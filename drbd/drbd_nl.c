--- conflicted
+++ resolved
@@ -1896,13 +1896,8 @@
 		 * you care, you need to use devices with similar
 		 * topology on all peers. */
 		blk_queue_discard_granularity(q, 512);
-<<<<<<< HEAD
 		q->limits.max_discard_sectors = drbd_max_discard_sectors(device->resource);
-		queue_flag_set_unlocked(QUEUE_FLAG_DISCARD, q);
-=======
-		q->limits.max_discard_sectors = drbd_max_discard_sectors(connection);
 		blk_queue_flag_set(QUEUE_FLAG_DISCARD, q);
->>>>>>> 7a4a3c29
 #ifdef COMPAT_HAVE_REQ_OP_WRITE_ZEROES
 		q->limits.max_write_zeroes_sectors = drbd_max_discard_sectors(device->resource);
 #endif
