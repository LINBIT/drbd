/*
   drbd_nl.c

   This file is part of DRBD by Philipp Reisner and Lars Ellenberg.

   Copyright (C) 2001-2008, LINBIT Information Technologies GmbH.
   Copyright (C) 1999-2008, Philipp Reisner <philipp.reisner@linbit.com>.
   Copyright (C) 2002-2008, Lars Ellenberg <lars.ellenberg@linbit.com>.

   drbd is free software; you can redistribute it and/or modify
   it under the terms of the GNU General Public License as published by
   the Free Software Foundation; either version 2, or (at your option)
   any later version.

   drbd is distributed in the hope that it will be useful,
   but WITHOUT ANY WARRANTY; without even the implied warranty of
   MERCHANTABILITY or FITNESS FOR A PARTICULAR PURPOSE.  See the
   GNU General Public License for more details.

   You should have received a copy of the GNU General Public License
   along with drbd; see the file COPYING.  If not, write to
   the Free Software Foundation, 675 Mass Ave, Cambridge, MA 02139, USA.

 */

#include <linux/module.h>
#include <linux/drbd.h>
#include <linux/in.h>
#include <linux/fs.h>
#include <linux/file.h>
#include <linux/slab.h>
#include <linux/blkpg.h>
#include <linux/cpumask.h>
#include "drbd_int.h"
#include "drbd_protocol.h"
#include "drbd_req.h"
#include "drbd_state_change.h"
#include <asm/unaligned.h>
#include <linux/drbd_limits.h>
#include <linux/kthread.h>

#include <net/genetlink.h>
#if LINUX_VERSION_CODE < KERNEL_VERSION(2,6,31)
/*
 * copied from more recent kernel source
 */
int genl_register_family_with_ops(struct genl_family *family,
	struct genl_ops *ops, size_t n_ops)
{
	int err, i;

	err = genl_register_family(family);
	if (err)
		return err;

	for (i = 0; i < n_ops; ++i, ++ops) {
		err = genl_register_ops(family, ops);
		if (err)
			goto err_out;
	}
	return 0;
err_out:
	genl_unregister_family(family);
	return err;
}
#endif

/* .doit */
// int drbd_adm_create_resource(struct sk_buff *skb, struct genl_info *info);
// int drbd_adm_delete_resource(struct sk_buff *skb, struct genl_info *info);

int drbd_adm_new_minor(struct sk_buff *skb, struct genl_info *info);
int drbd_adm_del_minor(struct sk_buff *skb, struct genl_info *info);

int drbd_adm_new_resource(struct sk_buff *skb, struct genl_info *info);
int drbd_adm_del_resource(struct sk_buff *skb, struct genl_info *info);
int drbd_adm_down(struct sk_buff *skb, struct genl_info *info);

int drbd_adm_set_role(struct sk_buff *skb, struct genl_info *info);
int drbd_adm_attach(struct sk_buff *skb, struct genl_info *info);
int drbd_adm_disk_opts(struct sk_buff *skb, struct genl_info *info);
int drbd_adm_detach(struct sk_buff *skb, struct genl_info *info);
int drbd_adm_connect(struct sk_buff *skb, struct genl_info *info);
int drbd_adm_net_opts(struct sk_buff *skb, struct genl_info *info);
int drbd_adm_resize(struct sk_buff *skb, struct genl_info *info);
int drbd_adm_start_ov(struct sk_buff *skb, struct genl_info *info);
int drbd_adm_new_c_uuid(struct sk_buff *skb, struct genl_info *info);
int drbd_adm_disconnect(struct sk_buff *skb, struct genl_info *info);
int drbd_adm_invalidate(struct sk_buff *skb, struct genl_info *info);
int drbd_adm_invalidate_peer(struct sk_buff *skb, struct genl_info *info);
int drbd_adm_pause_sync(struct sk_buff *skb, struct genl_info *info);
int drbd_adm_resume_sync(struct sk_buff *skb, struct genl_info *info);
int drbd_adm_suspend_io(struct sk_buff *skb, struct genl_info *info);
int drbd_adm_resume_io(struct sk_buff *skb, struct genl_info *info);
int drbd_adm_outdate(struct sk_buff *skb, struct genl_info *info);
int drbd_adm_resource_opts(struct sk_buff *skb, struct genl_info *info);
int drbd_adm_get_status(struct sk_buff *skb, struct genl_info *info);
int drbd_adm_get_timeout_type(struct sk_buff *skb, struct genl_info *info);
int drbd_adm_forget_peer(struct sk_buff *skb, struct genl_info *info);
/* .dumpit */
int drbd_adm_get_status_all(struct sk_buff *skb, struct netlink_callback *cb);
int drbd_adm_dump_resources(struct sk_buff *skb, struct netlink_callback *cb);
int drbd_adm_dump_devices(struct sk_buff *skb, struct netlink_callback *cb);
int drbd_adm_dump_devices_done(struct netlink_callback *cb);
int drbd_adm_dump_connections(struct sk_buff *skb, struct netlink_callback *cb);
int drbd_adm_dump_connections_done(struct netlink_callback *cb);
int drbd_adm_dump_peer_devices(struct sk_buff *skb, struct netlink_callback *cb);
int drbd_adm_get_initial_state(struct sk_buff *skb, struct netlink_callback *cb);

#include <linux/drbd_genl_api.h>
#include "drbd_nla.h"
#include <linux/genl_magic_func.h>

atomic_t drbd_genl_seq = ATOMIC_INIT(2); /* two. */
atomic_t drbd_notify_id = ATOMIC_INIT(0);

/* used blkdev_get_by_path, to claim our meta data device(s) */
static char *drbd_m_holder = "Hands off! this is DRBD's meta data device.";

/* Configuration is strictly serialized, because generic netlink message
 * processing is strictly serialized by the genl_lock().
 * Which means we can use one static global drbd_config_context struct.
 */
static struct drbd_config_context {
	/* assigned from drbd_genlmsghdr */
	unsigned int minor;
	/* assigned from request attributes, if present */
	unsigned int volume;
#define VOLUME_UNSPECIFIED		(-1U)
	/* pointer into the request skb,
	 * limited lifetime! */
	char *resource_name;
	struct nlattr *my_addr;
	struct nlattr *peer_addr;

	/* reply buffer */
	struct sk_buff *reply_skb;
	/* pointer into reply buffer */
	struct drbd_genlmsghdr *reply_dh;
	/* resolved from attributes, if possible */
	struct drbd_device *device;
	struct drbd_resource *resource;
	struct drbd_connection *connection;
	struct drbd_peer_device *peer_device;
} adm_ctx;

static void drbd_adm_send_reply(struct sk_buff *skb, struct genl_info *info)
{
	genlmsg_end(skb, genlmsg_data(nlmsg_data(nlmsg_hdr(skb))));
	if (genlmsg_reply(skb, info))
		printk(KERN_ERR "drbd: error sending genl reply\n");
}

/* Used on a fresh "drbd_adm_prepare"d reply_skb, this cannot fail: The only
 * reason it could fail was no space in skb, and there are 4k available. */
static int drbd_msg_put_info(const char *info)
{
	struct sk_buff *skb = adm_ctx.reply_skb;
	struct nlattr *nla;
	int err = -EMSGSIZE;

	if (!info || !info[0])
		return 0;

	nla = nla_nest_start(skb, DRBD_NLA_CFG_REPLY);
	if (!nla)
		return err;

	err = nla_put_string(skb, T_info_text, info);
	if (err) {
		nla_nest_cancel(skb, nla);
		return err;
	} else
		nla_nest_end(skb, nla);
	return 0;
}

static int drbd_adm_finish(struct genl_info *info, int retcode);

extern struct genl_ops drbd_genl_ops[];

#ifdef COMPAT_HAVE_SECURITY_NETLINK_RECV
#define drbd_security_netlink_recv(skb, cap) \
	security_netlink_recv(skb, cap)
#else
/* see
 * fd77846 security: remove the security_netlink_recv hook as it is equivalent to capable()
 */
static inline bool drbd_security_netlink_recv(struct sk_buff *skb, int cap)
{
	return !capable(cap);
}
#endif

/* This would be a good candidate for a "pre_doit" hook,
 * and per-family private info->pointers.
 * But we need to stay compatible with older kernels.
 * If it returns successfully, adm_ctx members are valid.
 */
#define DRBD_ADM_NEED_MINOR	1
#define DRBD_ADM_NEED_RESOURCE	2
#define DRBD_ADM_NEED_CONNECTION 4
#define DRBD_ADM_NEED_PEER_DEVICE 8
static int drbd_adm_prepare(struct sk_buff *skb, struct genl_info *info,
		unsigned flags)
{
	struct drbd_genlmsghdr *d_in = info->userhdr;
	const u8 cmd = info->genlhdr->cmd;
	int err;

	memset(&adm_ctx, 0, sizeof(adm_ctx));

	/*
	 * genl_rcv_msg() only checks if commands with the GENL_ADMIN_PERM flag
	 * set have CAP_NET_ADMIN; we also require CAP_SYS_ADMIN for
	 * administrative commands.
	 */
	if ((drbd_genl_ops[cmd].flags & GENL_ADMIN_PERM) &&
	    drbd_security_netlink_recv(skb, CAP_SYS_ADMIN))
		return -EPERM;

	adm_ctx.reply_skb = genlmsg_new(NLMSG_GOODSIZE, GFP_KERNEL);
	if (!adm_ctx.reply_skb) {
		err = -ENOMEM;
		goto fail;
	}

	adm_ctx.reply_dh = genlmsg_put_reply(adm_ctx.reply_skb,
					info, &drbd_genl_family, 0, cmd);
	/* put of a few bytes into a fresh skb of >= 4k will always succeed.
	 * but anyways */
	if (!adm_ctx.reply_dh) {
		err = -ENOMEM;
		goto fail;
	}

	adm_ctx.reply_dh->minor = d_in->minor;
	adm_ctx.reply_dh->ret_code = NO_ERROR;

	adm_ctx.volume = VOLUME_UNSPECIFIED;
	if (info->attrs[DRBD_NLA_CFG_CONTEXT]) {
		struct nlattr *nla;
		/* parse and validate only */
		err = drbd_cfg_context_from_attrs(NULL, info);
		if (err)
			goto fail;

		/* It was present, and valid,
		 * copy it over to the reply skb. */
		err = nla_put_nohdr(adm_ctx.reply_skb,
				info->attrs[DRBD_NLA_CFG_CONTEXT]->nla_len,
				info->attrs[DRBD_NLA_CFG_CONTEXT]);
		if (err)
			goto fail;

		/* and assign stuff to the global adm_ctx */
		nla = nested_attr_tb[__nla_type(T_ctx_volume)];
		if (nla)
			adm_ctx.volume = nla_get_u32(nla);
		nla = nested_attr_tb[__nla_type(T_ctx_resource_name)];
		if (nla)
			adm_ctx.resource_name = nla_data(nla);
		adm_ctx.my_addr = nested_attr_tb[__nla_type(T_ctx_my_addr)];
		adm_ctx.peer_addr = nested_attr_tb[__nla_type(T_ctx_peer_addr)];
		if ((adm_ctx.my_addr &&
		     nla_len(adm_ctx.my_addr) > sizeof(adm_ctx.connection->my_addr)) ||
		    (adm_ctx.peer_addr &&
		     nla_len(adm_ctx.peer_addr) > sizeof(adm_ctx.connection->peer_addr))) {
			err = -EINVAL;
			goto fail;
		}
	}

	adm_ctx.minor = d_in->minor;
	adm_ctx.device = minor_to_mdev(d_in->minor);
	if (adm_ctx.resource_name) {
		adm_ctx.resource = drbd_find_resource(adm_ctx.resource_name);
	}

	if (!adm_ctx.device && (flags & DRBD_ADM_NEED_MINOR)) {
		drbd_msg_put_info("unknown minor");
		err = ERR_MINOR_INVALID;
		goto finish;
	}
	if (!adm_ctx.resource && (flags & DRBD_ADM_NEED_RESOURCE)) {
		drbd_msg_put_info("unknown resource");
		err = ERR_INVALID_REQUEST;
		if (adm_ctx.resource_name)
			err = ERR_RES_NOT_KNOWN;
		goto finish;
	}

	if (flags & (DRBD_ADM_NEED_CONNECTION | DRBD_ADM_NEED_PEER_DEVICE)) {
		if (adm_ctx.resource) {
			drbd_msg_put_info("no resource name expected");
			err = ERR_INVALID_REQUEST;
			goto finish;
		}
		if (adm_ctx.device) {
			drbd_msg_put_info("no minor number expected");
			err = ERR_INVALID_REQUEST;
			goto finish;
		}
		if (adm_ctx.my_addr && adm_ctx.peer_addr)
			adm_ctx.connection = conn_get_by_addrs(
				nla_data(adm_ctx.my_addr), nla_len(adm_ctx.my_addr),
				nla_data(adm_ctx.peer_addr), nla_len(adm_ctx.peer_addr));
		if (!adm_ctx.connection) {
			drbd_msg_put_info("unknown connection");
			err = ERR_INVALID_REQUEST;
			goto finish;
		}
	}
	if (flags & DRBD_ADM_NEED_PEER_DEVICE) {
		if (adm_ctx.volume != VOLUME_UNSPECIFIED)
			adm_ctx.peer_device =
				idr_find(&adm_ctx.connection->peer_devices,
					 adm_ctx.volume);
		if (!adm_ctx.peer_device) {
			drbd_msg_put_info("unknown volume");
			err = ERR_INVALID_REQUEST;
			goto finish;
		}
	}

	/* some more paranoia, if the request was over-determined */
	if (adm_ctx.device && adm_ctx.resource &&
	    adm_ctx.device->resource != adm_ctx.resource) {
		pr_warning("request: minor=%u, resource=%s; but that minor belongs to resource %s\n",
				adm_ctx.minor, adm_ctx.resource->name,
				adm_ctx.device->resource->name);
		drbd_msg_put_info("minor exists in different resource");
		err = ERR_INVALID_REQUEST;
		goto finish;
	}
	if (adm_ctx.device &&
	    adm_ctx.volume != VOLUME_UNSPECIFIED &&
	    adm_ctx.volume != adm_ctx.device->vnr) {
		pr_warning("request: minor=%u, volume=%u; but that minor is volume %u in %s\n",
				adm_ctx.minor, adm_ctx.volume,
				adm_ctx.device->vnr,
				adm_ctx.device->resource->name);
		drbd_msg_put_info("minor exists as different volume");
		err = ERR_INVALID_REQUEST;
		goto finish;
	}

	return NO_ERROR;

fail:
	nlmsg_free(adm_ctx.reply_skb);
	adm_ctx.reply_skb = NULL;
	return err;

finish:
	drbd_adm_finish(info, err);
	return err;
}

static int drbd_adm_finish(struct genl_info *info, int retcode)
{
	if (adm_ctx.connection) {
		kref_put(&adm_ctx.connection->kref, drbd_destroy_connection);
		adm_ctx.connection = NULL;
	}
	if (adm_ctx.resource) {
		kref_put(&adm_ctx.resource->kref, drbd_destroy_resource);
		adm_ctx.resource = NULL;
	}

	if (!adm_ctx.reply_skb)
		return -ENOMEM;

	adm_ctx.reply_dh->ret_code = retcode;
	drbd_adm_send_reply(adm_ctx.reply_skb, info);
	adm_ctx.reply_skb = NULL;
	return 0;
}

static void conn_md_sync(struct drbd_connection *connection)
{
	struct drbd_peer_device *peer_device;
	int vnr;

	rcu_read_lock();
	idr_for_each_entry(&connection->peer_devices, peer_device, vnr) {
		struct drbd_device *device = peer_device->device;
		kobject_get(&device->kobj);
		rcu_read_unlock();
		drbd_md_sync(device);
		kobject_put(&device->kobj);
		rcu_read_lock();
	}
	rcu_read_unlock();
}

/* Buffer to construct the environment of a user-space helper in. */
struct env {
	char *buffer;
	int size, pos;
};

/* Print into an env buffer. */
static __printf(2, 3) int env_print(struct env *env, const char *fmt, ...)
{
	va_list args;
	int pos, ret;

	pos = env->pos;
	if (pos < 0)
		return pos;
	va_start(args, fmt);
	ret = vsnprintf(env->buffer + pos, env->size - pos, fmt, args);
	va_end(args);
	if (ret < 0) {
		env->pos = ret;
		goto out;
	}
	if (ret >= env->size - pos) {
		ret = env->pos = -ENOMEM;
		goto out;
	}
	env->pos += ret + 1;
    out:
	return ret;
}

/* Put env variables for an address into an env buffer. */
static void env_print_address(struct env *env, const char *prefix,
			      struct sockaddr_storage *storage)
{
	const char *afs;

	switch (((struct sockaddr *)storage)->sa_family) {
	case AF_INET6:
		afs = "ipv6";
		env_print(env, "%sADDRESS=%pI6", prefix,
			  &((struct sockaddr_in6 *)storage)->sin6_addr);
		break;
	case AF_INET:
		afs = "ipv4";
		env_print(env, "%sADDRESS=%pI4", prefix,
			  &((struct sockaddr_in *)storage)->sin_addr);
		break;
	default:
		afs = "ssocks";
		env_print(env, "%sADDRESS=%pI4", prefix,
			  &((struct sockaddr_in *)storage)->sin_addr);
	}
	env_print(env, "%sAF=%s", prefix, afs);
}

/* Construct char **envp inside an env buffer. */
static char **make_envp(struct env *env)
{
	char **envp, *b;
	unsigned int n;

	if (env->pos < 0)
		return NULL;
	if (env->pos >= env->size)
		goto out_nomem;
	env->buffer[env->pos++] = 0;
	for (b = env->buffer, n = 1; *b; n++)
		b = strchr(b, 0) + 1;
	if (env->size - env->pos < sizeof(envp) * n)
		goto out_nomem;
	envp = (char **)(env->buffer + env->size) - n;

	for (b = env->buffer; *b; ) {
		*envp++ = b;
		b = strchr(b, 0) + 1;
	}
	*envp++ = NULL;
	return envp - n;

    out_nomem:
	env->pos = -ENOMEM;
	return NULL;
}

int drbd_khelper(struct drbd_device *device, struct drbd_connection *connection, char *cmd)
{
	struct drbd_resource *resource = device ? device->resource : connection->resource;
	char *argv[] = {usermode_helper, cmd, resource->name, NULL };
	struct env env = { .size = PAGE_SIZE };
	char **envp;
	int ret;

    enlarge_buffer:
	env.buffer = (char *)__get_free_pages(GFP_NOIO, get_order(env.size));
	if (!env.buffer) {
		ret = -ENOMEM;
		goto out_err;
	}
	env.pos = 0;

	rcu_read_lock();
	env_print(&env, "HOME=/");
	env_print(&env, "TERM=linux");
	env_print(&env, "PATH=/sbin:/usr/sbin:/bin:/usr/bin");
	if (device) {
		env_print(&env, "DRBD_MINOR=%u", device_to_minor(device));
		env_print(&env, "DRBD_VOLUME=%u", device->vnr);
		if (get_ldev(device)) {
			struct disk_conf *disk_conf =
				rcu_dereference(device->ldev->disk_conf);
			env_print(&env, "DRBD_BACKING_DEV=%s",
				  disk_conf->backing_dev);
			put_ldev(device);
		}
	}
	if (connection) {
		env_print_address(&env, "DRBD_MY_", &connection->my_addr);
		env_print_address(&env, "DRBD_PEER_", &connection->peer_addr);
	}
	if (connection && !device) {
		struct drbd_peer_device *peer_device;
		int vnr;

		idr_for_each_entry(&connection->peer_devices, peer_device, vnr) {
			struct drbd_device *device = peer_device->device;

			env_print(&env, "DRBD_MINOR_%u=%u",
				  vnr, peer_device->device->minor);
			if (get_ldev(device)) {
				struct disk_conf *disk_conf =
					rcu_dereference(device->ldev->disk_conf);
				env_print(&env, "DRBD_BACKING_DEV_%u=%s",
					  vnr, disk_conf->backing_dev);
				put_ldev(device);
			}
		}
	}
	rcu_read_unlock();

	envp = make_envp(&env);
	if (!envp) {
		if (env.pos == -ENOMEM) {
			free_pages((unsigned long)env.buffer, get_order(env.size));
			env.size += PAGE_SIZE;
			goto enlarge_buffer;
		}
		ret = env.pos;
		goto out_err;
	}

	if (current == resource->worker.task)
		set_bit(CALLBACK_PENDING, &resource->flags);

	/* The helper may take some time.
	 * write out any unsynced meta data changes now */
	if (device)
		drbd_md_sync(device);
	else if (connection)
		conn_md_sync(connection);

	drbd_info(resource, "helper command: %s %s\n", usermode_helper, cmd);
	notify_helper(NOTIFY_CALL, device, connection, cmd, 0);
	ret = call_usermodehelper(usermode_helper, argv, envp, UMH_WAIT_PROC);
	if (ret)
		drbd_warn(resource, "helper command: %s %s exit code %u (0x%x)\n",
				usermode_helper, cmd,
				(ret >> 8) & 0xff, ret);
	else
		drbd_info(resource, "helper command: %s %s exit code %u (0x%x)\n",
				usermode_helper, cmd,
				(ret >> 8) & 0xff, ret);
	notify_helper(NOTIFY_RESPONSE, device, connection, cmd, ret);

	if (current == resource->worker.task)
		clear_bit(CALLBACK_PENDING, &resource->flags);

	if (ret < 0) /* Ignore any ERRNOs we got. */
		ret = 0;

	free_pages((unsigned long)env.buffer, get_order(env.size));
	return ret;

    out_err:
	drbd_err(resource, "Could not call %s user-space helper: error %d"
		 "out of memory\n", cmd, ret);
	return 0;
}

static bool initial_states_pending(struct drbd_connection *connection)
{
	struct drbd_peer_device *peer_device;
	int vnr;
	bool pending = false;

	rcu_read_lock();
	idr_for_each_entry(&connection->peer_devices, peer_device, vnr) {
		if (test_bit(INITIAL_STATE_SENT, &peer_device->flags) &&
		    !test_bit(INITIAL_STATE_RECEIVED, &peer_device->flags)) {
			pending = true;
			break;
		}
	}
	rcu_read_unlock();
	return pending;
}

bool conn_try_outdate_peer(struct drbd_connection *connection)
{
	unsigned long last_reconnect_jif;
	enum drbd_fencing_policy fencing_policy;
	char *ex_to_string;
	int r;
	unsigned long irq_flags;

	if (connection->cstate[NOW] >= C_CONNECTED) {
		drbd_err(connection, "Expected cstate < C_CONNECTED\n");
		return false;
	}

	spin_lock_irq(&connection->resource->req_lock);
	last_reconnect_jif = connection->last_reconnect_jif;
	spin_unlock_irq(&connection->resource->req_lock);

	fencing_policy = connection->fencing_policy;
	switch (fencing_policy) {
	case FP_NOT_AVAIL:
		drbd_warn(connection, "Not fencing peer, I'm not even Consistent myself.\n");
		goto out;
	case FP_DONT_CARE:
		return true;
	default: ;
	}

	r = drbd_khelper(NULL, connection, "fence-peer");

	begin_state_change(connection->resource, &irq_flags, CS_VERBOSE);
	switch ((r>>8) & 0xff) {
	case 3: /* peer is inconsistent */
		ex_to_string = "peer is inconsistent or worse";
		__change_peer_disk_states(connection, D_INCONSISTENT);
		break;
	case 4: /* peer got outdated, or was already outdated */
		ex_to_string = "peer was fenced";
		__change_peer_disk_states(connection, D_OUTDATED);
		break;
	case 5: /* peer was down */
		if (conn_highest_disk(connection) == D_UP_TO_DATE) {
			/* we will(have) create(d) a new UUID anyways... */
			ex_to_string = "peer is unreachable, assumed to be dead";
			__change_peer_disk_states(connection, D_OUTDATED);
		} else {
			ex_to_string = "peer unreachable, doing nothing since disk != UpToDate";
		}
		break;
	case 6: /* Peer is primary, voluntarily outdate myself.
		 * This is useful when an unconnected R_SECONDARY is asked to
		 * become R_PRIMARY, but finds the other peer being active. */
		ex_to_string = "peer is active";
		drbd_warn(connection, "Peer is primary, outdating myself.\n");
		__change_disk_states(connection->resource, D_OUTDATED);
		break;
	case 7:
		/* THINK: do we need to handle this
		 * like case 4, or more like case 5? */
		if (fencing_policy != FP_STONITH)
			drbd_err(connection, "fence-peer() = 7 && fencing != Stonith !!!\n");
		ex_to_string = "peer was stonithed";
		__change_peer_disk_states(connection, D_OUTDATED);
		break;
	default:
		/* The script is broken ... */
		drbd_err(connection, "fence-peer helper broken, returned %d\n", (r>>8)&0xff);
		abort_state_change(connection->resource, &irq_flags);
		return false; /* Eventually leave IO frozen */
	}

	drbd_info(connection, "fence-peer helper returned %d (%s)\n",
		  (r>>8) & 0xff, ex_to_string);

	if (connection->cstate[NOW] >= C_CONNECTED ||
	    initial_states_pending(connection)) {
		/* connection re-established; do not fence */
		goto abort;
	}
	if (connection->last_reconnect_jif != last_reconnect_jif) {
		/* In case the connection was established and dropped
		   while the fence-peer handler was running, ignore it */
		drbd_info(connection, "Ignoring fence-peer exit code\n");
		goto abort;
	}

	end_state_change(connection->resource, &irq_flags);

	goto out;
 abort:
	abort_state_change(connection->resource, &irq_flags);
 out:
	return conn_highest_pdsk(connection) <= D_OUTDATED;
}

static int _try_outdate_peer_async(void *data)
{
	struct drbd_connection *connection = (struct drbd_connection *)data;

	conn_try_outdate_peer(connection);

	kref_put(&connection->kref, drbd_destroy_connection);
	return 0;
}

void conn_try_outdate_peer_async(struct drbd_connection *connection)
{
	struct task_struct *opa;

	kref_get(&connection->kref);
	opa = kthread_run(_try_outdate_peer_async, connection, "drbd_async_h");
	if (IS_ERR(opa)) {
		drbd_err(connection, "out of mem, failed to invoke fence-peer helper\n");
		kref_put(&connection->kref, drbd_destroy_connection);
	}
}

static bool no_more_ap_pending(struct drbd_device *device)
{
	struct drbd_peer_device *peer_device;

	for_each_peer_device(peer_device, device)
		if (atomic_read(&peer_device->ap_pending_cnt) != 0)
			return false;
	return true;
}

enum drbd_state_rv
drbd_set_role(struct drbd_resource *resource, enum drbd_role role, bool force)
{
	struct drbd_device *device;
	int minor;
	const int max_tries = 4;
	enum drbd_state_rv rv = SS_UNKNOWN_ERROR;
	int try = 0;
	int forced = 0;
	bool with_force = false;

	mutex_lock(&resource->conf_update);
	down(&resource->state_sem);

	if (role == R_PRIMARY) {
		struct drbd_connection *connection;

		/* Detect dead peers as soon as possible.  */

		for_each_connection(connection, resource)
			request_ping(connection);
	}

	while (try++ < max_tries) {
		rv = stable_state_change(resource,
			change_role(resource, role,
				    CS_ALREADY_SERIALIZED | CS_WAIT_COMPLETE,
				    with_force));

		/* in case we first succeeded to outdate,
		 * but now suddenly could establish a connection */
		if (rv == SS_CW_FAILED_BY_PEER) {
			with_force = false;
			continue;
		}

		if (rv == SS_NO_UP_TO_DATE_DISK && force && !with_force) {
			with_force = true;
			forced = 1;
			continue;
		}

		if (rv == SS_NO_UP_TO_DATE_DISK && !with_force) {
			struct drbd_connection *connection;

			for_each_connection(connection, resource) {
				struct drbd_peer_device *peer_device;
				int vnr;

				if (conn_highest_pdsk(connection) != D_UNKNOWN)
					continue;

				idr_for_each_entry(&connection->peer_devices, peer_device, vnr) {
					struct drbd_device *device = peer_device->device;

					if (device->disk_state[NOW] != D_CONSISTENT)
						continue;

					if (conn_try_outdate_peer(connection))
						with_force = true;
				}
			}
			if (with_force)
				continue;
		}

		if (rv == SS_NOTHING_TO_DO)
			goto out;
		if (rv == SS_PRIMARY_NOP && !with_force) {
			struct drbd_connection *connection;

			for_each_connection(connection, resource) {
				if (!conn_try_outdate_peer(connection) && force) {
					drbd_warn(connection, "Forced into split brain situation!\n");
					with_force = true;
				}
			}
			if (with_force)
				continue;
		}

		if (rv == SS_TWO_PRIMARIES) {
			struct drbd_connection *connection;
			struct net_conf *nc;
			int timeout = 0;

			/*
			 * Catch the case where we discover that the other
			 * primary has died soon after the state change
			 * failure: retry once after a short timeout.
			 */

			for_each_connection(connection, resource) {
				rcu_read_lock();
				nc = rcu_dereference(connection->net_conf);
				if (nc && nc->ping_timeo > timeout)
					timeout = nc->ping_timeo;
				rcu_read_unlock();
			}
			timeout = timeout * HZ / 10;
			if (timeout == 0)
				timeout = 1;

			schedule_timeout_interruptible(timeout);
			if (try < max_tries)
				try = max_tries - 1;
			continue;
		}

		if (rv < SS_SUCCESS) {
			rv = stable_state_change(resource,
				change_role(resource, role,
					    CS_VERBOSE | CS_ALREADY_SERIALIZED | CS_WAIT_COMPLETE,
					    with_force));
			if (rv < SS_SUCCESS)
				goto out;
		}
		break;
	}

	if (rv < SS_SUCCESS)
		goto out;

	if (forced)
		drbd_warn(resource, "Forced to consider local data as UpToDate!\n");

	idr_for_each_entry(&resource->devices, device, minor)
		wait_event(device->misc_wait, no_more_ap_pending(device));

	/* FIXME also wait for all pending P_BARRIER_ACK? */

	if (role == R_SECONDARY) {
		idr_for_each_entry(&resource->devices, device, minor) {
			set_disk_ro(device->vdisk, true);
			if (get_ldev(device)) {
				device->ldev->md.current_uuid &= ~(u64)1;
				put_ldev(device);
			}
		}
	} else {
		struct drbd_connection *connection;

		for_each_connection(connection, resource) {
			struct net_conf *nc;

			nc = connection->net_conf;
			if (nc)
				nc->discard_my_data = 0; /* without copy; single bit op is atomic */
		}

		idr_for_each_entry(&resource->devices, device, minor) {
			set_disk_ro(device->vdisk, false);
			if (get_ldev(device)) {
				_drbd_uuid_new_current(device, forced);
				put_ldev(device);
			} else {
				struct drbd_peer_device *peer_device;
				/* The peers will store the new current UUID... */
				u64 current_uuid;
				get_random_bytes(&current_uuid, sizeof(u64));

				for_each_peer_device(peer_device, device)
					drbd_send_current_uuid(peer_device, current_uuid);
			}
		}
	}

	idr_for_each_entry(&resource->devices, device, minor) {
		 struct drbd_peer_device *peer_device;

		for_each_peer_device(peer_device, device) {
			/* writeout of activity log covered areas of the bitmap
			 * to stable storage done in after state change already */

			if (peer_device->repl_state[NOW] >= L_OFF) {
				/* if this was forced, we should consider sync */
				if (forced) {
					drbd_send_uuids(peer_device, 0, 0);
					set_bit(CONSIDER_RESYNC, &peer_device->flags);
				}
				drbd_send_current_state(peer_device);
			}
		}
	}

	idr_for_each_entry(&resource->devices, device, minor) {
		drbd_md_sync(device);
		if (!resource->res_opts.auto_promote && role == R_PRIMARY)
			drbd_kobject_uevent(device);
	}

out:
	up(&resource->state_sem);
	mutex_unlock(&resource->conf_update);
	return rv;
}

static const char *from_attrs_err_to_txt(int err)
{
	return	err == -ENOMSG ? "required attribute missing" :
		err == -EOPNOTSUPP ? "unknown mandatory attribute" :
		err == -EEXIST ? "can not change invariant setting" :
		"invalid attribute value";
}

int drbd_adm_set_role(struct sk_buff *skb, struct genl_info *info)
{
	struct set_role_parms parms;
	int err;
	enum drbd_state_rv retcode;

	retcode = drbd_adm_prepare(skb, info, DRBD_ADM_NEED_RESOURCE);
	if (!adm_ctx.reply_skb)
		return retcode;

	memset(&parms, 0, sizeof(parms));
	if (info->attrs[DRBD_NLA_SET_ROLE_PARMS]) {
		err = set_role_parms_from_attrs(&parms, info);
		if (err) {
			retcode = ERR_MANDATORY_TAG;
			drbd_msg_put_info(from_attrs_err_to_txt(err));
			goto out;
		}
	}

	if (info->genlhdr->cmd == DRBD_ADM_PRIMARY) {
		retcode = drbd_set_role(adm_ctx.resource, R_PRIMARY, parms.assume_uptodate);
		if (retcode >= SS_SUCCESS)
			set_bit(EXPLICIT_PRIMARY, &adm_ctx.resource->flags);
	} else {
		retcode = drbd_set_role(adm_ctx.resource, R_SECONDARY, false);
		if (retcode >= SS_SUCCESS)
			clear_bit(EXPLICIT_PRIMARY, &adm_ctx.resource->flags);
	}
out:
	drbd_adm_finish(info, (enum drbd_ret_code)retcode);
	return 0;
}

u64 drbd_capacity_to_on_disk_bm_sect(u64 capacity_sect, unsigned int max_peers)
{
	u64 bits, bytes;

	/* round up storage sectors to full "bitmap sectors per bit", then
	 * convert to number of bits needed, and round that up to 64bit words
	 * to ease interoperability between 32bit and 64bit architectures.
	 */
	bits = ALIGN(BM_SECT_TO_BIT(ALIGN(capacity_sect, BM_SECT_PER_BIT)), 64);

	/* convert to bytes, multiply by number of peers,
	 * and, because we do all our meta data IO in 4k blocks,
	 * round up to full 4k
	 */
	bytes = ALIGN(bits / 8 * max_peers, 4096);

	/* convert to number of sectors */
	return bytes >> 9;
}

/* Initializes the md.*_offset members, so we are able to find
 * the on disk meta data.
 *
 * We currently have two possible layouts:
 * external:
 *   |----------- md_size_sect ------------------|
 *   [ 4k superblock ][ activity log ][  Bitmap  ]
 *   | al_offset == 8 |
 *   | bm_offset = al_offset + X      |
 *  ==> bitmap sectors = md_size_sect - bm_offset
 *
 * internal:
 *            |----------- md_size_sect ------------------|
 * [data.....][  Bitmap  ][ activity log ][ 4k superblock ]
 *                        | al_offset < 0 |
 *            | bm_offset = al_offset - Y |
 *  ==> bitmap sectors = Y = al_offset - bm_offset
 *
 *  Activity log size used to be fixed 32kB,
 *  but is about to become configurable.
 */
void drbd_md_set_sector_offsets(struct drbd_device *device,
				struct drbd_backing_dev *bdev)
{
	sector_t md_size_sect = 0;
	unsigned int al_size_sect = bdev->md.al_size_4k * 8;
	int max_peers;

	if (device->bitmap)
		max_peers = device->bitmap->bm_max_peers;
	else
		max_peers = 1;

	bdev->md.md_offset = drbd_md_ss(bdev);

	switch (bdev->md.meta_dev_idx) {
	default:
		/* v07 style fixed size indexed meta data */
		/* FIXME we should drop support for this! */
		bdev->md.md_size_sect = (128 << 20 >> 9);
		bdev->md.al_offset = (4096 >> 9);
		bdev->md.bm_offset = (4096 >> 9) + al_size_sect;
		break;
	case DRBD_MD_INDEX_FLEX_EXT:
		/* just occupy the full device; unit: sectors */
		bdev->md.md_size_sect = drbd_get_capacity(bdev->md_bdev);
		bdev->md.al_offset = (4096 >> 9);
		bdev->md.bm_offset = (4096 >> 9) + al_size_sect;
		break;
	case DRBD_MD_INDEX_INTERNAL:
	case DRBD_MD_INDEX_FLEX_INT:
		bdev->md.al_offset = -al_size_sect;

		/* enough bitmap to cover the storage,
		 * plus the "drbd meta data super block",
		 * and the activity log; */
		md_size_sect = drbd_capacity_to_on_disk_bm_sect(
				drbd_get_capacity(bdev->backing_bdev),
				max_peers)
			+ (4096 >> 9) + al_size_sect;

		bdev->md.md_size_sect = md_size_sect;
		/* bitmap offset is adjusted by 'super' block size */
		bdev->md.bm_offset   = -md_size_sect + (4096 >> 9);
		break;
	}
}

/* input size is expected to be in KB */
char *ppsize(char *buf, unsigned long long size)
{
	/* Needs 9 bytes at max including trailing NUL:
	 * -1ULL ==> "16384 EB" */
	static char units[] = { 'K', 'M', 'G', 'T', 'P', 'E' };
	int base = 0;
	while (size >= 10000 && base < sizeof(units)-1) {
		/* shift + round */
		size = (size >> 10) + !!(size & (1<<9));
		base++;
	}
	sprintf(buf, "%u %cB", (unsigned)size, units[base]);

	return buf;
}

/* there is still a theoretical deadlock when called from receiver
 * on an D_INCONSISTENT R_PRIMARY:
 *  remote READ does inc_ap_bio, receiver would need to receive answer
 *  packet from remote to dec_ap_bio again.
 *  receiver receive_sizes(), comes here,
 *  waits for ap_bio_cnt == 0. -> deadlock.
 * but this cannot happen, actually, because:
 *  R_PRIMARY D_INCONSISTENT, and peer's disk is unreachable
 *  (not connected, or bad/no disk on peer):
 *  see drbd_fail_request_early, ap_bio_cnt is zero.
 *  R_PRIMARY D_INCONSISTENT, and L_SYNC_TARGET:
 *  peer may not initiate a resize.
 */
/* Note these are not to be confused with
 * drbd_adm_suspend_io/drbd_adm_resume_io,
 * which are (sub) state changes triggered by admin (drbdsetup),
 * and can be long lived.
 * This changes an device->flag, is triggered by drbd internals,
 * and should be short-lived. */
/* It needs to be a counter, since multiple threads might
   independently suspend and resume IO. */
void drbd_suspend_io(struct drbd_device *device)
{
	atomic_inc(&device->suspend_cnt);
	if (drbd_suspended(device))
		return;
	wait_event(device->misc_wait, !atomic_read(&device->ap_bio_cnt));
}

void drbd_resume_io(struct drbd_device *device)
{
	if (atomic_dec_and_test(&device->suspend_cnt))
		wake_up(&device->misc_wait);
}

/**
 * effective_disk_size_determined()  -  is the effective disk size "fixed" already?
 *
 * When a device is configured in a cluster, the size of the replicated disk is
 * determined by the minimum size of the disks on all nodes.  Additional nodes
 * can be added, and this can still change the effective size of the replicated
 * disk.
 *
 * When the disk on any node becomes D_UP_TO_DATE, the effective disk size
 * becomes "fixed".  It is written to the metadata so that it will not be
 * forgotten across node restarts.  Further nodes can only be added if their
 * disks are big enough.
 */
static bool effective_disk_size_determined(struct drbd_device *device)
{
	struct drbd_peer_device *peer_device;

	if (device->ldev->md.effective_size != 0)
		return true;
	if (device->disk_state[NEW] == D_UP_TO_DATE)
		return true;

	for_each_peer_device(peer_device, device) {
		if (peer_device->disk_state[NEW] == D_UP_TO_DATE)
			return true;
	}
	return false;
}

/**
 * drbd_determine_dev_size() -  Sets the right device size obeying all constraints
 * @device:	DRBD device.
 *
 * You should call drbd_md_sync() after calling this function.
 */
<<<<<<< HEAD
enum determine_dev_size drbd_determine_dev_size(struct drbd_device *device, enum dds_flags flags) __must_hold(local)
{
	sector_t prev_first_sect, prev_size; /* previous meta location */
	sector_t la_size, u_size;
=======
enum determine_dev_size
drbd_determine_dev_size(struct drbd_conf *mdev, enum dds_flags flags, struct resize_parms *rs) __must_hold(local)
{
	sector_t prev_first_sect, prev_size; /* previous meta location */
	sector_t la_size_sect, u_size;
	struct drbd_md *md = &mdev->ldev->md;
	u32 prev_al_stripe_size_4k;
	u32 prev_al_stripes;
>>>>>>> 08050c71
	sector_t size;
	char ppb[10];
	void *buffer;

	int md_moved, la_size_changed;
	enum determine_dev_size rv = DS_UNCHANGED;

	if (!get_ldev_if_state(device, D_ATTACHING)) {
		struct drbd_peer_device *peer_device;

		/* I am diskless, need to accept the peer disk sizes. */
		size = 0;
		for_each_peer_device(peer_device, device) {
			/* When a peer device is in L_OFF state, max_size is zero
			 * until a P_SIZES packet is received.  */
			size = min_not_zero(size, peer_device->max_size);
		}
		if (size)
			drbd_set_my_capacity(device, size);
		return rv;
	}

	/* race:
	 * application request passes inc_ap_bio,
	 * but then cannot get an AL-reference.
	 * this function later may wait on ap_bio_cnt == 0. -> deadlock.
	 *
	 * to avoid that:
	 * Suspend IO right here.
	 * still lock the act_log to not trigger ASSERTs there.
	 */
<<<<<<< HEAD
	drbd_suspend_io(device);
=======
	drbd_suspend_io(mdev);
	buffer = drbd_md_get_buffer(mdev); /* Lock meta-data IO */
	if (!buffer) {
		drbd_resume_io(mdev);
		return DS_ERROR;
	}
>>>>>>> 08050c71

	/* no wait necessary anymore, actually we could assert that */
	wait_event(device->al_wait, lc_try_lock(device->act_log));

	prev_first_sect = drbd_md_first_sector(device->ldev);
	prev_size = device->ldev->md.md_size_sect;
	la_size = device->ldev->md.effective_size;

<<<<<<< HEAD
	/* TODO: should only be some assert here, not (re)init... */
	drbd_md_set_sector_offsets(device, device->ldev);
=======
	if (rs) {
		/* rs is non NULL if we should change the AL layout only */

		prev_al_stripes = md->al_stripes;
		prev_al_stripe_size_4k = md->al_stripe_size_4k;

		md->al_stripes = rs->al_stripes;
		md->al_stripe_size_4k = rs->al_stripe_size / 4;
		md->al_size_4k = (u64)rs->al_stripes * rs->al_stripe_size / 4;
	}

	drbd_md_set_sector_offsets(mdev, mdev->ldev);
>>>>>>> 08050c71

	rcu_read_lock();
	u_size = rcu_dereference(device->ldev->disk_conf)->disk_size;
	rcu_read_unlock();
	size = drbd_new_dev_size(device, u_size, flags & DDSF_FORCED);

<<<<<<< HEAD
	if (drbd_get_capacity(device->this_bdev) != size ||
	    drbd_bm_capacity(device) != size) {
=======
	if (size < la_size_sect) {
		if (rs && u_size == 0) {
			/* Remove "rs &&" later. This check should always be active, but
			   right now the receiver expects the permissive behavior */
			dev_warn(DEV, "Implicit shrink not allowed. "
				 "Use --size=%llus for explicit shrink.\n",
				 (unsigned long long)size);
			rv = DS_ERROR_SHRINK;
		}
		if (u_size > size)
			rv = DS_ERROR_SPACE_MD;
		if (rv != DS_UNCHANGED)
			goto err_out;
	}

	if (drbd_get_capacity(mdev->this_bdev) != size ||
	    drbd_bm_capacity(mdev) != size) {
>>>>>>> 08050c71
		int err;
		err = drbd_bm_resize(device, size, !(flags & DDSF_NO_RESYNC));
		if (unlikely(err)) {
			/* currently there is only one error: ENOMEM! */
			size = drbd_bm_capacity(device)>>1;
			if (size == 0) {
				drbd_err(device, "OUT OF MEMORY! "
				    "Could not allocate bitmap!\n");
			} else {
				drbd_err(device, "BM resizing failed. "
				    "Leaving size unchanged at size = %lu KB\n",
				    (unsigned long)size);
			}
			rv = DS_ERROR;
		}
		/* racy, see comments above. */
		drbd_set_my_capacity(device, size);
		if (effective_disk_size_determined(device)) {
			device->ldev->md.effective_size = size;
			drbd_info(device, "size = %s (%llu KB)\n", ppsize(ppb, size >> 1),
			     (unsigned long long)size >> 1);
		}
	}
	if (rv <= DS_ERROR)
		goto err_out;

	la_size_changed = (la_size != device->ldev->md.effective_size);

	md_moved = prev_first_sect != drbd_md_first_sector(device->ldev)
		|| prev_size	   != device->ldev->md.md_size_sect;

	if (la_size_changed || md_moved || rs) {
		u32 prev_flags;

<<<<<<< HEAD
		drbd_al_shrink(device); /* All extents inactive. */
		drbd_info(device, "Writing the whole bitmap, %s\n",
			 la_size_changed && md_moved ? "size changed and md moved" :
			 la_size_changed ? "size changed" : "md moved");
		/* next line implicitly does drbd_suspend_io()+drbd_resume_io() */
		err = drbd_bitmap_io(device, md_moved ? &drbd_bm_write_all : &drbd_bm_write,
				"size changed", BM_LOCK_ALL, NULL);
		if (err) {
			rv = DS_ERROR;
			goto out;
		}
		drbd_md_mark_dirty(device);
=======
		drbd_al_shrink(mdev); /* All extents inactive. */

		prev_flags = md->flags;
		md->flags &= ~MDF_PRIMARY_IND;
		drbd_md_write(mdev, buffer);

		dev_info(DEV, "Writing the whole bitmap, %s\n",
			 la_size_changed && md_moved ? "size changed and md moved" :
			 la_size_changed ? "size changed" : "md moved");
		/* next line implicitly does drbd_suspend_io()+drbd_resume_io() */
		drbd_bitmap_io(mdev, md_moved ? &drbd_bm_write_all : &drbd_bm_write,
			       "size changed", BM_LOCKED_MASK);
		drbd_initialize_al(mdev, buffer);

		md->flags = prev_flags;
		drbd_md_write(mdev, buffer);

		if (rs)
			dev_info(DEV, "Changed AL layout to al-stripes = %d, al-stripe-size-kB = %d\n",
				 md->al_stripes, md->al_stripe_size_4k * 4);
>>>>>>> 08050c71
	}

	if (size > la_size)
		rv = DS_GREW;
	if (size < la_size)
		rv = DS_SHRUNK;
<<<<<<< HEAD
out:
	lc_unlock(device->act_log);
	wake_up(&device->al_wait);
	drbd_resume_io(device);
	put_ldev(device);
=======

	if (0) {
	err_out:
		if (rs) {
			md->al_stripes = prev_al_stripes;
			md->al_stripe_size_4k = prev_al_stripe_size_4k;
			md->al_size_4k = (u64)prev_al_stripes * prev_al_stripe_size_4k;

			drbd_md_set_sector_offsets(mdev, mdev->ldev);
		}
	}
	lc_unlock(mdev->act_log);
	wake_up(&mdev->al_wait);
	drbd_md_put_buffer(mdev);
	drbd_resume_io(mdev);

>>>>>>> 08050c71
	return rv;
}

/**
 * all_known_peer_devices_connected()
 *
 * Check if all peer devices that have bitmap slots assigned in the metadata
 * are connected.
 */
static bool all_known_peer_devices_connected(struct drbd_device *device)
{
	int bitmap_index, max_peers;
	bool all_known;

	if (!get_ldev_if_state(device, D_ATTACHING))
		return true;

	all_known = true;
	max_peers = device->bitmap->bm_max_peers;
	for (bitmap_index = 0; bitmap_index < max_peers; bitmap_index++) {
		struct drbd_peer_device *peer_device;

		if (!device->ldev->md.peers[bitmap_index].bitmap_uuid)
			continue;
		for_each_peer_device(peer_device, device) {
			if (peer_device->bitmap_index == bitmap_index &&
			    peer_device->repl_state[NOW] >= L_ESTABLISHED)
				goto next_bitmap_index;
		}
		all_known = false;
		break;

	    next_bitmap_index:
		/* nothing */ ;
	}
	put_ldev(device);
	return all_known;
}

sector_t
drbd_new_dev_size(struct drbd_device *device, sector_t u_size, int assume_peer_has_space)
{
	struct drbd_peer_device *peer_device;
	sector_t p_size = 0;
	sector_t la_size = device->ldev->md.effective_size; /* last agreed size */
	sector_t m_size; /* my size */
	sector_t size = 0;

	for_each_peer_device(peer_device, device) {
		if (peer_device->repl_state[NOW] < L_ESTABLISHED)
			continue;
		p_size = min_not_zero(p_size, peer_device->max_size);
	}

	m_size = drbd_get_max_capacity(device->ldev);

	if (assume_peer_has_space && !all_known_peer_devices_connected(device)) {
		drbd_warn(device, "Resize while not connected was forced by the user!\n");
		p_size = m_size;
	}

	if (p_size && m_size) {
		size = min_t(sector_t, p_size, m_size);
	} else {
		if (la_size) {
			size = la_size;
			if (m_size && m_size < size)
				size = m_size;
			if (p_size && p_size < size)
				size = p_size;
		} else {
			if (m_size)
				size = m_size;
			if (p_size)
				size = p_size;
		}
	}

	if (size == 0)
		drbd_err(device, "Both nodes diskless!\n");

	if (u_size) {
		if (u_size > size)
			drbd_err(device, "Requested disk size is too big (%lu > %lu)\n",
			    (unsigned long)u_size>>1, (unsigned long)size>>1);
		else
			size = u_size;
	}

	return size;
}

/**
 * drbd_check_al_size() - Ensures that the AL is of the right size
 * @device:	DRBD device.
 *
 * Returns -EBUSY if current al lru is still used, -ENOMEM when allocation
 * failed, and 0 on success. You should call drbd_md_sync() after you called
 * this function.
 */
STATIC int drbd_check_al_size(struct drbd_device *device, struct disk_conf *dc)
{
	struct lru_cache *n, *t;
	struct lc_element *e;
	unsigned int in_use;
	int i;

	if (device->act_log &&
	    device->act_log->nr_elements == dc->al_extents)
		return 0;

	in_use = 0;
	t = device->act_log;
	n = lc_create("act_log", drbd_al_ext_cache, AL_UPDATES_PER_TRANSACTION,
		dc->al_extents, sizeof(struct lc_element), 0);

	if (n == NULL) {
		drbd_err(device, "Cannot allocate act_log lru!\n");
		return -ENOMEM;
	}
	spin_lock_irq(&device->al_lock);
	if (t) {
		for (i = 0; i < t->nr_elements; i++) {
			e = lc_element_by_index(t, i);
			if (e->refcnt)
				drbd_err(device, "refcnt(%d)==%d\n",
				    e->lc_number, e->refcnt);
			in_use += e->refcnt;
		}
	}
	if (!in_use)
		device->act_log = n;
	spin_unlock_irq(&device->al_lock);
	if (in_use) {
		drbd_err(device, "Activity log still in use!\n");
		lc_destroy(n);
		return -EBUSY;
	} else {
		if (t)
			lc_destroy(t);
	}
	drbd_md_mark_dirty(device); /* we changed device->act_log->nr_elemens */
	return 0;
}

static void drbd_setup_queue_param(struct drbd_device *device, unsigned int max_bio_size)
{
	struct request_queue * const q = device->rq_queue;
	unsigned int max_hw_sectors = max_bio_size >> 9;

	if (get_ldev_if_state(device, D_ATTACHING)) {
		struct request_queue * const b = device->ldev->backing_bdev->bd_disk->queue;

		max_hw_sectors = min(queue_max_hw_sectors(b), max_bio_size >> 9);
		put_ldev(device);
	}

	blk_queue_logical_block_size(q, 512);
	blk_queue_max_hw_sectors(q, max_hw_sectors);
	/* This is the workaround for "bio would need to, but cannot, be split" */
	blk_queue_segment_boundary(q, PAGE_CACHE_SIZE-1);

	if (get_ldev_if_state(device, D_ATTACHING)) {
		struct request_queue * const b = device->ldev->backing_bdev->bd_disk->queue;

		blk_queue_stack_limits(q, b);

		if (q->backing_dev_info.ra_pages != b->backing_dev_info.ra_pages) {
			drbd_info(device, "Adjusting my ra_pages to backing device's (%lu -> %lu)\n",
				 q->backing_dev_info.ra_pages,
				 b->backing_dev_info.ra_pages);
			q->backing_dev_info.ra_pages = b->backing_dev_info.ra_pages;
		}
		put_ldev(device);
	}
}

void drbd_reconsider_max_bio_size(struct drbd_device *device)
{
	unsigned int max_bio_size = device->device_conf.max_bio_size;
	struct drbd_peer_device *peer_device;

	if (get_ldev_if_state(device, D_ATTACHING)) {
		max_bio_size = min(max_bio_size, queue_max_hw_sectors(
			device->ldev->backing_bdev->bd_disk->queue) << 9);
		put_ldev(device);
	}

	spin_lock_irq(&device->resource->req_lock);
	rcu_read_lock();
	for_each_peer_device(peer_device, device) {
		if (peer_device->repl_state[NOW] >= L_ESTABLISHED)
			max_bio_size = min(max_bio_size, peer_device->max_bio_size);
	}
	rcu_read_unlock();
	spin_unlock_irq(&device->resource->req_lock);

	drbd_setup_queue_param(device, max_bio_size);
}

/* Make sure IO is suspended before calling this function(). */
static void drbd_try_suspend_al(struct drbd_device *device)
{
	struct drbd_peer_device *peer_device;
	bool suspend = true;
	int max_peers = device->bitmap->bm_max_peers, bitmap_index;

	for (bitmap_index = 0; bitmap_index < max_peers; bitmap_index++) {
		if (_drbd_bm_total_weight(device, bitmap_index) !=
		    drbd_bm_bits(device))
			return;
	}

	if (!lc_try_lock(device->act_log)) {
		drbd_warn(device, "Failed to lock al in %s()", __func__);
		return;
	}

	drbd_al_shrink(device);
	spin_lock_irq(&device->resource->req_lock);
	for_each_peer_device(peer_device, device) {
		if (peer_device->repl_state[NOW] >= L_ESTABLISHED) {
			suspend = false;
			break;
		}
	}
	if (suspend)
		suspend = !test_and_set_bit(AL_SUSPENDED, &device->flags);
	spin_unlock_irq(&device->resource->req_lock);
	lc_unlock(device->act_log);

	if (suspend)
		drbd_info(device, "Suspended AL updates\n");
}


static bool should_set_defaults(struct genl_info *info)
{
	unsigned flags = ((struct drbd_genlmsghdr*)info->userhdr)->flags;
	return 0 != (flags & DRBD_GENL_F_SET_DEFAULTS);
}

static unsigned int drbd_al_extents_max(struct drbd_backing_dev *bdev)
{
	/* This is limited by 16 bit "slot" numbers,
	 * and by available on-disk context storage.
	 *
	 * Also (u16)~0 is special (denotes a "free" extent).
	 *
	 * One transaction occupies one 4kB on-disk block,
	 * we have n such blocks in the on disk ring buffer,
	 * the "current" transaction may fail (n-1),
	 * and there is 919 slot numbers context information per transaction.
	 *
	 * 72 transaction blocks amounts to more than 2**16 context slots,
	 * so cap there first.
	 */
	const unsigned int max_al_nr = DRBD_AL_EXTENTS_MAX;
	const unsigned int sufficient_on_disk =
		(max_al_nr + AL_CONTEXT_PER_TRANSACTION -1)
		/AL_CONTEXT_PER_TRANSACTION;

	unsigned int al_size_4k = bdev->md.al_size_4k;

	if (al_size_4k > sufficient_on_disk)
		return max_al_nr;

	return (al_size_4k - 1) * AL_CONTEXT_PER_TRANSACTION;
}

int drbd_adm_disk_opts(struct sk_buff *skb, struct genl_info *info)
{
	enum drbd_ret_code retcode;
	struct drbd_device *device;
	struct disk_conf *new_disk_conf, *old_disk_conf;
	int err, fifo_size;
	struct drbd_peer_device *peer_device;
	struct fifo_buffer *fifo_to_be_freed = NULL;

	retcode = drbd_adm_prepare(skb, info, DRBD_ADM_NEED_MINOR);
	if (!adm_ctx.reply_skb)
		return retcode;

	device = adm_ctx.device;

	/* we also need a disk
	 * to change the options on */
	if (!get_ldev(device)) {
		retcode = ERR_NO_DISK;
		goto out;
	}

	new_disk_conf = kmalloc(sizeof(struct disk_conf), GFP_KERNEL);
	if (!new_disk_conf) {
		retcode = ERR_NOMEM;
		goto fail;
	}

	mutex_lock(&device->resource->conf_update);
	old_disk_conf = device->ldev->disk_conf;
	*new_disk_conf = *old_disk_conf;
	if (should_set_defaults(info))
		set_disk_conf_defaults(new_disk_conf);

	err = disk_conf_from_attrs_for_change(new_disk_conf, info);
	if (err && err != -ENOMSG) {
		retcode = ERR_MANDATORY_TAG;
		drbd_msg_put_info(from_attrs_err_to_txt(err));
	}

	if (!expect(device, new_disk_conf->resync_rate >= 1))
		new_disk_conf->resync_rate = 1;

	if (new_disk_conf->al_extents < DRBD_AL_EXTENTS_MIN)
		new_disk_conf->al_extents = DRBD_AL_EXTENTS_MIN;
	if (new_disk_conf->al_extents > drbd_al_extents_max(device->ldev))
		new_disk_conf->al_extents = drbd_al_extents_max(device->ldev);

	if (new_disk_conf->c_plan_ahead > DRBD_C_PLAN_AHEAD_MAX)
		new_disk_conf->c_plan_ahead = DRBD_C_PLAN_AHEAD_MAX;

	fifo_size = (new_disk_conf->c_plan_ahead * 10 * SLEEP_TIME) / HZ;
	for_each_peer_device(peer_device, device) {
		struct fifo_buffer *old_plan, *new_plan;
		old_plan = rcu_dereference(peer_device->rs_plan_s);
		if (!old_plan || fifo_size != old_plan->size) {
			new_plan = fifo_alloc(fifo_size);
			if (!new_plan) {
				drbd_err(peer_device, "kmalloc of fifo_buffer failed");
				retcode = ERR_NOMEM;
				goto fail_unlock;
			}
			rcu_assign_pointer(peer_device->rs_plan_s, new_plan);
			if (old_plan) {
				old_plan->next = fifo_to_be_freed;
				fifo_to_be_freed = old_plan;
			}
		}
	}

	drbd_suspend_io(device);
	wait_event(device->al_wait, lc_try_lock(device->act_log));
	drbd_al_shrink(device);
	err = drbd_check_al_size(device, new_disk_conf);
	lc_unlock(device->act_log);
	wake_up(&device->al_wait);
	drbd_resume_io(device);

	if (err) {
		retcode = ERR_NOMEM;
		goto fail_unlock;
	}

	lock_all_resources();
	retcode = drbd_resync_after_valid(device, new_disk_conf->resync_after);
	if (retcode == NO_ERROR) {
		rcu_assign_pointer(device->ldev->disk_conf, new_disk_conf);
		drbd_resync_after_changed(device);
	}
	unlock_all_resources();

	if (retcode != NO_ERROR)
		goto fail_unlock;

	mutex_unlock(&device->resource->conf_update);

	if (new_disk_conf->al_updates)
		device->ldev->md.flags &= ~MDF_AL_DISABLED;
	else
		device->ldev->md.flags |= MDF_AL_DISABLED;

	if (new_disk_conf->md_flushes)
		clear_bit(MD_NO_BARRIER, &device->flags);
	else
		set_bit(MD_NO_BARRIER, &device->flags);

	drbd_bump_write_ordering(device->resource, WO_BIO_BARRIER);

	drbd_md_sync(device);

	for_each_peer_device(peer_device, device) {
		if (peer_device->repl_state[NOW] >= L_ESTABLISHED)
			drbd_send_sync_param(peer_device);
	}

	synchronize_rcu();
	kfree(old_disk_conf);
	mod_timer(&device->request_timer, jiffies + HZ);
	goto success;

fail_unlock:
	mutex_unlock(&device->resource->conf_update);
 fail:
	kfree(new_disk_conf);
success:
	if (retcode != NO_ERROR)
		synchronize_rcu();
	while (fifo_to_be_freed) {
		struct fifo_buffer *next = fifo_to_be_freed->next;
		kfree(fifo_to_be_freed);
		fifo_to_be_freed = next;
	}
	put_ldev(device);
 out:
	drbd_adm_finish(info, retcode);
	return 0;
}

int drbd_adm_attach(struct sk_buff *skb, struct genl_info *info)
{
	struct drbd_device *device;
	struct drbd_resource *resource;
	int n, err;
	enum drbd_ret_code retcode;
	enum determine_dev_size dd;
	sector_t max_possible_sectors;
	sector_t min_md_device_sectors;
	struct drbd_backing_dev *nbc; /* new_backing_conf */
	struct disk_conf *new_disk_conf = NULL;
	struct block_device *bdev;
	enum drbd_state_rv rv;
	struct drbd_peer_device *peer_device;
	unsigned long irq_flags;
	enum drbd_disk_state disk_state;
	unsigned int bitmap_index, slots_needed = 0;

	retcode = drbd_adm_prepare(skb, info, DRBD_ADM_NEED_MINOR);
	if (!adm_ctx.reply_skb)
		return retcode;
	device = adm_ctx.device;
	resource = device->resource;

	/* allocation not in the IO path, drbdsetup context */
	nbc = kzalloc(sizeof(struct drbd_backing_dev), GFP_KERNEL);
	if (!nbc) {
		retcode = ERR_NOMEM;
		goto fail;
	}
	spin_lock_init(&nbc->md.uuid_lock);
	for (n = 0; n < ARRAY_SIZE(nbc->id_to_bit); n++)
		nbc->id_to_bit[n] = -1;

	new_disk_conf = kzalloc(sizeof(struct disk_conf), GFP_KERNEL);
	if (!new_disk_conf) {
		retcode = ERR_NOMEM;
		goto fail;
	}
	nbc->disk_conf = new_disk_conf;

	set_disk_conf_defaults(new_disk_conf);
	err = disk_conf_from_attrs(new_disk_conf, info);
	if (err) {
		retcode = ERR_MANDATORY_TAG;
		drbd_msg_put_info(from_attrs_err_to_txt(err));
		goto fail;
	}

	if (new_disk_conf->c_plan_ahead > DRBD_C_PLAN_AHEAD_MAX)
		new_disk_conf->c_plan_ahead = DRBD_C_PLAN_AHEAD_MAX;

	if (new_disk_conf->meta_dev_idx < DRBD_MD_INDEX_FLEX_INT) {
		retcode = ERR_MD_IDX_INVALID;
		goto fail;
	}

	lock_all_resources();
	retcode = drbd_resync_after_valid(device, new_disk_conf->resync_after);
	unlock_all_resources();
	if (retcode != NO_ERROR)
		goto fail;

	bdev = blkdev_get_by_path(new_disk_conf->backing_dev,
				  FMODE_READ | FMODE_WRITE | FMODE_EXCL, device);
	if (IS_ERR(bdev)) {
		drbd_err(device, "open(\"%s\") failed with %ld\n", new_disk_conf->backing_dev,
			PTR_ERR(bdev));
		retcode = ERR_OPEN_DISK;
		goto fail;
	}
	nbc->backing_bdev = bdev;

	/*
	 * meta_dev_idx >= 0: external fixed size, possibly multiple
	 * drbd sharing one meta device.  TODO in that case, paranoia
	 * check that [md_bdev, meta_dev_idx] is not yet used by some
	 * other drbd minor!  (if you use drbd.conf + drbdadm, that
	 * should check it for you already; but if you don't, or
	 * someone fooled it, we need to double check here)
	 */
	bdev = blkdev_get_by_path(new_disk_conf->meta_dev,
				  FMODE_READ | FMODE_WRITE | FMODE_EXCL,
				  (new_disk_conf->meta_dev_idx < 0) ?
				  (void *)device : (void *)drbd_m_holder);
	if (IS_ERR(bdev)) {
		drbd_err(device, "open(\"%s\") failed with %ld\n", new_disk_conf->meta_dev,
			PTR_ERR(bdev));
		retcode = ERR_OPEN_MD_DISK;
		goto fail;
	}
	nbc->md_bdev = bdev;

	if ((nbc->backing_bdev == nbc->md_bdev) !=
	    (new_disk_conf->meta_dev_idx == DRBD_MD_INDEX_INTERNAL ||
	     new_disk_conf->meta_dev_idx == DRBD_MD_INDEX_FLEX_INT)) {
		retcode = ERR_MD_IDX_INVALID;
		goto fail;
	}

	mutex_lock(&resource->conf_update);

	/* if you want to reconfigure, please tear down first */
	if (device->disk_state[NOW] > D_DISKLESS) {
		retcode = ERR_DISK_CONFIGURED;
		goto fail;
	}
	/* It may just now have detached because of IO error.  Make sure
	 * drbd_ldev_destroy is done already, we may end up here very fast,
	 * e.g. if someone calls attach from the on-io-error handler,
	 * to realize a "hot spare" feature (not that I'd recommend that) */
	wait_event(device->misc_wait, !atomic_read(&device->local_cnt));

	/* make sure there is no leftover from previous force-detach attempts */
	clear_bit(FORCE_DETACH, &device->flags);
	clear_bit(WAS_IO_ERROR, &device->flags);
	clear_bit(WAS_READ_ERROR, &device->flags);

	/* and no leftover from previously aborted resync or verify, either */
	rcu_read_lock();
	for_each_peer_device(peer_device, device) {
		peer_device->rs_total = 0;
		peer_device->rs_failed = 0;
		atomic_set(&peer_device->rs_pending_cnt, 0);
	}
	rcu_read_unlock();

	if (!device->bitmap) {
		device->bitmap = drbd_bm_alloc();
		if (!device->bitmap) {
			retcode = ERR_NOMEM;
			goto fail;
		}
	}

	/* Read our meta data super block early.
	 * This also sets other on-disk offsets. */
	retcode = drbd_md_read(device, nbc);
	if (retcode != NO_ERROR)
		goto fail;

	if (new_disk_conf->al_extents < DRBD_AL_EXTENTS_MIN)
		new_disk_conf->al_extents = DRBD_AL_EXTENTS_MIN;
	if (new_disk_conf->al_extents > drbd_al_extents_max(nbc))
		new_disk_conf->al_extents = drbd_al_extents_max(nbc);

	if (drbd_get_max_capacity(nbc) < new_disk_conf->disk_size) {
		drbd_err(device, "max capacity %llu smaller than disk size %llu\n",
			(unsigned long long) drbd_get_max_capacity(nbc),
			(unsigned long long) new_disk_conf->disk_size);
		retcode = ERR_DISK_TOO_SMALL;
		goto fail;
	}

	if (new_disk_conf->meta_dev_idx < 0) {
		max_possible_sectors = DRBD_MAX_SECTORS_FLEX;
		/* at least one MB, otherwise it does not make sense */
		min_md_device_sectors = (2<<10);
	} else {
		max_possible_sectors = DRBD_MAX_SECTORS;
		min_md_device_sectors = (128 << 20 >> 9) * (new_disk_conf->meta_dev_idx + 1);
	}

	if (drbd_get_capacity(nbc->md_bdev) < min_md_device_sectors) {
		retcode = ERR_MD_DISK_TOO_SMALL;
		drbd_warn(device, "refusing attach: md-device too small, "
		     "at least %llu sectors needed for this meta-disk type\n",
		     (unsigned long long) min_md_device_sectors);
		goto fail;
	}

	/* Make sure the new disk is big enough
	 * (we may currently be R_PRIMARY with no local disk...) */
	if (drbd_get_max_capacity(nbc) <
	    drbd_get_capacity(device->this_bdev)) {
		retcode = ERR_DISK_TOO_SMALL;
		goto fail;
	}

	nbc->known_size = drbd_get_capacity(nbc->backing_bdev);

	if (nbc->known_size > max_possible_sectors) {
		drbd_warn(device, "==> truncating very big lower level device "
			"to currently maximum possible %llu sectors <==\n",
			(unsigned long long) max_possible_sectors);
		if (new_disk_conf->meta_dev_idx >= 0)
			drbd_warn(device, "==>> using internal or flexible "
				      "meta data may help <<==\n");
	}

	drbd_suspend_io(device);
	/* also wait for the last barrier ack. */
	/* FIXME see also https://daiquiri.linbit/cgi-bin/bugzilla/show_bug.cgi?id=171
	 * We need a way to either ignore barrier acks for barriers sent before a device
	 * was attached, or a way to wait for all pending barrier acks to come in.
	 * As barriers are counted per resource,
	 * we'd need to suspend io on all devices of a resource.
	 */
	for_each_peer_device(peer_device, device)
		wait_event(device->misc_wait,
			   (!atomic_read(&peer_device->ap_pending_cnt) ||
			    drbd_suspended(device)));
	/* and for other previously queued resource work */
	drbd_flush_workqueue(&resource->work);

	rv = stable_state_change(resource,
		change_disk_state(device, D_ATTACHING, CS_VERBOSE));
	retcode = rv;  /* FIXME: Type mismatch. */
	drbd_resume_io(device);
	if (rv < SS_SUCCESS)
		goto fail;

	if (!get_ldev_if_state(device, D_ATTACHING))
		goto force_diskless;

	drbd_info(device, "Maximum number of peer devices = %u\n",
		  device->bitmap->bm_max_peers);

	/* Make sure the local node id matches or is unassigned */
	if (nbc->md.node_id != -1 && nbc->md.node_id != resource->res_opts.node_id) {
		drbd_err(device, "Local node id %d differs from local "
			 "node id %d on device\n",
			 resource->res_opts.node_id,
			 nbc->md.node_id);
		retcode = ERR_INVALID_REQUEST;
		goto force_diskless_dec;
	}

	/* Make sure no bitmap slot has our own node id */
	for (bitmap_index = 0; bitmap_index < device->bitmap->bm_max_peers; bitmap_index++) {
		struct drbd_peer_md *peer_md = &nbc->md.peers[bitmap_index];

		if (peer_md->node_id == resource->res_opts.node_id) {
			drbd_err(device, "Peer %d node id %d is identical to "
				 "this resource's node id\n",
				 bitmap_index,
				 resource->res_opts.node_id);
			retcode = ERR_INVALID_REQUEST;
			goto force_diskless_dec;
		}

		if (peer_md->node_id != -1)
			nbc->id_to_bit[peer_md->node_id] = bitmap_index;
	}

	/* Make sure we have a bitmap slot for each peer id */
	for_each_peer_device(peer_device, device) {
		struct drbd_connection *connection = peer_device->connection;

		for (bitmap_index = 0; bitmap_index < device->bitmap->bm_max_peers; bitmap_index++) {
			struct drbd_peer_md *peer_md = &nbc->md.peers[bitmap_index];

			if (peer_md->node_id == connection->net_conf->peer_node_id) {
				peer_device->bitmap_index = bitmap_index;
				goto next_peer_device_1;
			}
		}
		slots_needed++;

	    next_peer_device_1: ;
	}
	if (slots_needed) {
		unsigned int slots_available = 0;

		for (bitmap_index = 0; bitmap_index < device->bitmap->bm_max_peers; bitmap_index++) {
			struct drbd_peer_md *peer_md = &nbc->md.peers[bitmap_index];

			if (peer_md->node_id == -1)
				slots_available++;
		}
		if (slots_needed > slots_available) {
			drbd_err(device, "Not enough free bitmap "
				 "slots (available=%d, needed=%d)\n",
				 slots_available,
				 slots_needed);
			retcode = ERR_INVALID_REQUEST;
			goto force_diskless_dec;
		}
		for_each_peer_device(peer_device, device) {
			struct drbd_connection *connection = peer_device->connection;

			for (bitmap_index = 0; bitmap_index < device->bitmap->bm_max_peers; bitmap_index++) {
				struct drbd_peer_md *peer_md = &nbc->md.peers[bitmap_index];

				if (peer_md->node_id == connection->net_conf->peer_node_id)
					goto next_peer_device_2;
			}
			for (bitmap_index = 0; bitmap_index < device->bitmap->bm_max_peers; bitmap_index++) {
				struct drbd_peer_md *peer_md = &nbc->md.peers[bitmap_index];

				if (peer_md->node_id == -1) {
					peer_md->node_id = connection->net_conf->peer_node_id;
					peer_device->bitmap_index = bitmap_index;
					nbc->id_to_bit[peer_md->node_id] = bitmap_index;
					break;
				}
			}
		    next_peer_device_2: ;
		}
	}

	/* Assign the local node id (if not assigned already) */
	nbc->md.node_id = resource->res_opts.node_id;

	for_each_peer_device(peer_device, device) {
		if (peer_device->repl_state[NOW] < L_ESTABLISHED &&
		    resource->role[NOW] == R_PRIMARY &&
		    (device->exposed_data_uuid & ~((u64)1)) != (nbc->md.current_uuid & ~((u64)1))) {
			drbd_err(device, "Can only attach to data with current UUID=%016llX\n",
			    (unsigned long long)device->exposed_data_uuid);
			retcode = ERR_DATA_NOT_CURRENT;
			goto force_diskless_dec;
		}
	}

	/* Since we are diskless, fix the activity log first... */
	if (drbd_check_al_size(device, new_disk_conf)) {
		retcode = ERR_NOMEM;
		goto force_diskless_dec;
	}

	/* Point of no return reached.
	 * Devices and memory are no longer released by error cleanup below.
	 * now device takes over responsibility, and the state engine should
	 * clean it up somewhere.  */
	D_ASSERT(device, device->ldev == NULL);
	device->ldev = nbc;
	nbc = NULL;
	new_disk_conf = NULL;

	for_each_peer_device(peer_device, device) {
		err = drbd_attach_peer_device(peer_device);
		if (err) {
			retcode = ERR_NOMEM;
			goto force_diskless_dec;
		}
	}

	lock_all_resources();
	retcode = drbd_resync_after_valid(device, device->ldev->disk_conf->resync_after);
	if (retcode != NO_ERROR) {
		unlock_all_resources();
		goto force_diskless_dec;
	}

	/* Reset the "barriers don't work" bits here, then force meta data to
	 * be written, to ensure we determine if barriers are supported. */
	if (device->ldev->disk_conf->md_flushes)
		clear_bit(MD_NO_BARRIER, &device->flags);
	else
		set_bit(MD_NO_BARRIER, &device->flags);

	drbd_resync_after_changed(device);
	drbd_bump_write_ordering(resource, WO_BIO_BARRIER);
	unlock_all_resources();

	/* Prevent shrinking of consistent devices ! */
	if (drbd_md_test_flag(device->ldev, MDF_CONSISTENT) &&
	    drbd_new_dev_size(device, device->ldev->disk_conf->disk_size, 0) <
	    device->ldev->md.effective_size) {
		drbd_warn(device, "refusing to truncate a consistent device\n");
		retcode = ERR_DISK_TOO_SMALL;
		goto force_diskless_dec;
	}

	if (kobject_init_and_add(&device->ldev->kobject, &drbd_bdev_kobj_type,
				 &device->kobj, "meta_data")) {
		retcode = ERR_NOMEM;
		goto remove_kobject;
	}

	if (drbd_md_test_flag(device->ldev, MDF_CRASHED_PRIMARY))
		set_bit(CRASHED_PRIMARY, &device->flags);
	else
		clear_bit(CRASHED_PRIMARY, &device->flags);

	if (drbd_md_test_flag(device->ldev, MDF_PRIMARY_IND) &&
	    !(resource->role[NOW] == R_PRIMARY && resource->susp_nod[NOW]))
		set_bit(CRASHED_PRIMARY, &device->flags);

	device->read_cnt = 0;
	device->writ_cnt = 0;

	drbd_reconsider_max_bio_size(device);

	/* If I am currently not R_PRIMARY,
	 * but meta data primary indicator is set,
	 * I just now recover from a hard crash,
	 * and have been R_PRIMARY before that crash.
	 *
	 * Now, if I had no connection before that crash
	 * (have been degraded R_PRIMARY), chances are that
	 * I won't find my peer now either.
	 *
	 * In that case, and _only_ in that case,
	 * we use the degr-wfc-timeout instead of the default,
	 * so we can automatically recover from a crash of a
	 * degraded but active "cluster" after a certain timeout.
	 */
	rcu_read_lock();
	for_each_peer_device(peer_device, device) {
		clear_bit(USE_DEGR_WFC_T, &peer_device->flags);
		if (resource->role[NOW] != R_PRIMARY &&
		    drbd_md_test_flag(device->ldev, MDF_PRIMARY_IND) &&
		    !drbd_md_test_peer_flag(peer_device, MDF_PEER_CONNECTED))
			set_bit(USE_DEGR_WFC_T, &peer_device->flags);
	}
	rcu_read_unlock();

<<<<<<< HEAD
	dd = drbd_determine_dev_size(device, 0);
	if (dd == DS_ERROR) {
=======
	dd = drbd_determine_dev_size(mdev, 0, NULL);
	if (dd <= DS_ERROR) {
>>>>>>> 08050c71
		retcode = ERR_NOMEM_BITMAP;
		goto remove_kobject;
	} else if (dd == DS_GREW) {
		for_each_peer_device(peer_device, device)
			set_bit(RESYNC_AFTER_NEG, &peer_device->flags);
	}

	if (drbd_bitmap_io(device, &drbd_bm_read,
		"read from attaching", BM_LOCK_ALL,
		NULL)) {
		retcode = ERR_IO_MD_DISK;
		goto remove_kobject;
	}

	for_each_peer_device(peer_device, device) {
		if ((test_bit(CRASHED_PRIMARY, &device->flags) &&
		     drbd_md_test_flag(device->ldev, MDF_AL_DISABLED)) ||
		    drbd_md_test_peer_flag(peer_device, MDF_PEER_FULL_SYNC)) {
			drbd_info(peer_device, "Assuming that all blocks are out of sync "
				  "(aka FullSync)\n");
			if (drbd_bitmap_io(device, &drbd_bmio_set_n_write,
				"set_n_write from attaching", BM_LOCK_ALL,
				peer_device)) {
				retcode = ERR_IO_MD_DISK;
				goto remove_kobject;
			}
		}
	}

	drbd_try_suspend_al(device); /* IO is still suspended here... */

	rcu_read_lock();
	if (rcu_dereference(device->ldev->disk_conf)->al_updates)
		device->ldev->md.flags &= ~MDF_AL_DISABLED;
	else
		device->ldev->md.flags |= MDF_AL_DISABLED;
	rcu_read_unlock();

	begin_state_change(resource, &irq_flags, CS_VERBOSE);

	disk_state = D_DISKLESS;
	/* In case we are L_ESTABLISHED postpone any decision on the new disk
	   state after the negotiation phase. */
	for_each_peer_device(peer_device, device) {
		if (peer_device->connection->cstate[NOW] == C_CONNECTED) {
			/* We expect to receive up-to-date UUIDs soon.
			   To avoid a race in receive_state, "clear" uuids while
			   holding req_lock. I.e. atomic with the state change */
			peer_device->uuids_received = false;
			if (peer_device->disk_state[NOW] > D_DISKLESS)
				disk_state = D_NEGOTIATING;
		}
	}
	if (disk_state == D_DISKLESS)
		disk_state = disk_state_from_md(device);
	__change_disk_state(device, disk_state);
	rv = end_state_change(resource, &irq_flags);

	if (rv < SS_SUCCESS)
		goto remove_kobject;

	mod_timer(&device->request_timer, jiffies + HZ);

	if (resource->role[NOW] == R_PRIMARY)
		device->ldev->md.current_uuid |=  (u64)1;
	else
		device->ldev->md.current_uuid &= ~(u64)1;

	drbd_md_mark_dirty(device);
	drbd_md_sync(device);

	drbd_kobject_uevent(device);
	put_ldev(device);
	mutex_unlock(&resource->conf_update);
	drbd_adm_finish(info, retcode);
	return 0;

 remove_kobject:
	drbd_free_bc(nbc);
	nbc = NULL;
 force_diskless_dec:
	put_ldev(device);
 force_diskless:
	change_disk_state(device, D_DISKLESS, CS_HARD);
	drbd_md_sync(device);
 fail:
	if (nbc) {
		if (nbc->backing_bdev)
			blkdev_put(nbc->backing_bdev,
				   FMODE_READ | FMODE_WRITE | FMODE_EXCL);
		if (nbc->md_bdev)
			blkdev_put(nbc->md_bdev,
				   FMODE_READ | FMODE_WRITE | FMODE_EXCL);
		kfree(nbc);
	}
	kfree(new_disk_conf);

	mutex_unlock(&resource->conf_update);
	drbd_adm_finish(info, retcode);
	return 0;
}

static int adm_detach(struct drbd_device *device, int force)
{
	enum drbd_state_rv retcode;
	int ret;

	if (force) {
		set_bit(FORCE_DETACH, &device->flags);
		change_disk_state(device, D_FAILED, CS_HARD);
		retcode = SS_SUCCESS;
		goto out;
	}

	drbd_suspend_io(device); /* so no-one is stuck in drbd_al_begin_io */
	drbd_md_get_buffer(device); /* make sure there is no in-flight meta-data IO */
	retcode = stable_state_change(device->resource,
		change_disk_state(device, D_FAILED,
			CS_VERBOSE | CS_WAIT_COMPLETE | CS_SERIALIZE));
	drbd_md_put_buffer(device);
	/* D_FAILED will transition to DISKLESS. */
	ret = wait_event_interruptible(device->misc_wait,
			device->disk_state[NOW] != D_FAILED);
	if (retcode >= SS_SUCCESS)
		drbd_cleanup_device(device);
	drbd_resume_io(device);
	if (retcode == SS_IS_DISKLESS)
		retcode = SS_NOTHING_TO_DO;
	if (ret)
		retcode = ERR_INTR;
out:
	return retcode;
}

/* Detaching the disk is a process in multiple stages.  First we need to lock
 * out application IO, in-flight IO, IO stuck in drbd_al_begin_io.
 * Then we transition to D_DISKLESS, and wait for put_ldev() to return all
 * internal references as well.
 * Only then we have finally detached. */
int drbd_adm_detach(struct sk_buff *skb, struct genl_info *info)
{
	enum drbd_ret_code retcode;
	struct detach_parms parms = { };
	int err;

	retcode = drbd_adm_prepare(skb, info, DRBD_ADM_NEED_MINOR);
	if (!adm_ctx.reply_skb)
		return retcode;

	if (info->attrs[DRBD_NLA_DETACH_PARMS]) {
		err = detach_parms_from_attrs(&parms, info);
		if (err) {
			retcode = ERR_MANDATORY_TAG;
			drbd_msg_put_info(from_attrs_err_to_txt(err));
			goto out;
		}
	}

	retcode = adm_detach(adm_ctx.device, parms.force_detach);
out:
	drbd_adm_finish(info, retcode);
	return 0;
}

static bool conn_resync_running(struct drbd_connection *connection)
{
	struct drbd_peer_device *peer_device;
	bool rv = false;
	int vnr;

	rcu_read_lock();
	idr_for_each_entry(&connection->peer_devices, peer_device, vnr) {
		if (peer_device->repl_state[NOW] == L_SYNC_SOURCE ||
		    peer_device->repl_state[NOW] == L_SYNC_TARGET ||
		    peer_device->repl_state[NOW] == L_PAUSED_SYNC_S ||
		    peer_device->repl_state[NOW] == L_PAUSED_SYNC_T) {
			rv = true;
			break;
		}
	}
	rcu_read_unlock();

	return rv;
}

static bool conn_ov_running(struct drbd_connection *connection)
{
	struct drbd_peer_device *peer_device;
	bool rv = false;
	int vnr;

	rcu_read_lock();
	idr_for_each_entry(&connection->peer_devices, peer_device, vnr) {
		if (peer_device->repl_state[NOW] == L_VERIFY_S ||
		    peer_device->repl_state[NOW] == L_VERIFY_T) {
			rv = true;
			break;
		}
	}
	rcu_read_unlock();

	return rv;
}

static enum drbd_ret_code
_check_net_options(struct drbd_connection *connection, struct net_conf *old_net_conf, struct net_conf *new_net_conf)
{
	if (old_net_conf && connection->cstate[NOW] == C_CONNECTED && connection->agreed_pro_version < 100) {
		if (new_net_conf->wire_protocol != old_net_conf->wire_protocol)
			return ERR_NEED_APV_100;

		if (new_net_conf->two_primaries != old_net_conf->two_primaries)
			return ERR_NEED_APV_100;

		if (!new_net_conf->integrity_alg != !old_net_conf->integrity_alg)
			return ERR_NEED_APV_100;

		if (strcmp(new_net_conf->integrity_alg, old_net_conf->integrity_alg))
			return ERR_NEED_APV_100;
	}

	if (!new_net_conf->two_primaries &&
	    connection->resource->role[NOW] == R_PRIMARY &&
	    connection->peer_role[NOW] == R_PRIMARY)
		return ERR_NEED_ALLOW_TWO_PRI;

	if (new_net_conf->two_primaries &&
	    (new_net_conf->wire_protocol != DRBD_PROT_C))
		return ERR_NOT_PROTO_C;

	if (new_net_conf->wire_protocol == DRBD_PROT_A &&
	    new_net_conf->fencing_policy == FP_STONITH)
		return ERR_STONITH_AND_PROT_A;

	if (connection->resource->role[NOW] == R_PRIMARY &&
	    new_net_conf->discard_my_data)
		return ERR_DISCARD_IMPOSSIBLE;

	if (new_net_conf->on_congestion != OC_BLOCK &&
	    new_net_conf->wire_protocol != DRBD_PROT_A)
		return ERR_CONG_NOT_PROTO_A;

	return NO_ERROR;
}

static enum drbd_ret_code
check_net_options(struct drbd_connection *connection, struct net_conf *new_net_conf)
{
	static enum drbd_ret_code rv;
	struct drbd_device *device;
	int i;

	rcu_read_lock();
	rv = _check_net_options(connection, rcu_dereference(connection->net_conf), new_net_conf);
	rcu_read_unlock();

	/* connection->volumes protected by genl_lock() here */
	idr_for_each_entry(&connection->resource->devices, device, i) {
		if (!device->bitmap) {
			device->bitmap = drbd_bm_alloc();
			if (!device->bitmap)
				return ERR_NOMEM;
		}
	}

	return rv;
}

struct crypto {
	struct crypto_hash *verify_tfm;
	struct crypto_hash *csums_tfm;
	struct crypto_hash *cram_hmac_tfm;
	struct crypto_hash *integrity_tfm;
};

static int
alloc_hash(struct crypto_hash **tfm, char *tfm_name, int err_alg)
{
	if (!tfm_name[0])
		return NO_ERROR;

	*tfm = crypto_alloc_hash(tfm_name, 0, CRYPTO_ALG_ASYNC);
	if (IS_ERR(*tfm)) {
		*tfm = NULL;
		return err_alg;
	}

	return NO_ERROR;
}

static enum drbd_ret_code
alloc_crypto(struct crypto *crypto, struct net_conf *new_net_conf)
{
	char hmac_name[CRYPTO_MAX_ALG_NAME];
	enum drbd_ret_code rv;

	rv = alloc_hash(&crypto->csums_tfm, new_net_conf->csums_alg,
		       ERR_CSUMS_ALG);
	if (rv != NO_ERROR)
		return rv;
	rv = alloc_hash(&crypto->verify_tfm, new_net_conf->verify_alg,
		       ERR_VERIFY_ALG);
	if (rv != NO_ERROR)
		return rv;
	rv = alloc_hash(&crypto->integrity_tfm, new_net_conf->integrity_alg,
		       ERR_INTEGRITY_ALG);
	if (rv != NO_ERROR)
		return rv;
	if (new_net_conf->cram_hmac_alg[0] != 0) {
		snprintf(hmac_name, CRYPTO_MAX_ALG_NAME, "hmac(%s)",
			 new_net_conf->cram_hmac_alg);

		rv = alloc_hash(&crypto->cram_hmac_tfm, hmac_name,
			       ERR_AUTH_ALG);
	}

	return rv;
}

static void free_crypto(struct crypto *crypto)
{
	crypto_free_hash(crypto->cram_hmac_tfm);
	crypto_free_hash(crypto->integrity_tfm);
	crypto_free_hash(crypto->csums_tfm);
	crypto_free_hash(crypto->verify_tfm);
}

int drbd_adm_net_opts(struct sk_buff *skb, struct genl_info *info)
{
	enum drbd_ret_code retcode;
	struct drbd_connection *connection;
	struct net_conf *old_net_conf, *new_net_conf = NULL;
	int err;
	int ovr; /* online verify running */
	int rsr; /* re-sync running */
	struct crypto crypto = { };

	retcode = drbd_adm_prepare(skb, info, DRBD_ADM_NEED_CONNECTION);
	if (!adm_ctx.reply_skb)
		return retcode;

	connection = adm_ctx.connection;

	new_net_conf = kzalloc(sizeof(struct net_conf), GFP_KERNEL);
	if (!new_net_conf) {
		retcode = ERR_NOMEM;
		goto out;
	}

	drbd_flush_workqueue(&connection->sender_work);

	mutex_lock(&connection->data.mutex);
	mutex_lock(&connection->resource->conf_update);
	old_net_conf = connection->net_conf;

	if (!old_net_conf) {
		drbd_msg_put_info("net conf missing, try connect");
		retcode = ERR_INVALID_REQUEST;
		goto fail;
	}

	*new_net_conf = *old_net_conf;
	if (should_set_defaults(info))
		set_net_conf_defaults(new_net_conf);

	err = net_conf_from_attrs_for_change(new_net_conf, info);
	if (err && err != -ENOMSG) {
		retcode = ERR_MANDATORY_TAG;
		drbd_msg_put_info(from_attrs_err_to_txt(err));
		goto fail;
	}

	retcode = check_net_options(connection, new_net_conf);
	if (retcode != NO_ERROR)
		goto fail;

	/* re-sync running */
	rsr = conn_resync_running(connection);
	if (rsr && strcmp(new_net_conf->csums_alg, old_net_conf->csums_alg)) {
		retcode = ERR_CSUMS_RESYNC_RUNNING;
		goto fail;
	}

	/* online verify running */
	ovr = conn_ov_running(connection);
	if (ovr && strcmp(new_net_conf->verify_alg, old_net_conf->verify_alg)) {
		retcode = ERR_VERIFY_RUNNING;
		goto fail;
	}

	retcode = alloc_crypto(&crypto, new_net_conf);
	if (retcode != NO_ERROR)
		goto fail;

	rcu_assign_pointer(connection->net_conf, new_net_conf);
	connection->fencing_policy = new_net_conf->fencing_policy;

	if (!rsr) {
		crypto_free_hash(connection->csums_tfm);
		connection->csums_tfm = crypto.csums_tfm;
		crypto.csums_tfm = NULL;
	}
	if (!ovr) {
		crypto_free_hash(connection->verify_tfm);
		connection->verify_tfm = crypto.verify_tfm;
		crypto.verify_tfm = NULL;
	}

	crypto_free_hash(connection->integrity_tfm);
	connection->integrity_tfm = crypto.integrity_tfm;
	if (connection->cstate[NOW] >= C_CONNECTED && connection->agreed_pro_version >= 100)
		/* Do this without trying to take connection->data.mutex again.  */
		__drbd_send_protocol(connection, P_PROTOCOL_UPDATE);

	crypto_free_hash(connection->cram_hmac_tfm);
	connection->cram_hmac_tfm = crypto.cram_hmac_tfm;

	mutex_unlock(&connection->resource->conf_update);
	mutex_unlock(&connection->data.mutex);
	synchronize_rcu();
	kfree(old_net_conf);

	if (connection->cstate[NOW] >= C_CONNECTED) {
		struct drbd_peer_device *peer_device;
		int vnr;

		idr_for_each_entry(&connection->peer_devices, peer_device, vnr)
			drbd_send_sync_param(peer_device);
	}

	goto out;

 fail:
	mutex_unlock(&connection->resource->conf_update);
	mutex_unlock(&connection->data.mutex);
	free_crypto(&crypto);
	kfree(new_net_conf);
 out:
	drbd_adm_finish(info, retcode);
	return 0;
}

static void connection_to_info(struct connection_info *info,
			       struct drbd_connection *connection,
			       enum which_state which)
{
	info->conn_connection_state = connection->cstate[which];
	info->conn_role = connection->peer_role[which];
}

static void peer_device_to_info(struct peer_device_info *info,
				struct drbd_peer_device *peer_device,
				enum which_state which)
{
	info->peer_repl_state = peer_device->repl_state[which];
	info->peer_disk_state = peer_device->disk_state[which];
	info->peer_resync_susp_user = peer_device->resync_susp_user[which];
	info->peer_resync_susp_peer = peer_device->resync_susp_peer[which];
	info->peer_resync_susp_dependency = peer_device->resync_susp_dependency[which];
}

int drbd_adm_connect(struct sk_buff *skb, struct genl_info *info)
{
	unsigned int id = atomic_inc_return(&drbd_notify_id);
	struct connection_info connection_info;
	enum drbd_notification_type flags;
	unsigned int peer_devices = 0;
	struct drbd_device *device;
	struct drbd_peer_device *peer_device;
	struct net_conf *old_net_conf, *new_net_conf = NULL;
	struct crypto crypto = { };
	struct drbd_resource *resource;
	struct drbd_connection *connection;
	enum drbd_ret_code retcode;
	int i;
	int err;
	bool allocate_bitmap_slots;

	retcode = drbd_adm_prepare(skb, info, DRBD_ADM_NEED_RESOURCE);
	if (!adm_ctx.reply_skb)
		return retcode;

	if (!(adm_ctx.my_addr && adm_ctx.peer_addr)) {
		drbd_msg_put_info("connection endpoint(s) missing");
		retcode = ERR_INVALID_REQUEST;
		goto out;
	}

	/* No need for _rcu here. All reconfiguration is
	 * strictly serialized on genl_lock(). We are protected against
	 * concurrent reconfiguration/addition/deletion */
	for_each_resource(resource, &drbd_resources) {
		for_each_connection(connection, resource) {
			if (resource != adm_ctx.resource &&
			    nla_len(adm_ctx.my_addr) == connection->my_addr_len &&
			    !memcmp(nla_data(adm_ctx.my_addr), &connection->my_addr,
				    connection->my_addr_len)) {
				retcode = ERR_LOCAL_ADDR;
				goto out;
			}

			if (nla_len(adm_ctx.peer_addr) == connection->peer_addr_len &&
			    !memcmp(nla_data(adm_ctx.peer_addr), &connection->peer_addr,
				    connection->peer_addr_len)) {
				retcode = ERR_PEER_ADDR;
				goto out;
			}
		}
	}

	/* allocation not in the IO path, drbdsetup / netlink process context */
	new_net_conf = kzalloc(sizeof(*new_net_conf), GFP_KERNEL);
	if (!new_net_conf) {
		retcode = ERR_NOMEM;
		goto out;
	}

	set_net_conf_defaults(new_net_conf);

	err = net_conf_from_attrs(new_net_conf, info);
	if (err && err != -ENOMSG) {
		retcode = ERR_MANDATORY_TAG;
		drbd_msg_put_info(from_attrs_err_to_txt(err));
		goto fail;
	}

	retcode = 0;
	if (adm_ctx.resource->res_opts.node_id == new_net_conf->peer_node_id)
		retcode = ERR_INVALID_REQUEST;
	for_each_connection(connection, adm_ctx.resource) {
		if (connection->net_conf->peer_node_id == new_net_conf->peer_node_id)
			retcode = ERR_INVALID_REQUEST;
	}
	if (retcode) {
		drbd_err(adm_ctx.resource, "Peer node id %d is not unique\n",
			 new_net_conf->peer_node_id);
		retcode = ERR_INVALID_REQUEST;
		goto fail;
	}

	connection = drbd_create_connection(adm_ctx.resource);
	if (!connection) {
		retcode = ERR_NOMEM;
		goto fail;
	}

	retcode = check_net_options(connection, new_net_conf);
	if (retcode != NO_ERROR)
		goto fail_free_connection;

	retcode = alloc_crypto(&crypto, new_net_conf);
	if (retcode != NO_ERROR)
		goto fail_free_connection;

	((char *)new_net_conf->shared_secret)[SHARED_SECRET_MAX-1] = 0;

	mutex_lock(&adm_ctx.resource->conf_update);
	idr_for_each_entry(&adm_ctx.resource->devices, device, i) {
		int got;

		peer_device = create_peer_device(device, connection);
		if (!peer_device ||
		    !idr_pre_get(&connection->peer_devices, GFP_KERNEL) ||
		    idr_get_new_above(&connection->peer_devices,
				      peer_device, device->vnr, &got) ||
		    !expect(connection, got == device->vnr)) {
			retcode = ERR_NOMEM;
			goto unlock_fail_free_connection;
		}
	}

	spin_lock_irq(&adm_ctx.resource->req_lock);
	idr_for_each_entry(&connection->peer_devices, peer_device, i) {
		struct drbd_device *device = peer_device->device;

		list_add_rcu(&peer_device->peer_devices, &device->peer_devices);
		kref_get(&connection->kref);
		kobject_get(&device->kobj);
		peer_devices++;
	}
	spin_unlock_irq(&adm_ctx.resource->req_lock);

	old_net_conf = connection->net_conf;
	if (old_net_conf) {
		retcode = ERR_NET_CONFIGURED;
		goto unlock_fail_free_connection;
	}
	rcu_assign_pointer(connection->net_conf, new_net_conf);
	connection->fencing_policy = new_net_conf->fencing_policy;

	connection->cram_hmac_tfm = crypto.cram_hmac_tfm;
	connection->integrity_tfm = crypto.integrity_tfm;
	connection->csums_tfm = crypto.csums_tfm;
	connection->verify_tfm = crypto.verify_tfm;

	connection->my_addr_len = nla_len(adm_ctx.my_addr);
	memcpy(&connection->my_addr, nla_data(adm_ctx.my_addr), connection->my_addr_len);
	connection->peer_addr_len = nla_len(adm_ctx.peer_addr);
	memcpy(&connection->peer_addr, nla_data(adm_ctx.peer_addr), connection->peer_addr_len);

	idr_for_each_entry(&connection->peer_devices, peer_device, i)
		peer_device->node_id = connection->net_conf->peer_node_id;

	if (connection->net_conf->peer_node_id > adm_ctx.resource->max_node_id)
		adm_ctx.resource->max_node_id = connection->net_conf->peer_node_id;

	/* Make sure we have a bitmap slot for this peer id on each device */
	allocate_bitmap_slots = false;
	idr_for_each_entry(&connection->peer_devices, peer_device, i) {
		unsigned int bitmap_index, slots_available = 0;

		device = peer_device->device;
		if (!get_ldev(device))
			continue;
		for (bitmap_index = 0; bitmap_index < device->bitmap->bm_max_peers; bitmap_index++) {
			struct drbd_peer_md *peer_md = &device->ldev->md.peers[bitmap_index];

			if (new_net_conf->peer_node_id == peer_md->node_id) {
				peer_device->bitmap_index = bitmap_index;
				device->ldev->id_to_bit[peer_md->node_id] = bitmap_index;
				goto next_device_1;
			}
			if (peer_md->node_id == -1)
				slots_available++;
		}
		allocate_bitmap_slots = true;
		if (!slots_available) {
			drbd_err(device, "Not enough free bitmap "
				 "slots (available=%d, needed=%d)\n",
				 0, 1);
			put_ldev(device);
			retcode = ERR_INVALID_REQUEST;
			goto unlock_fail_free_connection;
		}
	    next_device_1:
		put_ldev(device);
	}
	if (allocate_bitmap_slots) {
		idr_for_each_entry(&connection->peer_devices, peer_device, i) {
			unsigned int bitmap_index;

			device = peer_device->device;
			if (!get_ldev(device))
				continue;
			for (bitmap_index = 0; bitmap_index < device->bitmap->bm_max_peers; bitmap_index++) {
				struct drbd_peer_md *peer_md = &device->ldev->md.peers[bitmap_index];

				if (new_net_conf->peer_node_id == peer_md->node_id)
					goto next_device_2;
			}
			for (bitmap_index = 0; bitmap_index < device->bitmap->bm_max_peers; bitmap_index++) {
				struct drbd_peer_md *peer_md = &device->ldev->md.peers[bitmap_index];

				if (peer_md->node_id == -1) {
					peer_md->node_id = new_net_conf->peer_node_id;
					drbd_md_mark_dirty(device);
					peer_device->bitmap_index = bitmap_index;
					device->ldev->id_to_bit[peer_md->node_id] = bitmap_index;
					break;
				}
			}
		    next_device_2:
			put_ldev(device);
		}
	}

	connection_to_info(&connection_info, connection, NOW);
	flags = (peer_devices--) ? NOTIFY_CONTINUES : 0;
	notify_connection_state(NULL, 0, connection, &connection_info, NOTIFY_CREATE | flags, id);
	idr_for_each_entry(&connection->peer_devices, peer_device, i) {
		struct peer_device_info peer_device_info;

		peer_device_to_info(&peer_device_info, peer_device, NOW);
		flags = (peer_devices--) ? NOTIFY_CONTINUES : 0;
		notify_peer_device_state(NULL, 0, peer_device, &peer_device_info, NOTIFY_CREATE | flags, id);
	}

	mutex_unlock(&adm_ctx.resource->conf_update);

	idr_for_each_entry(&connection->peer_devices, peer_device, i) {
		err = drbd_attach_peer_device(peer_device);
		if (err) {
			retcode = ERR_NOMEM;
			goto fail_free_connection;
		}
		peer_device->send_cnt = 0;
		peer_device->recv_cnt = 0;
	}

	retcode = change_cstate(connection, C_UNCONNECTED, CS_VERBOSE);

	drbd_thread_start(&connection->sender);
	goto out;

unlock_fail_free_connection:
	mutex_unlock(&adm_ctx.resource->conf_update);
fail_free_connection:
	idr_for_each_entry(&connection->peer_devices, peer_device, i) {
		idr_remove(&connection->peer_devices, peer_device->device->vnr);
		kfree(peer_device);
	}
	list_del(&connection->connections);
	kref_put(&connection->kref, drbd_destroy_connection);
	goto out;
fail:
	free_crypto(&crypto);
	kfree(new_net_conf);
out:
	drbd_adm_finish(info, retcode);
	return 0;
}

static enum drbd_state_rv conn_try_disconnect(struct drbd_connection *connection, bool force)
{
	enum drbd_state_rv rv;

	rv = change_cstate(connection, C_DISCONNECTING, force ? CS_HARD : 0);

	switch (rv) {
	case SS_ALREADY_STANDALONE:
		rv = SS_SUCCESS;
		break;
	case SS_IS_DISKLESS:
	case SS_LOWER_THAN_OUTDATED:
		rv = change_cstate(connection, C_DISCONNECTING, CS_HARD);
	default:;
		/* no special handling necessary */
	}

	if (rv >= SS_SUCCESS) {
		enum drbd_state_rv rv2;
		long irq_flags;

		/* No one else can reconfigure the network while I am here.
		 * The state handling only uses drbd_thread_stop_nowait(),
		 * we want to really wait here until the receiver is no more.
		 */
		drbd_thread_stop(&connection->receiver);

		/* Race breaker.  This additional state change request may be
		 * necessary, if this was a forced disconnect during a receiver
		 * restart.  We may have "killed" the receiver thread just
		 * after drbd_receiver() returned.  Typically, we should be
		 * C_STANDALONE already, now, and this becomes a no-op.
		 */
		rv2 = change_cstate(connection, C_STANDALONE, CS_VERBOSE | CS_HARD);
		if (rv2 < SS_SUCCESS)
			drbd_err(connection,
				"unexpected rv2=%d in conn_try_disconnect()\n",
				rv2);
		/* Make sure the sender thread has actually stopped: state
		 * handling only does drbd_thread_stop_nowait().
		 */
		drbd_thread_stop(&connection->sender);
		state_change_lock(connection->resource, &irq_flags, 0);
		drbd_unregister_connection(connection);
		state_change_unlock(connection->resource, &irq_flags);
		synchronize_rcu();
		drbd_put_connection(connection);
	}
	return rv;
}

int drbd_adm_disconnect(struct sk_buff *skb, struct genl_info *info)
{
	struct disconnect_parms parms;
	struct drbd_connection *connection;
	enum drbd_state_rv rv;
	enum drbd_ret_code retcode;
	int err;

	retcode = drbd_adm_prepare(skb, info, DRBD_ADM_NEED_CONNECTION);
	if (!adm_ctx.reply_skb)
		return retcode;

	connection = adm_ctx.connection;
	memset(&parms, 0, sizeof(parms));
	if (info->attrs[DRBD_NLA_DISCONNECT_PARMS]) {
		err = disconnect_parms_from_attrs(&parms, info);
		if (err) {
			retcode = ERR_MANDATORY_TAG;
			drbd_msg_put_info(from_attrs_err_to_txt(err));
			goto fail;
		}
	}

	mutex_lock(&connection->resource->conf_update);
	rv = conn_try_disconnect(connection, parms.force_disconnect);
	mutex_unlock(&connection->resource->conf_update);
	if (rv < SS_SUCCESS)
		retcode = rv;  /* FIXME: Type mismatch. */
	else
		retcode = NO_ERROR;
 fail:
	drbd_adm_finish(info, retcode);
	return 0;
}

void resync_after_online_grow(struct drbd_peer_device *peer_device)
{
	struct drbd_connection *connection = peer_device->connection;
	struct drbd_device *device = peer_device->device;
	bool sync_source;

	drbd_info(peer_device, "Resync of new storage after online grow\n");
	if (device->resource->role[NOW] != connection->peer_role[NOW])
		sync_source = (device->resource->role[NOW] == R_PRIMARY);
	else
		sync_source = test_bit(RESOLVE_CONFLICTS,
				       &peer_device->connection->flags);

	if (!sync_source && connection->agreed_pro_version < 110) {
		stable_change_repl_state(peer_device, L_WF_SYNC_UUID,
					 CS_VERBOSE | CS_SERIALIZE);
		return;
	}
	drbd_start_resync(peer_device, sync_source ? L_SYNC_SOURCE : L_SYNC_TARGET);
}

int drbd_adm_resize(struct sk_buff *skb, struct genl_info *info)
{
	struct disk_conf *old_disk_conf, *new_disk_conf = NULL;
	struct resize_parms rs;
	struct drbd_device *device;
	enum drbd_ret_code retcode;
	enum determine_dev_size dd;
	bool change_al_layout = false;
	enum dds_flags ddsf;
	sector_t u_size;
	int err;
	struct drbd_peer_device *peer_device;
	bool has_primary;

	retcode = drbd_adm_prepare(skb, info, DRBD_ADM_NEED_MINOR);
	if (!adm_ctx.reply_skb)
		return retcode;

	mdev = adm_ctx.mdev;
	if (!get_ldev(mdev)) {
		retcode = ERR_NO_DISK;
		goto fail;
	}

	memset(&rs, 0, sizeof(struct resize_parms));
	rs.al_stripes = mdev->ldev->md.al_stripes;
	rs.al_stripe_size = mdev->ldev->md.al_stripe_size_4k * 4;
	if (info->attrs[DRBD_NLA_RESIZE_PARMS]) {
		err = resize_parms_from_attrs(&rs, info);
		if (err) {
			retcode = ERR_MANDATORY_TAG;
			drbd_msg_put_info(from_attrs_err_to_txt(err));
			goto fail_ldev;
		}
	}

<<<<<<< HEAD
	device = adm_ctx.device;
	for_each_peer_device(peer_device, device) {
		if (peer_device->repl_state[NOW] > L_ESTABLISHED) {
			retcode = ERR_RESIZE_RESYNC;
			goto fail;
		}
=======
	if (mdev->state.conn > C_CONNECTED) {
		retcode = ERR_RESIZE_RESYNC;
		goto fail_ldev;
>>>>>>> 08050c71
	}

	has_primary = device->resource->role[NOW] == R_PRIMARY;
	if (!has_primary) {
		for_each_peer_device(peer_device, device) {
			if (peer_device->connection->peer_role[NOW] == R_PRIMARY) {
				has_primary = true;
				break;
			}
		}
	}
	if (!has_primary) {
		retcode = ERR_NO_PRIMARY;
<<<<<<< HEAD
		goto fail;
	}

	if (!get_ldev(device)) {
		retcode = ERR_NO_DISK;
		goto fail;
=======
		goto fail_ldev;
>>>>>>> 08050c71
	}

	for_each_peer_device(peer_device, device) {
		if (rs.no_resync && peer_device->connection->agreed_pro_version < 93) {
			retcode = ERR_NEED_APV_93;
			goto fail_ldev;
		}
	}

	rcu_read_lock();
	u_size = rcu_dereference(device->ldev->disk_conf)->disk_size;
	rcu_read_unlock();
	if (u_size != (sector_t)rs.resize_size) {
		new_disk_conf = kmalloc(sizeof(struct disk_conf), GFP_KERNEL);
		if (!new_disk_conf) {
			retcode = ERR_NOMEM;
			goto fail_ldev;
		}
	}

<<<<<<< HEAD
	device->ldev->known_size = drbd_get_capacity(device->ldev->backing_bdev);
=======
	if (mdev->ldev->md.al_stripes != rs.al_stripes ||
	    mdev->ldev->md.al_stripe_size_4k != rs.al_stripe_size / 4) {
		u32 al_size_k = rs.al_stripes * rs.al_stripe_size;

		if (al_size_k > (16 * 1024 * 1024)) {
			retcode = ERR_MD_LAYOUT_TOO_BIG;
			goto fail_ldev;
		}

		if (al_size_k < MD_32kB_SECT/2) {
			retcode = ERR_MD_LAYOUT_TOO_SMALL;
			goto fail_ldev;
		}

		if (mdev->state.conn != C_CONNECTED) {
			retcode = ERR_MD_LAYOUT_CONNECTED;
			goto fail_ldev;
		}

		change_al_layout = true;
	}

	if (mdev->ldev->known_size != drbd_get_capacity(mdev->ldev->backing_bdev))
		mdev->ldev->known_size = drbd_get_capacity(mdev->ldev->backing_bdev);
>>>>>>> 08050c71

	if (new_disk_conf) {
		mutex_lock(&device->resource->conf_update);
		old_disk_conf = device->ldev->disk_conf;
		*new_disk_conf = *old_disk_conf;
		new_disk_conf->disk_size = (sector_t)rs.resize_size;
		rcu_assign_pointer(device->ldev->disk_conf, new_disk_conf);
		mutex_unlock(&device->resource->conf_update);
		synchronize_rcu();
		kfree(old_disk_conf);
	}

	ddsf = (rs.resize_force ? DDSF_FORCED : 0) | (rs.no_resync ? DDSF_NO_RESYNC : 0);
<<<<<<< HEAD
	dd = drbd_determine_dev_size(device, ddsf);
	drbd_md_sync(device);
	put_ldev(device);
=======
	dd = drbd_determine_dev_size(mdev, ddsf, change_al_layout ? &rs : NULL);
	drbd_md_sync(mdev);
	put_ldev(mdev);
>>>>>>> 08050c71
	if (dd == DS_ERROR) {
		retcode = ERR_NOMEM_BITMAP;
		goto fail;
	} else if (dd == DS_ERROR_SPACE_MD) {
		retcode = ERR_MD_LAYOUT_NO_FIT;
		goto fail;
	} else if (dd == DS_ERROR_SHRINK) {
		retcode = ERR_IMPLICIT_SHRINK;
		goto fail;
	}

	for_each_peer_device(peer_device, device) {
		if (peer_device->repl_state[NOW] == L_ESTABLISHED) {
			if (dd == DS_GREW)
				set_bit(RESIZE_PENDING, &peer_device->flags);
			drbd_send_uuids(peer_device, 0, 0);
			drbd_send_sizes(peer_device, 1, ddsf);
		}
	}

 fail:
	drbd_adm_finish(info, retcode);
	return 0;

 fail_ldev:
	put_ldev(device);
	goto fail;
}

int drbd_adm_resource_opts(struct sk_buff *skb, struct genl_info *info)
{
	enum drbd_ret_code retcode;
	struct res_opts res_opts;
	int err;

	retcode = drbd_adm_prepare(skb, info, DRBD_ADM_NEED_RESOURCE);
	if (!adm_ctx.reply_skb)
		return retcode;

	res_opts = adm_ctx.resource->res_opts;
	if (should_set_defaults(info))
		set_res_opts_defaults(&res_opts);

	err = res_opts_from_attrs_for_change(&res_opts, info);
	if (err) {
		retcode = ERR_MANDATORY_TAG;
		drbd_msg_put_info(from_attrs_err_to_txt(err));
		goto fail;
	}

	err = set_resource_options(adm_ctx.resource, &res_opts);
	if (err) {
		retcode = ERR_INVALID_REQUEST;
		if (err == -ENOMEM)
			retcode = ERR_NOMEM;
	}

fail:
	drbd_adm_finish(info, retcode);
	return 0;
}

static enum drbd_state_rv invalidate_resync(struct drbd_peer_device *peer_device)
{
	enum drbd_state_rv rv;

	drbd_flush_workqueue(&peer_device->connection->sender_work);

	rv = change_repl_state(peer_device, L_STARTING_SYNC_T,
			       CS_WAIT_COMPLETE | CS_SERIALIZE);

	if (rv < SS_SUCCESS && rv != SS_NEED_CONNECTION)
		rv = stable_change_repl_state(peer_device, L_STARTING_SYNC_T,
			CS_VERBOSE | CS_WAIT_COMPLETE | CS_SERIALIZE);

	return rv;
}

static enum drbd_state_rv invalidate_no_resync(struct drbd_device *device)
{
	struct drbd_resource *resource = device->resource;
	struct drbd_peer_device *peer_device;
	struct drbd_connection *connection;
	unsigned long irq_flags;
	enum drbd_state_rv rv;

	begin_state_change(resource, &irq_flags, CS_VERBOSE);
	for_each_connection(connection, resource) {
		peer_device = conn_peer_device(connection, device->vnr);
		if (peer_device->repl_state[NOW] >= L_ESTABLISHED) {
			abort_state_change(resource, &irq_flags);
			return SS_UNKNOWN_ERROR;
		}
	}
	__change_disk_state(device, D_INCONSISTENT);
	rv = end_state_change(resource, &irq_flags);

	if (rv >= SS_SUCCESS) {
		drbd_bitmap_io(device, &drbd_bmio_set_all_n_write,
			       "set_n_write from invalidate",
			       BM_LOCK_CLEAR | BM_LOCK_BULK,
			       NULL);
	}

	return rv;
}

int drbd_adm_invalidate(struct sk_buff *skb, struct genl_info *info)
{
	struct drbd_peer_device *sync_from_peer_device = NULL;
	struct drbd_resource *resource;
	struct drbd_device *device;
	int retcode = 0; /* enum drbd_ret_code rsp. enum drbd_state_rv */

	retcode = drbd_adm_prepare(skb, info, DRBD_ADM_NEED_MINOR);
	if (!adm_ctx.reply_skb)
		return retcode;

	device = adm_ctx.device;
	resource = device->resource;

	if (info->attrs[DRBD_NLA_INVALIDATE_PARMS]) {
		struct invalidate_parms inv = {};
		int err;

		inv.sync_from_peer_node_id = -1;
		err = invalidate_parms_from_attrs(&inv, info);
		if (err) {
			retcode = ERR_MANDATORY_TAG;
			drbd_msg_put_info(from_attrs_err_to_txt(err));
			goto out;
		}

		if (inv.sync_from_peer_node_id != -1) {
			struct drbd_connection *connection =
				drbd_connection_by_node_id(resource, inv.sync_from_peer_node_id);
			sync_from_peer_device = conn_peer_device(connection, device->vnr);
		}
	}

	/* If there is still bitmap IO pending, probably because of a previous
	 * resync just being finished, wait for it before requesting a new resync.
	 * Also wait for its after_state_ch(). */
	drbd_suspend_io(device);
	wait_event(device->misc_wait, list_empty(&device->pending_bitmap_work));

	do {
		struct drbd_connection *connection;

		if (sync_from_peer_device) {
			retcode = invalidate_resync(sync_from_peer_device);

			if (retcode >= SS_SUCCESS)
				break;
		}

		for_each_connection(connection, resource) {
			struct drbd_peer_device *peer_device;

			peer_device = conn_peer_device(connection, device->vnr);
			retcode = invalidate_resync(peer_device);
			if (retcode >= SS_SUCCESS)
				goto out;
		}

		retcode = invalidate_no_resync(device);
	} while (retcode == SS_UNKNOWN_ERROR);

out:
	drbd_resume_io(device);

	drbd_adm_finish(info, retcode);
	return 0;
}

static int drbd_bmio_set_susp_al(struct drbd_device *device,
				 struct drbd_peer_device *peer_device)
{
	int rv;

	rv = drbd_bmio_set_n_write(device, peer_device);
	drbd_try_suspend_al(device);
	return rv;
}

int drbd_adm_invalidate_peer(struct sk_buff *skb, struct genl_info *info)
{
	struct drbd_peer_device *peer_device;
	struct drbd_resource *resource;
	struct drbd_device *device;
	int retcode; /* enum drbd_ret_code rsp. enum drbd_state_rv */

	retcode = drbd_adm_prepare(skb, info, DRBD_ADM_NEED_PEER_DEVICE);
	if (!adm_ctx.reply_skb)
		return retcode;

	peer_device = adm_ctx.peer_device;
	device = peer_device->device;
	resource = device->resource;

	drbd_suspend_io(device);
	wait_event(device->misc_wait, list_empty(&device->pending_bitmap_work));
	drbd_flush_workqueue(&peer_device->connection->sender_work);
	retcode = stable_change_repl_state(peer_device, L_STARTING_SYNC_S,
					   CS_WAIT_COMPLETE | CS_SERIALIZE);
	if (retcode < SS_SUCCESS) {
		if (retcode == SS_NEED_CONNECTION && resource->role[NOW] == R_PRIMARY) {
			/* The peer will get a resync upon connect anyways.
			 * Just make that into a full resync. */
			retcode = change_peer_disk_state(peer_device, D_INCONSISTENT,
							 CS_VERBOSE | CS_WAIT_COMPLETE | CS_SERIALIZE);
			if (retcode >= SS_SUCCESS) {
				if (drbd_bitmap_io(adm_ctx.device, &drbd_bmio_set_susp_al,
						   "set_n_write from invalidate_peer",
						   BM_LOCK_CLEAR | BM_LOCK_BULK, peer_device))
					retcode = ERR_IO_MD_DISK;
			}
		} else
			retcode = stable_change_repl_state(peer_device, L_STARTING_SYNC_S,
							   CS_VERBOSE | CS_WAIT_COMPLETE | CS_SERIALIZE);
	}
	drbd_resume_io(device);

	drbd_adm_finish(info, retcode);
	return 0;
}

int drbd_adm_pause_sync(struct sk_buff *skb, struct genl_info *info)
{
	struct drbd_peer_device *peer_device;
	enum drbd_ret_code retcode;

	retcode = drbd_adm_prepare(skb, info, DRBD_ADM_NEED_PEER_DEVICE);
	if (!adm_ctx.reply_skb)
		return retcode;

	peer_device = adm_ctx.peer_device;
	if (change_resync_susp_user(peer_device, true,
			CS_VERBOSE | CS_WAIT_COMPLETE | CS_SERIALIZE) == SS_NOTHING_TO_DO)
		retcode = ERR_PAUSE_IS_SET;

	drbd_adm_finish(info, retcode);
	return 0;
}

int drbd_adm_resume_sync(struct sk_buff *skb, struct genl_info *info)
{
	struct drbd_peer_device *peer_device;
	enum drbd_ret_code retcode;

	retcode = drbd_adm_prepare(skb, info, DRBD_ADM_NEED_PEER_DEVICE);
	if (!adm_ctx.reply_skb)
		return retcode;

	peer_device = adm_ctx.peer_device;
	if (change_resync_susp_user(peer_device, false,
			CS_VERBOSE | CS_WAIT_COMPLETE | CS_SERIALIZE) == SS_NOTHING_TO_DO) {

		if (peer_device->repl_state[NOW] == L_PAUSED_SYNC_S ||
		    peer_device->repl_state[NOW] == L_PAUSED_SYNC_T) {
			if (peer_device->resync_susp_dependency[NOW])
				retcode = ERR_PIC_AFTER_DEP;
			else if (peer_device->resync_susp_peer[NOW])
				retcode = ERR_PIC_PEER_DEP;
			else
				retcode = ERR_PAUSE_IS_CLEAR;
		} else {
			retcode = ERR_PAUSE_IS_CLEAR;
		}
	}

	drbd_adm_finish(info, retcode);
	return 0;
}

int drbd_adm_suspend_io(struct sk_buff *skb, struct genl_info *info)
{
	struct drbd_resource *resource;
	enum drbd_ret_code retcode;

	retcode = drbd_adm_prepare(skb, info, DRBD_ADM_NEED_MINOR);
	if (!adm_ctx.reply_skb)
		return retcode;
	resource = adm_ctx.device->resource;

	retcode = stable_state_change(resource,
		change_io_susp_user(resource, true,
			      CS_VERBOSE | CS_WAIT_COMPLETE | CS_SERIALIZE));

	drbd_adm_finish(info, retcode);
	return 0;
}

int drbd_adm_resume_io(struct sk_buff *skb, struct genl_info *info)
{
	struct drbd_resource *resource;
	struct drbd_device *device;
	unsigned long irq_flags;
	int retcode; /* enum drbd_ret_code rsp. enum drbd_state_rv */

	retcode = drbd_adm_prepare(skb, info, DRBD_ADM_NEED_MINOR);
	if (!adm_ctx.reply_skb)
		return retcode;

	device = adm_ctx.device;
	resource = device->resource;
	if (test_bit(NEW_CUR_UUID, &device->flags)) {
		drbd_uuid_new_current(device);
		clear_bit(NEW_CUR_UUID, &device->flags);
	}
	drbd_suspend_io(device);
	begin_state_change(resource, &irq_flags, CS_VERBOSE | CS_WAIT_COMPLETE | CS_SERIALIZE);
	__change_io_susp_user(resource, false);
	__change_io_susp_no_data(resource, false);
	__change_io_susp_fencing(resource, false);
	retcode = end_state_change(resource, &irq_flags);
	if (retcode == SS_SUCCESS) {
		struct drbd_peer_device *peer_device;

		for_each_peer_device(peer_device, device) {
			struct drbd_connection *connection = peer_device->connection;

			if (peer_device->repl_state[NOW] < L_ESTABLISHED)
				tl_clear(connection);
			if (device->disk_state[NOW] == D_DISKLESS ||
			    device->disk_state[NOW] == D_FAILED)
				tl_restart(connection, FAIL_FROZEN_DISK_IO);
		}
	}
	drbd_resume_io(device);

	drbd_adm_finish(info, retcode);
	return 0;
}

int drbd_adm_outdate(struct sk_buff *skb, struct genl_info *info)
{
	enum drbd_ret_code retcode;

	retcode = drbd_adm_prepare(skb, info, DRBD_ADM_NEED_MINOR);
	if (!adm_ctx.reply_skb)
		return retcode;

	retcode = stable_state_change(adm_ctx.device->resource,
		change_disk_state(adm_ctx.device, D_OUTDATED,
			      CS_VERBOSE | CS_WAIT_COMPLETE | CS_SERIALIZE));

	drbd_adm_finish(info, retcode);
	return 0;
}

static int nla_put_drbd_cfg_context(struct sk_buff *skb,
				    struct drbd_resource *resource,
				    struct drbd_connection *connection,
				    struct drbd_device *device)
{
	struct nlattr *nla;
	nla = nla_nest_start(skb, DRBD_NLA_CFG_CONTEXT);
	if (!nla)
		goto nla_put_failure;
	if (device)
		nla_put_u32(skb, T_ctx_volume, device->vnr);
	if (resource)
		nla_put_string(skb, T_ctx_resource_name, resource->name);
	if (connection) {
		if (connection->my_addr_len)
			nla_put(skb, T_ctx_my_addr,
				connection->my_addr_len, &connection->my_addr);
		if (connection->peer_addr_len)
			nla_put(skb, T_ctx_peer_addr,
				connection->peer_addr_len, &connection->peer_addr);
		rcu_read_lock();
		if (connection->net_conf && connection->net_conf->name)
			nla_put_string(skb, T_ctx_conn_name, connection->net_conf->name);
		rcu_read_unlock();
	}
	nla_nest_end(skb, nla);
	return 0;

nla_put_failure:
	if (nla)
		nla_nest_cancel(skb, nla);
	return -EMSGSIZE;
}

/*
 * The generic netlink dump callbacks are called outside the genl_lock(), so
 * they cannot use the simple attribute parsing code which uses global
 * attribute tables.
 */
static struct nlattr *find_cfg_context_attr(const struct nlmsghdr *nlh, int attr)
{
	const unsigned hdrlen = GENL_HDRLEN + GENL_MAGIC_FAMILY_HDRSZ;
	const int maxtype = ARRAY_SIZE(drbd_cfg_context_nl_policy) - 1;
	struct nlattr *nla;

	nla = nla_find(nlmsg_attrdata(nlh, hdrlen), nlmsg_attrlen(nlh, hdrlen),
		       DRBD_NLA_CFG_CONTEXT);
	if (!nla)
		return NULL;
	return drbd_nla_find_nested(maxtype, nla, __nla_type(attr));
}

int drbd_adm_dump_resources(struct sk_buff *skb, struct netlink_callback *cb)
{
	struct drbd_genlmsghdr *dh;
	struct drbd_resource *resource;
	struct resource_info resource_info;
	struct resource_statistics resource_statistics;
	int err;

	rcu_read_lock();
	if (cb->args[0]) {
		for_each_resource_rcu(resource, &drbd_resources)
			if (resource == (struct drbd_resource *)cb->args[0])
				goto found_resource;
		err = 0;  /* resource was probably deleted */
		goto out;
	}
	resource = list_entry(&drbd_resources,
			      struct drbd_resource, resources);

found_resource:
	list_for_each_entry_continue_rcu(resource, &drbd_resources, resources) {
		goto put_result;
	}
	err = 0;
	goto out;

put_result:
	dh = genlmsg_put(skb, NETLINK_CB_PORTID(cb->skb),
			cb->nlh->nlmsg_seq, &drbd_genl_family,
			NLM_F_MULTI, DRBD_ADM_GET_RESOURCES);
	err = -ENOMEM;
	if (!dh)
		goto out;
	dh->minor = -1U;
	dh->ret_code = NO_ERROR;
	err = nla_put_drbd_cfg_context(skb, resource, NULL, NULL);
	if (err)
		goto out;
	err = res_opts_to_skb(skb, &resource->res_opts, !capable(CAP_SYS_ADMIN));
	if (err)
		goto out;
	resource_info.res_role = resource->role[NOW];
	resource_info.res_susp = resource->susp[NOW];
	resource_info.res_susp_nod = resource->susp_nod[NOW];
	resource_info.res_susp_fen = resource->susp_fen[NOW];
	resource_info.res_weak = resource->weak[NOW];
	err = resource_info_to_skb(skb, &resource_info, !capable(CAP_SYS_ADMIN));
	if (err)
		goto out;
	resource_statistics.res_stat_write_ordering = resource->write_ordering;
	err = resource_statistics_to_skb(skb, &resource_statistics, !capable(CAP_SYS_ADMIN));
	if (err)
		goto out;
	cb->args[0] = (long)resource;
	genlmsg_end(skb, dh);
	err = 0;

out:
	rcu_read_unlock();
	if (err)
		return err;
	return skb->len;
}

static void device_to_statistics(struct device_statistics *s,
				 struct drbd_device *device)
{
	memset(s, 0, sizeof(*s));
	s->dev_upper_blocked = !may_inc_ap_bio(device);
	if (get_ldev(device)) {
		struct drbd_md *md = &device->ldev->md;
		u64 *history_uuids = (u64 *)s->history_uuids;
		struct request_queue *q;
		int n;

		spin_lock_irq(&md->uuid_lock);
		s->dev_current_uuid = md->current_uuid;
		BUILD_BUG_ON(sizeof(s->history_uuids) != sizeof(md->history_uuids));
		for (n = 0; n < ARRAY_SIZE(md->history_uuids); n++)
			history_uuids[n] = md->history_uuids[n];
		s->history_uuids_len = sizeof(s->history_uuids);
		spin_unlock_irq(&md->uuid_lock);

		s->dev_disk_flags = md->flags;
		q = bdev_get_queue(device->ldev->backing_bdev);
		s->dev_lower_blocked =
			bdi_congested(&q->backing_dev_info,
				      (1 << BDI_async_congested) |
				      (1 << BDI_sync_congested));
		put_ldev(device);
	}
	s->dev_size = drbd_get_capacity(device->this_bdev);
	s->dev_read = device->read_cnt;
	s->dev_write = device->writ_cnt;
	s->dev_al_writes = device->al_writ_cnt;
	s->dev_bm_writes = device->bm_writ_cnt;
	s->dev_upper_pending = atomic_read(&device->ap_bio_cnt);
	s->dev_lower_pending = atomic_read(&device->local_cnt);
	s->dev_al_suspended = test_bit(AL_SUSPENDED, &device->flags);
	s->dev_exposed_data_uuid = device->exposed_data_uuid;
}

static int put_resource_in_arg0(struct netlink_callback *cb)
{
	if (cb->args[0]) {
		struct drbd_resource *resource =
			(struct drbd_resource *)cb->args[0];

		kref_put(&resource->kref, drbd_destroy_resource);
	}
	return 0;
}

int drbd_adm_dump_devices_done(struct netlink_callback *cb) {
	return put_resource_in_arg0(cb);
}

int drbd_adm_dump_devices(struct sk_buff *skb, struct netlink_callback *cb)
{
	struct nlattr *resource_filter;
	struct drbd_resource *resource;
	struct drbd_device *uninitialized_var(device);
	int minor, err, retcode;
	struct drbd_genlmsghdr *dh;
	struct device_info device_info;
	struct device_statistics device_statistics;
	struct idr *idr_to_search;

	resource = (struct drbd_resource *)cb->args[0];
	if (!cb->args[0] && !cb->args[1]) {
		resource_filter = find_cfg_context_attr(cb->nlh, T_ctx_resource_name);
		if (resource_filter) {
			retcode = ERR_RES_NOT_KNOWN;
			resource = drbd_find_resource(nla_data(resource_filter));
			if (!resource)
				goto put_result;
			cb->args[0] = (long)resource;
		}
	}

	rcu_read_lock();
	minor = cb->args[1];
	idr_to_search = resource ? &resource->devices : &drbd_devices;
	device = idr_get_next(idr_to_search, &minor);
	if (!device) {
		err = 0;
		goto out;
	}
	idr_for_each_entry_continue(idr_to_search, device, minor) {
		retcode = NO_ERROR;
		goto put_result;  /* only one iteration */
	}
	err = 0;
	goto out;  /* no more devices */

put_result:
	dh = genlmsg_put(skb, NETLINK_CB_PORTID(cb->skb),
			cb->nlh->nlmsg_seq, &drbd_genl_family,
			NLM_F_MULTI, DRBD_ADM_GET_DEVICES);
	err = -ENOMEM;
	if (!dh)
		goto out;
	dh->ret_code = retcode;
	dh->minor = -1U;
	if (retcode == NO_ERROR) {
		dh->minor = device->minor;
		err = nla_put_drbd_cfg_context(skb, device->resource, NULL, device);
		if (err)
			goto out;
		if (get_ldev(device)) {
			struct disk_conf *disk_conf =
				rcu_dereference(device->ldev->disk_conf);

			err = disk_conf_to_skb(skb, disk_conf, !capable(CAP_SYS_ADMIN));
			put_ldev(device);
			if (err)
				goto out;
		}
		err = device_conf_to_skb(skb, &device->device_conf, !capable(CAP_SYS_ADMIN));
		if (err)
			goto out;
		device_info.dev_disk_state = device->disk_state[NOW];
		err = device_info_to_skb(skb, &device_info, !capable(CAP_SYS_ADMIN));
		if (err)
			goto out;

		device_to_statistics(&device_statistics, device);
		err = device_statistics_to_skb(skb, &device_statistics, !capable(CAP_SYS_ADMIN));
		if (err)
			goto out;
		cb->args[1] = minor + 1;
	}
	genlmsg_end(skb, dh);
	err = 0;

out:
	rcu_read_unlock();
	if (err)
		return err;
	return skb->len;
}

int drbd_adm_dump_connections_done(struct netlink_callback *cb)
{
	return put_resource_in_arg0(cb);
}

enum { SINGLE_RESOURCE, ITERATE_RESOURCES };

int drbd_adm_dump_connections(struct sk_buff *skb, struct netlink_callback *cb)
{
	struct nlattr *resource_filter;
	struct drbd_resource *resource = NULL, *next_resource;
	struct drbd_connection *uninitialized_var(connection);
	int err = 0, retcode;
	struct drbd_genlmsghdr *dh;
	struct connection_info connection_info;
	struct connection_statistics connection_statistics;

	rcu_read_lock();
	resource = (struct drbd_resource *)cb->args[0];
	if (!cb->args[0]) {
		resource_filter = find_cfg_context_attr(cb->nlh, T_ctx_resource_name);
		if (resource_filter) {
			retcode = ERR_RES_NOT_KNOWN;
			resource = drbd_find_resource(nla_data(resource_filter));
			if (!resource)
				goto put_result;
			cb->args[0] = (long)resource;
			cb->args[1] = SINGLE_RESOURCE;
		}
	}
	if (!resource) {
		if (list_empty(&drbd_resources))
			goto out;
		resource = list_first_entry(&drbd_resources, struct drbd_resource, resources);
		kref_get(&resource->kref);
		cb->args[0] = (long)resource;
		cb->args[1] = ITERATE_RESOURCES;
	}

    next_resource:
	rcu_read_unlock();
	mutex_lock(&resource->conf_update);
	rcu_read_lock();
	if (cb->args[2]) {
		for_each_connection_rcu(connection, resource)
			if (connection == (struct drbd_connection *)cb->args[2])
				goto found_connection;
		/* connection was probably deleted */
		goto no_more_connections;
	}
	connection = list_entry(&resource->connections, struct drbd_connection, connections);

found_connection:
	list_for_each_entry_continue_rcu(connection, &resource->connections, connections) {
		retcode = NO_ERROR;
		goto put_result;  /* only one iteration */
	}

no_more_connections:
	if (cb->args[1] == ITERATE_RESOURCES) {
		for_each_resource_rcu(next_resource, &drbd_resources) {
			if (next_resource == resource)
				goto found_resource;
		}
		/* resource was probably deleted */
	}
	goto out;

found_resource:
	list_for_each_entry_continue_rcu(next_resource, &drbd_resources, resources) {
		mutex_unlock(&resource->conf_update);
		kref_put(&resource->kref, drbd_destroy_resource);
		resource = next_resource;
		kref_get(&resource->kref);
		cb->args[0] = (long)resource;
		cb->args[2] = 0;
		goto next_resource;
	}
	goto out;  /* no more resources */

put_result:
	dh = genlmsg_put(skb, NETLINK_CB_PORTID(cb->skb),
			cb->nlh->nlmsg_seq, &drbd_genl_family,
			NLM_F_MULTI, DRBD_ADM_GET_CONNECTIONS);
	err = -ENOMEM;
	if (!dh)
		goto out;
	dh->ret_code = retcode;
	dh->minor = -1U;
	if (retcode == NO_ERROR) {
		struct net_conf *net_conf;

		err = nla_put_drbd_cfg_context(skb, resource, connection, NULL);
		if (err)
			goto out;
		net_conf = rcu_dereference(connection->net_conf);
		if (net_conf) {
			err = net_conf_to_skb(skb, net_conf, !capable(CAP_SYS_ADMIN));
			if (err)
				goto out;
		}
		connection_to_info(&connection_info, connection, NOW);
		err = connection_info_to_skb(skb, &connection_info, !capable(CAP_SYS_ADMIN));
		if (err)
			goto out;
		connection_statistics.conn_congested = test_bit(NET_CONGESTED, &connection->flags);
		err = connection_statistics_to_skb(skb, &connection_statistics, !capable(CAP_SYS_ADMIN));
		if (err)
			goto out;
		cb->args[2] = (long)connection;
	}
	genlmsg_end(skb, dh);
	err = 0;

out:
	rcu_read_unlock();
	if (resource)
		mutex_unlock(&resource->conf_update);
	if (err)
		return err;
	return skb->len;
}

static void peer_device_to_statistics(struct peer_device_statistics *s,
				      struct drbd_peer_device *peer_device)
{
	struct drbd_device *device = peer_device->device;

	memset(s, 0, sizeof(*s));
	s->peer_dev_received = peer_device->recv_cnt;
	s->peer_dev_sent = peer_device->send_cnt;
	s->peer_dev_pending = atomic_read(&peer_device->ap_pending_cnt) +
			      atomic_read(&peer_device->rs_pending_cnt);
	s->peer_dev_unacked = atomic_read(&peer_device->unacked_cnt);
	s->peer_dev_out_of_sync = drbd_bm_total_weight(peer_device) << (BM_BLOCK_SHIFT - 9);
	s->peer_dev_resync_failed = peer_device->rs_failed << (BM_BLOCK_SHIFT - 9);
	if (get_ldev(device)) {
		struct drbd_md *md = &device->ldev->md;
		struct drbd_peer_md *peer_md = &md->peers[peer_device->bitmap_index];

		spin_lock_irq(&md->uuid_lock);
		s->peer_dev_bitmap_uuid = peer_md->bitmap_uuid;
		spin_unlock_irq(&md->uuid_lock);
		s->peer_dev_flags = peer_md->flags;
		put_ldev(device);
	}
}

int drbd_adm_dump_peer_devices(struct sk_buff *skb, struct netlink_callback *cb)
{
	struct nlattr *resource_filter;
	struct drbd_resource *resource;
	struct drbd_device *uninitialized_var(device);
	struct drbd_peer_device *peer_device = NULL;
	int minor, err, retcode;
	struct drbd_genlmsghdr *dh;
	struct idr *idr_to_search;

	resource = (struct drbd_resource *)cb->args[0];
	if (!cb->args[0] && !cb->args[1]) {
		resource_filter = find_cfg_context_attr(cb->nlh, T_ctx_resource_name);
		if (resource_filter) {
			retcode = ERR_RES_NOT_KNOWN;
			resource = drbd_find_resource(nla_data(resource_filter));
			if (!resource)
				goto put_result;
		}
		cb->args[0] = (long)resource;
	}

	rcu_read_lock();
	minor = cb->args[1];
	idr_to_search = resource ? &resource->devices : &drbd_devices;
	device = idr_find(idr_to_search, minor);
	if (!device) {
next_device:
		minor++;
		cb->args[2] = 0;
		device = idr_get_next(idr_to_search, &minor);
		if (!device) {
			err = 0;
			goto out;
		}
	}
	if (cb->args[2]) {
		for_each_peer_device(peer_device, device)
			if (peer_device == (struct drbd_peer_device *)cb->args[2])
				goto found_peer_device;
		/* peer device was probably deleted */
		goto next_device;
	}
	/* Make peer_device point to the list head (not the first entry). */
	peer_device = list_entry(&device->peer_devices, struct drbd_peer_device, peer_devices);

found_peer_device:
	list_for_each_entry_continue_rcu(peer_device, &device->peer_devices, peer_devices) {
		retcode = NO_ERROR;
		goto put_result;  /* only one iteration */
	}
	goto next_device;

put_result:
	dh = genlmsg_put(skb, NETLINK_CB_PORTID(cb->skb),
			cb->nlh->nlmsg_seq, &drbd_genl_family,
			NLM_F_MULTI, DRBD_ADM_GET_PEER_DEVICES);
	err = -ENOMEM;
	if (!dh)
		goto out;
	dh->ret_code = retcode;
	dh->minor = -1U;
	if (retcode == NO_ERROR) {
		struct peer_device_info peer_device_info;
		struct peer_device_statistics peer_device_statistics;

		dh->minor = minor;
		err = nla_put_drbd_cfg_context(skb, device->resource, peer_device->connection, device);
		if (err)
			goto out;
		peer_device_info.peer_disk_state = peer_device->disk_state[NOW];
		peer_device_info.peer_repl_state = peer_device->repl_state[NOW];
		peer_device_info.peer_resync_susp_user =
			peer_device->resync_susp_user[NOW];
		peer_device_info.peer_resync_susp_peer =
			peer_device->resync_susp_peer[NOW];
		peer_device_info.peer_resync_susp_dependency =
			peer_device->resync_susp_dependency[NOW];
		err = peer_device_info_to_skb(skb, &peer_device_info, !capable(CAP_SYS_ADMIN));
		if (err)
			goto out;
		peer_device_to_statistics(&peer_device_statistics, peer_device);
		err = peer_device_statistics_to_skb(skb, &peer_device_statistics, !capable(CAP_SYS_ADMIN));
		if (err)
			goto out;
		cb->args[1] = minor;
		cb->args[2] = (long)peer_device;
	}
	genlmsg_end(skb, dh);
	err = 0;

out:
	rcu_read_unlock();
	if (err)
		return err;
	return skb->len;
}

int drbd_adm_get_timeout_type(struct sk_buff *skb, struct genl_info *info)
{
	struct drbd_peer_device *peer_device;
	enum drbd_ret_code retcode;
	struct timeout_parms tp;
	int err;

	retcode = drbd_adm_prepare(skb, info, DRBD_ADM_NEED_PEER_DEVICE);
	if (!adm_ctx.reply_skb)
		return retcode;
	peer_device = adm_ctx.peer_device;

	tp.timeout_type =
		peer_device->disk_state[NOW] == D_OUTDATED ? UT_PEER_OUTDATED :
		test_bit(USE_DEGR_WFC_T, &peer_device->flags) ? UT_DEGRADED :
		UT_DEFAULT;

	err = timeout_parms_to_priv_skb(adm_ctx.reply_skb, &tp);
	if (err) {
		nlmsg_free(adm_ctx.reply_skb);
		return err;
	}

	drbd_adm_finish(info, retcode);
	return 0;
}

int drbd_adm_start_ov(struct sk_buff *skb, struct genl_info *info)
{
	struct drbd_device *device;
	struct drbd_peer_device *peer_device;
	enum drbd_ret_code retcode;
	struct start_ov_parms parms;

	retcode = drbd_adm_prepare(skb, info, DRBD_ADM_NEED_PEER_DEVICE);
	if (!adm_ctx.reply_skb)
		return retcode;

	peer_device = adm_ctx.peer_device;
	device = peer_device->device;

	/* resume from last known position, if possible */
	parms.ov_start_sector = peer_device->ov_start_sector;
	parms.ov_stop_sector = ULLONG_MAX;
	if (info->attrs[DRBD_NLA_START_OV_PARMS]) {
		int err = start_ov_parms_from_attrs(&parms, info);
		if (err) {
			retcode = ERR_MANDATORY_TAG;
			drbd_msg_put_info(from_attrs_err_to_txt(err));
			goto out;
		}
	}
	/* w_make_ov_request expects position to be aligned */
	peer_device->ov_start_sector = parms.ov_start_sector & ~(BM_SECT_PER_BIT-1);
	peer_device->ov_stop_sector = parms.ov_stop_sector;

	/* If there is still bitmap IO pending, e.g. previous resync or verify
	 * just being finished, wait for it before requesting a new resync. */
	drbd_suspend_io(device);
	wait_event(device->misc_wait, list_empty(&device->pending_bitmap_work));
	retcode = stable_change_repl_state(peer_device,
		L_VERIFY_S, CS_VERBOSE | CS_WAIT_COMPLETE | CS_SERIALIZE);
	drbd_resume_io(device);
out:
	drbd_adm_finish(info, retcode);
	return 0;
}

static bool should_skip_initial_sync(struct drbd_peer_device *peer_device)
{
	return peer_device->repl_state[NOW] == L_ESTABLISHED &&
	       peer_device->connection->agreed_pro_version >= 90 &&
	       drbd_current_uuid(peer_device->device) == UUID_JUST_CREATED;
}

int drbd_adm_new_c_uuid(struct sk_buff *skb, struct genl_info *info)
{
	struct drbd_device *device;
	struct drbd_peer_device *peer_device;
	enum drbd_ret_code retcode;
	int err;
	struct new_c_uuid_parms args;

	retcode = drbd_adm_prepare(skb, info, DRBD_ADM_NEED_MINOR);
	if (!adm_ctx.reply_skb)
		return retcode;

	device = adm_ctx.device;
	memset(&args, 0, sizeof(args));
	if (info->attrs[DRBD_NLA_NEW_C_UUID_PARMS]) {
		err = new_c_uuid_parms_from_attrs(&args, info);
		if (err) {
			retcode = ERR_MANDATORY_TAG;
			drbd_msg_put_info(from_attrs_err_to_txt(err));
			goto out_nolock;
		}
	}

	down(&device->resource->state_sem);

	if (!get_ldev(device)) {
		retcode = ERR_NO_DISK;
		goto out;
	}

	/* this is "skip initial sync", assume to be clean */
	for_each_peer_device(peer_device, device) {
		if (args.clear_bm && should_skip_initial_sync(peer_device))
			drbd_info(peer_device, "Preparing to skip initial sync\n");
		else if (peer_device->repl_state[NOW] != L_OFF) {
			retcode = ERR_CONNECTED;
			goto out_dec;
		}
	}

	for_each_peer_device(peer_device, device)
		drbd_uuid_set_bitmap(peer_device, 0); /* Rotate UI_BITMAP to History 1, etc... */
	drbd_uuid_new_current(device); /* New current, previous to UI_BITMAP */

	if (args.clear_bm) {
		unsigned long irq_flags;

		err = drbd_bitmap_io(device, &drbd_bmio_clear_n_write,
			"clear_n_write from new_c_uuid", BM_LOCK_ALL, NULL);
		if (err) {
			drbd_err(device, "Writing bitmap failed with %d\n",err);
			retcode = ERR_IO_MD_DISK;
		}
		for_each_peer_device(peer_device, device) {
			if (should_skip_initial_sync(peer_device)) {
				drbd_send_uuids(peer_device, UUID_FLAG_SKIP_INITIAL_SYNC, 0);
				_drbd_uuid_set_bitmap(peer_device, 0);
				drbd_print_uuids(peer_device, "cleared bitmap UUID");
			}
		}
		begin_state_change(device->resource, &irq_flags, CS_VERBOSE);
		__change_disk_state(device, D_UP_TO_DATE);
		for_each_peer_device(peer_device, device) {
			if (should_skip_initial_sync(peer_device))
				__change_peer_disk_state(peer_device, D_UP_TO_DATE);
		}
		end_state_change(device->resource, &irq_flags);
	}

	drbd_md_sync(device);
out_dec:
	put_ldev(device);
out:
	up(&device->resource->state_sem);
out_nolock:
	drbd_adm_finish(info, retcode);
	return 0;
}

static enum drbd_ret_code
drbd_check_resource_name(const char *name)
{
	if (!name || !name[0]) {
		drbd_msg_put_info("resource name missing");
		return ERR_MANDATORY_TAG;
	}
	/* if we want to use these in sysfs/configfs/debugfs some day,
	 * we must not allow slashes */
	if (strchr(name, '/')) {
		drbd_msg_put_info("invalid resource name");
		return ERR_INVALID_REQUEST;
	}
	return NO_ERROR;
}

static void resource_to_info(struct resource_info *info,
			     struct drbd_resource *resource,
			     enum which_state which)
{
	info->res_role = resource->role[which];
	info->res_susp = resource->susp[which];
	info->res_susp_nod = resource->susp_nod[which];
	info->res_susp_fen = resource->susp_fen[which];
}

int drbd_adm_new_resource(struct sk_buff *skb, struct genl_info *info)
{
	struct drbd_resource *resource;
	enum drbd_ret_code retcode;
	struct res_opts res_opts;
	int err;

	retcode = drbd_adm_prepare(skb, info, 0);
	if (!adm_ctx.reply_skb)
		return retcode;

	set_res_opts_defaults(&res_opts);
	err = res_opts_from_attrs(&res_opts, info);
	if (err && err != -ENOMSG) {
		retcode = ERR_MANDATORY_TAG;
		drbd_msg_put_info(from_attrs_err_to_txt(err));
		goto out;
	}

	retcode = drbd_check_resource_name(adm_ctx.resource_name);
	if (retcode != NO_ERROR)
		goto out;

	if (adm_ctx.resource)
		goto out;

	mutex_lock(&global_state_mutex);
	resource = drbd_create_resource(adm_ctx.resource_name, &res_opts);
	if (!resource)
		retcode = ERR_NOMEM;
	mutex_unlock(&global_state_mutex);

	if (resource) {
		struct resource_info resource_info;
		unsigned int id = atomic_inc_return(&drbd_notify_id);

		resource_to_info(&resource_info, resource, NOW);
		notify_resource_state(NULL, 0, resource, &resource_info, NOTIFY_CREATE, id);
	}

out:
	drbd_adm_finish(info, retcode);
	return 0;
}

static void device_to_info(struct device_info *info,
			   struct drbd_device *device,
			   enum which_state which)
{
	info->dev_disk_state = device->disk_state[which];
}

int drbd_adm_new_minor(struct sk_buff *skb, struct genl_info *info)
{
	struct drbd_genlmsghdr *dh = info->userhdr;
	struct device_conf device_conf;
	struct drbd_resource *resource;
	struct drbd_device *device;
	enum drbd_ret_code retcode;
	int err;

	retcode = drbd_adm_prepare(skb, info, DRBD_ADM_NEED_RESOURCE);
	if (!adm_ctx.reply_skb)
		return retcode;

	set_device_conf_defaults(&device_conf);
	err = device_conf_from_attrs(&device_conf, info);
	if (err && err != -ENOMSG) {
		retcode = ERR_MANDATORY_TAG;
		drbd_msg_put_info(from_attrs_err_to_txt(err));
		goto out;
	}

	if (dh->minor > MINORMASK) {
		drbd_msg_put_info("requested minor out of range");
		retcode = ERR_INVALID_REQUEST;
		goto out;
	}
	if (adm_ctx.volume > DRBD_VOLUME_MAX) {
		drbd_msg_put_info("requested volume id out of range");
		retcode = ERR_INVALID_REQUEST;
		goto out;
	}

	if (adm_ctx.device)
		goto out;

	resource = adm_ctx.resource;
	mutex_lock(&resource->conf_update);
	retcode = drbd_create_device(resource, dh->minor, adm_ctx.volume, &device_conf, &device);
	if (retcode == NO_ERROR) {
		struct drbd_peer_device *peer_device;
		struct device_info info;
		unsigned int id = atomic_inc_return(&drbd_notify_id);
		unsigned int peer_devices = 0;
		enum drbd_notification_type flags;

		for_each_peer_device(peer_device, device)
			peer_devices++;

		device_to_info(&info, device, NOW);
		flags = (peer_devices--) ? NOTIFY_CONTINUES : 0;
		notify_device_state(NULL, 0, device, &info, NOTIFY_CREATE | flags, id);
		for_each_peer_device(peer_device, device) {
			struct peer_device_info peer_device_info;

			peer_device_to_info(&peer_device_info, peer_device, NOW);
			flags = (peer_devices--) ? NOTIFY_CONTINUES : 0;
			notify_peer_device_state(NULL, 0, peer_device, &peer_device_info,
						 NOTIFY_CREATE | flags, id);
		}
	}
	mutex_unlock(&resource->conf_update);
out:
	drbd_adm_finish(info, retcode);
	return 0;
}

static enum drbd_ret_code adm_del_minor(struct drbd_device *device)
{
	if (device->disk_state[NOW] == D_DISKLESS &&
	    /* no need to be repl_state[NOW] == L_OFF &&
	     * we may want to delete a minor from a live replication group.
	     */
	    device->resource->role[NOW] == R_SECONDARY) {
		struct drbd_peer_device *peer_device;
		unsigned int id = atomic_inc_return(&drbd_notify_id);
		long irq_flags;

		for_each_peer_device(peer_device, device)
			stable_change_repl_state(peer_device, L_OFF,
						 CS_VERBOSE | CS_WAIT_COMPLETE);
		state_change_lock(device->resource, &irq_flags, 0);
		drbd_unregister_device(device);
		state_change_unlock(device->resource, &irq_flags);
		for_each_peer_device(peer_device, device)
			notify_peer_device_state(NULL, 0, peer_device, NULL,
						 NOTIFY_DESTROY | NOTIFY_CONTINUES, id);
		notify_device_state(NULL, 0, device, NULL, NOTIFY_DESTROY, id);
		kobject_del(&device->kobj);
		synchronize_rcu();
		drbd_put_device(device);
		return NO_ERROR;
	} else
		return ERR_MINOR_CONFIGURED;
}

int drbd_adm_del_minor(struct sk_buff *skb, struct genl_info *info)
{
	struct drbd_resource *resource;
	enum drbd_ret_code retcode;

	retcode = drbd_adm_prepare(skb, info, DRBD_ADM_NEED_MINOR);
	if (!adm_ctx.reply_skb)
		return retcode;

	resource = adm_ctx.device->resource;
	mutex_lock(&resource->conf_update);
	retcode = adm_del_minor(adm_ctx.device);
	mutex_unlock(&resource->conf_update);

	drbd_adm_finish(info, retcode);
	return 0;
}

static int adm_del_resource(struct drbd_resource *resource)
{
	struct drbd_connection *connection;
	unsigned int id = atomic_inc_return(&drbd_notify_id);
	int err;

	mutex_lock(&global_state_mutex);
	err = ERR_NET_CONFIGURED;
	for_each_connection(connection, resource)
		goto out;
	err = ERR_RES_IN_USE;
	if (!idr_is_empty(&resource->devices))
		goto out;
	err = NO_ERROR;

	for_each_connection(connection, resource)
		notify_connection_state(NULL, 0, connection, NULL,
					NOTIFY_DESTROY | NOTIFY_CONTINUES, id);
	notify_resource_state(NULL, 0, resource, NULL, NOTIFY_DESTROY, id);

	list_del_rcu(&resource->resources);
	synchronize_rcu();
	drbd_free_resource(resource);
out:
	mutex_unlock(&global_state_mutex);
	return err;
}

int drbd_adm_down(struct sk_buff *skb, struct genl_info *info)
{
	struct drbd_resource *resource;
	struct drbd_connection *connection, *tmp;
	struct drbd_device *device;
	int retcode; /* enum drbd_ret_code rsp. enum drbd_state_rv */
	unsigned i;

	retcode = drbd_adm_prepare(skb, info, DRBD_ADM_NEED_RESOURCE);
	if (!adm_ctx.reply_skb)
		return retcode;

	resource = adm_ctx.resource;
	/* demote */
	retcode = drbd_set_role(resource, R_SECONDARY, false);
	if (retcode < SS_SUCCESS) {
		drbd_msg_put_info("failed to demote");
		goto out;
	}

	mutex_lock(&resource->conf_update);
	for_each_connection_safe(connection, tmp, resource) {
		retcode = conn_try_disconnect(connection, 0);
		if (retcode < SS_SUCCESS) {
			drbd_msg_put_info("failed to disconnect");
			goto unlock_out;
		}
	}

	/* detach */
	idr_for_each_entry(&resource->devices, device, i) {
		retcode = adm_detach(device, 0);
		if (retcode < SS_SUCCESS || retcode > NO_ERROR) {
			drbd_msg_put_info("failed to detach");
			goto unlock_out;
		}
	}

	/* delete volumes */
	idr_for_each_entry(&resource->devices, device, i) {
		retcode = adm_del_minor(device);
		if (retcode != NO_ERROR) {
			/* "can not happen" */
			drbd_msg_put_info("failed to delete volume");
			goto unlock_out;
		}
	}

	retcode = adm_del_resource(resource);

unlock_out:
	mutex_unlock(&resource->conf_update);
out:
	drbd_adm_finish(info, retcode);
	return 0;
}

int drbd_adm_del_resource(struct sk_buff *skb, struct genl_info *info)
{
	enum drbd_ret_code retcode;

	retcode = drbd_adm_prepare(skb, info, DRBD_ADM_NEED_RESOURCE);
	if (!adm_ctx.reply_skb)
		return retcode;

	retcode = adm_del_resource(adm_ctx.resource);

	drbd_adm_finish(info, retcode);
	return 0;
}

static int nla_put_notification_header(struct sk_buff *msg,
				       enum drbd_notification_type type,
				       unsigned int id)
{
	struct drbd_notification_header nh = {
		.nh_type = type,
		.nh_id = id,
	};

	return drbd_notification_header_to_skb(msg, &nh, true);
}

void notify_resource_state(struct sk_buff *skb,
			   unsigned int seq,
			   struct drbd_resource *resource,
			   struct resource_info *resource_info,
			   enum drbd_notification_type type,
			   unsigned int id)
{
	struct resource_statistics resource_statistics;
	struct drbd_genlmsghdr *dh;
	bool multicast = false;
	int err;

	if (!skb) {
		seq = atomic_inc_return(&drbd_genl_seq);
		skb = genlmsg_new(NLMSG_GOODSIZE, GFP_NOIO);
		err = -ENOMEM;
		if (!skb)
			goto failed;
		multicast = true;
	}

	err = -EMSGSIZE;
	dh = genlmsg_put(skb, 0, seq, &drbd_genl_family, 0, DRBD_RESOURCE_STATE);
	if (!dh)
		goto nla_put_failure;
	dh->minor = -1U;
	dh->ret_code = NO_ERROR;
	if (nla_put_drbd_cfg_context(skb, resource, NULL, NULL) ||
	    nla_put_notification_header(skb, type, id) ||
	    ((type & ~NOTIFY_FLAGS) != NOTIFY_DESTROY &&
	     resource_info_to_skb(skb, resource_info, true)))
		goto nla_put_failure;
	resource_statistics.res_stat_write_ordering = resource->write_ordering;
	err = resource_statistics_to_skb(skb, &resource_statistics, !capable(CAP_SYS_ADMIN));
	if (err)
		goto nla_put_failure;
	genlmsg_end(skb, dh);
	if (multicast) {
		err = drbd_genl_multicast_events(skb, 0);
		/* skb has been consumed or freed in netlink_broadcast() */
		if (err && err != -ESRCH)
			goto failed;
	}
	return;

nla_put_failure:
	nlmsg_free(skb);
failed:
	drbd_err(resource, "Error %d while broadcasting event. Event seq:%u\n",
			err, seq);
}

void notify_device_state(struct sk_buff *skb,
			 unsigned int seq,
			 struct drbd_device *device,
			 struct device_info *device_info,
			 enum drbd_notification_type type,
			 unsigned int id)
{
	struct device_statistics device_statistics;
	struct drbd_genlmsghdr *dh;
	bool multicast = false;
	int err;

	if (!skb) {
		seq = atomic_inc_return(&drbd_genl_seq);
		skb = genlmsg_new(NLMSG_GOODSIZE, GFP_NOIO);
		err = -ENOMEM;
		if (!skb)
			goto failed;
		multicast = true;
	}

	err = -EMSGSIZE;
	dh = genlmsg_put(skb, 0, seq, &drbd_genl_family, 0, DRBD_DEVICE_STATE);
	if (!dh)
		goto nla_put_failure;
	dh->minor = device->minor;
	dh->ret_code = NO_ERROR;
	if (nla_put_drbd_cfg_context(skb, device->resource, NULL, device) ||
	    nla_put_notification_header(skb, type, id) ||
	    ((type & ~NOTIFY_FLAGS) != NOTIFY_DESTROY &&
	     device_info_to_skb(skb, device_info, true)))
		goto nla_put_failure;
	device_to_statistics(&device_statistics, device);
	device_statistics_to_skb(skb, &device_statistics, !capable(CAP_SYS_ADMIN));
	genlmsg_end(skb, dh);
	if (multicast) {
		err = drbd_genl_multicast_events(skb, 0);
		/* skb has been consumed or freed in netlink_broadcast() */
		if (err && err != -ESRCH)
			goto failed;
	}
	return;

nla_put_failure:
	nlmsg_free(skb);
failed:
	drbd_err(device, "Error %d while broadcasting event. Event seq:%u\n",
		 err, seq);
}

void notify_connection_state(struct sk_buff *skb,
			     unsigned int seq,
			     struct drbd_connection *connection,
			     struct connection_info *connection_info,
			     enum drbd_notification_type type,
			     unsigned int id)
{
	struct connection_statistics connection_statistics;
	struct drbd_genlmsghdr *dh;
	bool multicast = false;
	int err;

	if (!skb) {
		seq = atomic_inc_return(&drbd_genl_seq);
		skb = genlmsg_new(NLMSG_GOODSIZE, GFP_NOIO);
		err = -ENOMEM;
		if (!skb)
			goto failed;
		multicast = true;
	}

	err = -EMSGSIZE;
	dh = genlmsg_put(skb, 0, seq, &drbd_genl_family, 0, DRBD_CONNECTION_STATE);
	if (!dh)
		goto nla_put_failure;
	dh->minor = -1U;
	dh->ret_code = NO_ERROR;
	if (nla_put_drbd_cfg_context(skb, connection->resource, connection, NULL) ||
	    nla_put_notification_header(skb, type, id) ||
	    ((type & ~NOTIFY_FLAGS) != NOTIFY_DESTROY &&
	     connection_info_to_skb(skb, connection_info, true)))
		goto nla_put_failure;
	connection_statistics.conn_congested = test_bit(NET_CONGESTED, &connection->flags);
	connection_statistics_to_skb(skb, &connection_statistics, !capable(CAP_SYS_ADMIN));
	genlmsg_end(skb, dh);
	if (multicast) {
		err = drbd_genl_multicast_events(skb, 0);
		/* skb has been consumed or freed in netlink_broadcast() */
		if (err && err != -ESRCH)
			goto failed;
	}
	return;

nla_put_failure:
	nlmsg_free(skb);
failed:
	drbd_err(connection, "Error %d while broadcasting event. Event seq:%u\n",
		 err, seq);
}

void notify_peer_device_state(struct sk_buff *skb,
			      unsigned int seq,
			      struct drbd_peer_device *peer_device,
			      struct peer_device_info *peer_device_info,
			      enum drbd_notification_type type,
			      unsigned int id)
{
	struct peer_device_statistics peer_device_statistics;
	struct drbd_resource *resource = peer_device->device->resource;
	struct drbd_genlmsghdr *dh;
	bool multicast = false;
	int err;

	if (!skb) {
		seq = atomic_inc_return(&drbd_genl_seq);
		skb = genlmsg_new(NLMSG_GOODSIZE, GFP_NOIO);
		err = -ENOMEM;
		if (!skb)
			goto failed;
		multicast = true;
	}

	err = -EMSGSIZE;
	dh = genlmsg_put(skb, 0, seq, &drbd_genl_family, 0, DRBD_PEER_DEVICE_STATE);
	if (!dh)
		goto nla_put_failure;
	dh->minor = -1U;
	dh->ret_code = NO_ERROR;
	if (nla_put_drbd_cfg_context(skb, resource, peer_device->connection, peer_device->device) ||
	    nla_put_notification_header(skb, type, id) ||
	    ((type & ~NOTIFY_FLAGS) != NOTIFY_DESTROY &&
	     peer_device_info_to_skb(skb, peer_device_info, true)))
		goto nla_put_failure;
	peer_device_to_statistics(&peer_device_statistics, peer_device);
	peer_device_statistics_to_skb(skb, &peer_device_statistics, !capable(CAP_SYS_ADMIN));
	genlmsg_end(skb, dh);
	if (multicast) {
		err = drbd_genl_multicast_events(skb, 0);
		/* skb has been consumed or freed in netlink_broadcast() */
		if (err && err != -ESRCH)
			goto failed;
	}
	return;

nla_put_failure:
	nlmsg_free(skb);
failed:
	drbd_err(peer_device, "Error %d while broadcasting event. Event seq:%u\n",
		 err, seq);
}

void notify_helper(enum drbd_notification_type type,
		   struct drbd_device *device, struct drbd_connection *connection,
		   const char *name, int status)
{
	struct drbd_resource *resource = device ? device->resource : connection->resource;
	struct drbd_helper_info helper_info;
	unsigned int seq = atomic_inc_return(&drbd_genl_seq);
	unsigned int id = atomic_inc_return(&drbd_notify_id);
	struct sk_buff *skb;
	struct drbd_genlmsghdr *dh;
	int err;

	strlcpy(helper_info.helper_name, name, sizeof(helper_info.helper_name));
	helper_info.helper_name_len = min(strlen(name), sizeof(helper_info.helper_name));
	helper_info.helper_status = status;

	skb = genlmsg_new(NLMSG_GOODSIZE, GFP_NOIO);
	err = -ENOMEM;
	if (!skb)
		goto failed;

	err = -EMSGSIZE;
	dh = genlmsg_put(skb, 0, seq, &drbd_genl_family, 0, DRBD_HELPER);
	if (!dh)
		goto nla_put_failure;
	dh->minor = device ? device->minor : -1;
	dh->ret_code = NO_ERROR;
	if (nla_put_drbd_cfg_context(skb, resource, connection, device) ||
	    nla_put_notification_header(skb, type, id) ||
	    drbd_helper_info_to_skb(skb, &helper_info, true))
		goto nla_put_failure;
	genlmsg_end(skb, dh);
	err = drbd_genl_multicast_events(skb, 0);
	/* skb has been consumed or freed in netlink_broadcast() */
	if (err && err != -ESRCH)
		goto failed;
	return;

nla_put_failure:
	nlmsg_free(skb);
failed:
	drbd_err(resource, "Error %d while broadcasting event. Event seq:%u\n",
		 err, seq);
}

static void notify_initial_state_done(struct sk_buff *skb, unsigned int seq, unsigned int id)
{
	struct drbd_genlmsghdr *dh;
	int err;

	err = -EMSGSIZE;
	dh = genlmsg_put(skb, 0, seq, &drbd_genl_family, 0, DRBD_INITIAL_STATE_DONE);
	if (!dh)
		goto nla_put_failure;
	dh->minor = -1U;
	dh->ret_code = NO_ERROR;
	if (nla_put_notification_header(skb, NOTIFY_EXISTS, id))
		goto nla_put_failure;
	genlmsg_end(skb, dh);
	return;

nla_put_failure:
	nlmsg_free(skb);
	printk(KERN_ERR "Error %d sending event. Event seq:%u\n", err, seq);
}

static void free_state_changes(struct list_head *list)
{
	while (!list_empty(list)) {
		struct drbd_state_change *state_change =
			list_first_entry(list, struct drbd_state_change, list);
		list_del(&state_change->list);
		forget_state_change(state_change);
	}
}

static unsigned int notifications_for_state_change(struct drbd_state_change *state_change)
{
	return 1 +
	       state_change->n_connections +
	       state_change->n_devices +
	       state_change->n_devices * state_change->n_connections;
}

static int get_initial_state(struct sk_buff *skb, struct netlink_callback *cb)
{
	struct drbd_state_change *state_change = (struct drbd_state_change *)cb->args[0];
	unsigned int id = cb->args[1];
	unsigned int seq = cb->args[2];
	unsigned int n;
	enum drbd_notification_type flags = 0;

	cb->args[5]--;
	if (cb->args[5] == 1) {
		notify_initial_state_done(skb, seq, id);
		goto out;
	}
	n = cb->args[4]++;
	if (cb->args[4] < cb->args[3])
		flags |= NOTIFY_CONTINUES;
	if (n < 1) {
		notify_resource_state_change(skb, seq, state_change->resource,
					     OLD, NOTIFY_EXISTS | flags, id);
		goto next;
	}
	n--;
	if (n < state_change->n_connections) {
		notify_connection_state_change(skb, seq, &state_change->connections[n],
					       OLD, NOTIFY_EXISTS | flags, id);
		goto next;
	}
	n -= state_change->n_connections;
	if (n < state_change->n_devices) {
		notify_device_state_change(skb, seq, &state_change->devices[n],
					   OLD, NOTIFY_EXISTS | flags, id);
		goto next;
	}
	n -= state_change->n_devices;
	if (n < state_change->n_devices * state_change->n_connections) {
		notify_peer_device_state_change(skb, seq, &state_change->peer_devices[n],
						OLD, NOTIFY_EXISTS | flags, id);
		goto next;
	}

next:
	if (cb->args[4] == cb->args[3]) {
		struct drbd_state_change *next_state_change =
			list_entry(state_change->list.next,
				   struct drbd_state_change, list);
		cb->args[0] = (long)next_state_change;
		cb->args[1] = atomic_inc_return(&drbd_notify_id);
		cb->args[3] = notifications_for_state_change(next_state_change);
		cb->args[4] = 0;
	}
out:
	return skb->len;
}

int drbd_adm_get_initial_state(struct sk_buff *skb, struct netlink_callback *cb)
{
	struct drbd_resource *resource;
	LIST_HEAD(head);

	if (cb->args[5] >= 1) {
		if (cb->args[5] > 1)
			return get_initial_state(skb, cb);
		if (cb->args[0]) {
			struct drbd_state_change *state_change =
				(struct drbd_state_change *)cb->args[0];

			/* connect list to head */
			list_add(&head, &state_change->list);
			free_state_changes(&head);
		}
		return 0;
	}

	cb->args[5] = 2;  /* number of iterations */
	mutex_lock(&global_state_mutex);
	for_each_resource(resource, &drbd_resources) {
		struct drbd_state_change *state_change;

		state_change = remember_state_change(resource, GFP_KERNEL);
		if (!state_change) {
			if (!list_empty(&head))
				free_state_changes(&head);
			return -ENOMEM;
		}
		list_add_tail(&state_change->list, &head);
		cb->args[5] += notifications_for_state_change(state_change);
	}
	mutex_unlock(&global_state_mutex);

	if (!list_empty(&head)) {
		struct drbd_state_change *state_change =
			list_entry(head.next, struct drbd_state_change, list);
		cb->args[0] = (long)state_change;
		cb->args[3] = notifications_for_state_change(state_change);
		list_del(&head);  /* detach list from head */
	}

	cb->args[1] = atomic_inc_return(&drbd_notify_id);
	cb->args[2] = cb->nlh->nlmsg_seq;
	return get_initial_state(skb, cb);
}

int drbd_adm_forget_peer(struct sk_buff *skb, struct genl_info *info)
{
	struct drbd_resource *resource;
	struct drbd_device *device;
	struct forget_peer_parms parms = { };
	enum drbd_state_rv retcode;
	int minor, peer_node_id, err;

	retcode = drbd_adm_prepare(skb, info, DRBD_ADM_NEED_RESOURCE);
	if (!adm_ctx.reply_skb)
		return retcode;

	resource = adm_ctx.resource;

	err = forget_peer_parms_from_attrs(&parms, info);
	if (err) {
		retcode = ERR_MANDATORY_TAG;
		drbd_msg_put_info(from_attrs_err_to_txt(err));
		goto out;
	}

	peer_node_id = parms.forget_peer_node_id;
	if (drbd_connection_by_node_id(resource, peer_node_id)) {
		retcode = ERR_NET_CONFIGURED;
		goto out;
	}

	if (peer_node_id < 0 || peer_node_id >= MAX_PEERS) {
		retcode = ERR_INVALID_PEER_NODE_ID;
		goto out;
	}

	idr_for_each_entry(&resource->devices, device, minor) {
		struct drbd_peer_md *peer_md;
		int bitmap_index;

		if (!get_ldev(device))
			continue;

		bitmap_index = device->ldev->id_to_bit[peer_node_id];
		if (bitmap_index < 0) {
			put_ldev(device);
			retcode = ERR_INVALID_PEER_NODE_ID;
			goto out;
		}

		peer_md = &device->ldev->md.peers[bitmap_index];
		peer_md->bitmap_uuid = 0;
		peer_md->flags = 0;
		peer_md->node_id = -1;
		device->ldev->id_to_bit[peer_node_id] = -1;

		drbd_md_sync(device);
		put_ldev(device);
	}

out:
	drbd_adm_finish(info, (enum drbd_ret_code)retcode);
	return 0;

}<|MERGE_RESOLUTION|>--- conflicted
+++ resolved
@@ -1141,21 +1141,14 @@
  *
  * You should call drbd_md_sync() after calling this function.
  */
-<<<<<<< HEAD
-enum determine_dev_size drbd_determine_dev_size(struct drbd_device *device, enum dds_flags flags) __must_hold(local)
+enum determine_dev_size
+drbd_determine_dev_size(struct drbd_device *device, enum dds_flags flags, struct resize_parms *rs) __must_hold(local)
 {
 	sector_t prev_first_sect, prev_size; /* previous meta location */
 	sector_t la_size, u_size;
-=======
-enum determine_dev_size
-drbd_determine_dev_size(struct drbd_conf *mdev, enum dds_flags flags, struct resize_parms *rs) __must_hold(local)
-{
-	sector_t prev_first_sect, prev_size; /* previous meta location */
-	sector_t la_size_sect, u_size;
-	struct drbd_md *md = &mdev->ldev->md;
+	struct drbd_md *md = &device->ldev->md;
 	u32 prev_al_stripe_size_4k;
 	u32 prev_al_stripes;
->>>>>>> 08050c71
 	sector_t size;
 	char ppb[10];
 	void *buffer;
@@ -1187,16 +1180,12 @@
 	 * Suspend IO right here.
 	 * still lock the act_log to not trigger ASSERTs there.
 	 */
-<<<<<<< HEAD
 	drbd_suspend_io(device);
-=======
-	drbd_suspend_io(mdev);
-	buffer = drbd_md_get_buffer(mdev); /* Lock meta-data IO */
+	buffer = drbd_md_get_buffer(device); /* Lock meta-data IO */
 	if (!buffer) {
-		drbd_resume_io(mdev);
+		drbd_resume_io(device);
 		return DS_ERROR;
 	}
->>>>>>> 08050c71
 
 	/* no wait necessary anymore, actually we could assert that */
 	wait_event(device->al_wait, lc_try_lock(device->act_log));
@@ -1205,10 +1194,6 @@
 	prev_size = device->ldev->md.md_size_sect;
 	la_size = device->ldev->md.effective_size;
 
-<<<<<<< HEAD
-	/* TODO: should only be some assert here, not (re)init... */
-	drbd_md_set_sector_offsets(device, device->ldev);
-=======
 	if (rs) {
 		/* rs is non NULL if we should change the AL layout only */
 
@@ -1220,23 +1205,18 @@
 		md->al_size_4k = (u64)rs->al_stripes * rs->al_stripe_size / 4;
 	}
 
-	drbd_md_set_sector_offsets(mdev, mdev->ldev);
->>>>>>> 08050c71
+	drbd_md_set_sector_offsets(device, device->ldev);
 
 	rcu_read_lock();
 	u_size = rcu_dereference(device->ldev->disk_conf)->disk_size;
 	rcu_read_unlock();
 	size = drbd_new_dev_size(device, u_size, flags & DDSF_FORCED);
 
-<<<<<<< HEAD
-	if (drbd_get_capacity(device->this_bdev) != size ||
-	    drbd_bm_capacity(device) != size) {
-=======
-	if (size < la_size_sect) {
+	if (size < la_size) {
 		if (rs && u_size == 0) {
 			/* Remove "rs &&" later. This check should always be active, but
 			   right now the receiver expects the permissive behavior */
-			dev_warn(DEV, "Implicit shrink not allowed. "
+			drbd_warn(device, "Implicit shrink not allowed. "
 				 "Use --size=%llus for explicit shrink.\n",
 				 (unsigned long long)size);
 			rv = DS_ERROR_SHRINK;
@@ -1247,9 +1227,8 @@
 			goto err_out;
 	}
 
-	if (drbd_get_capacity(mdev->this_bdev) != size ||
-	    drbd_bm_capacity(mdev) != size) {
->>>>>>> 08050c71
+	if (drbd_get_capacity(device->this_bdev) != size ||
+	    drbd_bm_capacity(device) != size) {
 		int err;
 		err = drbd_bm_resize(device, size, !(flags & DDSF_NO_RESYNC));
 		if (unlikely(err)) {
@@ -1284,54 +1263,32 @@
 	if (la_size_changed || md_moved || rs) {
 		u32 prev_flags;
 
-<<<<<<< HEAD
 		drbd_al_shrink(device); /* All extents inactive. */
+
+		prev_flags = md->flags;
+		md->flags &= ~MDF_PRIMARY_IND;
+		drbd_md_write(device, buffer);
+
 		drbd_info(device, "Writing the whole bitmap, %s\n",
 			 la_size_changed && md_moved ? "size changed and md moved" :
 			 la_size_changed ? "size changed" : "md moved");
 		/* next line implicitly does drbd_suspend_io()+drbd_resume_io() */
-		err = drbd_bitmap_io(device, md_moved ? &drbd_bm_write_all : &drbd_bm_write,
-				"size changed", BM_LOCK_ALL, NULL);
-		if (err) {
-			rv = DS_ERROR;
-			goto out;
-		}
-		drbd_md_mark_dirty(device);
-=======
-		drbd_al_shrink(mdev); /* All extents inactive. */
-
-		prev_flags = md->flags;
-		md->flags &= ~MDF_PRIMARY_IND;
-		drbd_md_write(mdev, buffer);
-
-		dev_info(DEV, "Writing the whole bitmap, %s\n",
-			 la_size_changed && md_moved ? "size changed and md moved" :
-			 la_size_changed ? "size changed" : "md moved");
-		/* next line implicitly does drbd_suspend_io()+drbd_resume_io() */
-		drbd_bitmap_io(mdev, md_moved ? &drbd_bm_write_all : &drbd_bm_write,
-			       "size changed", BM_LOCKED_MASK);
-		drbd_initialize_al(mdev, buffer);
+		drbd_bitmap_io(device, md_moved ? &drbd_bm_write_all : &drbd_bm_write,
+			       "size changed", BM_LOCK_ALL, NULL);
+		drbd_initialize_al(device, buffer);
 
 		md->flags = prev_flags;
-		drbd_md_write(mdev, buffer);
+		drbd_md_write(device, buffer);
 
 		if (rs)
-			dev_info(DEV, "Changed AL layout to al-stripes = %d, al-stripe-size-kB = %d\n",
+			drbd_info(device, "Changed AL layout to al-stripes = %d, al-stripe-size-kB = %d\n",
 				 md->al_stripes, md->al_stripe_size_4k * 4);
->>>>>>> 08050c71
 	}
 
 	if (size > la_size)
 		rv = DS_GREW;
 	if (size < la_size)
 		rv = DS_SHRUNK;
-<<<<<<< HEAD
-out:
-	lc_unlock(device->act_log);
-	wake_up(&device->al_wait);
-	drbd_resume_io(device);
-	put_ldev(device);
-=======
 
 	if (0) {
 	err_out:
@@ -1340,15 +1297,15 @@
 			md->al_stripe_size_4k = prev_al_stripe_size_4k;
 			md->al_size_4k = (u64)prev_al_stripes * prev_al_stripe_size_4k;
 
-			drbd_md_set_sector_offsets(mdev, mdev->ldev);
-		}
-	}
-	lc_unlock(mdev->act_log);
-	wake_up(&mdev->al_wait);
-	drbd_md_put_buffer(mdev);
-	drbd_resume_io(mdev);
-
->>>>>>> 08050c71
+			drbd_md_set_sector_offsets(device, device->ldev);
+		}
+	}
+	lc_unlock(device->act_log);
+	wake_up(&device->al_wait);
+	drbd_md_put_buffer(device);
+	drbd_resume_io(device);
+	put_ldev(device);
+
 	return rv;
 }
 
@@ -2166,13 +2123,8 @@
 	}
 	rcu_read_unlock();
 
-<<<<<<< HEAD
-	dd = drbd_determine_dev_size(device, 0);
+	dd = drbd_determine_dev_size(device, 0, NULL);
 	if (dd == DS_ERROR) {
-=======
-	dd = drbd_determine_dev_size(mdev, 0, NULL);
-	if (dd <= DS_ERROR) {
->>>>>>> 08050c71
 		retcode = ERR_NOMEM_BITMAP;
 		goto remove_kobject;
 	} else if (dd == DS_GREW) {
@@ -3010,15 +2962,15 @@
 	if (!adm_ctx.reply_skb)
 		return retcode;
 
-	mdev = adm_ctx.mdev;
-	if (!get_ldev(mdev)) {
+	device = adm_ctx.device;
+	if (!get_ldev(device)) {
 		retcode = ERR_NO_DISK;
 		goto fail;
 	}
 
 	memset(&rs, 0, sizeof(struct resize_parms));
-	rs.al_stripes = mdev->ldev->md.al_stripes;
-	rs.al_stripe_size = mdev->ldev->md.al_stripe_size_4k * 4;
+	rs.al_stripes = device->ldev->md.al_stripes;
+	rs.al_stripe_size = device->ldev->md.al_stripe_size_4k * 4;
 	if (info->attrs[DRBD_NLA_RESIZE_PARMS]) {
 		err = resize_parms_from_attrs(&rs, info);
 		if (err) {
@@ -3028,18 +2980,12 @@
 		}
 	}
 
-<<<<<<< HEAD
 	device = adm_ctx.device;
 	for_each_peer_device(peer_device, device) {
 		if (peer_device->repl_state[NOW] > L_ESTABLISHED) {
 			retcode = ERR_RESIZE_RESYNC;
-			goto fail;
-		}
-=======
-	if (mdev->state.conn > C_CONNECTED) {
-		retcode = ERR_RESIZE_RESYNC;
-		goto fail_ldev;
->>>>>>> 08050c71
+			goto fail_ldev;
+		}
 	}
 
 	has_primary = device->resource->role[NOW] == R_PRIMARY;
@@ -3053,16 +2999,7 @@
 	}
 	if (!has_primary) {
 		retcode = ERR_NO_PRIMARY;
-<<<<<<< HEAD
-		goto fail;
-	}
-
-	if (!get_ldev(device)) {
-		retcode = ERR_NO_DISK;
-		goto fail;
-=======
 		goto fail_ldev;
->>>>>>> 08050c71
 	}
 
 	for_each_peer_device(peer_device, device) {
@@ -3083,11 +3020,8 @@
 		}
 	}
 
-<<<<<<< HEAD
-	device->ldev->known_size = drbd_get_capacity(device->ldev->backing_bdev);
-=======
-	if (mdev->ldev->md.al_stripes != rs.al_stripes ||
-	    mdev->ldev->md.al_stripe_size_4k != rs.al_stripe_size / 4) {
+	if (device->ldev->md.al_stripes != rs.al_stripes ||
+	    device->ldev->md.al_stripe_size_4k != rs.al_stripe_size / 4) {
 		u32 al_size_k = rs.al_stripes * rs.al_stripe_size;
 
 		if (al_size_k > (16 * 1024 * 1024)) {
@@ -3095,22 +3029,21 @@
 			goto fail_ldev;
 		}
 
-		if (al_size_k < MD_32kB_SECT/2) {
+		if (al_size_k < (32768 >> 10)) {
 			retcode = ERR_MD_LAYOUT_TOO_SMALL;
 			goto fail_ldev;
 		}
 
-		if (mdev->state.conn != C_CONNECTED) {
+		/* Removed this pre-condition while merging from 8.4 to 9.0
+		if (device->state.conn != C_CONNECTED) {
 			retcode = ERR_MD_LAYOUT_CONNECTED;
 			goto fail_ldev;
-		}
+		} */
 
 		change_al_layout = true;
 	}
 
-	if (mdev->ldev->known_size != drbd_get_capacity(mdev->ldev->backing_bdev))
-		mdev->ldev->known_size = drbd_get_capacity(mdev->ldev->backing_bdev);
->>>>>>> 08050c71
+	device->ldev->known_size = drbd_get_capacity(device->ldev->backing_bdev);
 
 	if (new_disk_conf) {
 		mutex_lock(&device->resource->conf_update);
@@ -3124,15 +3057,9 @@
 	}
 
 	ddsf = (rs.resize_force ? DDSF_FORCED : 0) | (rs.no_resync ? DDSF_NO_RESYNC : 0);
-<<<<<<< HEAD
-	dd = drbd_determine_dev_size(device, ddsf);
+	dd = drbd_determine_dev_size(device, ddsf, change_al_layout ? &rs : NULL);
 	drbd_md_sync(device);
 	put_ldev(device);
-=======
-	dd = drbd_determine_dev_size(mdev, ddsf, change_al_layout ? &rs : NULL);
-	drbd_md_sync(mdev);
-	put_ldev(mdev);
->>>>>>> 08050c71
 	if (dd == DS_ERROR) {
 		retcode = ERR_NOMEM_BITMAP;
 		goto fail;
