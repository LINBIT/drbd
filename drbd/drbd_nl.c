/*
-*- linux-c -*-
   drbd_nl.c
   Kernel module for 2.6.x Kernels

   This file is part of DRBD by Philipp Reisner and Lars Ellenberg.

   Copyright (C) 2001-2008, LINBIT Information Technologies GmbH.
   Copyright (C) 1999-2008, Philipp Reisner <philipp.reisner@linbit.com>.
   Copyright (C) 2002-2008, Lars Ellenberg <lars.ellenberg@linbit.com>.

   drbd is free software; you can redistribute it and/or modify
   it under the terms of the GNU General Public License as published by
   the Free Software Foundation; either version 2, or (at your option)
   any later version.

   drbd is distributed in the hope that it will be useful,
   but WITHOUT ANY WARRANTY; without even the implied warranty of
   MERCHANTABILITY or FITNESS FOR A PARTICULAR PURPOSE.  See the
   GNU General Public License for more details.

   You should have received a copy of the GNU General Public License
   along with drbd; see the file COPYING.  If not, write to
   the Free Software Foundation, 675 Mass Ave, Cambridge, MA 02139, USA.

 */

#include <linux/autoconf.h>
#include <linux/module.h>
#include <linux/in.h>
#include <linux/fs.h>
#include <linux/buffer_head.h> /* for fsync_bdev */
#include <linux/file.h>
#include <linux/slab.h>
#include <linux/connector.h>
#include <linux/drbd.h>
#include <linux/blkpg.h>

#include "drbd_int.h"
#include <linux/drbd_tag_magic.h>
#include <linux/drbd_limits.h>

/* see get_sb_bdev and bd_claim */
static char *drbd_m_holder = "Hands off! this is DRBD's meta data device.";

/* Generate the tag_list to struct functions */
#define NL_PACKET(name, number, fields) \
STATIC int name ## _from_tags (struct drbd_conf *mdev, \
	unsigned short *tags, struct name *arg) \
{ \
	int tag; \
	int dlen; \
	\
	while ( (tag = *tags++) != TT_END ) { \
		dlen = *tags++; \
		switch ( tag_number(tag) ) { \
		fields \
		default: \
			if (tag & T_MANDATORY) { \
				ERR("Unknown tag: %d\n", tag_number(tag)); \
				return 0; \
			} \
		} \
		tags = (unsigned short *)((char *)tags + dlen); \
	} \
	return 1; \
}
#define NL_INTEGER(pn, pr, member) \
	case pn: /* D_ASSERT( tag_type(tag) == TT_INTEGER ); */ \
		 arg->member = *(int *)(tags); \
		 break;
#define NL_INT64(pn, pr, member) \
	case pn: /* D_ASSERT( tag_type(tag) == TT_INT64 ); */ \
		 arg->member = *(u64 *)(tags); \
		 break;
#define NL_BIT(pn, pr, member) \
	case pn: /* D_ASSERT( tag_type(tag) == TT_BIT ); */ \
		 arg->member = *(char *)(tags) ? 1 : 0; \
		 break;
#define NL_STRING(pn, pr, member, len) \
	case pn: /* D_ASSERT( tag_type(tag) == TT_STRING ); */ \
		 arg->member ## _len = dlen; \
		 memcpy(arg->member, tags, min_t(size_t, dlen, len)); \
		 break;
#include "linux/drbd_nl.h"

// Generate the struct to tag_list functions
#define NL_PACKET(name, number, fields) \
STATIC unsigned short* \
name ## _to_tags (struct drbd_conf *mdev, \
	struct name *arg, unsigned short *tags) \
{ \
	fields \
	return tags; \
}

#define NL_INTEGER(pn, pr, member) \
	*tags++ = pn | pr | TT_INTEGER; \
	*tags++ = sizeof(int); \
	*(int *)tags = arg->member; \
	tags = (unsigned short *)((char *)tags+sizeof(int));
#define NL_INT64(pn, pr, member) \
	*tags++ = pn | pr | TT_INT64; \
	*tags++ = sizeof(u64); \
	*(u64 *)tags = arg->member; \
	tags = (unsigned short *)((char *)tags+sizeof(u64));
#define NL_BIT(pn, pr, member) \
	*tags++ = pn | pr | TT_BIT; \
	*tags++ = sizeof(char); \
	*(char *)tags = arg->member; \
	tags = (unsigned short *)((char *)tags+sizeof(char));
#define NL_STRING(pn, pr, member, len) \
	*tags++ = pn | pr | TT_STRING; \
	*tags++ = arg->member ## _len; \
	memcpy(tags, arg->member, arg->member ## _len); \
	tags = (unsigned short *)((char *)tags + arg->member ## _len);
#include "linux/drbd_nl.h"

void drbd_bcast_ev_helper(struct drbd_conf *mdev, char *helper_name);
void drbd_nl_send_reply(struct cn_msg *, int);

STATIC char *nl_packet_name(int packet_type)
{
/* Generate packet type strings */
#define NL_PACKET(name, number, fields) \
	[ P_ ## name ] = # name,
#define NL_INTEGER Argh!
#define NL_BIT Argh!
#define NL_INT64 Argh!
#define NL_STRING Argh!

	static char *nl_tag_name[P_nl_after_last_packet] = {
#include "linux/drbd_nl.h"
	};

	return (packet_type < sizeof(nl_tag_name)/sizeof(nl_tag_name[0])) ?
	    nl_tag_name[packet_type] : "*Unknown*";
}

STATIC void nl_trace_packet(void *data)
{
	struct cn_msg *req = data;
	struct drbd_nl_cfg_req *nlp = (struct drbd_nl_cfg_req *)req->data;

	printk(KERN_INFO "drbd%d: "
	       "Netlink: << %s (%d) - seq: %x, ack: %x, len: %x\n",
	       nlp->drbd_minor,
	       nl_packet_name(nlp->packet_type),
	       nlp->packet_type,
	       req->seq, req->ack, req->len);
}

STATIC void nl_trace_reply(void *data)
{
	struct cn_msg *req = data;
	struct drbd_nl_cfg_reply *nlp = (struct drbd_nl_cfg_reply *)req->data;

	printk(KERN_INFO "drbd%d: "
	       "Netlink: >> %s (%d) - seq: %x, ack: %x, len: %x\n",
	       nlp->minor,
	       nlp->packet_type == P_nl_after_last_packet?
		   "Empty-Reply" : nl_packet_name(nlp->packet_type),
	       nlp->packet_type,
	       req->seq, req->ack, req->len);
}

int drbd_khelper(struct drbd_conf *mdev, char *cmd)
{
	char mb[12];
	char *argv[] = {usermode_helper, cmd, mb, NULL };
	static char *envp[] = { "HOME=/",
				"TERM=linux",
				"PATH=/sbin:/usr/sbin:/bin:/usr/bin",
				NULL };

	snprintf(mb, 12, "minor-%d", mdev_to_minor(mdev));

	INFO("helper command: %s %s\n", usermode_helper, cmd);

	drbd_bcast_ev_helper(mdev, cmd);
	return call_usermodehelper(usermode_helper, argv, envp, 1);
}

enum drbd_disk_state drbd_try_outdate_peer(struct drbd_conf *mdev)
{
	char *ex_to_string;
	int r;
	enum drbd_disk_state nps;
	enum fencing_policy fp;

	D_ASSERT(mdev->state.pdsk == DUnknown);

	if (inc_local_if_state(mdev, Consistent)) {
		fp = mdev->bc->dc.fencing;
		dec_local(mdev);
	} else {
		WARN("Not outdating peer, I'm not even Consistent myself.\n");
		return mdev->state.pdsk;
	}

	if (fp == Stonith)
		_drbd_request_state(mdev, NS(susp,1), ChgWaitComplete);

	r = drbd_khelper(mdev, "outdate-peer");

	switch ((r>>8) & 0xff) {
	case 3: /* peer is inconsistent */
		ex_to_string = "peer is inconsistent or worse";
		nps = Inconsistent;
		break;
	case 4:
		ex_to_string = "peer is outdated";
		nps = Outdated;
		break;
	case 5: /* peer was down, we will(have) create(d) a new UUID anyways... */
		/* If we would be more strict, we would return DUnknown here. */
		ex_to_string = "peer is unreachable, assumed to be dead";
		nps = Outdated;
		break;
	case 6: /* Peer is primary, voluntarily outdate myself.
		 * This is useful when an unconnected Secondary is asked to
		 * become Primary, but findes the other peer being active. */
		ex_to_string = "peer is active";
		WARN("Peer is primary, outdating myself.\n");
		nps = DUnknown;
		_drbd_request_state(mdev, NS(disk, Outdated), ChgWaitComplete);
		break;
	case 7:
		if (fp != Stonith)
			ERR("outdate-peer() = 7 && fencing != Stonith !!!\n");
		ex_to_string = "peer was stonithed";
		nps = Outdated;
		break;
	default:
		/* The script is broken ... */
		nps = DUnknown;
		ERR("outdate-peer helper broken, returned %d\n", (r>>8)&0xff);
		return nps;
	}

	INFO("outdate-peer helper returned %d (%s)\n",
			(r>>8) & 0xff, ex_to_string);
	return nps;
}


int drbd_set_role(struct drbd_conf *mdev, enum drbd_role new_role, int force)
{
	const int max_tries = 4;
	int r = 0;
	int try = 0;
	int forced = 0;
	union drbd_state_t mask, val;
	enum drbd_disk_state nps;

	if (new_role == Primary)
		request_ping(mdev); /* Detect a dead peer ASAP */

	mutex_lock(&mdev->state_mutex);

	mask.i = 0; mask.role = role_mask;
	val.i  = 0; val.role  = new_role;

	while (try++ < max_tries) {
		r = _drbd_request_state(mdev, mask, val, ChgWaitComplete);

		/* in case we first succeeded to outdate,
		 * but now suddenly could establish a connection */
		if (r == SS_CW_FailedByPeer && mask.pdsk != 0) {
			val.pdsk = 0;
			mask.pdsk = 0;
			continue;
		}

		if( r == SS_NoUpToDateDisk && force &&
		    ( mdev->state.disk == Inconsistent ||
		      mdev->state.disk == Outdated ) ) {
			mask.disk = disk_mask;
			val.disk  = UpToDate;
			forced = 1;
			continue;
		}

		if ( r == SS_NoUpToDateDisk &&
		    mdev->state.disk == Consistent ) {
			D_ASSERT(mdev->state.pdsk == DUnknown);
			nps = drbd_try_outdate_peer(mdev);

			if (nps == Outdated) {
				val.disk = UpToDate;
				mask.disk = disk_mask;
			}

			val.pdsk = nps;
			mask.pdsk = disk_mask;

			continue;
		}

		if (r == SS_NothingToDo)
			goto fail;
		if (r == SS_PrimaryNOP) {
			nps = drbd_try_outdate_peer(mdev);

			if (force && nps > Outdated) {
				WARN("Forced into split brain situation!\n");
				nps = Outdated;
			}

			mask.pdsk = disk_mask;
			val.pdsk  = nps;

			continue;
		}
		if (r == SS_TwoPrimaries) {
			/* Maybe the peer is detected as dead very soon...
			   retry at most once more in this case. */
			set_current_state(TASK_INTERRUPTIBLE);
			schedule_timeout((mdev->net_conf->ping_timeo+1)*HZ/10);
			if (try < max_tries)
				try = max_tries -1;
			continue;
		}
		if (r < SS_Success) {
			r = _drbd_request_state(mdev, mask, val,
						ChgStateVerbose + ChgWaitComplete);
			if (r < SS_Success)
				goto fail;
		}
		break;
	}

	if (forced)
		WARN("Forced to consider local data as UpToDate!\n");

	fsync_bdev(mdev->this_bdev);

	/* Wait until nothing is on the fly :) */
	wait_event(mdev->misc_wait, atomic_read(&mdev->ap_pending_cnt) == 0);

	/* FIXME RACE here: if our direct user is not using bd_claim (i.e.
	 *  not a filesystem) since cstate might still be >= Connected, new
	 * ap requests may come in and increase ap_pending_cnt again!
	 * but that means someone is misusing DRBD...
	 * */

	if (new_role == Secondary) {
		set_disk_ro(mdev->vdisk, TRUE );
		if (inc_local(mdev)) {
			mdev->bc->md.uuid[Current] &= ~(u64)1;
			dec_local(mdev);
		}
	} else {
		if (inc_net(mdev)) {
			mdev->net_conf->want_lose = 0;
			dec_net(mdev);
		}
		set_disk_ro(mdev->vdisk, FALSE );
		if (inc_local(mdev)) {
			if ( ((mdev->state.conn < Connected ||
			       mdev->state.pdsk <= Failed)
			      && mdev->bc->md.uuid[Bitmap] == 0) || forced)
				drbd_uuid_new_current(mdev);

			mdev->bc->md.uuid[Current] |=  (u64)1;
			dec_local(mdev);
		}
	}

	if ((new_role == Secondary) && inc_local(mdev) )
	{
		drbd_al_to_on_disk_bm(mdev);
		dec_local(mdev);
	}

	if (mdev->state.conn >= WFReportParams) {
		/* if this was forced, we should consider sync */
		if (forced)
			drbd_send_uuids(mdev);
		drbd_send_state(mdev);
	}

	drbd_md_sync(mdev);

 fail:
	mutex_unlock(&mdev->state_mutex);
	return r;
}


STATIC int drbd_nl_primary(struct drbd_conf *mdev, struct drbd_nl_cfg_req *nlp,
			   struct drbd_nl_cfg_reply *reply)
{
	struct primary primary_args;

	memset(&primary_args, 0, sizeof(struct primary));
	if (!primary_from_tags(mdev, nlp->tag_list, &primary_args)) {
		reply->ret_code = UnknownMandatoryTag;
		return 0;
	}

	reply->ret_code =
		drbd_set_role(mdev, Primary, primary_args.overwrite_peer);

	return 0;
}

STATIC int drbd_nl_secondary(struct drbd_conf *mdev, struct drbd_nl_cfg_req *nlp,
			     struct drbd_nl_cfg_reply *reply)
{
	reply->ret_code = drbd_set_role(mdev, Secondary, 0);

	return 0;
}

/* initializes the md.*_offset members, so we are able to find
 * the on disk meta data */
STATIC void drbd_md_set_sector_offsets(struct drbd_conf *mdev,
				       struct drbd_backing_dev *bdev)
{
	sector_t md_size_sect = 0;
	switch (bdev->dc.meta_dev_idx) {
	default:
		/* v07 style fixed size indexed meta data */
		bdev->md.md_size_sect = MD_RESERVED_SECT;
		bdev->md.md_offset = drbd_md_ss__(mdev, bdev);
		bdev->md.al_offset = MD_AL_OFFSET;
		bdev->md.bm_offset = MD_BM_OFFSET;
		break;
	case DRBD_MD_INDEX_FLEX_EXT:
		/* just occupy the full device; unit: sectors */
		bdev->md.md_size_sect = drbd_get_capacity(bdev->md_bdev);
		bdev->md.md_offset = 0;
		bdev->md.al_offset = MD_AL_OFFSET;
		bdev->md.bm_offset = MD_BM_OFFSET;
		break;
	case DRBD_MD_INDEX_INTERNAL:
	case DRBD_MD_INDEX_FLEX_INT:
		bdev->md.md_offset = drbd_md_ss__(mdev, bdev);
		/* al size is still fixed */
		bdev->md.al_offset = -MD_AL_MAX_SIZE;
		/* LGE FIXME max size check missing. */
		/* we need (slightly less than) ~ this much bitmap sectors: */
		md_size_sect = drbd_get_capacity(bdev->backing_bdev);
		md_size_sect = ALIGN(md_size_sect, BM_SECT_PER_EXT);
		md_size_sect = BM_SECT_TO_EXT(md_size_sect);
		md_size_sect = ALIGN(md_size_sect, 8);

		/* plus the "drbd meta data super block",
		 * and the activity log; */
		md_size_sect += MD_BM_OFFSET;

		bdev->md.md_size_sect = md_size_sect;
		/* bitmap offset is adjusted by 'super' block size */
		bdev->md.bm_offset   = -md_size_sect + MD_AL_OFFSET;
		break;
	}
}

char *ppsize(char *buf, unsigned long long size)
{
	/* Needs 9 bytes at max. */
	static char units[] = { 'K', 'M', 'G', 'T', 'P', 'E' };
	int base = 0;
	while (size >= 10000 ) {
		/* shift + round */
		size = (size >> 10) + !!(size & (1<<9));
		base++;
	}
	sprintf(buf, "%lu %cB", (long)size, units[base]);

	return buf;
}

/**
 * drbd_determin_dev_size:
 * Evaluates all constraints and sets our correct device size.
 * Negative return values indicate errors. 0 and positive values
 * indicate success.
 * You should call drbd_md_sync() after calling this function.
 */
enum determin_dev_size_enum drbd_determin_dev_size(struct drbd_conf *mdev) __must_hold(local)
{
	sector_t prev_first_sect, prev_size; /* previous meta location */
	sector_t la_size;
	sector_t size;
	char ppb[10];

	int md_moved, la_size_changed;
	enum determin_dev_size_enum rv=unchanged;

	wait_event(mdev->al_wait, lc_try_lock(mdev->act_log));

	prev_first_sect = drbd_md_first_sector(mdev->bc);
	prev_size = mdev->bc->md.md_size_sect;
	la_size = mdev->bc->md.la_size_sect;

	/* TODO: should only be some assert here, not (re)init... */
	drbd_md_set_sector_offsets(mdev, mdev->bc);

	size = drbd_new_dev_size(mdev, mdev->bc);

	if ( drbd_get_capacity(mdev->this_bdev) != size ||
	    drbd_bm_capacity(mdev) != size ) {
		int err;
		err = drbd_bm_resize(mdev, size);
		if (unlikely(err)) {
			/* currently there is only one error: ENOMEM! */
			size = drbd_bm_capacity(mdev)>>1;
			if (size == 0) {
				ERR("OUT OF MEMORY! "
				    "Could not allocate bitmap! ");
			} else {
				/* FIXME this is problematic,
				 * if we in fact are smaller now! */
				ERR("BM resizing failed. "
				    "Leaving size unchanged at size = %lu KB\n",
				    (unsigned long)size);
			}
			rv = dev_size_error;
		}
		/* racy, see comments above. */
		drbd_set_my_capacity(mdev, size);
		mdev->bc->md.la_size_sect = size;
		INFO("size = %s (%llu KB)\n", ppsize(ppb, size>>1),
		     (unsigned long long)size>>1);
	}
	if (rv == dev_size_error)
		goto out;

	la_size_changed = (la_size != mdev->bc->md.la_size_sect);

	/* LGE: flexible device size!! is this the right thing to test? */
	md_moved = prev_first_sect != drbd_md_first_sector(mdev->bc)
		|| prev_size	   != mdev->bc->md.md_size_sect;

	if (md_moved) {
		WARN("Moving meta-data.\n");
		/* assert: (flexible) internal meta data */
	}

	if (la_size_changed || md_moved) {
		drbd_al_shrink(mdev); /* All extents inactive. */
		INFO("Writing the whole bitmap, size changed\n");
		rv = drbd_bitmap_io(mdev, &drbd_bm_write);
		drbd_md_mark_dirty(mdev);
	}

	if (size > la_size) rv = grew;
	if (size < la_size) rv = shrunk;
out:
	lc_unlock(mdev->act_log);
	wake_up(&mdev->al_wait);

	return rv;
}

sector_t
drbd_new_dev_size(struct drbd_conf *mdev, struct drbd_backing_dev *bdev)
{
	sector_t p_size = mdev->p_size;   /* partner's disk size. */
	sector_t la_size = bdev->md.la_size_sect; /* last agreed size. */
	sector_t m_size; /* my size */
	sector_t u_size = bdev->dc.disk_size; /* size requested by user. */
	sector_t size = 0;

	m_size = drbd_get_max_capacity(bdev);

	if (p_size && m_size) {
		size = min_t(sector_t, p_size, m_size);
	} else {
		if (la_size) {
			size = la_size;
			if (m_size && m_size < size)
				size = m_size;
			if (p_size && p_size < size)
				size = p_size;
		} else {
			if (m_size)
				size = m_size;
			if (p_size)
				size = p_size;
		}
	}

	if (size == 0)
		ERR("Both nodes diskless!\n");

	if (u_size) {
		if (u_size > size)
			ERR("Requested disk size is too big (%lu > %lu)\n",
			    (unsigned long)u_size>>1, (unsigned long)size>>1);
		else
			size = u_size;
	}

	return size;
}

/**
 * drbd_check_al_size:
 * checks that the al lru is of requested size, and if neccessary tries to
 * allocate a new one. returns -EBUSY if current al lru is still used,
 * -ENOMEM when allocation failed, and 0 on success. You should call
 * drbd_md_sync() after you called this function.
 */
STATIC int drbd_check_al_size(struct drbd_conf *mdev)
{
	struct lru_cache *n, *t;
	struct lc_element *e;
	unsigned int in_use;
	int i;

	ERR_IF(mdev->sync_conf.al_extents < 7)
		mdev->sync_conf.al_extents = 127;

	if ( mdev->act_log &&
	     mdev->act_log->nr_elements == mdev->sync_conf.al_extents )
		return 0;

	in_use = 0;
	t = mdev->act_log;
	n = lc_alloc("act_log", mdev->sync_conf.al_extents,
		     sizeof(struct lc_element), mdev);

	if (n == NULL) {
		ERR("Cannot allocate act_log lru!\n");
		return -ENOMEM;
	}
	spin_lock_irq(&mdev->al_lock);
	if (t) {
		for (i = 0; i < t->nr_elements; i++) {
			e = lc_entry(t, i);
			if (e->refcnt)
				ERR("refcnt(%d)==%d\n",
				    e->lc_number, e->refcnt);
			in_use += e->refcnt;
		}
	}
	if (!in_use)
		mdev->act_log = n;
	spin_unlock_irq(&mdev->al_lock);
	if (in_use) {
		ERR("Activity log still in use!\n");
		lc_free(n);
		return -EBUSY;
	} else {
		if (t)
			lc_free(t);
	}
	drbd_md_mark_dirty(mdev); /* we changed mdev->act_log->nr_elemens */
	return 0;
}

void drbd_setup_queue_param(struct drbd_conf *mdev, unsigned int max_seg_s) __must_hold(local)
{
	struct request_queue * const q = mdev->rq_queue;
	struct request_queue * const b = mdev->bc->backing_bdev->bd_disk->queue;
	/* unsigned int old_max_seg_s = q->max_segment_size; */

	if (b->merge_bvec_fn && !mdev->bc->dc.use_bmbv)
		max_seg_s = PAGE_SIZE;

	max_seg_s = min(b->max_sectors * b->hardsect_size, max_seg_s);

	MTRACE(TraceTypeRq, TraceLvlSummary,
	       DUMPI(b->max_sectors);
	       DUMPI(b->max_phys_segments);
	       DUMPI(b->max_hw_segments);
	       DUMPI(b->max_segment_size);
	       DUMPI(b->hardsect_size);
	       DUMPI(b->seg_boundary_mask);
	       );

	q->max_sectors	     = max_seg_s >> 9;
	q->max_phys_segments = max_seg_s >> PAGE_SHIFT;
	q->max_hw_segments   = max_seg_s >> PAGE_SHIFT;
	q->max_segment_size  = max_seg_s;
	q->hardsect_size     = 512;
	q->seg_boundary_mask = PAGE_SIZE-1;
	blk_queue_stack_limits(q, b);

	/* KERNEL BUG. in ll_rw_blk.c ??
	 * t->max_segment_size = min(t->max_segment_size,b->max_segment_size);
	 * should be
	 * t->max_segment_size = min_not_zero(...,...)
	 * workaround here: */
	if (q->max_segment_size == 0)
		q->max_segment_size = max_seg_s;

	MTRACE(TraceTypeRq, TraceLvlSummary,
	       DUMPI(q->max_sectors);
	       DUMPI(q->max_phys_segments);
	       DUMPI(q->max_hw_segments);
	       DUMPI(q->max_segment_size);
	       DUMPI(q->hardsect_size);
	       DUMPI(q->seg_boundary_mask);
	       );

	if (b->merge_bvec_fn)
		WARN("Backing device's merge_bvec_fn() = %p\n",
		     b->merge_bvec_fn);
	INFO("max_segment_size ( = BIO size ) = %u\n", q->max_segment_size);

	if (q->backing_dev_info.ra_pages != b->backing_dev_info.ra_pages) {
		INFO("Adjusting my ra_pages to backing device's (%lu -> %lu)\n",
		     q->backing_dev_info.ra_pages,
		     b->backing_dev_info.ra_pages);
		q->backing_dev_info.ra_pages = b->backing_dev_info.ra_pages;
	}
}

/* does always return 0;
 * interesting return code is in reply->ret_code */
STATIC int drbd_nl_disk_conf(struct drbd_conf *mdev, struct drbd_nl_cfg_req *nlp,
			     struct drbd_nl_cfg_reply *reply)
{
	enum ret_codes retcode;
	struct drbd_backing_dev *nbc = NULL; /* new_backing_conf */
	struct inode *inode, *inode2;
	struct lru_cache *resync_lru = NULL;
	union drbd_state_t ns, os;
	int rv, ntries = 0;

	/* if you want to reconfigure, please tear down first */
	if (mdev->state.disk > Diskless) {
		retcode = HaveDiskConfig;
		goto fail;
	}

       /*
        * We may have gotten here very quickly from a detach. Wait for a bit
        * then fail.
        */
	while (1) {
		__no_warn(local, nbc = mdev->bc; );
		if (nbc == NULL)
			break;
		if (ntries++ >= 5) {
			WARN("drbd_nl_disk_conf: mdev->bc not NULL.\n");
			retcode = HaveDiskConfig;
			goto fail;
		}
		set_current_state(TASK_INTERRUPTIBLE);
		schedule_timeout(HZ/10);
	}

	nbc = kmalloc(sizeof(struct drbd_backing_dev), GFP_KERNEL);
	if (!nbc) {
		retcode = KMallocFailed;
		goto fail;
	}

	if ( !(nlp->flags & DRBD_NL_SET_DEFAULTS) && inc_local(mdev) ) {
		memcpy(&nbc->dc, &mdev->bc->dc, sizeof(struct disk_conf));
		dec_local(mdev);
	} else {
		memset(&nbc->dc, 0, sizeof(struct disk_conf));
		nbc->dc.disk_size   = DRBD_DISK_SIZE_SECT_DEF;
		nbc->dc.on_io_error = DRBD_ON_IO_ERROR_DEF;
		nbc->dc.fencing     = DRBD_FENCING_DEF;
	}

	if (!disk_conf_from_tags(mdev, nlp->tag_list, &nbc->dc)) {
		retcode = UnknownMandatoryTag;
		goto fail;
	}

	nbc->lo_file = NULL;
	nbc->md_file = NULL;

	if (nbc->dc.meta_dev_idx < DRBD_MD_INDEX_FLEX_INT) {
		retcode = LDMDInvalid;
		goto fail;
	}

	nbc->lo_file = filp_open(nbc->dc.backing_dev, O_RDWR, 0);
	if (IS_ERR(nbc->lo_file)) {
		ERR("open(\"%s\") failed with %ld\n", nbc->dc.backing_dev,
		    PTR_ERR(nbc->lo_file));
		nbc->lo_file = NULL;
		retcode = LDNameInvalid;
		goto fail;
	}

	inode = nbc->lo_file->f_dentry->d_inode;

	if (!S_ISBLK(inode->i_mode)) {
		retcode = LDNoBlockDev;
		goto fail;
	}

	nbc->md_file = filp_open(nbc->dc.meta_dev, O_RDWR, 0);
	if (IS_ERR(nbc->md_file)) {
		ERR("open(\"%s\") failed with %ld\n", nbc->dc.meta_dev,
		    PTR_ERR(nbc->md_file));
		nbc->md_file = NULL;
		retcode = MDNameInvalid;
		goto fail;
	}

	inode2 = nbc->md_file->f_dentry->d_inode;

	if (!S_ISBLK(inode2->i_mode)) {
		retcode = MDNoBlockDev;
		goto fail;
	}

	nbc->backing_bdev = inode->i_bdev;
	if (bd_claim(nbc->backing_bdev, mdev)) {
		printk(KERN_ERR "drbd: bd_claim(%p,%p); failed [%p;%p;%u]\n",
		       nbc->backing_bdev, mdev,
		       nbc->backing_bdev->bd_holder,
		       nbc->backing_bdev->bd_contains->bd_holder,
		       nbc->backing_bdev->bd_holders);
		retcode = LDMounted;
		goto fail;
	}

<<<<<<< HEAD
	resync_lru = lc_alloc("resync", 31, sizeof(struct bm_extent), mdev);
	if (!resync_lru) {
		retcode = KMallocFailed;
=======
	resync_lru = lc_alloc("resync", 61, sizeof(struct bm_extent), mdev);
	if(!resync_lru) {
		retcode=KMallocFailed;
>>>>>>> 5c9f8959
		goto fail;
	}

	nbc->md_bdev = inode2->i_bdev;
	if (bd_claim(nbc->md_bdev,
		     (nbc->dc.meta_dev_idx == DRBD_MD_INDEX_INTERNAL ||
		      nbc->dc.meta_dev_idx == DRBD_MD_INDEX_FLEX_INT) ?
		     (void *)mdev : (void *) drbd_m_holder )) {
		retcode = MDMounted;
		goto release_bdev_fail;
	}

	if ( (nbc->backing_bdev == nbc->md_bdev) !=
	     (nbc->dc.meta_dev_idx == DRBD_MD_INDEX_INTERNAL ||
	      nbc->dc.meta_dev_idx == DRBD_MD_INDEX_FLEX_INT) ) {
		retcode = LDMDInvalid;
		goto release_bdev2_fail;
	}

	if ((drbd_get_capacity(nbc->backing_bdev)) < nbc->dc.disk_size) {
		retcode = LDDeviceTooSmall;
		goto release_bdev2_fail;
	}

/* TODO check whether backing device size is within plausible limits */

	/* Make sure the new disk is big enough
	 * (we may currently be Primary with no local disk...) */
	if (drbd_get_capacity(nbc->backing_bdev) <
	    drbd_get_capacity(mdev->this_bdev) ) {
		retcode = LDDeviceTooSmall;
		goto release_bdev2_fail;
	}

	nbc->known_size = drbd_get_capacity(nbc->backing_bdev);

	retcode = _drbd_request_state(mdev, NS(disk, Attaching), ChgStateVerbose);
	if (retcode < SS_Success )
		goto release_bdev2_fail;

	if (!inc_local_if_state(mdev, Attaching)) {
		goto force_diskless;
	}

	drbd_thread_start(&mdev->worker);
	drbd_md_set_sector_offsets(mdev, nbc);

	retcode = drbd_md_read(mdev, nbc);
	if (retcode != NoError)
		goto force_diskless_dec;

	if (mdev->state.conn < Connected &&
	    mdev->state.role == Primary &&
	    (mdev->ed_uuid & ~((u64)1)) != (nbc->md.uuid[Current] & ~((u64)1))) {
		ERR("Can only attach to data with current UUID=%016llX\n",
		    (unsigned long long)mdev->ed_uuid);
		retcode = DataOfWrongCurrent;
		goto force_diskless_dec;
	}

	/* Since we are diskless, fix the AL first... */
	if (drbd_check_al_size(mdev)) {
		retcode = KMallocFailed;
		goto force_diskless_dec;
	}

	/* Prevent shrinking of consistent devices ! */
	if (drbd_md_test_flag(nbc, MDF_Consistent) &&
	   drbd_new_dev_size(mdev, nbc) < nbc->md.la_size_sect) {
		retcode = LDDeviceTooSmall;
		goto force_diskless_dec;
	}

	if (!drbd_al_read_log(mdev, nbc)) {
		retcode = MDIOError;
		goto force_diskless_dec;
	}

	/* Reset the "barriers don't work" bits here, then force meta data to
	 * be written, to ensure we determine if barriers are supported. */
	if (nbc->dc.no_disk_flush)
		set_bit(LL_DEV_NO_FLUSH, &mdev->flags);
	else
		clear_bit(LL_DEV_NO_FLUSH, &mdev->flags);

	if (nbc->dc.no_md_flush)
		set_bit(MD_NO_BARRIER, &mdev->flags);
	else
		clear_bit(MD_NO_BARRIER, &mdev->flags);

	/* Point of no return reached.
	 * Devices and memory are no longer released by error cleanup below.
	 * now mdev takes over responsibility, and the state engine should
	 * clean it up somewhere.  */
	D_ASSERT(mdev->bc == NULL);
	mdev->bc = nbc;
	mdev->resync = resync_lru;
	nbc = NULL;
	resync_lru = NULL;

	if (drbd_md_test_flag(mdev->bc, MDF_PrimaryInd))
		set_bit(CRASHED_PRIMARY, &mdev->flags);
	else
		clear_bit(CRASHED_PRIMARY, &mdev->flags);

	mdev->send_cnt = 0;
	mdev->recv_cnt = 0;
	mdev->read_cnt = 0;
	mdev->writ_cnt = 0;

	drbd_setup_queue_param(mdev, DRBD_MAX_SEGMENT_SIZE);
	/*
	 * FIXME currently broken.
	 * drbd_set_recv_tcq(mdev,
	 *	drbd_queue_order_type(mdev)==QUEUE_ORDERED_TAG);
	 */

	/* If I am currently not Primary,
	 * but meta data primary indicator is set,
	 * I just now recover from a hard crash,
	 * and have been Primary before that crash.
	 *
	 * Now, if I had no connection before that crash
	 * (have been degraded Primary), chances are that
	 * I won't find my peer now either.
	 *
	 * In that case, and _only_ in that case,
	 * we use the degr-wfc-timeout instead of the default,
	 * so we can automatically recover from a crash of a
	 * degraded but active "cluster" after a certain timeout.
	 */
	clear_bit(USE_DEGR_WFC_T, &mdev->flags);
	if ( mdev->state.role != Primary &&
	     drbd_md_test_flag(mdev->bc, MDF_PrimaryInd) &&
	    !drbd_md_test_flag(mdev->bc, MDF_ConnectedInd) )
		set_bit(USE_DEGR_WFC_T, &mdev->flags);

	if (drbd_determin_dev_size(mdev) == dev_size_error) {
		retcode = VMallocFailed;
		goto force_diskless_dec;
	}

	if (drbd_md_test_flag(mdev->bc, MDF_FullSync)) {
		INFO("Assuming that all blocks are out of sync "
		     "(aka FullSync)\n");
		if (drbd_bitmap_io(mdev, &drbd_bmio_set_n_write)) {
			retcode = MDIOError;
			goto force_diskless_dec;
		}
	} else {
		if (drbd_bitmap_io(mdev, &drbd_bm_read) < 0) {
			retcode = MDIOError;
			goto force_diskless_dec;
		}
	}

	if (test_bit(CRASHED_PRIMARY, &mdev->flags)) {
		drbd_al_apply_to_bm(mdev);
		drbd_al_to_on_disk_bm(mdev);
	}
	/* else {
	     FIXME wipe out on disk al!
	} */

	spin_lock_irq(&mdev->req_lock);
	os = mdev->state;
	ns.i = os.i;
	/* If MDF_Consistent is not set go into inconsistent state,
	   otherwise investige MDF_WasUpToDate...
	   If MDF_WasUpToDate is not set go into Outdated disk state,
	   otherwise into Consistent state.
	*/
	if (drbd_md_test_flag(mdev->bc, MDF_Consistent)) {
		if (drbd_md_test_flag(mdev->bc, MDF_WasUpToDate))
			ns.disk = Consistent;
		else
			ns.disk = Outdated;
	} else {
		ns.disk = Inconsistent;
	}

	if (drbd_md_test_flag(mdev->bc, MDF_PeerOutDated))
		ns.pdsk = Outdated;

	if ( ns.disk == Consistent &&
	    ( ns.pdsk == Outdated || mdev->bc->dc.fencing == DontCare ) )
		ns.disk = UpToDate;

	/* All tests on MDF_PrimaryInd, MDF_ConnectedInd,
	   MDF_Consistent and MDF_WasUpToDate must happen before
	   this point, because drbd_request_state() modifies these
	   flags. */

	/* In case we are Connected postpone any desicion on the new disk
	   state after the negotiation phase. */
	if (mdev->state.conn == Connected) {
		mdev->new_state_tmp.i = ns.i;
		ns.i = os.i;
		ns.disk = Negotiating;
	}

	rv = _drbd_set_state(mdev, ns, ChgStateVerbose, NULL);
	ns = mdev->state;
	spin_unlock_irq(&mdev->req_lock);

	if (rv < SS_Success)
		goto force_diskless_dec;

	if(mdev->state.role == Primary) mdev->bc->md.uuid[Current] |=  (u64)1;
	else                            mdev->bc->md.uuid[Current] &= ~(u64)1;

	drbd_md_mark_dirty(mdev);
	drbd_md_sync(mdev);

	dec_local(mdev);
	reply->ret_code = retcode;
	return 0;

 force_diskless_dec:
	dec_local(mdev);
 force_diskless:
	drbd_force_state(mdev, NS(disk, Diskless));
	drbd_md_sync(mdev);
 release_bdev2_fail:
	if (nbc)
		bd_release(nbc->md_bdev);
 release_bdev_fail:
	if (nbc)
		bd_release(nbc->backing_bdev);
 fail:
	if (nbc) {
		if (nbc->lo_file)
			fput(nbc->lo_file);
		if (nbc->md_file)
			fput(nbc->md_file);
		kfree(nbc);
	}
	if (resync_lru)
		lc_free(resync_lru);

	reply->ret_code = retcode;
	return 0;
}

STATIC int drbd_nl_detach(struct drbd_conf *mdev, struct drbd_nl_cfg_req *nlp,
			  struct drbd_nl_cfg_reply *reply)
{
	fsync_bdev(mdev->this_bdev);
	reply->ret_code = drbd_request_state(mdev, NS(disk, Diskless));

	set_current_state(TASK_INTERRUPTIBLE);
	schedule_timeout(HZ/20); /* 50ms; Time for worker to finally terminate */

	return 0;
}

#define HMAC_NAME_L 20

STATIC int drbd_nl_net_conf(struct drbd_conf *mdev, struct drbd_nl_cfg_req *nlp,
			    struct drbd_nl_cfg_reply *reply)
{
	int i, ns;
	enum ret_codes retcode;
	struct net_conf *new_conf = NULL;
	struct crypto_hash *tfm = NULL;
	struct hlist_head *new_tl_hash = NULL;
	struct hlist_head *new_ee_hash = NULL;
	struct drbd_conf *odev;
	char hmac_name[HMAC_NAME_L];

	if (mdev->state.conn > StandAlone) {
		retcode = HaveNetConfig;
		goto fail;
	}

	new_conf = kmalloc(sizeof(struct net_conf), GFP_KERNEL);
	if (!new_conf) {
		retcode = KMallocFailed;
		goto fail;
	}

	if ( !(nlp->flags & DRBD_NL_SET_DEFAULTS) && inc_net(mdev)) {
		memcpy(new_conf, mdev->net_conf, sizeof(struct net_conf));
		dec_net(mdev);
	} else {
		memset(new_conf, 0, sizeof(struct net_conf));
		new_conf->timeout	   = DRBD_TIMEOUT_DEF;
		new_conf->try_connect_int  = DRBD_CONNECT_INT_DEF;
		new_conf->ping_int	   = DRBD_PING_INT_DEF;
		new_conf->max_epoch_size   = DRBD_MAX_EPOCH_SIZE_DEF;
		new_conf->max_buffers	   = DRBD_MAX_BUFFERS_DEF;
		new_conf->unplug_watermark = DRBD_UNPLUG_WATERMARK_DEF;
		new_conf->sndbuf_size	   = DRBD_SNDBUF_SIZE_DEF;
		new_conf->ko_count	   = DRBD_KO_COUNT_DEF;
		new_conf->after_sb_0p	   = DRBD_AFTER_SB_0P_DEF;
		new_conf->after_sb_1p	   = DRBD_AFTER_SB_1P_DEF;
		new_conf->after_sb_2p	   = DRBD_AFTER_SB_2P_DEF;
		new_conf->want_lose	   = 0;
		new_conf->two_primaries    = 0;
		new_conf->wire_protocol    = DRBD_PROT_C;
		new_conf->ping_timeo	   = DRBD_PING_TIMEO_DEF;
		new_conf->rr_conflict	   = DRBD_RR_CONFLICT_DEF;
	}

	if (!net_conf_from_tags(mdev, nlp->tag_list, new_conf)) {
		retcode = UnknownMandatoryTag;
		goto fail;
	}

	if (new_conf->two_primaries
	&& (new_conf->wire_protocol != DRBD_PROT_C)) {
		retcode = ProtocolCRequired;
		goto fail;
	};

	if (mdev->state.role == Primary && new_conf->want_lose) {
		retcode = DiscardNotAllowed;
		goto fail;
	}

#define M_ADDR(A) (((struct sockaddr_in *)&A->my_addr)->sin_addr.s_addr)
#define M_PORT(A) (((struct sockaddr_in *)&A->my_addr)->sin_port)
#define O_ADDR(A) (((struct sockaddr_in *)&A->peer_addr)->sin_addr.s_addr)
#define O_PORT(A) (((struct sockaddr_in *)&A->peer_addr)->sin_port)
	retcode = NoError;
	for (i = 0; i < minor_count; i++) {
		odev = minor_to_mdev(i);
		if (!odev || odev == mdev)
			continue;
		if ( inc_net(odev)) {
			if ( M_ADDR(new_conf) == M_ADDR(odev->net_conf) &&
			    M_PORT(new_conf) == M_PORT(odev->net_conf) )
				retcode = LAAlreadyInUse;

			if (O_ADDR(new_conf) == O_ADDR(odev->net_conf) &&
			   O_PORT(new_conf) == O_PORT(odev->net_conf) )
				retcode = OAAlreadyInUse;

			dec_net(odev);
			if (retcode != NoError)
				goto fail;
		}
	}
#undef M_ADDR
#undef M_PORT
#undef O_ADDR
#undef O_PORT

	if (new_conf->cram_hmac_alg[0] != 0) {
		snprintf(hmac_name, HMAC_NAME_L, "hmac(%s)",
			new_conf->cram_hmac_alg);
		tfm = crypto_alloc_hash(hmac_name, 0, CRYPTO_ALG_ASYNC);
		if (IS_ERR(tfm)) {
			tfm = NULL;
			retcode = CRAMAlgNotAvail;
			goto fail;
		}

		if (crypto_tfm_alg_type(crypto_hash_tfm(tfm))
						!= CRYPTO_ALG_TYPE_HASH) {
			retcode = CRAMAlgNotDigest;
			goto fail;
		}
	}


	ns = new_conf->max_epoch_size/8;
	if (mdev->tl_hash_s != ns) {
		new_tl_hash = kzalloc(ns*sizeof(void *), GFP_KERNEL);
		if (!new_tl_hash) {
			retcode = KMallocFailed;
			goto fail;
		}
	}

	ns = new_conf->max_buffers/8;
	if (new_conf->two_primaries && ( mdev->ee_hash_s != ns ) ) {
		new_ee_hash = kzalloc(ns*sizeof(void *), GFP_KERNEL);
		if (!new_ee_hash) {
			retcode = KMallocFailed;
			goto fail;
		}
	}

	((char *)new_conf->shared_secret)[SHARED_SECRET_MAX-1] = 0;

#if 0
	/* for the connection loss logic in drbd_recv
	 * I _need_ the resulting timeo in jiffies to be
	 * non-zero and different
	 *
	 * XXX maybe rather store the value scaled to jiffies?
	 * Note: MAX_SCHEDULE_TIMEOUT/HZ*HZ != MAX_SCHEDULE_TIMEOUT
	 *	 and HZ > 10; which is unlikely to change...
	 *	 Thus, if interrupted by a signal,
	 *	 sock_{send,recv}msg returns -EINTR,
	 *	 if the timeout expires, -EAGAIN.
	 */
	/* unlikely: someone disabled the timeouts ...
	 * just put some huge values in there. */
	if (!new_conf->ping_int)
		new_conf->ping_int = MAX_SCHEDULE_TIMEOUT/HZ;
	if (!new_conf->timeout)
		new_conf->timeout = MAX_SCHEDULE_TIMEOUT/HZ*10;
	if (new_conf->ping_int*10 < new_conf->timeout)
		new_conf->timeout = new_conf->ping_int*10/6;
	if (new_conf->ping_int*10 == new_conf->timeout)
		new_conf->ping_int = new_conf->ping_int+1;
#endif

	D_ASSERT(mdev->net_conf == NULL);
	mdev->net_conf = new_conf;

	mdev->send_cnt = 0;
	mdev->recv_cnt = 0;

	if (new_tl_hash) {
		kfree(mdev->tl_hash);
		mdev->tl_hash_s = mdev->net_conf->max_epoch_size/8;
		mdev->tl_hash = new_tl_hash;
	}

	if (new_ee_hash) {
		kfree(mdev->ee_hash);
		mdev->ee_hash_s = mdev->net_conf->max_buffers/8;
		mdev->ee_hash = new_ee_hash;
	}

	if (mdev->cram_hmac_tfm)
		crypto_free_hash(mdev->cram_hmac_tfm);
	mdev->cram_hmac_tfm = tfm;

	retcode = _drbd_request_state(mdev, NS(conn, Unconnected), ChgStateVerbose);
	if (retcode >= SS_Success)
		drbd_thread_start(&mdev->worker);

	reply->ret_code = retcode;
	return 0;

fail:
	crypto_free_hash(tfm);
	kfree(new_tl_hash);
	kfree(new_ee_hash);
	kfree(new_conf);

	reply->ret_code = retcode;
	return 0;
}

STATIC int drbd_nl_disconnect(struct drbd_conf *mdev, struct drbd_nl_cfg_req *nlp,
			      struct drbd_nl_cfg_reply *reply)
{
	int retcode;

	retcode = _drbd_request_state(mdev, NS(conn, Disconnecting), ChgOrdered);

	if (retcode == SS_NothingToDo)
		goto done;
	else if (retcode == SS_AlreadyStandAlone)
		goto done;
	else if (retcode == SS_PrimaryNOP) {
		/* Our statche checking code wants to see the peer outdated. */
		retcode = drbd_request_state(mdev, NS2(conn, Disconnecting,
						      pdsk, Outdated));
	} else if (retcode == SS_CW_FailedByPeer) {
		/* The peer probabely wants to see us outdated. */
		retcode = _drbd_request_state(mdev, NS2(conn, Disconnecting,
							disk, Outdated),
					      ChgOrdered);
		if (retcode == SS_IsDiskLess || retcode == SS_LowerThanOutdated) {
			drbd_force_state(mdev, NS(conn, Disconnecting));
			retcode = SS_Success;
		}

	}

	if (retcode < SS_Success)
		goto fail;

	if (wait_event_interruptible(mdev->state_wait,
				     mdev->state.conn != Disconnecting) ) {
		/* Do not test for mdev->state.conn == StandAlone, since
		   someone else might connect us in the mean time! */
		retcode = GotSignal;
		goto fail;
	}

 done:
	retcode = NoError;
 fail:
	drbd_md_sync(mdev);
	reply->ret_code = retcode;
	return 0;
}

void resync_after_online_grow(struct drbd_conf *mdev)
{
	int iass; /* I am sync source */

	INFO("Resync of new storage after online grow\n");
	if (mdev->state.role != mdev->state.peer)
		iass = (mdev->state.role == Primary);
	else
		iass = test_bit(DISCARD_CONCURRENT,&mdev->flags);

	if (iass)
		drbd_start_resync(mdev,SyncSource);
	else
		drbd_request_state(mdev,NS(conn,WFSyncUUID));
}

STATIC int drbd_nl_resize(struct drbd_conf *mdev, struct drbd_nl_cfg_req *nlp,
			  struct drbd_nl_cfg_reply *reply)
{
	struct resize rs;
	int retcode = NoError;
	int ldsc = 0; /* local disk size changed */
	enum determin_dev_size_enum dd;

	memset(&rs, 0, sizeof(struct resize));
	if (!resize_from_tags(mdev, nlp->tag_list, &rs)) {
		retcode = UnknownMandatoryTag;
		goto fail;
	}

	if (mdev->state.conn > Connected) {
		retcode = NoResizeDuringResync;
		goto fail;
	}

	if ( mdev->state.role == Secondary &&
	     mdev->state.peer == Secondary) {
		retcode = APrimaryNodeNeeded;
		goto fail;
	}

	if (!inc_local(mdev)) {
		retcode = HaveNoDiskConfig;
		goto fail;
	}

	if (mdev->bc->known_size != drbd_get_capacity(mdev->bc->backing_bdev)) {
		mdev->bc->known_size = drbd_get_capacity(mdev->bc->backing_bdev);
		ldsc = 1;
	}

	mdev->bc->dc.disk_size = (sector_t)rs.resize_size;
	dd = drbd_determin_dev_size(mdev);
	drbd_md_sync(mdev);
	dec_local(mdev);
	if (dd == dev_size_error) {
		retcode = VMallocFailed;
		goto fail;
	}

	if (mdev->state.conn == Connected && ( dd != unchanged || ldsc) ) {
		drbd_send_uuids(mdev);
		drbd_send_sizes(mdev);
		if (dd == grew)
			resync_after_online_grow(mdev);
	}

 fail:
	reply->ret_code = retcode;
	return 0;
}

STATIC int drbd_nl_syncer_conf(struct drbd_conf *mdev, struct drbd_nl_cfg_req *nlp,
			       struct drbd_nl_cfg_reply *reply)
{
	int retcode = NoError;
	struct syncer_conf sc;
	struct drbd_conf *odev;
	int err;

	memcpy(&sc, &mdev->sync_conf, sizeof(struct syncer_conf));

	if (nlp->flags & DRBD_NL_SET_DEFAULTS) {
		sc.rate       = DRBD_RATE_DEF;
		sc.after      = DRBD_AFTER_DEF;
		sc.al_extents = DRBD_AL_EXTENTS_DEF;
	}

	if (!syncer_conf_from_tags(mdev, nlp->tag_list, &sc)) {
		retcode = UnknownMandatoryTag;
		goto fail;
	}

	if (sc.after != -1) {
		if ( sc.after < -1 || minor_to_mdev(sc.after) == NULL ) {
			retcode = SyncAfterInvalid;
			goto fail;
		}
		odev = minor_to_mdev(sc.after); /* check against loops in */
		while (1) {
			if (odev == mdev) {
				retcode = SyncAfterCycle;
				goto fail;
			}
			if (odev->sync_conf.after == -1)
				break; /* no cycles. */
			odev = minor_to_mdev(odev->sync_conf.after);
		}
	}

	ERR_IF (sc.rate < 1) sc.rate = 1;
	ERR_IF (sc.al_extents < 7) sc.al_extents = 127; /* arbitrary minimum */
#define AL_MAX ((MD_AL_MAX_SIZE-1) * AL_EXTENTS_PT)
	if (sc.al_extents > AL_MAX) {
		ERR("sc.al_extents > %d\n", AL_MAX);
		sc.al_extents = AL_MAX;
	}
#undef AL_MAX

	mdev->sync_conf = sc;

	if (inc_local(mdev)) {
		wait_event(mdev->al_wait, lc_try_lock(mdev->act_log));
		drbd_al_shrink(mdev);
		err = drbd_check_al_size(mdev);
		lc_unlock(mdev->act_log);
		wake_up(&mdev->al_wait);

		dec_local(mdev);
		drbd_md_sync(mdev);

		if (err) {
			retcode = KMallocFailed;
			goto fail;
		}
	}

	if (mdev->state.conn >= Connected)
		drbd_send_sync_param(mdev, &sc);

	drbd_alter_sa(mdev, sc.after);

 fail:
	reply->ret_code = retcode;
	return 0;
}

STATIC int drbd_nl_invalidate(struct drbd_conf *mdev, struct drbd_nl_cfg_req *nlp,
			      struct drbd_nl_cfg_reply *reply)
{
	reply->ret_code = drbd_request_state(mdev, NS2(conn, StartingSyncT,
						      disk, Inconsistent));
	return 0;
}

STATIC int drbd_nl_invalidate_peer(struct drbd_conf *mdev, struct drbd_nl_cfg_req *nlp,
				   struct drbd_nl_cfg_reply *reply)
{

	reply->ret_code = drbd_request_state(mdev, NS2(conn, StartingSyncS,
						      pdsk, Inconsistent));

	return 0;
}

STATIC int drbd_nl_pause_sync(struct drbd_conf *mdev, struct drbd_nl_cfg_req *nlp,
			      struct drbd_nl_cfg_reply *reply)
{
	int retcode = NoError;

	if (drbd_request_state(mdev, NS(user_isp, 1)) == SS_NothingToDo)
		retcode = PauseFlagAlreadySet;

	reply->ret_code = retcode;
	return 0;
}

STATIC int drbd_nl_resume_sync(struct drbd_conf *mdev, struct drbd_nl_cfg_req *nlp,
			       struct drbd_nl_cfg_reply *reply)
{
	int retcode = NoError;

	if (drbd_request_state(mdev, NS(user_isp, 0)) == SS_NothingToDo)
		retcode = PauseFlagAlreadyClear;

	reply->ret_code = retcode;
	return 0;
}

STATIC int drbd_nl_suspend_io(struct drbd_conf *mdev, struct drbd_nl_cfg_req *nlp,
			      struct drbd_nl_cfg_reply *reply)
{
	reply->ret_code = drbd_request_state(mdev, NS(susp, 1));

	return 0;
}

STATIC int drbd_nl_resume_io(struct drbd_conf *mdev, struct drbd_nl_cfg_req *nlp,
			     struct drbd_nl_cfg_reply *reply)
{
	reply->ret_code = drbd_request_state(mdev, NS(susp, 0));
	return 0;
}

STATIC int drbd_nl_outdate(struct drbd_conf *mdev, struct drbd_nl_cfg_req *nlp,
			   struct drbd_nl_cfg_reply *reply)
{
	reply->ret_code = drbd_request_state(mdev,NS(disk,Outdated));
	return 0;
}

STATIC int drbd_nl_get_config(struct drbd_conf *mdev, struct drbd_nl_cfg_req *nlp,
			   struct drbd_nl_cfg_reply *reply)
{
	unsigned short *tl;

	tl = reply->tag_list;

	if (inc_local(mdev)) {
		tl = disk_conf_to_tags(mdev, &mdev->bc->dc, tl);
		dec_local(mdev);
	}

	if (inc_net(mdev)) {
		tl = net_conf_to_tags(mdev, mdev->net_conf, tl);
		dec_net(mdev);
	}
	tl = syncer_conf_to_tags(mdev, &mdev->sync_conf, tl);

	*tl++ = TT_END; /* Close the tag list */

	return (int)((char *)tl - (char *)reply->tag_list);
}

STATIC int drbd_nl_get_state(struct drbd_conf *mdev, struct drbd_nl_cfg_req *nlp,
			     struct drbd_nl_cfg_reply *reply)
{
	unsigned short *tl;

	tl = reply->tag_list;

	tl = get_state_to_tags(mdev, (struct get_state *)&mdev->state, tl);
	*tl++ = TT_END; /* Close the tag list */

	return (int)((char *)tl - (char *)reply->tag_list);
}

STATIC int drbd_nl_get_uuids(struct drbd_conf *mdev, struct drbd_nl_cfg_req *nlp,
			     struct drbd_nl_cfg_reply *reply)
{
	unsigned short *tl;

	tl = reply->tag_list;

	if (inc_local(mdev)) {
		/* This is a hand crafted add tag ;) */
		*tl++ = T_uuids;
		*tl++ = UUID_SIZE*sizeof(u64);
		memcpy(tl, mdev->bc->md.uuid, UUID_SIZE*sizeof(u64));
		tl = (unsigned short *)((char *)tl + UUID_SIZE*sizeof(u64));
		*tl++ = T_uuids_flags;
		*tl++ = sizeof(int);
		memcpy(tl, &mdev->bc->md.flags, sizeof(int));
		tl = (unsigned short *)((char *)tl + sizeof(int));
		dec_local(mdev);
	}
	*tl++ = TT_END; /* Close the tag list */

	return (int)((char *)tl - (char *)reply->tag_list);
}


STATIC int drbd_nl_get_timeout_flag(struct drbd_conf *mdev, struct drbd_nl_cfg_req *nlp,
				    struct drbd_nl_cfg_reply *reply)
{
	unsigned short *tl;

	tl = reply->tag_list;

	/* This is a hand crafted add tag ;) */
	*tl++ = T_use_degraded;
	*tl++ = sizeof(char);
	*((char *)tl) = test_bit(USE_DEGR_WFC_T, &mdev->flags) ? 1 : 0 ;
	tl = (unsigned short *)((char *)tl + sizeof(char));
	*tl++ = TT_END;

	return (int)((char *)tl - (char *)reply->tag_list);
}

STATIC struct drbd_conf *ensure_mdev(struct drbd_nl_cfg_req *nlp)
{
	struct drbd_conf *mdev;

	mdev = minor_to_mdev(nlp->drbd_minor);

	if (!mdev && (nlp->flags & DRBD_NL_CREATE_DEVICE)) {
		mdev = drbd_new_device(nlp->drbd_minor);

		spin_lock_irq(&drbd_pp_lock);
		if (minor_table[nlp->drbd_minor] == NULL) {
			minor_table[nlp->drbd_minor] = mdev;
			mdev = NULL;
		}
		spin_unlock_irq(&drbd_pp_lock);

		if (mdev) {
			kfree(mdev->app_reads_hash);
			if (mdev->md_io_page)
				__free_page(mdev->md_io_page);
			kfree(mdev);
			mdev = NULL;
		}

		mdev = minor_to_mdev(nlp->drbd_minor);
	}

	return mdev;
}

struct cn_handler_struct {
	int (*function)(struct drbd_conf *,
			 struct drbd_nl_cfg_req *,
			 struct drbd_nl_cfg_reply* );
	int reply_body_size;
};

static struct cn_handler_struct cnd_table[] = {
	[ P_primary ]		= { &drbd_nl_primary,		0 },
	[ P_secondary ]		= { &drbd_nl_secondary,		0 },
	[ P_disk_conf ]		= { &drbd_nl_disk_conf,		0 },
	[ P_detach ]		= { &drbd_nl_detach,		0 },
	[ P_net_conf ]		= { &drbd_nl_net_conf,		0 },
	[ P_disconnect ]	= { &drbd_nl_disconnect,	0 },
	[ P_resize ]		= { &drbd_nl_resize,		0 },
	[ P_syncer_conf ]	= { &drbd_nl_syncer_conf,	0 },
	[ P_invalidate ]	= { &drbd_nl_invalidate,	0 },
	[ P_invalidate_peer ]	= { &drbd_nl_invalidate_peer,	0 },
	[ P_pause_sync ]	= { &drbd_nl_pause_sync,	0 },
	[ P_resume_sync ]	= { &drbd_nl_resume_sync,	0 },
	[ P_suspend_io ]	= { &drbd_nl_suspend_io,	0 },
	[ P_resume_io ]		= { &drbd_nl_resume_io,		0 },
	[ P_outdate ]		= { &drbd_nl_outdate,		0 },
	[ P_get_config ]	= { &drbd_nl_get_config,
				    sizeof(struct syncer_conf_tag_len_struct) +
				    sizeof(struct disk_conf_tag_len_struct) +
				    sizeof(struct net_conf_tag_len_struct) },
	[ P_get_state ]		= { &drbd_nl_get_state,
				    sizeof(struct get_state_tag_len_struct) },
	[ P_get_uuids ]		= { &drbd_nl_get_uuids,
				    sizeof(struct get_uuids_tag_len_struct) },
	[ P_get_timeout_flag ]	=
		{ &drbd_nl_get_timeout_flag,
		  sizeof(struct get_timeout_flag_tag_len_struct)},

};

STATIC void drbd_connector_callback(void *data)
{
	struct cn_msg *req = data;
	struct drbd_nl_cfg_req *nlp = (struct drbd_nl_cfg_req *)req->data;
	struct cn_handler_struct *cm;
	struct cn_msg *cn_reply;
	struct drbd_nl_cfg_reply *reply;
	struct drbd_conf *mdev;
	int retcode, rr;
	int reply_size = sizeof(struct cn_msg)
		+ sizeof(struct drbd_nl_cfg_reply)
		+ sizeof(short int);

	if (!try_module_get(THIS_MODULE)) {
		printk(KERN_ERR "drbd: try_module_get() failed!\n");
		return;
	}

	mdev = ensure_mdev(nlp);
	if (!mdev) {
		retcode = MinorNotKnown;
		goto fail;
	}

	TRACE(TraceTypeNl, TraceLvlSummary, nl_trace_packet(data););

	if (nlp->packet_type >= P_nl_after_last_packet) {
		retcode = UnknownNetLinkPacket;
		goto fail;
	}

	cm = cnd_table + nlp->packet_type;
	reply_size += cm->reply_body_size;

	cn_reply = kmalloc(reply_size, GFP_KERNEL);
	if (!cn_reply) {
		retcode = KMallocFailed;
		goto fail;
	}
	reply = (struct drbd_nl_cfg_reply *) cn_reply->data;

	reply->packet_type =
		cm->reply_body_size ? nlp->packet_type : P_nl_after_last_packet;
	reply->minor = nlp->drbd_minor;
	reply->ret_code = NoError; /* Might by modified by cm->function. */
	/* reply->tag_list; might be modified by cm->fucntion. */

	rr = cm->function(mdev, nlp, reply);

	cn_reply->id = req->id;
	cn_reply->seq = req->seq;
	cn_reply->ack = req->ack  + 1;
	cn_reply->len = sizeof(struct drbd_nl_cfg_reply) + rr;
	cn_reply->flags = 0;

	TRACE(TraceTypeNl, TraceLvlSummary, nl_trace_reply(cn_reply););

	rr = cn_netlink_send(cn_reply, CN_IDX_DRBD, GFP_KERNEL);
	if (rr && rr != -ESRCH)
		printk(KERN_INFO "drbd: cn_netlink_send()=%d\n", rr);

	kfree(cn_reply);
	module_put(THIS_MODULE);
	return;
 fail:
	drbd_nl_send_reply(req, retcode);
	module_put(THIS_MODULE);
}

static atomic_t drbd_nl_seq = ATOMIC_INIT(2); /* two. */

void drbd_bcast_state(struct drbd_conf *mdev, union drbd_state_t state)
{
	char buffer[sizeof(struct cn_msg)+
		    sizeof(struct drbd_nl_cfg_reply)+
		    sizeof(struct get_state_tag_len_struct)+
		    sizeof(short int)];
	struct cn_msg *cn_reply = (struct cn_msg *) buffer;
	struct drbd_nl_cfg_reply *reply =
		(struct drbd_nl_cfg_reply *)cn_reply->data;
	unsigned short *tl = reply->tag_list;

	/* WARN("drbd_bcast_state() got called\n"); */

	tl = get_state_to_tags(mdev, (struct get_state *)&state, tl);
	*tl++ = TT_END; /* Close the tag list */

	cn_reply->id.idx = CN_IDX_DRBD;
	cn_reply->id.val = CN_VAL_DRBD;

	cn_reply->seq = atomic_add_return(1, &drbd_nl_seq);
	cn_reply->ack = 0; /* not used here. */
	cn_reply->len = sizeof(struct drbd_nl_cfg_reply) +
		(int)((char *)tl - (char *)reply->tag_list);
	cn_reply->flags = 0;

	reply->packet_type = P_get_state;
	reply->minor = mdev_to_minor(mdev);
	reply->ret_code = NoError;

	TRACE(TraceTypeNl, TraceLvlSummary, nl_trace_reply(cn_reply););

	cn_netlink_send(cn_reply, CN_IDX_DRBD, GFP_KERNEL);
}

void drbd_bcast_ev_helper(struct drbd_conf *mdev, char *helper_name)
{
	char buffer[sizeof(struct cn_msg)+
		    sizeof(struct drbd_nl_cfg_reply)+
		    sizeof(struct call_helper_tag_len_struct)+
		    sizeof(short int)];
	struct cn_msg *cn_reply = (struct cn_msg *) buffer;
	struct drbd_nl_cfg_reply *reply =
		(struct drbd_nl_cfg_reply *)cn_reply->data;
	unsigned short *tl = reply->tag_list;
	int str_len;

	/* WARN("drbd_bcast_state() got called\n"); */

	str_len = strlen(helper_name)+1;
	*tl++ = T_helper;
	*tl++ = str_len;
	memcpy(tl, helper_name, str_len);
	tl = (unsigned short *)((char *)tl + str_len);
	*tl++ = TT_END; /* Close the tag list */

	cn_reply->id.idx = CN_IDX_DRBD;
	cn_reply->id.val = CN_VAL_DRBD;

	cn_reply->seq = atomic_add_return(1, &drbd_nl_seq);
	cn_reply->ack = 0; /* not used here. */
	cn_reply->len = sizeof(struct drbd_nl_cfg_reply) +
		(int)((char *)tl - (char *)reply->tag_list);
	cn_reply->flags = 0;

	reply->packet_type = P_call_helper;
	reply->minor = mdev_to_minor(mdev);
	reply->ret_code = NoError;

	TRACE(TraceTypeNl, TraceLvlSummary, nl_trace_reply(cn_reply););

	cn_netlink_send(cn_reply, CN_IDX_DRBD, GFP_KERNEL);
}

void drbd_bcast_sync_progress(struct drbd_conf *mdev)
{
	char buffer[sizeof(struct cn_msg)+
		    sizeof(struct drbd_nl_cfg_reply)+
		    sizeof(struct sync_progress_tag_len_struct)+
		    sizeof(short int)];
	struct cn_msg *cn_reply = (struct cn_msg *) buffer;
	struct drbd_nl_cfg_reply *reply =
		(struct drbd_nl_cfg_reply *)cn_reply->data;
	unsigned short *tl = reply->tag_list;
	unsigned long rs_left;
	unsigned int res;

	/* no local ref, no bitmap, no syncer progress, no broadcast. */
	if (!inc_local(mdev))
		return;
	drbd_get_syncer_progress(mdev, &rs_left, &res);
	dec_local(mdev);

	*tl++ = T_sync_progress;
	*tl++ = sizeof(int);
	memcpy(tl, &res, sizeof(int));
	tl = (unsigned short *)((char *)tl + sizeof(int));
	*tl++ = TT_END; /* Close the tag list */

	cn_reply->id.idx = CN_IDX_DRBD;
	cn_reply->id.val = CN_VAL_DRBD;

	cn_reply->seq = atomic_add_return(1, &drbd_nl_seq);
	cn_reply->ack = 0; /* not used here. */
	cn_reply->len = sizeof(struct drbd_nl_cfg_reply) +
		(int)((char *)tl - (char *)reply->tag_list);
	cn_reply->flags = 0;

	reply->packet_type = P_sync_progress;
	reply->minor = mdev_to_minor(mdev);
	reply->ret_code = NoError;

	TRACE(TraceTypeNl, TraceLvlSummary, nl_trace_reply(cn_reply););

	cn_netlink_send(cn_reply, CN_IDX_DRBD, GFP_KERNEL);
}

#ifdef NETLINK_ROUTE6
int __init cn_init(void);
void __exit cn_fini(void);
#endif

int __init drbd_nl_init(void)
{
	static struct cb_id cn_id_drbd = { CN_IDX_DRBD, CN_VAL_DRBD };
	int err;

#ifdef NETLINK_ROUTE6
	/* pre 2.6.16 */
	err = cn_init();
	if(err) return err;
#endif
	err = cn_add_callback(&cn_id_drbd, "cn_drbd", &drbd_connector_callback);
	if (err) {
		printk(KERN_ERR "drbd: cn_drbd failed to register\n");
		return err;
	}

	return 0;
}

void drbd_nl_cleanup(void)
{
	static struct cb_id cn_id_drbd = { CN_IDX_DRBD, CN_VAL_DRBD };

	cn_del_callback(&cn_id_drbd);

#ifdef NETLINK_ROUTE6
	/* pre 2.6.16 */
	cn_fini();
#endif
}

void drbd_nl_send_reply( struct cn_msg *req,
			 int ret_code)
{
	char buffer[sizeof(struct cn_msg)+sizeof(struct drbd_nl_cfg_reply)];
	struct cn_msg *cn_reply = (struct cn_msg *) buffer;
	struct drbd_nl_cfg_reply *reply =
		(struct drbd_nl_cfg_reply *)cn_reply->data;
	int rr;

	cn_reply->id = req->id;

	cn_reply->seq = req->seq;
	cn_reply->ack = req->ack  + 1;
	cn_reply->len = sizeof(struct drbd_nl_cfg_reply);
	cn_reply->flags = 0;

	reply->minor = ((struct drbd_nl_cfg_req *)req->data)->drbd_minor;
	reply->ret_code = ret_code;

	TRACE(TraceTypeNl, TraceLvlSummary, nl_trace_reply(cn_reply););

	rr = cn_netlink_send(cn_reply, CN_IDX_DRBD, GFP_KERNEL);
	if (rr && rr != -ESRCH)
		printk(KERN_INFO "drbd: cn_netlink_send()=%d\n", rr);
}
<|MERGE_RESOLUTION|>--- conflicted
+++ resolved
@@ -817,15 +817,9 @@
 		goto fail;
 	}
 
-<<<<<<< HEAD
-	resync_lru = lc_alloc("resync", 31, sizeof(struct bm_extent), mdev);
+	resync_lru = lc_alloc("resync", 61, sizeof(struct bm_extent), mdev);
 	if (!resync_lru) {
 		retcode = KMallocFailed;
-=======
-	resync_lru = lc_alloc("resync", 61, sizeof(struct bm_extent), mdev);
-	if(!resync_lru) {
-		retcode=KMallocFailed;
->>>>>>> 5c9f8959
 		goto fail;
 	}
 
