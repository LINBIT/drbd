--- conflicted
+++ resolved
@@ -363,13 +363,8 @@
 	struct sib_info sib;
 	int ret;
 
-<<<<<<< HEAD
 	if (current == tconn->worker.task)
 		set_bit(CALLBACK_PENDING, &tconn->flags);
-=======
-	if (current == mdev->worker.task)
-		drbd_set_flag(mdev, CALLBACK_PENDING);
->>>>>>> 100abf1e
 
 	snprintf(mb, 12, "minor-%d", mdev_to_minor(mdev));
 	setup_khelper_env(tconn, envp);
@@ -398,7 +393,6 @@
 	if (current == tconn->worker.task)
 		clear_bit(CALLBACK_PENDING, &tconn->flags);
 
-<<<<<<< HEAD
 	if (ret < 0) /* Ignore any ERRNOs we got. */
 		ret = 0;
 
@@ -432,10 +426,6 @@
 			  usermode_helper, cmd, tconn->name,
 			  (ret >> 8) & 0xff, ret);
 	/* TODO: conn_bcast_event() ?? */
-=======
-	if (current == mdev->worker.task)
-		drbd_clear_flag(mdev, CALLBACK_PENDING);
->>>>>>> 100abf1e
 
 	if (ret < 0) /* Ignore any ERRNOs we got. */
 		ret = 0;
@@ -552,30 +542,7 @@
 {
 	struct drbd_tconn *tconn = (struct drbd_tconn *)data;
 
-<<<<<<< HEAD
 	conn_try_outdate_peer(tconn);
-=======
-	nps = drbd_try_outdate_peer(mdev);
-
-	/* Not using
-	   drbd_request_state(mdev, NS(pdsk, nps));
-	   here, because we might were able to re-establish the connection
-	   in the meantime. This can only partially be solved in the state's
-	   engine is_valid_state() and is_valid_state_transition()
-	   functions.
-
-	   nps can be D_INCONSISTENT, D_OUTDATED or D_UNKNOWN.
-	   pdsk == D_INCONSISTENT while conn >= C_CONNECTED is valid,
-	   therefore we have to have the pre state change check here.
-	*/
-	spin_lock_irq(&mdev->req_lock);
-	ns = mdev->state;
-	if (ns.conn < C_WF_REPORT_PARAMS && !drbd_test_flag(mdev, STATE_SENT)) {
-		ns.pdsk = nps;
-		_drbd_set_state(mdev, ns, CS_VERBOSE, NULL);
-	}
-	spin_unlock_irq(&mdev->req_lock);
->>>>>>> 100abf1e
 
 	kref_put(&tconn->kref, &conn_destroy);
 	return 0;
@@ -855,13 +822,8 @@
  * and should be short-lived. */
 void drbd_suspend_io(struct drbd_conf *mdev)
 {
-<<<<<<< HEAD
-	set_bit(SUSPEND_IO, &mdev->flags);
+	drbd_set_flag(mdev, SUSPEND_IO);
 	if (drbd_suspended(mdev))
-=======
-	drbd_set_flag(mdev, SUSPEND_IO);
-	if (is_susp(mdev->state))
->>>>>>> 100abf1e
 		return;
 	wait_event(mdev->misc_wait, !atomic_read(&mdev->ap_bio_cnt));
 }
@@ -1156,21 +1118,13 @@
 /* Starts the worker thread */
 static void conn_reconfig_start(struct drbd_tconn *tconn)
 {
-<<<<<<< HEAD
 	drbd_thread_start(&tconn->worker);
 	conn_flush_workqueue(tconn);
-=======
-	wait_event(mdev->state_wait, !drbd_test_and_set_flag(mdev, CONFIG_PENDING));
-	wait_event(mdev->state_wait, !drbd_test_flag(mdev, DEVICE_DYING));
-	drbd_thread_start(&mdev->worker);
-	drbd_flush_workqueue(mdev);
->>>>>>> 100abf1e
 }
 
 /* if still unconfigured, stops worker again. */
 static void conn_reconfig_done(struct drbd_tconn *tconn)
 {
-<<<<<<< HEAD
 	bool stop_threads;
 	spin_lock_irq(&tconn->req_lock);
 	stop_threads = conn_all_vols_unconf(tconn) &&
@@ -1182,18 +1136,6 @@
 		drbd_thread_stop(&tconn->receiver);
 		drbd_thread_stop(&tconn->worker);
 	}
-=======
-	spin_lock_irq(&mdev->req_lock);
-	if (mdev->state.disk == D_DISKLESS &&
-	    mdev->state.conn == C_STANDALONE &&
-	    mdev->state.role == R_SECONDARY) {
-		drbd_set_flag(mdev, DEVICE_DYING);
-		drbd_thread_stop_nowait(&mdev->worker);
-	} else
-		drbd_clear_flag(mdev, CONFIG_PENDING);
-	spin_unlock_irq(&mdev->req_lock);
-	wake_up(&mdev->state_wait);
->>>>>>> 100abf1e
 }
 
 /* Make sure IO is suspended before calling this function(). */
@@ -1209,15 +1151,9 @@
 	drbd_al_shrink(mdev);
 	spin_lock_irq(&mdev->tconn->req_lock);
 	if (mdev->state.conn < C_CONNECTED)
-<<<<<<< HEAD
-		s = !test_and_set_bit(AL_SUSPENDED, &mdev->flags);
+		s = !drbd_test_and_set_flag(mdev, AL_SUSPENDED);
 	spin_unlock_irq(&mdev->tconn->req_lock);
 	lc_unlock(mdev->act_log);
-=======
-		s = !drbd_test_and_set_flag(mdev, AL_SUSPENDED);
-
-	spin_unlock_irq(&mdev->req_lock);
->>>>>>> 100abf1e
 
 	if (s)
 		dev_info(DEV, "Suspended AL updates\n");
@@ -1241,7 +1177,6 @@
 		dc->c_plan_ahead = DRBD_C_PLAN_AHEAD_MAX;
 }
 
-<<<<<<< HEAD
 int drbd_adm_disk_opts(struct sk_buff *skb, struct genl_info *info)
 {
 	enum drbd_ret_code retcode;
@@ -1249,10 +1184,6 @@
 	struct disk_conf *new_disk_conf, *old_disk_conf;
 	struct fifo_buffer *old_plan = NULL, *new_plan = NULL;
 	int err, fifo_size;
-=======
-	/* make sure there is no leftover from previous force-detach attempts */
-	drbd_clear_flag(mdev, FORCE_DETACH);
->>>>>>> 100abf1e
 
 	retcode = drbd_adm_prepare(skb, info, DRBD_ADM_NEED_MINOR);
 	if (!adm_ctx.reply_skb)
@@ -1401,7 +1332,7 @@
 	wait_event(mdev->misc_wait, !atomic_read(&mdev->local_cnt));
 
 	/* make sure there is no leftover from previous force-detach attempts */
-	clear_bit(FORCE_DETACH, &mdev->flags);
+	drbd_clear_flag(mdev, FORCE_DETACH);
 
 	/* and no leftover from previously aborted resync or verify, either */
 	mdev->rs_total = 0;
@@ -1611,17 +1542,10 @@
 
 	/* Reset the "barriers don't work" bits here, then force meta data to
 	 * be written, to ensure we determine if barriers are supported. */
-<<<<<<< HEAD
 	if (new_disk_conf->md_flushes)
-		clear_bit(MD_NO_BARRIER, &mdev->flags);
+		drbd_clear_flag(mdev, MD_NO_BARRIER);
 	else
-		set_bit(MD_NO_BARRIER, &mdev->flags);
-=======
-	if (nbc->dc.no_md_flush)
 		drbd_set_flag(mdev, MD_NO_BARRIER);
-	else
-		drbd_clear_flag(mdev, MD_NO_BARRIER);
->>>>>>> 100abf1e
 
 	/* Point of no return reached.
 	 * Devices and memory are no longer released by error cleanup below.
@@ -1644,15 +1568,8 @@
 		drbd_clear_flag(mdev, CRASHED_PRIMARY);
 
 	if (drbd_md_test_flag(mdev->ldev, MDF_PRIMARY_IND) &&
-<<<<<<< HEAD
 	    !(mdev->state.role == R_PRIMARY && mdev->tconn->susp_nod))
-		set_bit(CRASHED_PRIMARY, &mdev->flags);
-=======
-	    !(mdev->state.role == R_PRIMARY && mdev->state.susp_nod)) {
 		drbd_set_flag(mdev, CRASHED_PRIMARY);
-		cp_discovered = 1;
-	}
->>>>>>> 100abf1e
 
 	mdev->send_cnt = 0;
 	mdev->recv_cnt = 0;
@@ -1689,7 +1606,7 @@
 		drbd_set_flag(mdev, RESYNC_AFTER_NEG);
 
 	if (drbd_md_test_flag(mdev->ldev, MDF_FULL_SYNC) ||
-	    (test_bit(CRASHED_PRIMARY, &mdev->flags) &&
+	    (drbd_test_flag(mdev, CRASHED_PRIMARY) &&
 	     drbd_md_test_flag(mdev->ldev, MDF_AL_DISABLED))) {
 		dev_info(DEV, "Assuming that all blocks are out of sync "
 		     "(aka FullSync)\n");
@@ -1815,18 +1732,8 @@
 	enum drbd_state_rv retcode;
 	int ret;
 
-<<<<<<< HEAD
 	if (force) {
-		set_bit(FORCE_DETACH, &mdev->flags);
-=======
-	if (!detach_from_tags(mdev, nlp->tag_list, &dt)) {
-		reply->ret_code = ERR_MANDATORY_TAG;
-		goto out;
-	}
-
-	if (dt.detach_force) {
 		drbd_set_flag(mdev, FORCE_DETACH);
->>>>>>> 100abf1e
 		drbd_force_state(mdev, NS(disk, D_FAILED));
 		retcode = SS_SUCCESS;
 		goto out;
@@ -2374,11 +2281,7 @@
 	if (mdev->state.role != mdev->state.peer)
 		iass = (mdev->state.role == R_PRIMARY);
 	else
-<<<<<<< HEAD
 		iass = test_bit(RESOLVE_CONFLICTS, &mdev->tconn->flags);
-=======
-		iass = drbd_test_flag(mdev, DISCARD_CONCURRENT);
->>>>>>> 100abf1e
 
 	if (iass)
 		drbd_start_resync(mdev, C_SYNC_SOURCE);
@@ -2684,7 +2587,6 @@
 
 int drbd_adm_resume_io(struct sk_buff *skb, struct genl_info *info)
 {
-<<<<<<< HEAD
 	struct drbd_conf *mdev;
 	int retcode; /* enum drbd_ret_code rsp. enum drbd_state_rv */
 
@@ -2695,10 +2597,7 @@
 		goto out;
 
 	mdev = adm_ctx.mdev;
-	if (test_bit(NEW_CUR_UUID, &mdev->flags)) {
-=======
 	if (drbd_test_flag(mdev, NEW_CUR_UUID)) {
->>>>>>> 100abf1e
 		drbd_uuid_new_current(mdev);
 		drbd_clear_flag(mdev, NEW_CUR_UUID);
 	}
@@ -3064,20 +2963,15 @@
 	struct timeout_parms tp;
 	int err;
 
-<<<<<<< HEAD
 	retcode = drbd_adm_prepare(skb, info, DRBD_ADM_NEED_MINOR);
 	if (!adm_ctx.reply_skb)
 		return retcode;
 	if (retcode != NO_ERROR)
 		goto out;
-=======
-	rv = mdev->state.pdsk == D_OUTDATED        ? UT_PEER_OUTDATED :
-	  drbd_test_flag(mdev, USE_DEGR_WFC_T) ? UT_DEGRADED : UT_DEFAULT;
->>>>>>> 100abf1e
 
 	tp.timeout_type =
 		adm_ctx.mdev->state.pdsk == D_OUTDATED ? UT_PEER_OUTDATED :
-		test_bit(USE_DEGR_WFC_T, &adm_ctx.mdev->flags) ? UT_DEGRADED :
+		drbd_test_flag(adm_ctx.mdev, USE_DEGR_WFC_T) ? UT_DEGRADED :
 		UT_DEFAULT;
 
 	err = timeout_parms_to_priv_skb(adm_ctx.reply_skb, &tp);
@@ -3122,17 +3016,8 @@
 	/* If there is still bitmap IO pending, e.g. previous resync or verify
 	 * just being finished, wait for it before requesting a new resync. */
 	drbd_suspend_io(mdev);
-<<<<<<< HEAD
-	wait_event(mdev->misc_wait, !test_bit(BITMAP_IO, &mdev->flags));
+	wait_event(mdev->misc_wait, !drbd_test_flag(mdev, BITMAP_IO));
 	retcode = drbd_request_state(mdev,NS(conn,C_VERIFY_S));
-=======
-	wait_event(mdev->misc_wait, !drbd_test_flag(mdev, BITMAP_IO));
-
-	/* w_make_ov_request expects start position to be aligned */
-	mdev->ov_start_sector = args.start_sector & ~(BM_SECT_PER_BIT-1);
-	mdev->ov_stop_sector = args.stop_sector;
-	reply->ret_code = drbd_request_state(mdev,NS(conn,C_VERIFY_S));
->>>>>>> 100abf1e
 	drbd_resume_io(mdev);
 out:
 	drbd_adm_finish(info, retcode);
