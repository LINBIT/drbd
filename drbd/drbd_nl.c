--- conflicted
+++ resolved
@@ -603,14 +603,8 @@
 
 bool conn_try_outdate_peer(struct drbd_connection *connection)
 {
-<<<<<<< HEAD
+	unsigned long last_reconnect_jif;
 	enum drbd_fencing_policy fencing_policy;
-=======
-	unsigned int connect_cnt;
-	union drbd_state mask = { };
-	union drbd_state val = { };
-	enum drbd_fencing_p fp;
->>>>>>> 2acb4389
 	char *ex_to_string;
 	int r;
 	unsigned long irq_flags;
@@ -620,17 +614,12 @@
 		return false;
 	}
 
-<<<<<<< HEAD
+	spin_lock_irq(&connection->resource->req_lock);
+	last_reconnect_jif = connection->last_reconnect_jif;
+	spin_unlock_irq(&connection->resource->req_lock);
+
 	fencing_policy = connection->fencing_policy;
 	switch (fencing_policy) {
-=======
-	spin_lock_irq(&tconn->req_lock);
-	connect_cnt = tconn->connect_cnt;
-	spin_unlock_irq(&tconn->req_lock);
-
-	fp = highest_fencing_policy(tconn);
-	switch (fp) {
->>>>>>> 2acb4389
 	case FP_NOT_AVAIL:
 		drbd_warn(connection, "Not fencing peer, I'm not even Consistent myself.\n");
 		goto out;
@@ -685,33 +674,23 @@
 	drbd_info(connection, "fence-peer helper returned %d (%s)\n",
 		  (r>>8) & 0xff, ex_to_string);
 
-<<<<<<< HEAD
 	if (connection->cstate[NOW] >= C_CONNECTED ||
 	    initial_states_pending(connection)) {
 		/* connection re-established; do not fence */
-		abort_state_change(connection->resource, &irq_flags);
-		goto out;
-	}
+		goto abort;
+	}
+	if (connection->last_reconnect_jif != last_reconnect_jif) {
+		/* In case the connection was established and dropped
+		   while the fence-peer handler was running, ignore it */
+		drbd_info(connection, "Ignoring fence-peer exit code\n");
+		goto abort;
+	}
+
 	end_state_change(connection->resource, &irq_flags);
-=======
- out:
-
-	/* Not using
-	   conn_request_state(tconn, mask, val, CS_VERBOSE);
-	   here, because we might were able to re-establish the connection in the
-	   meantime. */
-	spin_lock_irq(&tconn->req_lock);
-	if (tconn->cstate < C_WF_REPORT_PARAMS && !test_bit(STATE_SENT, &tconn->flags)) {
-		if (tconn->connect_cnt != connect_cnt)
-			/* In case the connection was established and droped
-			   while the fence-peer handler was running, ignore it */
-			conn_info(tconn, "Ignoring fence-peer exit code\n");
-		else
-			_conn_request_state(tconn, mask, val, CS_VERBOSE);
-	}
-	spin_unlock_irq(&tconn->req_lock);
->>>>>>> 2acb4389
-
+
+	goto out;
+ abort:
+	abort_state_change(connection->resource, &irq_flags);
  out:
 	return conn_highest_pdsk(connection) <= D_OUTDATED;
 }
