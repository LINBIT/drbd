--- conflicted
+++ resolved
@@ -2465,20 +2465,18 @@
 	int retcode; /* drbd_ret_code, drbd_state_rv */
 	struct drbd_conf *mdev;
 
-<<<<<<< HEAD
 	retcode = drbd_adm_prepare(skb, info, DRBD_ADM_NEED_MINOR);
 	if (!adm_ctx.reply_skb)
 		return retcode;
 	if (retcode != NO_ERROR)
 		goto out;
-=======
+
+	mdev = adm_ctx.mdev;
+
 	/* If there is still bitmap IO pending, probably because of a previous
 	 * resync just being finished, wait for it before requesting a new resync. */
 	drbd_suspend_io(mdev);
 	wait_event(mdev->misc_wait, !test_bit(BITMAP_IO, &mdev->flags));
->>>>>>> eb157c33
-
-	mdev = adm_ctx.mdev;
 
 	retcode = _drbd_request_state(mdev, NS(conn, C_STARTING_SYNC_S), CS_ORDERED);
 	if (retcode < SS_SUCCESS) {
@@ -2951,17 +2949,10 @@
 	 * just being finished, wait for it before requesting a new resync. */
 	drbd_suspend_io(mdev);
 	wait_event(mdev->misc_wait, !test_bit(BITMAP_IO, &mdev->flags));
-<<<<<<< HEAD
 	retcode = drbd_request_state(mdev,NS(conn,C_VERIFY_S));
+	drbd_resume_io(mdev);
 out:
 	drbd_adm_finish(info, retcode);
-=======
-
-	/* w_make_ov_request expects position to be aligned */
-	mdev->ov_start_sector = args.start_sector & ~BM_SECT_PER_BIT;
-	reply->ret_code = drbd_request_state(mdev,NS(conn,C_VERIFY_S));
-	drbd_resume_io(mdev);
->>>>>>> eb157c33
 	return 0;
 }
 
