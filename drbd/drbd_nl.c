--- conflicted
+++ resolved
@@ -307,12 +307,8 @@
 		break;
 	}
 
-<<<<<<< HEAD
 	if (forced)
-		WARN("Forced to conisder local data as UpToDate!\n");
-=======
-	if(forced) WARN("Forced to consider local data as UpToDate!\n");
->>>>>>> 110b4927
+		WARN("Forced to consider local data as UpToDate!\n");
 
 	fsync_bdev(mdev->this_bdev);
 
@@ -845,12 +841,8 @@
 	if (retcode < SS_Success )
 		goto release_bdev2_fail;
 
-<<<<<<< HEAD
+	drbd_thread_start(&mdev->worker);
 	drbd_md_set_sector_offsets(mdev, nbc);
-=======
-	drbd_thread_start(&mdev->worker);
-	drbd_md_set_sector_offsets(mdev,nbc);
->>>>>>> 110b4927
 
 	retcode = drbd_md_read(mdev, nbc);
 	if (retcode != NoError)
@@ -991,11 +983,6 @@
 	rv = _drbd_set_state(mdev, ns, ChgStateVerbose);
 	ns = mdev->state;
 	spin_unlock_irq(&mdev->req_lock);
-<<<<<<< HEAD
-	if (rv == SS_Success)
-		after_state_ch(mdev, os, ns, ChgStateVerbose);
-=======
->>>>>>> 110b4927
 
 	if (rv < SS_Success)
 		goto unlock_bm;
