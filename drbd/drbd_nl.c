/*
   drbd_nl.c

   This file is part of DRBD by Philipp Reisner and Lars Ellenberg.

   Copyright (C) 2001-2008, LINBIT Information Technologies GmbH.
   Copyright (C) 1999-2008, Philipp Reisner <philipp.reisner@linbit.com>.
   Copyright (C) 2002-2008, Lars Ellenberg <lars.ellenberg@linbit.com>.

   drbd is free software; you can redistribute it and/or modify
   it under the terms of the GNU General Public License as published by
   the Free Software Foundation; either version 2, or (at your option)
   any later version.

   drbd is distributed in the hope that it will be useful,
   but WITHOUT ANY WARRANTY; without even the implied warranty of
   MERCHANTABILITY or FITNESS FOR A PARTICULAR PURPOSE.  See the
   GNU General Public License for more details.

   You should have received a copy of the GNU General Public License
   along with drbd; see the file COPYING.  If not, write to
   the Free Software Foundation, 675 Mass Ave, Cambridge, MA 02139, USA.

 */

#include <linux/autoconf.h>
#include <linux/module.h>
#include <linux/drbd.h>
#include <linux/in.h>
#include <linux/fs.h>
#include <linux/file.h>
#include <linux/slab.h>
#include <linux/blkpg.h>
#include <linux/cpumask.h>
#include "drbd_int.h"
#include "drbd_protocol.h"
#include "drbd_req.h"
#include <asm/unaligned.h>
#include <linux/drbd_limits.h>
#include <linux/kthread.h>

#include <net/genetlink.h>
#if LINUX_VERSION_CODE < KERNEL_VERSION(2,6,31)
/*
 * copied from more recent kernel source
 */
int genl_register_family_with_ops(struct genl_family *family,
	struct genl_ops *ops, size_t n_ops)
{
	int err, i;

	err = genl_register_family(family);
	if (err)
		return err;

	for (i = 0; i < n_ops; ++i, ++ops) {
		err = genl_register_ops(family, ops);
		if (err)
			goto err_out;
	}
	return 0;
err_out:
	genl_unregister_family(family);
	return err;
}
#endif

/* .doit */
// int drbd_adm_create_resource(struct sk_buff *skb, struct genl_info *info);
// int drbd_adm_delete_resource(struct sk_buff *skb, struct genl_info *info);

int drbd_adm_new_minor(struct sk_buff *skb, struct genl_info *info);
int drbd_adm_del_minor(struct sk_buff *skb, struct genl_info *info);

int drbd_adm_new_resource(struct sk_buff *skb, struct genl_info *info);
int drbd_adm_del_resource(struct sk_buff *skb, struct genl_info *info);
int drbd_adm_down(struct sk_buff *skb, struct genl_info *info);

int drbd_adm_set_role(struct sk_buff *skb, struct genl_info *info);
int drbd_adm_attach(struct sk_buff *skb, struct genl_info *info);
int drbd_adm_disk_opts(struct sk_buff *skb, struct genl_info *info);
int drbd_adm_detach(struct sk_buff *skb, struct genl_info *info);
int drbd_adm_connect(struct sk_buff *skb, struct genl_info *info);
int drbd_adm_net_opts(struct sk_buff *skb, struct genl_info *info);
int drbd_adm_resize(struct sk_buff *skb, struct genl_info *info);
int drbd_adm_start_ov(struct sk_buff *skb, struct genl_info *info);
int drbd_adm_new_c_uuid(struct sk_buff *skb, struct genl_info *info);
int drbd_adm_disconnect(struct sk_buff *skb, struct genl_info *info);
int drbd_adm_invalidate(struct sk_buff *skb, struct genl_info *info);
int drbd_adm_invalidate_peer(struct sk_buff *skb, struct genl_info *info);
int drbd_adm_pause_sync(struct sk_buff *skb, struct genl_info *info);
int drbd_adm_resume_sync(struct sk_buff *skb, struct genl_info *info);
int drbd_adm_suspend_io(struct sk_buff *skb, struct genl_info *info);
int drbd_adm_resume_io(struct sk_buff *skb, struct genl_info *info);
int drbd_adm_outdate(struct sk_buff *skb, struct genl_info *info);
int drbd_adm_resource_opts(struct sk_buff *skb, struct genl_info *info);
int drbd_adm_get_status(struct sk_buff *skb, struct genl_info *info);
int drbd_adm_get_timeout_type(struct sk_buff *skb, struct genl_info *info);
/* .dumpit */
int drbd_adm_get_status_all(struct sk_buff *skb, struct netlink_callback *cb);
int drbd_adm_dump_resources(struct sk_buff *skb, struct netlink_callback *cb);
int drbd_adm_dump_devices(struct sk_buff *skb, struct netlink_callback *cb);
int drbd_adm_dump_connections(struct sk_buff *skb, struct netlink_callback *cb);
int drbd_adm_dump_peer_devices(struct sk_buff *skb, struct netlink_callback *cb);

#include <linux/drbd_genl_api.h>
#include "drbd_nla.h"
#include <linux/genl_magic_func.h>

/* used blkdev_get_by_path, to claim our meta data device(s) */
static char *drbd_m_holder = "Hands off! this is DRBD's meta data device.";

/* Configuration is strictly serialized, because generic netlink message
 * processing is strictly serialized by the genl_lock().
 * Which means we can use one static global drbd_config_context struct.
 */
static struct drbd_config_context {
	/* assigned from drbd_genlmsghdr */
	unsigned int minor;
	/* assigned from request attributes, if present */
	unsigned int volume;
#define VOLUME_UNSPECIFIED		(-1U)
	/* pointer into the request skb,
	 * limited lifetime! */
	char *resource_name;
	struct nlattr *my_addr;
	struct nlattr *peer_addr;

	/* reply buffer */
	struct sk_buff *reply_skb;
	/* pointer into reply buffer */
	struct drbd_genlmsghdr *reply_dh;
	/* resolved from attributes, if possible */
	struct drbd_device *device;
	struct drbd_resource *resource;
	struct drbd_connection *connection;
} adm_ctx;

static void drbd_adm_send_reply(struct sk_buff *skb, struct genl_info *info)
{
	genlmsg_end(skb, genlmsg_data(nlmsg_data(nlmsg_hdr(skb))));
	if (genlmsg_reply(skb, info))
		printk(KERN_ERR "drbd: error sending genl reply\n");
}

/* Used on a fresh "drbd_adm_prepare"d reply_skb, this cannot fail: The only
 * reason it could fail was no space in skb, and there are 4k available. */
static int drbd_msg_put_info(const char *info)
{
	struct sk_buff *skb = adm_ctx.reply_skb;
	struct nlattr *nla;
	int err = -EMSGSIZE;

	if (!info || !info[0])
		return 0;

	nla = nla_nest_start(skb, DRBD_NLA_CFG_REPLY);
	if (!nla)
		return err;

	err = nla_put_string(skb, T_info_text, info);
	if (err) {
		nla_nest_cancel(skb, nla);
		return err;
	} else
		nla_nest_end(skb, nla);
	return 0;
}

/* This would be a good candidate for a "pre_doit" hook,
 * and per-family private info->pointers.
 * But we need to stay compatible with older kernels.
 * If it returns successfully, adm_ctx members are valid.
 */
#define DRBD_ADM_NEED_MINOR	1
#define DRBD_ADM_NEED_RESOURCE	2
#define DRBD_ADM_NEED_CONNECTION 4
static int drbd_adm_prepare(struct sk_buff *skb, struct genl_info *info,
		unsigned flags)
{
	struct drbd_genlmsghdr *d_in = info->userhdr;
	const u8 cmd = info->genlhdr->cmd;
	int err;

	memset(&adm_ctx, 0, sizeof(adm_ctx));

	/* genl_rcv_msg only checks for CAP_NET_ADMIN on "GENL_ADMIN_PERM" :( */
	if (cmd != DRBD_ADM_GET_STATUS
	&& security_netlink_recv(skb, CAP_SYS_ADMIN))
	       return -EPERM;

	adm_ctx.reply_skb = genlmsg_new(NLMSG_GOODSIZE, GFP_KERNEL);
	if (!adm_ctx.reply_skb) {
		err = -ENOMEM;
		goto fail;
	}

	adm_ctx.reply_dh = genlmsg_put_reply(adm_ctx.reply_skb,
					info, &drbd_genl_family, 0, cmd);
	/* put of a few bytes into a fresh skb of >= 4k will always succeed.
	 * but anyways */
	if (!adm_ctx.reply_dh) {
		err = -ENOMEM;
		goto fail;
	}

	adm_ctx.reply_dh->minor = d_in->minor;
	adm_ctx.reply_dh->ret_code = NO_ERROR;

	adm_ctx.volume = VOLUME_UNSPECIFIED;
	if (info->attrs[DRBD_NLA_CFG_CONTEXT]) {
		struct nlattr *nla;
		/* parse and validate only */
		err = drbd_cfg_context_from_attrs(NULL, info);
		if (err)
			goto fail;

		/* It was present, and valid,
		 * copy it over to the reply skb. */
		err = nla_put_nohdr(adm_ctx.reply_skb,
				info->attrs[DRBD_NLA_CFG_CONTEXT]->nla_len,
				info->attrs[DRBD_NLA_CFG_CONTEXT]);
		if (err)
			goto fail;

		/* and assign stuff to the global adm_ctx */
		nla = nested_attr_tb[__nla_type(T_ctx_volume)];
		if (nla)
			adm_ctx.volume = nla_get_u32(nla);
		nla = nested_attr_tb[__nla_type(T_ctx_resource_name)];
		if (nla)
			adm_ctx.resource_name = nla_data(nla);
		adm_ctx.my_addr = nested_attr_tb[__nla_type(T_ctx_my_addr)];
		adm_ctx.peer_addr = nested_attr_tb[__nla_type(T_ctx_peer_addr)];
		if ((adm_ctx.my_addr &&
		     nla_len(adm_ctx.my_addr) > sizeof(adm_ctx.connection->my_addr)) ||
		    (adm_ctx.peer_addr &&
		     nla_len(adm_ctx.peer_addr) > sizeof(adm_ctx.connection->peer_addr))) {
			err = -EINVAL;
			goto fail;
		}
	}

	adm_ctx.minor = d_in->minor;
	adm_ctx.device = minor_to_mdev(d_in->minor);
	if (adm_ctx.resource_name) {
		adm_ctx.resource = drbd_find_resource(adm_ctx.resource_name);
	}

	if (!adm_ctx.device && (flags & DRBD_ADM_NEED_MINOR)) {
		drbd_msg_put_info("unknown minor");
		return ERR_MINOR_INVALID;
	}
	if (!adm_ctx.resource && (flags & DRBD_ADM_NEED_RESOURCE)) {
		drbd_msg_put_info("unknown resource");
		if (adm_ctx.resource_name)
			return ERR_RES_NOT_KNOWN;
		return ERR_INVALID_REQUEST;
	}

	if (flags & DRBD_ADM_NEED_CONNECTION) {
		if (adm_ctx.resource) {
			drbd_msg_put_info("no resource name expected");
			return ERR_INVALID_REQUEST;
		}
		if (adm_ctx.device) {
			drbd_msg_put_info("no minor number expected");
			return ERR_INVALID_REQUEST;
		}
		if (adm_ctx.my_addr && adm_ctx.peer_addr)
			adm_ctx.connection = conn_get_by_addrs(
				nla_data(adm_ctx.my_addr), nla_len(adm_ctx.my_addr),
				nla_data(adm_ctx.peer_addr), nla_len(adm_ctx.peer_addr));
		if (!adm_ctx.connection) {
			drbd_msg_put_info("unknown connection");
			return ERR_INVALID_REQUEST;
		}
	}

	/* some more paranoia, if the request was over-determined */
	if (adm_ctx.device && adm_ctx.resource &&
	    adm_ctx.device->resource != adm_ctx.resource) {
		pr_warning("request: minor=%u, resource=%s; but that minor belongs to resource %s\n",
				adm_ctx.minor, adm_ctx.resource->name,
				adm_ctx.device->resource->name);
		drbd_msg_put_info("minor exists in different resource");
		return ERR_INVALID_REQUEST;
	}
	if (adm_ctx.device &&
	    adm_ctx.volume != VOLUME_UNSPECIFIED &&
	    adm_ctx.volume != adm_ctx.device->vnr) {
		pr_warning("request: minor=%u, volume=%u; but that minor is volume %u in %s\n",
				adm_ctx.minor, adm_ctx.volume,
				adm_ctx.device->vnr,
				adm_ctx.device->resource->name);
		drbd_msg_put_info("minor exists as different volume");
		return ERR_INVALID_REQUEST;
	}

	return NO_ERROR;

fail:
	nlmsg_free(adm_ctx.reply_skb);
	adm_ctx.reply_skb = NULL;
	return err;
}

static int drbd_adm_finish(struct genl_info *info, int retcode)
{
	if (adm_ctx.connection) {
		kref_put(&adm_ctx.connection->kref, drbd_destroy_connection);
		adm_ctx.connection = NULL;
	}
	if (adm_ctx.resource) {
		kref_put(&adm_ctx.resource->kref, drbd_destroy_resource);
		adm_ctx.resource = NULL;
	}

	if (!adm_ctx.reply_skb)
		return -ENOMEM;

	adm_ctx.reply_dh->ret_code = retcode;
	drbd_adm_send_reply(adm_ctx.reply_skb, info);
	return 0;
}

static void setup_khelper_env(struct drbd_connection *connection, char **envp)
{
	char *afs;

	/* FIXME: A future version will not allow this case. */
	if (connection->my_addr_len == 0 || connection->peer_addr_len == 0)
		return;

	switch (((struct sockaddr *)&connection->peer_addr)->sa_family) {
	case AF_INET6:
		afs = "ipv6";
		snprintf(envp[4], 60, "DRBD_PEER_ADDRESS=%pI6",
			 &((struct sockaddr_in6 *)&connection->peer_addr)->sin6_addr);
		break;
	case AF_INET:
		afs = "ipv4";
		snprintf(envp[4], 60, "DRBD_PEER_ADDRESS=%pI4",
			 &((struct sockaddr_in *)&connection->peer_addr)->sin_addr);
		break;
	default:
		afs = "ssocks";
		snprintf(envp[4], 60, "DRBD_PEER_ADDRESS=%pI4",
			 &((struct sockaddr_in *)&connection->peer_addr)->sin_addr);
	}
	snprintf(envp[3], 20, "DRBD_PEER_AF=%s", afs);
}

int drbd_khelper(struct drbd_device *device, char *cmd)
{
	char *envp[] = { "HOME=/",
			"TERM=linux",
			"PATH=/sbin:/usr/sbin:/bin:/usr/bin",
			 (char[20]) { }, /* address family */
			 (char[60]) { }, /* address */
			NULL };
	char mb[12];
	char *argv[] = {usermode_helper, cmd, mb, NULL };
	struct sib_info sib;
	int ret;

	snprintf(mb, 12, "minor-%d", mdev_to_minor(device));
	setup_khelper_env(first_peer_device(device)->connection, envp);

	/* The helper may take some time.
	 * write out any unsynced meta data changes now */
	drbd_md_sync(device);

	drbd_info(device, "helper command: %s %s %s\n", usermode_helper, cmd, mb);
	sib.sib_reason = SIB_HELPER_PRE;
	sib.helper_name = cmd;
	drbd_bcast_event(device, &sib);
	ret = call_usermodehelper(usermode_helper, argv, envp, 1);
	if (ret)
		drbd_warn(device, "helper command: %s %s %s exit code %u (0x%x)\n",
				usermode_helper, cmd, mb,
				(ret >> 8) & 0xff, ret);
	else
		drbd_info(device, "helper command: %s %s %s exit code %u (0x%x)\n",
				usermode_helper, cmd, mb,
				(ret >> 8) & 0xff, ret);
	sib.sib_reason = SIB_HELPER_POST;
	sib.helper_exit_code = ret;
	drbd_bcast_event(device, &sib);

	if (ret < 0) /* Ignore any ERRNOs we got. */
		ret = 0;

	return ret;
}

static void conn_md_sync(struct drbd_connection *connection)
{
	struct drbd_peer_device *peer_device;
	int vnr;

	rcu_read_lock();
	idr_for_each_entry(&connection->peer_devices, peer_device, vnr) {
		struct drbd_device *device = peer_device->device;
		kref_get(&device->kref);
		rcu_read_unlock();
		drbd_md_sync(device);
		kref_put(&device->kref, drbd_destroy_device);
		rcu_read_lock();
	}
	rcu_read_unlock();
}

int conn_khelper(struct drbd_connection *connection, char *cmd)
{
	char *envp[] = { "HOME=/",
			"TERM=linux",
			"PATH=/sbin:/usr/sbin:/bin:/usr/bin",
			 (char[20]) { }, /* address family */
			 (char[60]) { }, /* address */
			NULL };
	char *resource_name = connection->resource->name;
	char *argv[] = {usermode_helper, cmd, resource_name, NULL };
	int ret;

	setup_khelper_env(connection, envp);
	conn_md_sync(connection);

	drbd_info(connection, "helper command: %s %s %s\n", usermode_helper, cmd, resource_name);
	/* TODO: conn_bcast_event() ?? */

	ret = call_usermodehelper(usermode_helper, argv, envp, 1);
	if (ret)
		drbd_warn(connection, "helper command: %s %s %s exit code %u (0x%x)\n",
			  usermode_helper, cmd, resource_name,
			  (ret >> 8) & 0xff, ret);
	else
		drbd_info(connection, "helper command: %s %s %s exit code %u (0x%x)\n",
			  usermode_helper, cmd, resource_name,
			  (ret >> 8) & 0xff, ret);
	/* TODO: conn_bcast_event() ?? */

	if (ret < 0) /* Ignore any ERRNOs we got. */
		ret = 0;

	return ret;
}

static enum drbd_fencing_p highest_fencing_policy(struct drbd_connection *connection)
{
	enum drbd_fencing_p fp = FP_NOT_AVAIL;
	struct drbd_peer_device *peer_device;
	int vnr;

	rcu_read_lock();
	idr_for_each_entry(&connection->peer_devices, peer_device, vnr) {
		struct drbd_device *device = peer_device->device;
		if (get_ldev_if_state(device, D_CONSISTENT)) {
			struct disk_conf *disk_conf =
				rcu_dereference(peer_device->device->ldev->disk_conf);
			fp = max_t(enum drbd_fencing_p, fp, disk_conf->fencing);
			put_ldev(device);
		}
	}
	rcu_read_unlock();

	return fp;
}

bool conn_try_outdate_peer(struct drbd_connection *connection)
{
	union drbd_state mask = { };
	union drbd_state val = { };
	enum drbd_fencing_p fp;
	char *ex_to_string;
	int r;

	if (connection->cstate >= C_CONNECTED) {
		drbd_err(connection, "Expected cstate < C_CONNECTED\n");
		return false;
	}

	fp = highest_fencing_policy(connection);
	switch (fp) {
	case FP_NOT_AVAIL:
		drbd_warn(connection, "Not fencing peer, I'm not even Consistent myself.\n");
		goto out;
	case FP_DONT_CARE:
		return true;
	default: ;
	}

	r = conn_khelper(connection, "fence-peer");

	switch ((r>>8) & 0xff) {
	case 3: /* peer is inconsistent */
		ex_to_string = "peer is inconsistent or worse";
		mask.pdsk = D_MASK;
		val.pdsk = D_INCONSISTENT;
		break;
	case 4: /* peer got outdated, or was already outdated */
		ex_to_string = "peer was fenced";
		mask.pdsk = D_MASK;
		val.pdsk = D_OUTDATED;
		break;
	case 5: /* peer was down */
		if (conn_highest_disk(connection) == D_UP_TO_DATE) {
			/* we will(have) create(d) a new UUID anyways... */
			ex_to_string = "peer is unreachable, assumed to be dead";
			mask.pdsk = D_MASK;
			val.pdsk = D_OUTDATED;
		} else {
			ex_to_string = "peer unreachable, doing nothing since disk != UpToDate";
		}
		break;
	case 6: /* Peer is primary, voluntarily outdate myself.
		 * This is useful when an unconnected R_SECONDARY is asked to
		 * become R_PRIMARY, but finds the other peer being active. */
		ex_to_string = "peer is active";
		drbd_warn(connection, "Peer is primary, outdating myself.\n");
		mask.disk = D_MASK;
		val.disk = D_OUTDATED;
		break;
	case 7:
		/* THINK: do we need to handle this
		 * like case 4, or more like case 5? */
		if (fp != FP_STONITH)
			drbd_err(connection, "fence-peer() = 7 && fencing != Stonith !!!\n");
		ex_to_string = "peer was stonithed";
		mask.pdsk = D_MASK;
		val.pdsk = D_OUTDATED;
		break;
	default:
		/* The script is broken ... */
		drbd_err(connection, "fence-peer helper broken, returned %d\n", (r>>8)&0xff);
		return false; /* Eventually leave IO frozen */
	}

	drbd_info(connection, "fence-peer helper returned %d (%s)\n",
		  (r>>8) & 0xff, ex_to_string);

 out:

	/* Not using
	   conn_request_state(connection, mask, val, CS_VERBOSE);
	   here, because we might were able to re-establish the connection in the
	   meantime. */
	spin_lock_irq(&connection->resource->req_lock);
	if (connection->cstate < C_CONNECTED)
		_conn_request_state(connection, mask, val, CS_VERBOSE);
	spin_unlock_irq(&connection->resource->req_lock);

	return conn_highest_pdsk(connection) <= D_OUTDATED;
}

static int _try_outdate_peer_async(void *data)
{
	struct drbd_connection *connection = (struct drbd_connection *)data;

	conn_try_outdate_peer(connection);

	kref_put(&connection->kref, drbd_destroy_connection);
	return 0;
}

void conn_try_outdate_peer_async(struct drbd_connection *connection)
{
	struct task_struct *opa;

	kref_get(&connection->kref);
	opa = kthread_run(_try_outdate_peer_async, connection, "drbd_async_h");
	if (IS_ERR(opa)) {
		drbd_err(connection, "out of mem, failed to invoke fence-peer helper\n");
		kref_put(&connection->kref, drbd_destroy_connection);
	}
}

enum drbd_state_rv
drbd_set_role(struct drbd_device *device, enum drbd_role new_role, int force)
{
	const int max_tries = 4;
	enum drbd_state_rv rv = SS_UNKNOWN_ERROR;
	struct net_conf *nc;
	int try = 0;
	int forced = 0;
	union drbd_state mask, val;

	if (new_role == R_PRIMARY) {
		struct drbd_connection *connection;

		/* Detect dead peers as soon as possible.  */

		rcu_read_lock();
		for_each_connection(connection, device->resource)
			request_ping(connection);
		rcu_read_unlock();
	}

	mutex_lock(&device->resource->state_mutex);

	mask.i = 0; mask.role = R_MASK;
	val.i  = 0; val.role  = new_role;

	while (try++ < max_tries) {
		rv = _drbd_request_state(device, mask, val, CS_WAIT_COMPLETE);

		/* in case we first succeeded to outdate,
		 * but now suddenly could establish a connection */
		if (rv == SS_CW_FAILED_BY_PEER && mask.pdsk != 0) {
			val.pdsk = 0;
			mask.pdsk = 0;
			continue;
		}

		if (rv == SS_NO_UP_TO_DATE_DISK && force &&
		    (device->disk_state < D_UP_TO_DATE &&
		     device->disk_state >= D_INCONSISTENT)) {
			mask.disk = D_MASK;
			val.disk  = D_UP_TO_DATE;
			forced = 1;
			continue;
		}

		if (rv == SS_NO_UP_TO_DATE_DISK &&
		    device->disk_state == D_CONSISTENT && mask.pdsk == 0) {
			D_ASSERT(device, first_peer_device(device)->disk_state == D_UNKNOWN);

			if (conn_try_outdate_peer(first_peer_device(device)->connection)) {
				val.disk = D_UP_TO_DATE;
				mask.disk = D_MASK;
			}
			continue;
		}

		if (rv == SS_NOTHING_TO_DO)
			goto out;
		if (rv == SS_PRIMARY_NOP && mask.pdsk == 0) {
			if (!conn_try_outdate_peer(first_peer_device(device)->connection) && force) {
				drbd_warn(device, "Forced into split brain situation!\n");
				mask.pdsk = D_MASK;
				val.pdsk  = D_OUTDATED;

			}
			continue;
		}
		if (rv == SS_TWO_PRIMARIES) {
			/* Maybe the peer is detected as dead very soon...
			   retry at most once more in this case. */
			int timeo;
			rcu_read_lock();
			nc = rcu_dereference(first_peer_device(device)->connection->net_conf);
			timeo = nc ? (nc->ping_timeo + 1) * HZ / 10 : 1;
			rcu_read_unlock();
			schedule_timeout_interruptible(timeo);
			if (try < max_tries)
				try = max_tries - 1;
			continue;
		}
		if (rv < SS_SUCCESS) {
			rv = _drbd_request_state(device, mask, val,
						CS_VERBOSE | CS_WAIT_COMPLETE);
			if (rv < SS_SUCCESS)
				goto out;
		}
		break;
	}

	if (rv < SS_SUCCESS)
		goto out;

	if (forced)
		drbd_warn(device, "Forced to consider local data as UpToDate!\n");

	/* Wait until nothing is on the fly :) */
	wait_event(device->misc_wait, atomic_read(&device->ap_pending_cnt) == 0);

	if (new_role == R_SECONDARY) {
		set_disk_ro(device->vdisk, true);
		if (get_ldev(device)) {
			device->ldev->md.uuid[UI_CURRENT] &= ~(u64)1;
			put_ldev(device);
		}
	} else {
		mutex_lock(&device->resource->conf_update);
		nc = first_peer_device(device)->connection->net_conf;
		if (nc)
			nc->discard_my_data = 0; /* without copy; single bit op is atomic */
		mutex_unlock(&device->resource->conf_update);

		set_disk_ro(device->vdisk, false);
		if (get_ldev(device)) {
			if (((first_peer_device(device)->repl_state < L_CONNECTED ||
			      first_peer_device(device)->disk_state <= D_FAILED)
			      && device->ldev->md.uuid[UI_BITMAP] == 0) || forced)
				drbd_uuid_new_current(device);

			device->ldev->md.uuid[UI_CURRENT] |=  (u64)1;
			put_ldev(device);
		}
	}

	/* writeout of activity log covered areas of the bitmap
	 * to stable storage done in after state change already */

	if (first_peer_device(device)->repl_state >= L_STANDALONE) {
		/* if this was forced, we should consider sync */
		if (forced)
			drbd_send_uuids(first_peer_device(device));
		drbd_send_state(first_peer_device(device));
	}

	drbd_md_sync(device);

	drbd_kobject_uevent(device);
out:
	mutex_unlock(&device->resource->state_mutex);
	return rv;
}

static const char *from_attrs_err_to_txt(int err)
{
	return	err == -ENOMSG ? "required attribute missing" :
		err == -EOPNOTSUPP ? "unknown mandatory attribute" :
		err == -EEXIST ? "can not change invariant setting" :
		"invalid attribute value";
}

int drbd_adm_set_role(struct sk_buff *skb, struct genl_info *info)
{
	struct set_role_parms parms;
	int err;
	enum drbd_ret_code retcode;

	retcode = drbd_adm_prepare(skb, info, DRBD_ADM_NEED_MINOR);
	if (!adm_ctx.reply_skb)
		return retcode;
	if (retcode != NO_ERROR)
		goto out;

	memset(&parms, 0, sizeof(parms));
	if (info->attrs[DRBD_NLA_SET_ROLE_PARMS]) {
		err = set_role_parms_from_attrs(&parms, info);
		if (err) {
			retcode = ERR_MANDATORY_TAG;
			drbd_msg_put_info(from_attrs_err_to_txt(err));
			goto out;
		}
	}

	if (info->genlhdr->cmd == DRBD_ADM_PRIMARY)
		retcode = drbd_set_role(adm_ctx.device, R_PRIMARY, parms.assume_uptodate);
	else
		retcode = drbd_set_role(adm_ctx.device, R_SECONDARY, 0);
out:
	drbd_adm_finish(info, retcode);
	return 0;
}

/* initializes the md.*_offset members, so we are able to find
 * the on disk meta data */
STATIC void drbd_md_set_sector_offsets(struct drbd_device *device,
				       struct drbd_backing_dev *bdev)
{
	sector_t md_size_sect = 0;
	int meta_dev_idx;

	rcu_read_lock();
	meta_dev_idx = rcu_dereference(bdev->disk_conf)->meta_dev_idx;

	switch (meta_dev_idx) {
	default:
		/* v07 style fixed size indexed meta data */
		bdev->md.md_size_sect = MD_RESERVED_SECT;
		bdev->md.md_offset = drbd_md_ss__(device, bdev);
		bdev->md.al_offset = MD_AL_OFFSET;
		bdev->md.bm_offset = MD_BM_OFFSET;
		break;
	case DRBD_MD_INDEX_FLEX_EXT:
		/* just occupy the full device; unit: sectors */
		bdev->md.md_size_sect = drbd_get_capacity(bdev->md_bdev);
		bdev->md.md_offset = 0;
		bdev->md.al_offset = MD_AL_OFFSET;
		bdev->md.bm_offset = MD_BM_OFFSET;
		break;
	case DRBD_MD_INDEX_INTERNAL:
	case DRBD_MD_INDEX_FLEX_INT:
		bdev->md.md_offset = drbd_md_ss__(device, bdev);
		/* al size is still fixed */
		bdev->md.al_offset = -MD_AL_SECTORS;
		/* we need (slightly less than) ~ this much bitmap sectors: */
		md_size_sect = drbd_get_capacity(bdev->backing_bdev);
		md_size_sect = ALIGN(md_size_sect, BM_SECT_PER_EXT);
		md_size_sect = BM_SECT_TO_EXT(md_size_sect);
		md_size_sect = ALIGN(md_size_sect, 8);

		/* plus the "drbd meta data super block",
		 * and the activity log; */
		md_size_sect += MD_BM_OFFSET;

		bdev->md.md_size_sect = md_size_sect;
		/* bitmap offset is adjusted by 'super' block size */
		bdev->md.bm_offset   = -md_size_sect + MD_AL_OFFSET;
		break;
	}
	rcu_read_unlock();
}

/* input size is expected to be in KB */
char *ppsize(char *buf, unsigned long long size)
{
	/* Needs 9 bytes at max including trailing NUL:
	 * -1ULL ==> "16384 EB" */
	static char units[] = { 'K', 'M', 'G', 'T', 'P', 'E' };
	int base = 0;
	while (size >= 10000 && base < sizeof(units)-1) {
		/* shift + round */
		size = (size >> 10) + !!(size & (1<<9));
		base++;
	}
	sprintf(buf, "%u %cB", (unsigned)size, units[base]);

	return buf;
}

/* there is still a theoretical deadlock when called from receiver
 * on an D_INCONSISTENT R_PRIMARY:
 *  remote READ does inc_ap_bio, receiver would need to receive answer
 *  packet from remote to dec_ap_bio again.
 *  receiver receive_sizes(), comes here,
 *  waits for ap_bio_cnt == 0. -> deadlock.
 * but this cannot happen, actually, because:
 *  R_PRIMARY D_INCONSISTENT, and peer's disk is unreachable
 *  (not connected, or bad/no disk on peer):
 *  see drbd_fail_request_early, ap_bio_cnt is zero.
 *  R_PRIMARY D_INCONSISTENT, and L_SYNC_TARGET:
 *  peer may not initiate a resize.
 */
/* Note these are not to be confused with
 * drbd_adm_suspend_io/drbd_adm_resume_io,
 * which are (sub) state changes triggered by admin (drbdsetup),
 * and can be long lived.
 * This changes an device->flag, is triggered by drbd internals,
 * and should be short-lived. */
void drbd_suspend_io(struct drbd_device *device)
{
	set_bit(SUSPEND_IO, &device->flags);
	if (drbd_suspended(device))
		return;
	wait_event(device->misc_wait, !atomic_read(&device->ap_bio_cnt));
}

void drbd_resume_io(struct drbd_device *device)
{
	clear_bit(SUSPEND_IO, &device->flags);
	wake_up(&device->misc_wait);
}

/**
 * drbd_determine_dev_size() -  Sets the right device size obeying all constraints
 * @device:	DRBD device.
 *
 * Returns 0 on success, negative return values indicate errors.
 * You should call drbd_md_sync() after calling this function.
 */
enum determine_dev_size drbd_determine_dev_size(struct drbd_device *device, enum dds_flags flags) __must_hold(local)
{
	sector_t prev_first_sect, prev_size; /* previous meta location */
	sector_t la_size, u_size;
	sector_t size;
	char ppb[10];

	int md_moved, la_size_changed;
	enum determine_dev_size rv = unchanged;

	/* race:
	 * application request passes inc_ap_bio,
	 * but then cannot get an AL-reference.
	 * this function later may wait on ap_bio_cnt == 0. -> deadlock.
	 *
	 * to avoid that:
	 * Suspend IO right here.
	 * still lock the act_log to not trigger ASSERTs there.
	 */
	drbd_suspend_io(device);

	/* no wait necessary anymore, actually we could assert that */
	wait_event(device->al_wait, lc_try_lock(device->act_log));

	prev_first_sect = drbd_md_first_sector(device->ldev);
	prev_size = device->ldev->md.md_size_sect;
	la_size = device->ldev->md.la_size_sect;

	/* TODO: should only be some assert here, not (re)init... */
	drbd_md_set_sector_offsets(device, device->ldev);

	rcu_read_lock();
	u_size = rcu_dereference(device->ldev->disk_conf)->disk_size;
	rcu_read_unlock();
	size = drbd_new_dev_size(device, device->ldev, u_size, flags & DDSF_FORCED);

	if (drbd_get_capacity(device->this_bdev) != size ||
	    drbd_bm_capacity(device) != size) {
		int err;
		err = drbd_bm_resize(device, size, !(flags & DDSF_NO_RESYNC));
		if (unlikely(err)) {
			/* currently there is only one error: ENOMEM! */
			size = drbd_bm_capacity(device)>>1;
			if (size == 0) {
				drbd_err(device, "OUT OF MEMORY! "
				    "Could not allocate bitmap!\n");
			} else {
				drbd_err(device, "BM resizing failed. "
				    "Leaving size unchanged at size = %lu KB\n",
				    (unsigned long)size);
			}
			rv = dev_size_error;
		}
		/* racy, see comments above. */
		drbd_set_my_capacity(device, size);
		device->ldev->md.la_size_sect = size;
		drbd_info(device, "size = %s (%llu KB)\n", ppsize(ppb, size>>1),
		     (unsigned long long)size>>1);
	}
	if (rv == dev_size_error)
		goto out;

	la_size_changed = (la_size != device->ldev->md.la_size_sect);

	md_moved = prev_first_sect != drbd_md_first_sector(device->ldev)
		|| prev_size	   != device->ldev->md.md_size_sect;

	if (la_size_changed || md_moved) {
		int err;

		drbd_al_shrink(device); /* All extents inactive. */
		drbd_info(device, "Writing the whole bitmap, %s\n",
			 la_size_changed && md_moved ? "size changed and md moved" :
			 la_size_changed ? "size changed" : "md moved");
		/* next line implicitly does drbd_suspend_io()+drbd_resume_io() */
		err = drbd_bitmap_io(device, &drbd_bm_write,
				"size changed", BM_LOCKED_MASK, NULL);
		if (err) {
			rv = dev_size_error;
			goto out;
		}
		drbd_md_mark_dirty(device);
	}

	if (size > la_size)
		rv = grew;
	if (size < la_size)
		rv = shrunk;
out:
	lc_unlock(device->act_log);
	wake_up(&device->al_wait);
	drbd_resume_io(device);

	return rv;
}

sector_t
drbd_new_dev_size(struct drbd_device *device, struct drbd_backing_dev *bdev,
		  sector_t u_size, int assume_peer_has_space)
{
	sector_t p_size = device->p_size;   /* partner's disk size. */
	sector_t la_size = bdev->md.la_size_sect; /* last agreed size. */
	sector_t m_size; /* my size */
	sector_t size = 0;

	m_size = drbd_get_max_capacity(bdev);

	if (first_peer_device(device)->repl_state < L_CONNECTED && assume_peer_has_space) {
		drbd_warn(device, "Resize while not connected was forced by the user!\n");
		p_size = m_size;
	}

	if (p_size && m_size) {
		size = min_t(sector_t, p_size, m_size);
	} else {
		if (la_size) {
			size = la_size;
			if (m_size && m_size < size)
				size = m_size;
			if (p_size && p_size < size)
				size = p_size;
		} else {
			if (m_size)
				size = m_size;
			if (p_size)
				size = p_size;
		}
	}

	if (size == 0)
		drbd_err(device, "Both nodes diskless!\n");

	if (u_size) {
		if (u_size > size)
			drbd_err(device, "Requested disk size is too big (%lu > %lu)\n",
			    (unsigned long)u_size>>1, (unsigned long)size>>1);
		else
			size = u_size;
	}

	return size;
}

/**
 * drbd_check_al_size() - Ensures that the AL is of the right size
 * @device:	DRBD device.
 *
 * Returns -EBUSY if current al lru is still used, -ENOMEM when allocation
 * failed, and 0 on success. You should call drbd_md_sync() after you called
 * this function.
 */
STATIC int drbd_check_al_size(struct drbd_device *device, struct disk_conf *dc)
{
	struct lru_cache *n, *t;
	struct lc_element *e;
	unsigned int in_use;
	int i;

	if (device->act_log &&
	    device->act_log->nr_elements == dc->al_extents)
		return 0;

	in_use = 0;
	t = device->act_log;
	n = lc_create("act_log", drbd_al_ext_cache, AL_UPDATES_PER_TRANSACTION,
		dc->al_extents, sizeof(struct lc_element), 0);

	if (n == NULL) {
		drbd_err(device, "Cannot allocate act_log lru!\n");
		return -ENOMEM;
	}
	spin_lock_irq(&device->al_lock);
	if (t) {
		for (i = 0; i < t->nr_elements; i++) {
			e = lc_element_by_index(t, i);
			if (e->refcnt)
				drbd_err(device, "refcnt(%d)==%d\n",
				    e->lc_number, e->refcnt);
			in_use += e->refcnt;
		}
	}
	if (!in_use)
		device->act_log = n;
	spin_unlock_irq(&device->al_lock);
	if (in_use) {
		drbd_err(device, "Activity log still in use!\n");
		lc_destroy(n);
		return -EBUSY;
	} else {
		if (t)
			lc_destroy(t);
	}
	drbd_md_mark_dirty(device); /* we changed device->act_log->nr_elemens */
	return 0;
}

static void drbd_setup_queue_param(struct drbd_device *device, unsigned int max_bio_size)
{
	struct request_queue * const q = device->rq_queue;
	int max_hw_sectors = max_bio_size >> 9;
	int max_segments = 0;

	if (get_ldev_if_state(device, D_ATTACHING)) {
		struct request_queue * const b = device->ldev->backing_bdev->bd_disk->queue;

		max_hw_sectors = min(queue_max_hw_sectors(b), max_bio_size >> 9);
		rcu_read_lock();
		max_segments = rcu_dereference(device->ldev->disk_conf)->max_bio_bvecs;
		rcu_read_unlock();
		put_ldev(device);
	}

	blk_queue_logical_block_size(q, 512);
	blk_queue_max_hw_sectors(q, max_hw_sectors);
	/* This is the workaround for "bio would need to, but cannot, be split" */
	blk_queue_max_segments(q, max_segments ? max_segments : BLK_MAX_SEGMENTS);
	blk_queue_segment_boundary(q, PAGE_CACHE_SIZE-1);

	if (get_ldev_if_state(device, D_ATTACHING)) {
		struct request_queue * const b = device->ldev->backing_bdev->bd_disk->queue;

		blk_queue_stack_limits(q, b);

		if (q->backing_dev_info.ra_pages != b->backing_dev_info.ra_pages) {
			drbd_info(device, "Adjusting my ra_pages to backing device's (%lu -> %lu)\n",
				 q->backing_dev_info.ra_pages,
				 b->backing_dev_info.ra_pages);
			q->backing_dev_info.ra_pages = b->backing_dev_info.ra_pages;
		}
		put_ldev(device);
	}
}

void drbd_reconsider_max_bio_size(struct drbd_device *device)
{
	unsigned int max_bio_size = device->device_conf.max_bio_size;
	struct drbd_peer_device *peer_device;

	if (get_ldev_if_state(device, D_ATTACHING)) {
		max_bio_size = min(max_bio_size, queue_max_hw_sectors(
			device->ldev->backing_bdev->bd_disk->queue) << 9);
		put_ldev(device);
	}

	spin_lock_irq(&device->resource->req_lock);
	rcu_read_lock();
	for_each_peer_device(peer_device, device) {
		if (peer_device->repl_state >= L_CONNECTED)
			max_bio_size = min(max_bio_size, peer_device->max_bio_size);
	}
	rcu_read_unlock();
	spin_unlock_irq(&device->resource->req_lock);

	drbd_setup_queue_param(device, max_bio_size);
}

/* Make sure IO is suspended before calling this function(). */
static void drbd_suspend_al(struct drbd_device *device)
{
	int s = 0;

	if (!lc_try_lock(device->act_log)) {
		drbd_warn(device, "Failed to lock al in drbd_suspend_al()\n");
		return;
	}

	drbd_al_shrink(device);
	spin_lock_irq(&device->resource->req_lock);
	if (first_peer_device(device)->repl_state < L_CONNECTED)
		s = !test_and_set_bit(AL_SUSPENDED, &device->flags);
	spin_unlock_irq(&device->resource->req_lock);
	lc_unlock(device->act_log);

	if (s)
		drbd_info(device, "Suspended AL updates\n");
}


static bool should_set_defaults(struct genl_info *info)
{
	unsigned flags = ((struct drbd_genlmsghdr*)info->userhdr)->flags;
	return 0 != (flags & DRBD_GENL_F_SET_DEFAULTS);
}

static void enforce_disk_conf_limits(struct disk_conf *dc)
{
	if (dc->al_extents < DRBD_AL_EXTENTS_MIN)
		dc->al_extents = DRBD_AL_EXTENTS_MIN;
	if (dc->al_extents > DRBD_AL_EXTENTS_MAX)
		dc->al_extents = DRBD_AL_EXTENTS_MAX;

	if (dc->c_plan_ahead > DRBD_C_PLAN_AHEAD_MAX)
		dc->c_plan_ahead = DRBD_C_PLAN_AHEAD_MAX;
}

int drbd_adm_disk_opts(struct sk_buff *skb, struct genl_info *info)
{
	enum drbd_ret_code retcode;
	struct drbd_device *device;
	struct disk_conf *new_disk_conf, *old_disk_conf;
	struct fifo_buffer *old_plan = NULL, *new_plan = NULL;
	int err, fifo_size;
	struct drbd_peer_device *peer_device;

	retcode = drbd_adm_prepare(skb, info, DRBD_ADM_NEED_MINOR);
	if (!adm_ctx.reply_skb)
		return retcode;
	if (retcode != NO_ERROR)
		goto out;

	device = adm_ctx.device;

	/* we also need a disk
	 * to change the options on */
	if (!get_ldev(device)) {
		retcode = ERR_NO_DISK;
		goto out;
	}

	new_disk_conf = kmalloc(sizeof(struct disk_conf), GFP_KERNEL);
	if (!new_disk_conf) {
		retcode = ERR_NOMEM;
		goto fail;
	}

	mutex_lock(&device->resource->conf_update);
	old_disk_conf = device->ldev->disk_conf;
	*new_disk_conf = *old_disk_conf;
	if (should_set_defaults(info))
		set_disk_conf_defaults(new_disk_conf);

	err = disk_conf_from_attrs_for_change(new_disk_conf, info);
	if (err && err != -ENOMSG) {
		retcode = ERR_MANDATORY_TAG;
		drbd_msg_put_info(from_attrs_err_to_txt(err));
	}

	if (!expect(new_disk_conf->resync_rate >= 1))
		new_disk_conf->resync_rate = 1;

	enforce_disk_conf_limits(new_disk_conf);

	fifo_size = (new_disk_conf->c_plan_ahead * 10 * SLEEP_TIME) / HZ;
	if (fifo_size != device->rs_plan_s->size) {
		new_plan = fifo_alloc(fifo_size);
		if (!new_plan) {
			drbd_err(device, "kmalloc of fifo_buffer failed");
			retcode = ERR_NOMEM;
			goto fail_unlock;
		}
	}

	wait_event(device->al_wait, lc_try_lock(device->act_log));
	drbd_al_shrink(device);
	err = drbd_check_al_size(device, new_disk_conf);
	lc_unlock(device->act_log);
	wake_up(&device->al_wait);

	if (err) {
		retcode = ERR_NOMEM;
		goto fail_unlock;
	}

	write_lock_irq(&global_state_lock);
	retcode = drbd_resync_after_valid(device, new_disk_conf->resync_after);
	if (retcode == NO_ERROR) {
		rcu_assign_pointer(device->ldev->disk_conf, new_disk_conf);
		drbd_resync_after_changed(device);
	}
	write_unlock_irq(&global_state_lock);

	if (retcode != NO_ERROR)
		goto fail_unlock;

	if (new_plan) {
		old_plan = device->rs_plan_s;
		rcu_assign_pointer(device->rs_plan_s, new_plan);
	}

	mutex_unlock(&device->resource->conf_update);
	drbd_md_sync(device);

	for_each_peer_device(peer_device, device) {
		if (peer_device->repl_state >= L_CONNECTED)
			drbd_send_sync_param(peer_device);
	}

	synchronize_rcu();
	kfree(old_disk_conf);
	kfree(old_plan);
	mod_timer(&device->request_timer, jiffies + HZ);
	goto success;

fail_unlock:
	mutex_unlock(&device->resource->conf_update);
 fail:
	kfree(new_disk_conf);
	kfree(new_plan);
success:
	put_ldev(device);
 out:
	drbd_adm_finish(info, retcode);
	return 0;
}

int drbd_adm_attach(struct sk_buff *skb, struct genl_info *info)
{
	struct drbd_device *device;
	int err;
	enum drbd_ret_code retcode;
	enum determine_dev_size dd;
	sector_t max_possible_sectors;
	sector_t min_md_device_sectors;
	struct drbd_backing_dev *nbc = NULL; /* new_backing_conf */
	struct disk_conf *new_disk_conf = NULL;
	struct block_device *bdev;
	struct lru_cache *resync_lru = NULL;
	struct fifo_buffer *new_plan = NULL;
	union drbd_state ns, os;
	enum drbd_state_rv rv;
	struct net_conf *nc;
	struct drbd_peer_device *peer_device;

	retcode = drbd_adm_prepare(skb, info, DRBD_ADM_NEED_MINOR);
	if (!adm_ctx.reply_skb)
		return retcode;
	if (retcode != NO_ERROR)
		goto finish;

	device = adm_ctx.device;

	/* if you want to reconfigure, please tear down first */
	if (device->disk_state > D_DISKLESS) {
		retcode = ERR_DISK_CONFIGURED;
		goto fail;
	}
	/* It may just now have detached because of IO error.  Make sure
	 * drbd_ldev_destroy is done already, we may end up here very fast,
	 * e.g. if someone calls attach from the on-io-error handler,
	 * to realize a "hot spare" feature (not that I'd recommend that) */
	wait_event(device->misc_wait, !atomic_read(&device->local_cnt));

	/* allocation not in the IO path, drbdsetup context */
	nbc = kzalloc(sizeof(struct drbd_backing_dev), GFP_KERNEL);
	if (!nbc) {
		retcode = ERR_NOMEM;
		goto fail;
	}
	new_disk_conf = kzalloc(sizeof(struct disk_conf), GFP_KERNEL);
	if (!new_disk_conf) {
		retcode = ERR_NOMEM;
		goto fail;
	}
	nbc->disk_conf = new_disk_conf;

	set_disk_conf_defaults(new_disk_conf);
	err = disk_conf_from_attrs(new_disk_conf, info);
	if (err) {
		retcode = ERR_MANDATORY_TAG;
		drbd_msg_put_info(from_attrs_err_to_txt(err));
		goto fail;
	}

	enforce_disk_conf_limits(new_disk_conf);

	new_plan = fifo_alloc((new_disk_conf->c_plan_ahead * 10 * SLEEP_TIME) / HZ);
	if (!new_plan) {
		retcode = ERR_NOMEM;
		goto fail;
	}

	if (new_disk_conf->meta_dev_idx < DRBD_MD_INDEX_FLEX_INT) {
		retcode = ERR_MD_IDX_INVALID;
		goto fail;
	}

	rcu_read_lock();
	for_each_peer_device(peer_device, device) {
		nc = rcu_dereference(peer_device->connection->net_conf);
		if (!nc)
			continue;
		if (new_disk_conf->fencing == FP_STONITH && nc->wire_protocol == DRBD_PROT_A) {
			rcu_read_unlock();
			retcode = ERR_STONITH_AND_PROT_A;
			goto fail;
		}
	}
	rcu_read_unlock();

	bdev = blkdev_get_by_path(new_disk_conf->backing_dev,
				  FMODE_READ | FMODE_WRITE | FMODE_EXCL, device);
	if (IS_ERR(bdev)) {
		drbd_err(device, "open(\"%s\") failed with %ld\n", new_disk_conf->backing_dev,
			PTR_ERR(bdev));
		retcode = ERR_OPEN_DISK;
		goto fail;
	}
	nbc->backing_bdev = bdev;

	/*
	 * meta_dev_idx >= 0: external fixed size, possibly multiple
	 * drbd sharing one meta device.  TODO in that case, paranoia
	 * check that [md_bdev, meta_dev_idx] is not yet used by some
	 * other drbd minor!  (if you use drbd.conf + drbdadm, that
	 * should check it for you already; but if you don't, or
	 * someone fooled it, we need to double check here)
	 */
	bdev = blkdev_get_by_path(new_disk_conf->meta_dev,
				  FMODE_READ | FMODE_WRITE | FMODE_EXCL,
				  (new_disk_conf->meta_dev_idx < 0) ?
				  (void *)device : (void *)drbd_m_holder);
	if (IS_ERR(bdev)) {
		drbd_err(device, "open(\"%s\") failed with %ld\n", new_disk_conf->meta_dev,
			PTR_ERR(bdev));
		retcode = ERR_OPEN_MD_DISK;
		goto fail;
	}
	nbc->md_bdev = bdev;

	if ((nbc->backing_bdev == nbc->md_bdev) !=
	    (new_disk_conf->meta_dev_idx == DRBD_MD_INDEX_INTERNAL ||
	     new_disk_conf->meta_dev_idx == DRBD_MD_INDEX_FLEX_INT)) {
		retcode = ERR_MD_IDX_INVALID;
		goto fail;
	}

	resync_lru = lc_create("resync", drbd_bm_ext_cache,
			1, 61, sizeof(struct bm_extent),
			offsetof(struct bm_extent, lce));
	if (!resync_lru) {
		retcode = ERR_NOMEM;
		goto fail;
	}

	/* RT - for drbd_get_max_capacity() DRBD_MD_INDEX_FLEX_INT */
	drbd_md_set_sector_offsets(device, nbc);

	if (drbd_get_max_capacity(nbc) < new_disk_conf->disk_size) {
		drbd_err(device, "max capacity %llu smaller than disk size %llu\n",
			(unsigned long long) drbd_get_max_capacity(nbc),
			(unsigned long long) new_disk_conf->disk_size);
		retcode = ERR_DISK_TOO_SMALL;
		goto fail;
	}

	if (new_disk_conf->meta_dev_idx < 0) {
		max_possible_sectors = DRBD_MAX_SECTORS_FLEX;
		/* at least one MB, otherwise it does not make sense */
		min_md_device_sectors = (2<<10);
	} else {
		max_possible_sectors = DRBD_MAX_SECTORS;
		min_md_device_sectors = MD_RESERVED_SECT * (new_disk_conf->meta_dev_idx + 1);
	}

	if (drbd_get_capacity(nbc->md_bdev) < min_md_device_sectors) {
		retcode = ERR_MD_DISK_TOO_SMALL;
		drbd_warn(device, "refusing attach: md-device too small, "
		     "at least %llu sectors needed for this meta-disk type\n",
		     (unsigned long long) min_md_device_sectors);
		goto fail;
	}

	/* Make sure the new disk is big enough
	 * (we may currently be R_PRIMARY with no local disk...) */
	if (drbd_get_max_capacity(nbc) <
	    drbd_get_capacity(device->this_bdev)) {
		retcode = ERR_DISK_TOO_SMALL;
		goto fail;
	}

	nbc->known_size = drbd_get_capacity(nbc->backing_bdev);

	if (nbc->known_size > max_possible_sectors) {
		drbd_warn(device, "==> truncating very big lower level device "
			"to currently maximum possible %llu sectors <==\n",
			(unsigned long long) max_possible_sectors);
		if (new_disk_conf->meta_dev_idx >= 0)
			drbd_warn(device, "==>> using internal or flexible "
				      "meta data may help <<==\n");
	}

	drbd_suspend_io(device);
	/* also wait for the last barrier ack. */
	wait_event(device->misc_wait, !atomic_read(&device->ap_pending_cnt) || drbd_suspended(device));
	/* and for other previously queued resource work */
	drbd_flush_workqueue(&device->resource->work);

	rv = _drbd_request_state(device, NS(disk, D_ATTACHING), CS_VERBOSE);
	retcode = rv;  /* FIXME: Type mismatch. */
	drbd_resume_io(device);
	if (rv < SS_SUCCESS)
		goto fail;

	if (!get_ldev_if_state(device, D_ATTACHING))
		goto force_diskless;

	drbd_md_set_sector_offsets(device, nbc);

	if (!device->bitmap) {
		if (drbd_bm_init(device)) {
			retcode = ERR_NOMEM;
			goto force_diskless_dec;
		}
	}

	retcode = drbd_md_read(device, nbc);
	if (retcode != NO_ERROR)
		goto force_diskless_dec;

	for_each_peer_device(peer_device, device) {
		if (peer_device->repl_state < L_CONNECTED &&
		    device->resource->role == R_PRIMARY &&
		    (device->ed_uuid & ~((u64)1)) != (nbc->md.uuid[UI_CURRENT] & ~((u64)1))) {
			drbd_err(device, "Can only attach to data with current UUID=%016llX\n",
			    (unsigned long long)device->ed_uuid);
			retcode = ERR_DATA_NOT_CURRENT;
			goto force_diskless_dec;
		}
	}

	/* Since we are diskless, fix the activity log first... */
	if (drbd_check_al_size(device, new_disk_conf)) {
		retcode = ERR_NOMEM;
		goto force_diskless_dec;
	}

	/* Prevent shrinking of consistent devices ! */
	if (drbd_md_test_flag(nbc, MDF_CONSISTENT) &&
	    drbd_new_dev_size(device, nbc, nbc->disk_conf->disk_size, 0) < nbc->md.la_size_sect) {
		drbd_warn(device, "refusing to truncate a consistent device\n");
		retcode = ERR_DISK_TOO_SMALL;
		goto force_diskless_dec;
	}

	/* Reset the "barriers don't work" bits here, then force meta data to
	 * be written, to ensure we determine if barriers are supported. */
	if (new_disk_conf->md_flushes)
		clear_bit(MD_NO_BARRIER, &device->flags);
	else
		set_bit(MD_NO_BARRIER, &device->flags);

	/* Point of no return reached.
	 * Devices and memory are no longer released by error cleanup below.
	 * now device takes over responsibility, and the state engine should
	 * clean it up somewhere.  */
	D_ASSERT(device, device->ldev == NULL);
	device->ldev = nbc;
	device->resync = resync_lru;
	device->rs_plan_s = new_plan;
	nbc = NULL;
	resync_lru = NULL;
	new_disk_conf = NULL;
	new_plan = NULL;

	device->write_ordering = WO_bio_barrier;
	drbd_bump_write_ordering(device, WO_bio_barrier);

	if (drbd_md_test_flag(device->ldev, MDF_CRASHED_PRIMARY))
		set_bit(CRASHED_PRIMARY, &device->flags);
	else
		clear_bit(CRASHED_PRIMARY, &device->flags);

	if (drbd_md_test_flag(device->ldev, MDF_PRIMARY_IND) &&
	    !(device->resource->role == R_PRIMARY && device->resource->susp_nod))
		set_bit(CRASHED_PRIMARY, &device->flags);

	device->read_cnt = 0;
	device->writ_cnt = 0;

	drbd_reconsider_max_bio_size(device);

	/* If I am currently not R_PRIMARY,
	 * but meta data primary indicator is set,
	 * I just now recover from a hard crash,
	 * and have been R_PRIMARY before that crash.
	 *
	 * Now, if I had no connection before that crash
	 * (have been degraded R_PRIMARY), chances are that
	 * I won't find my peer now either.
	 *
	 * In that case, and _only_ in that case,
	 * we use the degr-wfc-timeout instead of the default,
	 * so we can automatically recover from a crash of a
	 * degraded but active "cluster" after a certain timeout.
	 */
	clear_bit(USE_DEGR_WFC_T, &device->flags);
	if (device->resource->role != R_PRIMARY &&
	     drbd_md_test_flag(device->ldev, MDF_PRIMARY_IND) &&
	    !drbd_md_test_flag(device->ldev, MDF_CONNECTED_IND))
		set_bit(USE_DEGR_WFC_T, &device->flags);

	dd = drbd_determine_dev_size(device, 0);
	if (dd == dev_size_error) {
		retcode = ERR_NOMEM_BITMAP;
		goto force_diskless_dec;
	} else if (dd == grew)
		set_bit(RESYNC_AFTER_NEG, &device->flags);

	if (drbd_md_test_flag(device->ldev, MDF_FULL_SYNC)) {
		drbd_info(device, "Assuming that all blocks are out of sync "
		     "(aka FullSync)\n");
		if (drbd_bitmap_io(device, &drbd_bmio_set_n_write,
			"set_n_write from attaching", BM_LOCKED_MASK,
			NULL)) {
			retcode = ERR_IO_MD_DISK;
			goto force_diskless_dec;
		}
	} else {
		if (drbd_bitmap_io(device, &drbd_bm_read,
			"read from attaching", BM_LOCKED_MASK,
			NULL)) {
			retcode = ERR_IO_MD_DISK;
			goto force_diskless_dec;
		}
	}

	if (_drbd_bm_total_weight(device) == drbd_bm_bits(device))
		drbd_suspend_al(device); /* IO is still suspended here... */

	spin_lock_irq(&device->resource->req_lock);
	os = drbd_get_peer_device_state(first_peer_device(device));
	ns = os;
	/* If MDF_CONSISTENT is not set go into inconsistent state,
	   otherwise investigate MDF_WasUpToDate...
	   If MDF_WAS_UP_TO_DATE is not set go into D_OUTDATED disk state,
	   otherwise into D_CONSISTENT state.
	*/
	if (drbd_md_test_flag(device->ldev, MDF_CONSISTENT)) {
		if (drbd_md_test_flag(device->ldev, MDF_WAS_UP_TO_DATE))
			ns.disk = D_CONSISTENT;
		else
			ns.disk = D_OUTDATED;
	} else {
		ns.disk = D_INCONSISTENT;
	}

	if (drbd_md_test_flag(device->ldev, MDF_PEER_OUT_DATED))
		ns.pdsk = D_OUTDATED;

	rcu_read_lock();
	if (ns.disk == D_CONSISTENT &&
	    (ns.pdsk == D_OUTDATED || rcu_dereference(device->ldev->disk_conf)->fencing == FP_DONT_CARE))
		ns.disk = D_UP_TO_DATE;
	rcu_read_unlock();

	/* All tests on MDF_PRIMARY_IND, MDF_CONNECTED_IND,
	   MDF_CONSISTENT and MDF_WAS_UP_TO_DATE must happen before
	   this point, because drbd_request_state() modifies these
	   flags. */

	/* In case we are L_CONNECTED postpone any decision on the new disk
	   state after the negotiation phase. */
	if (first_peer_device(device)->repl_state == L_CONNECTED) {
		device->new_state_tmp.i = ns.i;
		ns.i = os.i;
		ns.disk = D_NEGOTIATING;

		/* We expect to receive up-to-date UUIDs soon.
		   To avoid a race in receive_state, free p_uuid while
		   holding req_lock. I.e. atomic with the state change */
		kfree(device->p_uuid);
		device->p_uuid = NULL;
	}

	rv = _drbd_set_state(device, ns, CS_VERBOSE, NULL);
	spin_unlock_irq(&device->resource->req_lock);

	if (rv < SS_SUCCESS)
		goto force_diskless_dec;

	mod_timer(&device->request_timer, jiffies + HZ);

	if (device->resource->role == R_PRIMARY)
		device->ldev->md.uuid[UI_CURRENT] |=  (u64)1;
	else
		device->ldev->md.uuid[UI_CURRENT] &= ~(u64)1;

	drbd_md_mark_dirty(device);
	drbd_md_sync(device);

	drbd_kobject_uevent(device);
	put_ldev(device);
	drbd_adm_finish(info, retcode);
	return 0;

 force_diskless_dec:
	put_ldev(device);
 force_diskless:
	drbd_change_state(device, CS_HARD, NS(disk, D_DISKLESS));
	drbd_md_sync(device);
 fail:
	if (nbc) {
		if (nbc->backing_bdev)
			blkdev_put(nbc->backing_bdev,
				   FMODE_READ | FMODE_WRITE | FMODE_EXCL);
		if (nbc->md_bdev)
			blkdev_put(nbc->md_bdev,
				   FMODE_READ | FMODE_WRITE | FMODE_EXCL);
		kfree(nbc);
	}
	kfree(new_disk_conf);
	lc_destroy(resync_lru);
	kfree(new_plan);

 finish:
	drbd_adm_finish(info, retcode);
	return 0;
}

static int adm_detach(struct drbd_device *device, int force)
{
	enum drbd_state_rv retcode;
	int ret;

	if (force) {
		drbd_change_state(device, CS_HARD, NS(disk, D_FAILED));
		retcode = SS_SUCCESS;
		goto out;
	}

<<<<<<< HEAD
	drbd_suspend_io(device); /* so no-one is stuck in drbd_al_begin_io */
	retcode = drbd_request_state(device, NS(disk, D_FAILED));
=======
	drbd_suspend_io(mdev); /* so no-one is stuck in drbd_al_begin_io */
	drbd_md_get_buffer(mdev); /* make sure there is no in-flight meta-data IO */
	retcode = drbd_request_state(mdev, NS(disk, D_FAILED));
	drbd_md_put_buffer(mdev);
>>>>>>> 04b2e494
	/* D_FAILED will transition to DISKLESS. */
	ret = wait_event_interruptible(device->misc_wait,
			device->disk_state != D_FAILED);
	drbd_resume_io(device);
	if (retcode == SS_IS_DISKLESS)
		retcode = SS_NOTHING_TO_DO;
	if (ret)
		retcode = ERR_INTR;
out:
	return retcode;
}

/* Detaching the disk is a process in multiple stages.  First we need to lock
 * out application IO, in-flight IO, IO stuck in drbd_al_begin_io.
 * Then we transition to D_DISKLESS, and wait for put_ldev() to return all
 * internal references as well.
 * Only then we have finally detached. */
int drbd_adm_detach(struct sk_buff *skb, struct genl_info *info)
{
	enum drbd_ret_code retcode;
	struct detach_parms parms = { };
	int err;

	retcode = drbd_adm_prepare(skb, info, DRBD_ADM_NEED_MINOR);
	if (!adm_ctx.reply_skb)
		return retcode;
	if (retcode != NO_ERROR)
		goto out;

	if (info->attrs[DRBD_NLA_DETACH_PARMS]) {
		err = detach_parms_from_attrs(&parms, info);
		if (err) {
			retcode = ERR_MANDATORY_TAG;
			drbd_msg_put_info(from_attrs_err_to_txt(err));
			goto out;
		}
	}

	retcode = adm_detach(adm_ctx.device, parms.force_detach);
out:
	drbd_adm_finish(info, retcode);
	return 0;
}

static bool conn_resync_running(struct drbd_connection *connection)
{
	struct drbd_peer_device *peer_device;
	bool rv = false;
	int vnr;

	rcu_read_lock();
	idr_for_each_entry(&connection->peer_devices, peer_device, vnr) {
		if (peer_device->repl_state == L_SYNC_SOURCE ||
		    peer_device->repl_state == L_SYNC_TARGET ||
		    peer_device->repl_state == L_PAUSED_SYNC_S ||
		    peer_device->repl_state == L_PAUSED_SYNC_T) {
			rv = true;
			break;
		}
	}
	rcu_read_unlock();

	return rv;
}

static bool conn_ov_running(struct drbd_connection *connection)
{
	struct drbd_peer_device *peer_device;
	bool rv = false;
	int vnr;

	rcu_read_lock();
	idr_for_each_entry(&connection->peer_devices, peer_device, vnr) {
		if (peer_device->repl_state == L_VERIFY_S ||
		    peer_device->repl_state == L_VERIFY_T) {
			rv = true;
			break;
		}
	}
	rcu_read_unlock();

	return rv;
}

static enum drbd_ret_code
_check_net_options(struct drbd_connection *connection, struct net_conf *old_net_conf, struct net_conf *new_net_conf)
{
	struct drbd_peer_device *peer_device;
	int i;

	if (old_net_conf && connection->cstate == C_CONNECTED && connection->agreed_pro_version < 100) {
		if (new_net_conf->wire_protocol != old_net_conf->wire_protocol)
			return ERR_NEED_APV_100;

		if (new_net_conf->two_primaries != old_net_conf->two_primaries)
			return ERR_NEED_APV_100;

		if (!new_net_conf->integrity_alg != !old_net_conf->integrity_alg)
			return ERR_NEED_APV_100;

		if (strcmp(new_net_conf->integrity_alg, old_net_conf->integrity_alg))
			return ERR_NEED_APV_100;
	}

	if (!new_net_conf->two_primaries &&
	    connection->resource->role == R_PRIMARY &&
	    connection->peer_role == R_PRIMARY)
		return ERR_NEED_ALLOW_TWO_PRI;

	if (new_net_conf->two_primaries &&
	    (new_net_conf->wire_protocol != DRBD_PROT_C))
		return ERR_NOT_PROTO_C;

	idr_for_each_entry(&connection->peer_devices, peer_device, i) {
		struct drbd_device *device = peer_device->device;
		if (get_ldev(device)) {
			enum drbd_fencing_p fp = rcu_dereference(device->ldev->disk_conf)->fencing;
			put_ldev(device);
			if (new_net_conf->wire_protocol == DRBD_PROT_A && fp == FP_STONITH)
				return ERR_STONITH_AND_PROT_A;
		}
		if (device->resource->role == R_PRIMARY && new_net_conf->discard_my_data)
			return ERR_DISCARD;
	}

	if (new_net_conf->on_congestion != OC_BLOCK && new_net_conf->wire_protocol != DRBD_PROT_A)
		return ERR_CONG_NOT_PROTO_A;

	return NO_ERROR;
}

static enum drbd_ret_code
check_net_options(struct drbd_connection *connection, struct net_conf *new_net_conf)
{
	static enum drbd_ret_code rv;
	struct drbd_peer_device *peer_device;
	int i;

	rcu_read_lock();
	rv = _check_net_options(connection, rcu_dereference(connection->net_conf), new_net_conf);
	rcu_read_unlock();

	/* connection->volumes protected by genl_lock() here */
	idr_for_each_entry(&connection->peer_devices, peer_device, i) {
		struct drbd_device *device = peer_device->device;
		if (!device->bitmap) {
			if(drbd_bm_init(device))
				return ERR_NOMEM;
		}
	}

	return rv;
}

struct crypto {
	struct crypto_hash *verify_tfm;
	struct crypto_hash *csums_tfm;
	struct crypto_hash *cram_hmac_tfm;
	struct crypto_hash *integrity_tfm;
};

static int
alloc_hash(struct crypto_hash **tfm, char *tfm_name, int err_alg)
{
	if (!tfm_name[0])
		return NO_ERROR;

	*tfm = crypto_alloc_hash(tfm_name, 0, CRYPTO_ALG_ASYNC);
	if (IS_ERR(*tfm)) {
		*tfm = NULL;
		return err_alg;
	}

	return NO_ERROR;
}

static enum drbd_ret_code
alloc_crypto(struct crypto *crypto, struct net_conf *new_net_conf)
{
	char hmac_name[CRYPTO_MAX_ALG_NAME];
	enum drbd_ret_code rv;

	rv = alloc_hash(&crypto->csums_tfm, new_net_conf->csums_alg,
		       ERR_CSUMS_ALG);
	if (rv != NO_ERROR)
		return rv;
	rv = alloc_hash(&crypto->verify_tfm, new_net_conf->verify_alg,
		       ERR_VERIFY_ALG);
	if (rv != NO_ERROR)
		return rv;
	rv = alloc_hash(&crypto->integrity_tfm, new_net_conf->integrity_alg,
		       ERR_INTEGRITY_ALG);
	if (rv != NO_ERROR)
		return rv;
	if (new_net_conf->cram_hmac_alg[0] != 0) {
		snprintf(hmac_name, CRYPTO_MAX_ALG_NAME, "hmac(%s)",
			 new_net_conf->cram_hmac_alg);

		rv = alloc_hash(&crypto->cram_hmac_tfm, hmac_name,
			       ERR_AUTH_ALG);
	}

	return rv;
}

static void free_crypto(struct crypto *crypto)
{
	crypto_free_hash(crypto->cram_hmac_tfm);
	crypto_free_hash(crypto->integrity_tfm);
	crypto_free_hash(crypto->csums_tfm);
	crypto_free_hash(crypto->verify_tfm);
}

int drbd_adm_net_opts(struct sk_buff *skb, struct genl_info *info)
{
	enum drbd_ret_code retcode;
	struct drbd_connection *connection;
	struct net_conf *old_net_conf, *new_net_conf = NULL;
	int err;
	int ovr; /* online verify running */
	int rsr; /* re-sync running */
	struct crypto crypto = { };

	retcode = drbd_adm_prepare(skb, info, DRBD_ADM_NEED_CONNECTION);
	if (!adm_ctx.reply_skb)
		return retcode;
	if (retcode != NO_ERROR)
		goto out;

	connection = adm_ctx.connection;

	new_net_conf = kzalloc(sizeof(struct net_conf), GFP_KERNEL);
	if (!new_net_conf) {
		retcode = ERR_NOMEM;
		goto out;
	}

	drbd_flush_workqueue(&connection->data.work);

	mutex_lock(&connection->data.mutex);
	mutex_lock(&connection->resource->conf_update);
	old_net_conf = connection->net_conf;

	if (!old_net_conf) {
		drbd_msg_put_info("net conf missing, try connect");
		retcode = ERR_INVALID_REQUEST;
		goto fail;
	}

	*new_net_conf = *old_net_conf;
	if (should_set_defaults(info))
		set_net_conf_defaults(new_net_conf);

	err = net_conf_from_attrs_for_change(new_net_conf, info);
	if (err && err != -ENOMSG) {
		retcode = ERR_MANDATORY_TAG;
		drbd_msg_put_info(from_attrs_err_to_txt(err));
		goto fail;
	}

	retcode = check_net_options(connection, new_net_conf);
	if (retcode != NO_ERROR)
		goto fail;

	/* re-sync running */
	rsr = conn_resync_running(connection);
	if (rsr && strcmp(new_net_conf->csums_alg, old_net_conf->csums_alg)) {
		retcode = ERR_CSUMS_RESYNC_RUNNING;
		goto fail;
	}

	/* online verify running */
	ovr = conn_ov_running(connection);
	if (ovr && strcmp(new_net_conf->verify_alg, old_net_conf->verify_alg)) {
		retcode = ERR_VERIFY_RUNNING;
		goto fail;
	}

	retcode = alloc_crypto(&crypto, new_net_conf);
	if (retcode != NO_ERROR)
		goto fail;

	rcu_assign_pointer(connection->net_conf, new_net_conf);

	if (!rsr) {
		crypto_free_hash(connection->csums_tfm);
		connection->csums_tfm = crypto.csums_tfm;
		crypto.csums_tfm = NULL;
	}
	if (!ovr) {
		crypto_free_hash(connection->verify_tfm);
		connection->verify_tfm = crypto.verify_tfm;
		crypto.verify_tfm = NULL;
	}

	crypto_free_hash(connection->integrity_tfm);
	connection->integrity_tfm = crypto.integrity_tfm;
	if (connection->cstate >= C_CONNECTED && connection->agreed_pro_version >= 100)
		/* Do this without trying to take connection->data.mutex again.  */
		__drbd_send_protocol(connection, P_PROTOCOL_UPDATE);

	crypto_free_hash(connection->cram_hmac_tfm);
	connection->cram_hmac_tfm = crypto.cram_hmac_tfm;

	mutex_unlock(&connection->resource->conf_update);
	mutex_unlock(&connection->data.mutex);
	synchronize_rcu();
	kfree(old_net_conf);

	if (connection->cstate >= C_CONNECTED) {
		struct drbd_peer_device *peer_device;
		int vnr;

		idr_for_each_entry(&connection->peer_devices, peer_device, vnr)
			drbd_send_sync_param(peer_device);
	}

	goto out;

 fail:
	mutex_unlock(&connection->resource->conf_update);
	mutex_unlock(&connection->data.mutex);
	free_crypto(&crypto);
	kfree(new_net_conf);
 out:
	drbd_adm_finish(info, retcode);
	return 0;
}

int drbd_adm_connect(struct sk_buff *skb, struct genl_info *info)
{
	struct drbd_peer_device *peer_device;
	struct net_conf *old_net_conf, *new_net_conf = NULL;
	struct crypto crypto = { };
	struct drbd_resource *resource;
	struct drbd_connection *connection;
	enum drbd_ret_code retcode;
	int i;
	int err;

	retcode = drbd_adm_prepare(skb, info, DRBD_ADM_NEED_RESOURCE);

	if (!adm_ctx.reply_skb)
		return retcode;
	if (retcode != NO_ERROR)
		goto out;
	if (!(adm_ctx.my_addr && adm_ctx.peer_addr)) {
		drbd_msg_put_info("connection endpoint(s) missing");
		retcode = ERR_INVALID_REQUEST;
		goto out;
	}

	/* No need for _rcu here. All reconfiguration is
	 * strictly serialized on genl_lock(). We are protected against
	 * concurrent reconfiguration/addition/deletion */
	for_each_resource(resource, &drbd_resources) {
		for_each_connection(connection, resource) {
			if (nla_len(adm_ctx.my_addr) == connection->my_addr_len &&
			    !memcmp(nla_data(adm_ctx.my_addr), &connection->my_addr,
				    connection->my_addr_len)) {
				retcode = ERR_LOCAL_ADDR;
				goto out;
			}

			if (nla_len(adm_ctx.peer_addr) == connection->peer_addr_len &&
			    !memcmp(nla_data(adm_ctx.peer_addr), &connection->peer_addr,
				    connection->peer_addr_len)) {
				retcode = ERR_PEER_ADDR;
				goto out;
			}
		}
	}

	connection = first_connection(adm_ctx.resource);

	if (connection->cstate > C_STANDALONE) {
		retcode = ERR_NET_CONFIGURED;
		goto fail;
	}

	/* allocation not in the IO path, drbdsetup / netlink process context */
	new_net_conf = kzalloc(sizeof(*new_net_conf), GFP_KERNEL);
	if (!new_net_conf) {
		retcode = ERR_NOMEM;
		goto fail;
	}

	set_net_conf_defaults(new_net_conf);

	err = net_conf_from_attrs(new_net_conf, info);
	if (err && err != -ENOMSG) {
		retcode = ERR_MANDATORY_TAG;
		drbd_msg_put_info(from_attrs_err_to_txt(err));
		goto fail;
	}

	retcode = check_net_options(connection, new_net_conf);
	if (retcode != NO_ERROR)
		goto fail;

	retcode = alloc_crypto(&crypto, new_net_conf);
	if (retcode != NO_ERROR)
		goto fail;

	((char *)new_net_conf->shared_secret)[SHARED_SECRET_MAX-1] = 0;

	mutex_lock(&adm_ctx.resource->conf_update);
	old_net_conf = connection->net_conf;
	if (old_net_conf) {
		retcode = ERR_NET_CONFIGURED;
		mutex_unlock(&adm_ctx.resource->conf_update);
		goto fail;
	}
	rcu_assign_pointer(connection->net_conf, new_net_conf);

	conn_free_crypto(connection);
	connection->cram_hmac_tfm = crypto.cram_hmac_tfm;
	connection->integrity_tfm = crypto.integrity_tfm;
	connection->csums_tfm = crypto.csums_tfm;
	connection->verify_tfm = crypto.verify_tfm;

	connection->my_addr_len = nla_len(adm_ctx.my_addr);
	memcpy(&connection->my_addr, nla_data(adm_ctx.my_addr), connection->my_addr_len);
	connection->peer_addr_len = nla_len(adm_ctx.peer_addr);
	memcpy(&connection->peer_addr, nla_data(adm_ctx.peer_addr), connection->peer_addr_len);

	mutex_unlock(&adm_ctx.resource->conf_update);

	rcu_read_lock();
	idr_for_each_entry(&connection->peer_devices, peer_device, i) {
		peer_device->send_cnt = 0;
		peer_device->recv_cnt = 0;
	}
	rcu_read_unlock();

	retcode = conn_request_state(connection, NS(conn, C_UNCONNECTED), CS_VERBOSE);

	drbd_thread_start(&connection->sender);
	goto out;

fail:
	free_crypto(&crypto);
	kfree(new_net_conf);
out:
	drbd_adm_finish(info, retcode);
	return 0;
}

static enum drbd_state_rv conn_try_disconnect(struct drbd_connection *connection, bool force)
{
	enum drbd_state_rv rv;

	rv = conn_request_state(connection, NS(conn, C_DISCONNECTING),
			force ? CS_HARD : 0);

	switch (rv) {
	case SS_NOTHING_TO_DO:
		break;
	case SS_ALREADY_STANDALONE:
		return SS_SUCCESS;
	case SS_PRIMARY_NOP:
		/* Our state checking code wants to see all peer disks outdated. */
		rv = conn_request_state(connection, NS2(conn, C_DISCONNECTING,
						pdsk, D_OUTDATED), CS_VERBOSE);
		break;
	case SS_CW_FAILED_BY_PEER:
		/* The peer probably wants to see all our disks outdated. */
		rv = conn_request_state(connection, NS2(conn, C_DISCONNECTING,
							disk, D_OUTDATED), 0);
		if (rv == SS_IS_DISKLESS || rv == SS_LOWER_THAN_OUTDATED) {
			rv = conn_request_state(connection, NS(conn, C_DISCONNECTING),
					CS_HARD);
		}
		break;
	default:;
		/* no special handling necessary */
	}

	if (rv >= SS_SUCCESS) {
		enum drbd_state_rv rv2;
		/* No one else can reconfigure the network while I am here.
		 * The state handling only uses drbd_thread_stop_nowait(),
		 * we want to really wait here until the receiver is no more.
		 */
		drbd_thread_stop(&connection->receiver);

		/* Race breaker.  This additional state change request may be
		 * necessary, if this was a forced disconnect during a receiver
		 * restart.  We may have "killed" the receiver thread just
		 * after drbd_receiver() returned.  Typically, we should be
		 * C_STANDALONE already, now, and this becomes a no-op.
		 */
		rv2 = conn_request_state(connection, NS(conn, C_STANDALONE),
				CS_VERBOSE | CS_HARD);
		if (rv2 < SS_SUCCESS)
			drbd_err(connection,
				"unexpected rv2=%d in conn_try_disconnect()\n",
				rv2);
	}
	return rv;
}

int drbd_adm_disconnect(struct sk_buff *skb, struct genl_info *info)
{
	struct disconnect_parms parms;
	struct drbd_connection *connection;
	enum drbd_state_rv rv;
	enum drbd_ret_code retcode;
	int err;

	retcode = drbd_adm_prepare(skb, info, DRBD_ADM_NEED_CONNECTION);
	if (!adm_ctx.reply_skb)
		return retcode;
	if (retcode != NO_ERROR)
		goto fail;

	connection = adm_ctx.connection;
	memset(&parms, 0, sizeof(parms));
	if (info->attrs[DRBD_NLA_DISCONNECT_PARMS]) {
		err = disconnect_parms_from_attrs(&parms, info);
		if (err) {
			retcode = ERR_MANDATORY_TAG;
			drbd_msg_put_info(from_attrs_err_to_txt(err));
			goto fail;
		}
	}

	rv = conn_try_disconnect(connection, parms.force_disconnect);
	if (rv < SS_SUCCESS)
		retcode = rv;  /* FIXME: Type mismatch. */
	else
		retcode = NO_ERROR;
 fail:
	drbd_adm_finish(info, retcode);
	return 0;
}

void resync_after_online_grow(struct drbd_device *device)
{
	int iass; /* I am sync source */

	drbd_info(device, "Resync of new storage after online grow\n");
	if (device->resource->role != first_peer_device(device)->connection->peer_role)
		iass = (device->resource->role == R_PRIMARY);
	else
		iass = test_bit(DISCARD_CONCURRENT, &first_peer_device(device)->connection->flags);

	if (iass)
		drbd_start_resync(device, L_SYNC_SOURCE);
	else
		_drbd_request_state(device, NS(conn, L_WF_SYNC_UUID), CS_VERBOSE | CS_SERIALIZE);
}

int drbd_adm_resize(struct sk_buff *skb, struct genl_info *info)
{
	struct disk_conf *old_disk_conf, *new_disk_conf = NULL;
	struct resize_parms rs;
	struct drbd_device *device;
	enum drbd_ret_code retcode;
	enum determine_dev_size dd;
	enum dds_flags ddsf;
	sector_t u_size;
	int err;
	struct drbd_peer_device *peer_device;

	retcode = drbd_adm_prepare(skb, info, DRBD_ADM_NEED_MINOR);
	if (!adm_ctx.reply_skb)
		return retcode;
	if (retcode != NO_ERROR)
		goto fail;

	memset(&rs, 0, sizeof(struct resize_parms));
	if (info->attrs[DRBD_NLA_RESIZE_PARMS]) {
		err = resize_parms_from_attrs(&rs, info);
		if (err) {
			retcode = ERR_MANDATORY_TAG;
			drbd_msg_put_info(from_attrs_err_to_txt(err));
			goto fail;
		}
	}

	device = adm_ctx.device;
	for_each_peer_device(peer_device, device) {
		if (peer_device->repl_state > L_CONNECTED) {
			retcode = ERR_RESIZE_RESYNC;
			goto fail;
		}
	}

	if (device->resource->role == R_SECONDARY &&
	    first_peer_device(device)->connection->peer_role == R_SECONDARY) {
		retcode = ERR_NO_PRIMARY;
		goto fail;
	}

	if (!get_ldev(device)) {
		retcode = ERR_NO_DISK;
		goto fail;
	}

	for_each_peer_device(peer_device, device) {
		if (rs.no_resync && peer_device->connection->agreed_pro_version < 93) {
			retcode = ERR_NEED_APV_93;
			goto fail_ldev;
		}
	}

	rcu_read_lock();
	u_size = rcu_dereference(device->ldev->disk_conf)->disk_size;
	rcu_read_unlock();
	if (u_size != (sector_t)rs.resize_size) {
		new_disk_conf = kmalloc(sizeof(struct disk_conf), GFP_KERNEL);
		if (!new_disk_conf) {
			retcode = ERR_NOMEM;
			goto fail_ldev;
		}
	}

	if (device->ldev->known_size != drbd_get_capacity(device->ldev->backing_bdev))
		device->ldev->known_size = drbd_get_capacity(device->ldev->backing_bdev);

	if (new_disk_conf) {
		mutex_lock(&device->resource->conf_update);
		old_disk_conf = device->ldev->disk_conf;
		*new_disk_conf = *old_disk_conf;
		new_disk_conf->disk_size = (sector_t)rs.resize_size;
		rcu_assign_pointer(device->ldev->disk_conf, new_disk_conf);
		mutex_unlock(&device->resource->conf_update);
		synchronize_rcu();
		kfree(old_disk_conf);
	}

	ddsf = (rs.resize_force ? DDSF_FORCED : 0) | (rs.no_resync ? DDSF_NO_RESYNC : 0);
	dd = drbd_determine_dev_size(device, ddsf);
	drbd_md_sync(device);
	put_ldev(device);
	if (dd == dev_size_error) {
		retcode = ERR_NOMEM_BITMAP;
		goto fail;
	}

	for_each_peer_device(peer_device, device) {
		if (peer_device->repl_state == L_CONNECTED) {
			if (dd == grew)
				set_bit(RESIZE_PENDING, &device->flags);

			drbd_send_uuids(peer_device);
			drbd_send_sizes(peer_device, 1, ddsf);
		}
	}

 fail:
	drbd_adm_finish(info, retcode);
	return 0;

 fail_ldev:
	put_ldev(device);
	goto fail;
}

int drbd_adm_resource_opts(struct sk_buff *skb, struct genl_info *info)
{
	enum drbd_ret_code retcode;
	struct res_opts res_opts;
	int err;

	retcode = drbd_adm_prepare(skb, info, DRBD_ADM_NEED_RESOURCE);
	if (!adm_ctx.reply_skb)
		return retcode;
	if (retcode != NO_ERROR)
		goto fail;

	res_opts = adm_ctx.resource->res_opts;
	if (should_set_defaults(info))
		set_res_opts_defaults(&res_opts);

	err = res_opts_from_attrs(&res_opts, info);
	if (err && err != -ENOMSG) {
		retcode = ERR_MANDATORY_TAG;
		drbd_msg_put_info(from_attrs_err_to_txt(err));
		goto fail;
	}

	err = set_resource_options(adm_ctx.resource, &res_opts);
	if (err) {
		retcode = ERR_INVALID_REQUEST;
		if (err == -ENOMEM)
			retcode = ERR_NOMEM;
	}

fail:
	drbd_adm_finish(info, retcode);
	return 0;
}

int drbd_adm_invalidate(struct sk_buff *skb, struct genl_info *info)
{
	struct drbd_device *device;
	int retcode; /* enum drbd_ret_code rsp. enum drbd_state_rv */

	retcode = drbd_adm_prepare(skb, info, DRBD_ADM_NEED_MINOR);
	if (!adm_ctx.reply_skb)
		return retcode;
	if (retcode != NO_ERROR)
		goto out;

	device = adm_ctx.device;

	/* If there is still bitmap IO pending, probably because of a previous
	 * resync just being finished, wait for it before requesting a new resync. */
	wait_event(device->misc_wait, list_empty(&device->pending_bitmap_work));

	retcode = _drbd_request_state(device, NS(conn, L_STARTING_SYNC_T), CS_WAIT_COMPLETE | CS_SERIALIZE);

	if (retcode < SS_SUCCESS && retcode != SS_NEED_CONNECTION)
		retcode = drbd_request_state(device, NS(conn, L_STARTING_SYNC_T));

	while (retcode == SS_NEED_CONNECTION) {
		spin_lock_irq(&device->resource->req_lock);
		if (first_peer_device(device)->repl_state < L_CONNECTED)
			retcode = _drbd_set_state(_NS(device, disk, D_INCONSISTENT), CS_VERBOSE, NULL);
		spin_unlock_irq(&device->resource->req_lock);

		if (retcode != SS_NEED_CONNECTION)
			break;

		retcode = drbd_request_state(device, NS(conn, L_STARTING_SYNC_T));
	}

out:
	drbd_adm_finish(info, retcode);
	return 0;
}

static int drbd_adm_simple_request_state(struct sk_buff *skb, struct genl_info *info,
		union drbd_state mask, union drbd_state val)
{
	enum drbd_ret_code retcode;

	retcode = drbd_adm_prepare(skb, info, DRBD_ADM_NEED_MINOR);
	if (!adm_ctx.reply_skb)
		return retcode;
	if (retcode != NO_ERROR)
		goto out;

	retcode = drbd_request_state(adm_ctx.device, mask, val);
out:
	drbd_adm_finish(info, retcode);
	return 0;
}

int drbd_adm_invalidate_peer(struct sk_buff *skb, struct genl_info *info)
{
	return drbd_adm_simple_request_state(skb, info, NS(conn, L_STARTING_SYNC_S));
}

int drbd_adm_pause_sync(struct sk_buff *skb, struct genl_info *info)
{
	enum drbd_ret_code retcode;

	retcode = drbd_adm_prepare(skb, info, DRBD_ADM_NEED_MINOR);
	if (!adm_ctx.reply_skb)
		return retcode;
	if (retcode != NO_ERROR)
		goto out;

	if (drbd_request_state(adm_ctx.device, NS(user_isp, 1)) == SS_NOTHING_TO_DO)
		retcode = ERR_PAUSE_IS_SET;
out:
	drbd_adm_finish(info, retcode);
	return 0;
}

int drbd_adm_resume_sync(struct sk_buff *skb, struct genl_info *info)
{
	enum drbd_ret_code retcode;

	retcode = drbd_adm_prepare(skb, info, DRBD_ADM_NEED_MINOR);
	if (!adm_ctx.reply_skb)
		return retcode;
	if (retcode != NO_ERROR)
		goto out;

	if (drbd_request_state(adm_ctx.device, NS(user_isp, 0)) == SS_NOTHING_TO_DO) {
		struct drbd_peer_device *peer_device = first_peer_device(adm_ctx.device);

		if (peer_device->repl_state == L_PAUSED_SYNC_S ||
		    peer_device->repl_state == L_PAUSED_SYNC_T) {
			if (peer_device->resync_susp_dependency)
				retcode = ERR_PIC_AFTER_DEP;
			else if (peer_device->resync_susp_peer)
				retcode = ERR_PIC_PEER_DEP;
			else
				retcode = ERR_PAUSE_IS_CLEAR;
		} else {
			retcode = ERR_PAUSE_IS_CLEAR;
		}
	}

out:
	drbd_adm_finish(info, retcode);
	return 0;
}

int drbd_adm_suspend_io(struct sk_buff *skb, struct genl_info *info)
{
	return drbd_adm_simple_request_state(skb, info, NS(susp, 1));
}

int drbd_adm_resume_io(struct sk_buff *skb, struct genl_info *info)
{
	struct drbd_device *device;
	int retcode; /* enum drbd_ret_code rsp. enum drbd_state_rv */

	retcode = drbd_adm_prepare(skb, info, DRBD_ADM_NEED_MINOR);
	if (!adm_ctx.reply_skb)
		return retcode;
	if (retcode != NO_ERROR)
		goto out;

	device = adm_ctx.device;
	if (test_bit(NEW_CUR_UUID, &device->flags)) {
		drbd_uuid_new_current(device);
		clear_bit(NEW_CUR_UUID, &device->flags);
	}
	drbd_suspend_io(device);
	retcode = drbd_request_state(device, NS3(susp, 0, susp_nod, 0, susp_fen, 0));
	if (retcode == SS_SUCCESS) {
		if (first_peer_device(device)->repl_state < L_CONNECTED)
			tl_clear(first_peer_device(device)->connection);
		if (device->disk_state == D_DISKLESS || device->disk_state == D_FAILED)
			tl_restart(first_peer_device(device)->connection, FAIL_FROZEN_DISK_IO);
	}
	drbd_resume_io(device);

out:
	drbd_adm_finish(info, retcode);
	return 0;
}

int drbd_adm_outdate(struct sk_buff *skb, struct genl_info *info)
{
	return drbd_adm_simple_request_state(skb, info, NS(disk, D_OUTDATED));
}

static int nla_put_drbd_cfg_context(struct sk_buff *skb,
				    struct drbd_resource *resource,
				    struct drbd_connection *connection,
				    struct drbd_device *device)
{
	struct nlattr *nla;
	nla = nla_nest_start(skb, DRBD_NLA_CFG_CONTEXT);
	if (!nla)
		goto nla_put_failure;
	if (device)
		NLA_PUT_U32(skb, T_ctx_volume, device->vnr);
	if (resource)
		NLA_PUT_STRING(skb, T_ctx_resource_name, resource->name);
	if (connection) {
		if (connection->my_addr_len)
			NLA_PUT(skb, T_ctx_my_addr,
				connection->my_addr_len, &connection->my_addr);
		if (connection->peer_addr_len)
			NLA_PUT(skb, T_ctx_peer_addr,
				connection->peer_addr_len, &connection->peer_addr);
	}
	nla_nest_end(skb, nla);
	return 0;

nla_put_failure:
	if (nla)
		nla_nest_cancel(skb, nla);
	return -EMSGSIZE;
}

/*
 * Return the peer device of @device if @device has exactly one peer device.
 */
static struct drbd_peer_device *the_only_peer_device(struct drbd_device *device)
{
	struct list_head *peer_devices = &device->peer_devices;

	if (list_empty(peer_devices) || peer_devices->next->next != peer_devices)
		return NULL;
	return list_first_entry(peer_devices, struct drbd_peer_device, peer_devices);
}

static int nla_put_status_info(struct sk_buff *skb, struct drbd_resource *resource,
			       struct drbd_device *device, const struct sib_info *sib)
{
	struct drbd_peer_device *peer_device = NULL;
	struct drbd_connection *connection = NULL;
	struct state_info *si = NULL; /* for sizeof(si->member); */
	struct nlattr *nla;
	int got_ldev = 0;
	int err = 0;
	int exclude_sensitive;

	/* If sib != NULL, this is drbd_bcast_event, which anyone can listen
	 * to.  So we better exclude_sensitive information.
	 *
	 * If sib == NULL, this is drbd_adm_get_status, executed synchronously
	 * in the context of the requesting user process. Exclude sensitive
	 * information, unless current has superuser.
	 *
	 * NOTE: for drbd_adm_get_status_all(), this is a netlink dump, and
	 * relies on the current implementation of netlink_dump(), which
	 * executes the dump callback successively from netlink_recvmsg(),
	 * always in the context of the receiving process */
	exclude_sensitive = sib || !capable(CAP_SYS_ADMIN);

	if (device) {
		got_ldev = get_ldev(device);
		peer_device = the_only_peer_device(device);
		if (peer_device)
			connection = peer_device->connection;
	}
	if (nla_put_drbd_cfg_context(skb, resource, connection, device))
		goto nla_put_failure;

	if (res_opts_to_skb(skb, &resource->res_opts, exclude_sensitive))
		goto nla_put_failure;

	rcu_read_lock();
	if (got_ldev) {
		struct disk_conf *disk_conf;

		disk_conf = rcu_dereference(device->ldev->disk_conf);
		err = disk_conf_to_skb(skb, disk_conf, exclude_sensitive);
	}
	if (!err && connection) {
		struct net_conf *net_conf;

		net_conf = rcu_dereference(connection->net_conf);
		if (net_conf)
			err = net_conf_to_skb(skb, net_conf, exclude_sensitive);
	}
	rcu_read_unlock();
	if (err)
		goto nla_put_failure;

	if (device) {
		union drbd_state state;

		if (peer_device)
			state = drbd_get_peer_device_state(peer_device);
		else
			state = drbd_get_device_state(device);

		nla = nla_nest_start(skb, DRBD_NLA_STATE_INFO);
		if (!nla)
			goto nla_put_failure;
		NLA_PUT_U32(skb, T_sib_reason, sib ? sib->sib_reason : SIB_GET_STATUS_REPLY);
		NLA_PUT_U32(skb, T_current_state, state.i);
		NLA_PUT_U64(skb, T_ed_uuid, device->ed_uuid);
		NLA_PUT_U64(skb, T_capacity, drbd_get_capacity(device->this_bdev));

		if (got_ldev) {
			bool resync_or_verify_active = false;

			NLA_PUT_U32(skb, T_disk_flags, device->ldev->md.flags);
			NLA_PUT(skb, T_uuids, sizeof(si->uuids), device->ldev->md.uuid);
			NLA_PUT_U64(skb, T_bits_total, drbd_bm_bits(device));
			NLA_PUT_U64(skb, T_bits_oos, drbd_bm_total_weight(device));

			if (connection) {
				struct drbd_peer_device *peer_device;
				int vnr;

				idr_for_each_entry(&connection->peer_devices, peer_device, vnr) {
					if (peer_device->repl_state >= L_SYNC_SOURCE &&
					    peer_device->repl_state <= L_PAUSED_SYNC_T) {
						resync_or_verify_active = true;
						break;
					}
				}
			}

			if (resync_or_verify_active) {
				NLA_PUT_U64(skb, T_bits_rs_total, device->rs_total);
				NLA_PUT_U64(skb, T_bits_rs_failed, device->rs_failed);
			}
		}

		if (sib) {
			switch(sib->sib_reason) {
			case SIB_SYNC_PROGRESS:
			case SIB_GET_STATUS_REPLY:
				break;
			case SIB_STATE_CHANGE:
				NLA_PUT_U32(skb, T_prev_state, sib->os.i);
				NLA_PUT_U32(skb, T_new_state, sib->ns.i);
				break;
			case SIB_HELPER_POST:
				NLA_PUT_U32(skb,
					T_helper_exit_code, sib->helper_exit_code);
				/* fall through */
			case SIB_HELPER_PRE:
				NLA_PUT_STRING(skb, T_helper, sib->helper_name);
				break;
			}
		}
		nla_nest_end(skb, nla);
	}

	if (0)
nla_put_failure:
		err = -EMSGSIZE;
	if (got_ldev)
		put_ldev(device);
	return err;
}

int drbd_adm_get_status(struct sk_buff *skb, struct genl_info *info)
{
	struct drbd_resource *resource;
	enum drbd_ret_code retcode;
	int err;

	retcode = drbd_adm_prepare(skb, info, DRBD_ADM_NEED_MINOR);
	if (!adm_ctx.reply_skb)
		return retcode;
	if (retcode != NO_ERROR)
		goto out;

	resource = adm_ctx.device->resource;
	err = nla_put_status_info(adm_ctx.reply_skb, resource, adm_ctx.device, NULL);
	if (err) {
		nlmsg_free(adm_ctx.reply_skb);
		return err;
	}
out:
	drbd_adm_finish(info, retcode);
	return 0;
}

static int get_one_status(struct sk_buff *skb, struct netlink_callback *cb)
{
	struct drbd_device *device;
	struct drbd_genlmsghdr *dh;
	struct drbd_resource *pos = (struct drbd_resource *)cb->args[0];
	struct drbd_resource *resource = NULL;
	struct drbd_resource *tmp;
	unsigned volume = cb->args[1];

	/* Open coded, deferred, iteration:
	 * for_each_resource_safe(resource, tmp, &drbd_resources) {
	 *      connection = "first connection of resource or undefined";
	 *	idr_for_each_entry(&resource->devices, device, i) {
	 *	  ...
	 *	}
	 * }
	 * where resource is cb->args[0];
	 * and i is cb->args[1];
	 *
	 * cb->args[2] indicates if we shall loop over all resources,
	 * or just dump all volumes of a single resource.
	 *
	 * This may miss entries inserted after this dump started,
	 * or entries deleted before they are reached.
	 *
	 * We need to make sure the device won't disappear while
	 * we are looking at it, and revalidate our iterators
	 * on each iteration.
	 */

	/* synchronize with conn_create()/drbd_destroy_connection() */
	rcu_read_lock();
	/* revalidate iterator position */
	for_each_resource_rcu(tmp, &drbd_resources) {
		if (pos == NULL) {
			/* first iteration */
			pos = tmp;
			resource = pos;
			break;
		}
		if (tmp == pos) {
			resource = pos;
			break;
		}
	}
	if (resource) {
next_resource:
		device = idr_get_next(&resource->devices, &volume);
		if (!device) {
			/* No more volumes to dump on this resource.
			 * Advance resource iterator. */
			pos = list_entry_rcu(resource->resources.next,
					     struct drbd_resource, resources);
			/* Did we dump any volume of this resource yet? */
			if (volume != 0) {
				/* If we reached the end of the list,
				 * or only a single resource dump was requested,
				 * we are done. */
				if (&pos->resources == &drbd_resources || cb->args[2])
					goto out;
				volume = 0;
				resource = pos;
				goto next_resource;
			}
		}

		dh = genlmsg_put(skb, NETLINK_CB(cb->skb).pid,
				cb->nlh->nlmsg_seq, &drbd_genl_family,
				NLM_F_MULTI, DRBD_ADM_GET_STATUS);
		if (!dh)
			goto out;
		dh->minor = device ? mdev_to_minor(device) : -1U;
		dh->ret_code = NO_ERROR;

		if (nla_put_status_info(skb, resource, device, NULL)) {
			genlmsg_cancel(skb, dh);
			goto out;
		}
		genlmsg_end(skb, dh);
        }

out:
	rcu_read_unlock();
	/* where to start the next iteration */
        cb->args[0] = (long)pos;
        cb->args[1] = (pos == resource) ? volume + 1 : 0;

	/* No more resources/volumes/minors found results in an empty skb.
	 * Which will terminate the dump. */
        return skb->len;
}

/*
 * The generic netlink dump callbacks are called outside the genl_lock(), so
 * they cannot use the simple attribute parsing code which uses global
 * attribute tables.
 */
static struct nlattr *find_cfg_context_attr(const struct nlmsghdr *nlh, int attr)
{
	const unsigned hdrlen = GENL_HDRLEN + GENL_MAGIC_FAMILY_HDRSZ;
	const int maxtype = ARRAY_SIZE(drbd_cfg_context_nl_policy) - 1;
	struct nlattr *nla;

	nla = nla_find(nlmsg_attrdata(nlh, hdrlen), nlmsg_attrlen(nlh, hdrlen),
		       DRBD_NLA_CFG_CONTEXT);
	if (!nla)
		return NULL;
	return drbd_nla_find_nested(maxtype, nla, __nla_type(attr));
}

/*
 * Request status of all resources, or of all volumes within a single resource.
 *
 * This is a dump, as the answer may not fit in a single reply skb otherwise.
 * Which means we cannot use the family->attrbuf or other such members, because
 * dump is NOT protected by the genl_lock().  During dump, we only have access
 * to the incoming skb, and need to opencode "parsing" of the nlattr payload.
 *
 * Once things are setup properly, we call into get_one_status().
 */
int drbd_adm_get_status_all(struct sk_buff *skb, struct netlink_callback *cb)
{
	struct nlattr *nla;
	const char *resource_name;
	struct drbd_resource *resource;

	/* Is this a followup call? */
	if (cb->args[0]) {
		/* ... of a single resource dump,
		 * and the resource iterator has been advanced already? */
		if (cb->args[2] && cb->args[2] != cb->args[0])
			return 0; /* DONE. */
		goto dump;
	}

	nla = find_cfg_context_attr(cb->nlh, T_ctx_resource_name);
	if (IS_ERR(nla))
		return PTR_ERR(nla);
	if (!nla)
		goto dump;
	resource_name = nla_data(nla);
	if (!*resource_name)
		return -ENODEV;
	resource = drbd_find_resource(resource_name);
	if (!resource)
		return -ENODEV;

	kref_put(&resource->kref, drbd_destroy_resource); /* get_one_status() revalidates the resource */

	/* prime iterators, and set "filter" mode mark:
	 * only dump this connection. */
	cb->args[0] = (long)resource;
	/* cb->args[1] = 0; passed in this way. */
	cb->args[2] = (long)resource;

dump:
	return get_one_status(skb, cb);
}

int drbd_adm_dump_resources(struct sk_buff *skb, struct netlink_callback *cb)
{
	struct drbd_genlmsghdr *dh;
	struct drbd_resource *resource;
	struct resource_info resource_info;
	int err;

	rcu_read_lock();
	if (cb->args[0]) {
		for_each_resource_rcu(resource, &drbd_resources)
			if (resource == (struct drbd_resource *)cb->args[0])
				goto found_resource;
		err = 0;  /* resource was probably deleted */
		goto out;
	}
	resource = list_entry(&drbd_resources,
			      struct drbd_resource, resources);

found_resource:
	list_for_each_entry_continue_rcu(resource, &drbd_resources, resources) {
		goto put_result;
	}
	err = 0;
	goto out;

put_result:
	dh = genlmsg_put(skb, NETLINK_CB(cb->skb).pid,
			cb->nlh->nlmsg_seq, &drbd_genl_family,
			NLM_F_MULTI, DRBD_ADM_GET_RESOURCES);
	err = -ENOMEM;
	if (!dh)
		goto out;
	dh->minor = -1U;
	dh->ret_code = NO_ERROR;
	err = nla_put_drbd_cfg_context(skb, resource, NULL, NULL);
	if (err)
		goto out;
	err = res_opts_to_skb(skb, &resource->res_opts, !capable(CAP_SYS_ADMIN));
	if (err)
		goto out;
	resource_info.res_role = resource->role;
	resource_info.res_susp = resource->susp;
	resource_info.res_susp_nod = resource->susp_nod;
	resource_info.res_susp_fen = resource->susp_fen;
	err = resource_info_to_skb(skb, &resource_info, !capable(CAP_SYS_ADMIN));
	if (err)
		goto out;
	cb->args[0] = (long)resource;
	genlmsg_end(skb, dh);
	err = 0;

out:
	rcu_read_unlock();
	if (err)
		return err;
	return skb->len;
}

int drbd_adm_dump_devices(struct sk_buff *skb, struct netlink_callback *cb)
{
	struct nlattr *resource_filter;
	struct drbd_resource *resource;
	struct drbd_device *uninitialized_var(device);
	int minor, err, retcode;
	struct drbd_genlmsghdr *dh;
	struct device_info device_info;

	retcode = ERR_INVALID_REQUEST;
	resource_filter = find_cfg_context_attr(cb->nlh, T_ctx_resource_name);
	if (!resource_filter)
		goto put_result;
	retcode = ERR_RES_NOT_KNOWN;
	resource = drbd_find_resource(nla_data(resource_filter));
	if (!resource)
		goto put_result;

	rcu_read_lock();
	minor = cb->args[0];
	device = idr_get_next(&resource->devices, &minor);
	if (!device) {
		err = 0;
		goto out;
	}
	idr_for_each_entry_continue(&resource->devices, device, minor) {
		retcode = NO_ERROR;
		goto put_result;  /* only one iteration */
	}
	err = 0;
	goto out;  /* no more devices */

put_result:
	dh = genlmsg_put(skb, NETLINK_CB(cb->skb).pid,
			cb->nlh->nlmsg_seq, &drbd_genl_family,
			NLM_F_MULTI, DRBD_ADM_GET_DEVICES);
	err = -ENOMEM;
	if (!dh)
		goto out;
	dh->ret_code = retcode;
	dh->minor = -1U;
	if (retcode == NO_ERROR) {
		dh->minor = device->minor;
		err = nla_put_drbd_cfg_context(skb, device->resource, NULL, device);
		if (err)
			goto out;
		if (get_ldev(device)) {
			struct disk_conf *disk_conf =
				rcu_dereference(device->ldev->disk_conf);
			err = disk_conf_to_skb(skb, disk_conf, !capable(CAP_SYS_ADMIN));
			put_ldev(device);
			if (err)
				goto out;
		}
		err = device_conf_to_skb(skb, &device->device_conf, !capable(CAP_SYS_ADMIN));
		if (err)
			goto out;
		device_info.dev_disk_state = device->disk_state;
		err = device_info_to_skb(skb, &device_info, !capable(CAP_SYS_ADMIN));
		if (err)
			goto out;
		cb->args[0] = minor + 1;
	}
	genlmsg_end(skb, dh);
	err = 0;

out:
	rcu_read_unlock();
	if (err)
		return err;
	return skb->len;
}

int drbd_adm_dump_connections(struct sk_buff *skb, struct netlink_callback *cb)
{
	struct nlattr *resource_filter;
	struct drbd_resource *resource = NULL;
	struct drbd_connection *uninitialized_var(connection);
	int err, retcode;
	struct drbd_genlmsghdr *dh;
	struct connection_info connection_info;

	retcode = ERR_INVALID_REQUEST;
	resource_filter = find_cfg_context_attr(cb->nlh, T_ctx_resource_name);
	if (!resource_filter)
		goto put_result;
	retcode = ERR_RES_NOT_KNOWN;
	resource = drbd_find_resource(nla_data(resource_filter));
	if (!resource)
		goto put_result;

	mutex_lock(&resource->conf_update);
	rcu_read_lock();
	if (cb->args[0]) {
		for_each_connection_rcu(connection, resource)
			if (connection == (struct drbd_connection *)cb->args[0])
				goto found_connection;
		err = 0;  /* connection was probably deleted */
		goto out;
	}
	connection = list_entry(&resource->connections, struct drbd_connection, connections);

found_connection:
	list_for_each_entry_continue_rcu(connection, &resource->connections, connections) {
		if (connection->my_addr_len == 0 || connection->peer_addr_len == 0)
			continue;

		retcode = NO_ERROR;
		goto put_result;  /* only one iteration */
	}
	err = 0;
	goto out;  /* no more connections */

put_result:
	dh = genlmsg_put(skb, NETLINK_CB(cb->skb).pid,
			cb->nlh->nlmsg_seq, &drbd_genl_family,
			NLM_F_MULTI, DRBD_ADM_GET_CONNECTIONS);
	err = -ENOMEM;
	if (!dh)
		goto out;
	dh->ret_code = retcode;
	dh->minor = -1U;
	if (retcode == NO_ERROR) {
		struct net_conf *net_conf;

		err = nla_put_drbd_cfg_context(skb, resource, connection, NULL);
		if (err)
			goto out;
		net_conf = rcu_dereference(connection->net_conf);
		if (net_conf) {
			err = net_conf_to_skb(skb, net_conf, !capable(CAP_SYS_ADMIN));
			if (err)
				goto out;
		}
		connection_info.conn_connection_state = connection->cstate;
		connection_info.conn_role = connection->peer_role;
		err = connection_info_to_skb(skb, &connection_info, !capable(CAP_SYS_ADMIN));
		cb->args[0] = (long)connection;
	}
	genlmsg_end(skb, dh);
	err = 0;

out:
	rcu_read_unlock();
	if (resource)
		mutex_unlock(&resource->conf_update);
	if (err)
		return err;
	return skb->len;
}

int drbd_adm_dump_peer_devices(struct sk_buff *skb, struct netlink_callback *cb)
{
	struct nlattr *resource_filter;
	struct drbd_resource *resource = NULL;
	struct drbd_device *uninitialized_var(device);
	struct drbd_peer_device *peer_device = NULL;
	int minor, err, retcode;
	struct drbd_genlmsghdr *dh;
	struct peer_device_info peer_device_info;

	retcode = ERR_INVALID_REQUEST;
	resource_filter = find_cfg_context_attr(cb->nlh, T_ctx_resource_name);
	if (!resource_filter)
		goto put_result;
	retcode = ERR_RES_NOT_KNOWN;
	resource = drbd_find_resource(nla_data(resource_filter));
	if (!resource)
		goto put_result;

	rcu_read_lock();
	minor = cb->args[0];
	device = idr_get_next(&resource->devices, &minor);
	if (!device) {
		err = 0;
		goto out;
	}
	if (cb->args[1]) {
		for_each_peer_device(peer_device, device)
			if (peer_device == (struct drbd_peer_device *)cb->args[0])
				goto found_peer_device;
	}
	peer_device = list_entry(&device->peer_devices, struct drbd_peer_device, peer_devices);

found_peer_device:
	list_for_each_entry_continue_rcu(peer_device, &device->peer_devices, peer_devices) {
		retcode = NO_ERROR;
		goto put_result;  /* only one iteration */
	}
	err = 0;
	goto out;  /* no more connections */

put_result:
	dh = genlmsg_put(skb, NETLINK_CB(cb->skb).pid,
			cb->nlh->nlmsg_seq, &drbd_genl_family,
			NLM_F_MULTI, DRBD_ADM_GET_PEER_DEVICES);
	err = -ENOMEM;
	if (!dh)
		goto out;
	dh->ret_code = retcode;
	dh->minor = -1U;
	if (retcode == NO_ERROR) {
		dh->minor = device->minor;
		err = nla_put_drbd_cfg_context(skb, device->resource, peer_device->connection, device);
		if (err)
			goto out;
		peer_device_info.peer_disk_state = peer_device->disk_state;
		peer_device_info.peer_repl_state = peer_device->repl_state;
		peer_device_info.peer_resync_susp_user =
			peer_device->resync_susp_user;
		peer_device_info.peer_resync_susp_peer =
			peer_device->resync_susp_peer;
		peer_device_info.peer_resync_susp_dependency =
			peer_device->resync_susp_dependency;
		err = peer_device_info_to_skb(skb, &peer_device_info, !capable(CAP_SYS_ADMIN));
		if (err)
			goto out;
		cb->args[0] = minor + 1;
		cb->args[1] = (long)peer_device;
	}
	genlmsg_end(skb, dh);
	err = 0;

out:
	rcu_read_unlock();
	if (err)
		return err;
	return skb->len;
}

int drbd_adm_get_timeout_type(struct sk_buff *skb, struct genl_info *info)
{
	enum drbd_ret_code retcode;
	struct timeout_parms tp;
	int err;

	retcode = drbd_adm_prepare(skb, info, DRBD_ADM_NEED_MINOR);
	if (!adm_ctx.reply_skb)
		return retcode;
	if (retcode != NO_ERROR)
		goto out;

	tp.timeout_type =
		first_peer_device(adm_ctx.device)->disk_state == D_OUTDATED ? UT_PEER_OUTDATED :
		test_bit(USE_DEGR_WFC_T, &adm_ctx.device->flags) ? UT_DEGRADED :
		UT_DEFAULT;

	err = timeout_parms_to_priv_skb(adm_ctx.reply_skb, &tp);
	if (err) {
		nlmsg_free(adm_ctx.reply_skb);
		return err;
	}
out:
	drbd_adm_finish(info, retcode);
	return 0;
}

int drbd_adm_start_ov(struct sk_buff *skb, struct genl_info *info)
{
	struct drbd_device *device;
	enum drbd_ret_code retcode;

	retcode = drbd_adm_prepare(skb, info, DRBD_ADM_NEED_MINOR);
	if (!adm_ctx.reply_skb)
		return retcode;
	if (retcode != NO_ERROR)
		goto out;

	device = adm_ctx.device;
	if (info->attrs[DRBD_NLA_START_OV_PARMS]) {
		/* resume from last known position, if possible */
		struct start_ov_parms parms =
			{ .ov_start_sector = device->ov_start_sector };
		int err = start_ov_parms_from_attrs(&parms, info);
		if (err) {
			retcode = ERR_MANDATORY_TAG;
			drbd_msg_put_info(from_attrs_err_to_txt(err));
			goto out;
		}
		/* w_make_ov_request expects position to be aligned */
		device->ov_start_sector = parms.ov_start_sector & ~BM_SECT_PER_BIT;
	}
	/* If there is still bitmap IO pending, e.g. previous resync or verify
	 * just being finished, wait for it before requesting a new resync. */
	wait_event(device->misc_wait, list_empty(&device->pending_bitmap_work));
	retcode = drbd_request_state(device,NS(conn,L_VERIFY_S));
out:
	drbd_adm_finish(info, retcode);
	return 0;
}


int drbd_adm_new_c_uuid(struct sk_buff *skb, struct genl_info *info)
{
	struct drbd_device *device;
	enum drbd_ret_code retcode;
	int skip_initial_sync = 0;
	int err;
	struct new_c_uuid_parms args;

	retcode = drbd_adm_prepare(skb, info, DRBD_ADM_NEED_MINOR);
	if (!adm_ctx.reply_skb)
		return retcode;
	if (retcode != NO_ERROR)
		goto out_nolock;

	device = adm_ctx.device;
	memset(&args, 0, sizeof(args));
	if (info->attrs[DRBD_NLA_NEW_C_UUID_PARMS]) {
		err = new_c_uuid_parms_from_attrs(&args, info);
		if (err) {
			retcode = ERR_MANDATORY_TAG;
			drbd_msg_put_info(from_attrs_err_to_txt(err));
			goto out_nolock;
		}
	}

	mutex_lock(&device->resource->state_mutex);

	if (!get_ldev(device)) {
		retcode = ERR_NO_DISK;
		goto out;
	}

	/* this is "skip initial sync", assume to be clean */
	if (first_peer_device(device)->repl_state == L_CONNECTED &&
	    first_peer_device(device)->connection->agreed_pro_version >= 90 &&
	    device->ldev->md.uuid[UI_CURRENT] == UUID_JUST_CREATED && args.clear_bm) {
		drbd_info(device, "Preparing to skip initial sync\n");
		skip_initial_sync = 1;
	} else if (first_peer_device(device)->repl_state != L_STANDALONE) {
		retcode = ERR_CONNECTED;
		goto out_dec;
	}

	drbd_uuid_set(device, UI_BITMAP, 0); /* Rotate UI_BITMAP to History 1, etc... */
	drbd_uuid_new_current(device); /* New current, previous to UI_BITMAP */

	if (args.clear_bm) {
		err = drbd_bitmap_io(device, &drbd_bmio_clear_n_write,
			"clear_n_write from new_c_uuid", BM_LOCKED_MASK, NULL);
		if (err) {
			drbd_err(device, "Writing bitmap failed with %d\n",err);
			retcode = ERR_IO_MD_DISK;
		}
		if (skip_initial_sync) {
			drbd_send_uuids_skip_initial_sync(first_peer_device(device));
			_drbd_uuid_set(device, UI_BITMAP, 0);
			drbd_print_uuids(device, "cleared bitmap UUID");
			spin_lock_irq(&device->resource->req_lock);
			_drbd_set_state(_NS2(device, disk, D_UP_TO_DATE, pdsk, D_UP_TO_DATE),
					CS_VERBOSE, NULL);
			spin_unlock_irq(&device->resource->req_lock);
		}
	}

	drbd_md_sync(device);
out_dec:
	put_ldev(device);
out:
	mutex_unlock(&device->resource->state_mutex);
out_nolock:
	drbd_adm_finish(info, retcode);
	return 0;
}

static enum drbd_ret_code
drbd_check_resource_name(const char *name)
{
	if (!name || !name[0]) {
		drbd_msg_put_info("resource name missing");
		return ERR_MANDATORY_TAG;
	}
	/* if we want to use these in sysfs/configfs/debugfs some day,
	 * we must not allow slashes */
	if (strchr(name, '/')) {
		drbd_msg_put_info("invalid resource name");
		return ERR_INVALID_REQUEST;
	}
	return NO_ERROR;
}

int drbd_adm_new_resource(struct sk_buff *skb, struct genl_info *info)
{
	enum drbd_ret_code retcode;
	struct res_opts res_opts;
	int err;

	retcode = drbd_adm_prepare(skb, info, 0);
	if (!adm_ctx.reply_skb)
		return retcode;
	if (retcode != NO_ERROR)
		goto out;

	set_res_opts_defaults(&res_opts);
	err = res_opts_from_attrs(&res_opts, info);
	if (err && err != -ENOMSG) {
		retcode = ERR_MANDATORY_TAG;
		drbd_msg_put_info(from_attrs_err_to_txt(err));
		goto out;
	}

	retcode = drbd_check_resource_name(adm_ctx.resource_name);
	if (retcode != NO_ERROR)
		goto out;

	if (adm_ctx.resource)
		goto out;

	if (!conn_create(adm_ctx.resource_name, &res_opts))
		retcode = ERR_NOMEM;
out:
	drbd_adm_finish(info, retcode);
	return 0;
}

int drbd_adm_new_minor(struct sk_buff *skb, struct genl_info *info)
{
	struct drbd_genlmsghdr *dh = info->userhdr;
	struct device_conf device_conf;
	enum drbd_ret_code retcode;
	int err;

	retcode = drbd_adm_prepare(skb, info, DRBD_ADM_NEED_RESOURCE);
	if (!adm_ctx.reply_skb)
		return retcode;
	if (retcode != NO_ERROR)
		goto out;

	set_device_conf_defaults(&device_conf);
	err = device_conf_from_attrs(&device_conf, info);
	if (err && err != -ENOMSG) {
		retcode = ERR_MANDATORY_TAG;
		drbd_msg_put_info(from_attrs_err_to_txt(err));
		goto out;
	}

	if (dh->minor > MINORMASK) {
		drbd_msg_put_info("requested minor out of range");
		retcode = ERR_INVALID_REQUEST;
		goto out;
	}
	if (adm_ctx.volume > DRBD_VOLUME_MAX) {
		drbd_msg_put_info("requested volume id out of range");
		retcode = ERR_INVALID_REQUEST;
		goto out;
	}

	if (adm_ctx.device)
		goto out;

	retcode = drbd_create_device(adm_ctx.resource, dh->minor, adm_ctx.volume, &device_conf);
out:
	drbd_adm_finish(info, retcode);
	return 0;
}

static enum drbd_ret_code adm_del_minor(struct drbd_device *device)
{
	if (device->disk_state == D_DISKLESS &&
	    /* no need to be first_peer_device(device)->repl_state == L_STANDALONE &&
	     * we may want to delete a minor from a live replication group.
	     */
	    device->resource->role == R_SECONDARY) {
		_drbd_request_state(device, NS(conn, L_STANDALONE),
				    CS_VERBOSE | CS_WAIT_COMPLETE);
		drbd_delete_device(device);
		return NO_ERROR;
	} else
		return ERR_MINOR_CONFIGURED;
}

int drbd_adm_del_minor(struct sk_buff *skb, struct genl_info *info)
{
	enum drbd_ret_code retcode;

	retcode = drbd_adm_prepare(skb, info, DRBD_ADM_NEED_MINOR);
	if (!adm_ctx.reply_skb)
		return retcode;
	if (retcode != NO_ERROR)
		goto out;

	retcode = adm_del_minor(adm_ctx.device);
out:
	drbd_adm_finish(info, retcode);
	return 0;
}

static int adm_del_resource(struct drbd_resource *resource)
{
	struct drbd_connection *connection;

	for_each_connection(connection, resource) {
		if (connection->cstate > C_STANDALONE)
			return ERR_NET_CONFIGURED;
	}
	if (!idr_is_empty(&resource->devices))
		return ERR_RES_IN_USE;

	list_del_rcu(&resource->resources);
	/* Make sure all threads have actually stopped: state handling only
	 * does drbd_thread_stop_nowait(). */
	list_for_each_entry(connection, &resource->connections, connections)
		drbd_thread_stop(&connection->sender);
	synchronize_rcu();
	drbd_free_resource(resource);
	return NO_ERROR;
}

int drbd_adm_down(struct sk_buff *skb, struct genl_info *info)
{
	struct drbd_resource *resource;
	struct drbd_connection *connection;
	struct drbd_device *device;
	int retcode; /* enum drbd_ret_code rsp. enum drbd_state_rv */
	unsigned i;

	retcode = drbd_adm_prepare(skb, info, DRBD_ADM_NEED_RESOURCE);
	if (!adm_ctx.reply_skb)
		return retcode;
	if (retcode != NO_ERROR)
		goto out;

	resource = adm_ctx.resource;
	/* demote */
	for_each_connection(connection, resource) {
		struct drbd_peer_device *peer_device;

		idr_for_each_entry(&connection->peer_devices, peer_device, i) {
			retcode = drbd_set_role(peer_device->device, R_SECONDARY, 0);
			if (retcode < SS_SUCCESS) {
				drbd_msg_put_info("failed to demote");
				goto out;
			}
		}

		retcode = conn_try_disconnect(connection, 0);
		if (retcode < SS_SUCCESS) {
			drbd_msg_put_info("failed to disconnect");
			goto out;
		}
	}

	/* detach */
	idr_for_each_entry(&resource->devices, device, i) {
		retcode = adm_detach(device, 0);
		if (retcode < SS_SUCCESS) {
			drbd_msg_put_info("failed to detach");
			goto out;
		}
	}

	/* delete volumes */
	idr_for_each_entry(&resource->devices, device, i) {
		retcode = adm_del_minor(device);
		if (retcode != NO_ERROR) {
			/* "can not happen" */
			drbd_msg_put_info("failed to delete volume");
			goto out;
		}
	}

	retcode = adm_del_resource(resource);

out:
	drbd_adm_finish(info, retcode);
	return 0;
}

int drbd_adm_del_resource(struct sk_buff *skb, struct genl_info *info)
{
	enum drbd_ret_code retcode;

	retcode = drbd_adm_prepare(skb, info, DRBD_ADM_NEED_RESOURCE);
	if (!adm_ctx.reply_skb)
		return retcode;
	if (retcode != NO_ERROR)
		goto out;

	retcode = adm_del_resource(adm_ctx.resource);
out:
	drbd_adm_finish(info, retcode);
	return 0;
}

void drbd_bcast_event(struct drbd_device *device, const struct sib_info *sib)
{
	static atomic_t drbd_genl_seq = ATOMIC_INIT(2); /* two. */
	struct sk_buff *msg;
	struct drbd_genlmsghdr *d_out;
	unsigned seq;
	int err = -ENOMEM;

	seq = atomic_inc_return(&drbd_genl_seq);
	msg = genlmsg_new(NLMSG_GOODSIZE, GFP_NOIO);
	if (!msg)
		goto failed;

	err = -EMSGSIZE;
	d_out = genlmsg_put(msg, 0, seq, &drbd_genl_family, 0, DRBD_EVENT);
	if (!d_out) /* cannot happen, but anyways. */
		goto nla_put_failure;
	d_out->minor = mdev_to_minor(device);
	d_out->ret_code = NO_ERROR;

	if (nla_put_status_info(msg, device->resource, device, sib))
		goto nla_put_failure;
	genlmsg_end(msg, d_out);
	err = drbd_genl_multicast_events(msg, 0);
	/* msg has been consumed or freed in netlink_broadcast() */
	if (err && err != -ESRCH)
		goto failed;

	return;

nla_put_failure:
	nlmsg_free(msg);
failed:
	drbd_err(device, "Error %d while broadcasting event. "
			"Event seq:%u sib_reason:%u\n",
			err, seq, sib->sib_reason);
}<|MERGE_RESOLUTION|>--- conflicted
+++ resolved
@@ -1682,15 +1682,10 @@
 		goto out;
 	}
 
-<<<<<<< HEAD
 	drbd_suspend_io(device); /* so no-one is stuck in drbd_al_begin_io */
+	drbd_md_get_buffer(device); /* make sure there is no in-flight meta-data IO */
 	retcode = drbd_request_state(device, NS(disk, D_FAILED));
-=======
-	drbd_suspend_io(mdev); /* so no-one is stuck in drbd_al_begin_io */
-	drbd_md_get_buffer(mdev); /* make sure there is no in-flight meta-data IO */
-	retcode = drbd_request_state(mdev, NS(disk, D_FAILED));
-	drbd_md_put_buffer(mdev);
->>>>>>> 04b2e494
+	drbd_md_put_buffer(device);
 	/* D_FAILED will transition to DISKLESS. */
 	ret = wait_event_interruptible(device->misc_wait,
 			device->disk_state != D_FAILED);
