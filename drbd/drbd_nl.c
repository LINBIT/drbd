/*
   drbd_nl.c

   This file is part of DRBD by Philipp Reisner and Lars Ellenberg.

   Copyright (C) 2001-2008, LINBIT Information Technologies GmbH.
   Copyright (C) 1999-2008, Philipp Reisner <philipp.reisner@linbit.com>.
   Copyright (C) 2002-2008, Lars Ellenberg <lars.ellenberg@linbit.com>.

   drbd is free software; you can redistribute it and/or modify
   it under the terms of the GNU General Public License as published by
   the Free Software Foundation; either version 2, or (at your option)
   any later version.

   drbd is distributed in the hope that it will be useful,
   but WITHOUT ANY WARRANTY; without even the implied warranty of
   MERCHANTABILITY or FITNESS FOR A PARTICULAR PURPOSE.  See the
   GNU General Public License for more details.

   You should have received a copy of the GNU General Public License
   along with drbd; see the file COPYING.  If not, write to
   the Free Software Foundation, 675 Mass Ave, Cambridge, MA 02139, USA.

 */

#include <linux/module.h>
#include <linux/drbd.h>
#include <linux/in.h>
#include <linux/fs.h>
#include <linux/file.h>
#include <linux/slab.h>
#include <linux/blkpg.h>
#include <linux/cpumask.h>
#include "drbd_int.h"
#include "drbd_protocol.h"
#include "drbd_req.h"
#include "drbd_state_change.h"
#include <asm/unaligned.h>
#include <linux/drbd_limits.h>
#include <linux/kthread.h>

#include <net/genetlink.h>
#if LINUX_VERSION_CODE < KERNEL_VERSION(2,6,31)
/*
 * copied from more recent kernel source
 */
int genl_register_family_with_ops(struct genl_family *family,
	struct genl_ops *ops, size_t n_ops)
{
	int err, i;

	err = genl_register_family(family);
	if (err)
		return err;

	for (i = 0; i < n_ops; ++i, ++ops) {
		err = genl_register_ops(family, ops);
		if (err)
			goto err_out;
	}
	return 0;
err_out:
	genl_unregister_family(family);
	return err;
}
#endif

/* .doit */
// int drbd_adm_create_resource(struct sk_buff *skb, struct genl_info *info);
// int drbd_adm_delete_resource(struct sk_buff *skb, struct genl_info *info);

int drbd_adm_new_minor(struct sk_buff *skb, struct genl_info *info);
int drbd_adm_del_minor(struct sk_buff *skb, struct genl_info *info);

int drbd_adm_new_resource(struct sk_buff *skb, struct genl_info *info);
int drbd_adm_del_resource(struct sk_buff *skb, struct genl_info *info);
int drbd_adm_down(struct sk_buff *skb, struct genl_info *info);

int drbd_adm_set_role(struct sk_buff *skb, struct genl_info *info);
int drbd_adm_attach(struct sk_buff *skb, struct genl_info *info);
int drbd_adm_disk_opts(struct sk_buff *skb, struct genl_info *info);
int drbd_adm_detach(struct sk_buff *skb, struct genl_info *info);
int drbd_adm_connect(struct sk_buff *skb, struct genl_info *info);
int drbd_adm_net_opts(struct sk_buff *skb, struct genl_info *info);
int drbd_adm_resize(struct sk_buff *skb, struct genl_info *info);
int drbd_adm_start_ov(struct sk_buff *skb, struct genl_info *info);
int drbd_adm_new_c_uuid(struct sk_buff *skb, struct genl_info *info);
int drbd_adm_disconnect(struct sk_buff *skb, struct genl_info *info);
int drbd_adm_invalidate(struct sk_buff *skb, struct genl_info *info);
int drbd_adm_invalidate_peer(struct sk_buff *skb, struct genl_info *info);
int drbd_adm_pause_sync(struct sk_buff *skb, struct genl_info *info);
int drbd_adm_resume_sync(struct sk_buff *skb, struct genl_info *info);
int drbd_adm_suspend_io(struct sk_buff *skb, struct genl_info *info);
int drbd_adm_resume_io(struct sk_buff *skb, struct genl_info *info);
int drbd_adm_outdate(struct sk_buff *skb, struct genl_info *info);
int drbd_adm_resource_opts(struct sk_buff *skb, struct genl_info *info);
int drbd_adm_get_status(struct sk_buff *skb, struct genl_info *info);
int drbd_adm_get_timeout_type(struct sk_buff *skb, struct genl_info *info);
int drbd_adm_forget_peer(struct sk_buff *skb, struct genl_info *info);
/* .dumpit */
int drbd_adm_get_status_all(struct sk_buff *skb, struct netlink_callback *cb);
int drbd_adm_dump_resources(struct sk_buff *skb, struct netlink_callback *cb);
int drbd_adm_dump_devices(struct sk_buff *skb, struct netlink_callback *cb);
int drbd_adm_dump_devices_done(struct netlink_callback *cb);
int drbd_adm_dump_connections(struct sk_buff *skb, struct netlink_callback *cb);
int drbd_adm_dump_connections_done(struct netlink_callback *cb);
int drbd_adm_dump_peer_devices(struct sk_buff *skb, struct netlink_callback *cb);
int drbd_adm_dump_peer_devices_done(struct netlink_callback *cb);
int drbd_adm_get_initial_state(struct sk_buff *skb, struct netlink_callback *cb);

#include <linux/drbd_genl_api.h>
#include "drbd_nla.h"
#include <linux/genl_magic_func.h>

atomic_t drbd_genl_seq = ATOMIC_INIT(2); /* two. */
atomic_t drbd_notify_id = ATOMIC_INIT(0);

/* used blkdev_get_by_path, to claim our meta data device(s) */
static char *drbd_m_holder = "Hands off! this is DRBD's meta data device.";

static void drbd_adm_send_reply(struct sk_buff *skb, struct genl_info *info)
{
	genlmsg_end(skb, genlmsg_data(nlmsg_data(nlmsg_hdr(skb))));
	if (genlmsg_reply(skb, info))
		printk(KERN_ERR "drbd: error sending genl reply\n");
}

/* Used on a fresh "drbd_adm_prepare"d reply_skb, this cannot fail: The only
 * reason it could fail was no space in skb, and there are 4k available. */
int drbd_msg_put_info(struct sk_buff *skb, const char *info)
{
	struct nlattr *nla;
	int err = -EMSGSIZE;

	if (!info || !info[0])
		return 0;

	nla = nla_nest_start(skb, DRBD_NLA_CFG_REPLY);
	if (!nla)
		return err;

	err = nla_put_string(skb, T_info_text, info);
	if (err) {
		nla_nest_cancel(skb, nla);
		return err;
	} else
		nla_nest_end(skb, nla);
	return 0;
}

static int drbd_adm_finish(struct drbd_config_context *, struct genl_info *, int);

extern struct genl_ops drbd_genl_ops[];

#ifdef COMPAT_HAVE_SECURITY_NETLINK_RECV
#define drbd_security_netlink_recv(skb, cap) \
	security_netlink_recv(skb, cap)
#else
/* see
 * fd77846 security: remove the security_netlink_recv hook as it is equivalent to capable()
 */
static inline bool drbd_security_netlink_recv(struct sk_buff *skb, int cap)
{
	return !capable(cap);
}
#endif

/* This would be a good candidate for a "pre_doit" hook,
 * and per-family private info->pointers.
 * But we need to stay compatible with older kernels.
 * If it returns successfully, adm_ctx members are valid.
 *
 * At this point, we still rely on the global genl_lock().
 * If we want to avoid that, and allow "genl_family.parallel_ops", we may need
 * to add additional synchronization against object destruction/modification.
 */
#define DRBD_ADM_NEED_MINOR	1
#define DRBD_ADM_NEED_RESOURCE	2
#define DRBD_ADM_NEED_CONNECTION 4
#define DRBD_ADM_NEED_PEER_DEVICE 8
static int drbd_adm_prepare(struct drbd_config_context *adm_ctx,
	struct sk_buff *skb, struct genl_info *info, unsigned flags)
{
	struct drbd_genlmsghdr *d_in = info->userhdr;
	const u8 cmd = info->genlhdr->cmd;
	int err;

	memset(adm_ctx, 0, sizeof(*adm_ctx));

	/*
	 * genl_rcv_msg() only checks if commands with the GENL_ADMIN_PERM flag
	 * set have CAP_NET_ADMIN; we also require CAP_SYS_ADMIN for
	 * administrative commands.
	 */
	if ((drbd_genl_ops[cmd].flags & GENL_ADMIN_PERM) &&
	    drbd_security_netlink_recv(skb, CAP_SYS_ADMIN))
		return -EPERM;

	adm_ctx->reply_skb = genlmsg_new(NLMSG_GOODSIZE, GFP_KERNEL);
	if (!adm_ctx->reply_skb) {
		err = -ENOMEM;
		goto fail;
	}

	adm_ctx->reply_dh = genlmsg_put_reply(adm_ctx->reply_skb,
					info, &drbd_genl_family, 0, cmd);
	/* put of a few bytes into a fresh skb of >= 4k will always succeed.
	 * but anyways */
	if (!adm_ctx->reply_dh) {
		err = -ENOMEM;
		goto fail;
	}

	adm_ctx->reply_dh->minor = d_in->minor;
	adm_ctx->reply_dh->ret_code = NO_ERROR;

	adm_ctx->volume = VOLUME_UNSPECIFIED;
	if (info->attrs[DRBD_NLA_CFG_CONTEXT]) {
		struct nlattr *nla;
		/* parse and validate only */
		err = drbd_cfg_context_from_attrs(NULL, info);
		if (err)
			goto fail;

		/* It was present, and valid,
		 * copy it over to the reply skb. */
		err = nla_put_nohdr(adm_ctx->reply_skb,
				info->attrs[DRBD_NLA_CFG_CONTEXT]->nla_len,
				info->attrs[DRBD_NLA_CFG_CONTEXT]);
		if (err)
			goto fail;

		/* and assign stuff to the adm_ctx */
		nla = nested_attr_tb[__nla_type(T_ctx_volume)];
		if (nla)
			adm_ctx->volume = nla_get_u32(nla);
		nla = nested_attr_tb[__nla_type(T_ctx_resource_name)];
		if (nla)
			adm_ctx->resource_name = nla_data(nla);
		adm_ctx->my_addr = nested_attr_tb[__nla_type(T_ctx_my_addr)];
		adm_ctx->peer_addr = nested_attr_tb[__nla_type(T_ctx_peer_addr)];
		if ((adm_ctx->my_addr &&
		     nla_len(adm_ctx->my_addr) > sizeof(adm_ctx->connection->my_addr)) ||
		    (adm_ctx->peer_addr &&
		     nla_len(adm_ctx->peer_addr) > sizeof(adm_ctx->connection->peer_addr))) {
			err = -EINVAL;
			goto fail;
		}
	}

	adm_ctx->minor = d_in->minor;
	adm_ctx->device = minor_to_device(d_in->minor);

	/* We are protected by the global genl_lock().
	 * But we may explicitly drop it/retake it in drbd_adm_set_role(),
	 * so make sure this object stays around. */
	if (adm_ctx->device)
		kobject_get(&adm_ctx->device->kobj);

	if (adm_ctx->resource_name) {
		adm_ctx->resource = drbd_find_resource(adm_ctx->resource_name);
		if (adm_ctx->resource)
			kref_debug_get(&adm_ctx->resource->kref_debug, 2);
	}

	if (!adm_ctx->device && (flags & DRBD_ADM_NEED_MINOR)) {
		drbd_msg_put_info(adm_ctx->reply_skb, "unknown minor");
		err = ERR_MINOR_INVALID;
		goto finish;
	}
	if (!adm_ctx->resource && (flags & DRBD_ADM_NEED_RESOURCE)) {
		drbd_msg_put_info(adm_ctx->reply_skb, "unknown resource");
		err = ERR_INVALID_REQUEST;
		if (adm_ctx->resource_name)
			err = ERR_RES_NOT_KNOWN;
		goto finish;
	}

	if (flags & (DRBD_ADM_NEED_CONNECTION | DRBD_ADM_NEED_PEER_DEVICE)) {
		if (adm_ctx->resource) {
			drbd_msg_put_info(adm_ctx->reply_skb, "no resource name expected");
			err = ERR_INVALID_REQUEST;
			goto finish;
		}
		if (adm_ctx->device) {
			drbd_msg_put_info(adm_ctx->reply_skb, "no minor number expected");
			err = ERR_INVALID_REQUEST;
			goto finish;
		}
		if (adm_ctx->my_addr && adm_ctx->peer_addr)
			adm_ctx->connection = conn_get_by_addrs(
				nla_data(adm_ctx->my_addr), nla_len(adm_ctx->my_addr),
				nla_data(adm_ctx->peer_addr), nla_len(adm_ctx->peer_addr));
		if (!adm_ctx->connection) {
			drbd_msg_put_info(adm_ctx->reply_skb, "unknown connection");
			err = ERR_INVALID_REQUEST;
			goto finish;
		}
		kref_debug_get(&adm_ctx->connection->kref_debug, 2);
	}
	if (flags & DRBD_ADM_NEED_PEER_DEVICE) {
		if (adm_ctx->volume != VOLUME_UNSPECIFIED)
			adm_ctx->peer_device =
				idr_find(&adm_ctx->connection->peer_devices,
					 adm_ctx->volume);
		if (!adm_ctx->peer_device) {
			drbd_msg_put_info(adm_ctx->reply_skb, "unknown volume");
			err = ERR_INVALID_REQUEST;
			goto finish;
		}
	}

	/* some more paranoia, if the request was over-determined */
	if (adm_ctx->device && adm_ctx->resource &&
	    adm_ctx->device->resource != adm_ctx->resource) {
		pr_warning("request: minor=%u, resource=%s; but that minor belongs to resource %s\n",
				adm_ctx->minor, adm_ctx->resource->name,
				adm_ctx->device->resource->name);
		drbd_msg_put_info(adm_ctx->reply_skb, "minor exists in different resource");
		err = ERR_INVALID_REQUEST;
		goto finish;
	}
	if (adm_ctx->device &&
	    adm_ctx->volume != VOLUME_UNSPECIFIED &&
	    adm_ctx->volume != adm_ctx->device->vnr) {
		pr_warning("request: minor=%u, volume=%u; but that minor is volume %u in %s\n",
				adm_ctx->minor, adm_ctx->volume,
				adm_ctx->device->vnr,
				adm_ctx->device->resource->name);
		drbd_msg_put_info(adm_ctx->reply_skb, "minor exists as different volume");
		err = ERR_INVALID_REQUEST;
		goto finish;
	}

	/* still, provide adm_ctx->resource always, if possible. */
	if (!adm_ctx->resource) {
		adm_ctx->resource = adm_ctx->device ? adm_ctx->device->resource
			: adm_ctx->connection ? adm_ctx->connection->resource : NULL;
		if (adm_ctx->resource)
			kref_get(&adm_ctx->resource->kref);
	}

	return NO_ERROR;

fail:
	nlmsg_free(adm_ctx->reply_skb);
	adm_ctx->reply_skb = NULL;
	return err;

finish:
	return drbd_adm_finish(adm_ctx, info, err);
}

static int drbd_adm_finish(struct drbd_config_context *adm_ctx, struct genl_info *info, int retcode)
{
	if (adm_ctx->device) {
		kobject_put(&adm_ctx->device->kobj);
		adm_ctx->device = NULL;
	}
	if (adm_ctx->connection) {
		kref_debug_put(&adm_ctx->connection->kref_debug, 2);
		kref_put(&adm_ctx->connection->kref, drbd_destroy_connection);
		adm_ctx->connection = NULL;
	}
	if (adm_ctx->resource) {
		kref_debug_put(&adm_ctx->resource->kref_debug, 2);
		kref_put(&adm_ctx->resource->kref, drbd_destroy_resource);
		adm_ctx->resource = NULL;
	}

	if (!adm_ctx->reply_skb)
		return -ENOMEM;

	adm_ctx->reply_dh->ret_code = retcode;
	drbd_adm_send_reply(adm_ctx->reply_skb, info);
	adm_ctx->reply_skb = NULL;
	return 0;
}

static void conn_md_sync(struct drbd_connection *connection)
{
	struct drbd_peer_device *peer_device;
	int vnr;

	rcu_read_lock();
	idr_for_each_entry(&connection->peer_devices, peer_device, vnr) {
		struct drbd_device *device = peer_device->device;
		kobject_get(&device->kobj);
		rcu_read_unlock();
		drbd_md_sync(device);
		kobject_put(&device->kobj);
		rcu_read_lock();
	}
	rcu_read_unlock();
}

/* Buffer to construct the environment of a user-space helper in. */
struct env {
	char *buffer;
	int size, pos;
};

/* Print into an env buffer. */
static __printf(2, 3) int env_print(struct env *env, const char *fmt, ...)
{
	va_list args;
	int pos, ret;

	pos = env->pos;
	if (pos < 0)
		return pos;
	va_start(args, fmt);
	ret = vsnprintf(env->buffer + pos, env->size - pos, fmt, args);
	va_end(args);
	if (ret < 0) {
		env->pos = ret;
		goto out;
	}
	if (ret >= env->size - pos) {
		ret = env->pos = -ENOMEM;
		goto out;
	}
	env->pos += ret + 1;
    out:
	return ret;
}

/* Put env variables for an address into an env buffer. */
static void env_print_address(struct env *env, const char *prefix,
			      struct sockaddr_storage *storage)
{
	const char *afs;

	switch (((struct sockaddr *)storage)->sa_family) {
	case AF_INET6:
		afs = "ipv6";
		env_print(env, "%sADDRESS=%pI6", prefix,
			  &((struct sockaddr_in6 *)storage)->sin6_addr);
		break;
	case AF_INET:
		afs = "ipv4";
		env_print(env, "%sADDRESS=%pI4", prefix,
			  &((struct sockaddr_in *)storage)->sin_addr);
		break;
	default:
		afs = "ssocks";
		env_print(env, "%sADDRESS=%pI4", prefix,
			  &((struct sockaddr_in *)storage)->sin_addr);
	}
	env_print(env, "%sAF=%s", prefix, afs);
}

/* Construct char **envp inside an env buffer. */
static char **make_envp(struct env *env)
{
	char **envp, *b;
	unsigned int n;

	if (env->pos < 0)
		return NULL;
	if (env->pos >= env->size)
		goto out_nomem;
	env->buffer[env->pos++] = 0;
	for (b = env->buffer, n = 1; *b; n++)
		b = strchr(b, 0) + 1;
	if (env->size - env->pos < sizeof(envp) * n)
		goto out_nomem;
	envp = (char **)(env->buffer + env->size) - n;

	for (b = env->buffer; *b; ) {
		*envp++ = b;
		b = strchr(b, 0) + 1;
	}
	*envp++ = NULL;
	return envp - n;

    out_nomem:
	env->pos = -ENOMEM;
	return NULL;
}

int drbd_khelper(struct drbd_device *device, struct drbd_connection *connection, char *cmd)
{
	struct drbd_resource *resource = device ? device->resource : connection->resource;
	char *argv[] = {usermode_helper, cmd, resource->name, NULL };
	struct env env = { .size = PAGE_SIZE };
	char **envp;
	int ret;

    enlarge_buffer:
	env.buffer = (char *)__get_free_pages(GFP_NOIO, get_order(env.size));
	if (!env.buffer) {
		ret = -ENOMEM;
		goto out_err;
	}
	env.pos = 0;

	rcu_read_lock();
	env_print(&env, "HOME=/");
	env_print(&env, "TERM=linux");
	env_print(&env, "PATH=/sbin:/usr/sbin:/bin:/usr/bin");
	if (device) {
		env_print(&env, "DRBD_MINOR=%u", device_to_minor(device));
		env_print(&env, "DRBD_VOLUME=%u", device->vnr);
		if (get_ldev(device)) {
			struct disk_conf *disk_conf =
				rcu_dereference(device->ldev->disk_conf);
			env_print(&env, "DRBD_BACKING_DEV=%s",
				  disk_conf->backing_dev);
			put_ldev(device);
		}
	}
	if (connection) {
		env_print_address(&env, "DRBD_MY_", &connection->my_addr);
		env_print_address(&env, "DRBD_PEER_", &connection->peer_addr);
	}
	if (connection && !device) {
		struct drbd_peer_device *peer_device;
		int vnr;

		idr_for_each_entry(&connection->peer_devices, peer_device, vnr) {
			struct drbd_device *device = peer_device->device;

			env_print(&env, "DRBD_MINOR_%u=%u",
				  vnr, peer_device->device->minor);
			if (get_ldev(device)) {
				struct disk_conf *disk_conf =
					rcu_dereference(device->ldev->disk_conf);
				env_print(&env, "DRBD_BACKING_DEV_%u=%s",
					  vnr, disk_conf->backing_dev);
				put_ldev(device);
			}
		}
	}
	rcu_read_unlock();

	envp = make_envp(&env);
	if (!envp) {
		if (env.pos == -ENOMEM) {
			free_pages((unsigned long)env.buffer, get_order(env.size));
			env.size += PAGE_SIZE;
			goto enlarge_buffer;
		}
		ret = env.pos;
		goto out_err;
	}

	if (current == resource->worker.task)
		set_bit(CALLBACK_PENDING, &resource->flags);

	/* The helper may take some time.
	 * write out any unsynced meta data changes now */
	if (device)
		drbd_md_sync(device);
	else if (connection)
		conn_md_sync(connection);

	drbd_info(resource, "helper command: %s %s\n", usermode_helper, cmd);
	notify_helper(NOTIFY_CALL, device, connection, cmd, 0);
	ret = call_usermodehelper(usermode_helper, argv, envp, UMH_WAIT_PROC);
	if (ret)
		drbd_warn(resource, "helper command: %s %s exit code %u (0x%x)\n",
				usermode_helper, cmd,
				(ret >> 8) & 0xff, ret);
	else
		drbd_info(resource, "helper command: %s %s exit code %u (0x%x)\n",
				usermode_helper, cmd,
				(ret >> 8) & 0xff, ret);
	notify_helper(NOTIFY_RESPONSE, device, connection, cmd, ret);

	if (current == resource->worker.task)
		clear_bit(CALLBACK_PENDING, &resource->flags);

	if (ret < 0) /* Ignore any ERRNOs we got. */
		ret = 0;

	free_pages((unsigned long)env.buffer, get_order(env.size));
	return ret;

    out_err:
	drbd_err(resource, "Could not call %s user-space helper: error %d"
		 "out of memory\n", cmd, ret);
	return 0;
}

static bool initial_states_pending(struct drbd_connection *connection)
{
	struct drbd_peer_device *peer_device;
	int vnr;
	bool pending = false;

	rcu_read_lock();
	idr_for_each_entry(&connection->peer_devices, peer_device, vnr) {
		if (test_bit(INITIAL_STATE_SENT, &peer_device->flags) &&
		    !test_bit(INITIAL_STATE_RECEIVED, &peer_device->flags)) {
			pending = true;
			break;
		}
	}
	rcu_read_unlock();
	return pending;
}

bool conn_try_outdate_peer(struct drbd_connection *connection)
{
	unsigned long last_reconnect_jif;
	enum drbd_fencing_policy fencing_policy;
	char *ex_to_string;
	int r;
	unsigned long irq_flags;

	spin_lock_irq(&connection->resource->req_lock);
	if (connection->cstate[NOW] >= C_CONNECTED) {
		drbd_err(connection, "Expected cstate < C_CONNECTED\n");
		spin_unlock_irq(&connection->resource->req_lock);
		return false;
	}

	last_reconnect_jif = connection->last_reconnect_jif;
	spin_unlock_irq(&connection->resource->req_lock);

	fencing_policy = connection->fencing_policy;
	if (fencing_policy == FP_DONT_CARE)
		return true;

	r = drbd_khelper(NULL, connection, "fence-peer");

	begin_state_change(connection->resource, &irq_flags, CS_VERBOSE);
	switch ((r>>8) & 0xff) {
	case 3: /* peer is inconsistent */
		ex_to_string = "peer is inconsistent or worse";
		__change_peer_disk_states(connection, D_INCONSISTENT);
		break;
	case 4: /* peer got outdated, or was already outdated */
		ex_to_string = "peer was fenced";
		__change_peer_disk_states(connection, D_OUTDATED);
		break;
	case 5: /* peer was down */
		if (conn_highest_disk(connection) == D_UP_TO_DATE) {
			/* we will(have) create(d) a new UUID anyways... */
			ex_to_string = "peer is unreachable, assumed to be dead";
			__change_peer_disk_states(connection, D_OUTDATED);
		} else {
			ex_to_string = "peer unreachable, doing nothing since disk != UpToDate";
		}
		break;
	case 6: /* Peer is primary, voluntarily outdate myself.
		 * This is useful when an unconnected R_SECONDARY is asked to
		 * become R_PRIMARY, but finds the other peer being active. */
		ex_to_string = "peer is active";
		drbd_warn(connection, "Peer is primary, outdating myself.\n");
		__change_disk_states(connection->resource, D_OUTDATED);
		break;
	case 7:
		/* THINK: do we need to handle this
		 * like case 4, or more like case 5? */
		if (fencing_policy != FP_STONITH)
			drbd_err(connection, "fence-peer() = 7 && fencing != Stonith !!!\n");
		ex_to_string = "peer was stonithed";
		__change_peer_disk_states(connection, D_OUTDATED);
		break;
	default:
		/* The script is broken ... */
		drbd_err(connection, "fence-peer helper broken, returned %d\n", (r>>8)&0xff);
		abort_state_change(connection->resource, &irq_flags);
		return false; /* Eventually leave IO frozen */
	}

	drbd_info(connection, "fence-peer helper returned %d (%s)\n",
		  (r>>8) & 0xff, ex_to_string);

	if (connection->cstate[NOW] >= C_CONNECTED ||
	    initial_states_pending(connection)) {
		/* connection re-established; do not fence */
		goto abort;
	}
	if (connection->last_reconnect_jif != last_reconnect_jif) {
		/* In case the connection was established and dropped
		   while the fence-peer handler was running, ignore it */
		drbd_info(connection, "Ignoring fence-peer exit code\n");
		goto abort;
	}

	end_state_change(connection->resource, &irq_flags);

	goto out;
 abort:
	abort_state_change(connection->resource, &irq_flags);
 out:
	return conn_highest_pdsk(connection) <= D_OUTDATED;
}

static int _try_outdate_peer_async(void *data)
{
	struct drbd_connection *connection = (struct drbd_connection *)data;

	conn_try_outdate_peer(connection);

	kref_debug_put(&connection->kref_debug, 4);
	kref_put(&connection->kref, drbd_destroy_connection);
	return 0;
}

void conn_try_outdate_peer_async(struct drbd_connection *connection)
{
	struct task_struct *opa;

	kref_get(&connection->kref);
	kref_debug_get(&connection->kref_debug, 4);
	opa = kthread_run(_try_outdate_peer_async, connection, "drbd_async_h");
	if (IS_ERR(opa)) {
		drbd_err(connection, "out of mem, failed to invoke fence-peer helper\n");
		kref_debug_put(&connection->kref_debug, 4);
		kref_put(&connection->kref, drbd_destroy_connection);
	}
}

static bool no_more_ap_pending(struct drbd_device *device)
{
	struct drbd_peer_device *peer_device;

	for_each_peer_device(peer_device, device)
		if (atomic_read(&peer_device->ap_pending_cnt) != 0)
			return false;
	return true;
}

enum drbd_state_rv
drbd_set_role(struct drbd_resource *resource, enum drbd_role role, bool force)
{
	struct drbd_device *device;
	int minor;
	const int max_tries = 4;
	enum drbd_state_rv rv = SS_UNKNOWN_ERROR;
	int try = 0;
	int forced = 0;
	bool with_force = false;

	down(&resource->state_sem);

	if (role == R_PRIMARY) {
		struct drbd_connection *connection;

		/* Detect dead peers as soon as possible.  */

		for_each_connection(connection, resource)
			request_ping(connection);
	}

	while (try++ < max_tries) {
		rv = stable_state_change(resource,
			change_role(resource, role,
				    CS_ALREADY_SERIALIZED | CS_WAIT_COMPLETE,
				    with_force));

		/* in case we first succeeded to outdate,
		 * but now suddenly could establish a connection */
		if (rv == SS_CW_FAILED_BY_PEER) {
			with_force = false;
			continue;
		}

		if (rv == SS_NO_UP_TO_DATE_DISK && force && !with_force) {
			with_force = true;
			forced = 1;
			continue;
		}

		if (rv == SS_NO_UP_TO_DATE_DISK && !with_force) {
			struct drbd_connection *connection;

			for_each_connection(connection, resource) {
				struct drbd_peer_device *peer_device;
				int vnr;

				if (conn_highest_pdsk(connection) != D_UNKNOWN)
					continue;

				idr_for_each_entry(&connection->peer_devices, peer_device, vnr) {
					struct drbd_device *device = peer_device->device;

					if (device->disk_state[NOW] != D_CONSISTENT)
						continue;

					if (conn_try_outdate_peer(connection))
						with_force = true;
				}
			}
			if (with_force)
				continue;
		}

		if (rv == SS_NOTHING_TO_DO)
			goto out;
		if (rv == SS_PRIMARY_NOP && !with_force) {
			struct drbd_connection *connection;

			for_each_connection(connection, resource) {
				if (!conn_try_outdate_peer(connection) && force) {
					drbd_warn(connection, "Forced into split brain situation!\n");
					with_force = true;
				}
			}
			if (with_force)
				continue;
		}

		if (rv == SS_TWO_PRIMARIES) {
			struct drbd_connection *connection;
			struct net_conf *nc;
			int timeout = 0;

			/*
			 * Catch the case where we discover that the other
			 * primary has died soon after the state change
			 * failure: retry once after a short timeout.
			 */

			for_each_connection(connection, resource) {
				rcu_read_lock();
				nc = rcu_dereference(connection->net_conf);
				if (nc && nc->ping_timeo > timeout)
					timeout = nc->ping_timeo;
				rcu_read_unlock();
			}
			timeout = timeout * HZ / 10;
			if (timeout == 0)
				timeout = 1;

			schedule_timeout_interruptible(timeout);
			if (try < max_tries)
				try = max_tries - 1;
			continue;
		}

		if (rv < SS_SUCCESS) {
			rv = stable_state_change(resource,
				change_role(resource, role,
					    CS_VERBOSE | CS_ALREADY_SERIALIZED | CS_WAIT_COMPLETE,
					    with_force));
			if (rv < SS_SUCCESS)
				goto out;
		}
		break;
	}

	if (rv < SS_SUCCESS)
		goto out;

	if (forced)
		drbd_warn(resource, "Forced to consider local data as UpToDate!\n");

	idr_for_each_entry(&resource->devices, device, minor)
		wait_event(device->misc_wait, no_more_ap_pending(device));

	/* FIXME also wait for all pending P_BARRIER_ACK? */

	if (role == R_SECONDARY) {
		idr_for_each_entry(&resource->devices, device, minor) {
			set_disk_ro(device->vdisk, true);
			if (get_ldev(device)) {
				device->ldev->md.current_uuid &= ~(u64)1;
				put_ldev(device);
			}
		}
	} else {
		struct drbd_connection *connection;

		/* Called from drbd_adm_set_role only.
		 *  We are still holding the conf_update mutex. */
		for_each_connection(connection, resource) {
			struct net_conf *nc;

			nc = connection->net_conf;
			if (nc)
				nc->discard_my_data = 0; /* without copy; single bit op is atomic */
		}

		idr_for_each_entry(&resource->devices, device, minor) {
			set_disk_ro(device->vdisk, false);
			if (get_ldev(device)) {
				_drbd_uuid_new_current(device, forced);
				put_ldev(device);
			} else {
				struct drbd_peer_device *peer_device;
				/* The peers will store the new current UUID... */
				u64 current_uuid;
				get_random_bytes(&current_uuid, sizeof(u64));

				for_each_peer_device(peer_device, device)
					drbd_send_current_uuid(peer_device, current_uuid);
			}
		}
	}

	idr_for_each_entry(&resource->devices, device, minor) {
		 struct drbd_peer_device *peer_device;

		for_each_peer_device(peer_device, device) {
			/* writeout of activity log covered areas of the bitmap
			 * to stable storage done in after state change already */

			if (peer_device->connection->cstate[NOW] == C_CONNECTED) {
				/* if this was forced, we should consider sync */
				if (forced) {
					drbd_send_uuids(peer_device, 0, 0);
					set_bit(CONSIDER_RESYNC, &peer_device->flags);
				}
				drbd_send_current_state(peer_device);
			}
		}
	}

	idr_for_each_entry(&resource->devices, device, minor) {
		drbd_md_sync(device);
		if (!resource->res_opts.auto_promote && role == R_PRIMARY)
			drbd_kobject_uevent(device);
	}

out:
	up(&resource->state_sem);
	return rv;
}

static const char *from_attrs_err_to_txt(int err)
{
	return	err == -ENOMSG ? "required attribute missing" :
		err == -EOPNOTSUPP ? "unknown mandatory attribute" :
		err == -EEXIST ? "can not change invariant setting" :
		"invalid attribute value";
}

int drbd_adm_set_role(struct sk_buff *skb, struct genl_info *info)
{
	struct drbd_config_context adm_ctx;
	struct set_role_parms parms;
	int err;
	enum drbd_state_rv retcode;

	retcode = drbd_adm_prepare(&adm_ctx, skb, info, DRBD_ADM_NEED_RESOURCE);
	if (!adm_ctx.reply_skb)
		return retcode;

	memset(&parms, 0, sizeof(parms));
	if (info->attrs[DRBD_NLA_SET_ROLE_PARMS]) {
		err = set_role_parms_from_attrs(&parms, info);
		if (err) {
			retcode = ERR_MANDATORY_TAG;
			drbd_msg_put_info(adm_ctx.reply_skb, from_attrs_err_to_txt(err));
			goto out;
		}
	}
	genl_unlock();
<<<<<<< HEAD
	mutex_lock(&adm_ctx.resource->conf_update);

	if (info->genlhdr->cmd == DRBD_ADM_PRIMARY) {
		retcode = drbd_set_role(adm_ctx.resource, R_PRIMARY, parms.assume_uptodate);
		if (retcode >= SS_SUCCESS)
			set_bit(EXPLICIT_PRIMARY, &adm_ctx.resource->flags);
	} else {
		retcode = drbd_set_role(adm_ctx.resource, R_SECONDARY, false);
		if (retcode >= SS_SUCCESS)
			clear_bit(EXPLICIT_PRIMARY, &adm_ctx.resource->flags);
	}
	mutex_unlock(&adm_ctx.resource->conf_update);
	genl_lock();

=======
	mutex_lock(&adm_ctx.resource->adm_mutex);

	if (info->genlhdr->cmd == DRBD_ADM_PRIMARY)
		retcode = drbd_set_role(adm_ctx.device, R_PRIMARY, parms.assume_uptodate);
	else
		retcode = drbd_set_role(adm_ctx.device, R_SECONDARY, 0);

	mutex_unlock(&adm_ctx.resource->adm_mutex);
	genl_lock();
>>>>>>> d5d36698
out:
	drbd_adm_finish(&adm_ctx, info, (enum drbd_ret_code)retcode);
	return 0;
}

u64 drbd_capacity_to_on_disk_bm_sect(u64 capacity_sect, unsigned int max_peers)
{
	u64 bits, bytes;

	/* round up storage sectors to full "bitmap sectors per bit", then
	 * convert to number of bits needed, and round that up to 64bit words
	 * to ease interoperability between 32bit and 64bit architectures.
	 */
	bits = ALIGN(BM_SECT_TO_BIT(ALIGN(capacity_sect, BM_SECT_PER_BIT)), 64);

	/* convert to bytes, multiply by number of peers,
	 * and, because we do all our meta data IO in 4k blocks,
	 * round up to full 4k
	 */
	bytes = ALIGN(bits / 8 * max_peers, 4096);

	/* convert to number of sectors */
	return bytes >> 9;
}

/* Initializes the md.*_offset members, so we are able to find
 * the on disk meta data.
 *
 * We currently have two possible layouts:
 * external:
 *   |----------- md_size_sect ------------------|
 *   [ 4k superblock ][ activity log ][  Bitmap  ]
 *   | al_offset == 8 |
 *   | bm_offset = al_offset + X      |
 *  ==> bitmap sectors = md_size_sect - bm_offset
 *
 * internal:
 *            |----------- md_size_sect ------------------|
 * [data.....][  Bitmap  ][ activity log ][ 4k superblock ]
 *                        | al_offset < 0 |
 *            | bm_offset = al_offset - Y |
 *  ==> bitmap sectors = Y = al_offset - bm_offset
 *
 *  Activity log size used to be fixed 32kB,
 *  but is about to become configurable.
 */
void drbd_md_set_sector_offsets(struct drbd_device *device,
				struct drbd_backing_dev *bdev)
{
	sector_t md_size_sect = 0;
	unsigned int al_size_sect = bdev->md.al_size_4k * 8;
	int max_peers;

	if (device->bitmap)
		max_peers = device->bitmap->bm_max_peers;
	else
		max_peers = 1;

	bdev->md.md_offset = drbd_md_ss(bdev);

	switch (bdev->md.meta_dev_idx) {
	default:
		/* v07 style fixed size indexed meta data */
		/* FIXME we should drop support for this! */
		bdev->md.md_size_sect = (128 << 20 >> 9);
		bdev->md.al_offset = (4096 >> 9);
		bdev->md.bm_offset = (4096 >> 9) + al_size_sect;
		break;
	case DRBD_MD_INDEX_FLEX_EXT:
		/* just occupy the full device; unit: sectors */
		bdev->md.md_size_sect = drbd_get_capacity(bdev->md_bdev);
		bdev->md.al_offset = (4096 >> 9);
		bdev->md.bm_offset = (4096 >> 9) + al_size_sect;
		break;
	case DRBD_MD_INDEX_INTERNAL:
	case DRBD_MD_INDEX_FLEX_INT:
		bdev->md.al_offset = -al_size_sect;

		/* enough bitmap to cover the storage,
		 * plus the "drbd meta data super block",
		 * and the activity log; */
		md_size_sect = drbd_capacity_to_on_disk_bm_sect(
				drbd_get_capacity(bdev->backing_bdev),
				max_peers)
			+ (4096 >> 9) + al_size_sect;

		bdev->md.md_size_sect = md_size_sect;
		/* bitmap offset is adjusted by 'super' block size */
		bdev->md.bm_offset   = -md_size_sect + (4096 >> 9);
		break;
	}
}

/* input size is expected to be in KB */
char *ppsize(char *buf, unsigned long long size)
{
	/* Needs 9 bytes at max including trailing NUL:
	 * -1ULL ==> "16384 EB" */
	static char units[] = { 'K', 'M', 'G', 'T', 'P', 'E' };
	int base = 0;
	while (size >= 10000 && base < sizeof(units)-1) {
		/* shift + round */
		size = (size >> 10) + !!(size & (1<<9));
		base++;
	}
	sprintf(buf, "%u %cB", (unsigned)size, units[base]);

	return buf;
}

/* there is still a theoretical deadlock when called from receiver
 * on an D_INCONSISTENT R_PRIMARY:
 *  remote READ does inc_ap_bio, receiver would need to receive answer
 *  packet from remote to dec_ap_bio again.
 *  receiver receive_sizes(), comes here,
 *  waits for ap_bio_cnt == 0. -> deadlock.
 * but this cannot happen, actually, because:
 *  R_PRIMARY D_INCONSISTENT, and peer's disk is unreachable
 *  (not connected, or bad/no disk on peer):
 *  see drbd_fail_request_early, ap_bio_cnt is zero.
 *  R_PRIMARY D_INCONSISTENT, and L_SYNC_TARGET:
 *  peer may not initiate a resize.
 */
/* Note these are not to be confused with
 * drbd_adm_suspend_io/drbd_adm_resume_io,
 * which are (sub) state changes triggered by admin (drbdsetup),
 * and can be long lived.
 * This changes an device->flag, is triggered by drbd internals,
 * and should be short-lived. */
/* It needs to be a counter, since multiple threads might
   independently suspend and resume IO. */
void drbd_suspend_io(struct drbd_device *device)
{
	atomic_inc(&device->suspend_cnt);
	if (drbd_suspended(device))
		return;
	wait_event(device->misc_wait, !atomic_read(&device->ap_bio_cnt));
}

void drbd_resume_io(struct drbd_device *device)
{
	if (atomic_dec_and_test(&device->suspend_cnt))
		wake_up(&device->misc_wait);
}

/**
 * effective_disk_size_determined()  -  is the effective disk size "fixed" already?
 *
 * When a device is configured in a cluster, the size of the replicated disk is
 * determined by the minimum size of the disks on all nodes.  Additional nodes
 * can be added, and this can still change the effective size of the replicated
 * disk.
 *
 * When the disk on any node becomes D_UP_TO_DATE, the effective disk size
 * becomes "fixed".  It is written to the metadata so that it will not be
 * forgotten across node restarts.  Further nodes can only be added if their
 * disks are big enough.
 */
static bool effective_disk_size_determined(struct drbd_device *device)
{
	struct drbd_peer_device *peer_device;

	if (device->ldev->md.effective_size != 0)
		return true;
	if (device->disk_state[NEW] == D_UP_TO_DATE)
		return true;

	for_each_peer_device(peer_device, device) {
		if (peer_device->disk_state[NEW] == D_UP_TO_DATE)
			return true;
	}
	return false;
}

/**
 * drbd_determine_dev_size() -  Sets the right device size obeying all constraints
 * @device:	DRBD device.
 *
 * You should call drbd_md_sync() after calling this function.
 */
enum determine_dev_size
drbd_determine_dev_size(struct drbd_device *device, enum dds_flags flags, struct resize_parms *rs) __must_hold(local)
{
	sector_t prev_first_sect, prev_size; /* previous meta location */
	sector_t la_size, u_size;
	struct drbd_md *md = &device->ldev->md;
	u32 prev_al_stripe_size_4k;
	u32 prev_al_stripes;
	sector_t size;
	char ppb[10];
	void *buffer;

	int md_moved, la_size_changed;
	enum determine_dev_size rv = DS_UNCHANGED;

	if (!get_ldev_if_state(device, D_ATTACHING)) {
		struct drbd_peer_device *peer_device;

		/* I am diskless, need to accept the peer disk sizes. */
		size = 0;
		for_each_peer_device(peer_device, device) {
			/* When a peer device is in L_OFF state, max_size is zero
			 * until a P_SIZES packet is received.  */
			size = min_not_zero(size, peer_device->max_size);
		}
		if (size)
			drbd_set_my_capacity(device, size);
		return rv;
	}

	/* race:
	 * application request passes inc_ap_bio,
	 * but then cannot get an AL-reference.
	 * this function later may wait on ap_bio_cnt == 0. -> deadlock.
	 *
	 * to avoid that:
	 * Suspend IO right here.
	 * still lock the act_log to not trigger ASSERTs there.
	 */
	drbd_suspend_io(device);
	buffer = drbd_md_get_buffer(device); /* Lock meta-data IO */
	if (!buffer) {
		drbd_resume_io(device);
		return DS_ERROR;
	}

	/* no wait necessary anymore, actually we could assert that */
	wait_event(device->al_wait, lc_try_lock(device->act_log));

	prev_first_sect = drbd_md_first_sector(device->ldev);
	prev_size = device->ldev->md.md_size_sect;
	la_size = device->ldev->md.effective_size;

	if (rs) {
		/* rs is non NULL if we should change the AL layout only */

		prev_al_stripes = md->al_stripes;
		prev_al_stripe_size_4k = md->al_stripe_size_4k;

		md->al_stripes = rs->al_stripes;
		md->al_stripe_size_4k = rs->al_stripe_size / 4;
		md->al_size_4k = (u64)rs->al_stripes * rs->al_stripe_size / 4;
	}

	drbd_md_set_sector_offsets(device, device->ldev);

	rcu_read_lock();
	u_size = rcu_dereference(device->ldev->disk_conf)->disk_size;
	rcu_read_unlock();
	size = drbd_new_dev_size(device, u_size, flags & DDSF_FORCED);

	if (size < la_size) {
		if (rs && u_size == 0) {
			/* Remove "rs &&" later. This check should always be active, but
			   right now the receiver expects the permissive behavior */
			drbd_warn(device, "Implicit shrink not allowed. "
				 "Use --size=%llus for explicit shrink.\n",
				 (unsigned long long)size);
			rv = DS_ERROR_SHRINK;
		}
		if (u_size > size)
			rv = DS_ERROR_SPACE_MD;
		if (rv != DS_UNCHANGED)
			goto err_out;
	}

	if (drbd_get_capacity(device->this_bdev) != size ||
	    drbd_bm_capacity(device) != size) {
		int err;
		err = drbd_bm_resize(device, size, !(flags & DDSF_NO_RESYNC));
		if (unlikely(err)) {
			/* currently there is only one error: ENOMEM! */
			size = drbd_bm_capacity(device)>>1;
			if (size == 0) {
				drbd_err(device, "OUT OF MEMORY! "
				    "Could not allocate bitmap!\n");
			} else {
				drbd_err(device, "BM resizing failed. "
				    "Leaving size unchanged at size = %lu KB\n",
				    (unsigned long)size);
			}
			rv = DS_ERROR;
		}
		/* racy, see comments above. */
		drbd_set_my_capacity(device, size);
		if (effective_disk_size_determined(device)) {
			device->ldev->md.effective_size = size;
			drbd_info(device, "size = %s (%llu KB)\n", ppsize(ppb, size >> 1),
			     (unsigned long long)size >> 1);
		}
	}
	if (rv <= DS_ERROR)
		goto err_out;

	la_size_changed = (la_size != device->ldev->md.effective_size);

	md_moved = prev_first_sect != drbd_md_first_sector(device->ldev)
		|| prev_size	   != device->ldev->md.md_size_sect;

	if (la_size_changed || md_moved || rs) {
		u32 prev_flags;

		drbd_al_shrink(device); /* All extents inactive. */

		prev_flags = md->flags;
		md->flags &= ~MDF_PRIMARY_IND;
		drbd_md_write(device, buffer);

		drbd_info(device, "Writing the whole bitmap, %s\n",
			 la_size_changed && md_moved ? "size changed and md moved" :
			 la_size_changed ? "size changed" : "md moved");
		/* next line implicitly does drbd_suspend_io()+drbd_resume_io() */
		drbd_bitmap_io(device, md_moved ? &drbd_bm_write_all : &drbd_bm_write,
			       "size changed", BM_LOCK_ALL, NULL);
		drbd_initialize_al(device, buffer);

		md->flags = prev_flags;
		drbd_md_write(device, buffer);

		if (rs)
			drbd_info(device, "Changed AL layout to al-stripes = %d, al-stripe-size-kB = %d\n",
				 md->al_stripes, md->al_stripe_size_4k * 4);
	}

	if (size > la_size)
		rv = la_size ? DS_GREW : DS_GREW_FROM_ZERO;
	if (size < la_size)
		rv = DS_SHRUNK;

	if (0) {
	err_out:
		if (rs) {
			md->al_stripes = prev_al_stripes;
			md->al_stripe_size_4k = prev_al_stripe_size_4k;
			md->al_size_4k = (u64)prev_al_stripes * prev_al_stripe_size_4k;

			drbd_md_set_sector_offsets(device, device->ldev);
		}
	}
	lc_unlock(device->act_log);
	wake_up(&device->al_wait);
	drbd_md_put_buffer(device);
	drbd_resume_io(device);
	put_ldev(device);

	return rv;
}

/**
 * all_known_peer_devices_connected()
 *
 * Check if all peer devices that have bitmap slots assigned in the metadata
 * are connected.
 */
static bool all_known_peer_devices_connected(struct drbd_device *device)
{
	int bitmap_index, max_peers;
	bool all_known;

	if (!get_ldev_if_state(device, D_ATTACHING))
		return true;

	all_known = true;
	max_peers = device->bitmap->bm_max_peers;
	for (bitmap_index = 0; bitmap_index < max_peers; bitmap_index++) {
		struct drbd_peer_device *peer_device;

		if (!device->ldev->md.peers[bitmap_index].bitmap_uuid)
			continue;
		for_each_peer_device(peer_device, device) {
			if (peer_device->bitmap_index == bitmap_index &&
			    peer_device->repl_state[NOW] >= L_ESTABLISHED)
				goto next_bitmap_index;
		}
		all_known = false;
		break;

	    next_bitmap_index:
		/* nothing */ ;
	}
	put_ldev(device);
	return all_known;
}

sector_t
drbd_new_dev_size(struct drbd_device *device, sector_t u_size, int assume_peer_has_space)
{
	struct drbd_peer_device *peer_device;
	sector_t p_size = 0;
	sector_t la_size = device->ldev->md.effective_size; /* last agreed size */
	sector_t m_size; /* my size */
	sector_t size = 0;

	for_each_peer_device(peer_device, device) {
		if (peer_device->repl_state[NOW] < L_ESTABLISHED)
			continue;
		p_size = min_not_zero(p_size, peer_device->max_size);
	}

	m_size = drbd_get_max_capacity(device->ldev);

	if (assume_peer_has_space && !all_known_peer_devices_connected(device)) {
		drbd_warn(device, "Resize while not connected was forced by the user!\n");
		p_size = m_size;
	}

	if (p_size && m_size) {
		size = min_t(sector_t, p_size, m_size);
	} else {
		if (la_size) {
			size = la_size;
			if (m_size && m_size < size)
				size = m_size;
			if (p_size && p_size < size)
				size = p_size;
		} else {
			if (m_size)
				size = m_size;
			if (p_size)
				size = p_size;
		}
	}

	if (size == 0)
		drbd_err(device, "Both nodes diskless!\n");

	if (u_size) {
		if (u_size > size)
			drbd_err(device, "Requested disk size is too big (%lu > %lu)\n",
			    (unsigned long)u_size>>1, (unsigned long)size>>1);
		else
			size = u_size;
	}

	return size;
}

/**
 * drbd_check_al_size() - Ensures that the AL is of the right size
 * @device:	DRBD device.
 *
 * Returns -EBUSY if current al lru is still used, -ENOMEM when allocation
 * failed, and 0 on success. You should call drbd_md_sync() after you called
 * this function.
 */
static int drbd_check_al_size(struct drbd_device *device, struct disk_conf *dc)
{
	struct lru_cache *n, *t;
	struct lc_element *e;
	unsigned int in_use;
	int i;

	if (device->act_log &&
	    device->act_log->nr_elements == dc->al_extents)
		return 0;

	in_use = 0;
	t = device->act_log;
	n = lc_create("act_log", drbd_al_ext_cache, AL_UPDATES_PER_TRANSACTION,
		dc->al_extents, sizeof(struct lc_element), 0);

	if (n == NULL) {
		drbd_err(device, "Cannot allocate act_log lru!\n");
		return -ENOMEM;
	}
	spin_lock_irq(&device->al_lock);
	if (t) {
		for (i = 0; i < t->nr_elements; i++) {
			e = lc_element_by_index(t, i);
			if (e->refcnt)
				drbd_err(device, "refcnt(%d)==%d\n",
				    e->lc_number, e->refcnt);
			in_use += e->refcnt;
		}
	}
	if (!in_use)
		device->act_log = n;
	spin_unlock_irq(&device->al_lock);
	if (in_use) {
		drbd_err(device, "Activity log still in use!\n");
		lc_destroy(n);
		return -EBUSY;
	} else {
		if (t)
			lc_destroy(t);
	}
	drbd_md_mark_dirty(device); /* we changed device->act_log->nr_elemens */
	return 0;
}

static u32 common_connection_features(struct drbd_resource *resource)
{
	struct drbd_connection *connection;
	u32 features = -1;

	for_each_connection(connection, resource) {
		if (connection->cstate[NOW] < C_CONNECTED)
			continue;
		features &= connection->agreed_features;
	}

	return features;
}

static void drbd_setup_queue_param(struct drbd_device *device, unsigned int max_bio_size)
{
	struct request_queue * const q = device->rq_queue;
	unsigned int max_hw_sectors = max_bio_size >> 9;
	struct request_queue *b = NULL;

	if (get_ldev_if_state(device, D_ATTACHING)) {
		b = device->ldev->backing_bdev->bd_disk->queue;

		max_hw_sectors = min(queue_max_hw_sectors(b), max_bio_size >> 9);

		blk_set_stacking_limits(&q->limits);
	}

	blk_queue_logical_block_size(q, 512);
	blk_queue_max_hw_sectors(q, max_hw_sectors);
	/* This is the workaround for "bio would need to, but cannot, be split" */
	blk_queue_segment_boundary(q, PAGE_CACHE_SIZE-1);

	if (b) {
		struct request_queue * const b = device->ldev->backing_bdev->bd_disk->queue;
		u32 agreed_featurs = common_connection_features(device->resource);

		if (blk_queue_discard(b) && (agreed_featurs & FF_TRIM)) {
			/* For now, don't allow more than one activity log extent worth of data
			 * to be discarded in one go. We may need to rework drbd_al_begin_io()
			 * to allow for even larger discard ranges */
			q->limits.max_discard_sectors = DRBD_MAX_DISCARD_SECTORS;

			queue_flag_set_unlocked(QUEUE_FLAG_DISCARD, q);
			/* REALLY? Is stacking secdiscard "legal"? */
			if (blk_queue_secdiscard(b))
				queue_flag_set_unlocked(QUEUE_FLAG_SECDISCARD, q);
		} else {
			q->limits.max_discard_sectors = 0;
			queue_flag_clear_unlocked(QUEUE_FLAG_DISCARD, q);
			queue_flag_clear_unlocked(QUEUE_FLAG_SECDISCARD, q);
		}

		blk_queue_stack_limits(q, b);

		if (q->backing_dev_info.ra_pages != b->backing_dev_info.ra_pages) {
			drbd_info(device, "Adjusting my ra_pages to backing device's (%lu -> %lu)\n",
				 q->backing_dev_info.ra_pages,
				 b->backing_dev_info.ra_pages);
			q->backing_dev_info.ra_pages = b->backing_dev_info.ra_pages;
		}
		put_ldev(device);
	}
}

void drbd_reconsider_max_bio_size(struct drbd_device *device)
{
	unsigned int max_bio_size = device->device_conf.max_bio_size;
	struct drbd_peer_device *peer_device;

	if (get_ldev_if_state(device, D_ATTACHING)) {
		max_bio_size = min(max_bio_size, queue_max_hw_sectors(
			device->ldev->backing_bdev->bd_disk->queue) << 9);
		put_ldev(device);
	}

	spin_lock_irq(&device->resource->req_lock);
	rcu_read_lock();
	for_each_peer_device(peer_device, device) {
		if (peer_device->repl_state[NOW] >= L_ESTABLISHED)
			max_bio_size = min(max_bio_size, peer_device->max_bio_size);
	}
	rcu_read_unlock();
	spin_unlock_irq(&device->resource->req_lock);

	drbd_setup_queue_param(device, max_bio_size);
}

/* Make sure IO is suspended before calling this function(). */
static void drbd_try_suspend_al(struct drbd_device *device)
{
	struct drbd_peer_device *peer_device;
	bool suspend = true;
	int max_peers = device->bitmap->bm_max_peers, bitmap_index;

	for (bitmap_index = 0; bitmap_index < max_peers; bitmap_index++) {
		if (_drbd_bm_total_weight(device, bitmap_index) !=
		    drbd_bm_bits(device))
			return;
	}

	if (!lc_try_lock(device->act_log)) {
		drbd_warn(device, "Failed to lock al in %s()", __func__);
		return;
	}

	drbd_al_shrink(device);
	spin_lock_irq(&device->resource->req_lock);
	for_each_peer_device(peer_device, device) {
		if (peer_device->repl_state[NOW] >= L_ESTABLISHED) {
			suspend = false;
			break;
		}
	}
	if (suspend)
		suspend = !test_and_set_bit(AL_SUSPENDED, &device->flags);
	spin_unlock_irq(&device->resource->req_lock);
	lc_unlock(device->act_log);

	if (suspend)
		drbd_info(device, "Suspended AL updates\n");
}


static bool should_set_defaults(struct genl_info *info)
{
	unsigned flags = ((struct drbd_genlmsghdr*)info->userhdr)->flags;
	return 0 != (flags & DRBD_GENL_F_SET_DEFAULTS);
}

static unsigned int drbd_al_extents_max(struct drbd_backing_dev *bdev)
{
	/* This is limited by 16 bit "slot" numbers,
	 * and by available on-disk context storage.
	 *
	 * Also (u16)~0 is special (denotes a "free" extent).
	 *
	 * One transaction occupies one 4kB on-disk block,
	 * we have n such blocks in the on disk ring buffer,
	 * the "current" transaction may fail (n-1),
	 * and there is 919 slot numbers context information per transaction.
	 *
	 * 72 transaction blocks amounts to more than 2**16 context slots,
	 * so cap there first.
	 */
	const unsigned int max_al_nr = DRBD_AL_EXTENTS_MAX;
	const unsigned int sufficient_on_disk =
		(max_al_nr + AL_CONTEXT_PER_TRANSACTION -1)
		/AL_CONTEXT_PER_TRANSACTION;

	unsigned int al_size_4k = bdev->md.al_size_4k;

	if (al_size_4k > sufficient_on_disk)
		return max_al_nr;

	return (al_size_4k - 1) * AL_CONTEXT_PER_TRANSACTION;
}

int drbd_adm_disk_opts(struct sk_buff *skb, struct genl_info *info)
{
	struct drbd_config_context adm_ctx;
	enum drbd_ret_code retcode;
	struct drbd_device *device;
	struct disk_conf *new_disk_conf, *old_disk_conf;
	int err, fifo_size;
	struct drbd_peer_device *peer_device;
	struct fifo_buffer *fifo_to_be_freed = NULL;

	retcode = drbd_adm_prepare(&adm_ctx, skb, info, DRBD_ADM_NEED_MINOR);
	if (!adm_ctx.reply_skb)
		return retcode;
<<<<<<< HEAD
=======
	if (retcode != NO_ERROR)
		goto finish;
>>>>>>> d5d36698

	device = adm_ctx.device;
	mutex_lock(&adm_ctx.resource->adm_mutex);

	/* we also need a disk
	 * to change the options on */
	if (!get_ldev(device)) {
		retcode = ERR_NO_DISK;
		goto out;
	}

	new_disk_conf = kmalloc(sizeof(struct disk_conf), GFP_KERNEL);
	if (!new_disk_conf) {
		retcode = ERR_NOMEM;
		goto fail;
	}

	mutex_lock(&device->resource->conf_update);
	old_disk_conf = device->ldev->disk_conf;
	*new_disk_conf = *old_disk_conf;
	if (should_set_defaults(info))
		set_disk_conf_defaults(new_disk_conf);

	err = disk_conf_from_attrs_for_change(new_disk_conf, info);
	if (err && err != -ENOMSG) {
		retcode = ERR_MANDATORY_TAG;
		drbd_msg_put_info(adm_ctx.reply_skb, from_attrs_err_to_txt(err));
		goto fail_unlock;
	}

	if (!expect(device, new_disk_conf->resync_rate >= 1))
		new_disk_conf->resync_rate = 1;

	if (new_disk_conf->al_extents < DRBD_AL_EXTENTS_MIN)
		new_disk_conf->al_extents = DRBD_AL_EXTENTS_MIN;
	if (new_disk_conf->al_extents > drbd_al_extents_max(device->ldev))
		new_disk_conf->al_extents = drbd_al_extents_max(device->ldev);

	if (new_disk_conf->c_plan_ahead > DRBD_C_PLAN_AHEAD_MAX)
		new_disk_conf->c_plan_ahead = DRBD_C_PLAN_AHEAD_MAX;

	fifo_size = (new_disk_conf->c_plan_ahead * 10 * SLEEP_TIME) / HZ;
	for_each_peer_device(peer_device, device) {
		struct fifo_buffer *old_plan, *new_plan;
		old_plan = rcu_dereference(peer_device->rs_plan_s);
		if (!old_plan || fifo_size != old_plan->size) {
			new_plan = fifo_alloc(fifo_size);
			if (!new_plan) {
				drbd_err(peer_device, "kmalloc of fifo_buffer failed");
				retcode = ERR_NOMEM;
				goto fail_unlock;
			}
			rcu_assign_pointer(peer_device->rs_plan_s, new_plan);
			if (old_plan) {
				old_plan->next = fifo_to_be_freed;
				fifo_to_be_freed = old_plan;
			}
		}
	}

	drbd_suspend_io(device);
	wait_event(device->al_wait, lc_try_lock(device->act_log));
	drbd_al_shrink(device);
	err = drbd_check_al_size(device, new_disk_conf);
	lc_unlock(device->act_log);
	wake_up(&device->al_wait);
	drbd_resume_io(device);

	if (err) {
		retcode = ERR_NOMEM;
		goto fail_unlock;
	}

	lock_all_resources();
	retcode = drbd_resync_after_valid(device, new_disk_conf->resync_after);
	if (retcode == NO_ERROR) {
		rcu_assign_pointer(device->ldev->disk_conf, new_disk_conf);
		drbd_resync_after_changed(device);
	}
	unlock_all_resources();

	if (retcode != NO_ERROR)
		goto fail_unlock;

	mutex_unlock(&device->resource->conf_update);

	if (new_disk_conf->al_updates)
		device->ldev->md.flags &= ~MDF_AL_DISABLED;
	else
		device->ldev->md.flags |= MDF_AL_DISABLED;

	if (new_disk_conf->md_flushes)
		clear_bit(MD_NO_BARRIER, &device->flags);
	else
		set_bit(MD_NO_BARRIER, &device->flags);

	drbd_bump_write_ordering(device->resource, WO_BIO_BARRIER);

	drbd_md_sync(device);

	for_each_peer_device(peer_device, device) {
		if (peer_device->repl_state[NOW] >= L_ESTABLISHED)
			drbd_send_sync_param(peer_device);
	}

	synchronize_rcu();
	kfree(old_disk_conf);
	mod_timer(&device->request_timer, jiffies + HZ);
	goto success;

fail_unlock:
	mutex_unlock(&device->resource->conf_update);
 fail:
	kfree(new_disk_conf);
success:
	if (retcode != NO_ERROR)
		synchronize_rcu();
	while (fifo_to_be_freed) {
		struct fifo_buffer *next = fifo_to_be_freed->next;
		kfree(fifo_to_be_freed);
		fifo_to_be_freed = next;
	}
	put_ldev(device);
 out:
	mutex_unlock(&adm_ctx.resource->adm_mutex);
 finish:
	drbd_adm_finish(&adm_ctx, info, retcode);
	return 0;
}

int drbd_adm_attach(struct sk_buff *skb, struct genl_info *info)
{
	struct drbd_config_context adm_ctx;
	struct drbd_device *device;
	struct drbd_resource *resource;
	int n, err;
	enum drbd_ret_code retcode;
	enum determine_dev_size dd;
	sector_t max_possible_sectors;
	sector_t min_md_device_sectors;
	struct drbd_backing_dev *nbc; /* new_backing_conf */
	struct disk_conf *new_disk_conf = NULL;
	struct block_device *bdev;
	enum drbd_state_rv rv;
	struct drbd_peer_device *peer_device;
	unsigned long irq_flags;
	enum drbd_disk_state disk_state;
	unsigned int bitmap_index, slots_needed = 0;

	retcode = drbd_adm_prepare(&adm_ctx, skb, info, DRBD_ADM_NEED_MINOR);
	if (!adm_ctx.reply_skb)
		return retcode;
	device = adm_ctx.device;
<<<<<<< HEAD
	resource = device->resource;
=======
	mutex_lock(&adm_ctx.resource->adm_mutex);
	conn_reconfig_start(first_peer_device(device)->connection);

	/* if you want to reconfigure, please tear down first */
	if (device->state.disk > D_DISKLESS) {
		retcode = ERR_DISK_CONFIGURED;
		goto fail;
	}
	/* It may just now have detached because of IO error.  Make sure
	 * drbd_ldev_destroy is done already, we may end up here very fast,
	 * e.g. if someone calls attach from the on-io-error handler,
	 * to realize a "hot spare" feature (not that I'd recommend that) */
	wait_event(device->misc_wait, !atomic_read(&device->local_cnt));

	/* make sure there is no leftover from previous force-detach attempts */
	clear_bit(FORCE_DETACH, &device->flags);
	clear_bit(WAS_IO_ERROR, &device->flags);
	clear_bit(WAS_READ_ERROR, &device->flags);

	/* and no leftover from previously aborted resync or verify, either */
	device->rs_total = 0;
	device->rs_failed = 0;
	atomic_set(&device->rs_pending_cnt, 0);
>>>>>>> d5d36698

	/* allocation not in the IO path, drbdsetup context */
	nbc = kzalloc(sizeof(struct drbd_backing_dev), GFP_KERNEL);
	if (!nbc) {
		retcode = ERR_NOMEM;
		goto fail;
	}
	spin_lock_init(&nbc->md.uuid_lock);
	for (n = 0; n < ARRAY_SIZE(nbc->id_to_bit); n++)
		nbc->id_to_bit[n] = -1;

	new_disk_conf = kzalloc(sizeof(struct disk_conf), GFP_KERNEL);
	if (!new_disk_conf) {
		retcode = ERR_NOMEM;
		goto fail;
	}
	nbc->disk_conf = new_disk_conf;

	set_disk_conf_defaults(new_disk_conf);
	err = disk_conf_from_attrs(new_disk_conf, info);
	if (err) {
		retcode = ERR_MANDATORY_TAG;
		drbd_msg_put_info(adm_ctx.reply_skb, from_attrs_err_to_txt(err));
		goto fail;
	}

	if (new_disk_conf->c_plan_ahead > DRBD_C_PLAN_AHEAD_MAX)
		new_disk_conf->c_plan_ahead = DRBD_C_PLAN_AHEAD_MAX;

	if (new_disk_conf->meta_dev_idx < DRBD_MD_INDEX_FLEX_INT) {
		retcode = ERR_MD_IDX_INVALID;
		goto fail;
	}

	lock_all_resources();
	retcode = drbd_resync_after_valid(device, new_disk_conf->resync_after);
	unlock_all_resources();
	if (retcode != NO_ERROR)
		goto fail;

	bdev = blkdev_get_by_path(new_disk_conf->backing_dev,
				  FMODE_READ | FMODE_WRITE | FMODE_EXCL, device);
	if (IS_ERR(bdev)) {
		drbd_err(device, "open(\"%s\") failed with %ld\n", new_disk_conf->backing_dev,
			PTR_ERR(bdev));
		retcode = ERR_OPEN_DISK;
		goto fail;
	}
	nbc->backing_bdev = bdev;

	/*
	 * meta_dev_idx >= 0: external fixed size, possibly multiple
	 * drbd sharing one meta device.  TODO in that case, paranoia
	 * check that [md_bdev, meta_dev_idx] is not yet used by some
	 * other drbd minor!  (if you use drbd.conf + drbdadm, that
	 * should check it for you already; but if you don't, or
	 * someone fooled it, we need to double check here)
	 */
	bdev = blkdev_get_by_path(new_disk_conf->meta_dev,
				  FMODE_READ | FMODE_WRITE | FMODE_EXCL,
				  (new_disk_conf->meta_dev_idx < 0) ?
				  (void *)device : (void *)drbd_m_holder);
	if (IS_ERR(bdev)) {
		drbd_err(device, "open(\"%s\") failed with %ld\n", new_disk_conf->meta_dev,
			PTR_ERR(bdev));
		retcode = ERR_OPEN_MD_DISK;
		goto fail;
	}
	nbc->md_bdev = bdev;

	if ((nbc->backing_bdev == nbc->md_bdev) !=
	    (new_disk_conf->meta_dev_idx == DRBD_MD_INDEX_INTERNAL ||
	     new_disk_conf->meta_dev_idx == DRBD_MD_INDEX_FLEX_INT)) {
		retcode = ERR_MD_IDX_INVALID;
		goto fail;
	}

	mutex_lock(&resource->conf_update);

	/* if you want to reconfigure, please tear down first */
	if (device->disk_state[NOW] > D_DISKLESS) {
		retcode = ERR_DISK_CONFIGURED;
		goto fail;
	}
	/* It may just now have detached because of IO error.  Make sure
	 * drbd_ldev_destroy is done already, we may end up here very fast,
	 * e.g. if someone calls attach from the on-io-error handler,
	 * to realize a "hot spare" feature (not that I'd recommend that) */
	wait_event(device->misc_wait, !atomic_read(&device->local_cnt));

	/* make sure there is no leftover from previous force-detach attempts */
	clear_bit(FORCE_DETACH, &device->flags);
	clear_bit(WAS_IO_ERROR, &device->flags);
	clear_bit(WAS_READ_ERROR, &device->flags);

	/* and no leftover from previously aborted resync or verify, either */
	rcu_read_lock();
	for_each_peer_device(peer_device, device) {
		peer_device->rs_total = 0;
		peer_device->rs_failed = 0;
		atomic_set(&peer_device->rs_pending_cnt, 0);
	}
	rcu_read_unlock();

	if (!device->bitmap) {
		device->bitmap = drbd_bm_alloc();
		if (!device->bitmap) {
			retcode = ERR_NOMEM;
			goto fail;
		}
	}

	/* Read our meta data super block early.
	 * This also sets other on-disk offsets. */
	retcode = drbd_md_read(device, nbc);
	if (retcode != NO_ERROR)
		goto fail;

	if (new_disk_conf->al_extents < DRBD_AL_EXTENTS_MIN)
		new_disk_conf->al_extents = DRBD_AL_EXTENTS_MIN;
	if (new_disk_conf->al_extents > drbd_al_extents_max(nbc))
		new_disk_conf->al_extents = drbd_al_extents_max(nbc);

	if (drbd_get_max_capacity(nbc) < new_disk_conf->disk_size) {
		drbd_err(device, "max capacity %llu smaller than disk size %llu\n",
			(unsigned long long) drbd_get_max_capacity(nbc),
			(unsigned long long) new_disk_conf->disk_size);
		retcode = ERR_DISK_TOO_SMALL;
		goto fail;
	}

	if (new_disk_conf->meta_dev_idx < 0) {
		max_possible_sectors = DRBD_MAX_SECTORS_FLEX;
		/* at least one MB, otherwise it does not make sense */
		min_md_device_sectors = (2<<10);
	} else {
		max_possible_sectors = DRBD_MAX_SECTORS;
		min_md_device_sectors = (128 << 20 >> 9) * (new_disk_conf->meta_dev_idx + 1);
	}

	if (drbd_get_capacity(nbc->md_bdev) < min_md_device_sectors) {
		retcode = ERR_MD_DISK_TOO_SMALL;
		drbd_warn(device, "refusing attach: md-device too small, "
		     "at least %llu sectors needed for this meta-disk type\n",
		     (unsigned long long) min_md_device_sectors);
		goto fail;
	}

	/* Make sure the new disk is big enough
	 * (we may currently be R_PRIMARY with no local disk...) */
	if (drbd_get_max_capacity(nbc) <
	    drbd_get_capacity(device->this_bdev)) {
		retcode = ERR_DISK_TOO_SMALL;
		goto fail;
	}

	nbc->known_size = drbd_get_capacity(nbc->backing_bdev);

	if (nbc->known_size > max_possible_sectors) {
		drbd_warn(device, "==> truncating very big lower level device "
			"to currently maximum possible %llu sectors <==\n",
			(unsigned long long) max_possible_sectors);
		if (new_disk_conf->meta_dev_idx >= 0)
			drbd_warn(device, "==>> using internal or flexible "
				      "meta data may help <<==\n");
	}

	drbd_suspend_io(device);
	/* also wait for the last barrier ack. */
	/* FIXME see also https://daiquiri.linbit/cgi-bin/bugzilla/show_bug.cgi?id=171
	 * We need a way to either ignore barrier acks for barriers sent before a device
	 * was attached, or a way to wait for all pending barrier acks to come in.
	 * As barriers are counted per resource,
	 * we'd need to suspend io on all devices of a resource.
	 */
	for_each_peer_device(peer_device, device)
		wait_event(device->misc_wait,
			   (!atomic_read(&peer_device->ap_pending_cnt) ||
			    drbd_suspended(device)));
	/* and for other previously queued resource work */
	drbd_flush_workqueue(&resource->work);

	rv = stable_state_change(resource,
		change_disk_state(device, D_ATTACHING, CS_VERBOSE));
	retcode = rv;  /* FIXME: Type mismatch. */
	drbd_resume_io(device);
	if (rv < SS_SUCCESS)
		goto fail;

	if (!get_ldev_if_state(device, D_ATTACHING))
		goto force_diskless;

	drbd_info(device, "Maximum number of peer devices = %u\n",
		  device->bitmap->bm_max_peers);

	/* Make sure the local node id matches or is unassigned */
	if (nbc->md.node_id != -1 && nbc->md.node_id != resource->res_opts.node_id) {
		drbd_err(device, "Local node id %d differs from local "
			 "node id %d on device\n",
			 resource->res_opts.node_id,
			 nbc->md.node_id);
		retcode = ERR_INVALID_REQUEST;
		goto force_diskless_dec;
	}

	/* Make sure no bitmap slot has our own node id */
	for (bitmap_index = 0; bitmap_index < device->bitmap->bm_max_peers; bitmap_index++) {
		struct drbd_peer_md *peer_md = &nbc->md.peers[bitmap_index];

		if (peer_md->node_id == resource->res_opts.node_id) {
			drbd_err(device, "Peer %d node id %d is identical to "
				 "this resource's node id\n",
				 bitmap_index,
				 resource->res_opts.node_id);
			retcode = ERR_INVALID_REQUEST;
			goto force_diskless_dec;
		}

		if (peer_md->node_id != -1)
			nbc->id_to_bit[peer_md->node_id] = bitmap_index;
	}

	/* Make sure we have a bitmap slot for each peer id */
	for_each_peer_device(peer_device, device) {
		struct drbd_connection *connection = peer_device->connection;

		for (bitmap_index = 0; bitmap_index < device->bitmap->bm_max_peers; bitmap_index++) {
			struct drbd_peer_md *peer_md = &nbc->md.peers[bitmap_index];

			if (peer_md->node_id == connection->net_conf->peer_node_id) {
				peer_device->bitmap_index = bitmap_index;
				goto next_peer_device_1;
			}
		}
		slots_needed++;

	    next_peer_device_1: ;
	}
	if (slots_needed) {
		unsigned int slots_available = 0;

		for (bitmap_index = 0; bitmap_index < device->bitmap->bm_max_peers; bitmap_index++) {
			struct drbd_peer_md *peer_md = &nbc->md.peers[bitmap_index];

			if (peer_md->node_id == -1)
				slots_available++;
		}
		if (slots_needed > slots_available) {
			drbd_err(device, "Not enough free bitmap "
				 "slots (available=%d, needed=%d)\n",
				 slots_available,
				 slots_needed);
			retcode = ERR_INVALID_REQUEST;
			goto force_diskless_dec;
		}
		for_each_peer_device(peer_device, device) {
			struct drbd_connection *connection = peer_device->connection;

			for (bitmap_index = 0; bitmap_index < device->bitmap->bm_max_peers; bitmap_index++) {
				struct drbd_peer_md *peer_md = &nbc->md.peers[bitmap_index];

				if (peer_md->node_id == connection->net_conf->peer_node_id)
					goto next_peer_device_2;
			}
			for (bitmap_index = 0; bitmap_index < device->bitmap->bm_max_peers; bitmap_index++) {
				struct drbd_peer_md *peer_md = &nbc->md.peers[bitmap_index];

				if (peer_md->node_id == -1) {
					peer_md->node_id = connection->net_conf->peer_node_id;
					peer_device->bitmap_index = bitmap_index;
					nbc->id_to_bit[peer_md->node_id] = bitmap_index;
					break;
				}
			}
		    next_peer_device_2: ;
		}
	}

	/* Assign the local node id (if not assigned already) */
	nbc->md.node_id = resource->res_opts.node_id;

	for_each_peer_device(peer_device, device) {
		if (peer_device->repl_state[NOW] < L_ESTABLISHED &&
		    resource->role[NOW] == R_PRIMARY && device->exposed_data_uuid &&
		    (device->exposed_data_uuid & ~((u64)1)) != (nbc->md.current_uuid & ~((u64)1))) {
			drbd_err(device, "Can only attach to data with current UUID=%016llX\n",
			    (unsigned long long)device->exposed_data_uuid);
			retcode = ERR_DATA_NOT_CURRENT;
			goto force_diskless_dec;
		}
	}

	/* Since we are diskless, fix the activity log first... */
	if (drbd_check_al_size(device, new_disk_conf)) {
		retcode = ERR_NOMEM;
		goto force_diskless_dec;
	}

	/* Point of no return reached.
	 * Devices and memory are no longer released by error cleanup below.
	 * now device takes over responsibility, and the state engine should
	 * clean it up somewhere.  */
	D_ASSERT(device, device->ldev == NULL);
	device->ldev = nbc;
	nbc = NULL;
	new_disk_conf = NULL;

	for_each_peer_device(peer_device, device) {
		err = drbd_attach_peer_device(peer_device);
		if (err) {
			retcode = ERR_NOMEM;
			goto force_diskless_dec;
		}
	}

	lock_all_resources();
	retcode = drbd_resync_after_valid(device, device->ldev->disk_conf->resync_after);
	if (retcode != NO_ERROR) {
		unlock_all_resources();
		goto force_diskless_dec;
	}

	/* Reset the "barriers don't work" bits here, then force meta data to
	 * be written, to ensure we determine if barriers are supported. */
	if (device->ldev->disk_conf->md_flushes)
		clear_bit(MD_NO_BARRIER, &device->flags);
	else
		set_bit(MD_NO_BARRIER, &device->flags);

	drbd_resync_after_changed(device);
	drbd_bump_write_ordering(resource, WO_BIO_BARRIER);
	unlock_all_resources();

	/* Prevent shrinking of consistent devices ! */
	if (drbd_md_test_flag(device->ldev, MDF_CONSISTENT) &&
	    drbd_new_dev_size(device, device->ldev->disk_conf->disk_size, 0) <
	    device->ldev->md.effective_size) {
		drbd_warn(device, "refusing to truncate a consistent device\n");
		retcode = ERR_DISK_TOO_SMALL;
		goto force_diskless_dec;
	}

	if (kobject_init_and_add(&device->ldev->kobject, &drbd_bdev_kobj_type,
				 &device->kobj, "meta_data")) {
		retcode = ERR_NOMEM;
		goto remove_kobject;
	}

	if (drbd_md_test_flag(device->ldev, MDF_CRASHED_PRIMARY))
		set_bit(CRASHED_PRIMARY, &device->flags);
	else
		clear_bit(CRASHED_PRIMARY, &device->flags);

	if (drbd_md_test_flag(device->ldev, MDF_PRIMARY_IND) &&
	    !(resource->role[NOW] == R_PRIMARY && resource->susp_nod[NOW]))
		set_bit(CRASHED_PRIMARY, &device->flags);

	device->read_cnt = 0;
	device->writ_cnt = 0;

	drbd_reconsider_max_bio_size(device);

	/* If I am currently not R_PRIMARY,
	 * but meta data primary indicator is set,
	 * I just now recover from a hard crash,
	 * and have been R_PRIMARY before that crash.
	 *
	 * Now, if I had no connection before that crash
	 * (have been degraded R_PRIMARY), chances are that
	 * I won't find my peer now either.
	 *
	 * In that case, and _only_ in that case,
	 * we use the degr-wfc-timeout instead of the default,
	 * so we can automatically recover from a crash of a
	 * degraded but active "cluster" after a certain timeout.
	 */
	rcu_read_lock();
	for_each_peer_device(peer_device, device) {
		clear_bit(USE_DEGR_WFC_T, &peer_device->flags);
		if (resource->role[NOW] != R_PRIMARY &&
		    drbd_md_test_flag(device->ldev, MDF_PRIMARY_IND) &&
		    !drbd_md_test_peer_flag(peer_device, MDF_PEER_CONNECTED))
			set_bit(USE_DEGR_WFC_T, &peer_device->flags);
	}
	rcu_read_unlock();

	dd = drbd_determine_dev_size(device, 0, NULL);
	if (dd == DS_ERROR) {
		retcode = ERR_NOMEM_BITMAP;
		goto remove_kobject;
	} else if (dd == DS_GREW) {
		for_each_peer_device(peer_device, device)
			set_bit(RESYNC_AFTER_NEG, &peer_device->flags);
	}

	if (drbd_bitmap_io(device, &drbd_bm_read,
		"read from attaching", BM_LOCK_ALL,
		NULL)) {
		retcode = ERR_IO_MD_DISK;
		goto remove_kobject;
	}

	for_each_peer_device(peer_device, device) {
		if ((test_bit(CRASHED_PRIMARY, &device->flags) &&
		     drbd_md_test_flag(device->ldev, MDF_AL_DISABLED)) ||
		    drbd_md_test_peer_flag(peer_device, MDF_PEER_FULL_SYNC)) {
			drbd_info(peer_device, "Assuming that all blocks are out of sync "
				  "(aka FullSync)\n");
			if (drbd_bitmap_io(device, &drbd_bmio_set_n_write,
				"set_n_write from attaching", BM_LOCK_ALL,
				peer_device)) {
				retcode = ERR_IO_MD_DISK;
				goto remove_kobject;
			}
		}
	}

	drbd_try_suspend_al(device); /* IO is still suspended here... */

	rcu_read_lock();
	if (rcu_dereference(device->ldev->disk_conf)->al_updates)
		device->ldev->md.flags &= ~MDF_AL_DISABLED;
	else
		device->ldev->md.flags |= MDF_AL_DISABLED;
	rcu_read_unlock();

	begin_state_change(resource, &irq_flags, CS_VERBOSE);

	disk_state = D_DISKLESS;
	/* In case we are L_ESTABLISHED postpone any decision on the new disk
	   state after the negotiation phase. */
	for_each_peer_device(peer_device, device) {
		if (peer_device->connection->cstate[NOW] == C_CONNECTED) {
			/* We expect to receive up-to-date UUIDs soon.
			   To avoid a race in receive_state, "clear" uuids while
			   holding req_lock. I.e. atomic with the state change */
			peer_device->uuids_received = false;
			if (peer_device->disk_state[NOW] > D_DISKLESS)
				disk_state = D_NEGOTIATING;
		}
	}
	if (disk_state == D_DISKLESS)
		disk_state = disk_state_from_md(device);
	__change_disk_state(device, disk_state);
	rv = end_state_change(resource, &irq_flags);

	if (rv < SS_SUCCESS)
		goto remove_kobject;

	mod_timer(&device->request_timer, jiffies + HZ);

	if (resource->role[NOW] == R_PRIMARY)
		device->ldev->md.current_uuid |=  (u64)1;
	else
		device->ldev->md.current_uuid &= ~(u64)1;

	drbd_md_mark_dirty(device);
	drbd_md_sync(device);

	drbd_kobject_uevent(device);
	put_ldev(device);
<<<<<<< HEAD
	mutex_unlock(&resource->conf_update);
=======
	conn_reconfig_done(first_peer_device(device)->connection);
	mutex_unlock(&adm_ctx.resource->adm_mutex);
>>>>>>> d5d36698
	drbd_adm_finish(&adm_ctx, info, retcode);
	return 0;

 remove_kobject:
	drbd_free_bc(nbc);
	nbc = NULL;
 force_diskless_dec:
	put_ldev(device);
 force_diskless:
	change_disk_state(device, D_DISKLESS, CS_HARD);
	drbd_md_sync(device);
 fail:
	if (nbc) {
		if (nbc->backing_bdev)
			blkdev_put(nbc->backing_bdev,
				   FMODE_READ | FMODE_WRITE | FMODE_EXCL);
		if (nbc->md_bdev)
			blkdev_put(nbc->md_bdev,
				   FMODE_READ | FMODE_WRITE | FMODE_EXCL);
		kfree(nbc);
	}
	kfree(new_disk_conf);
<<<<<<< HEAD

	mutex_unlock(&resource->conf_update);
=======
	lc_destroy(resync_lru);
	kfree(new_plan);
	mutex_unlock(&adm_ctx.resource->adm_mutex);
 finish:
>>>>>>> d5d36698
	drbd_adm_finish(&adm_ctx, info, retcode);
	return 0;
}

static int adm_detach(struct drbd_device *device, int force)
{
	enum drbd_state_rv retcode;
	int ret;

	if (force) {
		set_bit(FORCE_DETACH, &device->flags);
		change_disk_state(device, D_FAILED, CS_HARD);
		retcode = SS_SUCCESS;
		goto out;
	}

	drbd_suspend_io(device); /* so no-one is stuck in drbd_al_begin_io */
	drbd_md_get_buffer(device); /* make sure there is no in-flight meta-data IO */
	retcode = stable_state_change(device->resource,
		change_disk_state(device, D_FAILED,
			CS_VERBOSE | CS_WAIT_COMPLETE | CS_SERIALIZE));
	drbd_md_put_buffer(device);
	/* D_FAILED will transition to DISKLESS. */
	ret = wait_event_interruptible(device->misc_wait,
			device->disk_state[NOW] != D_FAILED);
	if (retcode >= SS_SUCCESS)
		drbd_cleanup_device(device);
	drbd_resume_io(device);
	if (retcode == SS_IS_DISKLESS)
		retcode = SS_NOTHING_TO_DO;
	if (ret)
		retcode = ERR_INTR;
out:
	return retcode;
}

/* Detaching the disk is a process in multiple stages.  First we need to lock
 * out application IO, in-flight IO, IO stuck in drbd_al_begin_io.
 * Then we transition to D_DISKLESS, and wait for put_ldev() to return all
 * internal references as well.
 * Only then we have finally detached. */
int drbd_adm_detach(struct sk_buff *skb, struct genl_info *info)
{
	struct drbd_config_context adm_ctx;
	enum drbd_ret_code retcode;
	struct detach_parms parms = { };
	int err;

	retcode = drbd_adm_prepare(&adm_ctx, skb, info, DRBD_ADM_NEED_MINOR);
	if (!adm_ctx.reply_skb)
		return retcode;

	if (info->attrs[DRBD_NLA_DETACH_PARMS]) {
		err = detach_parms_from_attrs(&parms, info);
		if (err) {
			retcode = ERR_MANDATORY_TAG;
			drbd_msg_put_info(adm_ctx.reply_skb, from_attrs_err_to_txt(err));
			goto out;
		}
	}

	mutex_lock(&adm_ctx.resource->adm_mutex);
	retcode = adm_detach(adm_ctx.device, parms.force_detach);
	mutex_unlock(&adm_ctx.resource->adm_mutex);
out:
	drbd_adm_finish(&adm_ctx, info, retcode);
	return 0;
}

static bool conn_resync_running(struct drbd_connection *connection)
{
	struct drbd_peer_device *peer_device;
	bool rv = false;
	int vnr;

	rcu_read_lock();
	idr_for_each_entry(&connection->peer_devices, peer_device, vnr) {
		if (peer_device->repl_state[NOW] == L_SYNC_SOURCE ||
		    peer_device->repl_state[NOW] == L_SYNC_TARGET ||
		    peer_device->repl_state[NOW] == L_PAUSED_SYNC_S ||
		    peer_device->repl_state[NOW] == L_PAUSED_SYNC_T) {
			rv = true;
			break;
		}
	}
	rcu_read_unlock();

	return rv;
}

static bool conn_ov_running(struct drbd_connection *connection)
{
	struct drbd_peer_device *peer_device;
	bool rv = false;
	int vnr;

	rcu_read_lock();
	idr_for_each_entry(&connection->peer_devices, peer_device, vnr) {
		if (peer_device->repl_state[NOW] == L_VERIFY_S ||
		    peer_device->repl_state[NOW] == L_VERIFY_T) {
			rv = true;
			break;
		}
	}
	rcu_read_unlock();

	return rv;
}

static enum drbd_ret_code
_check_net_options(struct drbd_connection *connection, struct net_conf *old_net_conf, struct net_conf *new_net_conf)
{
	if (old_net_conf && connection->cstate[NOW] == C_CONNECTED && connection->agreed_pro_version < 100) {
		if (new_net_conf->wire_protocol != old_net_conf->wire_protocol)
			return ERR_NEED_APV_100;

		if (new_net_conf->two_primaries != old_net_conf->two_primaries)
			return ERR_NEED_APV_100;

		if (!new_net_conf->integrity_alg != !old_net_conf->integrity_alg)
			return ERR_NEED_APV_100;

		if (strcmp(new_net_conf->integrity_alg, old_net_conf->integrity_alg))
			return ERR_NEED_APV_100;
	}

	if (!new_net_conf->two_primaries &&
	    connection->resource->role[NOW] == R_PRIMARY &&
	    connection->peer_role[NOW] == R_PRIMARY)
		return ERR_NEED_ALLOW_TWO_PRI;

	if (new_net_conf->two_primaries &&
	    (new_net_conf->wire_protocol != DRBD_PROT_C))
		return ERR_NOT_PROTO_C;

	if (new_net_conf->wire_protocol == DRBD_PROT_A &&
	    new_net_conf->fencing_policy == FP_STONITH)
		return ERR_STONITH_AND_PROT_A;

	if (connection->resource->role[NOW] == R_PRIMARY &&
	    new_net_conf->discard_my_data)
		return ERR_DISCARD_IMPOSSIBLE;

	if (new_net_conf->on_congestion != OC_BLOCK &&
	    new_net_conf->wire_protocol != DRBD_PROT_A)
		return ERR_CONG_NOT_PROTO_A;

	return NO_ERROR;
}

static enum drbd_ret_code
check_net_options(struct drbd_connection *connection, struct net_conf *new_net_conf)
{
	static enum drbd_ret_code rv;
	struct drbd_device *device;
	int i;

	rcu_read_lock();
	rv = _check_net_options(connection, rcu_dereference(connection->net_conf), new_net_conf);
	rcu_read_unlock();

	/* connection->volumes protected by genl_lock() here */
	idr_for_each_entry(&connection->resource->devices, device, i) {
		if (!device->bitmap) {
			device->bitmap = drbd_bm_alloc();
			if (!device->bitmap)
				return ERR_NOMEM;
		}
	}

	return rv;
}

struct crypto {
	struct crypto_hash *verify_tfm;
	struct crypto_hash *csums_tfm;
	struct crypto_hash *cram_hmac_tfm;
	struct crypto_hash *integrity_tfm;
};

static int
alloc_hash(struct crypto_hash **tfm, char *tfm_name, int err_alg)
{
	if (!tfm_name[0])
		return NO_ERROR;

	*tfm = crypto_alloc_hash(tfm_name, 0, CRYPTO_ALG_ASYNC);
	if (IS_ERR(*tfm)) {
		*tfm = NULL;
		return err_alg;
	}

	return NO_ERROR;
}

static enum drbd_ret_code
alloc_crypto(struct crypto *crypto, struct net_conf *new_net_conf)
{
	char hmac_name[CRYPTO_MAX_ALG_NAME];
	enum drbd_ret_code rv;

	rv = alloc_hash(&crypto->csums_tfm, new_net_conf->csums_alg,
		       ERR_CSUMS_ALG);
	if (rv != NO_ERROR)
		return rv;
	rv = alloc_hash(&crypto->verify_tfm, new_net_conf->verify_alg,
		       ERR_VERIFY_ALG);
	if (rv != NO_ERROR)
		return rv;
	rv = alloc_hash(&crypto->integrity_tfm, new_net_conf->integrity_alg,
		       ERR_INTEGRITY_ALG);
	if (rv != NO_ERROR)
		return rv;
	if (new_net_conf->cram_hmac_alg[0] != 0) {
		snprintf(hmac_name, CRYPTO_MAX_ALG_NAME, "hmac(%s)",
			 new_net_conf->cram_hmac_alg);

		rv = alloc_hash(&crypto->cram_hmac_tfm, hmac_name,
			       ERR_AUTH_ALG);
	}

	return rv;
}

static void free_crypto(struct crypto *crypto)
{
	crypto_free_hash(crypto->cram_hmac_tfm);
	crypto_free_hash(crypto->integrity_tfm);
	crypto_free_hash(crypto->csums_tfm);
	crypto_free_hash(crypto->verify_tfm);
}

int drbd_adm_net_opts(struct sk_buff *skb, struct genl_info *info)
{
	struct drbd_config_context adm_ctx;
	enum drbd_ret_code retcode;
	struct drbd_connection *connection;
	struct net_conf *old_net_conf, *new_net_conf = NULL;
	int err;
	int ovr; /* online verify running */
	int rsr; /* re-sync running */
	struct crypto crypto = { };

	retcode = drbd_adm_prepare(&adm_ctx, skb, info, DRBD_ADM_NEED_CONNECTION);
	if (!adm_ctx.reply_skb)
		return retcode;
<<<<<<< HEAD
=======
	if (retcode != NO_ERROR)
		goto finish;
>>>>>>> d5d36698

	connection = adm_ctx.connection;
	mutex_lock(&adm_ctx.resource->adm_mutex);

	new_net_conf = kzalloc(sizeof(struct net_conf), GFP_KERNEL);
	if (!new_net_conf) {
		retcode = ERR_NOMEM;
		goto out;
	}

	drbd_flush_workqueue(&connection->sender_work);

	mutex_lock(&connection->data.mutex);
	mutex_lock(&connection->resource->conf_update);
	old_net_conf = connection->net_conf;

	if (!old_net_conf) {
		drbd_msg_put_info(adm_ctx.reply_skb, "net conf missing, try connect");
		retcode = ERR_INVALID_REQUEST;
		goto fail;
	}

	*new_net_conf = *old_net_conf;
	if (should_set_defaults(info))
		set_net_conf_defaults(new_net_conf);

	err = net_conf_from_attrs_for_change(new_net_conf, info);
	if (err && err != -ENOMSG) {
		retcode = ERR_MANDATORY_TAG;
		drbd_msg_put_info(adm_ctx.reply_skb, from_attrs_err_to_txt(err));
		goto fail;
	}

	retcode = check_net_options(connection, new_net_conf);
	if (retcode != NO_ERROR)
		goto fail;

	/* re-sync running */
	rsr = conn_resync_running(connection);
	if (rsr && strcmp(new_net_conf->csums_alg, old_net_conf->csums_alg)) {
		retcode = ERR_CSUMS_RESYNC_RUNNING;
		goto fail;
	}

	/* online verify running */
	ovr = conn_ov_running(connection);
	if (ovr && strcmp(new_net_conf->verify_alg, old_net_conf->verify_alg)) {
		retcode = ERR_VERIFY_RUNNING;
		goto fail;
	}

	retcode = alloc_crypto(&crypto, new_net_conf);
	if (retcode != NO_ERROR)
		goto fail;

	rcu_assign_pointer(connection->net_conf, new_net_conf);
	connection->fencing_policy = new_net_conf->fencing_policy;

	if (!rsr) {
		crypto_free_hash(connection->csums_tfm);
		connection->csums_tfm = crypto.csums_tfm;
		crypto.csums_tfm = NULL;
	}
	if (!ovr) {
		crypto_free_hash(connection->verify_tfm);
		connection->verify_tfm = crypto.verify_tfm;
		crypto.verify_tfm = NULL;
	}

	crypto_free_hash(connection->integrity_tfm);
	connection->integrity_tfm = crypto.integrity_tfm;
	if (connection->cstate[NOW] >= C_CONNECTED && connection->agreed_pro_version >= 100)
		/* Do this without trying to take connection->data.mutex again.  */
		__drbd_send_protocol(connection, P_PROTOCOL_UPDATE);

	crypto_free_hash(connection->cram_hmac_tfm);
	connection->cram_hmac_tfm = crypto.cram_hmac_tfm;

	mutex_unlock(&connection->resource->conf_update);
	mutex_unlock(&connection->data.mutex);
	synchronize_rcu();
	kfree(old_net_conf);

	if (connection->cstate[NOW] >= C_CONNECTED) {
		struct drbd_peer_device *peer_device;
		int vnr;

		idr_for_each_entry(&connection->peer_devices, peer_device, vnr)
			drbd_send_sync_param(peer_device);
	}

	goto out;

 fail:
	mutex_unlock(&connection->resource->conf_update);
	mutex_unlock(&connection->data.mutex);
	free_crypto(&crypto);
	kfree(new_net_conf);
 out:
	mutex_unlock(&adm_ctx.resource->adm_mutex);
 finish:
	drbd_adm_finish(&adm_ctx, info, retcode);
	return 0;
}

static void connection_to_info(struct connection_info *info,
			       struct drbd_connection *connection,
			       enum which_state which)
{
	info->conn_connection_state = connection->cstate[which];
	info->conn_role = connection->peer_role[which];
}

static void peer_device_to_info(struct peer_device_info *info,
				struct drbd_peer_device *peer_device,
				enum which_state which)
{
	info->peer_repl_state = peer_device->repl_state[which];
	info->peer_disk_state = peer_device->disk_state[which];
	info->peer_resync_susp_user = peer_device->resync_susp_user[which];
	info->peer_resync_susp_peer = peer_device->resync_susp_peer[which];
	info->peer_resync_susp_dependency = peer_device->resync_susp_dependency[which];
}

int drbd_adm_connect(struct sk_buff *skb, struct genl_info *info)
{
	struct drbd_config_context adm_ctx;
	unsigned int id = atomic_inc_return(&drbd_notify_id);
	struct connection_info connection_info;
	enum drbd_notification_type flags;
	unsigned int peer_devices = 0;
	struct drbd_device *device;
	struct drbd_peer_device *peer_device;
	struct net_conf *old_net_conf, *new_net_conf = NULL;
	struct crypto crypto = { };
	struct drbd_resource *resource;
	struct drbd_connection *connection;
	enum drbd_ret_code retcode;
	int i;
	int err;
	bool allocate_bitmap_slots;

	retcode = drbd_adm_prepare(&adm_ctx, skb, info, DRBD_ADM_NEED_RESOURCE);
	if (!adm_ctx.reply_skb)
		return retcode;

	if (!(adm_ctx.my_addr && adm_ctx.peer_addr)) {
		drbd_msg_put_info(adm_ctx.reply_skb, "connection endpoint(s) missing");
		retcode = ERR_INVALID_REQUEST;
		goto out;
	}

	/* No need for _rcu here. All reconfiguration is
	 * strictly serialized on genl_lock(). We are protected against
	 * concurrent reconfiguration/addition/deletion */
	for_each_resource(resource, &drbd_resources) {
		for_each_connection(connection, resource) {
			if (resource != adm_ctx.resource &&
			    nla_len(adm_ctx.my_addr) == connection->my_addr_len &&
			    !memcmp(nla_data(adm_ctx.my_addr), &connection->my_addr,
				    connection->my_addr_len)) {
				retcode = ERR_LOCAL_ADDR;
				goto out;
			}

			if (nla_len(adm_ctx.peer_addr) == connection->peer_addr_len &&
			    !memcmp(nla_data(adm_ctx.peer_addr), &connection->peer_addr,
				    connection->peer_addr_len)) {
				retcode = ERR_PEER_ADDR;
				goto out;
			}
		}
	}

<<<<<<< HEAD
=======
	mutex_lock(&adm_ctx.resource->adm_mutex);
	connection = first_connection(adm_ctx.resource);
	conn_reconfig_start(connection);

	if (connection->cstate > C_STANDALONE) {
		retcode = ERR_NET_CONFIGURED;
		goto fail;
	}

>>>>>>> d5d36698
	/* allocation not in the IO path, drbdsetup / netlink process context */
	new_net_conf = kzalloc(sizeof(*new_net_conf), GFP_KERNEL);
	if (!new_net_conf) {
		retcode = ERR_NOMEM;
		goto out;
	}

	set_net_conf_defaults(new_net_conf);

	err = net_conf_from_attrs(new_net_conf, info);
	if (err && err != -ENOMSG) {
		retcode = ERR_MANDATORY_TAG;
		drbd_msg_put_info(adm_ctx.reply_skb, from_attrs_err_to_txt(err));
		goto fail;
	}

	retcode = 0;
	if (adm_ctx.resource->res_opts.node_id == new_net_conf->peer_node_id)
		retcode = ERR_INVALID_REQUEST;
	for_each_connection(connection, adm_ctx.resource) {
		if (connection->net_conf->peer_node_id == new_net_conf->peer_node_id)
			retcode = ERR_INVALID_REQUEST;
	}
	if (retcode) {
		drbd_err(adm_ctx.resource, "Peer node id %d is not unique\n",
			 new_net_conf->peer_node_id);
		retcode = ERR_INVALID_REQUEST;
		goto fail;
	}

	connection = drbd_create_connection(adm_ctx.resource);
	if (!connection) {
		retcode = ERR_NOMEM;
		goto fail;
	}

	retcode = check_net_options(connection, new_net_conf);
	if (retcode != NO_ERROR)
		goto fail_free_connection;

	retcode = alloc_crypto(&crypto, new_net_conf);
	if (retcode != NO_ERROR)
		goto fail_free_connection;

	((char *)new_net_conf->shared_secret)[SHARED_SECRET_MAX-1] = 0;

	mutex_lock(&adm_ctx.resource->conf_update);
	idr_for_each_entry(&adm_ctx.resource->devices, device, i) {
		int got;

		peer_device = create_peer_device(device, connection);
		if (!peer_device ||
		    !idr_pre_get(&connection->peer_devices, GFP_KERNEL) ||
		    idr_get_new_above(&connection->peer_devices,
				      peer_device, device->vnr, &got) ||
		    !expect(connection, got == device->vnr)) {
			retcode = ERR_NOMEM;
			goto unlock_fail_free_connection;
		}
	}

	spin_lock_irq(&adm_ctx.resource->req_lock);
	idr_for_each_entry(&connection->peer_devices, peer_device, i) {
		struct drbd_device *device = peer_device->device;

		list_add_rcu(&peer_device->peer_devices, &device->peer_devices);
		kref_get(&connection->kref);
		kref_debug_get(&connection->kref_debug, 3);
		kobject_get(&device->kobj);
		kref_debug_get(&device->kref_debug, 1);
		peer_devices++;
	}
	spin_unlock_irq(&adm_ctx.resource->req_lock);

	old_net_conf = connection->net_conf;
	if (old_net_conf) {
		retcode = ERR_NET_CONFIGURED;
		goto unlock_fail_free_connection;
	}
	rcu_assign_pointer(connection->net_conf, new_net_conf);
	connection->fencing_policy = new_net_conf->fencing_policy;

	connection->cram_hmac_tfm = crypto.cram_hmac_tfm;
	connection->integrity_tfm = crypto.integrity_tfm;
	connection->csums_tfm = crypto.csums_tfm;
	connection->verify_tfm = crypto.verify_tfm;

	connection->my_addr_len = nla_len(adm_ctx.my_addr);
	memcpy(&connection->my_addr, nla_data(adm_ctx.my_addr), connection->my_addr_len);
	connection->peer_addr_len = nla_len(adm_ctx.peer_addr);
	memcpy(&connection->peer_addr, nla_data(adm_ctx.peer_addr), connection->peer_addr_len);

	idr_for_each_entry(&connection->peer_devices, peer_device, i)
		peer_device->node_id = connection->net_conf->peer_node_id;

	if (connection->net_conf->peer_node_id > adm_ctx.resource->max_node_id)
		adm_ctx.resource->max_node_id = connection->net_conf->peer_node_id;

	/* Make sure we have a bitmap slot for this peer id on each device */
	allocate_bitmap_slots = false;
	idr_for_each_entry(&connection->peer_devices, peer_device, i) {
		unsigned int bitmap_index, slots_available = 0;

		device = peer_device->device;
		if (!get_ldev(device))
			continue;
		for (bitmap_index = 0; bitmap_index < device->bitmap->bm_max_peers; bitmap_index++) {
			struct drbd_peer_md *peer_md = &device->ldev->md.peers[bitmap_index];

			if (new_net_conf->peer_node_id == peer_md->node_id) {
				peer_device->bitmap_index = bitmap_index;
				device->ldev->id_to_bit[peer_md->node_id] = bitmap_index;
				goto next_device_1;
			}
			if (peer_md->node_id == -1)
				slots_available++;
		}
		allocate_bitmap_slots = true;
		if (!slots_available) {
			drbd_err(device, "Not enough free bitmap "
				 "slots (available=%d, needed=%d)\n",
				 0, 1);
			put_ldev(device);
			retcode = ERR_INVALID_REQUEST;
			goto unlock_fail_free_connection;
		}
	    next_device_1:
		put_ldev(device);
	}
	if (allocate_bitmap_slots) {
		idr_for_each_entry(&connection->peer_devices, peer_device, i) {
			unsigned int bitmap_index;

			device = peer_device->device;
			if (!get_ldev(device))
				continue;
			for (bitmap_index = 0; bitmap_index < device->bitmap->bm_max_peers; bitmap_index++) {
				struct drbd_peer_md *peer_md = &device->ldev->md.peers[bitmap_index];

<<<<<<< HEAD
				if (new_net_conf->peer_node_id == peer_md->node_id)
					goto next_device_2;
			}
			for (bitmap_index = 0; bitmap_index < device->bitmap->bm_max_peers; bitmap_index++) {
				struct drbd_peer_md *peer_md = &device->ldev->md.peers[bitmap_index];

				if (peer_md->node_id == -1) {
					peer_md->node_id = new_net_conf->peer_node_id;
					drbd_md_mark_dirty(device);
					peer_device->bitmap_index = bitmap_index;
					device->ldev->id_to_bit[peer_md->node_id] = bitmap_index;
					break;
				}
			}
		    next_device_2:
			put_ldev(device);
		}
	}
=======
	conn_reconfig_done(connection);
	mutex_unlock(&adm_ctx.resource->adm_mutex);
	drbd_adm_finish(&adm_ctx, info, retcode);
	return 0;
>>>>>>> d5d36698

	connection_to_info(&connection_info, connection, NOW);
	flags = (peer_devices--) ? NOTIFY_CONTINUES : 0;
	notify_connection_state(NULL, 0, connection, &connection_info, NOTIFY_CREATE | flags, id);
	idr_for_each_entry(&connection->peer_devices, peer_device, i) {
		struct peer_device_info peer_device_info;

<<<<<<< HEAD
		peer_device_to_info(&peer_device_info, peer_device, NOW);
		flags = (peer_devices--) ? NOTIFY_CONTINUES : 0;
		notify_peer_device_state(NULL, 0, peer_device, &peer_device_info, NOTIFY_CREATE | flags, id);
	}
=======
	conn_reconfig_done(connection);
	mutex_unlock(&adm_ctx.resource->adm_mutex);
out:
	drbd_adm_finish(&adm_ctx, info, retcode);
	return 0;
}
>>>>>>> d5d36698

	mutex_unlock(&adm_ctx.resource->conf_update);

	idr_for_each_entry(&connection->peer_devices, peer_device, i) {
		err = drbd_attach_peer_device(peer_device);
		if (err) {
			retcode = ERR_NOMEM;
			goto fail_free_connection;
		}
		peer_device->send_cnt = 0;
		peer_device->recv_cnt = 0;
	}

	retcode = change_cstate(connection, C_UNCONNECTED, CS_VERBOSE);

	drbd_thread_start(&connection->sender);
	goto out;

unlock_fail_free_connection:
	mutex_unlock(&adm_ctx.resource->conf_update);
fail_free_connection:
	spin_lock_irq(&adm_ctx.resource->req_lock);
	drbd_unregister_connection(connection);
	spin_unlock_irq(&adm_ctx.resource->req_lock);
	synchronize_rcu();
	drbd_put_connection(connection);
	goto out;
fail:
	free_crypto(&crypto);
	kfree(new_net_conf);
out:
	drbd_adm_finish(&adm_ctx, info, retcode);
	return 0;
}

static enum drbd_state_rv conn_try_disconnect(struct drbd_connection *connection, bool force)
{
	enum drbd_state_rv rv;

    repeat:
	rv = change_cstate(connection, C_DISCONNECTING, force ? CS_HARD : 0);
	if (rv == SS_CW_FAILED_BY_PEER) {
		enum drbd_conn_state cstate;

		spin_lock_irq(&connection->resource->req_lock);
		cstate = connection->cstate[NOW];
		spin_unlock_irq(&connection->resource->req_lock);
		if (cstate < C_CONNECTED)
			goto repeat;
	}

	switch (rv) {
	case SS_ALREADY_STANDALONE:
		rv = SS_SUCCESS;
		break;
	case SS_IS_DISKLESS:
	case SS_LOWER_THAN_OUTDATED:
		rv = change_cstate(connection, C_DISCONNECTING, CS_HARD);
	default:;
		/* no special handling necessary */
	}

	if (rv >= SS_SUCCESS) {
		enum drbd_state_rv rv2;
		long irq_flags;

		/* No one else can reconfigure the network while I am here.
		 * The state handling only uses drbd_thread_stop_nowait(),
		 * we want to really wait here until the receiver is no more.
		 */
		drbd_thread_stop(&connection->receiver);

		/* Race breaker.  This additional state change request may be
		 * necessary, if this was a forced disconnect during a receiver
		 * restart.  We may have "killed" the receiver thread just
		 * after drbd_receiver() returned.  Typically, we should be
		 * C_STANDALONE already, now, and this becomes a no-op.
		 */
		rv2 = change_cstate(connection, C_STANDALONE, CS_VERBOSE | CS_HARD);
		if (rv2 < SS_SUCCESS)
			drbd_err(connection,
				"unexpected rv2=%d in conn_try_disconnect()\n",
				rv2);
		/* Make sure the sender thread has actually stopped: state
		 * handling only does drbd_thread_stop_nowait().
		 */
		drbd_thread_stop(&connection->sender);
		state_change_lock(connection->resource, &irq_flags, 0);
		drbd_unregister_connection(connection);
		state_change_unlock(connection->resource, &irq_flags);
		synchronize_rcu();
		drbd_put_connection(connection);
	}
	return rv;
}

int drbd_adm_disconnect(struct sk_buff *skb, struct genl_info *info)
{
	struct drbd_config_context adm_ctx;
	struct disconnect_parms parms;
	struct drbd_connection *connection;
	enum drbd_state_rv rv;
	enum drbd_ret_code retcode;
	int err;

	retcode = drbd_adm_prepare(&adm_ctx, skb, info, DRBD_ADM_NEED_CONNECTION);
	if (!adm_ctx.reply_skb)
		return retcode;

	connection = adm_ctx.connection;
	memset(&parms, 0, sizeof(parms));
	if (info->attrs[DRBD_NLA_DISCONNECT_PARMS]) {
		err = disconnect_parms_from_attrs(&parms, info);
		if (err) {
			retcode = ERR_MANDATORY_TAG;
			drbd_msg_put_info(adm_ctx.reply_skb, from_attrs_err_to_txt(err));
			goto fail;
		}
	}

<<<<<<< HEAD
	mutex_lock(&connection->resource->conf_update);
=======
	mutex_lock(&adm_ctx.resource->adm_mutex);
>>>>>>> d5d36698
	rv = conn_try_disconnect(connection, parms.force_disconnect);
	mutex_unlock(&connection->resource->conf_update);
	if (rv < SS_SUCCESS)
		retcode = rv;  /* FIXME: Type mismatch. */
	else
		retcode = NO_ERROR;
	mutex_unlock(&adm_ctx.resource->adm_mutex);
 fail:
	drbd_adm_finish(&adm_ctx, info, retcode);
	return 0;
}

void resync_after_online_grow(struct drbd_peer_device *peer_device)
{
	struct drbd_connection *connection = peer_device->connection;
	struct drbd_device *device = peer_device->device;
	bool sync_source;

	drbd_info(peer_device, "Resync of new storage after online grow\n");
	if (device->resource->role[NOW] != connection->peer_role[NOW])
		sync_source = (device->resource->role[NOW] == R_PRIMARY);
	else
		sync_source = test_bit(RESOLVE_CONFLICTS,
				       &peer_device->connection->flags);

	if (!sync_source && connection->agreed_pro_version < 110) {
		stable_change_repl_state(peer_device, L_WF_SYNC_UUID,
					 CS_VERBOSE | CS_SERIALIZE);
		return;
	}
	drbd_start_resync(peer_device, sync_source ? L_SYNC_SOURCE : L_SYNC_TARGET);
}

int drbd_adm_resize(struct sk_buff *skb, struct genl_info *info)
{
	struct drbd_config_context adm_ctx;
	struct disk_conf *old_disk_conf, *new_disk_conf = NULL;
	struct resize_parms rs;
	struct drbd_device *device;
	enum drbd_ret_code retcode;
	enum determine_dev_size dd;
	bool change_al_layout = false;
	enum dds_flags ddsf;
	sector_t u_size;
	int err;
	struct drbd_peer_device *peer_device;
	bool has_primary;

	retcode = drbd_adm_prepare(&adm_ctx, skb, info, DRBD_ADM_NEED_MINOR);
	if (!adm_ctx.reply_skb)
		return retcode;
<<<<<<< HEAD
=======
	if (retcode != NO_ERROR)
		goto finish;
>>>>>>> d5d36698

	mutex_lock(&adm_ctx.resource->adm_mutex);
	device = adm_ctx.device;
	if (!get_ldev(device)) {
		retcode = ERR_NO_DISK;
		goto fail;
	}

	memset(&rs, 0, sizeof(struct resize_parms));
	rs.al_stripes = device->ldev->md.al_stripes;
	rs.al_stripe_size = device->ldev->md.al_stripe_size_4k * 4;
	if (info->attrs[DRBD_NLA_RESIZE_PARMS]) {
		err = resize_parms_from_attrs(&rs, info);
		if (err) {
			retcode = ERR_MANDATORY_TAG;
			drbd_msg_put_info(adm_ctx.reply_skb, from_attrs_err_to_txt(err));
			goto fail_ldev;
		}
	}

	device = adm_ctx.device;
	for_each_peer_device(peer_device, device) {
		if (peer_device->repl_state[NOW] > L_ESTABLISHED) {
			retcode = ERR_RESIZE_RESYNC;
			goto fail_ldev;
		}
	}

	has_primary = device->resource->role[NOW] == R_PRIMARY;
	if (!has_primary) {
		for_each_peer_device(peer_device, device) {
			if (peer_device->connection->peer_role[NOW] == R_PRIMARY) {
				has_primary = true;
				break;
			}
		}
	}
	if (!has_primary) {
		retcode = ERR_NO_PRIMARY;
		goto fail_ldev;
	}

	for_each_peer_device(peer_device, device) {
		if (rs.no_resync && peer_device->connection->agreed_pro_version < 93) {
			retcode = ERR_NEED_APV_93;
			goto fail_ldev;
		}
	}

	rcu_read_lock();
	u_size = rcu_dereference(device->ldev->disk_conf)->disk_size;
	rcu_read_unlock();
	if (u_size != (sector_t)rs.resize_size) {
		new_disk_conf = kmalloc(sizeof(struct disk_conf), GFP_KERNEL);
		if (!new_disk_conf) {
			retcode = ERR_NOMEM;
			goto fail_ldev;
		}
	}

	if (device->ldev->md.al_stripes != rs.al_stripes ||
	    device->ldev->md.al_stripe_size_4k != rs.al_stripe_size / 4) {
		u32 al_size_k = rs.al_stripes * rs.al_stripe_size;

		if (al_size_k > (16 * 1024 * 1024)) {
			retcode = ERR_MD_LAYOUT_TOO_BIG;
			goto fail_ldev;
		}

		if (al_size_k < (32768 >> 10)) {
			retcode = ERR_MD_LAYOUT_TOO_SMALL;
			goto fail_ldev;
		}

		/* Removed this pre-condition while merging from 8.4 to 9.0
		if (device->state.conn != C_CONNECTED && !rs.resize_force) {
			retcode = ERR_MD_LAYOUT_CONNECTED;
			goto fail_ldev;
		} */

		change_al_layout = true;
	}

	device->ldev->known_size = drbd_get_capacity(device->ldev->backing_bdev);

	if (new_disk_conf) {
		mutex_lock(&device->resource->conf_update);
		old_disk_conf = device->ldev->disk_conf;
		*new_disk_conf = *old_disk_conf;
		new_disk_conf->disk_size = (sector_t)rs.resize_size;
		rcu_assign_pointer(device->ldev->disk_conf, new_disk_conf);
		mutex_unlock(&device->resource->conf_update);
		synchronize_rcu();
		kfree(old_disk_conf);
	}

	ddsf = (rs.resize_force ? DDSF_FORCED : 0) | (rs.no_resync ? DDSF_NO_RESYNC : 0);
	dd = drbd_determine_dev_size(device, ddsf, change_al_layout ? &rs : NULL);
	drbd_md_sync(device);
	put_ldev(device);
	if (dd == DS_ERROR) {
		retcode = ERR_NOMEM_BITMAP;
		goto fail;
	} else if (dd == DS_ERROR_SPACE_MD) {
		retcode = ERR_MD_LAYOUT_NO_FIT;
		goto fail;
	} else if (dd == DS_ERROR_SHRINK) {
		retcode = ERR_IMPLICIT_SHRINK;
		goto fail;
	}

	for_each_peer_device(peer_device, device) {
		if (peer_device->repl_state[NOW] == L_ESTABLISHED) {
			if (dd == DS_GREW)
				set_bit(RESIZE_PENDING, &peer_device->flags);
			drbd_send_uuids(peer_device, 0, 0);
			drbd_send_sizes(peer_device, 1, ddsf);
		}
	}

 fail:
	mutex_unlock(&adm_ctx.resource->adm_mutex);
 finish:
	drbd_adm_finish(&adm_ctx, info, retcode);
	return 0;

 fail_ldev:
	put_ldev(device);
	goto fail;
}

int drbd_adm_resource_opts(struct sk_buff *skb, struct genl_info *info)
{
	struct drbd_config_context adm_ctx;
	enum drbd_ret_code retcode;
	struct res_opts res_opts;
	int err;

	retcode = drbd_adm_prepare(&adm_ctx, skb, info, DRBD_ADM_NEED_RESOURCE);
	if (!adm_ctx.reply_skb)
		return retcode;

	res_opts = adm_ctx.resource->res_opts;
	if (should_set_defaults(info))
		set_res_opts_defaults(&res_opts);

	err = res_opts_from_attrs_for_change(&res_opts, info);
	if (err) {
		retcode = ERR_MANDATORY_TAG;
		drbd_msg_put_info(adm_ctx.reply_skb, from_attrs_err_to_txt(err));
		goto fail;
	}

	mutex_lock(&adm_ctx.resource->adm_mutex);
	err = set_resource_options(adm_ctx.resource, &res_opts);
	if (err) {
		retcode = ERR_INVALID_REQUEST;
		if (err == -ENOMEM)
			retcode = ERR_NOMEM;
	}
	mutex_unlock(&adm_ctx.resource->adm_mutex);

fail:
	drbd_adm_finish(&adm_ctx, info, retcode);
	return 0;
}

static enum drbd_state_rv invalidate_resync(struct drbd_peer_device *peer_device)
{
	enum drbd_state_rv rv;

	drbd_flush_workqueue(&peer_device->connection->sender_work);

	rv = change_repl_state(peer_device, L_STARTING_SYNC_T,
			       CS_WAIT_COMPLETE | CS_SERIALIZE);

	if (rv < SS_SUCCESS && rv != SS_NEED_CONNECTION)
		rv = stable_change_repl_state(peer_device, L_STARTING_SYNC_T,
			CS_VERBOSE | CS_WAIT_COMPLETE | CS_SERIALIZE);

	return rv;
}

static enum drbd_state_rv invalidate_no_resync(struct drbd_device *device)
{
	struct drbd_resource *resource = device->resource;
	struct drbd_peer_device *peer_device;
	struct drbd_connection *connection;
	unsigned long irq_flags;
	enum drbd_state_rv rv;

	begin_state_change(resource, &irq_flags, CS_VERBOSE);
	for_each_connection(connection, resource) {
		peer_device = conn_peer_device(connection, device->vnr);
		if (peer_device->repl_state[NOW] >= L_ESTABLISHED) {
			abort_state_change(resource, &irq_flags);
			return SS_UNKNOWN_ERROR;
		}
	}
	__change_disk_state(device, D_INCONSISTENT);
	rv = end_state_change(resource, &irq_flags);

	if (rv >= SS_SUCCESS) {
		drbd_bitmap_io(device, &drbd_bmio_set_all_n_write,
			       "set_n_write from invalidate",
			       BM_LOCK_CLEAR | BM_LOCK_BULK,
			       NULL);
	}

	return rv;
}

int drbd_adm_invalidate(struct sk_buff *skb, struct genl_info *info)
{
	struct drbd_config_context adm_ctx;
	struct drbd_peer_device *sync_from_peer_device = NULL;
	struct drbd_resource *resource;
	struct drbd_device *device;
	int retcode = 0; /* enum drbd_ret_code rsp. enum drbd_state_rv */

	retcode = drbd_adm_prepare(&adm_ctx, skb, info, DRBD_ADM_NEED_MINOR);
	if (!adm_ctx.reply_skb)
		return retcode;

	mutex_lock(&adm_ctx.resource->adm_mutex);
	device = adm_ctx.device;
	resource = device->resource;

	if (info->attrs[DRBD_NLA_INVALIDATE_PARMS]) {
		struct invalidate_parms inv = {};
		int err;

		inv.sync_from_peer_node_id = -1;
		err = invalidate_parms_from_attrs(&inv, info);
		if (err) {
			retcode = ERR_MANDATORY_TAG;
			drbd_msg_put_info(adm_ctx.reply_skb, from_attrs_err_to_txt(err));
			goto out;
		}

		if (inv.sync_from_peer_node_id != -1) {
			struct drbd_connection *connection =
				drbd_connection_by_node_id(resource, inv.sync_from_peer_node_id);
			sync_from_peer_device = conn_peer_device(connection, device->vnr);
		}
	}

	/* If there is still bitmap IO pending, probably because of a previous
	 * resync just being finished, wait for it before requesting a new resync.
	 * Also wait for its after_state_ch(). */
	drbd_suspend_io(device);
	wait_event(device->misc_wait, list_empty(&device->pending_bitmap_work));

	do {
		struct drbd_connection *connection;

		if (sync_from_peer_device) {
			retcode = invalidate_resync(sync_from_peer_device);

			if (retcode >= SS_SUCCESS)
				break;
		}
<<<<<<< HEAD

		for_each_connection(connection, resource) {
			struct drbd_peer_device *peer_device;
=======
	} else
		retcode = drbd_request_state(device, NS(conn, C_STARTING_SYNC_T));
	drbd_resume_io(device);
	mutex_unlock(&adm_ctx.resource->adm_mutex);
out:
	drbd_adm_finish(&adm_ctx, info, retcode);
	return 0;
}
>>>>>>> d5d36698

			peer_device = conn_peer_device(connection, device->vnr);
			retcode = invalidate_resync(peer_device);
			if (retcode >= SS_SUCCESS)
				goto out;
		}

		retcode = invalidate_no_resync(device);
	} while (retcode == SS_UNKNOWN_ERROR);

<<<<<<< HEAD
=======
	mutex_lock(&adm_ctx.resource->adm_mutex);
	retcode = drbd_request_state(adm_ctx.device, mask, val);
	mutex_unlock(&adm_ctx.resource->adm_mutex);
>>>>>>> d5d36698
out:
	drbd_resume_io(device);
	drbd_adm_finish(&adm_ctx, info, retcode);
	return 0;
}

static int drbd_bmio_set_susp_al(struct drbd_device *device,
				 struct drbd_peer_device *peer_device)
{
	int rv;

	rv = drbd_bmio_set_n_write(device, peer_device);
	drbd_try_suspend_al(device);
	return rv;
}

int drbd_adm_invalidate_peer(struct sk_buff *skb, struct genl_info *info)
{
	struct drbd_config_context adm_ctx;
	struct drbd_peer_device *peer_device;
	struct drbd_resource *resource;
	struct drbd_device *device;
	int retcode; /* enum drbd_ret_code rsp. enum drbd_state_rv */

	retcode = drbd_adm_prepare(&adm_ctx, skb, info, DRBD_ADM_NEED_PEER_DEVICE);
	if (!adm_ctx.reply_skb)
		return retcode;

<<<<<<< HEAD
	peer_device = adm_ctx.peer_device;
	device = peer_device->device;
	resource = device->resource;
=======
	mutex_lock(&adm_ctx.resource->adm_mutex);
	device = adm_ctx.device;
>>>>>>> d5d36698

	drbd_suspend_io(device);
	wait_event(device->misc_wait, list_empty(&device->pending_bitmap_work));
	drbd_flush_workqueue(&peer_device->connection->sender_work);
	retcode = stable_change_repl_state(peer_device, L_STARTING_SYNC_S,
					   CS_WAIT_COMPLETE | CS_SERIALIZE);
	if (retcode < SS_SUCCESS) {
		if (retcode == SS_NEED_CONNECTION && resource->role[NOW] == R_PRIMARY) {
			/* The peer will get a resync upon connect anyways.
			 * Just make that into a full resync. */
			retcode = change_peer_disk_state(peer_device, D_INCONSISTENT,
							 CS_VERBOSE | CS_WAIT_COMPLETE | CS_SERIALIZE);
			if (retcode >= SS_SUCCESS) {
				if (drbd_bitmap_io(adm_ctx.device, &drbd_bmio_set_susp_al,
						   "set_n_write from invalidate_peer",
						   BM_LOCK_CLEAR | BM_LOCK_BULK, peer_device))
					retcode = ERR_IO_MD_DISK;
			}
		} else
			retcode = stable_change_repl_state(peer_device, L_STARTING_SYNC_S,
							   CS_VERBOSE | CS_WAIT_COMPLETE | CS_SERIALIZE);
	}
	drbd_resume_io(device);
<<<<<<< HEAD

=======
	mutex_unlock(&adm_ctx.resource->adm_mutex);
out:
>>>>>>> d5d36698
	drbd_adm_finish(&adm_ctx, info, retcode);
	return 0;
}

int drbd_adm_pause_sync(struct sk_buff *skb, struct genl_info *info)
{
	struct drbd_config_context adm_ctx;
	struct drbd_peer_device *peer_device;
	enum drbd_ret_code retcode;

	retcode = drbd_adm_prepare(&adm_ctx, skb, info, DRBD_ADM_NEED_PEER_DEVICE);
	if (!adm_ctx.reply_skb)
		return retcode;

<<<<<<< HEAD
	peer_device = adm_ctx.peer_device;
	if (change_resync_susp_user(peer_device, true,
			CS_VERBOSE | CS_WAIT_COMPLETE | CS_SERIALIZE) == SS_NOTHING_TO_DO)
		retcode = ERR_PAUSE_IS_SET;

=======
	mutex_lock(&adm_ctx.resource->adm_mutex);
	if (drbd_request_state(adm_ctx.device, NS(user_isp, 1)) == SS_NOTHING_TO_DO)
		retcode = ERR_PAUSE_IS_SET;
	mutex_unlock(&adm_ctx.resource->adm_mutex);
out:
>>>>>>> d5d36698
	drbd_adm_finish(&adm_ctx, info, retcode);
	return 0;
}

int drbd_adm_resume_sync(struct sk_buff *skb, struct genl_info *info)
{
	struct drbd_config_context adm_ctx;
	struct drbd_peer_device *peer_device;
	enum drbd_ret_code retcode;

	retcode = drbd_adm_prepare(&adm_ctx, skb, info, DRBD_ADM_NEED_PEER_DEVICE);
	if (!adm_ctx.reply_skb)
		return retcode;

<<<<<<< HEAD
	peer_device = adm_ctx.peer_device;
	if (change_resync_susp_user(peer_device, false,
			CS_VERBOSE | CS_WAIT_COMPLETE | CS_SERIALIZE) == SS_NOTHING_TO_DO) {

		if (peer_device->repl_state[NOW] == L_PAUSED_SYNC_S ||
		    peer_device->repl_state[NOW] == L_PAUSED_SYNC_T) {
			if (peer_device->resync_susp_dependency[NOW])
				retcode = ERR_PIC_AFTER_DEP;
			else if (peer_device->resync_susp_peer[NOW])
				retcode = ERR_PIC_PEER_DEP;
			else
				retcode = ERR_PAUSE_IS_CLEAR;
=======
	mutex_lock(&adm_ctx.resource->adm_mutex);
	if (drbd_request_state(adm_ctx.device, NS(user_isp, 0)) == SS_NOTHING_TO_DO) {
		s = adm_ctx.device->state;
		if (s.conn == C_PAUSED_SYNC_S || s.conn == C_PAUSED_SYNC_T) {
			retcode = s.aftr_isp ? ERR_PIC_AFTER_DEP :
				  s.peer_isp ? ERR_PIC_PEER_DEP : ERR_PAUSE_IS_CLEAR;
>>>>>>> d5d36698
		} else {
			retcode = ERR_PAUSE_IS_CLEAR;
		}
	}
<<<<<<< HEAD

=======
	mutex_unlock(&adm_ctx.resource->adm_mutex);
out:
>>>>>>> d5d36698
	drbd_adm_finish(&adm_ctx, info, retcode);
	return 0;
}

int drbd_adm_suspend_io(struct sk_buff *skb, struct genl_info *info)
{
	struct drbd_config_context adm_ctx;
	struct drbd_resource *resource;
	enum drbd_ret_code retcode;

	retcode = drbd_adm_prepare(&adm_ctx, skb, info, DRBD_ADM_NEED_MINOR);
	if (!adm_ctx.reply_skb)
		return retcode;
	resource = adm_ctx.device->resource;

	retcode = stable_state_change(resource,
		change_io_susp_user(resource, true,
			      CS_VERBOSE | CS_WAIT_COMPLETE | CS_SERIALIZE));

	drbd_adm_finish(&adm_ctx, info, retcode);
	return 0;
}

int drbd_adm_resume_io(struct sk_buff *skb, struct genl_info *info)
{
	struct drbd_config_context adm_ctx;
	struct drbd_resource *resource;
	struct drbd_device *device;
	unsigned long irq_flags;
	int retcode; /* enum drbd_ret_code rsp. enum drbd_state_rv */

	retcode = drbd_adm_prepare(&adm_ctx, skb, info, DRBD_ADM_NEED_MINOR);
	if (!adm_ctx.reply_skb)
		return retcode;

	mutex_lock(&adm_ctx.resource->adm_mutex);
	device = adm_ctx.device;
	resource = device->resource;
	if (test_bit(NEW_CUR_UUID, &device->flags)) {
		drbd_uuid_new_current(device);
		clear_bit(NEW_CUR_UUID, &device->flags);
	}
	drbd_suspend_io(device);
	begin_state_change(resource, &irq_flags, CS_VERBOSE | CS_WAIT_COMPLETE | CS_SERIALIZE);
	__change_io_susp_user(resource, false);
	__change_io_susp_no_data(resource, false);
	__change_io_susp_fencing(resource, false);
	retcode = end_state_change(resource, &irq_flags);
	if (retcode == SS_SUCCESS) {
		struct drbd_peer_device *peer_device;

		for_each_peer_device(peer_device, device) {
			struct drbd_connection *connection = peer_device->connection;

			if (peer_device->repl_state[NOW] < L_ESTABLISHED)
				tl_clear(connection);
			if (device->disk_state[NOW] == D_DISKLESS ||
			    device->disk_state[NOW] == D_FAILED)
				tl_restart(connection, FAIL_FROZEN_DISK_IO);
		}
	}
	drbd_resume_io(device);
<<<<<<< HEAD

=======
	mutex_unlock(&adm_ctx.resource->adm_mutex);
out:
>>>>>>> d5d36698
	drbd_adm_finish(&adm_ctx, info, retcode);
	return 0;
}

int drbd_adm_outdate(struct sk_buff *skb, struct genl_info *info)
{
	struct drbd_config_context adm_ctx;
	enum drbd_ret_code retcode;

	retcode = drbd_adm_prepare(&adm_ctx, skb, info, DRBD_ADM_NEED_MINOR);
	if (!adm_ctx.reply_skb)
		return retcode;

	retcode = stable_state_change(adm_ctx.device->resource,
		change_disk_state(adm_ctx.device, D_OUTDATED,
			      CS_VERBOSE | CS_WAIT_COMPLETE | CS_SERIALIZE));

	drbd_adm_finish(&adm_ctx, info, retcode);
	return 0;
}

static int nla_put_drbd_cfg_context(struct sk_buff *skb,
				    struct drbd_resource *resource,
				    struct drbd_connection *connection,
				    struct drbd_device *device)
{
	struct nlattr *nla;
	nla = nla_nest_start(skb, DRBD_NLA_CFG_CONTEXT);
	if (!nla)
		goto nla_put_failure;
	if (device)
		nla_put_u32(skb, T_ctx_volume, device->vnr);
	if (resource)
		nla_put_string(skb, T_ctx_resource_name, resource->name);
	if (connection) {
		if (connection->my_addr_len)
			nla_put(skb, T_ctx_my_addr,
				connection->my_addr_len, &connection->my_addr);
		if (connection->peer_addr_len)
			nla_put(skb, T_ctx_peer_addr,
				connection->peer_addr_len, &connection->peer_addr);
		rcu_read_lock();
		if (connection->net_conf && connection->net_conf->name)
			nla_put_string(skb, T_ctx_conn_name, connection->net_conf->name);
		rcu_read_unlock();
	}
	nla_nest_end(skb, nla);
	return 0;

nla_put_failure:
	if (nla)
		nla_nest_cancel(skb, nla);
	return -EMSGSIZE;
}

/*
 * The generic netlink dump callbacks are called outside the genl_lock(), so
 * they cannot use the simple attribute parsing code which uses global
 * attribute tables.
 */
static struct nlattr *find_cfg_context_attr(const struct nlmsghdr *nlh, int attr)
{
	const unsigned hdrlen = GENL_HDRLEN + GENL_MAGIC_FAMILY_HDRSZ;
	const int maxtype = ARRAY_SIZE(drbd_cfg_context_nl_policy) - 1;
	struct nlattr *nla;

	nla = nla_find(nlmsg_attrdata(nlh, hdrlen), nlmsg_attrlen(nlh, hdrlen),
		       DRBD_NLA_CFG_CONTEXT);
	if (!nla)
		return NULL;
	return drbd_nla_find_nested(maxtype, nla, __nla_type(attr));
}

int drbd_adm_dump_resources(struct sk_buff *skb, struct netlink_callback *cb)
{
	struct drbd_genlmsghdr *dh;
	struct drbd_resource *resource;
	struct resource_info resource_info;
	struct resource_statistics resource_statistics;
	int err;

	rcu_read_lock();
	if (cb->args[0]) {
		for_each_resource_rcu(resource, &drbd_resources)
			if (resource == (struct drbd_resource *)cb->args[0])
				goto found_resource;
		err = 0;  /* resource was probably deleted */
		goto out;
	}
	resource = list_entry(&drbd_resources,
			      struct drbd_resource, resources);

found_resource:
	list_for_each_entry_continue_rcu(resource, &drbd_resources, resources) {
		goto put_result;
	}
	err = 0;
	goto out;

put_result:
	dh = genlmsg_put(skb, NETLINK_CB_PORTID(cb->skb),
			cb->nlh->nlmsg_seq, &drbd_genl_family,
			NLM_F_MULTI, DRBD_ADM_GET_RESOURCES);
	err = -ENOMEM;
	if (!dh)
		goto out;
	dh->minor = -1U;
	dh->ret_code = NO_ERROR;
	err = nla_put_drbd_cfg_context(skb, resource, NULL, NULL);
	if (err)
		goto out;
	err = res_opts_to_skb(skb, &resource->res_opts, !capable(CAP_SYS_ADMIN));
	if (err)
		goto out;
	resource_info.res_role = resource->role[NOW];
	resource_info.res_susp = resource->susp[NOW];
	resource_info.res_susp_nod = resource->susp_nod[NOW];
	resource_info.res_susp_fen = resource->susp_fen[NOW];
	resource_info.res_weak = resource->weak[NOW];
	err = resource_info_to_skb(skb, &resource_info, !capable(CAP_SYS_ADMIN));
	if (err)
		goto out;
	resource_statistics.res_stat_write_ordering = resource->write_ordering;
	err = resource_statistics_to_skb(skb, &resource_statistics, !capable(CAP_SYS_ADMIN));
	if (err)
		goto out;
	cb->args[0] = (long)resource;
	genlmsg_end(skb, dh);
	err = 0;

out:
	rcu_read_unlock();
	if (err)
		return err;
	return skb->len;
}

static void device_to_statistics(struct device_statistics *s,
				 struct drbd_device *device)
{
	memset(s, 0, sizeof(*s));
	s->dev_upper_blocked = !may_inc_ap_bio(device);
	if (get_ldev(device)) {
		struct drbd_md *md = &device->ldev->md;
		u64 *history_uuids = (u64 *)s->history_uuids;
		struct request_queue *q;
		int n;

		spin_lock_irq(&md->uuid_lock);
		s->dev_current_uuid = md->current_uuid;
		BUILD_BUG_ON(sizeof(s->history_uuids) != sizeof(md->history_uuids));
		for (n = 0; n < ARRAY_SIZE(md->history_uuids); n++)
			history_uuids[n] = md->history_uuids[n];
		s->history_uuids_len = sizeof(s->history_uuids);
		spin_unlock_irq(&md->uuid_lock);

		s->dev_disk_flags = md->flags;
		q = bdev_get_queue(device->ldev->backing_bdev);
		s->dev_lower_blocked =
			bdi_congested(&q->backing_dev_info,
				      (1 << BDI_async_congested) |
				      (1 << BDI_sync_congested));
		put_ldev(device);
	}
	s->dev_size = drbd_get_capacity(device->this_bdev);
	s->dev_read = device->read_cnt;
	s->dev_write = device->writ_cnt;
	s->dev_al_writes = device->al_writ_cnt;
	s->dev_bm_writes = device->bm_writ_cnt;
	s->dev_upper_pending = atomic_read(&device->ap_bio_cnt);
	s->dev_lower_pending = atomic_read(&device->local_cnt);
	s->dev_al_suspended = test_bit(AL_SUSPENDED, &device->flags);
	s->dev_exposed_data_uuid = device->exposed_data_uuid;
}

static int put_resource_in_arg0(struct netlink_callback *cb, int holder_nr)
{
	if (cb->args[0]) {
		struct drbd_resource *resource =
			(struct drbd_resource *)cb->args[0];
		kref_debug_put(&resource->kref_debug, holder_nr); /* , 6); , 7); */
		kref_put(&resource->kref, drbd_destroy_resource);
	}

	return 0;
}

int drbd_adm_dump_devices_done(struct netlink_callback *cb) {
	return put_resource_in_arg0(cb, 7);
}

int drbd_adm_dump_devices(struct sk_buff *skb, struct netlink_callback *cb)
{
	struct nlattr *resource_filter;
	struct drbd_resource *resource;
	struct drbd_device *uninitialized_var(device);
	int minor, err, retcode;
	struct drbd_genlmsghdr *dh;
	struct device_info device_info;
	struct device_statistics device_statistics;
	struct idr *idr_to_search;

	resource = (struct drbd_resource *)cb->args[0];
	if (!cb->args[0] && !cb->args[1]) {
		resource_filter = find_cfg_context_attr(cb->nlh, T_ctx_resource_name);
		if (resource_filter) {
			retcode = ERR_RES_NOT_KNOWN;
			resource = drbd_find_resource(nla_data(resource_filter));
			if (!resource)
				goto put_result;
			kref_debug_get(&resource->kref_debug, 7);
			cb->args[0] = (long)resource;
		}
	}

	rcu_read_lock();
	minor = cb->args[1];
	idr_to_search = resource ? &resource->devices : &drbd_devices;
	device = idr_get_next(idr_to_search, &minor);
	if (!device) {
		err = 0;
		goto out;
	}
	idr_for_each_entry_continue(idr_to_search, device, minor) {
		retcode = NO_ERROR;
		goto put_result;  /* only one iteration */
	}
	err = 0;
	goto out;  /* no more devices */

put_result:
	dh = genlmsg_put(skb, NETLINK_CB_PORTID(cb->skb),
			cb->nlh->nlmsg_seq, &drbd_genl_family,
			NLM_F_MULTI, DRBD_ADM_GET_DEVICES);
	err = -ENOMEM;
	if (!dh)
		goto out;
	dh->ret_code = retcode;
	dh->minor = -1U;
	if (retcode == NO_ERROR) {
		dh->minor = device->minor;
		err = nla_put_drbd_cfg_context(skb, device->resource, NULL, device);
		if (err)
			goto out;
		if (get_ldev(device)) {
			struct disk_conf *disk_conf =
				rcu_dereference(device->ldev->disk_conf);

			err = disk_conf_to_skb(skb, disk_conf, !capable(CAP_SYS_ADMIN));
			put_ldev(device);
			if (err)
				goto out;
		}
		err = device_conf_to_skb(skb, &device->device_conf, !capable(CAP_SYS_ADMIN));
		if (err)
			goto out;
		device_info.dev_disk_state = device->disk_state[NOW];
		err = device_info_to_skb(skb, &device_info, !capable(CAP_SYS_ADMIN));
		if (err)
			goto out;

		device_to_statistics(&device_statistics, device);
		err = device_statistics_to_skb(skb, &device_statistics, !capable(CAP_SYS_ADMIN));
		if (err)
			goto out;
		cb->args[1] = minor + 1;
	}
	genlmsg_end(skb, dh);
	err = 0;

out:
	rcu_read_unlock();
	if (err)
		return err;
	return skb->len;
}

int drbd_adm_dump_connections_done(struct netlink_callback *cb)
{
	return put_resource_in_arg0(cb, 6);
}

enum { SINGLE_RESOURCE, ITERATE_RESOURCES };

int drbd_adm_dump_connections(struct sk_buff *skb, struct netlink_callback *cb)
{
	struct nlattr *resource_filter;
	struct drbd_resource *resource = NULL, *next_resource;
	struct drbd_connection *uninitialized_var(connection);
	int err = 0, retcode;
	struct drbd_genlmsghdr *dh;
	struct connection_info connection_info;
	struct connection_statistics connection_statistics;

	rcu_read_lock();
	resource = (struct drbd_resource *)cb->args[0];
	if (!cb->args[0]) {
		resource_filter = find_cfg_context_attr(cb->nlh, T_ctx_resource_name);
		if (resource_filter) {
			retcode = ERR_RES_NOT_KNOWN;
			resource = drbd_find_resource(nla_data(resource_filter));
			if (!resource)
				goto put_result;
			kref_debug_get(&resource->kref_debug, 6);
			cb->args[0] = (long)resource;
			cb->args[1] = SINGLE_RESOURCE;
		}
	}
	if (!resource) {
		if (list_empty(&drbd_resources))
			goto out;
		resource = list_first_entry(&drbd_resources, struct drbd_resource, resources);
		kref_get(&resource->kref);
		kref_debug_get(&resource->kref_debug, 6);
		cb->args[0] = (long)resource;
		cb->args[1] = ITERATE_RESOURCES;
	}

    next_resource:
	rcu_read_unlock();
	mutex_lock(&resource->conf_update);
	rcu_read_lock();
	if (cb->args[2]) {
		for_each_connection_rcu(connection, resource)
			if (connection == (struct drbd_connection *)cb->args[2])
				goto found_connection;
		/* connection was probably deleted */
		goto no_more_connections;
	}
	connection = list_entry(&resource->connections, struct drbd_connection, connections);

found_connection:
	list_for_each_entry_continue_rcu(connection, &resource->connections, connections) {
		retcode = NO_ERROR;
		goto put_result;  /* only one iteration */
	}

no_more_connections:
	if (cb->args[1] == ITERATE_RESOURCES) {
		for_each_resource_rcu(next_resource, &drbd_resources) {
			if (next_resource == resource)
				goto found_resource;
		}
		/* resource was probably deleted */
	}
	goto out;

found_resource:
	list_for_each_entry_continue_rcu(next_resource, &drbd_resources, resources) {
		mutex_unlock(&resource->conf_update);
		kref_debug_put(&resource->kref_debug, 6);
		kref_put(&resource->kref, drbd_destroy_resource);
		resource = next_resource;
		kref_get(&resource->kref);
		kref_debug_get(&resource->kref_debug, 6);
		cb->args[0] = (long)resource;
		cb->args[2] = 0;
		goto next_resource;
	}
	goto out;  /* no more resources */

put_result:
	dh = genlmsg_put(skb, NETLINK_CB_PORTID(cb->skb),
			cb->nlh->nlmsg_seq, &drbd_genl_family,
			NLM_F_MULTI, DRBD_ADM_GET_CONNECTIONS);
	err = -ENOMEM;
	if (!dh)
		goto out;
	dh->ret_code = retcode;
	dh->minor = -1U;
	if (retcode == NO_ERROR) {
		struct net_conf *net_conf;

		err = nla_put_drbd_cfg_context(skb, resource, connection, NULL);
		if (err)
			goto out;
		net_conf = rcu_dereference(connection->net_conf);
		if (net_conf) {
			err = net_conf_to_skb(skb, net_conf, !capable(CAP_SYS_ADMIN));
			if (err)
				goto out;
		}
		connection_to_info(&connection_info, connection, NOW);
		err = connection_info_to_skb(skb, &connection_info, !capable(CAP_SYS_ADMIN));
		if (err)
			goto out;
		connection_statistics.conn_congested = test_bit(NET_CONGESTED, &connection->flags);
		err = connection_statistics_to_skb(skb, &connection_statistics, !capable(CAP_SYS_ADMIN));
		if (err)
			goto out;
		cb->args[2] = (long)connection;
	}
	genlmsg_end(skb, dh);
	err = 0;

out:
	rcu_read_unlock();
	if (resource)
		mutex_unlock(&resource->conf_update);
	if (err)
		return err;
	return skb->len;
}

static void peer_device_to_statistics(struct peer_device_statistics *s,
				      struct drbd_peer_device *peer_device)
{
	struct drbd_device *device = peer_device->device;

	memset(s, 0, sizeof(*s));
	s->peer_dev_received = peer_device->recv_cnt;
	s->peer_dev_sent = peer_device->send_cnt;
	s->peer_dev_pending = atomic_read(&peer_device->ap_pending_cnt) +
			      atomic_read(&peer_device->rs_pending_cnt);
	s->peer_dev_unacked = atomic_read(&peer_device->unacked_cnt);
	s->peer_dev_out_of_sync = drbd_bm_total_weight(peer_device) << (BM_BLOCK_SHIFT - 9);
	s->peer_dev_resync_failed = peer_device->rs_failed << (BM_BLOCK_SHIFT - 9);
	if (get_ldev(device)) {
		struct drbd_md *md = &device->ldev->md;
		struct drbd_peer_md *peer_md = &md->peers[peer_device->bitmap_index];

		spin_lock_irq(&md->uuid_lock);
		s->peer_dev_bitmap_uuid = peer_md->bitmap_uuid;
		spin_unlock_irq(&md->uuid_lock);
		s->peer_dev_flags = peer_md->flags;
		put_ldev(device);
	}
}

int drbd_adm_dump_peer_devices_done(struct netlink_callback *cb)
{
	return put_resource_in_arg0(cb, 9);
}

int drbd_adm_dump_peer_devices(struct sk_buff *skb, struct netlink_callback *cb)
{
	struct nlattr *resource_filter;
	struct drbd_resource *resource;
	struct drbd_device *uninitialized_var(device);
	struct drbd_peer_device *peer_device = NULL;
	int minor, err, retcode;
	struct drbd_genlmsghdr *dh;
	struct idr *idr_to_search;

	resource = (struct drbd_resource *)cb->args[0];
	if (!cb->args[0] && !cb->args[1]) {
		resource_filter = find_cfg_context_attr(cb->nlh, T_ctx_resource_name);
		if (resource_filter) {
			retcode = ERR_RES_NOT_KNOWN;
			resource = drbd_find_resource(nla_data(resource_filter));
			if (!resource)
				goto put_result;
			kref_debug_get(&resource->kref_debug, 9);
		}
		cb->args[0] = (long)resource;
	}

	rcu_read_lock();
	minor = cb->args[1];
	idr_to_search = resource ? &resource->devices : &drbd_devices;
	device = idr_find(idr_to_search, minor);
	if (!device) {
next_device:
		minor++;
		cb->args[2] = 0;
		device = idr_get_next(idr_to_search, &minor);
		if (!device) {
			err = 0;
			goto out;
		}
	}
	if (cb->args[2]) {
		for_each_peer_device(peer_device, device)
			if (peer_device == (struct drbd_peer_device *)cb->args[2])
				goto found_peer_device;
		/* peer device was probably deleted */
		goto next_device;
	}
	/* Make peer_device point to the list head (not the first entry). */
	peer_device = list_entry(&device->peer_devices, struct drbd_peer_device, peer_devices);

found_peer_device:
	list_for_each_entry_continue_rcu(peer_device, &device->peer_devices, peer_devices) {
		retcode = NO_ERROR;
		goto put_result;  /* only one iteration */
	}
	goto next_device;

put_result:
	dh = genlmsg_put(skb, NETLINK_CB_PORTID(cb->skb),
			cb->nlh->nlmsg_seq, &drbd_genl_family,
			NLM_F_MULTI, DRBD_ADM_GET_PEER_DEVICES);
	err = -ENOMEM;
	if (!dh)
		goto out;
	dh->ret_code = retcode;
	dh->minor = -1U;
	if (retcode == NO_ERROR) {
		struct peer_device_info peer_device_info;
		struct peer_device_statistics peer_device_statistics;

		dh->minor = minor;
		err = nla_put_drbd_cfg_context(skb, device->resource, peer_device->connection, device);
		if (err)
			goto out;
		peer_device_info.peer_disk_state = peer_device->disk_state[NOW];
		peer_device_info.peer_repl_state = peer_device->repl_state[NOW];
		peer_device_info.peer_resync_susp_user =
			peer_device->resync_susp_user[NOW];
		peer_device_info.peer_resync_susp_peer =
			peer_device->resync_susp_peer[NOW];
		peer_device_info.peer_resync_susp_dependency =
			peer_device->resync_susp_dependency[NOW];
		err = peer_device_info_to_skb(skb, &peer_device_info, !capable(CAP_SYS_ADMIN));
		if (err)
			goto out;
		peer_device_to_statistics(&peer_device_statistics, peer_device);
		err = peer_device_statistics_to_skb(skb, &peer_device_statistics, !capable(CAP_SYS_ADMIN));
		if (err)
			goto out;
		cb->args[1] = minor;
		cb->args[2] = (long)peer_device;
	}
	genlmsg_end(skb, dh);
	err = 0;

out:
	rcu_read_unlock();
	if (err)
		return err;
	return skb->len;
}

int drbd_adm_get_timeout_type(struct sk_buff *skb, struct genl_info *info)
{
	struct drbd_config_context adm_ctx;
	struct drbd_peer_device *peer_device;
	enum drbd_ret_code retcode;
	struct timeout_parms tp;
	int err;

	retcode = drbd_adm_prepare(&adm_ctx, skb, info, DRBD_ADM_NEED_PEER_DEVICE);
	if (!adm_ctx.reply_skb)
		return retcode;
	peer_device = adm_ctx.peer_device;

	tp.timeout_type =
		peer_device->disk_state[NOW] == D_OUTDATED ? UT_PEER_OUTDATED :
		test_bit(USE_DEGR_WFC_T, &peer_device->flags) ? UT_DEGRADED :
		UT_DEFAULT;

	err = timeout_parms_to_priv_skb(adm_ctx.reply_skb, &tp);
	if (err) {
		nlmsg_free(adm_ctx.reply_skb);
		return err;
	}

	drbd_adm_finish(&adm_ctx, info, retcode);
	return 0;
}

int drbd_adm_start_ov(struct sk_buff *skb, struct genl_info *info)
{
	struct drbd_config_context adm_ctx;
	struct drbd_device *device;
	struct drbd_peer_device *peer_device;
	enum drbd_ret_code retcode;
	struct start_ov_parms parms;

	retcode = drbd_adm_prepare(&adm_ctx, skb, info, DRBD_ADM_NEED_PEER_DEVICE);
	if (!adm_ctx.reply_skb)
		return retcode;

	peer_device = adm_ctx.peer_device;
	device = peer_device->device;

	/* resume from last known position, if possible */
	parms.ov_start_sector = peer_device->ov_start_sector;
	parms.ov_stop_sector = ULLONG_MAX;
	if (info->attrs[DRBD_NLA_START_OV_PARMS]) {
		int err = start_ov_parms_from_attrs(&parms, info);
		if (err) {
			retcode = ERR_MANDATORY_TAG;
			drbd_msg_put_info(adm_ctx.reply_skb, from_attrs_err_to_txt(err));
			goto out;
		}
	}
	mutex_lock(&adm_ctx.resource->adm_mutex);

	/* w_make_ov_request expects position to be aligned */
	peer_device->ov_start_sector = parms.ov_start_sector & ~(BM_SECT_PER_BIT-1);
	peer_device->ov_stop_sector = parms.ov_stop_sector;

	/* If there is still bitmap IO pending, e.g. previous resync or verify
	 * just being finished, wait for it before requesting a new resync. */
	drbd_suspend_io(device);
	wait_event(device->misc_wait, list_empty(&device->pending_bitmap_work));
	retcode = stable_change_repl_state(peer_device,
		L_VERIFY_S, CS_VERBOSE | CS_WAIT_COMPLETE | CS_SERIALIZE);
	drbd_resume_io(device);

	mutex_unlock(&adm_ctx.resource->adm_mutex);
out:
	drbd_adm_finish(&adm_ctx, info, retcode);
	return 0;
}

static bool should_skip_initial_sync(struct drbd_peer_device *peer_device)
{
	return peer_device->repl_state[NOW] == L_ESTABLISHED &&
	       peer_device->connection->agreed_pro_version >= 90 &&
	       drbd_current_uuid(peer_device->device) == UUID_JUST_CREATED;
}

int drbd_adm_new_c_uuid(struct sk_buff *skb, struct genl_info *info)
{
	struct drbd_config_context adm_ctx;
	struct drbd_device *device;
	struct drbd_peer_device *peer_device;
	enum drbd_ret_code retcode;
	int err;
	struct new_c_uuid_parms args;

	retcode = drbd_adm_prepare(&adm_ctx, skb, info, DRBD_ADM_NEED_MINOR);
	if (!adm_ctx.reply_skb)
		return retcode;

	device = adm_ctx.device;
	memset(&args, 0, sizeof(args));
	if (info->attrs[DRBD_NLA_NEW_C_UUID_PARMS]) {
		err = new_c_uuid_parms_from_attrs(&args, info);
		if (err) {
			retcode = ERR_MANDATORY_TAG;
			drbd_msg_put_info(adm_ctx.reply_skb, from_attrs_err_to_txt(err));
			goto out_nolock;
		}
	}

<<<<<<< HEAD
	down(&device->resource->state_sem);
=======
	mutex_lock(&adm_ctx.resource->adm_mutex);
	mutex_lock(device->state_mutex); /* Protects us against serialized state changes. */
>>>>>>> d5d36698

	if (!get_ldev(device)) {
		retcode = ERR_NO_DISK;
		goto out;
	}

	/* this is "skip initial sync", assume to be clean */
	for_each_peer_device(peer_device, device) {
		if (args.clear_bm && should_skip_initial_sync(peer_device))
			drbd_info(peer_device, "Preparing to skip initial sync\n");
		else if (peer_device->repl_state[NOW] != L_OFF) {
			retcode = ERR_CONNECTED;
			goto out_dec;
		}
	}

	for_each_peer_device(peer_device, device)
		drbd_uuid_set_bitmap(peer_device, 0); /* Rotate UI_BITMAP to History 1, etc... */
	drbd_uuid_new_current(device); /* New current, previous to UI_BITMAP */

	if (args.clear_bm) {
		unsigned long irq_flags;

		err = drbd_bitmap_io(device, &drbd_bmio_clear_n_write,
			"clear_n_write from new_c_uuid", BM_LOCK_ALL, NULL);
		if (err) {
			drbd_err(device, "Writing bitmap failed with %d\n",err);
			retcode = ERR_IO_MD_DISK;
		}
		for_each_peer_device(peer_device, device) {
			if (should_skip_initial_sync(peer_device)) {
				drbd_send_uuids(peer_device, UUID_FLAG_SKIP_INITIAL_SYNC, 0);
				_drbd_uuid_set_bitmap(peer_device, 0);
				drbd_print_uuids(peer_device, "cleared bitmap UUID");
			}
		}
		begin_state_change(device->resource, &irq_flags, CS_VERBOSE);
		__change_disk_state(device, D_UP_TO_DATE);
		for_each_peer_device(peer_device, device) {
			if (should_skip_initial_sync(peer_device))
				__change_peer_disk_state(peer_device, D_UP_TO_DATE);
		}
		end_state_change(device->resource, &irq_flags);
	}

	drbd_md_sync(device);
out_dec:
	put_ldev(device);
out:
<<<<<<< HEAD
	up(&device->resource->state_sem);
=======
	mutex_unlock(device->state_mutex);
	mutex_unlock(&adm_ctx.resource->adm_mutex);
>>>>>>> d5d36698
out_nolock:
	drbd_adm_finish(&adm_ctx, info, retcode);
	return 0;
}

static enum drbd_ret_code
drbd_check_resource_name(struct drbd_config_context *adm_ctx)
{
	const char *name = adm_ctx->resource_name;
	if (!name || !name[0]) {
		drbd_msg_put_info(adm_ctx->reply_skb, "resource name missing");
		return ERR_MANDATORY_TAG;
	}
	/* if we want to use these in sysfs/configfs/debugfs some day,
	 * we must not allow slashes */
	if (strchr(name, '/')) {
		drbd_msg_put_info(adm_ctx->reply_skb, "invalid resource name");
		return ERR_INVALID_REQUEST;
	}
	return NO_ERROR;
}

static void resource_to_info(struct resource_info *info,
			     struct drbd_resource *resource,
			     enum which_state which)
{
	info->res_role = resource->role[which];
	info->res_susp = resource->susp[which];
	info->res_susp_nod = resource->susp_nod[which];
	info->res_susp_fen = resource->susp_fen[which];
}

int drbd_adm_new_resource(struct sk_buff *skb, struct genl_info *info)
{
	struct drbd_config_context adm_ctx;
	struct drbd_resource *resource;
	enum drbd_ret_code retcode;
	struct res_opts res_opts;
	int err;

	retcode = drbd_adm_prepare(&adm_ctx, skb, info, 0);
	if (!adm_ctx.reply_skb)
		return retcode;

	set_res_opts_defaults(&res_opts);
	err = res_opts_from_attrs(&res_opts, info);
	if (err && err != -ENOMSG) {
		retcode = ERR_MANDATORY_TAG;
		drbd_msg_put_info(adm_ctx.reply_skb, from_attrs_err_to_txt(err));
		goto out;
	}

	retcode = drbd_check_resource_name(&adm_ctx);
	if (retcode != NO_ERROR)
		goto out;

	if (adm_ctx.resource)
		goto out;

<<<<<<< HEAD
	if (!try_module_get(THIS_MODULE)) {
		printk(KERN_ERR "drbd: Could not get a module reference\n");
		retcode = ERR_INVALID_REQUEST;
		goto out;
	}

	mutex_lock(&global_state_mutex);
	resource = drbd_create_resource(adm_ctx.resource_name, &res_opts);
	mutex_unlock(&global_state_mutex);

	if (resource) {
		struct resource_info resource_info;
		unsigned int id = atomic_inc_return(&drbd_notify_id);

		resource_to_info(&resource_info, resource, NOW);
		notify_resource_state(NULL, 0, resource, &resource_info, NOTIFY_CREATE, id);
	} else {
		module_put(THIS_MODULE);
=======
	/* not yet safe for genl_family.parallel_ops */
	if (!conn_create(adm_ctx.resource_name, &res_opts))
>>>>>>> d5d36698
		retcode = ERR_NOMEM;
	}

out:
	drbd_adm_finish(&adm_ctx, info, retcode);
	return 0;
}

static void device_to_info(struct device_info *info,
			   struct drbd_device *device,
			   enum which_state which)
{
	info->dev_disk_state = device->disk_state[which];
}

int drbd_adm_new_minor(struct sk_buff *skb, struct genl_info *info)
{
	struct drbd_config_context adm_ctx;
	struct drbd_genlmsghdr *dh = info->userhdr;
	struct device_conf device_conf;
	struct drbd_resource *resource;
	struct drbd_device *device;
	enum drbd_ret_code retcode;
	int err;

	retcode = drbd_adm_prepare(&adm_ctx, skb, info, DRBD_ADM_NEED_RESOURCE);
	if (!adm_ctx.reply_skb)
		return retcode;

	set_device_conf_defaults(&device_conf);
	err = device_conf_from_attrs(&device_conf, info);
	if (err && err != -ENOMSG) {
		retcode = ERR_MANDATORY_TAG;
		drbd_msg_put_info(adm_ctx.reply_skb, from_attrs_err_to_txt(err));
		goto out;
	}

	if (dh->minor > MINORMASK) {
		drbd_msg_put_info(adm_ctx.reply_skb, "requested minor out of range");
		retcode = ERR_INVALID_REQUEST;
		goto out;
	}
	if (adm_ctx.volume > DRBD_VOLUME_MAX) {
		drbd_msg_put_info(adm_ctx.reply_skb, "requested volume id out of range");
		retcode = ERR_INVALID_REQUEST;
		goto out;
	}

	if (adm_ctx.device)
		goto out;

<<<<<<< HEAD
	resource = adm_ctx.resource;
	mutex_lock(&resource->conf_update);
	retcode = drbd_create_device(&adm_ctx, dh->minor, &device_conf, &device);
	if (retcode == NO_ERROR) {
		struct drbd_peer_device *peer_device;
		struct device_info info;
		unsigned int id = atomic_inc_return(&drbd_notify_id);
		unsigned int peer_devices = 0;
		enum drbd_notification_type flags;

		for_each_peer_device(peer_device, device)
			peer_devices++;

		device_to_info(&info, device, NOW);
		flags = (peer_devices--) ? NOTIFY_CONTINUES : 0;
		notify_device_state(NULL, 0, device, &info, NOTIFY_CREATE | flags, id);
		for_each_peer_device(peer_device, device) {
			struct peer_device_info peer_device_info;

			peer_device_to_info(&peer_device_info, peer_device, NOW);
			flags = (peer_devices--) ? NOTIFY_CONTINUES : 0;
			notify_peer_device_state(NULL, 0, peer_device, &peer_device_info,
						 NOTIFY_CREATE | flags, id);
		}
	}
	mutex_unlock(&resource->conf_update);
=======
	mutex_lock(&adm_ctx.resource->adm_mutex);
	retcode = drbd_create_device(&adm_ctx, dh->minor);
	mutex_unlock(&adm_ctx.resource->adm_mutex);
>>>>>>> d5d36698
out:
	drbd_adm_finish(&adm_ctx, info, retcode);
	return 0;
}

static enum drbd_ret_code adm_del_minor(struct drbd_device *device)
{
	if (device->disk_state[NOW] == D_DISKLESS &&
	    /* no need to be repl_state[NOW] == L_OFF &&
	     * we may want to delete a minor from a live replication group.
	     */
	    device->resource->role[NOW] == R_SECONDARY) {
		struct drbd_peer_device *peer_device;
		unsigned int id = atomic_inc_return(&drbd_notify_id);
		long irq_flags;

		for_each_peer_device(peer_device, device)
			stable_change_repl_state(peer_device, L_OFF,
						 CS_VERBOSE | CS_WAIT_COMPLETE);
		state_change_lock(device->resource, &irq_flags, 0);
		drbd_unregister_device(device);
		state_change_unlock(device->resource, &irq_flags);
		for_each_peer_device(peer_device, device)
			notify_peer_device_state(NULL, 0, peer_device, NULL,
						 NOTIFY_DESTROY | NOTIFY_CONTINUES, id);
		notify_device_state(NULL, 0, device, NULL, NOTIFY_DESTROY, id);
		kobject_del(&device->kobj);
		synchronize_rcu();
		drbd_put_device(device);
		return NO_ERROR;
	} else
		return ERR_MINOR_CONFIGURED;
}

int drbd_adm_del_minor(struct sk_buff *skb, struct genl_info *info)
{
	struct drbd_config_context adm_ctx;
	struct drbd_resource *resource;
	enum drbd_ret_code retcode;

	retcode = drbd_adm_prepare(&adm_ctx, skb, info, DRBD_ADM_NEED_MINOR);
	if (!adm_ctx.reply_skb)
		return retcode;

<<<<<<< HEAD
	resource = adm_ctx.device->resource;
	mutex_lock(&resource->conf_update);
	retcode = adm_del_minor(adm_ctx.device);
	mutex_unlock(&resource->conf_update);

=======
	mutex_lock(&adm_ctx.resource->adm_mutex);
	retcode = adm_del_minor(adm_ctx.device);
	mutex_unlock(&adm_ctx.resource->adm_mutex);
out:
>>>>>>> d5d36698
	drbd_adm_finish(&adm_ctx, info, retcode);
	return 0;
}

static int adm_del_resource(struct drbd_resource *resource)
{
	struct drbd_connection *connection;
	unsigned int id = atomic_inc_return(&drbd_notify_id);
	int err;

	mutex_lock(&global_state_mutex);
	err = ERR_NET_CONFIGURED;
	if (!list_empty(&resource->connections))
		goto out;
	err = ERR_RES_IN_USE;
	if (!idr_is_empty(&resource->devices))
		goto out;
	err = NO_ERROR;

	for_each_connection(connection, resource)
		notify_connection_state(NULL, 0, connection, NULL,
					NOTIFY_DESTROY | NOTIFY_CONTINUES, id);
	notify_resource_state(NULL, 0, resource, NULL, NOTIFY_DESTROY, id);

	list_del_rcu(&resource->resources);
	synchronize_rcu();
	drbd_free_resource(resource);
out:
	mutex_unlock(&global_state_mutex);
	return err;
}

int drbd_adm_down(struct sk_buff *skb, struct genl_info *info)
{
	struct drbd_config_context adm_ctx;
	struct drbd_resource *resource;
	struct drbd_connection *connection, *tmp;
	struct drbd_device *device;
	int retcode; /* enum drbd_ret_code rsp. enum drbd_state_rv */
	unsigned i;

	retcode = drbd_adm_prepare(&adm_ctx, skb, info, DRBD_ADM_NEED_RESOURCE);
	if (!adm_ctx.reply_skb)
		return retcode;
<<<<<<< HEAD
=======
	if (retcode != NO_ERROR)
		goto finish;
>>>>>>> d5d36698

	resource = adm_ctx.resource;
	mutex_lock(&resource->adm_mutex);
	/* demote */
	retcode = drbd_set_role(resource, R_SECONDARY, false);
	if (retcode < SS_SUCCESS) {
		drbd_msg_put_info(adm_ctx.reply_skb, "failed to demote");
		goto out;
	}

	mutex_lock(&resource->conf_update);
	for_each_connection_safe(connection, tmp, resource) {
		retcode = conn_try_disconnect(connection, 0);
		if (retcode < SS_SUCCESS) {
			drbd_msg_put_info(adm_ctx.reply_skb, "failed to disconnect");
			goto unlock_out;
		}
	}

	/* detach */
	idr_for_each_entry(&resource->devices, device, i) {
		retcode = adm_detach(device, 0);
		if (retcode < SS_SUCCESS || retcode > NO_ERROR) {
			drbd_msg_put_info(adm_ctx.reply_skb, "failed to detach");
			goto unlock_out;
		}
	}

	/* delete volumes */
	idr_for_each_entry(&resource->devices, device, i) {
		retcode = adm_del_minor(device);
		if (retcode != NO_ERROR) {
			/* "can not happen" */
			drbd_msg_put_info(adm_ctx.reply_skb, "failed to delete volume");
			goto unlock_out;
		}
	}

<<<<<<< HEAD
	retcode = adm_del_resource(resource);

unlock_out:
	mutex_unlock(&resource->conf_update);
=======
	list_del_rcu(&resource->resources);
	synchronize_rcu();
	drbd_free_resource(resource);
	retcode = NO_ERROR;
>>>>>>> d5d36698
out:
	mutex_unlock(&resource->adm_mutex);
finish:
	drbd_adm_finish(&adm_ctx, info, retcode);
	return 0;
}

int drbd_adm_del_resource(struct sk_buff *skb, struct genl_info *info)
{
	struct drbd_config_context adm_ctx;
	enum drbd_ret_code retcode;

	retcode = drbd_adm_prepare(&adm_ctx, skb, info, DRBD_ADM_NEED_RESOURCE);
	if (!adm_ctx.reply_skb)
		return retcode;
<<<<<<< HEAD

	retcode = adm_del_resource(adm_ctx.resource);

=======
	if (retcode != NO_ERROR)
		goto finish;

	resource = adm_ctx.resource;
	mutex_lock(&resource->adm_mutex);
	for_each_connection(connection, resource) {
		if (connection->cstate > C_STANDALONE) {
			retcode = ERR_NET_CONFIGURED;
			goto out;
		}
	}
	if (!idr_is_empty(&resource->devices)) {
		retcode = ERR_RES_IN_USE;
		goto out;
	}

	list_del_rcu(&resource->resources);
	for_each_connection(connection, resource)
		drbd_thread_stop(&connection->worker);
	synchronize_rcu();
	drbd_free_resource(resource);
	retcode = NO_ERROR;
out:
	mutex_unlock(&resource->adm_mutex);
finish:
>>>>>>> d5d36698
	drbd_adm_finish(&adm_ctx, info, retcode);
	return 0;
}

static int nla_put_notification_header(struct sk_buff *msg,
				       enum drbd_notification_type type,
				       unsigned int id)
{
	struct drbd_notification_header nh = {
		.nh_type = type,
		.nh_id = id,
	};

	return drbd_notification_header_to_skb(msg, &nh, true);
}

void notify_resource_state(struct sk_buff *skb,
			   unsigned int seq,
			   struct drbd_resource *resource,
			   struct resource_info *resource_info,
			   enum drbd_notification_type type,
			   unsigned int id)
{
	struct resource_statistics resource_statistics;
	struct drbd_genlmsghdr *dh;
	bool multicast = false;
	int err;

	if (!skb) {
		seq = atomic_inc_return(&drbd_genl_seq);
		skb = genlmsg_new(NLMSG_GOODSIZE, GFP_NOIO);
		err = -ENOMEM;
		if (!skb)
			goto failed;
		multicast = true;
	}

	err = -EMSGSIZE;
	dh = genlmsg_put(skb, 0, seq, &drbd_genl_family, 0, DRBD_RESOURCE_STATE);
	if (!dh)
		goto nla_put_failure;
	dh->minor = -1U;
	dh->ret_code = NO_ERROR;
	if (nla_put_drbd_cfg_context(skb, resource, NULL, NULL) ||
	    nla_put_notification_header(skb, type, id) ||
	    ((type & ~NOTIFY_FLAGS) != NOTIFY_DESTROY &&
	     resource_info_to_skb(skb, resource_info, true)))
		goto nla_put_failure;
	resource_statistics.res_stat_write_ordering = resource->write_ordering;
	err = resource_statistics_to_skb(skb, &resource_statistics, !capable(CAP_SYS_ADMIN));
	if (err)
		goto nla_put_failure;
	genlmsg_end(skb, dh);
	if (multicast) {
		err = drbd_genl_multicast_events(skb, 0);
		/* skb has been consumed or freed in netlink_broadcast() */
		if (err && err != -ESRCH)
			goto failed;
	}
	return;

nla_put_failure:
	nlmsg_free(skb);
failed:
	drbd_err(resource, "Error %d while broadcasting event. Event seq:%u\n",
			err, seq);
}

void notify_device_state(struct sk_buff *skb,
			 unsigned int seq,
			 struct drbd_device *device,
			 struct device_info *device_info,
			 enum drbd_notification_type type,
			 unsigned int id)
{
	struct device_statistics device_statistics;
	struct drbd_genlmsghdr *dh;
	bool multicast = false;
	int err;

	if (!skb) {
		seq = atomic_inc_return(&drbd_genl_seq);
		skb = genlmsg_new(NLMSG_GOODSIZE, GFP_NOIO);
		err = -ENOMEM;
		if (!skb)
			goto failed;
		multicast = true;
	}

	err = -EMSGSIZE;
	dh = genlmsg_put(skb, 0, seq, &drbd_genl_family, 0, DRBD_DEVICE_STATE);
	if (!dh)
		goto nla_put_failure;
	dh->minor = device->minor;
	dh->ret_code = NO_ERROR;
	if (nla_put_drbd_cfg_context(skb, device->resource, NULL, device) ||
	    nla_put_notification_header(skb, type, id) ||
	    ((type & ~NOTIFY_FLAGS) != NOTIFY_DESTROY &&
	     device_info_to_skb(skb, device_info, true)))
		goto nla_put_failure;
	device_to_statistics(&device_statistics, device);
	device_statistics_to_skb(skb, &device_statistics, !capable(CAP_SYS_ADMIN));
	genlmsg_end(skb, dh);
	if (multicast) {
		err = drbd_genl_multicast_events(skb, 0);
		/* skb has been consumed or freed in netlink_broadcast() */
		if (err && err != -ESRCH)
			goto failed;
	}
	return;

nla_put_failure:
	nlmsg_free(skb);
failed:
	drbd_err(device, "Error %d while broadcasting event. Event seq:%u\n",
		 err, seq);
}

void notify_connection_state(struct sk_buff *skb,
			     unsigned int seq,
			     struct drbd_connection *connection,
			     struct connection_info *connection_info,
			     enum drbd_notification_type type,
			     unsigned int id)
{
	struct connection_statistics connection_statistics;
	struct drbd_genlmsghdr *dh;
	bool multicast = false;
	int err;

	if (!skb) {
		seq = atomic_inc_return(&drbd_genl_seq);
		skb = genlmsg_new(NLMSG_GOODSIZE, GFP_NOIO);
		err = -ENOMEM;
		if (!skb)
			goto failed;
		multicast = true;
	}

	err = -EMSGSIZE;
	dh = genlmsg_put(skb, 0, seq, &drbd_genl_family, 0, DRBD_CONNECTION_STATE);
	if (!dh)
		goto nla_put_failure;
	dh->minor = -1U;
	dh->ret_code = NO_ERROR;
	if (nla_put_drbd_cfg_context(skb, connection->resource, connection, NULL) ||
	    nla_put_notification_header(skb, type, id) ||
	    ((type & ~NOTIFY_FLAGS) != NOTIFY_DESTROY &&
	     connection_info_to_skb(skb, connection_info, true)))
		goto nla_put_failure;
	connection_statistics.conn_congested = test_bit(NET_CONGESTED, &connection->flags);
	connection_statistics_to_skb(skb, &connection_statistics, !capable(CAP_SYS_ADMIN));
	genlmsg_end(skb, dh);
	if (multicast) {
		err = drbd_genl_multicast_events(skb, 0);
		/* skb has been consumed or freed in netlink_broadcast() */
		if (err && err != -ESRCH)
			goto failed;
	}
	return;

nla_put_failure:
	nlmsg_free(skb);
failed:
	drbd_err(connection, "Error %d while broadcasting event. Event seq:%u\n",
		 err, seq);
}

void notify_peer_device_state(struct sk_buff *skb,
			      unsigned int seq,
			      struct drbd_peer_device *peer_device,
			      struct peer_device_info *peer_device_info,
			      enum drbd_notification_type type,
			      unsigned int id)
{
	struct peer_device_statistics peer_device_statistics;
	struct drbd_resource *resource = peer_device->device->resource;
	struct drbd_genlmsghdr *dh;
	bool multicast = false;
	int err;

	if (!skb) {
		seq = atomic_inc_return(&drbd_genl_seq);
		skb = genlmsg_new(NLMSG_GOODSIZE, GFP_NOIO);
		err = -ENOMEM;
		if (!skb)
			goto failed;
		multicast = true;
	}

	err = -EMSGSIZE;
	dh = genlmsg_put(skb, 0, seq, &drbd_genl_family, 0, DRBD_PEER_DEVICE_STATE);
	if (!dh)
		goto nla_put_failure;
	dh->minor = -1U;
	dh->ret_code = NO_ERROR;
	if (nla_put_drbd_cfg_context(skb, resource, peer_device->connection, peer_device->device) ||
	    nla_put_notification_header(skb, type, id) ||
	    ((type & ~NOTIFY_FLAGS) != NOTIFY_DESTROY &&
	     peer_device_info_to_skb(skb, peer_device_info, true)))
		goto nla_put_failure;
	peer_device_to_statistics(&peer_device_statistics, peer_device);
	peer_device_statistics_to_skb(skb, &peer_device_statistics, !capable(CAP_SYS_ADMIN));
	genlmsg_end(skb, dh);
	if (multicast) {
		err = drbd_genl_multicast_events(skb, 0);
		/* skb has been consumed or freed in netlink_broadcast() */
		if (err && err != -ESRCH)
			goto failed;
	}
	return;

nla_put_failure:
	nlmsg_free(skb);
failed:
	drbd_err(peer_device, "Error %d while broadcasting event. Event seq:%u\n",
		 err, seq);
}

void notify_helper(enum drbd_notification_type type,
		   struct drbd_device *device, struct drbd_connection *connection,
		   const char *name, int status)
{
	struct drbd_resource *resource = device ? device->resource : connection->resource;
	struct drbd_helper_info helper_info;
	unsigned int seq = atomic_inc_return(&drbd_genl_seq);
	unsigned int id = atomic_inc_return(&drbd_notify_id);
	struct sk_buff *skb;
	struct drbd_genlmsghdr *dh;
	int err;

	strlcpy(helper_info.helper_name, name, sizeof(helper_info.helper_name));
	helper_info.helper_name_len = min(strlen(name), sizeof(helper_info.helper_name));
	helper_info.helper_status = status;

	skb = genlmsg_new(NLMSG_GOODSIZE, GFP_NOIO);
	err = -ENOMEM;
	if (!skb)
		goto failed;

	err = -EMSGSIZE;
	dh = genlmsg_put(skb, 0, seq, &drbd_genl_family, 0, DRBD_HELPER);
	if (!dh)
		goto nla_put_failure;
	dh->minor = device ? device->minor : -1;
	dh->ret_code = NO_ERROR;
	if (nla_put_drbd_cfg_context(skb, resource, connection, device) ||
	    nla_put_notification_header(skb, type, id) ||
	    drbd_helper_info_to_skb(skb, &helper_info, true))
		goto nla_put_failure;
	genlmsg_end(skb, dh);
	err = drbd_genl_multicast_events(skb, 0);
	/* skb has been consumed or freed in netlink_broadcast() */
	if (err && err != -ESRCH)
		goto failed;
	return;

nla_put_failure:
	nlmsg_free(skb);
failed:
	drbd_err(resource, "Error %d while broadcasting event. Event seq:%u\n",
		 err, seq);
}

static void notify_initial_state_done(struct sk_buff *skb, unsigned int seq, unsigned int id)
{
	struct drbd_genlmsghdr *dh;
	int err;

	err = -EMSGSIZE;
	dh = genlmsg_put(skb, 0, seq, &drbd_genl_family, 0, DRBD_INITIAL_STATE_DONE);
	if (!dh)
		goto nla_put_failure;
	dh->minor = -1U;
	dh->ret_code = NO_ERROR;
	if (nla_put_notification_header(skb, NOTIFY_EXISTS, id))
		goto nla_put_failure;
	genlmsg_end(skb, dh);
	return;

nla_put_failure:
	nlmsg_free(skb);
	printk(KERN_ERR "Error %d sending event. Event seq:%u\n", err, seq);
}

static void free_state_changes(struct list_head *list)
{
	while (!list_empty(list)) {
		struct drbd_state_change *state_change =
			list_first_entry(list, struct drbd_state_change, list);
		list_del(&state_change->list);
		forget_state_change(state_change);
	}
}

static unsigned int notifications_for_state_change(struct drbd_state_change *state_change)
{
	return 1 +
	       state_change->n_connections +
	       state_change->n_devices +
	       state_change->n_devices * state_change->n_connections;
}

static int get_initial_state(struct sk_buff *skb, struct netlink_callback *cb)
{
	struct drbd_state_change *state_change = (struct drbd_state_change *)cb->args[0];
	unsigned int id = cb->args[1];
	unsigned int seq = cb->args[2];
	unsigned int n;
	enum drbd_notification_type flags = 0;

	cb->args[5]--;
	if (cb->args[5] == 1) {
		notify_initial_state_done(skb, seq, id);
		goto out;
	}
	n = cb->args[4]++;
	if (cb->args[4] < cb->args[3])
		flags |= NOTIFY_CONTINUES;
	if (n < 1) {
		notify_resource_state_change(skb, seq, state_change->resource,
					     OLD, NOTIFY_EXISTS | flags, id);
		goto next;
	}
	n--;
	if (n < state_change->n_connections) {
		notify_connection_state_change(skb, seq, &state_change->connections[n],
					       OLD, NOTIFY_EXISTS | flags, id);
		goto next;
	}
	n -= state_change->n_connections;
	if (n < state_change->n_devices) {
		notify_device_state_change(skb, seq, &state_change->devices[n],
					   OLD, NOTIFY_EXISTS | flags, id);
		goto next;
	}
	n -= state_change->n_devices;
	if (n < state_change->n_devices * state_change->n_connections) {
		notify_peer_device_state_change(skb, seq, &state_change->peer_devices[n],
						OLD, NOTIFY_EXISTS | flags, id);
		goto next;
	}

next:
	if (cb->args[4] == cb->args[3]) {
		struct drbd_state_change *next_state_change =
			list_entry(state_change->list.next,
				   struct drbd_state_change, list);
		cb->args[0] = (long)next_state_change;
		cb->args[1] = atomic_inc_return(&drbd_notify_id);
		cb->args[3] = notifications_for_state_change(next_state_change);
		cb->args[4] = 0;
	}
out:
	return skb->len;
}

int drbd_adm_get_initial_state(struct sk_buff *skb, struct netlink_callback *cb)
{
	struct drbd_resource *resource;
	LIST_HEAD(head);

	if (cb->args[5] >= 1) {
		if (cb->args[5] > 1)
			return get_initial_state(skb, cb);
		if (cb->args[0]) {
			struct drbd_state_change *state_change =
				(struct drbd_state_change *)cb->args[0];

			/* connect list to head */
			list_add(&head, &state_change->list);
			free_state_changes(&head);
		}
		return 0;
	}

	cb->args[5] = 2;  /* number of iterations */
	mutex_lock(&global_state_mutex);
	for_each_resource(resource, &drbd_resources) {
		struct drbd_state_change *state_change;

		state_change = remember_state_change(resource, GFP_KERNEL);
		if (!state_change) {
			if (!list_empty(&head))
				free_state_changes(&head);
			return -ENOMEM;
		}
		list_add_tail(&state_change->list, &head);
		cb->args[5] += notifications_for_state_change(state_change);
	}
	mutex_unlock(&global_state_mutex);

	if (!list_empty(&head)) {
		struct drbd_state_change *state_change =
			list_entry(head.next, struct drbd_state_change, list);
		cb->args[0] = (long)state_change;
		cb->args[3] = notifications_for_state_change(state_change);
		list_del(&head);  /* detach list from head */
	}

	cb->args[1] = atomic_inc_return(&drbd_notify_id);
	cb->args[2] = cb->nlh->nlmsg_seq;
	return get_initial_state(skb, cb);
}

int drbd_adm_forget_peer(struct sk_buff *skb, struct genl_info *info)
{
	struct drbd_config_context adm_ctx;
	struct drbd_resource *resource;
	struct drbd_device *device;
	struct forget_peer_parms parms = { };
	enum drbd_state_rv retcode;
	int minor, peer_node_id, err;

	retcode = drbd_adm_prepare(&adm_ctx, skb, info, DRBD_ADM_NEED_RESOURCE);
	if (!adm_ctx.reply_skb)
		return retcode;

	resource = adm_ctx.resource;

	err = forget_peer_parms_from_attrs(&parms, info);
	if (err) {
		retcode = ERR_MANDATORY_TAG;
		drbd_msg_put_info(adm_ctx.reply_skb, from_attrs_err_to_txt(err));
		goto out;
	}

	peer_node_id = parms.forget_peer_node_id;
	if (drbd_connection_by_node_id(resource, peer_node_id)) {
		retcode = ERR_NET_CONFIGURED;
		goto out;
	}

	if (peer_node_id < 0 || peer_node_id >= MAX_PEERS) {
		retcode = ERR_INVALID_PEER_NODE_ID;
		goto out;
	}

	idr_for_each_entry(&resource->devices, device, minor) {
		struct drbd_peer_md *peer_md;
		int bitmap_index;

		if (!get_ldev(device))
			continue;

		bitmap_index = device->ldev->id_to_bit[peer_node_id];
		if (bitmap_index < 0) {
			put_ldev(device);
			retcode = ERR_INVALID_PEER_NODE_ID;
			goto out;
		}

		peer_md = &device->ldev->md.peers[bitmap_index];
		peer_md->bitmap_uuid = 0;
		peer_md->flags = 0;
		peer_md->node_id = -1;
		device->ldev->id_to_bit[peer_node_id] = -1;

		drbd_md_sync(device);
		put_ldev(device);
	}

out:
	drbd_adm_finish(&adm_ctx, info, (enum drbd_ret_code)retcode);
	return 0;

}<|MERGE_RESOLUTION|>--- conflicted
+++ resolved
@@ -951,8 +951,7 @@
 		}
 	}
 	genl_unlock();
-<<<<<<< HEAD
-	mutex_lock(&adm_ctx.resource->conf_update);
+	mutex_lock(&adm_ctx.resource->adm_mutex);
 
 	if (info->genlhdr->cmd == DRBD_ADM_PRIMARY) {
 		retcode = drbd_set_role(adm_ctx.resource, R_PRIMARY, parms.assume_uptodate);
@@ -963,20 +962,9 @@
 		if (retcode >= SS_SUCCESS)
 			clear_bit(EXPLICIT_PRIMARY, &adm_ctx.resource->flags);
 	}
-	mutex_unlock(&adm_ctx.resource->conf_update);
-	genl_lock();
-
-=======
-	mutex_lock(&adm_ctx.resource->adm_mutex);
-
-	if (info->genlhdr->cmd == DRBD_ADM_PRIMARY)
-		retcode = drbd_set_role(adm_ctx.device, R_PRIMARY, parms.assume_uptodate);
-	else
-		retcode = drbd_set_role(adm_ctx.device, R_SECONDARY, 0);
 
 	mutex_unlock(&adm_ctx.resource->adm_mutex);
 	genl_lock();
->>>>>>> d5d36698
 out:
 	drbd_adm_finish(&adm_ctx, info, (enum drbd_ret_code)retcode);
 	return 0;
@@ -1638,11 +1626,6 @@
 	retcode = drbd_adm_prepare(&adm_ctx, skb, info, DRBD_ADM_NEED_MINOR);
 	if (!adm_ctx.reply_skb)
 		return retcode;
-<<<<<<< HEAD
-=======
-	if (retcode != NO_ERROR)
-		goto finish;
->>>>>>> d5d36698
 
 	device = adm_ctx.device;
 	mutex_lock(&adm_ctx.resource->adm_mutex);
@@ -1768,7 +1751,6 @@
 	put_ldev(device);
  out:
 	mutex_unlock(&adm_ctx.resource->adm_mutex);
- finish:
 	drbd_adm_finish(&adm_ctx, info, retcode);
 	return 0;
 }
@@ -1796,33 +1778,8 @@
 	if (!adm_ctx.reply_skb)
 		return retcode;
 	device = adm_ctx.device;
-<<<<<<< HEAD
 	resource = device->resource;
-=======
-	mutex_lock(&adm_ctx.resource->adm_mutex);
-	conn_reconfig_start(first_peer_device(device)->connection);
-
-	/* if you want to reconfigure, please tear down first */
-	if (device->state.disk > D_DISKLESS) {
-		retcode = ERR_DISK_CONFIGURED;
-		goto fail;
-	}
-	/* It may just now have detached because of IO error.  Make sure
-	 * drbd_ldev_destroy is done already, we may end up here very fast,
-	 * e.g. if someone calls attach from the on-io-error handler,
-	 * to realize a "hot spare" feature (not that I'd recommend that) */
-	wait_event(device->misc_wait, !atomic_read(&device->local_cnt));
-
-	/* make sure there is no leftover from previous force-detach attempts */
-	clear_bit(FORCE_DETACH, &device->flags);
-	clear_bit(WAS_IO_ERROR, &device->flags);
-	clear_bit(WAS_READ_ERROR, &device->flags);
-
-	/* and no leftover from previously aborted resync or verify, either */
-	device->rs_total = 0;
-	device->rs_failed = 0;
-	atomic_set(&device->rs_pending_cnt, 0);
->>>>>>> d5d36698
+	mutex_lock(&resource->adm_mutex);
 
 	/* allocation not in the IO path, drbdsetup context */
 	nbc = kzalloc(sizeof(struct drbd_backing_dev), GFP_KERNEL);
@@ -2284,12 +2241,8 @@
 
 	drbd_kobject_uevent(device);
 	put_ldev(device);
-<<<<<<< HEAD
 	mutex_unlock(&resource->conf_update);
-=======
-	conn_reconfig_done(first_peer_device(device)->connection);
-	mutex_unlock(&adm_ctx.resource->adm_mutex);
->>>>>>> d5d36698
+	mutex_unlock(&resource->adm_mutex);
 	drbd_adm_finish(&adm_ctx, info, retcode);
 	return 0;
 
@@ -2312,15 +2265,9 @@
 		kfree(nbc);
 	}
 	kfree(new_disk_conf);
-<<<<<<< HEAD
 
 	mutex_unlock(&resource->conf_update);
-=======
-	lc_destroy(resync_lru);
-	kfree(new_plan);
-	mutex_unlock(&adm_ctx.resource->adm_mutex);
- finish:
->>>>>>> d5d36698
+	mutex_unlock(&resource->adm_mutex);
 	drbd_adm_finish(&adm_ctx, info, retcode);
 	return 0;
 }
@@ -2567,11 +2514,6 @@
 	retcode = drbd_adm_prepare(&adm_ctx, skb, info, DRBD_ADM_NEED_CONNECTION);
 	if (!adm_ctx.reply_skb)
 		return retcode;
-<<<<<<< HEAD
-=======
-	if (retcode != NO_ERROR)
-		goto finish;
->>>>>>> d5d36698
 
 	connection = adm_ctx.connection;
 	mutex_lock(&adm_ctx.resource->adm_mutex);
@@ -2672,7 +2614,6 @@
 	kfree(new_net_conf);
  out:
 	mutex_unlock(&adm_ctx.resource->adm_mutex);
- finish:
 	drbd_adm_finish(&adm_ctx, info, retcode);
 	return 0;
 }
@@ -2718,6 +2659,8 @@
 	if (!adm_ctx.reply_skb)
 		return retcode;
 
+	mutex_lock(&adm_ctx.resource->adm_mutex);
+
 	if (!(adm_ctx.my_addr && adm_ctx.peer_addr)) {
 		drbd_msg_put_info(adm_ctx.reply_skb, "connection endpoint(s) missing");
 		retcode = ERR_INVALID_REQUEST;
@@ -2746,18 +2689,6 @@
 		}
 	}
 
-<<<<<<< HEAD
-=======
-	mutex_lock(&adm_ctx.resource->adm_mutex);
-	connection = first_connection(adm_ctx.resource);
-	conn_reconfig_start(connection);
-
-	if (connection->cstate > C_STANDALONE) {
-		retcode = ERR_NET_CONFIGURED;
-		goto fail;
-	}
-
->>>>>>> d5d36698
 	/* allocation not in the IO path, drbdsetup / netlink process context */
 	new_net_conf = kzalloc(sizeof(*new_net_conf), GFP_KERNEL);
 	if (!new_net_conf) {
@@ -2897,7 +2828,6 @@
 			for (bitmap_index = 0; bitmap_index < device->bitmap->bm_max_peers; bitmap_index++) {
 				struct drbd_peer_md *peer_md = &device->ldev->md.peers[bitmap_index];
 
-<<<<<<< HEAD
 				if (new_net_conf->peer_node_id == peer_md->node_id)
 					goto next_device_2;
 			}
@@ -2916,12 +2846,6 @@
 			put_ldev(device);
 		}
 	}
-=======
-	conn_reconfig_done(connection);
-	mutex_unlock(&adm_ctx.resource->adm_mutex);
-	drbd_adm_finish(&adm_ctx, info, retcode);
-	return 0;
->>>>>>> d5d36698
 
 	connection_to_info(&connection_info, connection, NOW);
 	flags = (peer_devices--) ? NOTIFY_CONTINUES : 0;
@@ -2929,19 +2853,10 @@
 	idr_for_each_entry(&connection->peer_devices, peer_device, i) {
 		struct peer_device_info peer_device_info;
 
-<<<<<<< HEAD
 		peer_device_to_info(&peer_device_info, peer_device, NOW);
 		flags = (peer_devices--) ? NOTIFY_CONTINUES : 0;
 		notify_peer_device_state(NULL, 0, peer_device, &peer_device_info, NOTIFY_CREATE | flags, id);
 	}
-=======
-	conn_reconfig_done(connection);
-	mutex_unlock(&adm_ctx.resource->adm_mutex);
-out:
-	drbd_adm_finish(&adm_ctx, info, retcode);
-	return 0;
-}
->>>>>>> d5d36698
 
 	mutex_unlock(&adm_ctx.resource->conf_update);
 
@@ -2973,6 +2888,7 @@
 	free_crypto(&crypto);
 	kfree(new_net_conf);
 out:
+	mutex_unlock(&adm_ctx.resource->adm_mutex);
 	drbd_adm_finish(&adm_ctx, info, retcode);
 	return 0;
 }
@@ -3062,11 +2978,8 @@
 		}
 	}
 
-<<<<<<< HEAD
+	mutex_lock(&adm_ctx.resource->adm_mutex);
 	mutex_lock(&connection->resource->conf_update);
-=======
-	mutex_lock(&adm_ctx.resource->adm_mutex);
->>>>>>> d5d36698
 	rv = conn_try_disconnect(connection, parms.force_disconnect);
 	mutex_unlock(&connection->resource->conf_update);
 	if (rv < SS_SUCCESS)
@@ -3118,11 +3031,6 @@
 	retcode = drbd_adm_prepare(&adm_ctx, skb, info, DRBD_ADM_NEED_MINOR);
 	if (!adm_ctx.reply_skb)
 		return retcode;
-<<<<<<< HEAD
-=======
-	if (retcode != NO_ERROR)
-		goto finish;
->>>>>>> d5d36698
 
 	mutex_lock(&adm_ctx.resource->adm_mutex);
 	device = adm_ctx.device;
@@ -3245,7 +3153,6 @@
 
  fail:
 	mutex_unlock(&adm_ctx.resource->adm_mutex);
- finish:
 	drbd_adm_finish(&adm_ctx, info, retcode);
 	return 0;
 
@@ -3347,9 +3254,9 @@
 	if (!adm_ctx.reply_skb)
 		return retcode;
 
-	mutex_lock(&adm_ctx.resource->adm_mutex);
 	device = adm_ctx.device;
 	resource = device->resource;
+	mutex_lock(&resource->adm_mutex);
 
 	if (info->attrs[DRBD_NLA_INVALIDATE_PARMS]) {
 		struct invalidate_parms inv = {};
@@ -3385,20 +3292,9 @@
 			if (retcode >= SS_SUCCESS)
 				break;
 		}
-<<<<<<< HEAD
 
 		for_each_connection(connection, resource) {
 			struct drbd_peer_device *peer_device;
-=======
-	} else
-		retcode = drbd_request_state(device, NS(conn, C_STARTING_SYNC_T));
-	drbd_resume_io(device);
-	mutex_unlock(&adm_ctx.resource->adm_mutex);
-out:
-	drbd_adm_finish(&adm_ctx, info, retcode);
-	return 0;
-}
->>>>>>> d5d36698
 
 			peer_device = conn_peer_device(connection, device->vnr);
 			retcode = invalidate_resync(peer_device);
@@ -3409,14 +3305,9 @@
 		retcode = invalidate_no_resync(device);
 	} while (retcode == SS_UNKNOWN_ERROR);
 
-<<<<<<< HEAD
-=======
-	mutex_lock(&adm_ctx.resource->adm_mutex);
-	retcode = drbd_request_state(adm_ctx.device, mask, val);
-	mutex_unlock(&adm_ctx.resource->adm_mutex);
->>>>>>> d5d36698
 out:
 	drbd_resume_io(device);
+	mutex_unlock(&resource->adm_mutex);
 	drbd_adm_finish(&adm_ctx, info, retcode);
 	return 0;
 }
@@ -3443,14 +3334,10 @@
 	if (!adm_ctx.reply_skb)
 		return retcode;
 
-<<<<<<< HEAD
 	peer_device = adm_ctx.peer_device;
 	device = peer_device->device;
 	resource = device->resource;
-=======
-	mutex_lock(&adm_ctx.resource->adm_mutex);
-	device = adm_ctx.device;
->>>>>>> d5d36698
+	mutex_lock(&resource->adm_mutex);
 
 	drbd_suspend_io(device);
 	wait_event(device->misc_wait, list_empty(&device->pending_bitmap_work));
@@ -3474,12 +3361,8 @@
 							   CS_VERBOSE | CS_WAIT_COMPLETE | CS_SERIALIZE);
 	}
 	drbd_resume_io(device);
-<<<<<<< HEAD
-
-=======
-	mutex_unlock(&adm_ctx.resource->adm_mutex);
-out:
->>>>>>> d5d36698
+
+	mutex_unlock(&resource->adm_mutex);
 	drbd_adm_finish(&adm_ctx, info, retcode);
 	return 0;
 }
@@ -3494,19 +3377,14 @@
 	if (!adm_ctx.reply_skb)
 		return retcode;
 
-<<<<<<< HEAD
+	mutex_lock(&adm_ctx.resource->adm_mutex);
+
 	peer_device = adm_ctx.peer_device;
 	if (change_resync_susp_user(peer_device, true,
 			CS_VERBOSE | CS_WAIT_COMPLETE | CS_SERIALIZE) == SS_NOTHING_TO_DO)
 		retcode = ERR_PAUSE_IS_SET;
 
-=======
-	mutex_lock(&adm_ctx.resource->adm_mutex);
-	if (drbd_request_state(adm_ctx.device, NS(user_isp, 1)) == SS_NOTHING_TO_DO)
-		retcode = ERR_PAUSE_IS_SET;
 	mutex_unlock(&adm_ctx.resource->adm_mutex);
-out:
->>>>>>> d5d36698
 	drbd_adm_finish(&adm_ctx, info, retcode);
 	return 0;
 }
@@ -3521,7 +3399,8 @@
 	if (!adm_ctx.reply_skb)
 		return retcode;
 
-<<<<<<< HEAD
+	mutex_lock(&adm_ctx.resource->adm_mutex);
+
 	peer_device = adm_ctx.peer_device;
 	if (change_resync_susp_user(peer_device, false,
 			CS_VERBOSE | CS_WAIT_COMPLETE | CS_SERIALIZE) == SS_NOTHING_TO_DO) {
@@ -3534,24 +3413,12 @@
 				retcode = ERR_PIC_PEER_DEP;
 			else
 				retcode = ERR_PAUSE_IS_CLEAR;
-=======
-	mutex_lock(&adm_ctx.resource->adm_mutex);
-	if (drbd_request_state(adm_ctx.device, NS(user_isp, 0)) == SS_NOTHING_TO_DO) {
-		s = adm_ctx.device->state;
-		if (s.conn == C_PAUSED_SYNC_S || s.conn == C_PAUSED_SYNC_T) {
-			retcode = s.aftr_isp ? ERR_PIC_AFTER_DEP :
-				  s.peer_isp ? ERR_PIC_PEER_DEP : ERR_PAUSE_IS_CLEAR;
->>>>>>> d5d36698
 		} else {
 			retcode = ERR_PAUSE_IS_CLEAR;
 		}
 	}
-<<<<<<< HEAD
-
-=======
+
 	mutex_unlock(&adm_ctx.resource->adm_mutex);
-out:
->>>>>>> d5d36698
 	drbd_adm_finish(&adm_ctx, info, retcode);
 	return 0;
 }
@@ -3566,11 +3433,13 @@
 	if (!adm_ctx.reply_skb)
 		return retcode;
 	resource = adm_ctx.device->resource;
+	mutex_lock(&resource->adm_mutex);
 
 	retcode = stable_state_change(resource,
 		change_io_susp_user(resource, true,
 			      CS_VERBOSE | CS_WAIT_COMPLETE | CS_SERIALIZE));
 
+	mutex_unlock(&resource->adm_mutex);
 	drbd_adm_finish(&adm_ctx, info, retcode);
 	return 0;
 }
@@ -3614,12 +3483,7 @@
 		}
 	}
 	drbd_resume_io(device);
-<<<<<<< HEAD
-
-=======
 	mutex_unlock(&adm_ctx.resource->adm_mutex);
-out:
->>>>>>> d5d36698
 	drbd_adm_finish(&adm_ctx, info, retcode);
 	return 0;
 }
@@ -3632,11 +3496,13 @@
 	retcode = drbd_adm_prepare(&adm_ctx, skb, info, DRBD_ADM_NEED_MINOR);
 	if (!adm_ctx.reply_skb)
 		return retcode;
+	mutex_lock(&adm_ctx.resource->adm_mutex);
 
 	retcode = stable_state_change(adm_ctx.device->resource,
 		change_disk_state(adm_ctx.device, D_OUTDATED,
 			      CS_VERBOSE | CS_WAIT_COMPLETE | CS_SERIALIZE));
 
+	mutex_unlock(&adm_ctx.resource->adm_mutex);
 	drbd_adm_finish(&adm_ctx, info, retcode);
 	return 0;
 }
@@ -4258,12 +4124,8 @@
 		}
 	}
 
-<<<<<<< HEAD
+	mutex_lock(&adm_ctx.resource->adm_mutex);
 	down(&device->resource->state_sem);
-=======
-	mutex_lock(&adm_ctx.resource->adm_mutex);
-	mutex_lock(device->state_mutex); /* Protects us against serialized state changes. */
->>>>>>> d5d36698
 
 	if (!get_ldev(device)) {
 		retcode = ERR_NO_DISK;
@@ -4313,13 +4175,9 @@
 out_dec:
 	put_ldev(device);
 out:
-<<<<<<< HEAD
 	up(&device->resource->state_sem);
-=======
-	mutex_unlock(device->state_mutex);
+out_nolock:
 	mutex_unlock(&adm_ctx.resource->adm_mutex);
->>>>>>> d5d36698
-out_nolock:
 	drbd_adm_finish(&adm_ctx, info, retcode);
 	return 0;
 }
@@ -4378,7 +4236,6 @@
 	if (adm_ctx.resource)
 		goto out;
 
-<<<<<<< HEAD
 	if (!try_module_get(THIS_MODULE)) {
 		printk(KERN_ERR "drbd: Could not get a module reference\n");
 		retcode = ERR_INVALID_REQUEST;
@@ -4397,10 +4254,6 @@
 		notify_resource_state(NULL, 0, resource, &resource_info, NOTIFY_CREATE, id);
 	} else {
 		module_put(THIS_MODULE);
-=======
-	/* not yet safe for genl_family.parallel_ops */
-	if (!conn_create(adm_ctx.resource_name, &res_opts))
->>>>>>> d5d36698
 		retcode = ERR_NOMEM;
 	}
 
@@ -4452,7 +4305,6 @@
 	if (adm_ctx.device)
 		goto out;
 
-<<<<<<< HEAD
 	resource = adm_ctx.resource;
 	mutex_lock(&resource->conf_update);
 	retcode = drbd_create_device(&adm_ctx, dh->minor, &device_conf, &device);
@@ -4479,11 +4331,6 @@
 		}
 	}
 	mutex_unlock(&resource->conf_update);
-=======
-	mutex_lock(&adm_ctx.resource->adm_mutex);
-	retcode = drbd_create_device(&adm_ctx, dh->minor);
-	mutex_unlock(&adm_ctx.resource->adm_mutex);
->>>>>>> d5d36698
 out:
 	drbd_adm_finish(&adm_ctx, info, retcode);
 	return 0;
@@ -4528,18 +4375,13 @@
 	if (!adm_ctx.reply_skb)
 		return retcode;
 
-<<<<<<< HEAD
 	resource = adm_ctx.device->resource;
+	mutex_lock(&adm_ctx.resource->adm_mutex);
 	mutex_lock(&resource->conf_update);
 	retcode = adm_del_minor(adm_ctx.device);
 	mutex_unlock(&resource->conf_update);
-
-=======
-	mutex_lock(&adm_ctx.resource->adm_mutex);
-	retcode = adm_del_minor(adm_ctx.device);
 	mutex_unlock(&adm_ctx.resource->adm_mutex);
-out:
->>>>>>> d5d36698
+
 	drbd_adm_finish(&adm_ctx, info, retcode);
 	return 0;
 }
@@ -4584,11 +4426,6 @@
 	retcode = drbd_adm_prepare(&adm_ctx, skb, info, DRBD_ADM_NEED_RESOURCE);
 	if (!adm_ctx.reply_skb)
 		return retcode;
-<<<<<<< HEAD
-=======
-	if (retcode != NO_ERROR)
-		goto finish;
->>>>>>> d5d36698
 
 	resource = adm_ctx.resource;
 	mutex_lock(&resource->adm_mutex);
@@ -4627,20 +4464,12 @@
 		}
 	}
 
-<<<<<<< HEAD
 	retcode = adm_del_resource(resource);
 
 unlock_out:
 	mutex_unlock(&resource->conf_update);
-=======
-	list_del_rcu(&resource->resources);
-	synchronize_rcu();
-	drbd_free_resource(resource);
-	retcode = NO_ERROR;
->>>>>>> d5d36698
 out:
 	mutex_unlock(&resource->adm_mutex);
-finish:
 	drbd_adm_finish(&adm_ctx, info, retcode);
 	return 0;
 }
@@ -4653,37 +4482,9 @@
 	retcode = drbd_adm_prepare(&adm_ctx, skb, info, DRBD_ADM_NEED_RESOURCE);
 	if (!adm_ctx.reply_skb)
 		return retcode;
-<<<<<<< HEAD
 
 	retcode = adm_del_resource(adm_ctx.resource);
 
-=======
-	if (retcode != NO_ERROR)
-		goto finish;
-
-	resource = adm_ctx.resource;
-	mutex_lock(&resource->adm_mutex);
-	for_each_connection(connection, resource) {
-		if (connection->cstate > C_STANDALONE) {
-			retcode = ERR_NET_CONFIGURED;
-			goto out;
-		}
-	}
-	if (!idr_is_empty(&resource->devices)) {
-		retcode = ERR_RES_IN_USE;
-		goto out;
-	}
-
-	list_del_rcu(&resource->resources);
-	for_each_connection(connection, resource)
-		drbd_thread_stop(&connection->worker);
-	synchronize_rcu();
-	drbd_free_resource(resource);
-	retcode = NO_ERROR;
-out:
-	mutex_unlock(&resource->adm_mutex);
-finish:
->>>>>>> d5d36698
 	drbd_adm_finish(&adm_ctx, info, retcode);
 	return 0;
 }
@@ -5122,6 +4923,7 @@
 		goto out;
 	}
 
+	mutex_lock(&resource->adm_mutex);
 	idr_for_each_entry(&resource->devices, device, minor) {
 		struct drbd_peer_md *peer_md;
 		int bitmap_index;
@@ -5133,7 +4935,7 @@
 		if (bitmap_index < 0) {
 			put_ldev(device);
 			retcode = ERR_INVALID_PEER_NODE_ID;
-			goto out;
+			break;
 		}
 
 		peer_md = &device->ldev->md.peers[bitmap_index];
@@ -5145,7 +4947,7 @@
 		drbd_md_sync(device);
 		put_ldev(device);
 	}
-
+	mutex_unlock(&resource->adm_mutex);
 out:
 	drbd_adm_finish(&adm_ctx, info, (enum drbd_ret_code)retcode);
 	return 0;
