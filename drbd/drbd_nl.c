/*
-*- linux-c -*-
   drbd_nl.c
   Kernel module for 2.6.x Kernels

   This file is part of DRBD by Philipp Reisner and Lars Ellenberg.

   Copyright (C) 2001-2008, LINBIT Information Technologies GmbH.
   Copyright (C) 1999-2008, Philipp Reisner <philipp.reisner@linbit.com>.
   Copyright (C) 2002-2008, Lars Ellenberg <lars.ellenberg@linbit.com>.

   drbd is free software; you can redistribute it and/or modify
   it under the terms of the GNU General Public License as published by
   the Free Software Foundation; either version 2, or (at your option)
   any later version.

   drbd is distributed in the hope that it will be useful,
   but WITHOUT ANY WARRANTY; without even the implied warranty of
   MERCHANTABILITY or FITNESS FOR A PARTICULAR PURPOSE.  See the
   GNU General Public License for more details.

   You should have received a copy of the GNU General Public License
   along with drbd; see the file COPYING.  If not, write to
   the Free Software Foundation, 675 Mass Ave, Cambridge, MA 02139, USA.

 */

#include <linux/autoconf.h>
#include <linux/module.h>
#include <linux/in.h>
#include <linux/fs.h>
#include <linux/buffer_head.h> /* for fsync_bdev */
#include <linux/file.h>
#include <linux/slab.h>
#include <linux/connector.h>
#include <linux/drbd.h>
#include <linux/blkpg.h>

#include "drbd_int.h"
#include <linux/drbd_tag_magic.h>
#include <linux/drbd_limits.h>

/* see get_sb_bdev and bd_claim */
char *drbd_d_holder = "Hands off! this is DRBD's data storage device.";
char *drbd_m_holder = "Hands off! this is DRBD's meta data device.";


/* Generate the tag_list to struct functions */
#define NL_PACKET(name, number, fields) \
int name ## _from_tags (struct drbd_conf *mdev, \
	unsigned short *tags, struct name *arg) \
{ \
	int tag; \
	int dlen; \
	\
	while ( (tag = *tags++) != TT_END ) { \
		dlen = *tags++; \
		switch ( tag_number(tag) ) { \
		fields \
		default: \
			if (tag & T_MANDATORY) { \
				ERR("Unknown tag: %d\n", tag_number(tag)); \
				return 0; \
			} \
		} \
		tags = (unsigned short *)((char *)tags + dlen); \
	} \
	return 1; \
}
#define NL_INTEGER(pn, pr, member) \
	case pn: /* D_ASSERT( tag_type(tag) == TT_INTEGER ); */ \
		 arg->member = *(int *)(tags); \
		 break;
#define NL_INT64(pn, pr, member) \
	case pn: /* D_ASSERT( tag_type(tag) == TT_INT64 ); */ \
		 arg->member = *(u64 *)(tags); \
		 break;
#define NL_BIT(pn, pr, member) \
	case pn: /* D_ASSERT( tag_type(tag) == TT_BIT ); */ \
		 arg->member = *(char *)(tags) ? 1 : 0; \
		 break;
#define NL_STRING(pn, pr, member, len) \
	case pn: /* D_ASSERT( tag_type(tag) == TT_STRING ); */ \
		 arg->member ## _len = dlen; \
		 memcpy(arg->member, tags, min_t(size_t, dlen, len)); \
		 break;
#include "linux/drbd_nl.h"

// Generate the struct to tag_list functions
#define NL_PACKET(name, number, fields) \
unsigned short* \
name ## _to_tags (struct drbd_conf *mdev, \
	struct name *arg, unsigned short *tags) \
{ \
	fields \
	return tags; \
}

#define NL_INTEGER(pn, pr, member) \
	*tags++ = pn | pr | TT_INTEGER; \
	*tags++ = sizeof(int); \
	*(int *)tags = arg->member; \
	tags = (unsigned short *)((char *)tags+sizeof(int));
#define NL_INT64(pn, pr, member) \
	*tags++ = pn | pr | TT_INT64; \
	*tags++ = sizeof(u64); \
	*(u64 *)tags = arg->member; \
	tags = (unsigned short *)((char *)tags+sizeof(u64));
#define NL_BIT(pn, pr, member) \
	*tags++ = pn | pr | TT_BIT; \
	*tags++ = sizeof(char); \
	*(char *)tags = arg->member; \
	tags = (unsigned short *)((char *)tags+sizeof(char));
#define NL_STRING(pn, pr, member, len) \
	*tags++ = pn | pr | TT_STRING; \
	*tags++ = arg->member ## _len; \
	memcpy(tags, arg->member, arg->member ## _len); \
	tags = (unsigned short *)((char *)tags + arg->member ## _len);
#include "linux/drbd_nl.h"

void drbd_bcast_ev_helper(struct drbd_conf *mdev, char *helper_name);
void drbd_nl_send_reply(struct cn_msg *, int);

char *nl_packet_name(int packet_type)
{
/* Generate packet type strings */
#define NL_PACKET(name, number, fields) \
	[ P_ ## name ] = # name,
#define NL_INTEGER Argh!
#define NL_BIT Argh!
#define NL_INT64 Argh!
#define NL_STRING Argh!

	static char *nl_tag_name[P_nl_after_last_packet] = {
#include "linux/drbd_nl.h"
	};

	return (packet_type < sizeof(nl_tag_name)/sizeof(nl_tag_name[0])) ?
	    nl_tag_name[packet_type] : "*Unknown*";
}

void nl_trace_packet(void *data)
{
	struct cn_msg *req = data;
	struct drbd_nl_cfg_req *nlp = (struct drbd_nl_cfg_req *)req->data;

	printk(KERN_INFO "drbd%d: "
	       "Netlink: << %s (%d) - seq: %x, ack: %x, len: %x\n",
	       nlp->drbd_minor,
	       nl_packet_name(nlp->packet_type),
	       nlp->packet_type,
	       req->seq, req->ack, req->len);
}

void nl_trace_reply(void *data)
{
	struct cn_msg *req = data;
	struct drbd_nl_cfg_reply *nlp = (struct drbd_nl_cfg_reply *)req->data;

	printk(KERN_INFO "drbd%d: "
	       "Netlink: >> %s (%d) - seq: %x, ack: %x, len: %x\n",
	       nlp->minor,
	       nlp->packet_type == P_nl_after_last_packet?
		   "Empty-Reply" : nl_packet_name(nlp->packet_type),
	       nlp->packet_type,
	       req->seq, req->ack, req->len);
}

int drbd_khelper(struct drbd_conf *mdev, char *cmd)
{
	char mb[12];
	char *argv[] = {usermode_helper, cmd, mb, NULL };
	static char *envp[] = { "HOME=/",
				"TERM=linux",
				"PATH=/sbin:/usr/sbin:/bin:/usr/bin",
				NULL };

	snprintf(mb, 12, "minor-%d", mdev_to_minor(mdev));

	INFO("helper command: %s %s\n", usermode_helper, cmd);

	drbd_bcast_ev_helper(mdev, cmd);
	return call_usermodehelper(usermode_helper, argv, envp, 1);
}

enum drbd_disk_state drbd_try_outdate_peer(struct drbd_conf *mdev)
{
	int r;
	enum drbd_disk_state nps;
	enum fencing_policy fp;

	D_ASSERT(mdev->state.pdsk == DUnknown);

	if (inc_local_if_state(mdev,UpToDate)) {
		fp = mdev->bc->dc.fencing;
		dec_local(mdev);
	} else {
		WARN("Not outdating peer, since I am diskless.");
		return mdev->state.pdsk;
	}

	if (fp == Stonith)
		drbd_request_state(mdev, NS(susp, 1));

	r = drbd_khelper(mdev, "outdate-peer");

	switch ( (r>>8) & 0xff ) {
	case 3: /* peer is inconsistent */
		nps = Inconsistent;
		break;
	case 4: /* peer is outdated */
		nps = Outdated;
		break;
	case 5: /* peer was down, we will(have) create(d) a new UUID anyways.
		 * If we would be more strict, we would return DUnknown here. */
		nps = Outdated;
		break;
	case 6: /* Peer is primary, voluntarily outdate myself */
		WARN("Peer is primary, outdating myself.\n");
		nps = DUnknown;
		drbd_request_state(mdev, NS(disk, Outdated));
		break;
	case 7:
		if (fp != Stonith)
			ERR("outdate-peer() = 7 && fencing != Stonith !!!\n");
		nps = Outdated;
		break;
	default:
		/* The script is broken ... */
		nps = DUnknown;
		ERR("outdate-peer helper broken, returned %d \n", (r>>8)&0xff);
		return nps;
	}

	INFO("outdate-peer helper returned %d \n", (r>>8)&0xff);
	return nps;
}


int drbd_set_role(struct drbd_conf *mdev, enum drbd_role new_role, int force)
{
	int r = 0, forced = 0, try = 0;
	union drbd_state_t mask, val;
	enum drbd_disk_state nps;

	if (new_role == Primary)
		request_ping(mdev); /* Detect a dead peer ASAP */

	mask.i = 0; mask.role = role_mask;
	val.i  = 0; val.role  = new_role;

	while (try++ < 3) {
		r = _drbd_request_state(mdev, mask, val, 0);
		if ( r == SS_NoUpToDateDisk && force &&
		    ( mdev->state.disk == Inconsistent ||
		      mdev->state.disk == Outdated ) ) {
			mask.disk = disk_mask;
			val.disk  = UpToDate;
			forced = 1;
			continue;
		}

		if ( r == SS_NoUpToDateDisk &&
		    mdev->state.disk == Consistent ) {
			D_ASSERT(mdev->state.pdsk == DUnknown);
			nps = drbd_try_outdate_peer(mdev);

			if (nps == Outdated) {
				val.disk = UpToDate;
				mask.disk = disk_mask;
			}

			val.pdsk = nps;
			mask.pdsk = disk_mask;

			continue;
		}

		if (r == SS_NothingToDo)
			goto fail;
		if (r == SS_PrimaryNOP) {
			nps = drbd_try_outdate_peer(mdev);

			if (force && nps > Outdated) {
				WARN("Forced into split brain situation!\n");
				nps = Outdated;
			}

			mask.pdsk = disk_mask;
			val.pdsk  = nps;

			continue;
		}
		if (r == SS_TwoPrimaries) {
			/* Maybe the peer is detected as dead very soon... */
			set_current_state(TASK_INTERRUPTIBLE);
			schedule_timeout((mdev->net_conf->ping_timeo+1)*HZ/10);
			if (try == 1)
				try++; /* only a single retry in this case. */
			continue;
		}
		if (r < SS_Success) {
			r = drbd_request_state(mdev, mask, val);
			if (r < SS_Success)
				goto fail;
		}
		break;
	}

	if (forced)
		WARN("Forced to consider local data as UpToDate!\n");

	fsync_bdev(mdev->this_bdev);

	/* Wait until nothing is on the fly :) */
	if ( wait_event_interruptible( mdev->misc_wait,
				 atomic_read(&mdev->ap_pending_cnt) == 0 ) ) {
		r = GotSignal;
		goto fail;
	}

	/* FIXME RACE here: if our direct user is not using bd_claim (i.e.
	 *  not a filesystem) since cstate might still be >= Connected, new
	 * ap requests may come in and increase ap_pending_cnt again!
	 * but that means someone is misusing DRBD...
	 * */

	if (new_role == Secondary) {
		set_disk_ro(mdev->vdisk, TRUE );
		if (inc_local(mdev)) {
			mdev->bc->md.uuid[Current] &= ~(u64)1;
			dec_local(mdev);
		}
	} else {
		if (inc_net(mdev)) {
			mdev->net_conf->want_lose = 0;
			dec_net(mdev);
		}
		set_disk_ro(mdev->vdisk, FALSE );
		if (inc_local(mdev)) {
			if ( ((mdev->state.conn < Connected ||
			       mdev->state.pdsk <= Failed)
			      && mdev->bc->md.uuid[Bitmap] == 0) || forced)
				drbd_uuid_new_current(mdev);

			mdev->bc->md.uuid[Current] |=  (u64)1;
			dec_local(mdev);
		}
	}

	if ((new_role == Secondary) && inc_local(mdev) )
	{
		drbd_al_to_on_disk_bm(mdev);
		dec_local(mdev);
	}

	if (mdev->state.conn >= WFReportParams) {
		/* if this was forced, we should consider sync */
		if (forced)
			drbd_send_uuids(mdev);
		drbd_send_state(mdev);
	}

	drbd_md_sync(mdev);

	return r;

 fail:
	return r;
}


int drbd_nl_primary(struct drbd_conf *mdev, struct drbd_nl_cfg_req *nlp,
			   struct drbd_nl_cfg_reply *reply)
{
	struct primary primary_args;

	memset(&primary_args, 0, sizeof(struct primary));
	if (!primary_from_tags(mdev, nlp->tag_list, &primary_args)) {
		reply->ret_code = UnknownMandatoryTag;
		return 0;
	}

	reply->ret_code =
		drbd_set_role(mdev, Primary, primary_args.overwrite_peer);

	return 0;
}

int drbd_nl_secondary(struct drbd_conf *mdev, struct drbd_nl_cfg_req *nlp,
			     struct drbd_nl_cfg_reply *reply)
{
	reply->ret_code = drbd_set_role(mdev, Secondary, 0);

	return 0;
}

/* initializes the md.*_offset members, so we are able to find
 * the on disk meta data */
void drbd_md_set_sector_offsets(struct drbd_conf *mdev,
				       struct drbd_backing_dev *bdev)
{
	sector_t md_size_sect = 0;
	switch (bdev->dc.meta_dev_idx) {
	default:
		/* v07 style fixed size indexed meta data */
		bdev->md.md_size_sect = MD_RESERVED_SECT;
		bdev->md.md_offset = drbd_md_ss__(mdev, bdev);
		bdev->md.al_offset = MD_AL_OFFSET;
		bdev->md.bm_offset = MD_BM_OFFSET;
		break;
	case DRBD_MD_INDEX_FLEX_EXT:
		/* just occupy the full device; unit: sectors */
		bdev->md.md_size_sect = drbd_get_capacity(bdev->md_bdev);
		bdev->md.md_offset = 0;
		bdev->md.al_offset = MD_AL_OFFSET;
		bdev->md.bm_offset = MD_BM_OFFSET;
		break;
	case DRBD_MD_INDEX_INTERNAL:
	case DRBD_MD_INDEX_FLEX_INT:
		bdev->md.md_offset = drbd_md_ss__(mdev, bdev);
		/* al size is still fixed */
		bdev->md.al_offset = -MD_AL_MAX_SIZE;
		/* LGE FIXME max size check missing. */
		/* we need (slightly less than) ~ this much bitmap sectors: */
		md_size_sect = drbd_get_capacity(bdev->backing_bdev);
		md_size_sect = ALIGN(md_size_sect, BM_SECT_PER_EXT);
		md_size_sect = BM_SECT_TO_EXT(md_size_sect);
		md_size_sect = ALIGN(md_size_sect, 8);

		/* plus the "drbd meta data super block",
		 * and the activity log; */
		md_size_sect += MD_BM_OFFSET;

		bdev->md.md_size_sect = md_size_sect;
		/* bitmap offset is adjusted by 'super' block size */
		bdev->md.bm_offset   = -md_size_sect + MD_AL_OFFSET;
		break;
	}
}

char *ppsize(char *buf, unsigned long long size)
{
	/* Needs 9 bytes at max. */
	static char units[] = { 'K', 'M', 'G', 'T', 'P', 'E' };
	int base = 0;
	while (size >= 10000 ) {
		size = size >> 10;
		base++;
	}
	sprintf(buf, "%lu %cB", (long)size, units[base]);

	return buf;
}

/**
 * drbd_determin_dev_size:
 * Evaluates all constraints and sets our correct device size.
 * Negative return values indicate errors. 0 and positive values
 * indicate success.
 * You should call drbd_md_sync() after calling this function.
 */
enum determin_dev_size_enum drbd_determin_dev_size(struct drbd_conf *mdev)
{
	sector_t prev_first_sect, prev_size; /* previous meta location */
	sector_t la_size;
	sector_t size;
	char ppb[10];

	int md_moved, la_size_changed;
	enum determin_dev_size_enum rv=unchanged;

	wait_event(mdev->al_wait, lc_try_lock(mdev->act_log));

	prev_first_sect = drbd_md_first_sector(mdev->bc);
	prev_size = mdev->bc->md.md_size_sect;
	la_size = mdev->bc->md.la_size_sect;

	/* TODO: should only be some assert here, not (re)init... */
	drbd_md_set_sector_offsets(mdev, mdev->bc);

	size = drbd_new_dev_size(mdev, mdev->bc);

	if ( drbd_get_capacity(mdev->this_bdev) != size ||
	    drbd_bm_capacity(mdev) != size ) {
		int err;
		err = drbd_bm_resize(mdev, size);
		if (unlikely(err)) {
			/* currently there is only one error: ENOMEM! */
			size = drbd_bm_capacity(mdev)>>1;
			if (size == 0) {
				ERR("OUT OF MEMORY! "
				    "Could not allocate bitmap! ");
			} else {
				/* FIXME this is problematic,
				 * if we in fact are smaller now! */
				ERR("BM resizing failed. "
				    "Leaving size unchanged at size = %lu KB\n",
				    (unsigned long)size);
			}
			rv = dev_size_error;
		}
		/* racy, see comments above. */
		drbd_set_my_capacity(mdev, size);
		mdev->bc->md.la_size_sect = size;
		INFO("size = %s (%llu KB)\n", ppsize(ppb, size>>1),
		     (unsigned long long)size>>1);
	}
	if (rv == dev_size_error)
		goto out;

	la_size_changed = (la_size != mdev->bc->md.la_size_sect);

	/* LGE: flexible device size!! is this the right thing to test? */
	md_moved = prev_first_sect != drbd_md_first_sector(mdev->bc)
		|| prev_size	   != mdev->bc->md.md_size_sect;

	if (md_moved) {
		WARN("Moving meta-data.\n");
		/* assert: (flexible) internal meta data */
	}

	if (la_size_changed || md_moved) {
		if ( inc_local_if_state(mdev, Attaching) ) {
			drbd_al_shrink(mdev);
			/* All extents inactive now...
			 * write bitmap, then mdev->la_size to disk */
			rv = drbd_bm_write(mdev);
			drbd_md_mark_dirty(mdev);
			dec_local(mdev);
		}
	}

	if (size > la_size) rv = grew;
	if (size < la_size) rv = shrunk;
out:
	lc_unlock(mdev->act_log);

	return rv;
}

sector_t
drbd_new_dev_size(struct drbd_conf *mdev, struct drbd_backing_dev *bdev)
{
	sector_t p_size = mdev->p_size;   /* partner's disk size. */
	sector_t la_size = bdev->md.la_size_sect; /* last agreed size. */
	sector_t m_size; /* my size */
	sector_t u_size = bdev->dc.disk_size; /* size requested by user. */
	sector_t size = 0;

	m_size = drbd_get_max_capacity(bdev);

	if (p_size && m_size) {
		size = min_t(sector_t, p_size, m_size);
	} else {
		if (la_size) {
			size = la_size;
			if (m_size && m_size < size)
				size = m_size;
			if (p_size && p_size < size)
				size = p_size;
		} else {
			if (m_size)
				size = m_size;
			if (p_size)
				size = p_size;
		}
	}

	if (size == 0)
		ERR("Both nodes diskless!\n");

	if (u_size) {
		if (u_size > size)
			ERR("Requested disk size is too big (%lu > %lu)\n",
			    (unsigned long)u_size>>1, (unsigned long)size>>1);
		else
			size = u_size;
	}

	return size;
}

/**
 * drbd_check_al_size:
 * checks that the al lru is of requested size, and if neccessary tries to
 * allocate a new one. returns -EBUSY if current al lru is still used,
 * -ENOMEM when allocation failed, and 0 on success. You should call
 * drbd_md_sync() after you called this function.
 */
int drbd_check_al_size(struct drbd_conf *mdev)
{
	struct lru_cache *n, *t;
	struct lc_element *e;
	unsigned int in_use;
	int i;

	ERR_IF(mdev->sync_conf.al_extents < 7)
		mdev->sync_conf.al_extents = 127;

	if ( mdev->act_log &&
	     mdev->act_log->nr_elements == mdev->sync_conf.al_extents )
		return 0;

	in_use = 0;
	t = mdev->act_log;
	n = lc_alloc("act_log", mdev->sync_conf.al_extents,
		     sizeof(struct lc_element), mdev);

	if (n == NULL) {
		ERR("Cannot allocate act_log lru!\n");
		return -ENOMEM;
	}
	spin_lock_irq(&mdev->al_lock);
	if (t) {
		for (i = 0; i < t->nr_elements; i++) {
			e = lc_entry(t, i);
			if (e->refcnt)
				ERR("refcnt(%d)==%d\n",
				    e->lc_number, e->refcnt);
			in_use += e->refcnt;
		}
	}
	if (!in_use)
		mdev->act_log = n;
	spin_unlock_irq(&mdev->al_lock);
	if (in_use) {
		ERR("Activity log still in use!\n");
		lc_free(n);
		return -EBUSY;
	} else {
		if (t)
			lc_free(t);
	}
	drbd_md_mark_dirty(mdev); /* we changed mdev->act_log->nr_elemens */
	return 0;
}

void drbd_setup_queue_param(struct drbd_conf *mdev, unsigned int max_seg_s)
{
	struct request_queue * const q = mdev->rq_queue;
	struct request_queue * const b = mdev->bc->backing_bdev->bd_disk->queue;
	/* unsigned int old_max_seg_s = q->max_segment_size; */

	if (b->merge_bvec_fn && !mdev->bc->dc.use_bmbv)
		max_seg_s = PAGE_SIZE;

	max_seg_s = min(b->max_sectors * b->hardsect_size, max_seg_s);

	MTRACE(TraceTypeRq, TraceLvlSummary,
	       DUMPI(b->max_sectors);
	       DUMPI(b->max_phys_segments);
	       DUMPI(b->max_hw_segments);
	       DUMPI(b->max_segment_size);
	       DUMPI(b->hardsect_size);
	       DUMPI(b->seg_boundary_mask);
	       );

	q->max_sectors	     = max_seg_s >> 9;
	q->max_phys_segments = max_seg_s >> PAGE_SHIFT;
	q->max_hw_segments   = max_seg_s >> PAGE_SHIFT;
	q->max_segment_size  = max_seg_s;
	q->hardsect_size     = 512;
	q->seg_boundary_mask = PAGE_SIZE-1;
	blk_queue_stack_limits(q, b);

	/* KERNEL BUG. in ll_rw_blk.c ??
	 * t->max_segment_size = min(t->max_segment_size,b->max_segment_size);
	 * should be
	 * t->max_segment_size = min_not_zero(...,...)
	 * workaround here: */
	if (q->max_segment_size == 0)
		q->max_segment_size = max_seg_s;

	MTRACE(TraceTypeRq, TraceLvlSummary,
	       DUMPI(q->max_sectors);
	       DUMPI(q->max_phys_segments);
	       DUMPI(q->max_hw_segments);
	       DUMPI(q->max_segment_size);
	       DUMPI(q->hardsect_size);
	       DUMPI(q->seg_boundary_mask);
	       );

	if (b->merge_bvec_fn)
		WARN("Backing device's merge_bvec_fn() = %p\n",
		     b->merge_bvec_fn);
	INFO("max_segment_size ( = BIO size ) = %u\n", q->max_segment_size);

	if (q->backing_dev_info.ra_pages != b->backing_dev_info.ra_pages) {
		INFO("Adjusting my ra_pages to backing device's (%lu -> %lu)\n",
		     q->backing_dev_info.ra_pages,
		     b->backing_dev_info.ra_pages);
		q->backing_dev_info.ra_pages = b->backing_dev_info.ra_pages;
	}
}

/* does always return 0;
 * interesting return code is in reply->ret_code */
int drbd_nl_disk_conf(struct drbd_conf *mdev, struct drbd_nl_cfg_req *nlp,
			     struct drbd_nl_cfg_reply *reply)
{
	enum ret_codes retcode;
	struct drbd_backing_dev *nbc = NULL; /* new_backing_conf */
	struct inode *inode, *inode2;
	struct lru_cache *resync_lru = NULL;
	union drbd_state_t ns, os;
	int rv, ntries = 0;

	/* if you want to reconfigure, please tear down first */
	if (mdev->state.disk > Diskless) {
		retcode = HaveDiskConfig;
		goto fail;
	}

       /*
	* We may have gotten here very quickly from a detach. Wait for a bit
	* then fail.
	*/
	while (mdev->bc != NULL) {
		if (ntries++ >= 5) {
			WARN("drbd_nl_disk_conf: mdev->bc not NULL.\n");
			retcode = HaveDiskConfig;
			goto fail;
		}
		set_current_state(TASK_INTERRUPTIBLE);
		schedule_timeout(HZ/10);
	}

	nbc = kmalloc(sizeof(struct drbd_backing_dev), GFP_KERNEL);
	if (!nbc) {
		retcode = KMallocFailed;
		goto fail;
	}

	if ( !(nlp->flags & DRBD_NL_SET_DEFAULTS) && inc_local(mdev) ) {
		memcpy(&nbc->dc, &mdev->bc->dc, sizeof(struct disk_conf));
		dec_local(mdev);
	} else {
		memset(&nbc->dc, 0, sizeof(struct disk_conf));
		nbc->dc.disk_size   = DRBD_DISK_SIZE_SECT_DEF;
		nbc->dc.on_io_error = DRBD_ON_IO_ERROR_DEF;
		nbc->dc.fencing     = DRBD_FENCING_DEF;
	}

	if (!disk_conf_from_tags(mdev, nlp->tag_list, &nbc->dc)) {
		retcode = UnknownMandatoryTag;
		goto fail;
	}

	nbc->lo_file = NULL;
	nbc->md_file = NULL;

	if (nbc->dc.meta_dev_idx < DRBD_MD_INDEX_FLEX_INT) {
		retcode = LDMDInvalid;
		goto fail;
	}

	nbc->lo_file = filp_open(nbc->dc.backing_dev, O_RDWR, 0);
	if (IS_ERR(nbc->lo_file)) {
		ERR("open(\"%s\") failed with %ld\n", nbc->dc.backing_dev,
		    PTR_ERR(nbc->lo_file));
		nbc->lo_file = NULL;
		retcode = LDNameInvalid;
		goto fail;
	}

	inode = nbc->lo_file->f_dentry->d_inode;

	if (!S_ISBLK(inode->i_mode)) {
		retcode = LDNoBlockDev;
		goto fail;
	}

	nbc->md_file = filp_open(nbc->dc.meta_dev, O_RDWR, 0);
	if (IS_ERR(nbc->md_file)) {
		ERR("open(\"%s\") failed with %ld\n", nbc->dc.meta_dev,
		    PTR_ERR(nbc->md_file));
		nbc->md_file = NULL;
		retcode = MDNameInvalid;
		goto fail;
	}

	inode2 = nbc->md_file->f_dentry->d_inode;

	if (!S_ISBLK(inode2->i_mode)) {
		retcode = MDNoBlockDev;
		goto fail;
	}

	nbc->backing_bdev = inode->i_bdev;
	if (bd_claim(nbc->backing_bdev, mdev)) {
		printk(KERN_ERR "drbd: bd_claim(%p,%p); failed [%p;%p;%u]\n",
		       nbc->backing_bdev, mdev,
		       nbc->backing_bdev->bd_holder,
		       nbc->backing_bdev->bd_contains->bd_holder,
		       nbc->backing_bdev->bd_holders);
		retcode = LDMounted;
		goto fail;
	}

	resync_lru = lc_alloc("resync", 31, sizeof(struct bm_extent), mdev);
	if (!resync_lru) {
		retcode = KMallocFailed;
		goto fail;
	}

	nbc->md_bdev = inode2->i_bdev;
	if (bd_claim(nbc->md_bdev,
		     (nbc->dc.meta_dev_idx == DRBD_MD_INDEX_INTERNAL ||
		      nbc->dc.meta_dev_idx == DRBD_MD_INDEX_FLEX_INT) ?
		     (void *)mdev : (void *) drbd_m_holder )) {
		retcode = MDMounted;
		goto release_bdev_fail;
	}

	if ( (nbc->backing_bdev == nbc->md_bdev) !=
	     (nbc->dc.meta_dev_idx == DRBD_MD_INDEX_INTERNAL ||
	      nbc->dc.meta_dev_idx == DRBD_MD_INDEX_FLEX_INT) ) {
		retcode = LDMDInvalid;
		goto release_bdev2_fail;
	}

	if ((drbd_get_capacity(nbc->backing_bdev)) < nbc->dc.disk_size) {
		retcode = LDDeviceTooSmall;
		goto release_bdev2_fail;
	}

/* TODO check whether backing device size is within plausible limits */

	/* Make sure the new disk is big enough
	 * (we may currently be Primary with no local disk...) */
	if (drbd_get_capacity(nbc->backing_bdev) <
	    drbd_get_capacity(mdev->this_bdev) ) {
		retcode = LDDeviceTooSmall;
		goto release_bdev2_fail;
	}

	nbc->known_size = drbd_get_capacity(nbc->backing_bdev);

	retcode = drbd_request_state(mdev, NS(disk, Attaching));
	if (retcode < SS_Success )
		goto release_bdev2_fail;

	drbd_thread_start(&mdev->worker);
	drbd_md_set_sector_offsets(mdev, nbc);

	retcode = drbd_md_read(mdev, nbc);
	if (retcode != NoError)
		goto force_diskless;

	/* Since we are diskless, fix the AL first... */
	if (drbd_check_al_size(mdev)) {
		retcode = KMallocFailed;
		goto force_diskless;
	}

	/* Prevent shrinking of consistent devices ! */
	if (drbd_md_test_flag(nbc, MDF_Consistent) &&
	   drbd_new_dev_size(mdev, nbc) < nbc->md.la_size_sect) {
		retcode = LDDeviceTooSmall;
		goto force_diskless;
	}

	if (!drbd_al_read_log(mdev, nbc)) {
		retcode = MDIOError;
		goto force_diskless;
	}

	/* Point of no return reached.
	 * Devices and memory are no longer released by error cleanup below.
	 * now mdev takes over responsibility, and the state engine should
	 * clean it up somewhere.  */
	D_ASSERT(mdev->bc == NULL);
	mdev->bc = nbc;
	mdev->resync = resync_lru;
	nbc = NULL;
	resync_lru = NULL;

	if (drbd_md_test_flag(mdev->bc, MDF_PrimaryInd))
		set_bit(CRASHED_PRIMARY, &mdev->flags);
	else
		clear_bit(CRASHED_PRIMARY, &mdev->flags);

	mdev->send_cnt = 0;
	mdev->recv_cnt = 0;
	mdev->read_cnt = 0;
	mdev->writ_cnt = 0;

	drbd_setup_queue_param(mdev, DRBD_MAX_SEGMENT_SIZE);
	/*
	 * FIXME currently broken.
	 * drbd_set_recv_tcq(mdev,
	 *	drbd_queue_order_type(mdev)==QUEUE_ORDERED_TAG);
	 */

	/* If I am currently not Primary,
	 * but meta data primary indicator is set,
	 * I just now recover from a hard crash,
	 * and have been Primary before that crash.
	 *
	 * Now, if I had no connection before that crash
	 * (have been degraded Primary), chances are that
	 * I won't find my peer now either.
	 *
	 * In that case, and _only_ in that case,
	 * we use the degr-wfc-timeout instead of the default,
	 * so we can automatically recover from a crash of a
	 * degraded but active "cluster" after a certain timeout.
	 */
	clear_bit(USE_DEGR_WFC_T, &mdev->flags);
	if ( mdev->state.role != Primary &&
	     drbd_md_test_flag(mdev->bc, MDF_PrimaryInd) &&
	    !drbd_md_test_flag(mdev->bc, MDF_ConnectedInd) )
		set_bit(USE_DEGR_WFC_T, &mdev->flags);

	drbd_bm_lock(mdev); /* racy... */
	if (drbd_determin_dev_size(mdev) == dev_size_error) {
		retcode = VMallocFailed;
		goto unlock_bm;
	}

	if (drbd_md_test_flag(mdev->bc, MDF_FullSync)) {
		INFO("Assuming that all blocks are out of sync "
		     "(aka FullSync)\n");
		drbd_bm_set_all(mdev);
		if (unlikely(drbd_bm_write(mdev) < 0)) {
			retcode = MDIOError;
			goto unlock_bm;
		}
		drbd_md_clear_flag(mdev, MDF_FullSync);
	} else {
		if (unlikely(drbd_bm_read(mdev) < 0)) {
			retcode = MDIOError;
			goto unlock_bm;
		}
	}

	if (test_bit(CRASHED_PRIMARY, &mdev->flags)) {
		drbd_al_apply_to_bm(mdev);
		drbd_al_to_on_disk_bm(mdev);
	}
	/* else {
	     FIXME wipe out on disk al!
	} */

	spin_lock_irq(&mdev->req_lock);
	os = mdev->state;
	ns.i = os.i;
	/* If MDF_Consistent is not set go into inconsistent state,
	   otherwise investige MDF_WasUpToDate...
	   If MDF_WasUpToDate is not set go into Outdated disk state,
	   otherwise into Consistent state.
	*/
	if (drbd_md_test_flag(mdev->bc, MDF_Consistent)) {
		if (drbd_md_test_flag(mdev->bc, MDF_WasUpToDate))
			ns.disk = Consistent;
		else
			ns.disk = Outdated;
	} else {
		ns.disk = Inconsistent;
	}

	if (drbd_md_test_flag(mdev->bc, MDF_PeerOutDated))
		ns.pdsk = Outdated;

	if ( ns.disk == Consistent &&
	    ( ns.pdsk == Outdated || mdev->bc->dc.fencing == DontCare ) )
		ns.disk = UpToDate;

	/* All tests on MDF_PrimaryInd, MDF_ConnectedInd,
	   MDF_Consistent and MDF_WasUpToDate must happen before
	   this point, because drbd_request_state() modifies these
	   flags. */

	/* In case we are Connected postpone any desicion on the new disk
	   state after the negotiation phase. */
	if (mdev->state.conn == Connected) {
		mdev->new_state_tmp.i = ns.i;
		ns.i = os.i;
		ns.disk = Negotiating;
	}

	rv = _drbd_set_state(mdev, ns, ChgStateVerbose);
	ns = mdev->state;
	spin_unlock_irq(&mdev->req_lock);

	if (rv < SS_Success)
		goto unlock_bm;

	drbd_bm_unlock(mdev);

	if (inc_local_if_state(mdev, Attaching)) {
		if (mdev->state.role == Primary)
			mdev->bc->md.uuid[Current] |=	(u64)1;
		else
			mdev->bc->md.uuid[Current] &= ~(u64)1;
		dec_local(mdev);
	}

	/* Reset the "barriers don't work" bits here, then force meta data to
	 * be written, to ensure we determine if barriers are supported. */
	clear_bit(LL_DEV_NO_FLUSH,&mdev->flags);
	clear_bit(MD_NO_BARRIER,&mdev->flags);
	drbd_md_mark_dirty(mdev);
	drbd_md_sync(mdev);

	reply->ret_code = retcode;
	return 0;

 unlock_bm:
	drbd_bm_unlock(mdev);
 force_diskless:
	drbd_force_state(mdev, NS(disk, Diskless));
	drbd_md_sync(mdev);
 release_bdev2_fail:
	if (nbc)
		bd_release(nbc->md_bdev);
 release_bdev_fail:
	if (nbc)
		bd_release(nbc->backing_bdev);
 fail:
	if (nbc) {
		if (nbc->lo_file)
			fput(nbc->lo_file);
		if (nbc->md_file)
			fput(nbc->md_file);
		kfree(nbc);
	}
	if (resync_lru)
		lc_free(resync_lru);

	reply->ret_code = retcode;
	return 0;
}

int drbd_nl_detach(struct drbd_conf *mdev, struct drbd_nl_cfg_req *nlp,
			  struct drbd_nl_cfg_reply *reply)
{
	fsync_bdev(mdev->this_bdev);
	reply->ret_code = drbd_request_state(mdev, NS(disk, Diskless));

	return 0;
}

#define HMAC_NAME_L 20

int drbd_nl_net_conf(struct drbd_conf *mdev, struct drbd_nl_cfg_req *nlp,
			    struct drbd_nl_cfg_reply *reply)
{
	int i, ns;
	enum ret_codes retcode;
	struct net_conf *new_conf = NULL;
	struct crypto_hash *tfm = NULL;
	struct hlist_head *new_tl_hash = NULL;
	struct hlist_head *new_ee_hash = NULL;
	struct drbd_conf *odev;
	char hmac_name[HMAC_NAME_L];

	if (mdev->state.conn > StandAlone) {
		retcode = HaveNetConfig;
		goto fail;
	}

	new_conf = kmalloc(sizeof(struct net_conf), GFP_KERNEL);
	if (!new_conf) {
		retcode = KMallocFailed;
		goto fail;
	}

	if ( !(nlp->flags & DRBD_NL_SET_DEFAULTS) && inc_net(mdev)) {
		memcpy(new_conf, mdev->net_conf, sizeof(struct net_conf));
		dec_local(mdev);
	} else {
		memset(new_conf, 0, sizeof(struct net_conf));
		new_conf->timeout	   = DRBD_TIMEOUT_DEF;
		new_conf->try_connect_int  = DRBD_CONNECT_INT_DEF;
		new_conf->ping_int	   = DRBD_PING_INT_DEF;
		new_conf->max_epoch_size   = DRBD_MAX_EPOCH_SIZE_DEF;
		new_conf->max_buffers	   = DRBD_MAX_BUFFERS_DEF;
		new_conf->unplug_watermark = DRBD_UNPLUG_WATERMARK_DEF;
		new_conf->sndbuf_size	   = DRBD_SNDBUF_SIZE_DEF;
		new_conf->ko_count	   = DRBD_KO_COUNT_DEF;
		new_conf->after_sb_0p	   = DRBD_AFTER_SB_0P_DEF;
		new_conf->after_sb_1p	   = DRBD_AFTER_SB_1P_DEF;
		new_conf->after_sb_2p	   = DRBD_AFTER_SB_2P_DEF;
		new_conf->want_lose	   = 0;
		new_conf->two_primaries    = 0;
		new_conf->wire_protocol    = DRBD_PROT_C;
		new_conf->ping_timeo	   = DRBD_PING_TIMEO_DEF;
		new_conf->rr_conflict	   = DRBD_RR_CONFLICT_DEF;
	}

	if (!net_conf_from_tags(mdev, nlp->tag_list, new_conf)) {
		retcode = UnknownMandatoryTag;
		goto fail;
	}

	if (new_conf->two_primaries
	&& (new_conf->wire_protocol != DRBD_PROT_C)) {
		retcode = ProtocolCRequired;
		goto fail;
	};

	if (mdev->state.role == Primary && new_conf->want_lose) {
		retcode = DiscardNotAllowed;
		goto fail;
	}

#define M_ADDR(A) (((struct sockaddr_in *)&A->my_addr)->sin_addr.s_addr)
#define M_PORT(A) (((struct sockaddr_in *)&A->my_addr)->sin_port)
#define O_ADDR(A) (((struct sockaddr_in *)&A->peer_addr)->sin_addr.s_addr)
#define O_PORT(A) (((struct sockaddr_in *)&A->peer_addr)->sin_port)
	retcode = NoError;
	for (i = 0; i < minor_count; i++) {
		odev = minor_to_mdev(i);
		if (!odev || odev == mdev)
			continue;
		if ( inc_net(odev)) {
			if ( M_ADDR(new_conf) == M_ADDR(odev->net_conf) &&
			    M_PORT(new_conf) == M_PORT(odev->net_conf) )
				retcode = LAAlreadyInUse;

			if (O_ADDR(new_conf) == O_ADDR(odev->net_conf) &&
			   O_PORT(new_conf) == O_PORT(odev->net_conf) )
				retcode = OAAlreadyInUse;

			dec_net(odev);
			if (retcode != NoError)
				goto fail;
		}
	}
#undef M_ADDR
#undef M_PORT
#undef O_ADDR
#undef O_PORT

	if (new_conf->cram_hmac_alg[0] != 0) {
		snprintf(hmac_name, HMAC_NAME_L, "hmac(%s)",
			new_conf->cram_hmac_alg);
		tfm = crypto_alloc_hash(hmac_name, 0, CRYPTO_ALG_ASYNC);
		if (IS_ERR(tfm)) {
			tfm = NULL;
			retcode = CRAMAlgNotAvail;
			goto fail;
		}

		if (crypto_tfm_alg_type(crypto_hash_tfm(tfm))
						!= CRYPTO_ALG_TYPE_HASH) {
			retcode = CRAMAlgNotDigest;
			goto fail;
		}
	}


	ns = new_conf->max_epoch_size/8;
	if (mdev->tl_hash_s != ns) {
		new_tl_hash = kzalloc(ns*sizeof(void *), GFP_KERNEL);
		if (!new_tl_hash) {
			retcode = KMallocFailed;
			goto fail;
		}
	}

	ns = new_conf->max_buffers/8;
	if (new_conf->two_primaries && ( mdev->ee_hash_s != ns ) ) {
		new_ee_hash = kzalloc(ns*sizeof(void *), GFP_KERNEL);
		if (!new_ee_hash) {
			retcode = KMallocFailed;
			goto fail;
		}
	}

	((char *)new_conf->shared_secret)[SHARED_SECRET_MAX-1] = 0;

#if 0
	/* for the connection loss logic in drbd_recv
	 * I _need_ the resulting timeo in jiffies to be
	 * non-zero and different
	 *
	 * XXX maybe rather store the value scaled to jiffies?
	 * Note: MAX_SCHEDULE_TIMEOUT/HZ*HZ != MAX_SCHEDULE_TIMEOUT
	 *	 and HZ > 10; which is unlikely to change...
	 *	 Thus, if interrupted by a signal,
	 *	 sock_{send,recv}msg returns -EINTR,
	 *	 if the timeout expires, -EAGAIN.
	 */
	/* unlikely: someone disabled the timeouts ...
	 * just put some huge values in there. */
	if (!new_conf->ping_int)
		new_conf->ping_int = MAX_SCHEDULE_TIMEOUT/HZ;
	if (!new_conf->timeout)
		new_conf->timeout = MAX_SCHEDULE_TIMEOUT/HZ*10;
	if (new_conf->ping_int*10 < new_conf->timeout)
		new_conf->timeout = new_conf->ping_int*10/6;
	if (new_conf->ping_int*10 == new_conf->timeout)
		new_conf->ping_int = new_conf->ping_int+1;
#endif

	D_ASSERT(mdev->net_conf == NULL);
	mdev->net_conf = new_conf;

	mdev->send_cnt = 0;
	mdev->recv_cnt = 0;

	if (new_tl_hash) {
		kfree(mdev->tl_hash);
		mdev->tl_hash_s = mdev->net_conf->max_epoch_size/8;
		mdev->tl_hash = new_tl_hash;
	}

	if (new_ee_hash) {
		kfree(mdev->ee_hash);
		mdev->ee_hash_s = mdev->net_conf->max_buffers/8;
		mdev->ee_hash = new_ee_hash;
	}

	if (mdev->cram_hmac_tfm)
		crypto_free_hash(mdev->cram_hmac_tfm);
	mdev->cram_hmac_tfm = tfm;

	retcode = drbd_request_state(mdev, NS(conn, Unconnected));

	if (retcode >= SS_Success)
		drbd_thread_start(&mdev->worker);

	reply->ret_code = retcode;
	return 0;

fail:
	crypto_free_hash(tfm);
	kfree(new_tl_hash);
	kfree(new_ee_hash);
	kfree(new_conf);

	reply->ret_code = retcode;
	return 0;
}

int drbd_nl_disconnect(struct drbd_conf *mdev, struct drbd_nl_cfg_req *nlp,
			      struct drbd_nl_cfg_reply *reply)
{
	int retcode;

	/* silently. */
	retcode = _drbd_request_state(mdev, NS(conn, Disconnecting), 0);

	if (retcode == SS_NothingToDo)
		goto done;
	else if (retcode == SS_AlreadyStandAlone)
		goto done;
	else if (retcode == SS_PrimaryNOP) {
		/* Our statche checking code wants to see the peer outdated. */
		retcode = drbd_request_state(mdev, NS2(conn, Disconnecting,
						      pdsk, Outdated));
	} else if (retcode == SS_CW_FailedByPeer) {
<<<<<<< HEAD
		/* The peer probabely wants to see us outdated. */
		retcode = _drbd_request_state(mdev, NS2(conn, Disconnecting,
						       disk, Outdated), 0);

		/* if we are diskless and our peer wants to outdate us,
		 * simply go away, and let the peer try to outdate us with its
		 * 'outdate-peer' handler later. */
		if (retcode == SS_IsDiskLess)
			retcode = drbd_request_state(mdev,
						NS(conn, StandAlone));
=======
		// The peer probabely wants to see us outdated.
		retcode = _drbd_request_state(mdev,NS2(conn,Disconnecting,
						       disk,Outdated),0);
		if (retcode == SS_IsDiskLess || retcode == SS_LowerThanOutdated) {
			// We are diskless and our peer wants to outdate us.
			// So, simply go away, and let the peer try to
			// outdate us with its 'outdate-peer' handler later.
			drbd_force_state(mdev, NS(conn, Disconnecting));
			retcode = SS_Success;
		}
>>>>>>> b3fe2bdf
	}

	if (retcode < SS_Success)
		goto fail;

	if ( wait_event_interruptible( mdev->misc_wait,
				      mdev->state.conn == StandAlone) ) {
		retcode = GotSignal;
		goto fail;
	}

 done:
	retcode = NoError;
 fail:
	drbd_md_sync(mdev);
	reply->ret_code = retcode;
	return 0;
}

void resync_after_online_grow(struct drbd_conf *mdev)
{
	int iass; /* I am sync source */

	INFO("Resync of new storage after online grow\n");
	if (mdev->state.role != mdev->state.peer)
		iass = (mdev->state.role == Primary);
	else
		iass = test_bit(DISCARD_CONCURRENT,&mdev->flags);

	if (iass)
		drbd_start_resync(mdev,SyncSource);
	else
		drbd_request_state(mdev,NS(conn,WFSyncUUID));
}

int drbd_nl_resize(struct drbd_conf *mdev, struct drbd_nl_cfg_req *nlp,
		   struct drbd_nl_cfg_reply *reply)
{
	struct resize rs;
	int retcode = NoError;
	int ldsc = 0; /* local disk size changed */
	enum determin_dev_size_enum dd;

	memset(&rs, 0, sizeof(struct resize));
	if (!resize_from_tags(mdev, nlp->tag_list, &rs)) {
		retcode = UnknownMandatoryTag;
		goto fail;
	}

	if (mdev->state.conn > Connected) {
		retcode = NoResizeDuringResync;
		goto fail;
	}

	if ( mdev->state.role == Secondary &&
	     mdev->state.peer == Secondary) {
		retcode = APrimaryNodeNeeded;
		goto fail;
	}

	if (!inc_local(mdev)) {
		retcode = HaveNoDiskConfig;
		goto fail;
	}

	if (mdev->bc->known_size != drbd_get_capacity(mdev->bc->backing_bdev)) {
		mdev->bc->known_size = drbd_get_capacity(mdev->bc->backing_bdev);
		ldsc = 1;
	}

	mdev->bc->dc.disk_size = (sector_t)rs.resize_size;
	drbd_bm_lock(mdev);
	dd = drbd_determin_dev_size(mdev);
	drbd_md_sync(mdev);
	drbd_bm_unlock(mdev);
	dec_local(mdev);
	if (dd == dev_size_error) {
		retcode = VMallocFailed;
		goto fail;
	}

	if (mdev->state.conn == Connected && ( dd != unchanged || ldsc) ) {
		drbd_send_uuids(mdev);
		drbd_send_sizes(mdev);
		if (dd == grew)
			resync_after_online_grow(mdev);
	}

 fail:
	reply->ret_code = retcode;
	return 0;
}

int drbd_nl_syncer_conf(struct drbd_conf *mdev, struct drbd_nl_cfg_req *nlp,
			       struct drbd_nl_cfg_reply *reply)
{
	int retcode = NoError;
	struct syncer_conf sc;
	struct drbd_conf *odev;
	int err;

	memcpy(&sc, &mdev->sync_conf, sizeof(struct syncer_conf));

	if (nlp->flags & DRBD_NL_SET_DEFAULTS) {
		sc.rate       = DRBD_RATE_DEF;
		sc.after      = DRBD_AFTER_DEF;
		sc.al_extents = DRBD_AL_EXTENTS_DEF;
	}

	if (!syncer_conf_from_tags(mdev, nlp->tag_list, &sc)) {
		retcode = UnknownMandatoryTag;
		goto fail;
	}

	if (sc.after != -1) {
		if ( sc.after < -1 || minor_to_mdev(sc.after) == NULL ) {
			retcode = SyncAfterInvalid;
			goto fail;
		}
		odev = minor_to_mdev(sc.after); /* check against loops in */
		while (1) {
			if (odev == mdev) {
				retcode = SyncAfterCycle;
				goto fail;
			}
			if (odev->sync_conf.after == -1)
				break; /* no cycles. */
			odev = minor_to_mdev(odev->sync_conf.after);
		}
	}

	ERR_IF (sc.rate < 1) sc.rate = 1;
	ERR_IF (sc.al_extents < 7) sc.al_extents = 127; /* arbitrary minimum */
#define AL_MAX ((MD_AL_MAX_SIZE-1) * AL_EXTENTS_PT)
	if (sc.al_extents > AL_MAX) {
		ERR("sc.al_extents > %d\n", AL_MAX);
		sc.al_extents = AL_MAX;
	}
#undef AL_MAX

	mdev->sync_conf = sc;

	if (inc_local(mdev)) {
		err = drbd_check_al_size(mdev);
		dec_local(mdev);
		drbd_md_sync(mdev);

		if (err) {
			retcode = KMallocFailed;
			goto fail;
		}
	}

	if (mdev->state.conn >= Connected)
		drbd_send_sync_param(mdev, &sc);

	drbd_alter_sa(mdev, sc.after);

 fail:
	reply->ret_code = retcode;
	return 0;
}

int drbd_nl_invalidate(struct drbd_conf *mdev, struct drbd_nl_cfg_req *nlp,
			      struct drbd_nl_cfg_reply *reply)
{
	reply->ret_code = drbd_request_state(mdev, NS2(conn, StartingSyncT,
						      disk, Inconsistent));
	return 0;
}

int drbd_nl_invalidate_peer(struct drbd_conf *mdev, struct drbd_nl_cfg_req *nlp,
				   struct drbd_nl_cfg_reply *reply)
{

	reply->ret_code = drbd_request_state(mdev, NS2(conn, StartingSyncS,
						      pdsk, Inconsistent));

	return 0;
}

int drbd_nl_pause_sync(struct drbd_conf *mdev, struct drbd_nl_cfg_req *nlp,
			      struct drbd_nl_cfg_reply *reply)
{
	int retcode = NoError;

	if (drbd_request_state(mdev, NS(user_isp, 1)) == SS_NothingToDo)
		retcode = PauseFlagAlreadySet;

	reply->ret_code = retcode;
	return 0;
}

int drbd_nl_resume_sync(struct drbd_conf *mdev, struct drbd_nl_cfg_req *nlp,
			       struct drbd_nl_cfg_reply *reply)
{
	int retcode = NoError;

	if (drbd_request_state(mdev, NS(user_isp, 0)) == SS_NothingToDo)
		retcode = PauseFlagAlreadyClear;

	reply->ret_code = retcode;
	return 0;
}

int drbd_nl_suspend_io(struct drbd_conf *mdev, struct drbd_nl_cfg_req *nlp,
			      struct drbd_nl_cfg_reply *reply)
{
	reply->ret_code = drbd_request_state(mdev, NS(susp, 1));

	return 0;
}

int drbd_nl_resume_io(struct drbd_conf *mdev, struct drbd_nl_cfg_req *nlp,
			     struct drbd_nl_cfg_reply *reply)
{
	reply->ret_code = drbd_request_state(mdev, NS(susp, 0));
	return 0;
}

int drbd_nl_outdate(struct drbd_conf *mdev, struct drbd_nl_cfg_req *nlp,
			   struct drbd_nl_cfg_reply *reply)
{
	reply->ret_code = drbd_request_state(mdev,NS(disk,Outdated));
	return 0;
}

int drbd_nl_get_config(struct drbd_conf *mdev, struct drbd_nl_cfg_req *nlp,
			   struct drbd_nl_cfg_reply *reply)
{
	unsigned short *tl;

	tl = reply->tag_list;

	if (inc_local(mdev)) {
		tl = disk_conf_to_tags(mdev, &mdev->bc->dc, tl);
		dec_local(mdev);
	}

	if (inc_net(mdev)) {
		tl = net_conf_to_tags(mdev, mdev->net_conf, tl);
		dec_net(mdev);
	}
	tl = syncer_conf_to_tags(mdev, &mdev->sync_conf, tl);

	*tl++ = TT_END; /* Close the tag list */

	return (int)((char *)tl - (char *)reply->tag_list);
}

int drbd_nl_get_state(struct drbd_conf *mdev, struct drbd_nl_cfg_req *nlp,
			     struct drbd_nl_cfg_reply *reply)
{
	unsigned short *tl;

	tl = reply->tag_list;

	tl = get_state_to_tags(mdev, (struct get_state *)&mdev->state, tl);
	*tl++ = TT_END; /* Close the tag list */

	return (int)((char *)tl - (char *)reply->tag_list);
}

int drbd_nl_get_uuids(struct drbd_conf *mdev, struct drbd_nl_cfg_req *nlp,
			     struct drbd_nl_cfg_reply *reply)
{
	unsigned short *tl;

	tl = reply->tag_list;

	if (inc_local(mdev)) {
		/* This is a hand crafted add tag ;) */
		*tl++ = T_uuids;
		*tl++ = UUID_SIZE*sizeof(u64);
		memcpy(tl, mdev->bc->md.uuid, UUID_SIZE*sizeof(u64));
		tl = (unsigned short *)((char *)tl + UUID_SIZE*sizeof(u64));
		dec_local(mdev);
		*tl++ = T_uuids_flags;
		*tl++ = sizeof(int);
		memcpy(tl, &mdev->bc->md.flags, sizeof(int));
		tl = (unsigned short *)((char *)tl + sizeof(int));
	}
	*tl++ = TT_END; /* Close the tag list */

	return (int)((char *)tl - (char *)reply->tag_list);
}


int drbd_nl_get_timeout_flag(struct drbd_conf *mdev,
	struct drbd_nl_cfg_req *nlp, struct drbd_nl_cfg_reply *reply)
{
	unsigned short *tl;

	tl = reply->tag_list;

	/* This is a hand crafted add tag ;) */
	*tl++ = T_use_degraded;
	*tl++ = sizeof(char);
	*((char *)tl) = test_bit(USE_DEGR_WFC_T, &mdev->flags) ? 1 : 0 ;
	tl = (unsigned short *)((char *)tl + sizeof(char));
	*tl++ = TT_END;

	return (int)((char *)tl - (char *)reply->tag_list);
}

struct drbd_conf *ensure_mdev(struct drbd_nl_cfg_req *nlp)
{
	struct drbd_conf *mdev;

	mdev = minor_to_mdev(nlp->drbd_minor);

	if (!mdev && (nlp->flags & DRBD_NL_CREATE_DEVICE)) {
		mdev = drbd_new_device(nlp->drbd_minor);

		spin_lock_irq(&drbd_pp_lock);
		if (minor_table[nlp->drbd_minor] == NULL) {
			minor_table[nlp->drbd_minor] = mdev;
			mdev = NULL;
		}
		spin_unlock_irq(&drbd_pp_lock);

		if (mdev) {
			kfree(mdev->app_reads_hash);
			if (mdev->md_io_page)
				__free_page(mdev->md_io_page);
			kfree(mdev);
			mdev = NULL;
		}

		mdev = minor_to_mdev(nlp->drbd_minor);
	}

	return mdev;
}

struct cn_handler_struct {
	int (*function)(struct drbd_conf *,
			 struct drbd_nl_cfg_req *,
			 struct drbd_nl_cfg_reply* );
	int reply_body_size;
};

static struct cn_handler_struct cnd_table[] = {
	[ P_primary ]		= { &drbd_nl_primary,		0 },
	[ P_secondary ]		= { &drbd_nl_secondary,		0 },
	[ P_disk_conf ]		= { &drbd_nl_disk_conf,		0 },
	[ P_detach ]		= { &drbd_nl_detach,		0 },
	[ P_net_conf ]		= { &drbd_nl_net_conf,		0 },
	[ P_disconnect ]	= { &drbd_nl_disconnect,	0 },
	[ P_resize ]		= { &drbd_nl_resize,		0 },
	[ P_syncer_conf ]	= { &drbd_nl_syncer_conf,	0 },
	[ P_invalidate ]	= { &drbd_nl_invalidate,	0 },
	[ P_invalidate_peer ]	= { &drbd_nl_invalidate_peer,	0 },
	[ P_pause_sync ]	= { &drbd_nl_pause_sync,	0 },
	[ P_resume_sync ]	= { &drbd_nl_resume_sync,	0 },
	[ P_suspend_io ]	= { &drbd_nl_suspend_io,	0 },
	[ P_resume_io ]		= { &drbd_nl_resume_io,		0 },
	[ P_outdate ]		= { &drbd_nl_outdate,		0 },
	[ P_get_config ]	= { &drbd_nl_get_config,
				    sizeof(struct syncer_conf_tag_len_struct) +
				    sizeof(struct disk_conf_tag_len_struct) +
				    sizeof(struct net_conf_tag_len_struct) },
	[ P_get_state ]		= { &drbd_nl_get_state,
				    sizeof(struct get_state_tag_len_struct) },
	[ P_get_uuids ]		= { &drbd_nl_get_uuids,
				    sizeof(struct get_uuids_tag_len_struct) },
	[ P_get_timeout_flag ]	=
		{ &drbd_nl_get_timeout_flag,
		  sizeof(struct get_timeout_flag_tag_len_struct)},

};

void drbd_connector_callback(void *data)
{
	struct cn_msg *req = data;
	struct drbd_nl_cfg_req *nlp = (struct drbd_nl_cfg_req *)req->data;
	struct cn_handler_struct *cm;
	struct cn_msg *cn_reply;
	struct drbd_nl_cfg_reply *reply;
	struct drbd_conf *mdev;
	int retcode, rr;
	int reply_size = sizeof(struct cn_msg)
		+ sizeof(struct drbd_nl_cfg_reply)
		+ sizeof(short int);

	if (!try_module_get(THIS_MODULE)) {
		printk(KERN_ERR "drbd: try_module_get() failed!\n");
		return;
	}

	mdev = ensure_mdev(nlp);
	if (!mdev) {
		retcode = MinorNotKnown;
		goto fail;
	}

	TRACE(TraceTypeNl, TraceLvlSummary, nl_trace_packet(data););

	if (nlp->packet_type >= P_nl_after_last_packet) {
		retcode = UnknownNetLinkPacket;
		goto fail;
	}

	cm = cnd_table + nlp->packet_type;
	reply_size += cm->reply_body_size;

	cn_reply = kmalloc(reply_size, GFP_KERNEL);
	if (!cn_reply) {
		retcode = KMallocFailed;
		goto fail;
	}
	reply = (struct drbd_nl_cfg_reply *) cn_reply->data;

	reply->packet_type =
		cm->reply_body_size ? nlp->packet_type : P_nl_after_last_packet;
	reply->minor = nlp->drbd_minor;
	reply->ret_code = NoError; /* Might by modified by cm->function. */
	/* reply->tag_list; might be modified by cm->fucntion. */

	rr = cm->function(mdev, nlp, reply);

	cn_reply->id = req->id;
	cn_reply->seq = req->seq;
	cn_reply->ack = req->ack  + 1;
	cn_reply->len = sizeof(struct drbd_nl_cfg_reply) + rr;
	cn_reply->flags = 0;

	TRACE(TraceTypeNl, TraceLvlSummary, nl_trace_reply(cn_reply););

	rr = cn_netlink_send(cn_reply, CN_IDX_DRBD, GFP_KERNEL);
	if (rr && rr != -ESRCH)
		printk(KERN_INFO "drbd: cn_netlink_send()=%d\n", rr);

	kfree(cn_reply);
	module_put(THIS_MODULE);
	return;
 fail:
	drbd_nl_send_reply(req, retcode);
	module_put(THIS_MODULE);
}

atomic_t drbd_nl_seq = ATOMIC_INIT(2); /* two. */

void drbd_bcast_state(struct drbd_conf *mdev, union drbd_state_t state)
{
	char buffer[sizeof(struct cn_msg)+
		    sizeof(struct drbd_nl_cfg_reply)+
		    sizeof(struct get_state_tag_len_struct)+
		    sizeof(short int)];
	struct cn_msg *cn_reply = (struct cn_msg *) buffer;
	struct drbd_nl_cfg_reply *reply =
		(struct drbd_nl_cfg_reply *)cn_reply->data;
	unsigned short *tl = reply->tag_list;

	/* WARN("drbd_bcast_state() got called\n"); */

	tl = get_state_to_tags(mdev, (struct get_state *)&state, tl);
	*tl++ = TT_END; /* Close the tag list */

	cn_reply->id.idx = CN_IDX_DRBD;
	cn_reply->id.val = CN_VAL_DRBD;

	cn_reply->seq = atomic_add_return(1, &drbd_nl_seq);
	cn_reply->ack = 0; /* not used here. */
	cn_reply->len = sizeof(struct drbd_nl_cfg_reply) +
		(int)((char *)tl - (char *)reply->tag_list);
	cn_reply->flags = 0;

	reply->packet_type = P_get_state;
	reply->minor = mdev_to_minor(mdev);
	reply->ret_code = NoError;

	TRACE(TraceTypeNl, TraceLvlSummary, nl_trace_reply(cn_reply););

	cn_netlink_send(cn_reply, CN_IDX_DRBD, GFP_KERNEL);
}

void drbd_bcast_ev_helper(struct drbd_conf *mdev, char *helper_name)
{
	char buffer[sizeof(struct cn_msg)+
		    sizeof(struct drbd_nl_cfg_reply)+
		    sizeof(struct call_helper_tag_len_struct)+
		    sizeof(short int)];
	struct cn_msg *cn_reply = (struct cn_msg *) buffer;
	struct drbd_nl_cfg_reply *reply =
		(struct drbd_nl_cfg_reply *)cn_reply->data;
	unsigned short *tl = reply->tag_list;
	int str_len;

	/* WARN("drbd_bcast_state() got called\n"); */

	str_len = strlen(helper_name)+1;
	*tl++ = T_helper;
	*tl++ = str_len;
	memcpy(tl, helper_name, str_len);
	tl = (unsigned short *)((char *)tl + str_len);
	*tl++ = TT_END; /* Close the tag list */

	cn_reply->id.idx = CN_IDX_DRBD;
	cn_reply->id.val = CN_VAL_DRBD;

	cn_reply->seq = atomic_add_return(1, &drbd_nl_seq);
	cn_reply->ack = 0; /* not used here. */
	cn_reply->len = sizeof(struct drbd_nl_cfg_reply) +
		(int)((char *)tl - (char *)reply->tag_list);
	cn_reply->flags = 0;

	reply->packet_type = P_call_helper;
	reply->minor = mdev_to_minor(mdev);
	reply->ret_code = NoError;

	TRACE(TraceTypeNl, TraceLvlSummary, nl_trace_reply(cn_reply););

	cn_netlink_send(cn_reply, CN_IDX_DRBD, GFP_KERNEL);
}

void drbd_bcast_sync_progress(struct drbd_conf *mdev)
{
	char buffer[sizeof(struct cn_msg)+
		    sizeof(struct drbd_nl_cfg_reply)+
		    sizeof(struct sync_progress_tag_len_struct)+
		    sizeof(short int)];
	struct cn_msg *cn_reply = (struct cn_msg *) buffer;
	struct drbd_nl_cfg_reply *reply =
		(struct drbd_nl_cfg_reply *)cn_reply->data;
	unsigned short *tl = reply->tag_list;
	unsigned long rs_left;
	unsigned int res;

	/* no local ref, no bitmap, no syncer progress, no broadcast. */
	if (!inc_local(mdev))
		return;
	drbd_get_syncer_progress(mdev, &rs_left, &res);
	dec_local(mdev);

	*tl++ = T_sync_progress;
	*tl++ = sizeof(int);
	memcpy(tl, &res, sizeof(int));
	tl = (unsigned short *)((char *)tl + sizeof(int));
	*tl++ = TT_END; /* Close the tag list */

	cn_reply->id.idx = CN_IDX_DRBD;
	cn_reply->id.val = CN_VAL_DRBD;

	cn_reply->seq = atomic_add_return(1, &drbd_nl_seq);
	cn_reply->ack = 0; /* not used here. */
	cn_reply->len = sizeof(struct drbd_nl_cfg_reply) +
		(int)((char *)tl - (char *)reply->tag_list);
	cn_reply->flags = 0;

	reply->packet_type = P_sync_progress;
	reply->minor = mdev_to_minor(mdev);
	reply->ret_code = NoError;

	TRACE(TraceTypeNl, TraceLvlSummary, nl_trace_reply(cn_reply););

	cn_netlink_send(cn_reply, CN_IDX_DRBD, GFP_KERNEL);
}

#ifdef NETLINK_ROUTE6
int __init cn_init(void);
void __exit cn_fini(void);
#endif

int __init drbd_nl_init()
{
	static struct cb_id cn_id_drbd = { CN_IDX_DRBD, CN_VAL_DRBD };
	int err;

#ifdef NETLINK_ROUTE6
	/* pre 2.6.16 */
	err = cn_init();
	if(err) return err;
#endif
	err = cn_add_callback(&cn_id_drbd, "cn_drbd", &drbd_connector_callback);
	if (err) {
		printk(KERN_ERR "drbd: cn_drbd failed to register\n");
		return err;
	}

	return 0;
}

void drbd_nl_cleanup()
{
	static struct cb_id cn_id_drbd = { CN_IDX_DRBD, CN_VAL_DRBD };

	cn_del_callback(&cn_id_drbd);

#ifdef NETLINK_ROUTE6
	/* pre 2.6.16 */
	cn_fini();
#endif
}

void drbd_nl_send_reply( struct cn_msg *req,
			 int ret_code)
{
	char buffer[sizeof(struct cn_msg)+sizeof(struct drbd_nl_cfg_reply)];
	struct cn_msg *cn_reply = (struct cn_msg *) buffer;
	struct drbd_nl_cfg_reply *reply =
		(struct drbd_nl_cfg_reply *)cn_reply->data;
	int rr;

	cn_reply->id = req->id;

	cn_reply->seq = req->seq;
	cn_reply->ack = req->ack  + 1;
	cn_reply->len = sizeof(struct drbd_nl_cfg_reply);
	cn_reply->flags = 0;

	reply->minor = ((struct drbd_nl_cfg_req *)req->data)->drbd_minor;
	reply->ret_code = ret_code;

	TRACE(TraceTypeNl, TraceLvlSummary, nl_trace_reply(cn_reply););

	rr = cn_netlink_send(cn_reply, CN_IDX_DRBD, GFP_KERNEL);
	if (rr && rr != -ESRCH)
		printk(KERN_INFO "drbd: cn_netlink_send()=%d\n", rr);
}
<|MERGE_RESOLUTION|>--- conflicted
+++ resolved
@@ -1253,7 +1253,6 @@
 		retcode = drbd_request_state(mdev, NS2(conn, Disconnecting,
 						      pdsk, Outdated));
 	} else if (retcode == SS_CW_FailedByPeer) {
-<<<<<<< HEAD
 		/* The peer probabely wants to see us outdated. */
 		retcode = _drbd_request_state(mdev, NS2(conn, Disconnecting,
 						       disk, Outdated), 0);
@@ -1261,21 +1260,11 @@
 		/* if we are diskless and our peer wants to outdate us,
 		 * simply go away, and let the peer try to outdate us with its
 		 * 'outdate-peer' handler later. */
-		if (retcode == SS_IsDiskLess)
-			retcode = drbd_request_state(mdev,
-						NS(conn, StandAlone));
-=======
-		// The peer probabely wants to see us outdated.
-		retcode = _drbd_request_state(mdev,NS2(conn,Disconnecting,
-						       disk,Outdated),0);
 		if (retcode == SS_IsDiskLess || retcode == SS_LowerThanOutdated) {
-			// We are diskless and our peer wants to outdate us.
-			// So, simply go away, and let the peer try to
-			// outdate us with its 'outdate-peer' handler later.
 			drbd_force_state(mdev, NS(conn, Disconnecting));
 			retcode = SS_Success;
 		}
->>>>>>> b3fe2bdf
+
 	}
 
 	if (retcode < SS_Success)
