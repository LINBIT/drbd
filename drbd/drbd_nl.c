--- conflicted
+++ resolved
@@ -1515,13 +1515,9 @@
 	wait_event(device->misc_wait, !atomic_read(&device->local_cnt));
 
 	/* make sure there is no leftover from previous force-detach attempts */
-<<<<<<< HEAD
 	clear_bit(FORCE_DETACH, &device->flags);
-=======
-	drbd_clear_flag(mdev, FORCE_DETACH);
-	drbd_clear_flag(mdev, WAS_IO_ERROR);
-	drbd_clear_flag(mdev, WAS_READ_ERROR);
->>>>>>> 55c87971
+	clear_bit(WAS_IO_ERROR, &device->flags);
+	clear_bit(WAS_READ_ERROR, &device->flags);
 
 	/* and no leftover from previously aborted resync or verify, either */
 	rcu_read_lock();
