/*
   drbd_nl.c

   This file is part of DRBD by Philipp Reisner and Lars Ellenberg.

   Copyright (C) 2001-2008, LINBIT Information Technologies GmbH.
   Copyright (C) 1999-2008, Philipp Reisner <philipp.reisner@linbit.com>.
   Copyright (C) 2002-2008, Lars Ellenberg <lars.ellenberg@linbit.com>.

   drbd is free software; you can redistribute it and/or modify
   it under the terms of the GNU General Public License as published by
   the Free Software Foundation; either version 2, or (at your option)
   any later version.

   drbd is distributed in the hope that it will be useful,
   but WITHOUT ANY WARRANTY; without even the implied warranty of
   MERCHANTABILITY or FITNESS FOR A PARTICULAR PURPOSE.  See the
   GNU General Public License for more details.

   You should have received a copy of the GNU General Public License
   along with drbd; see the file COPYING.  If not, write to
   the Free Software Foundation, 675 Mass Ave, Cambridge, MA 02139, USA.

 */

#include <linux/module.h>
#include <linux/drbd.h>
#include <linux/in.h>
#include <linux/fs.h>
#include <linux/file.h>
#include <linux/slab.h>
#include <linux/blkpg.h>
#include <linux/cpumask.h>
#include "drbd_int.h"
#include "drbd_protocol.h"
#include "drbd_req.h"
#include "drbd_state_change.h"
#include <asm/unaligned.h>
#include <linux/drbd_limits.h>
#include <linux/kthread.h>

#include <net/genetlink.h>
#if LINUX_VERSION_CODE < KERNEL_VERSION(2,6,31)
/*
 * copied from more recent kernel source
 */
int genl_register_family_with_ops(struct genl_family *family,
	struct genl_ops *ops, size_t n_ops)
{
	int err, i;

	err = genl_register_family(family);
	if (err)
		return err;

	for (i = 0; i < n_ops; ++i, ++ops) {
		err = genl_register_ops(family, ops);
		if (err)
			goto err_out;
	}
	return 0;
err_out:
	genl_unregister_family(family);
	return err;
}
#endif

/* .doit */
// int drbd_adm_create_resource(struct sk_buff *skb, struct genl_info *info);
// int drbd_adm_delete_resource(struct sk_buff *skb, struct genl_info *info);

int drbd_adm_new_minor(struct sk_buff *skb, struct genl_info *info);
int drbd_adm_del_minor(struct sk_buff *skb, struct genl_info *info);

int drbd_adm_new_resource(struct sk_buff *skb, struct genl_info *info);
int drbd_adm_del_resource(struct sk_buff *skb, struct genl_info *info);
int drbd_adm_down(struct sk_buff *skb, struct genl_info *info);

int drbd_adm_set_role(struct sk_buff *skb, struct genl_info *info);
int drbd_adm_attach(struct sk_buff *skb, struct genl_info *info);
int drbd_adm_disk_opts(struct sk_buff *skb, struct genl_info *info);
int drbd_adm_detach(struct sk_buff *skb, struct genl_info *info);
int drbd_adm_connect(struct sk_buff *skb, struct genl_info *info);
int drbd_adm_net_opts(struct sk_buff *skb, struct genl_info *info);
int drbd_adm_resize(struct sk_buff *skb, struct genl_info *info);
int drbd_adm_start_ov(struct sk_buff *skb, struct genl_info *info);
int drbd_adm_new_c_uuid(struct sk_buff *skb, struct genl_info *info);
int drbd_adm_disconnect(struct sk_buff *skb, struct genl_info *info);
int drbd_adm_invalidate(struct sk_buff *skb, struct genl_info *info);
int drbd_adm_invalidate_peer(struct sk_buff *skb, struct genl_info *info);
int drbd_adm_pause_sync(struct sk_buff *skb, struct genl_info *info);
int drbd_adm_resume_sync(struct sk_buff *skb, struct genl_info *info);
int drbd_adm_suspend_io(struct sk_buff *skb, struct genl_info *info);
int drbd_adm_resume_io(struct sk_buff *skb, struct genl_info *info);
int drbd_adm_outdate(struct sk_buff *skb, struct genl_info *info);
int drbd_adm_resource_opts(struct sk_buff *skb, struct genl_info *info);
int drbd_adm_get_status(struct sk_buff *skb, struct genl_info *info);
int drbd_adm_get_timeout_type(struct sk_buff *skb, struct genl_info *info);
int drbd_adm_forget_peer(struct sk_buff *skb, struct genl_info *info);
/* .dumpit */
int drbd_adm_get_status_all(struct sk_buff *skb, struct netlink_callback *cb);
int drbd_adm_dump_resources(struct sk_buff *skb, struct netlink_callback *cb);
int drbd_adm_dump_devices(struct sk_buff *skb, struct netlink_callback *cb);
int drbd_adm_dump_devices_done(struct netlink_callback *cb);
int drbd_adm_dump_connections(struct sk_buff *skb, struct netlink_callback *cb);
int drbd_adm_dump_connections_done(struct netlink_callback *cb);
int drbd_adm_dump_peer_devices(struct sk_buff *skb, struct netlink_callback *cb);
int drbd_adm_dump_peer_devices_done(struct netlink_callback *cb);
int drbd_adm_get_initial_state(struct sk_buff *skb, struct netlink_callback *cb);

#include <linux/drbd_genl_api.h>
#include "drbd_nla.h"
#include <linux/genl_magic_func.h>

atomic_t drbd_genl_seq = ATOMIC_INIT(2); /* two. */
atomic_t drbd_notify_id = ATOMIC_INIT(0);

/* used blkdev_get_by_path, to claim our meta data device(s) */
static char *drbd_m_holder = "Hands off! this is DRBD's meta data device.";

static void drbd_adm_send_reply(struct sk_buff *skb, struct genl_info *info)
{
	genlmsg_end(skb, genlmsg_data(nlmsg_data(nlmsg_hdr(skb))));
	if (genlmsg_reply(skb, info))
		printk(KERN_ERR "drbd: error sending genl reply\n");
}

/* Used on a fresh "drbd_adm_prepare"d reply_skb, this cannot fail: The only
 * reason it could fail was no space in skb, and there are 4k available. */
int drbd_msg_put_info(struct sk_buff *skb, const char *info)
{
	struct nlattr *nla;
	int err = -EMSGSIZE;

	if (!info || !info[0])
		return 0;

	nla = nla_nest_start(skb, DRBD_NLA_CFG_REPLY);
	if (!nla)
		return err;

	err = nla_put_string(skb, T_info_text, info);
	if (err) {
		nla_nest_cancel(skb, nla);
		return err;
	} else
		nla_nest_end(skb, nla);
	return 0;
}

static int drbd_adm_finish(struct drbd_config_context *, struct genl_info *, int);

extern struct genl_ops drbd_genl_ops[];

#ifdef COMPAT_HAVE_SECURITY_NETLINK_RECV
#define drbd_security_netlink_recv(skb, cap) \
	security_netlink_recv(skb, cap)
#else
/* see
 * fd77846 security: remove the security_netlink_recv hook as it is equivalent to capable()
 */
static inline bool drbd_security_netlink_recv(struct sk_buff *skb, int cap)
{
	return !capable(cap);
}
#endif

/* This would be a good candidate for a "pre_doit" hook,
 * and per-family private info->pointers.
 * But we need to stay compatible with older kernels.
 * If it returns successfully, adm_ctx members are valid.
 */
#define DRBD_ADM_NEED_MINOR	1
#define DRBD_ADM_NEED_RESOURCE	2
#define DRBD_ADM_NEED_CONNECTION 4
#define DRBD_ADM_NEED_PEER_DEVICE 8
static int drbd_adm_prepare(struct drbd_config_context *adm_ctx,
	struct sk_buff *skb, struct genl_info *info, unsigned flags)
{
	struct drbd_genlmsghdr *d_in = info->userhdr;
	const u8 cmd = info->genlhdr->cmd;
	int err;

	memset(adm_ctx, 0, sizeof(*adm_ctx));

	/*
	 * genl_rcv_msg() only checks if commands with the GENL_ADMIN_PERM flag
	 * set have CAP_NET_ADMIN; we also require CAP_SYS_ADMIN for
	 * administrative commands.
	 */
	if ((drbd_genl_ops[cmd].flags & GENL_ADMIN_PERM) &&
	    drbd_security_netlink_recv(skb, CAP_SYS_ADMIN))
		return -EPERM;

	adm_ctx->reply_skb = genlmsg_new(NLMSG_GOODSIZE, GFP_KERNEL);
	if (!adm_ctx->reply_skb) {
		err = -ENOMEM;
		goto fail;
	}

	adm_ctx->reply_dh = genlmsg_put_reply(adm_ctx->reply_skb,
					info, &drbd_genl_family, 0, cmd);
	/* put of a few bytes into a fresh skb of >= 4k will always succeed.
	 * but anyways */
	if (!adm_ctx->reply_dh) {
		err = -ENOMEM;
		goto fail;
	}

	adm_ctx->reply_dh->minor = d_in->minor;
	adm_ctx->reply_dh->ret_code = NO_ERROR;

	adm_ctx->volume = VOLUME_UNSPECIFIED;
	if (info->attrs[DRBD_NLA_CFG_CONTEXT]) {
		struct nlattr *nla;
		/* parse and validate only */
		err = drbd_cfg_context_from_attrs(NULL, info);
		if (err)
			goto fail;

		/* It was present, and valid,
		 * copy it over to the reply skb. */
		err = nla_put_nohdr(adm_ctx->reply_skb,
				info->attrs[DRBD_NLA_CFG_CONTEXT]->nla_len,
				info->attrs[DRBD_NLA_CFG_CONTEXT]);
		if (err)
			goto fail;

		/* and assign stuff to the global adm_ctx */
		nla = nested_attr_tb[__nla_type(T_ctx_volume)];
		if (nla)
			adm_ctx->volume = nla_get_u32(nla);
		nla = nested_attr_tb[__nla_type(T_ctx_resource_name)];
		if (nla)
			adm_ctx->resource_name = nla_data(nla);
		adm_ctx->my_addr = nested_attr_tb[__nla_type(T_ctx_my_addr)];
		adm_ctx->peer_addr = nested_attr_tb[__nla_type(T_ctx_peer_addr)];
		if ((adm_ctx->my_addr &&
		     nla_len(adm_ctx->my_addr) > sizeof(adm_ctx->connection->my_addr)) ||
		    (adm_ctx->peer_addr &&
		     nla_len(adm_ctx->peer_addr) > sizeof(adm_ctx->connection->peer_addr))) {
			err = -EINVAL;
			goto fail;
		}
	}

	adm_ctx->minor = d_in->minor;
	adm_ctx->device = minor_to_device(d_in->minor);
	if (adm_ctx->resource_name) {
		adm_ctx->resource = drbd_find_resource(adm_ctx->resource_name);
		if (adm_ctx->resource)
			kref_debug_get(&adm_ctx->resource->kref_debug, 2);
	}

	if (!adm_ctx->device && (flags & DRBD_ADM_NEED_MINOR)) {
		drbd_msg_put_info(adm_ctx->reply_skb, "unknown minor");
		err = ERR_MINOR_INVALID;
		goto finish;
	}
	if (!adm_ctx->resource && (flags & DRBD_ADM_NEED_RESOURCE)) {
		drbd_msg_put_info(adm_ctx->reply_skb, "unknown resource");
		err = ERR_INVALID_REQUEST;
		if (adm_ctx->resource_name)
			err = ERR_RES_NOT_KNOWN;
		goto finish;
	}

	if (flags & (DRBD_ADM_NEED_CONNECTION | DRBD_ADM_NEED_PEER_DEVICE)) {
		if (adm_ctx->resource) {
			drbd_msg_put_info(adm_ctx->reply_skb, "no resource name expected");
			err = ERR_INVALID_REQUEST;
			goto finish;
		}
		if (adm_ctx->device) {
			drbd_msg_put_info(adm_ctx->reply_skb, "no minor number expected");
			err = ERR_INVALID_REQUEST;
			goto finish;
		}
		if (adm_ctx->my_addr && adm_ctx->peer_addr)
			adm_ctx->connection = conn_get_by_addrs(
				nla_data(adm_ctx->my_addr), nla_len(adm_ctx->my_addr),
				nla_data(adm_ctx->peer_addr), nla_len(adm_ctx->peer_addr));
		if (!adm_ctx->connection) {
			drbd_msg_put_info(adm_ctx->reply_skb, "unknown connection");
			err = ERR_INVALID_REQUEST;
			goto finish;
		}
		kref_debug_get(&adm_ctx->connection->kref_debug, 2);
	}
	if (flags & DRBD_ADM_NEED_PEER_DEVICE) {
		if (adm_ctx->volume != VOLUME_UNSPECIFIED)
			adm_ctx->peer_device =
				idr_find(&adm_ctx->connection->peer_devices,
					 adm_ctx->volume);
		if (!adm_ctx->peer_device) {
			drbd_msg_put_info(adm_ctx->reply_skb, "unknown volume");
			err = ERR_INVALID_REQUEST;
			goto finish;
		}
	}

	/* some more paranoia, if the request was over-determined */
	if (adm_ctx->device && adm_ctx->resource &&
	    adm_ctx->device->resource != adm_ctx->resource) {
		pr_warning("request: minor=%u, resource=%s; but that minor belongs to resource %s\n",
				adm_ctx->minor, adm_ctx->resource->name,
				adm_ctx->device->resource->name);
		drbd_msg_put_info(adm_ctx->reply_skb, "minor exists in different resource");
		err = ERR_INVALID_REQUEST;
		goto finish;
	}
	if (adm_ctx->device &&
	    adm_ctx->volume != VOLUME_UNSPECIFIED &&
	    adm_ctx->volume != adm_ctx->device->vnr) {
		pr_warning("request: minor=%u, volume=%u; but that minor is volume %u in %s\n",
				adm_ctx->minor, adm_ctx->volume,
				adm_ctx->device->vnr,
				adm_ctx->device->resource->name);
		drbd_msg_put_info(adm_ctx->reply_skb, "minor exists as different volume");
		err = ERR_INVALID_REQUEST;
		goto finish;
	}

	return NO_ERROR;

fail:
	nlmsg_free(adm_ctx->reply_skb);
	adm_ctx->reply_skb = NULL;
	return err;

finish:
	return drbd_adm_finish(adm_ctx, info, err);
}

static int drbd_adm_finish(struct drbd_config_context *adm_ctx, struct genl_info *info, int retcode)
{
	if (adm_ctx->connection) {
		kref_debug_put(&adm_ctx->connection->kref_debug, 2);
		kref_put(&adm_ctx->connection->kref, drbd_destroy_connection);
		adm_ctx->connection = NULL;
	}
	if (adm_ctx->resource) {
		kref_debug_put(&adm_ctx->resource->kref_debug, 2);
		kref_put(&adm_ctx->resource->kref, drbd_destroy_resource);
		adm_ctx->resource = NULL;
	}

	if (!adm_ctx->reply_skb)
		return -ENOMEM;

	adm_ctx->reply_dh->ret_code = retcode;
	drbd_adm_send_reply(adm_ctx->reply_skb, info);
	adm_ctx->reply_skb = NULL;
	return 0;
}

static void conn_md_sync(struct drbd_connection *connection)
{
	struct drbd_peer_device *peer_device;
	int vnr;

	rcu_read_lock();
	idr_for_each_entry(&connection->peer_devices, peer_device, vnr) {
		struct drbd_device *device = peer_device->device;
		kobject_get(&device->kobj);
		rcu_read_unlock();
		drbd_md_sync(device);
		kobject_put(&device->kobj);
		rcu_read_lock();
	}
	rcu_read_unlock();
}

/* Buffer to construct the environment of a user-space helper in. */
struct env {
	char *buffer;
	int size, pos;
};

/* Print into an env buffer. */
static __printf(2, 3) int env_print(struct env *env, const char *fmt, ...)
{
	va_list args;
	int pos, ret;

	pos = env->pos;
	if (pos < 0)
		return pos;
	va_start(args, fmt);
	ret = vsnprintf(env->buffer + pos, env->size - pos, fmt, args);
	va_end(args);
	if (ret < 0) {
		env->pos = ret;
		goto out;
	}
	if (ret >= env->size - pos) {
		ret = env->pos = -ENOMEM;
		goto out;
	}
	env->pos += ret + 1;
    out:
	return ret;
}

/* Put env variables for an address into an env buffer. */
static void env_print_address(struct env *env, const char *prefix,
			      struct sockaddr_storage *storage)
{
	const char *afs;

	switch (((struct sockaddr *)storage)->sa_family) {
	case AF_INET6:
		afs = "ipv6";
		env_print(env, "%sADDRESS=%pI6", prefix,
			  &((struct sockaddr_in6 *)storage)->sin6_addr);
		break;
	case AF_INET:
		afs = "ipv4";
		env_print(env, "%sADDRESS=%pI4", prefix,
			  &((struct sockaddr_in *)storage)->sin_addr);
		break;
	default:
		afs = "ssocks";
		env_print(env, "%sADDRESS=%pI4", prefix,
			  &((struct sockaddr_in *)storage)->sin_addr);
	}
	env_print(env, "%sAF=%s", prefix, afs);
}

/* Construct char **envp inside an env buffer. */
static char **make_envp(struct env *env)
{
	char **envp, *b;
	unsigned int n;

	if (env->pos < 0)
		return NULL;
	if (env->pos >= env->size)
		goto out_nomem;
	env->buffer[env->pos++] = 0;
	for (b = env->buffer, n = 1; *b; n++)
		b = strchr(b, 0) + 1;
	if (env->size - env->pos < sizeof(envp) * n)
		goto out_nomem;
	envp = (char **)(env->buffer + env->size) - n;

	for (b = env->buffer; *b; ) {
		*envp++ = b;
		b = strchr(b, 0) + 1;
	}
	*envp++ = NULL;
	return envp - n;

    out_nomem:
	env->pos = -ENOMEM;
	return NULL;
}

int drbd_khelper(struct drbd_device *device, struct drbd_connection *connection, char *cmd)
{
	struct drbd_resource *resource = device ? device->resource : connection->resource;
	char *argv[] = {usermode_helper, cmd, resource->name, NULL };
	struct env env = { .size = PAGE_SIZE };
	char **envp;
	int ret;

    enlarge_buffer:
	env.buffer = (char *)__get_free_pages(GFP_NOIO, get_order(env.size));
	if (!env.buffer) {
		ret = -ENOMEM;
		goto out_err;
	}
	env.pos = 0;

	rcu_read_lock();
	env_print(&env, "HOME=/");
	env_print(&env, "TERM=linux");
	env_print(&env, "PATH=/sbin:/usr/sbin:/bin:/usr/bin");
	if (device) {
		env_print(&env, "DRBD_MINOR=%u", device_to_minor(device));
		env_print(&env, "DRBD_VOLUME=%u", device->vnr);
		if (get_ldev(device)) {
			struct disk_conf *disk_conf =
				rcu_dereference(device->ldev->disk_conf);
			env_print(&env, "DRBD_BACKING_DEV=%s",
				  disk_conf->backing_dev);
			put_ldev(device);
		}
	}
	if (connection) {
		env_print_address(&env, "DRBD_MY_", &connection->my_addr);
		env_print_address(&env, "DRBD_PEER_", &connection->peer_addr);
	}
	if (connection && !device) {
		struct drbd_peer_device *peer_device;
		int vnr;

		idr_for_each_entry(&connection->peer_devices, peer_device, vnr) {
			struct drbd_device *device = peer_device->device;

			env_print(&env, "DRBD_MINOR_%u=%u",
				  vnr, peer_device->device->minor);
			if (get_ldev(device)) {
				struct disk_conf *disk_conf =
					rcu_dereference(device->ldev->disk_conf);
				env_print(&env, "DRBD_BACKING_DEV_%u=%s",
					  vnr, disk_conf->backing_dev);
				put_ldev(device);
			}
		}
	}
	rcu_read_unlock();

	envp = make_envp(&env);
	if (!envp) {
		if (env.pos == -ENOMEM) {
			free_pages((unsigned long)env.buffer, get_order(env.size));
			env.size += PAGE_SIZE;
			goto enlarge_buffer;
		}
		ret = env.pos;
		goto out_err;
	}

	if (current == resource->worker.task)
		set_bit(CALLBACK_PENDING, &resource->flags);

	/* The helper may take some time.
	 * write out any unsynced meta data changes now */
	if (device)
		drbd_md_sync(device);
	else if (connection)
		conn_md_sync(connection);

	drbd_info(resource, "helper command: %s %s\n", usermode_helper, cmd);
	notify_helper(NOTIFY_CALL, device, connection, cmd, 0);
	ret = call_usermodehelper(usermode_helper, argv, envp, UMH_WAIT_PROC);
	if (ret)
		drbd_warn(resource, "helper command: %s %s exit code %u (0x%x)\n",
				usermode_helper, cmd,
				(ret >> 8) & 0xff, ret);
	else
		drbd_info(resource, "helper command: %s %s exit code %u (0x%x)\n",
				usermode_helper, cmd,
				(ret >> 8) & 0xff, ret);
	notify_helper(NOTIFY_RESPONSE, device, connection, cmd, ret);

	if (current == resource->worker.task)
		clear_bit(CALLBACK_PENDING, &resource->flags);

	if (ret < 0) /* Ignore any ERRNOs we got. */
		ret = 0;

	free_pages((unsigned long)env.buffer, get_order(env.size));
	return ret;

    out_err:
	drbd_err(resource, "Could not call %s user-space helper: error %d"
		 "out of memory\n", cmd, ret);
	return 0;
}

static bool initial_states_pending(struct drbd_connection *connection)
{
	struct drbd_peer_device *peer_device;
	int vnr;
	bool pending = false;

	rcu_read_lock();
	idr_for_each_entry(&connection->peer_devices, peer_device, vnr) {
		if (test_bit(INITIAL_STATE_SENT, &peer_device->flags) &&
		    !test_bit(INITIAL_STATE_RECEIVED, &peer_device->flags)) {
			pending = true;
			break;
		}
	}
	rcu_read_unlock();
	return pending;
}

bool conn_try_outdate_peer(struct drbd_connection *connection)
{
	unsigned long last_reconnect_jif;
	enum drbd_fencing_policy fencing_policy;
	char *ex_to_string;
	int r;
	unsigned long irq_flags;

<<<<<<< HEAD
	if (connection->cstate[NOW] >= C_CONNECTED) {
		drbd_err(connection, "Expected cstate < C_CONNECTED\n");
		return false;
	}

	spin_lock_irq(&connection->resource->req_lock);
	last_reconnect_jif = connection->last_reconnect_jif;
=======
	spin_lock_irq(&connection->resource->req_lock);
	if (connection->cstate >= C_WF_REPORT_PARAMS) {
		drbd_err(connection, "Expected cstate < C_WF_REPORT_PARAMS\n");
		spin_unlock_irq(&connection->resource->req_lock);
		return false;
	}

	connect_cnt = connection->connect_cnt;
>>>>>>> 27dc9d0c
	spin_unlock_irq(&connection->resource->req_lock);

	fencing_policy = connection->fencing_policy;
	if (fencing_policy == FP_DONT_CARE)
		return true;

	r = drbd_khelper(NULL, connection, "fence-peer");

	begin_state_change(connection->resource, &irq_flags, CS_VERBOSE);
	switch ((r>>8) & 0xff) {
	case 3: /* peer is inconsistent */
		ex_to_string = "peer is inconsistent or worse";
		__change_peer_disk_states(connection, D_INCONSISTENT);
		break;
	case 4: /* peer got outdated, or was already outdated */
		ex_to_string = "peer was fenced";
		__change_peer_disk_states(connection, D_OUTDATED);
		break;
	case 5: /* peer was down */
		if (conn_highest_disk(connection) == D_UP_TO_DATE) {
			/* we will(have) create(d) a new UUID anyways... */
			ex_to_string = "peer is unreachable, assumed to be dead";
			__change_peer_disk_states(connection, D_OUTDATED);
		} else {
			ex_to_string = "peer unreachable, doing nothing since disk != UpToDate";
		}
		break;
	case 6: /* Peer is primary, voluntarily outdate myself.
		 * This is useful when an unconnected R_SECONDARY is asked to
		 * become R_PRIMARY, but finds the other peer being active. */
		ex_to_string = "peer is active";
		drbd_warn(connection, "Peer is primary, outdating myself.\n");
		__change_disk_states(connection->resource, D_OUTDATED);
		break;
	case 7:
		/* THINK: do we need to handle this
		 * like case 4, or more like case 5? */
		if (fencing_policy != FP_STONITH)
			drbd_err(connection, "fence-peer() = 7 && fencing != Stonith !!!\n");
		ex_to_string = "peer was stonithed";
		__change_peer_disk_states(connection, D_OUTDATED);
		break;
	default:
		/* The script is broken ... */
		drbd_err(connection, "fence-peer helper broken, returned %d\n", (r>>8)&0xff);
		abort_state_change(connection->resource, &irq_flags);
		return false; /* Eventually leave IO frozen */
	}

	drbd_info(connection, "fence-peer helper returned %d (%s)\n",
		  (r>>8) & 0xff, ex_to_string);

	if (connection->cstate[NOW] >= C_CONNECTED ||
	    initial_states_pending(connection)) {
		/* connection re-established; do not fence */
		goto abort;
	}
	if (connection->last_reconnect_jif != last_reconnect_jif) {
		/* In case the connection was established and dropped
		   while the fence-peer handler was running, ignore it */
		drbd_info(connection, "Ignoring fence-peer exit code\n");
		goto abort;
	}

	end_state_change(connection->resource, &irq_flags);

	goto out;
 abort:
	abort_state_change(connection->resource, &irq_flags);
 out:
	return conn_highest_pdsk(connection) <= D_OUTDATED;
}

static int _try_outdate_peer_async(void *data)
{
	struct drbd_connection *connection = (struct drbd_connection *)data;

	conn_try_outdate_peer(connection);

	kref_debug_put(&connection->kref_debug, 4);
	kref_put(&connection->kref, drbd_destroy_connection);
	return 0;
}

void conn_try_outdate_peer_async(struct drbd_connection *connection)
{
	struct task_struct *opa;

	kref_get(&connection->kref);
	kref_debug_get(&connection->kref_debug, 4);
	opa = kthread_run(_try_outdate_peer_async, connection, "drbd_async_h");
	if (IS_ERR(opa)) {
		drbd_err(connection, "out of mem, failed to invoke fence-peer helper\n");
		kref_debug_put(&connection->kref_debug, 4);
		kref_put(&connection->kref, drbd_destroy_connection);
	}
}

static bool no_more_ap_pending(struct drbd_device *device)
{
	struct drbd_peer_device *peer_device;

	for_each_peer_device(peer_device, device)
		if (atomic_read(&peer_device->ap_pending_cnt) != 0)
			return false;
	return true;
}

enum drbd_state_rv
drbd_set_role(struct drbd_resource *resource, enum drbd_role role, bool force)
{
	struct drbd_device *device;
	int minor;
	const int max_tries = 4;
	enum drbd_state_rv rv = SS_UNKNOWN_ERROR;
	int try = 0;
	int forced = 0;
	bool with_force = false;

	down(&resource->state_sem);

	if (role == R_PRIMARY) {
		struct drbd_connection *connection;

		/* Detect dead peers as soon as possible.  */

		for_each_connection(connection, resource)
			request_ping(connection);
	}

	while (try++ < max_tries) {
		rv = stable_state_change(resource,
			change_role(resource, role,
				    CS_ALREADY_SERIALIZED | CS_WAIT_COMPLETE,
				    with_force));

		/* in case we first succeeded to outdate,
		 * but now suddenly could establish a connection */
		if (rv == SS_CW_FAILED_BY_PEER) {
			with_force = false;
			continue;
		}

		if (rv == SS_NO_UP_TO_DATE_DISK && force && !with_force) {
			with_force = true;
			forced = 1;
			continue;
		}

		if (rv == SS_NO_UP_TO_DATE_DISK && !with_force) {
			struct drbd_connection *connection;

			for_each_connection(connection, resource) {
				struct drbd_peer_device *peer_device;
				int vnr;

				if (conn_highest_pdsk(connection) != D_UNKNOWN)
					continue;

				idr_for_each_entry(&connection->peer_devices, peer_device, vnr) {
					struct drbd_device *device = peer_device->device;

					if (device->disk_state[NOW] != D_CONSISTENT)
						continue;

					if (conn_try_outdate_peer(connection))
						with_force = true;
				}
			}
			if (with_force)
				continue;
		}

		if (rv == SS_NOTHING_TO_DO)
			goto out;
		if (rv == SS_PRIMARY_NOP && !with_force) {
			struct drbd_connection *connection;

			for_each_connection(connection, resource) {
				if (!conn_try_outdate_peer(connection) && force) {
					drbd_warn(connection, "Forced into split brain situation!\n");
					with_force = true;
				}
			}
			if (with_force)
				continue;
		}

		if (rv == SS_TWO_PRIMARIES) {
			struct drbd_connection *connection;
			struct net_conf *nc;
			int timeout = 0;

			/*
			 * Catch the case where we discover that the other
			 * primary has died soon after the state change
			 * failure: retry once after a short timeout.
			 */

			for_each_connection(connection, resource) {
				rcu_read_lock();
				nc = rcu_dereference(connection->net_conf);
				if (nc && nc->ping_timeo > timeout)
					timeout = nc->ping_timeo;
				rcu_read_unlock();
			}
			timeout = timeout * HZ / 10;
			if (timeout == 0)
				timeout = 1;

			schedule_timeout_interruptible(timeout);
			if (try < max_tries)
				try = max_tries - 1;
			continue;
		}

		if (rv < SS_SUCCESS) {
			rv = stable_state_change(resource,
				change_role(resource, role,
					    CS_VERBOSE | CS_ALREADY_SERIALIZED | CS_WAIT_COMPLETE,
					    with_force));
			if (rv < SS_SUCCESS)
				goto out;
		}
		break;
	}

	if (rv < SS_SUCCESS)
		goto out;

	if (forced)
		drbd_warn(resource, "Forced to consider local data as UpToDate!\n");

	idr_for_each_entry(&resource->devices, device, minor)
		wait_event(device->misc_wait, no_more_ap_pending(device));

	/* FIXME also wait for all pending P_BARRIER_ACK? */

	if (role == R_SECONDARY) {
		idr_for_each_entry(&resource->devices, device, minor) {
			set_disk_ro(device->vdisk, true);
			if (get_ldev(device)) {
				device->ldev->md.current_uuid &= ~(u64)1;
				put_ldev(device);
			}
		}
	} else {
		struct drbd_connection *connection;

		/* Called from drbd_adm_set_role only.
		 *  We are still holding the conf_update mutex. */
		for_each_connection(connection, resource) {
			struct net_conf *nc;

			nc = connection->net_conf;
			if (nc)
				nc->discard_my_data = 0; /* without copy; single bit op is atomic */
		}

		idr_for_each_entry(&resource->devices, device, minor) {
			set_disk_ro(device->vdisk, false);
			if (get_ldev(device)) {
				_drbd_uuid_new_current(device, forced);
				put_ldev(device);
			} else {
				struct drbd_peer_device *peer_device;
				/* The peers will store the new current UUID... */
				u64 current_uuid;
				get_random_bytes(&current_uuid, sizeof(u64));

				for_each_peer_device(peer_device, device)
					drbd_send_current_uuid(peer_device, current_uuid);
			}
		}
	}

	idr_for_each_entry(&resource->devices, device, minor) {
		 struct drbd_peer_device *peer_device;

		for_each_peer_device(peer_device, device) {
			/* writeout of activity log covered areas of the bitmap
			 * to stable storage done in after state change already */

			if (peer_device->connection->cstate[NOW] == C_CONNECTED) {
				/* if this was forced, we should consider sync */
				if (forced) {
					drbd_send_uuids(peer_device, 0, 0);
					set_bit(CONSIDER_RESYNC, &peer_device->flags);
				}
				drbd_send_current_state(peer_device);
			}
		}
	}

	idr_for_each_entry(&resource->devices, device, minor) {
		drbd_md_sync(device);
		if (!resource->res_opts.auto_promote && role == R_PRIMARY)
			drbd_kobject_uevent(device);
	}

out:
	up(&resource->state_sem);
	return rv;
}

static const char *from_attrs_err_to_txt(int err)
{
	return	err == -ENOMSG ? "required attribute missing" :
		err == -EOPNOTSUPP ? "unknown mandatory attribute" :
		err == -EEXIST ? "can not change invariant setting" :
		"invalid attribute value";
}

int drbd_adm_set_role(struct sk_buff *skb, struct genl_info *info)
{
	struct drbd_config_context adm_ctx;
	struct set_role_parms parms;
	int err;
	enum drbd_state_rv retcode;

	retcode = drbd_adm_prepare(&adm_ctx, skb, info, DRBD_ADM_NEED_RESOURCE);
	if (!adm_ctx.reply_skb)
		return retcode;

	memset(&parms, 0, sizeof(parms));
	if (info->attrs[DRBD_NLA_SET_ROLE_PARMS]) {
		err = set_role_parms_from_attrs(&parms, info);
		if (err) {
			retcode = ERR_MANDATORY_TAG;
			drbd_msg_put_info(adm_ctx.reply_skb, from_attrs_err_to_txt(err));
			goto out;
		}
	}
	genl_unlock();
	mutex_lock(&adm_ctx.resource->conf_update);

	if (info->genlhdr->cmd == DRBD_ADM_PRIMARY) {
		retcode = drbd_set_role(adm_ctx.resource, R_PRIMARY, parms.assume_uptodate);
		if (retcode >= SS_SUCCESS)
			set_bit(EXPLICIT_PRIMARY, &adm_ctx.resource->flags);
	} else {
		retcode = drbd_set_role(adm_ctx.resource, R_SECONDARY, false);
		if (retcode >= SS_SUCCESS)
			clear_bit(EXPLICIT_PRIMARY, &adm_ctx.resource->flags);
	}
	mutex_unlock(&adm_ctx.resource->conf_update);
	genl_lock();

out:
	drbd_adm_finish(&adm_ctx, info, (enum drbd_ret_code)retcode);
	return 0;
}

u64 drbd_capacity_to_on_disk_bm_sect(u64 capacity_sect, unsigned int max_peers)
{
	u64 bits, bytes;

	/* round up storage sectors to full "bitmap sectors per bit", then
	 * convert to number of bits needed, and round that up to 64bit words
	 * to ease interoperability between 32bit and 64bit architectures.
	 */
	bits = ALIGN(BM_SECT_TO_BIT(ALIGN(capacity_sect, BM_SECT_PER_BIT)), 64);

	/* convert to bytes, multiply by number of peers,
	 * and, because we do all our meta data IO in 4k blocks,
	 * round up to full 4k
	 */
	bytes = ALIGN(bits / 8 * max_peers, 4096);

	/* convert to number of sectors */
	return bytes >> 9;
}

/* Initializes the md.*_offset members, so we are able to find
 * the on disk meta data.
 *
 * We currently have two possible layouts:
 * external:
 *   |----------- md_size_sect ------------------|
 *   [ 4k superblock ][ activity log ][  Bitmap  ]
 *   | al_offset == 8 |
 *   | bm_offset = al_offset + X      |
 *  ==> bitmap sectors = md_size_sect - bm_offset
 *
 * internal:
 *            |----------- md_size_sect ------------------|
 * [data.....][  Bitmap  ][ activity log ][ 4k superblock ]
 *                        | al_offset < 0 |
 *            | bm_offset = al_offset - Y |
 *  ==> bitmap sectors = Y = al_offset - bm_offset
 *
 *  Activity log size used to be fixed 32kB,
 *  but is about to become configurable.
 */
void drbd_md_set_sector_offsets(struct drbd_device *device,
				struct drbd_backing_dev *bdev)
{
	sector_t md_size_sect = 0;
	unsigned int al_size_sect = bdev->md.al_size_4k * 8;
	int max_peers;

	if (device->bitmap)
		max_peers = device->bitmap->bm_max_peers;
	else
		max_peers = 1;

	bdev->md.md_offset = drbd_md_ss(bdev);

	switch (bdev->md.meta_dev_idx) {
	default:
		/* v07 style fixed size indexed meta data */
		/* FIXME we should drop support for this! */
		bdev->md.md_size_sect = (128 << 20 >> 9);
		bdev->md.al_offset = (4096 >> 9);
		bdev->md.bm_offset = (4096 >> 9) + al_size_sect;
		break;
	case DRBD_MD_INDEX_FLEX_EXT:
		/* just occupy the full device; unit: sectors */
		bdev->md.md_size_sect = drbd_get_capacity(bdev->md_bdev);
		bdev->md.al_offset = (4096 >> 9);
		bdev->md.bm_offset = (4096 >> 9) + al_size_sect;
		break;
	case DRBD_MD_INDEX_INTERNAL:
	case DRBD_MD_INDEX_FLEX_INT:
		bdev->md.al_offset = -al_size_sect;

		/* enough bitmap to cover the storage,
		 * plus the "drbd meta data super block",
		 * and the activity log; */
		md_size_sect = drbd_capacity_to_on_disk_bm_sect(
				drbd_get_capacity(bdev->backing_bdev),
				max_peers)
			+ (4096 >> 9) + al_size_sect;

		bdev->md.md_size_sect = md_size_sect;
		/* bitmap offset is adjusted by 'super' block size */
		bdev->md.bm_offset   = -md_size_sect + (4096 >> 9);
		break;
	}
}

/* input size is expected to be in KB */
char *ppsize(char *buf, unsigned long long size)
{
	/* Needs 9 bytes at max including trailing NUL:
	 * -1ULL ==> "16384 EB" */
	static char units[] = { 'K', 'M', 'G', 'T', 'P', 'E' };
	int base = 0;
	while (size >= 10000 && base < sizeof(units)-1) {
		/* shift + round */
		size = (size >> 10) + !!(size & (1<<9));
		base++;
	}
	sprintf(buf, "%u %cB", (unsigned)size, units[base]);

	return buf;
}

/* there is still a theoretical deadlock when called from receiver
 * on an D_INCONSISTENT R_PRIMARY:
 *  remote READ does inc_ap_bio, receiver would need to receive answer
 *  packet from remote to dec_ap_bio again.
 *  receiver receive_sizes(), comes here,
 *  waits for ap_bio_cnt == 0. -> deadlock.
 * but this cannot happen, actually, because:
 *  R_PRIMARY D_INCONSISTENT, and peer's disk is unreachable
 *  (not connected, or bad/no disk on peer):
 *  see drbd_fail_request_early, ap_bio_cnt is zero.
 *  R_PRIMARY D_INCONSISTENT, and L_SYNC_TARGET:
 *  peer may not initiate a resize.
 */
/* Note these are not to be confused with
 * drbd_adm_suspend_io/drbd_adm_resume_io,
 * which are (sub) state changes triggered by admin (drbdsetup),
 * and can be long lived.
 * This changes an device->flag, is triggered by drbd internals,
 * and should be short-lived. */
/* It needs to be a counter, since multiple threads might
   independently suspend and resume IO. */
void drbd_suspend_io(struct drbd_device *device)
{
	atomic_inc(&device->suspend_cnt);
	if (drbd_suspended(device))
		return;
	wait_event(device->misc_wait, !atomic_read(&device->ap_bio_cnt));
}

void drbd_resume_io(struct drbd_device *device)
{
	if (atomic_dec_and_test(&device->suspend_cnt))
		wake_up(&device->misc_wait);
}

/**
 * effective_disk_size_determined()  -  is the effective disk size "fixed" already?
 *
 * When a device is configured in a cluster, the size of the replicated disk is
 * determined by the minimum size of the disks on all nodes.  Additional nodes
 * can be added, and this can still change the effective size of the replicated
 * disk.
 *
 * When the disk on any node becomes D_UP_TO_DATE, the effective disk size
 * becomes "fixed".  It is written to the metadata so that it will not be
 * forgotten across node restarts.  Further nodes can only be added if their
 * disks are big enough.
 */
static bool effective_disk_size_determined(struct drbd_device *device)
{
	struct drbd_peer_device *peer_device;

	if (device->ldev->md.effective_size != 0)
		return true;
	if (device->disk_state[NEW] == D_UP_TO_DATE)
		return true;

	for_each_peer_device(peer_device, device) {
		if (peer_device->disk_state[NEW] == D_UP_TO_DATE)
			return true;
	}
	return false;
}

/**
 * drbd_determine_dev_size() -  Sets the right device size obeying all constraints
 * @device:	DRBD device.
 *
 * You should call drbd_md_sync() after calling this function.
 */
enum determine_dev_size
drbd_determine_dev_size(struct drbd_device *device, enum dds_flags flags, struct resize_parms *rs) __must_hold(local)
{
	sector_t prev_first_sect, prev_size; /* previous meta location */
	sector_t la_size, u_size;
	struct drbd_md *md = &device->ldev->md;
	u32 prev_al_stripe_size_4k;
	u32 prev_al_stripes;
	sector_t size;
	char ppb[10];
	void *buffer;

	int md_moved, la_size_changed;
	enum determine_dev_size rv = DS_UNCHANGED;

	if (!get_ldev_if_state(device, D_ATTACHING)) {
		struct drbd_peer_device *peer_device;

		/* I am diskless, need to accept the peer disk sizes. */
		size = 0;
		for_each_peer_device(peer_device, device) {
			/* When a peer device is in L_OFF state, max_size is zero
			 * until a P_SIZES packet is received.  */
			size = min_not_zero(size, peer_device->max_size);
		}
		if (size)
			drbd_set_my_capacity(device, size);
		return rv;
	}

	/* race:
	 * application request passes inc_ap_bio,
	 * but then cannot get an AL-reference.
	 * this function later may wait on ap_bio_cnt == 0. -> deadlock.
	 *
	 * to avoid that:
	 * Suspend IO right here.
	 * still lock the act_log to not trigger ASSERTs there.
	 */
	drbd_suspend_io(device);
	buffer = drbd_md_get_buffer(device); /* Lock meta-data IO */
	if (!buffer) {
		drbd_resume_io(device);
		return DS_ERROR;
	}

	/* no wait necessary anymore, actually we could assert that */
	wait_event(device->al_wait, lc_try_lock(device->act_log));

	prev_first_sect = drbd_md_first_sector(device->ldev);
	prev_size = device->ldev->md.md_size_sect;
	la_size = device->ldev->md.effective_size;

	if (rs) {
		/* rs is non NULL if we should change the AL layout only */

		prev_al_stripes = md->al_stripes;
		prev_al_stripe_size_4k = md->al_stripe_size_4k;

		md->al_stripes = rs->al_stripes;
		md->al_stripe_size_4k = rs->al_stripe_size / 4;
		md->al_size_4k = (u64)rs->al_stripes * rs->al_stripe_size / 4;
	}

	drbd_md_set_sector_offsets(device, device->ldev);

	rcu_read_lock();
	u_size = rcu_dereference(device->ldev->disk_conf)->disk_size;
	rcu_read_unlock();
	size = drbd_new_dev_size(device, u_size, flags & DDSF_FORCED);

	if (size < la_size) {
		if (rs && u_size == 0) {
			/* Remove "rs &&" later. This check should always be active, but
			   right now the receiver expects the permissive behavior */
			drbd_warn(device, "Implicit shrink not allowed. "
				 "Use --size=%llus for explicit shrink.\n",
				 (unsigned long long)size);
			rv = DS_ERROR_SHRINK;
		}
		if (u_size > size)
			rv = DS_ERROR_SPACE_MD;
		if (rv != DS_UNCHANGED)
			goto err_out;
	}

	if (drbd_get_capacity(device->this_bdev) != size ||
	    drbd_bm_capacity(device) != size) {
		int err;
		err = drbd_bm_resize(device, size, !(flags & DDSF_NO_RESYNC));
		if (unlikely(err)) {
			/* currently there is only one error: ENOMEM! */
			size = drbd_bm_capacity(device)>>1;
			if (size == 0) {
				drbd_err(device, "OUT OF MEMORY! "
				    "Could not allocate bitmap!\n");
			} else {
				drbd_err(device, "BM resizing failed. "
				    "Leaving size unchanged at size = %lu KB\n",
				    (unsigned long)size);
			}
			rv = DS_ERROR;
		}
		/* racy, see comments above. */
		drbd_set_my_capacity(device, size);
		if (effective_disk_size_determined(device)) {
			device->ldev->md.effective_size = size;
			drbd_info(device, "size = %s (%llu KB)\n", ppsize(ppb, size >> 1),
			     (unsigned long long)size >> 1);
		}
	}
	if (rv <= DS_ERROR)
		goto err_out;

	la_size_changed = (la_size != device->ldev->md.effective_size);

	md_moved = prev_first_sect != drbd_md_first_sector(device->ldev)
		|| prev_size	   != device->ldev->md.md_size_sect;

	if (la_size_changed || md_moved || rs) {
		u32 prev_flags;

		drbd_al_shrink(device); /* All extents inactive. */

		prev_flags = md->flags;
		md->flags &= ~MDF_PRIMARY_IND;
		drbd_md_write(device, buffer);

		drbd_info(device, "Writing the whole bitmap, %s\n",
			 la_size_changed && md_moved ? "size changed and md moved" :
			 la_size_changed ? "size changed" : "md moved");
		/* next line implicitly does drbd_suspend_io()+drbd_resume_io() */
		drbd_bitmap_io(device, md_moved ? &drbd_bm_write_all : &drbd_bm_write,
			       "size changed", BM_LOCK_ALL, NULL);
		drbd_initialize_al(device, buffer);

		md->flags = prev_flags;
		drbd_md_write(device, buffer);

		if (rs)
			drbd_info(device, "Changed AL layout to al-stripes = %d, al-stripe-size-kB = %d\n",
				 md->al_stripes, md->al_stripe_size_4k * 4);
	}

	if (size > la_size)
		rv = la_size ? DS_GREW : DS_GREW_FROM_ZERO;
	if (size < la_size)
		rv = DS_SHRUNK;

	if (0) {
	err_out:
		if (rs) {
			md->al_stripes = prev_al_stripes;
			md->al_stripe_size_4k = prev_al_stripe_size_4k;
			md->al_size_4k = (u64)prev_al_stripes * prev_al_stripe_size_4k;

			drbd_md_set_sector_offsets(device, device->ldev);
		}
	}
	lc_unlock(device->act_log);
	wake_up(&device->al_wait);
	drbd_md_put_buffer(device);
	drbd_resume_io(device);
	put_ldev(device);

	return rv;
}

/**
 * all_known_peer_devices_connected()
 *
 * Check if all peer devices that have bitmap slots assigned in the metadata
 * are connected.
 */
static bool all_known_peer_devices_connected(struct drbd_device *device)
{
	int bitmap_index, max_peers;
	bool all_known;

	if (!get_ldev_if_state(device, D_ATTACHING))
		return true;

	all_known = true;
	max_peers = device->bitmap->bm_max_peers;
	for (bitmap_index = 0; bitmap_index < max_peers; bitmap_index++) {
		struct drbd_peer_device *peer_device;

		if (!device->ldev->md.peers[bitmap_index].bitmap_uuid)
			continue;
		for_each_peer_device(peer_device, device) {
			if (peer_device->bitmap_index == bitmap_index &&
			    peer_device->repl_state[NOW] >= L_ESTABLISHED)
				goto next_bitmap_index;
		}
		all_known = false;
		break;

	    next_bitmap_index:
		/* nothing */ ;
	}
	put_ldev(device);
	return all_known;
}

sector_t
drbd_new_dev_size(struct drbd_device *device, sector_t u_size, int assume_peer_has_space)
{
	struct drbd_peer_device *peer_device;
	sector_t p_size = 0;
	sector_t la_size = device->ldev->md.effective_size; /* last agreed size */
	sector_t m_size; /* my size */
	sector_t size = 0;

	for_each_peer_device(peer_device, device) {
		if (peer_device->repl_state[NOW] < L_ESTABLISHED)
			continue;
		p_size = min_not_zero(p_size, peer_device->max_size);
	}

	m_size = drbd_get_max_capacity(device->ldev);

	if (assume_peer_has_space && !all_known_peer_devices_connected(device)) {
		drbd_warn(device, "Resize while not connected was forced by the user!\n");
		p_size = m_size;
	}

	if (p_size && m_size) {
		size = min_t(sector_t, p_size, m_size);
	} else {
		if (la_size) {
			size = la_size;
			if (m_size && m_size < size)
				size = m_size;
			if (p_size && p_size < size)
				size = p_size;
		} else {
			if (m_size)
				size = m_size;
			if (p_size)
				size = p_size;
		}
	}

	if (size == 0)
		drbd_err(device, "Both nodes diskless!\n");

	if (u_size) {
		if (u_size > size)
			drbd_err(device, "Requested disk size is too big (%lu > %lu)\n",
			    (unsigned long)u_size>>1, (unsigned long)size>>1);
		else
			size = u_size;
	}

	return size;
}

/**
 * drbd_check_al_size() - Ensures that the AL is of the right size
 * @device:	DRBD device.
 *
 * Returns -EBUSY if current al lru is still used, -ENOMEM when allocation
 * failed, and 0 on success. You should call drbd_md_sync() after you called
 * this function.
 */
static int drbd_check_al_size(struct drbd_device *device, struct disk_conf *dc)
{
	struct lru_cache *n, *t;
	struct lc_element *e;
	unsigned int in_use;
	int i;

	if (device->act_log &&
	    device->act_log->nr_elements == dc->al_extents)
		return 0;

	in_use = 0;
	t = device->act_log;
	n = lc_create("act_log", drbd_al_ext_cache, AL_UPDATES_PER_TRANSACTION,
		dc->al_extents, sizeof(struct lc_element), 0);

	if (n == NULL) {
		drbd_err(device, "Cannot allocate act_log lru!\n");
		return -ENOMEM;
	}
	spin_lock_irq(&device->al_lock);
	if (t) {
		for (i = 0; i < t->nr_elements; i++) {
			e = lc_element_by_index(t, i);
			if (e->refcnt)
				drbd_err(device, "refcnt(%d)==%d\n",
				    e->lc_number, e->refcnt);
			in_use += e->refcnt;
		}
	}
	if (!in_use)
		device->act_log = n;
	spin_unlock_irq(&device->al_lock);
	if (in_use) {
		drbd_err(device, "Activity log still in use!\n");
		lc_destroy(n);
		return -EBUSY;
	} else {
		if (t)
			lc_destroy(t);
	}
	drbd_md_mark_dirty(device); /* we changed device->act_log->nr_elemens */
	return 0;
}

static u32 common_connection_features(struct drbd_resource *resource)
{
	struct drbd_connection *connection;
	u32 features = -1;

	for_each_connection(connection, resource) {
		if (connection->cstate[NOW] < C_CONNECTED)
			continue;
		features &= connection->agreed_features;
	}

	return features;
}

static void drbd_setup_queue_param(struct drbd_device *device, unsigned int max_bio_size)
{
	struct request_queue * const q = device->rq_queue;
	unsigned int max_hw_sectors = max_bio_size >> 9;
	struct request_queue *b = NULL;

	if (get_ldev_if_state(device, D_ATTACHING)) {
		b = device->ldev->backing_bdev->bd_disk->queue;

		max_hw_sectors = min(queue_max_hw_sectors(b), max_bio_size >> 9);

		blk_set_stacking_limits(&q->limits);
	}

	blk_queue_logical_block_size(q, 512);
	blk_queue_max_hw_sectors(q, max_hw_sectors);
	/* This is the workaround for "bio would need to, but cannot, be split" */
	blk_queue_segment_boundary(q, PAGE_CACHE_SIZE-1);

	if (b) {
		struct request_queue * const b = device->ldev->backing_bdev->bd_disk->queue;
		u32 agreed_featurs = common_connection_features(device->resource);

		if (blk_queue_discard(b) && (agreed_featurs & FF_TRIM)) {
			/* For now, don't allow more than one activity log extent worth of data
			 * to be discarded in one go. We may need to rework drbd_al_begin_io()
			 * to allow for even larger discard ranges */
			q->limits.max_discard_sectors = DRBD_MAX_DISCARD_SECTORS;

			queue_flag_set_unlocked(QUEUE_FLAG_DISCARD, q);
			/* REALLY? Is stacking secdiscard "legal"? */
			if (blk_queue_secdiscard(b))
				queue_flag_set_unlocked(QUEUE_FLAG_SECDISCARD, q);
		} else {
			q->limits.max_discard_sectors = 0;
			queue_flag_clear_unlocked(QUEUE_FLAG_DISCARD, q);
			queue_flag_clear_unlocked(QUEUE_FLAG_SECDISCARD, q);
		}

		blk_queue_stack_limits(q, b);

		if (q->backing_dev_info.ra_pages != b->backing_dev_info.ra_pages) {
			drbd_info(device, "Adjusting my ra_pages to backing device's (%lu -> %lu)\n",
				 q->backing_dev_info.ra_pages,
				 b->backing_dev_info.ra_pages);
			q->backing_dev_info.ra_pages = b->backing_dev_info.ra_pages;
		}
		put_ldev(device);
	}
}

void drbd_reconsider_max_bio_size(struct drbd_device *device)
{
	unsigned int max_bio_size = device->device_conf.max_bio_size;
	struct drbd_peer_device *peer_device;

	if (get_ldev_if_state(device, D_ATTACHING)) {
		max_bio_size = min(max_bio_size, queue_max_hw_sectors(
			device->ldev->backing_bdev->bd_disk->queue) << 9);
		put_ldev(device);
	}

	spin_lock_irq(&device->resource->req_lock);
	rcu_read_lock();
	for_each_peer_device(peer_device, device) {
		if (peer_device->repl_state[NOW] >= L_ESTABLISHED)
			max_bio_size = min(max_bio_size, peer_device->max_bio_size);
	}
	rcu_read_unlock();
	spin_unlock_irq(&device->resource->req_lock);

	drbd_setup_queue_param(device, max_bio_size);
}

/* Make sure IO is suspended before calling this function(). */
static void drbd_try_suspend_al(struct drbd_device *device)
{
	struct drbd_peer_device *peer_device;
	bool suspend = true;
	int max_peers = device->bitmap->bm_max_peers, bitmap_index;

	for (bitmap_index = 0; bitmap_index < max_peers; bitmap_index++) {
		if (_drbd_bm_total_weight(device, bitmap_index) !=
		    drbd_bm_bits(device))
			return;
	}

	if (!lc_try_lock(device->act_log)) {
		drbd_warn(device, "Failed to lock al in %s()", __func__);
		return;
	}

	drbd_al_shrink(device);
	spin_lock_irq(&device->resource->req_lock);
	for_each_peer_device(peer_device, device) {
		if (peer_device->repl_state[NOW] >= L_ESTABLISHED) {
			suspend = false;
			break;
		}
	}
	if (suspend)
		suspend = !test_and_set_bit(AL_SUSPENDED, &device->flags);
	spin_unlock_irq(&device->resource->req_lock);
	lc_unlock(device->act_log);

	if (suspend)
		drbd_info(device, "Suspended AL updates\n");
}


static bool should_set_defaults(struct genl_info *info)
{
	unsigned flags = ((struct drbd_genlmsghdr*)info->userhdr)->flags;
	return 0 != (flags & DRBD_GENL_F_SET_DEFAULTS);
}

static unsigned int drbd_al_extents_max(struct drbd_backing_dev *bdev)
{
	/* This is limited by 16 bit "slot" numbers,
	 * and by available on-disk context storage.
	 *
	 * Also (u16)~0 is special (denotes a "free" extent).
	 *
	 * One transaction occupies one 4kB on-disk block,
	 * we have n such blocks in the on disk ring buffer,
	 * the "current" transaction may fail (n-1),
	 * and there is 919 slot numbers context information per transaction.
	 *
	 * 72 transaction blocks amounts to more than 2**16 context slots,
	 * so cap there first.
	 */
	const unsigned int max_al_nr = DRBD_AL_EXTENTS_MAX;
	const unsigned int sufficient_on_disk =
		(max_al_nr + AL_CONTEXT_PER_TRANSACTION -1)
		/AL_CONTEXT_PER_TRANSACTION;

	unsigned int al_size_4k = bdev->md.al_size_4k;

	if (al_size_4k > sufficient_on_disk)
		return max_al_nr;

	return (al_size_4k - 1) * AL_CONTEXT_PER_TRANSACTION;
}

int drbd_adm_disk_opts(struct sk_buff *skb, struct genl_info *info)
{
	struct drbd_config_context adm_ctx;
	enum drbd_ret_code retcode;
	struct drbd_device *device;
	struct disk_conf *new_disk_conf, *old_disk_conf;
	int err, fifo_size;
	struct drbd_peer_device *peer_device;
	struct fifo_buffer *fifo_to_be_freed = NULL;

	retcode = drbd_adm_prepare(&adm_ctx, skb, info, DRBD_ADM_NEED_MINOR);
	if (!adm_ctx.reply_skb)
		return retcode;

	device = adm_ctx.device;

	/* we also need a disk
	 * to change the options on */
	if (!get_ldev(device)) {
		retcode = ERR_NO_DISK;
		goto out;
	}

	new_disk_conf = kmalloc(sizeof(struct disk_conf), GFP_KERNEL);
	if (!new_disk_conf) {
		retcode = ERR_NOMEM;
		goto fail;
	}

	mutex_lock(&device->resource->conf_update);
	old_disk_conf = device->ldev->disk_conf;
	*new_disk_conf = *old_disk_conf;
	if (should_set_defaults(info))
		set_disk_conf_defaults(new_disk_conf);

	err = disk_conf_from_attrs_for_change(new_disk_conf, info);
	if (err && err != -ENOMSG) {
		retcode = ERR_MANDATORY_TAG;
		drbd_msg_put_info(adm_ctx.reply_skb, from_attrs_err_to_txt(err));
		goto fail_unlock;
	}

	if (!expect(device, new_disk_conf->resync_rate >= 1))
		new_disk_conf->resync_rate = 1;

	if (new_disk_conf->al_extents < DRBD_AL_EXTENTS_MIN)
		new_disk_conf->al_extents = DRBD_AL_EXTENTS_MIN;
	if (new_disk_conf->al_extents > drbd_al_extents_max(device->ldev))
		new_disk_conf->al_extents = drbd_al_extents_max(device->ldev);

	if (new_disk_conf->c_plan_ahead > DRBD_C_PLAN_AHEAD_MAX)
		new_disk_conf->c_plan_ahead = DRBD_C_PLAN_AHEAD_MAX;

	fifo_size = (new_disk_conf->c_plan_ahead * 10 * SLEEP_TIME) / HZ;
	for_each_peer_device(peer_device, device) {
		struct fifo_buffer *old_plan, *new_plan;
		old_plan = rcu_dereference(peer_device->rs_plan_s);
		if (!old_plan || fifo_size != old_plan->size) {
			new_plan = fifo_alloc(fifo_size);
			if (!new_plan) {
				drbd_err(peer_device, "kmalloc of fifo_buffer failed");
				retcode = ERR_NOMEM;
				goto fail_unlock;
			}
			rcu_assign_pointer(peer_device->rs_plan_s, new_plan);
			if (old_plan) {
				old_plan->next = fifo_to_be_freed;
				fifo_to_be_freed = old_plan;
			}
		}
	}

	drbd_suspend_io(device);
	wait_event(device->al_wait, lc_try_lock(device->act_log));
	drbd_al_shrink(device);
	err = drbd_check_al_size(device, new_disk_conf);
	lc_unlock(device->act_log);
	wake_up(&device->al_wait);
	drbd_resume_io(device);

	if (err) {
		retcode = ERR_NOMEM;
		goto fail_unlock;
	}

	lock_all_resources();
	retcode = drbd_resync_after_valid(device, new_disk_conf->resync_after);
	if (retcode == NO_ERROR) {
		rcu_assign_pointer(device->ldev->disk_conf, new_disk_conf);
		drbd_resync_after_changed(device);
	}
	unlock_all_resources();

	if (retcode != NO_ERROR)
		goto fail_unlock;

	mutex_unlock(&device->resource->conf_update);

	if (new_disk_conf->al_updates)
		device->ldev->md.flags &= ~MDF_AL_DISABLED;
	else
		device->ldev->md.flags |= MDF_AL_DISABLED;

	if (new_disk_conf->md_flushes)
		clear_bit(MD_NO_BARRIER, &device->flags);
	else
		set_bit(MD_NO_BARRIER, &device->flags);

	drbd_bump_write_ordering(device->resource, WO_BIO_BARRIER);

	drbd_md_sync(device);

	for_each_peer_device(peer_device, device) {
		if (peer_device->repl_state[NOW] >= L_ESTABLISHED)
			drbd_send_sync_param(peer_device);
	}

	synchronize_rcu();
	kfree(old_disk_conf);
	mod_timer(&device->request_timer, jiffies + HZ);
	goto success;

fail_unlock:
	mutex_unlock(&device->resource->conf_update);
 fail:
	kfree(new_disk_conf);
success:
	if (retcode != NO_ERROR)
		synchronize_rcu();
	while (fifo_to_be_freed) {
		struct fifo_buffer *next = fifo_to_be_freed->next;
		kfree(fifo_to_be_freed);
		fifo_to_be_freed = next;
	}
	put_ldev(device);
 out:
	drbd_adm_finish(&adm_ctx, info, retcode);
	return 0;
}

int drbd_adm_attach(struct sk_buff *skb, struct genl_info *info)
{
	struct drbd_config_context adm_ctx;
	struct drbd_device *device;
	struct drbd_resource *resource;
	int n, err;
	enum drbd_ret_code retcode;
	enum determine_dev_size dd;
	sector_t max_possible_sectors;
	sector_t min_md_device_sectors;
	struct drbd_backing_dev *nbc; /* new_backing_conf */
	struct disk_conf *new_disk_conf = NULL;
	struct block_device *bdev;
	enum drbd_state_rv rv;
	struct drbd_peer_device *peer_device;
	unsigned long irq_flags;
	enum drbd_disk_state disk_state;
	unsigned int bitmap_index, slots_needed = 0;

	retcode = drbd_adm_prepare(&adm_ctx, skb, info, DRBD_ADM_NEED_MINOR);
	if (!adm_ctx.reply_skb)
		return retcode;
	device = adm_ctx.device;
	resource = device->resource;

	/* allocation not in the IO path, drbdsetup context */
	nbc = kzalloc(sizeof(struct drbd_backing_dev), GFP_KERNEL);
	if (!nbc) {
		retcode = ERR_NOMEM;
		goto fail;
	}
	spin_lock_init(&nbc->md.uuid_lock);
	for (n = 0; n < ARRAY_SIZE(nbc->id_to_bit); n++)
		nbc->id_to_bit[n] = -1;

	new_disk_conf = kzalloc(sizeof(struct disk_conf), GFP_KERNEL);
	if (!new_disk_conf) {
		retcode = ERR_NOMEM;
		goto fail;
	}
	nbc->disk_conf = new_disk_conf;

	set_disk_conf_defaults(new_disk_conf);
	err = disk_conf_from_attrs(new_disk_conf, info);
	if (err) {
		retcode = ERR_MANDATORY_TAG;
		drbd_msg_put_info(adm_ctx.reply_skb, from_attrs_err_to_txt(err));
		goto fail;
	}

	if (new_disk_conf->c_plan_ahead > DRBD_C_PLAN_AHEAD_MAX)
		new_disk_conf->c_plan_ahead = DRBD_C_PLAN_AHEAD_MAX;

	if (new_disk_conf->meta_dev_idx < DRBD_MD_INDEX_FLEX_INT) {
		retcode = ERR_MD_IDX_INVALID;
		goto fail;
	}

	lock_all_resources();
	retcode = drbd_resync_after_valid(device, new_disk_conf->resync_after);
	unlock_all_resources();
	if (retcode != NO_ERROR)
		goto fail;

	bdev = blkdev_get_by_path(new_disk_conf->backing_dev,
				  FMODE_READ | FMODE_WRITE | FMODE_EXCL, device);
	if (IS_ERR(bdev)) {
		drbd_err(device, "open(\"%s\") failed with %ld\n", new_disk_conf->backing_dev,
			PTR_ERR(bdev));
		retcode = ERR_OPEN_DISK;
		goto fail;
	}
	nbc->backing_bdev = bdev;

	/*
	 * meta_dev_idx >= 0: external fixed size, possibly multiple
	 * drbd sharing one meta device.  TODO in that case, paranoia
	 * check that [md_bdev, meta_dev_idx] is not yet used by some
	 * other drbd minor!  (if you use drbd.conf + drbdadm, that
	 * should check it for you already; but if you don't, or
	 * someone fooled it, we need to double check here)
	 */
	bdev = blkdev_get_by_path(new_disk_conf->meta_dev,
				  FMODE_READ | FMODE_WRITE | FMODE_EXCL,
				  (new_disk_conf->meta_dev_idx < 0) ?
				  (void *)device : (void *)drbd_m_holder);
	if (IS_ERR(bdev)) {
		drbd_err(device, "open(\"%s\") failed with %ld\n", new_disk_conf->meta_dev,
			PTR_ERR(bdev));
		retcode = ERR_OPEN_MD_DISK;
		goto fail;
	}
	nbc->md_bdev = bdev;

	if ((nbc->backing_bdev == nbc->md_bdev) !=
	    (new_disk_conf->meta_dev_idx == DRBD_MD_INDEX_INTERNAL ||
	     new_disk_conf->meta_dev_idx == DRBD_MD_INDEX_FLEX_INT)) {
		retcode = ERR_MD_IDX_INVALID;
		goto fail;
	}

	mutex_lock(&resource->conf_update);

	/* if you want to reconfigure, please tear down first */
	if (device->disk_state[NOW] > D_DISKLESS) {
		retcode = ERR_DISK_CONFIGURED;
		goto fail;
	}
	/* It may just now have detached because of IO error.  Make sure
	 * drbd_ldev_destroy is done already, we may end up here very fast,
	 * e.g. if someone calls attach from the on-io-error handler,
	 * to realize a "hot spare" feature (not that I'd recommend that) */
	wait_event(device->misc_wait, !atomic_read(&device->local_cnt));

	/* make sure there is no leftover from previous force-detach attempts */
	clear_bit(FORCE_DETACH, &device->flags);
	clear_bit(WAS_IO_ERROR, &device->flags);
	clear_bit(WAS_READ_ERROR, &device->flags);

	/* and no leftover from previously aborted resync or verify, either */
	rcu_read_lock();
	for_each_peer_device(peer_device, device) {
		peer_device->rs_total = 0;
		peer_device->rs_failed = 0;
		atomic_set(&peer_device->rs_pending_cnt, 0);
	}
	rcu_read_unlock();

	if (!device->bitmap) {
		device->bitmap = drbd_bm_alloc();
		if (!device->bitmap) {
			retcode = ERR_NOMEM;
			goto fail;
		}
	}

	/* Read our meta data super block early.
	 * This also sets other on-disk offsets. */
	retcode = drbd_md_read(device, nbc);
	if (retcode != NO_ERROR)
		goto fail;

	if (new_disk_conf->al_extents < DRBD_AL_EXTENTS_MIN)
		new_disk_conf->al_extents = DRBD_AL_EXTENTS_MIN;
	if (new_disk_conf->al_extents > drbd_al_extents_max(nbc))
		new_disk_conf->al_extents = drbd_al_extents_max(nbc);

	if (drbd_get_max_capacity(nbc) < new_disk_conf->disk_size) {
		drbd_err(device, "max capacity %llu smaller than disk size %llu\n",
			(unsigned long long) drbd_get_max_capacity(nbc),
			(unsigned long long) new_disk_conf->disk_size);
		retcode = ERR_DISK_TOO_SMALL;
		goto fail;
	}

	if (new_disk_conf->meta_dev_idx < 0) {
		max_possible_sectors = DRBD_MAX_SECTORS_FLEX;
		/* at least one MB, otherwise it does not make sense */
		min_md_device_sectors = (2<<10);
	} else {
		max_possible_sectors = DRBD_MAX_SECTORS;
		min_md_device_sectors = (128 << 20 >> 9) * (new_disk_conf->meta_dev_idx + 1);
	}

	if (drbd_get_capacity(nbc->md_bdev) < min_md_device_sectors) {
		retcode = ERR_MD_DISK_TOO_SMALL;
		drbd_warn(device, "refusing attach: md-device too small, "
		     "at least %llu sectors needed for this meta-disk type\n",
		     (unsigned long long) min_md_device_sectors);
		goto fail;
	}

	/* Make sure the new disk is big enough
	 * (we may currently be R_PRIMARY with no local disk...) */
	if (drbd_get_max_capacity(nbc) <
	    drbd_get_capacity(device->this_bdev)) {
		retcode = ERR_DISK_TOO_SMALL;
		goto fail;
	}

	nbc->known_size = drbd_get_capacity(nbc->backing_bdev);

	if (nbc->known_size > max_possible_sectors) {
		drbd_warn(device, "==> truncating very big lower level device "
			"to currently maximum possible %llu sectors <==\n",
			(unsigned long long) max_possible_sectors);
		if (new_disk_conf->meta_dev_idx >= 0)
			drbd_warn(device, "==>> using internal or flexible "
				      "meta data may help <<==\n");
	}

	drbd_suspend_io(device);
	/* also wait for the last barrier ack. */
	/* FIXME see also https://daiquiri.linbit/cgi-bin/bugzilla/show_bug.cgi?id=171
	 * We need a way to either ignore barrier acks for barriers sent before a device
	 * was attached, or a way to wait for all pending barrier acks to come in.
	 * As barriers are counted per resource,
	 * we'd need to suspend io on all devices of a resource.
	 */
	for_each_peer_device(peer_device, device)
		wait_event(device->misc_wait,
			   (!atomic_read(&peer_device->ap_pending_cnt) ||
			    drbd_suspended(device)));
	/* and for other previously queued resource work */
	drbd_flush_workqueue(&resource->work);

	rv = stable_state_change(resource,
		change_disk_state(device, D_ATTACHING, CS_VERBOSE));
	retcode = rv;  /* FIXME: Type mismatch. */
	drbd_resume_io(device);
	if (rv < SS_SUCCESS)
		goto fail;

	if (!get_ldev_if_state(device, D_ATTACHING))
		goto force_diskless;

	drbd_info(device, "Maximum number of peer devices = %u\n",
		  device->bitmap->bm_max_peers);

	/* Make sure the local node id matches or is unassigned */
	if (nbc->md.node_id != -1 && nbc->md.node_id != resource->res_opts.node_id) {
		drbd_err(device, "Local node id %d differs from local "
			 "node id %d on device\n",
			 resource->res_opts.node_id,
			 nbc->md.node_id);
		retcode = ERR_INVALID_REQUEST;
		goto force_diskless_dec;
	}

	/* Make sure no bitmap slot has our own node id */
	for (bitmap_index = 0; bitmap_index < device->bitmap->bm_max_peers; bitmap_index++) {
		struct drbd_peer_md *peer_md = &nbc->md.peers[bitmap_index];

		if (peer_md->node_id == resource->res_opts.node_id) {
			drbd_err(device, "Peer %d node id %d is identical to "
				 "this resource's node id\n",
				 bitmap_index,
				 resource->res_opts.node_id);
			retcode = ERR_INVALID_REQUEST;
			goto force_diskless_dec;
		}

		if (peer_md->node_id != -1)
			nbc->id_to_bit[peer_md->node_id] = bitmap_index;
	}

	/* Make sure we have a bitmap slot for each peer id */
	for_each_peer_device(peer_device, device) {
		struct drbd_connection *connection = peer_device->connection;

		for (bitmap_index = 0; bitmap_index < device->bitmap->bm_max_peers; bitmap_index++) {
			struct drbd_peer_md *peer_md = &nbc->md.peers[bitmap_index];

			if (peer_md->node_id == connection->net_conf->peer_node_id) {
				peer_device->bitmap_index = bitmap_index;
				goto next_peer_device_1;
			}
		}
		slots_needed++;

	    next_peer_device_1: ;
	}
	if (slots_needed) {
		unsigned int slots_available = 0;

		for (bitmap_index = 0; bitmap_index < device->bitmap->bm_max_peers; bitmap_index++) {
			struct drbd_peer_md *peer_md = &nbc->md.peers[bitmap_index];

			if (peer_md->node_id == -1)
				slots_available++;
		}
		if (slots_needed > slots_available) {
			drbd_err(device, "Not enough free bitmap "
				 "slots (available=%d, needed=%d)\n",
				 slots_available,
				 slots_needed);
			retcode = ERR_INVALID_REQUEST;
			goto force_diskless_dec;
		}
		for_each_peer_device(peer_device, device) {
			struct drbd_connection *connection = peer_device->connection;

			for (bitmap_index = 0; bitmap_index < device->bitmap->bm_max_peers; bitmap_index++) {
				struct drbd_peer_md *peer_md = &nbc->md.peers[bitmap_index];

				if (peer_md->node_id == connection->net_conf->peer_node_id)
					goto next_peer_device_2;
			}
			for (bitmap_index = 0; bitmap_index < device->bitmap->bm_max_peers; bitmap_index++) {
				struct drbd_peer_md *peer_md = &nbc->md.peers[bitmap_index];

				if (peer_md->node_id == -1) {
					peer_md->node_id = connection->net_conf->peer_node_id;
					peer_device->bitmap_index = bitmap_index;
					nbc->id_to_bit[peer_md->node_id] = bitmap_index;
					break;
				}
			}
		    next_peer_device_2: ;
		}
	}

	/* Assign the local node id (if not assigned already) */
	nbc->md.node_id = resource->res_opts.node_id;

	for_each_peer_device(peer_device, device) {
		if (peer_device->repl_state[NOW] < L_ESTABLISHED &&
		    resource->role[NOW] == R_PRIMARY && device->exposed_data_uuid &&
		    (device->exposed_data_uuid & ~((u64)1)) != (nbc->md.current_uuid & ~((u64)1))) {
			drbd_err(device, "Can only attach to data with current UUID=%016llX\n",
			    (unsigned long long)device->exposed_data_uuid);
			retcode = ERR_DATA_NOT_CURRENT;
			goto force_diskless_dec;
		}
	}

	/* Since we are diskless, fix the activity log first... */
	if (drbd_check_al_size(device, new_disk_conf)) {
		retcode = ERR_NOMEM;
		goto force_diskless_dec;
	}

	/* Point of no return reached.
	 * Devices and memory are no longer released by error cleanup below.
	 * now device takes over responsibility, and the state engine should
	 * clean it up somewhere.  */
	D_ASSERT(device, device->ldev == NULL);
	device->ldev = nbc;
	nbc = NULL;
	new_disk_conf = NULL;

	for_each_peer_device(peer_device, device) {
		err = drbd_attach_peer_device(peer_device);
		if (err) {
			retcode = ERR_NOMEM;
			goto force_diskless_dec;
		}
	}

	lock_all_resources();
	retcode = drbd_resync_after_valid(device, device->ldev->disk_conf->resync_after);
	if (retcode != NO_ERROR) {
		unlock_all_resources();
		goto force_diskless_dec;
	}

	/* Reset the "barriers don't work" bits here, then force meta data to
	 * be written, to ensure we determine if barriers are supported. */
	if (device->ldev->disk_conf->md_flushes)
		clear_bit(MD_NO_BARRIER, &device->flags);
	else
		set_bit(MD_NO_BARRIER, &device->flags);

	drbd_resync_after_changed(device);
	drbd_bump_write_ordering(resource, WO_BIO_BARRIER);
	unlock_all_resources();

	/* Prevent shrinking of consistent devices ! */
	if (drbd_md_test_flag(device->ldev, MDF_CONSISTENT) &&
	    drbd_new_dev_size(device, device->ldev->disk_conf->disk_size, 0) <
	    device->ldev->md.effective_size) {
		drbd_warn(device, "refusing to truncate a consistent device\n");
		retcode = ERR_DISK_TOO_SMALL;
		goto force_diskless_dec;
	}

	if (kobject_init_and_add(&device->ldev->kobject, &drbd_bdev_kobj_type,
				 &device->kobj, "meta_data")) {
		retcode = ERR_NOMEM;
		goto remove_kobject;
	}

	if (drbd_md_test_flag(device->ldev, MDF_CRASHED_PRIMARY))
		set_bit(CRASHED_PRIMARY, &device->flags);
	else
		clear_bit(CRASHED_PRIMARY, &device->flags);

	if (drbd_md_test_flag(device->ldev, MDF_PRIMARY_IND) &&
	    !(resource->role[NOW] == R_PRIMARY && resource->susp_nod[NOW]))
		set_bit(CRASHED_PRIMARY, &device->flags);

	device->read_cnt = 0;
	device->writ_cnt = 0;

	drbd_reconsider_max_bio_size(device);

	/* If I am currently not R_PRIMARY,
	 * but meta data primary indicator is set,
	 * I just now recover from a hard crash,
	 * and have been R_PRIMARY before that crash.
	 *
	 * Now, if I had no connection before that crash
	 * (have been degraded R_PRIMARY), chances are that
	 * I won't find my peer now either.
	 *
	 * In that case, and _only_ in that case,
	 * we use the degr-wfc-timeout instead of the default,
	 * so we can automatically recover from a crash of a
	 * degraded but active "cluster" after a certain timeout.
	 */
	rcu_read_lock();
	for_each_peer_device(peer_device, device) {
		clear_bit(USE_DEGR_WFC_T, &peer_device->flags);
		if (resource->role[NOW] != R_PRIMARY &&
		    drbd_md_test_flag(device->ldev, MDF_PRIMARY_IND) &&
		    !drbd_md_test_peer_flag(peer_device, MDF_PEER_CONNECTED))
			set_bit(USE_DEGR_WFC_T, &peer_device->flags);
	}
	rcu_read_unlock();

	dd = drbd_determine_dev_size(device, 0, NULL);
	if (dd == DS_ERROR) {
		retcode = ERR_NOMEM_BITMAP;
		goto remove_kobject;
	} else if (dd == DS_GREW) {
		for_each_peer_device(peer_device, device)
			set_bit(RESYNC_AFTER_NEG, &peer_device->flags);
	}

	if (drbd_bitmap_io(device, &drbd_bm_read,
		"read from attaching", BM_LOCK_ALL,
		NULL)) {
		retcode = ERR_IO_MD_DISK;
		goto remove_kobject;
	}

	for_each_peer_device(peer_device, device) {
		if ((test_bit(CRASHED_PRIMARY, &device->flags) &&
		     drbd_md_test_flag(device->ldev, MDF_AL_DISABLED)) ||
		    drbd_md_test_peer_flag(peer_device, MDF_PEER_FULL_SYNC)) {
			drbd_info(peer_device, "Assuming that all blocks are out of sync "
				  "(aka FullSync)\n");
			if (drbd_bitmap_io(device, &drbd_bmio_set_n_write,
				"set_n_write from attaching", BM_LOCK_ALL,
				peer_device)) {
				retcode = ERR_IO_MD_DISK;
				goto remove_kobject;
			}
		}
	}

	drbd_try_suspend_al(device); /* IO is still suspended here... */

	rcu_read_lock();
	if (rcu_dereference(device->ldev->disk_conf)->al_updates)
		device->ldev->md.flags &= ~MDF_AL_DISABLED;
	else
		device->ldev->md.flags |= MDF_AL_DISABLED;
	rcu_read_unlock();

	begin_state_change(resource, &irq_flags, CS_VERBOSE);

	disk_state = D_DISKLESS;
	/* In case we are L_ESTABLISHED postpone any decision on the new disk
	   state after the negotiation phase. */
	for_each_peer_device(peer_device, device) {
		if (peer_device->connection->cstate[NOW] == C_CONNECTED) {
			/* We expect to receive up-to-date UUIDs soon.
			   To avoid a race in receive_state, "clear" uuids while
			   holding req_lock. I.e. atomic with the state change */
			peer_device->uuids_received = false;
			if (peer_device->disk_state[NOW] > D_DISKLESS)
				disk_state = D_NEGOTIATING;
		}
	}
	if (disk_state == D_DISKLESS)
		disk_state = disk_state_from_md(device);
	__change_disk_state(device, disk_state);
	rv = end_state_change(resource, &irq_flags);

	if (rv < SS_SUCCESS)
		goto remove_kobject;

	mod_timer(&device->request_timer, jiffies + HZ);

	if (resource->role[NOW] == R_PRIMARY)
		device->ldev->md.current_uuid |=  (u64)1;
	else
		device->ldev->md.current_uuid &= ~(u64)1;

	drbd_md_mark_dirty(device);
	drbd_md_sync(device);

	drbd_kobject_uevent(device);
	put_ldev(device);
	mutex_unlock(&resource->conf_update);
	drbd_adm_finish(&adm_ctx, info, retcode);
	return 0;

 remove_kobject:
	drbd_free_bc(nbc);
	nbc = NULL;
 force_diskless_dec:
	put_ldev(device);
 force_diskless:
	change_disk_state(device, D_DISKLESS, CS_HARD);
	drbd_md_sync(device);
 fail:
	if (nbc) {
		if (nbc->backing_bdev)
			blkdev_put(nbc->backing_bdev,
				   FMODE_READ | FMODE_WRITE | FMODE_EXCL);
		if (nbc->md_bdev)
			blkdev_put(nbc->md_bdev,
				   FMODE_READ | FMODE_WRITE | FMODE_EXCL);
		kfree(nbc);
	}
	kfree(new_disk_conf);

	mutex_unlock(&resource->conf_update);
	drbd_adm_finish(&adm_ctx, info, retcode);
	return 0;
}

static int adm_detach(struct drbd_device *device, int force)
{
	enum drbd_state_rv retcode;
	int ret;

	if (force) {
		set_bit(FORCE_DETACH, &device->flags);
		change_disk_state(device, D_FAILED, CS_HARD);
		retcode = SS_SUCCESS;
		goto out;
	}

	drbd_suspend_io(device); /* so no-one is stuck in drbd_al_begin_io */
	drbd_md_get_buffer(device); /* make sure there is no in-flight meta-data IO */
	retcode = stable_state_change(device->resource,
		change_disk_state(device, D_FAILED,
			CS_VERBOSE | CS_WAIT_COMPLETE | CS_SERIALIZE));
	drbd_md_put_buffer(device);
	/* D_FAILED will transition to DISKLESS. */
	ret = wait_event_interruptible(device->misc_wait,
			device->disk_state[NOW] != D_FAILED);
	if (retcode >= SS_SUCCESS)
		drbd_cleanup_device(device);
	drbd_resume_io(device);
	if (retcode == SS_IS_DISKLESS)
		retcode = SS_NOTHING_TO_DO;
	if (ret)
		retcode = ERR_INTR;
out:
	return retcode;
}

/* Detaching the disk is a process in multiple stages.  First we need to lock
 * out application IO, in-flight IO, IO stuck in drbd_al_begin_io.
 * Then we transition to D_DISKLESS, and wait for put_ldev() to return all
 * internal references as well.
 * Only then we have finally detached. */
int drbd_adm_detach(struct sk_buff *skb, struct genl_info *info)
{
	struct drbd_config_context adm_ctx;
	enum drbd_ret_code retcode;
	struct detach_parms parms = { };
	int err;

	retcode = drbd_adm_prepare(&adm_ctx, skb, info, DRBD_ADM_NEED_MINOR);
	if (!adm_ctx.reply_skb)
		return retcode;

	if (info->attrs[DRBD_NLA_DETACH_PARMS]) {
		err = detach_parms_from_attrs(&parms, info);
		if (err) {
			retcode = ERR_MANDATORY_TAG;
			drbd_msg_put_info(adm_ctx.reply_skb, from_attrs_err_to_txt(err));
			goto out;
		}
	}

	retcode = adm_detach(adm_ctx.device, parms.force_detach);
out:
	drbd_adm_finish(&adm_ctx, info, retcode);
	return 0;
}

static bool conn_resync_running(struct drbd_connection *connection)
{
	struct drbd_peer_device *peer_device;
	bool rv = false;
	int vnr;

	rcu_read_lock();
	idr_for_each_entry(&connection->peer_devices, peer_device, vnr) {
		if (peer_device->repl_state[NOW] == L_SYNC_SOURCE ||
		    peer_device->repl_state[NOW] == L_SYNC_TARGET ||
		    peer_device->repl_state[NOW] == L_PAUSED_SYNC_S ||
		    peer_device->repl_state[NOW] == L_PAUSED_SYNC_T) {
			rv = true;
			break;
		}
	}
	rcu_read_unlock();

	return rv;
}

static bool conn_ov_running(struct drbd_connection *connection)
{
	struct drbd_peer_device *peer_device;
	bool rv = false;
	int vnr;

	rcu_read_lock();
	idr_for_each_entry(&connection->peer_devices, peer_device, vnr) {
		if (peer_device->repl_state[NOW] == L_VERIFY_S ||
		    peer_device->repl_state[NOW] == L_VERIFY_T) {
			rv = true;
			break;
		}
	}
	rcu_read_unlock();

	return rv;
}

static enum drbd_ret_code
_check_net_options(struct drbd_connection *connection, struct net_conf *old_net_conf, struct net_conf *new_net_conf)
{
	if (old_net_conf && connection->cstate[NOW] == C_CONNECTED && connection->agreed_pro_version < 100) {
		if (new_net_conf->wire_protocol != old_net_conf->wire_protocol)
			return ERR_NEED_APV_100;

		if (new_net_conf->two_primaries != old_net_conf->two_primaries)
			return ERR_NEED_APV_100;

		if (!new_net_conf->integrity_alg != !old_net_conf->integrity_alg)
			return ERR_NEED_APV_100;

		if (strcmp(new_net_conf->integrity_alg, old_net_conf->integrity_alg))
			return ERR_NEED_APV_100;
	}

	if (!new_net_conf->two_primaries &&
	    connection->resource->role[NOW] == R_PRIMARY &&
	    connection->peer_role[NOW] == R_PRIMARY)
		return ERR_NEED_ALLOW_TWO_PRI;

	if (new_net_conf->two_primaries &&
	    (new_net_conf->wire_protocol != DRBD_PROT_C))
		return ERR_NOT_PROTO_C;

	if (new_net_conf->wire_protocol == DRBD_PROT_A &&
	    new_net_conf->fencing_policy == FP_STONITH)
		return ERR_STONITH_AND_PROT_A;

	if (connection->resource->role[NOW] == R_PRIMARY &&
	    new_net_conf->discard_my_data)
		return ERR_DISCARD_IMPOSSIBLE;

	if (new_net_conf->on_congestion != OC_BLOCK &&
	    new_net_conf->wire_protocol != DRBD_PROT_A)
		return ERR_CONG_NOT_PROTO_A;

	return NO_ERROR;
}

static enum drbd_ret_code
check_net_options(struct drbd_connection *connection, struct net_conf *new_net_conf)
{
	static enum drbd_ret_code rv;
	struct drbd_device *device;
	int i;

	rcu_read_lock();
	rv = _check_net_options(connection, rcu_dereference(connection->net_conf), new_net_conf);
	rcu_read_unlock();

	/* connection->volumes protected by genl_lock() here */
	idr_for_each_entry(&connection->resource->devices, device, i) {
		if (!device->bitmap) {
			device->bitmap = drbd_bm_alloc();
			if (!device->bitmap)
				return ERR_NOMEM;
		}
	}

	return rv;
}

struct crypto {
	struct crypto_hash *verify_tfm;
	struct crypto_hash *csums_tfm;
	struct crypto_hash *cram_hmac_tfm;
	struct crypto_hash *integrity_tfm;
};

static int
alloc_hash(struct crypto_hash **tfm, char *tfm_name, int err_alg)
{
	if (!tfm_name[0])
		return NO_ERROR;

	*tfm = crypto_alloc_hash(tfm_name, 0, CRYPTO_ALG_ASYNC);
	if (IS_ERR(*tfm)) {
		*tfm = NULL;
		return err_alg;
	}

	return NO_ERROR;
}

static enum drbd_ret_code
alloc_crypto(struct crypto *crypto, struct net_conf *new_net_conf)
{
	char hmac_name[CRYPTO_MAX_ALG_NAME];
	enum drbd_ret_code rv;

	rv = alloc_hash(&crypto->csums_tfm, new_net_conf->csums_alg,
		       ERR_CSUMS_ALG);
	if (rv != NO_ERROR)
		return rv;
	rv = alloc_hash(&crypto->verify_tfm, new_net_conf->verify_alg,
		       ERR_VERIFY_ALG);
	if (rv != NO_ERROR)
		return rv;
	rv = alloc_hash(&crypto->integrity_tfm, new_net_conf->integrity_alg,
		       ERR_INTEGRITY_ALG);
	if (rv != NO_ERROR)
		return rv;
	if (new_net_conf->cram_hmac_alg[0] != 0) {
		snprintf(hmac_name, CRYPTO_MAX_ALG_NAME, "hmac(%s)",
			 new_net_conf->cram_hmac_alg);

		rv = alloc_hash(&crypto->cram_hmac_tfm, hmac_name,
			       ERR_AUTH_ALG);
	}

	return rv;
}

static void free_crypto(struct crypto *crypto)
{
	crypto_free_hash(crypto->cram_hmac_tfm);
	crypto_free_hash(crypto->integrity_tfm);
	crypto_free_hash(crypto->csums_tfm);
	crypto_free_hash(crypto->verify_tfm);
}

int drbd_adm_net_opts(struct sk_buff *skb, struct genl_info *info)
{
	struct drbd_config_context adm_ctx;
	enum drbd_ret_code retcode;
	struct drbd_connection *connection;
	struct net_conf *old_net_conf, *new_net_conf = NULL;
	int err;
	int ovr; /* online verify running */
	int rsr; /* re-sync running */
	struct crypto crypto = { };

	retcode = drbd_adm_prepare(&adm_ctx, skb, info, DRBD_ADM_NEED_CONNECTION);
	if (!adm_ctx.reply_skb)
		return retcode;

	connection = adm_ctx.connection;

	new_net_conf = kzalloc(sizeof(struct net_conf), GFP_KERNEL);
	if (!new_net_conf) {
		retcode = ERR_NOMEM;
		goto out;
	}

	drbd_flush_workqueue(&connection->sender_work);

	mutex_lock(&connection->data.mutex);
	mutex_lock(&connection->resource->conf_update);
	old_net_conf = connection->net_conf;

	if (!old_net_conf) {
		drbd_msg_put_info(adm_ctx.reply_skb, "net conf missing, try connect");
		retcode = ERR_INVALID_REQUEST;
		goto fail;
	}

	*new_net_conf = *old_net_conf;
	if (should_set_defaults(info))
		set_net_conf_defaults(new_net_conf);

	err = net_conf_from_attrs_for_change(new_net_conf, info);
	if (err && err != -ENOMSG) {
		retcode = ERR_MANDATORY_TAG;
		drbd_msg_put_info(adm_ctx.reply_skb, from_attrs_err_to_txt(err));
		goto fail;
	}

	retcode = check_net_options(connection, new_net_conf);
	if (retcode != NO_ERROR)
		goto fail;

	/* re-sync running */
	rsr = conn_resync_running(connection);
	if (rsr && strcmp(new_net_conf->csums_alg, old_net_conf->csums_alg)) {
		retcode = ERR_CSUMS_RESYNC_RUNNING;
		goto fail;
	}

	/* online verify running */
	ovr = conn_ov_running(connection);
	if (ovr && strcmp(new_net_conf->verify_alg, old_net_conf->verify_alg)) {
		retcode = ERR_VERIFY_RUNNING;
		goto fail;
	}

	retcode = alloc_crypto(&crypto, new_net_conf);
	if (retcode != NO_ERROR)
		goto fail;

	rcu_assign_pointer(connection->net_conf, new_net_conf);
	connection->fencing_policy = new_net_conf->fencing_policy;

	if (!rsr) {
		crypto_free_hash(connection->csums_tfm);
		connection->csums_tfm = crypto.csums_tfm;
		crypto.csums_tfm = NULL;
	}
	if (!ovr) {
		crypto_free_hash(connection->verify_tfm);
		connection->verify_tfm = crypto.verify_tfm;
		crypto.verify_tfm = NULL;
	}

	crypto_free_hash(connection->integrity_tfm);
	connection->integrity_tfm = crypto.integrity_tfm;
	if (connection->cstate[NOW] >= C_CONNECTED && connection->agreed_pro_version >= 100)
		/* Do this without trying to take connection->data.mutex again.  */
		__drbd_send_protocol(connection, P_PROTOCOL_UPDATE);

	crypto_free_hash(connection->cram_hmac_tfm);
	connection->cram_hmac_tfm = crypto.cram_hmac_tfm;

	mutex_unlock(&connection->resource->conf_update);
	mutex_unlock(&connection->data.mutex);
	synchronize_rcu();
	kfree(old_net_conf);

	if (connection->cstate[NOW] >= C_CONNECTED) {
		struct drbd_peer_device *peer_device;
		int vnr;

		idr_for_each_entry(&connection->peer_devices, peer_device, vnr)
			drbd_send_sync_param(peer_device);
	}

	goto out;

 fail:
	mutex_unlock(&connection->resource->conf_update);
	mutex_unlock(&connection->data.mutex);
	free_crypto(&crypto);
	kfree(new_net_conf);
 out:
	drbd_adm_finish(&adm_ctx, info, retcode);
	return 0;
}

static void connection_to_info(struct connection_info *info,
			       struct drbd_connection *connection,
			       enum which_state which)
{
	info->conn_connection_state = connection->cstate[which];
	info->conn_role = connection->peer_role[which];
}

static void peer_device_to_info(struct peer_device_info *info,
				struct drbd_peer_device *peer_device,
				enum which_state which)
{
	info->peer_repl_state = peer_device->repl_state[which];
	info->peer_disk_state = peer_device->disk_state[which];
	info->peer_resync_susp_user = peer_device->resync_susp_user[which];
	info->peer_resync_susp_peer = peer_device->resync_susp_peer[which];
	info->peer_resync_susp_dependency = peer_device->resync_susp_dependency[which];
}

int drbd_adm_connect(struct sk_buff *skb, struct genl_info *info)
{
	struct drbd_config_context adm_ctx;
	unsigned int id = atomic_inc_return(&drbd_notify_id);
	struct connection_info connection_info;
	enum drbd_notification_type flags;
	unsigned int peer_devices = 0;
	struct drbd_device *device;
	struct drbd_peer_device *peer_device;
	struct net_conf *old_net_conf, *new_net_conf = NULL;
	struct crypto crypto = { };
	struct drbd_resource *resource;
	struct drbd_connection *connection;
	enum drbd_ret_code retcode;
	int i;
	int err;
	bool allocate_bitmap_slots;

	retcode = drbd_adm_prepare(&adm_ctx, skb, info, DRBD_ADM_NEED_RESOURCE);
	if (!adm_ctx.reply_skb)
		return retcode;

	if (!(adm_ctx.my_addr && adm_ctx.peer_addr)) {
		drbd_msg_put_info(adm_ctx.reply_skb, "connection endpoint(s) missing");
		retcode = ERR_INVALID_REQUEST;
		goto out;
	}

	/* No need for _rcu here. All reconfiguration is
	 * strictly serialized on genl_lock(). We are protected against
	 * concurrent reconfiguration/addition/deletion */
	for_each_resource(resource, &drbd_resources) {
		for_each_connection(connection, resource) {
			if (resource != adm_ctx.resource &&
			    nla_len(adm_ctx.my_addr) == connection->my_addr_len &&
			    !memcmp(nla_data(adm_ctx.my_addr), &connection->my_addr,
				    connection->my_addr_len)) {
				retcode = ERR_LOCAL_ADDR;
				goto out;
			}

			if (nla_len(adm_ctx.peer_addr) == connection->peer_addr_len &&
			    !memcmp(nla_data(adm_ctx.peer_addr), &connection->peer_addr,
				    connection->peer_addr_len)) {
				retcode = ERR_PEER_ADDR;
				goto out;
			}
		}
	}

	/* allocation not in the IO path, drbdsetup / netlink process context */
	new_net_conf = kzalloc(sizeof(*new_net_conf), GFP_KERNEL);
	if (!new_net_conf) {
		retcode = ERR_NOMEM;
		goto out;
	}

	set_net_conf_defaults(new_net_conf);

	err = net_conf_from_attrs(new_net_conf, info);
	if (err && err != -ENOMSG) {
		retcode = ERR_MANDATORY_TAG;
		drbd_msg_put_info(adm_ctx.reply_skb, from_attrs_err_to_txt(err));
		goto fail;
	}

	retcode = 0;
	if (adm_ctx.resource->res_opts.node_id == new_net_conf->peer_node_id)
		retcode = ERR_INVALID_REQUEST;
	for_each_connection(connection, adm_ctx.resource) {
		if (connection->net_conf->peer_node_id == new_net_conf->peer_node_id)
			retcode = ERR_INVALID_REQUEST;
	}
	if (retcode) {
		drbd_err(adm_ctx.resource, "Peer node id %d is not unique\n",
			 new_net_conf->peer_node_id);
		retcode = ERR_INVALID_REQUEST;
		goto fail;
	}

	connection = drbd_create_connection(adm_ctx.resource);
	if (!connection) {
		retcode = ERR_NOMEM;
		goto fail;
	}

	retcode = check_net_options(connection, new_net_conf);
	if (retcode != NO_ERROR)
		goto fail_free_connection;

	retcode = alloc_crypto(&crypto, new_net_conf);
	if (retcode != NO_ERROR)
		goto fail_free_connection;

	((char *)new_net_conf->shared_secret)[SHARED_SECRET_MAX-1] = 0;

	mutex_lock(&adm_ctx.resource->conf_update);
	idr_for_each_entry(&adm_ctx.resource->devices, device, i) {
		int got;

		peer_device = create_peer_device(device, connection);
		if (!peer_device ||
		    !idr_pre_get(&connection->peer_devices, GFP_KERNEL) ||
		    idr_get_new_above(&connection->peer_devices,
				      peer_device, device->vnr, &got) ||
		    !expect(connection, got == device->vnr)) {
			retcode = ERR_NOMEM;
			goto unlock_fail_free_connection;
		}
	}

	spin_lock_irq(&adm_ctx.resource->req_lock);
	idr_for_each_entry(&connection->peer_devices, peer_device, i) {
		struct drbd_device *device = peer_device->device;

		list_add_rcu(&peer_device->peer_devices, &device->peer_devices);
		kref_get(&connection->kref);
		kref_debug_get(&connection->kref_debug, 3);
		kobject_get(&device->kobj);
		kref_debug_get(&device->kref_debug, 1);
		peer_devices++;
	}
	spin_unlock_irq(&adm_ctx.resource->req_lock);

	old_net_conf = connection->net_conf;
	if (old_net_conf) {
		retcode = ERR_NET_CONFIGURED;
		goto unlock_fail_free_connection;
	}
	rcu_assign_pointer(connection->net_conf, new_net_conf);
	connection->fencing_policy = new_net_conf->fencing_policy;

	connection->cram_hmac_tfm = crypto.cram_hmac_tfm;
	connection->integrity_tfm = crypto.integrity_tfm;
	connection->csums_tfm = crypto.csums_tfm;
	connection->verify_tfm = crypto.verify_tfm;

	connection->my_addr_len = nla_len(adm_ctx.my_addr);
	memcpy(&connection->my_addr, nla_data(adm_ctx.my_addr), connection->my_addr_len);
	connection->peer_addr_len = nla_len(adm_ctx.peer_addr);
	memcpy(&connection->peer_addr, nla_data(adm_ctx.peer_addr), connection->peer_addr_len);

	idr_for_each_entry(&connection->peer_devices, peer_device, i)
		peer_device->node_id = connection->net_conf->peer_node_id;

	if (connection->net_conf->peer_node_id > adm_ctx.resource->max_node_id)
		adm_ctx.resource->max_node_id = connection->net_conf->peer_node_id;

	/* Make sure we have a bitmap slot for this peer id on each device */
	allocate_bitmap_slots = false;
	idr_for_each_entry(&connection->peer_devices, peer_device, i) {
		unsigned int bitmap_index, slots_available = 0;

		device = peer_device->device;
		if (!get_ldev(device))
			continue;
		for (bitmap_index = 0; bitmap_index < device->bitmap->bm_max_peers; bitmap_index++) {
			struct drbd_peer_md *peer_md = &device->ldev->md.peers[bitmap_index];

			if (new_net_conf->peer_node_id == peer_md->node_id) {
				peer_device->bitmap_index = bitmap_index;
				device->ldev->id_to_bit[peer_md->node_id] = bitmap_index;
				goto next_device_1;
			}
			if (peer_md->node_id == -1)
				slots_available++;
		}
		allocate_bitmap_slots = true;
		if (!slots_available) {
			drbd_err(device, "Not enough free bitmap "
				 "slots (available=%d, needed=%d)\n",
				 0, 1);
			put_ldev(device);
			retcode = ERR_INVALID_REQUEST;
			goto unlock_fail_free_connection;
		}
	    next_device_1:
		put_ldev(device);
	}
	if (allocate_bitmap_slots) {
		idr_for_each_entry(&connection->peer_devices, peer_device, i) {
			unsigned int bitmap_index;

			device = peer_device->device;
			if (!get_ldev(device))
				continue;
			for (bitmap_index = 0; bitmap_index < device->bitmap->bm_max_peers; bitmap_index++) {
				struct drbd_peer_md *peer_md = &device->ldev->md.peers[bitmap_index];

				if (new_net_conf->peer_node_id == peer_md->node_id)
					goto next_device_2;
			}
			for (bitmap_index = 0; bitmap_index < device->bitmap->bm_max_peers; bitmap_index++) {
				struct drbd_peer_md *peer_md = &device->ldev->md.peers[bitmap_index];

				if (peer_md->node_id == -1) {
					peer_md->node_id = new_net_conf->peer_node_id;
					drbd_md_mark_dirty(device);
					peer_device->bitmap_index = bitmap_index;
					device->ldev->id_to_bit[peer_md->node_id] = bitmap_index;
					break;
				}
			}
		    next_device_2:
			put_ldev(device);
		}
	}

	connection_to_info(&connection_info, connection, NOW);
	flags = (peer_devices--) ? NOTIFY_CONTINUES : 0;
	notify_connection_state(NULL, 0, connection, &connection_info, NOTIFY_CREATE | flags, id);
	idr_for_each_entry(&connection->peer_devices, peer_device, i) {
		struct peer_device_info peer_device_info;

		peer_device_to_info(&peer_device_info, peer_device, NOW);
		flags = (peer_devices--) ? NOTIFY_CONTINUES : 0;
		notify_peer_device_state(NULL, 0, peer_device, &peer_device_info, NOTIFY_CREATE | flags, id);
	}

	mutex_unlock(&adm_ctx.resource->conf_update);

	idr_for_each_entry(&connection->peer_devices, peer_device, i) {
		err = drbd_attach_peer_device(peer_device);
		if (err) {
			retcode = ERR_NOMEM;
			goto fail_free_connection;
		}
		peer_device->send_cnt = 0;
		peer_device->recv_cnt = 0;
	}

	retcode = change_cstate(connection, C_UNCONNECTED, CS_VERBOSE);

	drbd_thread_start(&connection->sender);
	goto out;

unlock_fail_free_connection:
	mutex_unlock(&adm_ctx.resource->conf_update);
fail_free_connection:
	spin_lock_irq(&adm_ctx.resource->req_lock);
	drbd_unregister_connection(connection);
	spin_unlock_irq(&adm_ctx.resource->req_lock);
	synchronize_rcu();
	drbd_put_connection(connection);
	goto out;
fail:
	free_crypto(&crypto);
	kfree(new_net_conf);
out:
	drbd_adm_finish(&adm_ctx, info, retcode);
	return 0;
}

static enum drbd_state_rv conn_try_disconnect(struct drbd_connection *connection, bool force)
{
	enum drbd_state_rv rv;

    repeat:
	rv = change_cstate(connection, C_DISCONNECTING, force ? CS_HARD : 0);
	if (rv == SS_CW_FAILED_BY_PEER) {
		enum drbd_conn_state cstate;

		spin_lock_irq(&connection->resource->req_lock);
		cstate = connection->cstate[NOW];
		spin_unlock_irq(&connection->resource->req_lock);
		if (cstate < C_CONNECTED)
			goto repeat;
	}

	switch (rv) {
	case SS_ALREADY_STANDALONE:
		rv = SS_SUCCESS;
		break;
	case SS_IS_DISKLESS:
	case SS_LOWER_THAN_OUTDATED:
		rv = change_cstate(connection, C_DISCONNECTING, CS_HARD);
	default:;
		/* no special handling necessary */
	}

	if (rv >= SS_SUCCESS) {
		enum drbd_state_rv rv2;
		long irq_flags;

		/* No one else can reconfigure the network while I am here.
		 * The state handling only uses drbd_thread_stop_nowait(),
		 * we want to really wait here until the receiver is no more.
		 */
		drbd_thread_stop(&connection->receiver);

		/* Race breaker.  This additional state change request may be
		 * necessary, if this was a forced disconnect during a receiver
		 * restart.  We may have "killed" the receiver thread just
		 * after drbd_receiver() returned.  Typically, we should be
		 * C_STANDALONE already, now, and this becomes a no-op.
		 */
		rv2 = change_cstate(connection, C_STANDALONE, CS_VERBOSE | CS_HARD);
		if (rv2 < SS_SUCCESS)
			drbd_err(connection,
				"unexpected rv2=%d in conn_try_disconnect()\n",
				rv2);
		/* Make sure the sender thread has actually stopped: state
		 * handling only does drbd_thread_stop_nowait().
		 */
		drbd_thread_stop(&connection->sender);
		state_change_lock(connection->resource, &irq_flags, 0);
		drbd_unregister_connection(connection);
		state_change_unlock(connection->resource, &irq_flags);
		synchronize_rcu();
		drbd_put_connection(connection);
	}
	return rv;
}

int drbd_adm_disconnect(struct sk_buff *skb, struct genl_info *info)
{
	struct drbd_config_context adm_ctx;
	struct disconnect_parms parms;
	struct drbd_connection *connection;
	enum drbd_state_rv rv;
	enum drbd_ret_code retcode;
	int err;

	retcode = drbd_adm_prepare(&adm_ctx, skb, info, DRBD_ADM_NEED_CONNECTION);
	if (!adm_ctx.reply_skb)
		return retcode;

	connection = adm_ctx.connection;
	memset(&parms, 0, sizeof(parms));
	if (info->attrs[DRBD_NLA_DISCONNECT_PARMS]) {
		err = disconnect_parms_from_attrs(&parms, info);
		if (err) {
			retcode = ERR_MANDATORY_TAG;
			drbd_msg_put_info(adm_ctx.reply_skb, from_attrs_err_to_txt(err));
			goto fail;
		}
	}

	mutex_lock(&connection->resource->conf_update);
	rv = conn_try_disconnect(connection, parms.force_disconnect);
	mutex_unlock(&connection->resource->conf_update);
	if (rv < SS_SUCCESS)
		retcode = rv;  /* FIXME: Type mismatch. */
	else
		retcode = NO_ERROR;
 fail:
	drbd_adm_finish(&adm_ctx, info, retcode);
	return 0;
}

void resync_after_online_grow(struct drbd_peer_device *peer_device)
{
	struct drbd_connection *connection = peer_device->connection;
	struct drbd_device *device = peer_device->device;
	bool sync_source;

	drbd_info(peer_device, "Resync of new storage after online grow\n");
	if (device->resource->role[NOW] != connection->peer_role[NOW])
		sync_source = (device->resource->role[NOW] == R_PRIMARY);
	else
		sync_source = test_bit(RESOLVE_CONFLICTS,
				       &peer_device->connection->flags);

	if (!sync_source && connection->agreed_pro_version < 110) {
		stable_change_repl_state(peer_device, L_WF_SYNC_UUID,
					 CS_VERBOSE | CS_SERIALIZE);
		return;
	}
	drbd_start_resync(peer_device, sync_source ? L_SYNC_SOURCE : L_SYNC_TARGET);
}

int drbd_adm_resize(struct sk_buff *skb, struct genl_info *info)
{
	struct drbd_config_context adm_ctx;
	struct disk_conf *old_disk_conf, *new_disk_conf = NULL;
	struct resize_parms rs;
	struct drbd_device *device;
	enum drbd_ret_code retcode;
	enum determine_dev_size dd;
	bool change_al_layout = false;
	enum dds_flags ddsf;
	sector_t u_size;
	int err;
	struct drbd_peer_device *peer_device;
	bool has_primary;

	retcode = drbd_adm_prepare(&adm_ctx, skb, info, DRBD_ADM_NEED_MINOR);
	if (!adm_ctx.reply_skb)
		return retcode;

	device = adm_ctx.device;
	if (!get_ldev(device)) {
		retcode = ERR_NO_DISK;
		goto fail;
	}

	memset(&rs, 0, sizeof(struct resize_parms));
	rs.al_stripes = device->ldev->md.al_stripes;
	rs.al_stripe_size = device->ldev->md.al_stripe_size_4k * 4;
	if (info->attrs[DRBD_NLA_RESIZE_PARMS]) {
		err = resize_parms_from_attrs(&rs, info);
		if (err) {
			retcode = ERR_MANDATORY_TAG;
			drbd_msg_put_info(adm_ctx.reply_skb, from_attrs_err_to_txt(err));
			goto fail_ldev;
		}
	}

	device = adm_ctx.device;
	for_each_peer_device(peer_device, device) {
		if (peer_device->repl_state[NOW] > L_ESTABLISHED) {
			retcode = ERR_RESIZE_RESYNC;
			goto fail_ldev;
		}
	}

	has_primary = device->resource->role[NOW] == R_PRIMARY;
	if (!has_primary) {
		for_each_peer_device(peer_device, device) {
			if (peer_device->connection->peer_role[NOW] == R_PRIMARY) {
				has_primary = true;
				break;
			}
		}
	}
	if (!has_primary) {
		retcode = ERR_NO_PRIMARY;
		goto fail_ldev;
	}

	for_each_peer_device(peer_device, device) {
		if (rs.no_resync && peer_device->connection->agreed_pro_version < 93) {
			retcode = ERR_NEED_APV_93;
			goto fail_ldev;
		}
	}

	rcu_read_lock();
	u_size = rcu_dereference(device->ldev->disk_conf)->disk_size;
	rcu_read_unlock();
	if (u_size != (sector_t)rs.resize_size) {
		new_disk_conf = kmalloc(sizeof(struct disk_conf), GFP_KERNEL);
		if (!new_disk_conf) {
			retcode = ERR_NOMEM;
			goto fail_ldev;
		}
	}

	if (device->ldev->md.al_stripes != rs.al_stripes ||
	    device->ldev->md.al_stripe_size_4k != rs.al_stripe_size / 4) {
		u32 al_size_k = rs.al_stripes * rs.al_stripe_size;

		if (al_size_k > (16 * 1024 * 1024)) {
			retcode = ERR_MD_LAYOUT_TOO_BIG;
			goto fail_ldev;
		}

		if (al_size_k < (32768 >> 10)) {
			retcode = ERR_MD_LAYOUT_TOO_SMALL;
			goto fail_ldev;
		}

		/* Removed this pre-condition while merging from 8.4 to 9.0
		if (device->state.conn != C_CONNECTED && !rs.resize_force) {
			retcode = ERR_MD_LAYOUT_CONNECTED;
			goto fail_ldev;
		} */

		change_al_layout = true;
	}

	device->ldev->known_size = drbd_get_capacity(device->ldev->backing_bdev);

	if (new_disk_conf) {
		mutex_lock(&device->resource->conf_update);
		old_disk_conf = device->ldev->disk_conf;
		*new_disk_conf = *old_disk_conf;
		new_disk_conf->disk_size = (sector_t)rs.resize_size;
		rcu_assign_pointer(device->ldev->disk_conf, new_disk_conf);
		mutex_unlock(&device->resource->conf_update);
		synchronize_rcu();
		kfree(old_disk_conf);
	}

	ddsf = (rs.resize_force ? DDSF_FORCED : 0) | (rs.no_resync ? DDSF_NO_RESYNC : 0);
	dd = drbd_determine_dev_size(device, ddsf, change_al_layout ? &rs : NULL);
	drbd_md_sync(device);
	put_ldev(device);
	if (dd == DS_ERROR) {
		retcode = ERR_NOMEM_BITMAP;
		goto fail;
	} else if (dd == DS_ERROR_SPACE_MD) {
		retcode = ERR_MD_LAYOUT_NO_FIT;
		goto fail;
	} else if (dd == DS_ERROR_SHRINK) {
		retcode = ERR_IMPLICIT_SHRINK;
		goto fail;
	}

	for_each_peer_device(peer_device, device) {
		if (peer_device->repl_state[NOW] == L_ESTABLISHED) {
			if (dd == DS_GREW)
				set_bit(RESIZE_PENDING, &peer_device->flags);
			drbd_send_uuids(peer_device, 0, 0);
			drbd_send_sizes(peer_device, 1, ddsf);
		}
	}

 fail:
	drbd_adm_finish(&adm_ctx, info, retcode);
	return 0;

 fail_ldev:
	put_ldev(device);
	goto fail;
}

int drbd_adm_resource_opts(struct sk_buff *skb, struct genl_info *info)
{
	struct drbd_config_context adm_ctx;
	enum drbd_ret_code retcode;
	struct res_opts res_opts;
	int err;

	retcode = drbd_adm_prepare(&adm_ctx, skb, info, DRBD_ADM_NEED_RESOURCE);
	if (!adm_ctx.reply_skb)
		return retcode;

	res_opts = adm_ctx.resource->res_opts;
	if (should_set_defaults(info))
		set_res_opts_defaults(&res_opts);

	err = res_opts_from_attrs_for_change(&res_opts, info);
	if (err) {
		retcode = ERR_MANDATORY_TAG;
		drbd_msg_put_info(adm_ctx.reply_skb, from_attrs_err_to_txt(err));
		goto fail;
	}

	err = set_resource_options(adm_ctx.resource, &res_opts);
	if (err) {
		retcode = ERR_INVALID_REQUEST;
		if (err == -ENOMEM)
			retcode = ERR_NOMEM;
	}

fail:
	drbd_adm_finish(&adm_ctx, info, retcode);
	return 0;
}

static enum drbd_state_rv invalidate_resync(struct drbd_peer_device *peer_device)
{
	enum drbd_state_rv rv;

	drbd_flush_workqueue(&peer_device->connection->sender_work);

	rv = change_repl_state(peer_device, L_STARTING_SYNC_T,
			       CS_WAIT_COMPLETE | CS_SERIALIZE);

	if (rv < SS_SUCCESS && rv != SS_NEED_CONNECTION)
		rv = stable_change_repl_state(peer_device, L_STARTING_SYNC_T,
			CS_VERBOSE | CS_WAIT_COMPLETE | CS_SERIALIZE);

	return rv;
}

static enum drbd_state_rv invalidate_no_resync(struct drbd_device *device)
{
	struct drbd_resource *resource = device->resource;
	struct drbd_peer_device *peer_device;
	struct drbd_connection *connection;
	unsigned long irq_flags;
	enum drbd_state_rv rv;

	begin_state_change(resource, &irq_flags, CS_VERBOSE);
	for_each_connection(connection, resource) {
		peer_device = conn_peer_device(connection, device->vnr);
		if (peer_device->repl_state[NOW] >= L_ESTABLISHED) {
			abort_state_change(resource, &irq_flags);
			return SS_UNKNOWN_ERROR;
		}
	}
	__change_disk_state(device, D_INCONSISTENT);
	rv = end_state_change(resource, &irq_flags);

	if (rv >= SS_SUCCESS) {
		drbd_bitmap_io(device, &drbd_bmio_set_all_n_write,
			       "set_n_write from invalidate",
			       BM_LOCK_CLEAR | BM_LOCK_BULK,
			       NULL);
	}

	return rv;
}

int drbd_adm_invalidate(struct sk_buff *skb, struct genl_info *info)
{
	struct drbd_config_context adm_ctx;
	struct drbd_peer_device *sync_from_peer_device = NULL;
	struct drbd_resource *resource;
	struct drbd_device *device;
	int retcode = 0; /* enum drbd_ret_code rsp. enum drbd_state_rv */

	retcode = drbd_adm_prepare(&adm_ctx, skb, info, DRBD_ADM_NEED_MINOR);
	if (!adm_ctx.reply_skb)
		return retcode;

	device = adm_ctx.device;
	resource = device->resource;

	if (info->attrs[DRBD_NLA_INVALIDATE_PARMS]) {
		struct invalidate_parms inv = {};
		int err;

		inv.sync_from_peer_node_id = -1;
		err = invalidate_parms_from_attrs(&inv, info);
		if (err) {
			retcode = ERR_MANDATORY_TAG;
			drbd_msg_put_info(adm_ctx.reply_skb, from_attrs_err_to_txt(err));
			goto out;
		}

		if (inv.sync_from_peer_node_id != -1) {
			struct drbd_connection *connection =
				drbd_connection_by_node_id(resource, inv.sync_from_peer_node_id);
			sync_from_peer_device = conn_peer_device(connection, device->vnr);
		}
	}

	/* If there is still bitmap IO pending, probably because of a previous
	 * resync just being finished, wait for it before requesting a new resync.
	 * Also wait for its after_state_ch(). */
	drbd_suspend_io(device);
	wait_event(device->misc_wait, list_empty(&device->pending_bitmap_work));

	do {
		struct drbd_connection *connection;

		if (sync_from_peer_device) {
			retcode = invalidate_resync(sync_from_peer_device);

			if (retcode >= SS_SUCCESS)
				break;
		}

		for_each_connection(connection, resource) {
			struct drbd_peer_device *peer_device;

			peer_device = conn_peer_device(connection, device->vnr);
			retcode = invalidate_resync(peer_device);
			if (retcode >= SS_SUCCESS)
				goto out;
		}

		retcode = invalidate_no_resync(device);
	} while (retcode == SS_UNKNOWN_ERROR);

out:
	drbd_resume_io(device);
	drbd_adm_finish(&adm_ctx, info, retcode);
	return 0;
}

static int drbd_bmio_set_susp_al(struct drbd_device *device,
				 struct drbd_peer_device *peer_device)
{
	int rv;

	rv = drbd_bmio_set_n_write(device, peer_device);
	drbd_try_suspend_al(device);
	return rv;
}

int drbd_adm_invalidate_peer(struct sk_buff *skb, struct genl_info *info)
{
	struct drbd_config_context adm_ctx;
	struct drbd_peer_device *peer_device;
	struct drbd_resource *resource;
	struct drbd_device *device;
	int retcode; /* enum drbd_ret_code rsp. enum drbd_state_rv */

	retcode = drbd_adm_prepare(&adm_ctx, skb, info, DRBD_ADM_NEED_PEER_DEVICE);
	if (!adm_ctx.reply_skb)
		return retcode;

	peer_device = adm_ctx.peer_device;
	device = peer_device->device;
	resource = device->resource;

	drbd_suspend_io(device);
	wait_event(device->misc_wait, list_empty(&device->pending_bitmap_work));
	drbd_flush_workqueue(&peer_device->connection->sender_work);
	retcode = stable_change_repl_state(peer_device, L_STARTING_SYNC_S,
					   CS_WAIT_COMPLETE | CS_SERIALIZE);
	if (retcode < SS_SUCCESS) {
		if (retcode == SS_NEED_CONNECTION && resource->role[NOW] == R_PRIMARY) {
			/* The peer will get a resync upon connect anyways.
			 * Just make that into a full resync. */
			retcode = change_peer_disk_state(peer_device, D_INCONSISTENT,
							 CS_VERBOSE | CS_WAIT_COMPLETE | CS_SERIALIZE);
			if (retcode >= SS_SUCCESS) {
				if (drbd_bitmap_io(adm_ctx.device, &drbd_bmio_set_susp_al,
						   "set_n_write from invalidate_peer",
						   BM_LOCK_CLEAR | BM_LOCK_BULK, peer_device))
					retcode = ERR_IO_MD_DISK;
			}
		} else
			retcode = stable_change_repl_state(peer_device, L_STARTING_SYNC_S,
							   CS_VERBOSE | CS_WAIT_COMPLETE | CS_SERIALIZE);
	}
	drbd_resume_io(device);

	drbd_adm_finish(&adm_ctx, info, retcode);
	return 0;
}

int drbd_adm_pause_sync(struct sk_buff *skb, struct genl_info *info)
{
	struct drbd_config_context adm_ctx;
	struct drbd_peer_device *peer_device;
	enum drbd_ret_code retcode;

	retcode = drbd_adm_prepare(&adm_ctx, skb, info, DRBD_ADM_NEED_PEER_DEVICE);
	if (!adm_ctx.reply_skb)
		return retcode;

	peer_device = adm_ctx.peer_device;
	if (change_resync_susp_user(peer_device, true,
			CS_VERBOSE | CS_WAIT_COMPLETE | CS_SERIALIZE) == SS_NOTHING_TO_DO)
		retcode = ERR_PAUSE_IS_SET;

	drbd_adm_finish(&adm_ctx, info, retcode);
	return 0;
}

int drbd_adm_resume_sync(struct sk_buff *skb, struct genl_info *info)
{
	struct drbd_config_context adm_ctx;
	struct drbd_peer_device *peer_device;
	enum drbd_ret_code retcode;

	retcode = drbd_adm_prepare(&adm_ctx, skb, info, DRBD_ADM_NEED_PEER_DEVICE);
	if (!adm_ctx.reply_skb)
		return retcode;

	peer_device = adm_ctx.peer_device;
	if (change_resync_susp_user(peer_device, false,
			CS_VERBOSE | CS_WAIT_COMPLETE | CS_SERIALIZE) == SS_NOTHING_TO_DO) {

		if (peer_device->repl_state[NOW] == L_PAUSED_SYNC_S ||
		    peer_device->repl_state[NOW] == L_PAUSED_SYNC_T) {
			if (peer_device->resync_susp_dependency[NOW])
				retcode = ERR_PIC_AFTER_DEP;
			else if (peer_device->resync_susp_peer[NOW])
				retcode = ERR_PIC_PEER_DEP;
			else
				retcode = ERR_PAUSE_IS_CLEAR;
		} else {
			retcode = ERR_PAUSE_IS_CLEAR;
		}
	}

	drbd_adm_finish(&adm_ctx, info, retcode);
	return 0;
}

int drbd_adm_suspend_io(struct sk_buff *skb, struct genl_info *info)
{
	struct drbd_config_context adm_ctx;
	struct drbd_resource *resource;
	enum drbd_ret_code retcode;

	retcode = drbd_adm_prepare(&adm_ctx, skb, info, DRBD_ADM_NEED_MINOR);
	if (!adm_ctx.reply_skb)
		return retcode;
	resource = adm_ctx.device->resource;

	retcode = stable_state_change(resource,
		change_io_susp_user(resource, true,
			      CS_VERBOSE | CS_WAIT_COMPLETE | CS_SERIALIZE));

	drbd_adm_finish(&adm_ctx, info, retcode);
	return 0;
}

int drbd_adm_resume_io(struct sk_buff *skb, struct genl_info *info)
{
	struct drbd_config_context adm_ctx;
	struct drbd_resource *resource;
	struct drbd_device *device;
	unsigned long irq_flags;
	int retcode; /* enum drbd_ret_code rsp. enum drbd_state_rv */

	retcode = drbd_adm_prepare(&adm_ctx, skb, info, DRBD_ADM_NEED_MINOR);
	if (!adm_ctx.reply_skb)
		return retcode;

	device = adm_ctx.device;
	resource = device->resource;
	if (test_bit(NEW_CUR_UUID, &device->flags)) {
		drbd_uuid_new_current(device);
		clear_bit(NEW_CUR_UUID, &device->flags);
	}
	drbd_suspend_io(device);
	begin_state_change(resource, &irq_flags, CS_VERBOSE | CS_WAIT_COMPLETE | CS_SERIALIZE);
	__change_io_susp_user(resource, false);
	__change_io_susp_no_data(resource, false);
	__change_io_susp_fencing(resource, false);
	retcode = end_state_change(resource, &irq_flags);
	if (retcode == SS_SUCCESS) {
		struct drbd_peer_device *peer_device;

		for_each_peer_device(peer_device, device) {
			struct drbd_connection *connection = peer_device->connection;

			if (peer_device->repl_state[NOW] < L_ESTABLISHED)
				tl_clear(connection);
			if (device->disk_state[NOW] == D_DISKLESS ||
			    device->disk_state[NOW] == D_FAILED)
				tl_restart(connection, FAIL_FROZEN_DISK_IO);
		}
	}
	drbd_resume_io(device);

	drbd_adm_finish(&adm_ctx, info, retcode);
	return 0;
}

int drbd_adm_outdate(struct sk_buff *skb, struct genl_info *info)
{
	struct drbd_config_context adm_ctx;
	enum drbd_ret_code retcode;

	retcode = drbd_adm_prepare(&adm_ctx, skb, info, DRBD_ADM_NEED_MINOR);
	if (!adm_ctx.reply_skb)
		return retcode;

	retcode = stable_state_change(adm_ctx.device->resource,
		change_disk_state(adm_ctx.device, D_OUTDATED,
			      CS_VERBOSE | CS_WAIT_COMPLETE | CS_SERIALIZE));

	drbd_adm_finish(&adm_ctx, info, retcode);
	return 0;
}

static int nla_put_drbd_cfg_context(struct sk_buff *skb,
				    struct drbd_resource *resource,
				    struct drbd_connection *connection,
				    struct drbd_device *device)
{
	struct nlattr *nla;
	nla = nla_nest_start(skb, DRBD_NLA_CFG_CONTEXT);
	if (!nla)
		goto nla_put_failure;
	if (device)
		nla_put_u32(skb, T_ctx_volume, device->vnr);
	if (resource)
		nla_put_string(skb, T_ctx_resource_name, resource->name);
	if (connection) {
		if (connection->my_addr_len)
			nla_put(skb, T_ctx_my_addr,
				connection->my_addr_len, &connection->my_addr);
		if (connection->peer_addr_len)
			nla_put(skb, T_ctx_peer_addr,
				connection->peer_addr_len, &connection->peer_addr);
		rcu_read_lock();
		if (connection->net_conf && connection->net_conf->name)
			nla_put_string(skb, T_ctx_conn_name, connection->net_conf->name);
		rcu_read_unlock();
	}
	nla_nest_end(skb, nla);
	return 0;

nla_put_failure:
	if (nla)
		nla_nest_cancel(skb, nla);
	return -EMSGSIZE;
}

/*
 * The generic netlink dump callbacks are called outside the genl_lock(), so
 * they cannot use the simple attribute parsing code which uses global
 * attribute tables.
 */
static struct nlattr *find_cfg_context_attr(const struct nlmsghdr *nlh, int attr)
{
	const unsigned hdrlen = GENL_HDRLEN + GENL_MAGIC_FAMILY_HDRSZ;
	const int maxtype = ARRAY_SIZE(drbd_cfg_context_nl_policy) - 1;
	struct nlattr *nla;

	nla = nla_find(nlmsg_attrdata(nlh, hdrlen), nlmsg_attrlen(nlh, hdrlen),
		       DRBD_NLA_CFG_CONTEXT);
	if (!nla)
		return NULL;
	return drbd_nla_find_nested(maxtype, nla, __nla_type(attr));
}

int drbd_adm_dump_resources(struct sk_buff *skb, struct netlink_callback *cb)
{
	struct drbd_genlmsghdr *dh;
	struct drbd_resource *resource;
	struct resource_info resource_info;
	struct resource_statistics resource_statistics;
	int err;

	rcu_read_lock();
	if (cb->args[0]) {
		for_each_resource_rcu(resource, &drbd_resources)
			if (resource == (struct drbd_resource *)cb->args[0])
				goto found_resource;
		err = 0;  /* resource was probably deleted */
		goto out;
	}
	resource = list_entry(&drbd_resources,
			      struct drbd_resource, resources);

found_resource:
	list_for_each_entry_continue_rcu(resource, &drbd_resources, resources) {
		goto put_result;
	}
	err = 0;
	goto out;

put_result:
	dh = genlmsg_put(skb, NETLINK_CB_PORTID(cb->skb),
			cb->nlh->nlmsg_seq, &drbd_genl_family,
			NLM_F_MULTI, DRBD_ADM_GET_RESOURCES);
	err = -ENOMEM;
	if (!dh)
		goto out;
	dh->minor = -1U;
	dh->ret_code = NO_ERROR;
	err = nla_put_drbd_cfg_context(skb, resource, NULL, NULL);
	if (err)
		goto out;
	err = res_opts_to_skb(skb, &resource->res_opts, !capable(CAP_SYS_ADMIN));
	if (err)
		goto out;
	resource_info.res_role = resource->role[NOW];
	resource_info.res_susp = resource->susp[NOW];
	resource_info.res_susp_nod = resource->susp_nod[NOW];
	resource_info.res_susp_fen = resource->susp_fen[NOW];
	resource_info.res_weak = resource->weak[NOW];
	err = resource_info_to_skb(skb, &resource_info, !capable(CAP_SYS_ADMIN));
	if (err)
		goto out;
	resource_statistics.res_stat_write_ordering = resource->write_ordering;
	err = resource_statistics_to_skb(skb, &resource_statistics, !capable(CAP_SYS_ADMIN));
	if (err)
		goto out;
	cb->args[0] = (long)resource;
	genlmsg_end(skb, dh);
	err = 0;

out:
	rcu_read_unlock();
	if (err)
		return err;
	return skb->len;
}

static void device_to_statistics(struct device_statistics *s,
				 struct drbd_device *device)
{
	memset(s, 0, sizeof(*s));
	s->dev_upper_blocked = !may_inc_ap_bio(device);
	if (get_ldev(device)) {
		struct drbd_md *md = &device->ldev->md;
		u64 *history_uuids = (u64 *)s->history_uuids;
		struct request_queue *q;
		int n;

		spin_lock_irq(&md->uuid_lock);
		s->dev_current_uuid = md->current_uuid;
		BUILD_BUG_ON(sizeof(s->history_uuids) != sizeof(md->history_uuids));
		for (n = 0; n < ARRAY_SIZE(md->history_uuids); n++)
			history_uuids[n] = md->history_uuids[n];
		s->history_uuids_len = sizeof(s->history_uuids);
		spin_unlock_irq(&md->uuid_lock);

		s->dev_disk_flags = md->flags;
		q = bdev_get_queue(device->ldev->backing_bdev);
		s->dev_lower_blocked =
			bdi_congested(&q->backing_dev_info,
				      (1 << BDI_async_congested) |
				      (1 << BDI_sync_congested));
		put_ldev(device);
	}
	s->dev_size = drbd_get_capacity(device->this_bdev);
	s->dev_read = device->read_cnt;
	s->dev_write = device->writ_cnt;
	s->dev_al_writes = device->al_writ_cnt;
	s->dev_bm_writes = device->bm_writ_cnt;
	s->dev_upper_pending = atomic_read(&device->ap_bio_cnt);
	s->dev_lower_pending = atomic_read(&device->local_cnt);
	s->dev_al_suspended = test_bit(AL_SUSPENDED, &device->flags);
	s->dev_exposed_data_uuid = device->exposed_data_uuid;
}

static int put_resource_in_arg0(struct netlink_callback *cb, int holder_nr)
{
	if (cb->args[0]) {
		struct drbd_resource *resource =
			(struct drbd_resource *)cb->args[0];
		kref_debug_put(&resource->kref_debug, holder_nr); /* , 6); , 7); */
		kref_put(&resource->kref, drbd_destroy_resource);
	}

	return 0;
}

int drbd_adm_dump_devices_done(struct netlink_callback *cb) {
	return put_resource_in_arg0(cb, 7);
}

int drbd_adm_dump_devices(struct sk_buff *skb, struct netlink_callback *cb)
{
	struct nlattr *resource_filter;
	struct drbd_resource *resource;
	struct drbd_device *uninitialized_var(device);
	int minor, err, retcode;
	struct drbd_genlmsghdr *dh;
	struct device_info device_info;
	struct device_statistics device_statistics;
	struct idr *idr_to_search;

	resource = (struct drbd_resource *)cb->args[0];
	if (!cb->args[0] && !cb->args[1]) {
		resource_filter = find_cfg_context_attr(cb->nlh, T_ctx_resource_name);
		if (resource_filter) {
			retcode = ERR_RES_NOT_KNOWN;
			resource = drbd_find_resource(nla_data(resource_filter));
			if (!resource)
				goto put_result;
			kref_debug_get(&resource->kref_debug, 7);
			cb->args[0] = (long)resource;
		}
	}

	rcu_read_lock();
	minor = cb->args[1];
	idr_to_search = resource ? &resource->devices : &drbd_devices;
	device = idr_get_next(idr_to_search, &minor);
	if (!device) {
		err = 0;
		goto out;
	}
	idr_for_each_entry_continue(idr_to_search, device, minor) {
		retcode = NO_ERROR;
		goto put_result;  /* only one iteration */
	}
	err = 0;
	goto out;  /* no more devices */

put_result:
	dh = genlmsg_put(skb, NETLINK_CB_PORTID(cb->skb),
			cb->nlh->nlmsg_seq, &drbd_genl_family,
			NLM_F_MULTI, DRBD_ADM_GET_DEVICES);
	err = -ENOMEM;
	if (!dh)
		goto out;
	dh->ret_code = retcode;
	dh->minor = -1U;
	if (retcode == NO_ERROR) {
		dh->minor = device->minor;
		err = nla_put_drbd_cfg_context(skb, device->resource, NULL, device);
		if (err)
			goto out;
		if (get_ldev(device)) {
			struct disk_conf *disk_conf =
				rcu_dereference(device->ldev->disk_conf);

			err = disk_conf_to_skb(skb, disk_conf, !capable(CAP_SYS_ADMIN));
			put_ldev(device);
			if (err)
				goto out;
		}
		err = device_conf_to_skb(skb, &device->device_conf, !capable(CAP_SYS_ADMIN));
		if (err)
			goto out;
		device_info.dev_disk_state = device->disk_state[NOW];
		err = device_info_to_skb(skb, &device_info, !capable(CAP_SYS_ADMIN));
		if (err)
			goto out;

		device_to_statistics(&device_statistics, device);
		err = device_statistics_to_skb(skb, &device_statistics, !capable(CAP_SYS_ADMIN));
		if (err)
			goto out;
		cb->args[1] = minor + 1;
	}
	genlmsg_end(skb, dh);
	err = 0;

out:
	rcu_read_unlock();
	if (err)
		return err;
	return skb->len;
}

int drbd_adm_dump_connections_done(struct netlink_callback *cb)
{
	return put_resource_in_arg0(cb, 6);
}

enum { SINGLE_RESOURCE, ITERATE_RESOURCES };

int drbd_adm_dump_connections(struct sk_buff *skb, struct netlink_callback *cb)
{
	struct nlattr *resource_filter;
	struct drbd_resource *resource = NULL, *next_resource;
	struct drbd_connection *uninitialized_var(connection);
	int err = 0, retcode;
	struct drbd_genlmsghdr *dh;
	struct connection_info connection_info;
	struct connection_statistics connection_statistics;

	rcu_read_lock();
	resource = (struct drbd_resource *)cb->args[0];
	if (!cb->args[0]) {
		resource_filter = find_cfg_context_attr(cb->nlh, T_ctx_resource_name);
		if (resource_filter) {
			retcode = ERR_RES_NOT_KNOWN;
			resource = drbd_find_resource(nla_data(resource_filter));
			if (!resource)
				goto put_result;
			kref_debug_get(&resource->kref_debug, 6);
			cb->args[0] = (long)resource;
			cb->args[1] = SINGLE_RESOURCE;
		}
	}
	if (!resource) {
		if (list_empty(&drbd_resources))
			goto out;
		resource = list_first_entry(&drbd_resources, struct drbd_resource, resources);
		kref_get(&resource->kref);
		kref_debug_get(&resource->kref_debug, 6);
		cb->args[0] = (long)resource;
		cb->args[1] = ITERATE_RESOURCES;
	}

    next_resource:
	rcu_read_unlock();
	mutex_lock(&resource->conf_update);
	rcu_read_lock();
	if (cb->args[2]) {
		for_each_connection_rcu(connection, resource)
			if (connection == (struct drbd_connection *)cb->args[2])
				goto found_connection;
		/* connection was probably deleted */
		goto no_more_connections;
	}
	connection = list_entry(&resource->connections, struct drbd_connection, connections);

found_connection:
	list_for_each_entry_continue_rcu(connection, &resource->connections, connections) {
		retcode = NO_ERROR;
		goto put_result;  /* only one iteration */
	}

no_more_connections:
	if (cb->args[1] == ITERATE_RESOURCES) {
		for_each_resource_rcu(next_resource, &drbd_resources) {
			if (next_resource == resource)
				goto found_resource;
		}
		/* resource was probably deleted */
	}
	goto out;

found_resource:
	list_for_each_entry_continue_rcu(next_resource, &drbd_resources, resources) {
		mutex_unlock(&resource->conf_update);
		kref_debug_put(&resource->kref_debug, 6);
		kref_put(&resource->kref, drbd_destroy_resource);
		resource = next_resource;
		kref_get(&resource->kref);
		kref_debug_get(&resource->kref_debug, 6);
		cb->args[0] = (long)resource;
		cb->args[2] = 0;
		goto next_resource;
	}
	goto out;  /* no more resources */

put_result:
	dh = genlmsg_put(skb, NETLINK_CB_PORTID(cb->skb),
			cb->nlh->nlmsg_seq, &drbd_genl_family,
			NLM_F_MULTI, DRBD_ADM_GET_CONNECTIONS);
	err = -ENOMEM;
	if (!dh)
		goto out;
	dh->ret_code = retcode;
	dh->minor = -1U;
	if (retcode == NO_ERROR) {
		struct net_conf *net_conf;

		err = nla_put_drbd_cfg_context(skb, resource, connection, NULL);
		if (err)
			goto out;
		net_conf = rcu_dereference(connection->net_conf);
		if (net_conf) {
			err = net_conf_to_skb(skb, net_conf, !capable(CAP_SYS_ADMIN));
			if (err)
				goto out;
		}
		connection_to_info(&connection_info, connection, NOW);
		err = connection_info_to_skb(skb, &connection_info, !capable(CAP_SYS_ADMIN));
		if (err)
			goto out;
		connection_statistics.conn_congested = test_bit(NET_CONGESTED, &connection->flags);
		err = connection_statistics_to_skb(skb, &connection_statistics, !capable(CAP_SYS_ADMIN));
		if (err)
			goto out;
		cb->args[2] = (long)connection;
	}
	genlmsg_end(skb, dh);
	err = 0;

out:
	rcu_read_unlock();
	if (resource)
		mutex_unlock(&resource->conf_update);
	if (err)
		return err;
	return skb->len;
}

static void peer_device_to_statistics(struct peer_device_statistics *s,
				      struct drbd_peer_device *peer_device)
{
	struct drbd_device *device = peer_device->device;

	memset(s, 0, sizeof(*s));
	s->peer_dev_received = peer_device->recv_cnt;
	s->peer_dev_sent = peer_device->send_cnt;
	s->peer_dev_pending = atomic_read(&peer_device->ap_pending_cnt) +
			      atomic_read(&peer_device->rs_pending_cnt);
	s->peer_dev_unacked = atomic_read(&peer_device->unacked_cnt);
	s->peer_dev_out_of_sync = drbd_bm_total_weight(peer_device) << (BM_BLOCK_SHIFT - 9);
	s->peer_dev_resync_failed = peer_device->rs_failed << (BM_BLOCK_SHIFT - 9);
	if (get_ldev(device)) {
		struct drbd_md *md = &device->ldev->md;
		struct drbd_peer_md *peer_md = &md->peers[peer_device->bitmap_index];

		spin_lock_irq(&md->uuid_lock);
		s->peer_dev_bitmap_uuid = peer_md->bitmap_uuid;
		spin_unlock_irq(&md->uuid_lock);
		s->peer_dev_flags = peer_md->flags;
		put_ldev(device);
	}
}

int drbd_adm_dump_peer_devices_done(struct netlink_callback *cb)
{
	return put_resource_in_arg0(cb, 9);
}

int drbd_adm_dump_peer_devices(struct sk_buff *skb, struct netlink_callback *cb)
{
	struct nlattr *resource_filter;
	struct drbd_resource *resource;
	struct drbd_device *uninitialized_var(device);
	struct drbd_peer_device *peer_device = NULL;
	int minor, err, retcode;
	struct drbd_genlmsghdr *dh;
	struct idr *idr_to_search;

	resource = (struct drbd_resource *)cb->args[0];
	if (!cb->args[0] && !cb->args[1]) {
		resource_filter = find_cfg_context_attr(cb->nlh, T_ctx_resource_name);
		if (resource_filter) {
			retcode = ERR_RES_NOT_KNOWN;
			resource = drbd_find_resource(nla_data(resource_filter));
			if (!resource)
				goto put_result;
			kref_debug_get(&resource->kref_debug, 9);
		}
		cb->args[0] = (long)resource;
	}

	rcu_read_lock();
	minor = cb->args[1];
	idr_to_search = resource ? &resource->devices : &drbd_devices;
	device = idr_find(idr_to_search, minor);
	if (!device) {
next_device:
		minor++;
		cb->args[2] = 0;
		device = idr_get_next(idr_to_search, &minor);
		if (!device) {
			err = 0;
			goto out;
		}
	}
	if (cb->args[2]) {
		for_each_peer_device(peer_device, device)
			if (peer_device == (struct drbd_peer_device *)cb->args[2])
				goto found_peer_device;
		/* peer device was probably deleted */
		goto next_device;
	}
	/* Make peer_device point to the list head (not the first entry). */
	peer_device = list_entry(&device->peer_devices, struct drbd_peer_device, peer_devices);

found_peer_device:
	list_for_each_entry_continue_rcu(peer_device, &device->peer_devices, peer_devices) {
		retcode = NO_ERROR;
		goto put_result;  /* only one iteration */
	}
	goto next_device;

put_result:
	dh = genlmsg_put(skb, NETLINK_CB_PORTID(cb->skb),
			cb->nlh->nlmsg_seq, &drbd_genl_family,
			NLM_F_MULTI, DRBD_ADM_GET_PEER_DEVICES);
	err = -ENOMEM;
	if (!dh)
		goto out;
	dh->ret_code = retcode;
	dh->minor = -1U;
	if (retcode == NO_ERROR) {
		struct peer_device_info peer_device_info;
		struct peer_device_statistics peer_device_statistics;

		dh->minor = minor;
		err = nla_put_drbd_cfg_context(skb, device->resource, peer_device->connection, device);
		if (err)
			goto out;
		peer_device_info.peer_disk_state = peer_device->disk_state[NOW];
		peer_device_info.peer_repl_state = peer_device->repl_state[NOW];
		peer_device_info.peer_resync_susp_user =
			peer_device->resync_susp_user[NOW];
		peer_device_info.peer_resync_susp_peer =
			peer_device->resync_susp_peer[NOW];
		peer_device_info.peer_resync_susp_dependency =
			peer_device->resync_susp_dependency[NOW];
		err = peer_device_info_to_skb(skb, &peer_device_info, !capable(CAP_SYS_ADMIN));
		if (err)
			goto out;
		peer_device_to_statistics(&peer_device_statistics, peer_device);
		err = peer_device_statistics_to_skb(skb, &peer_device_statistics, !capable(CAP_SYS_ADMIN));
		if (err)
			goto out;
		cb->args[1] = minor;
		cb->args[2] = (long)peer_device;
	}
	genlmsg_end(skb, dh);
	err = 0;

out:
	rcu_read_unlock();
	if (err)
		return err;
	return skb->len;
}

int drbd_adm_get_timeout_type(struct sk_buff *skb, struct genl_info *info)
{
	struct drbd_config_context adm_ctx;
	struct drbd_peer_device *peer_device;
	enum drbd_ret_code retcode;
	struct timeout_parms tp;
	int err;

	retcode = drbd_adm_prepare(&adm_ctx, skb, info, DRBD_ADM_NEED_PEER_DEVICE);
	if (!adm_ctx.reply_skb)
		return retcode;
	peer_device = adm_ctx.peer_device;

	tp.timeout_type =
		peer_device->disk_state[NOW] == D_OUTDATED ? UT_PEER_OUTDATED :
		test_bit(USE_DEGR_WFC_T, &peer_device->flags) ? UT_DEGRADED :
		UT_DEFAULT;

	err = timeout_parms_to_priv_skb(adm_ctx.reply_skb, &tp);
	if (err) {
		nlmsg_free(adm_ctx.reply_skb);
		return err;
	}

	drbd_adm_finish(&adm_ctx, info, retcode);
	return 0;
}

int drbd_adm_start_ov(struct sk_buff *skb, struct genl_info *info)
{
	struct drbd_config_context adm_ctx;
	struct drbd_device *device;
	struct drbd_peer_device *peer_device;
	enum drbd_ret_code retcode;
	struct start_ov_parms parms;

	retcode = drbd_adm_prepare(&adm_ctx, skb, info, DRBD_ADM_NEED_PEER_DEVICE);
	if (!adm_ctx.reply_skb)
		return retcode;

	peer_device = adm_ctx.peer_device;
	device = peer_device->device;

	/* resume from last known position, if possible */
	parms.ov_start_sector = peer_device->ov_start_sector;
	parms.ov_stop_sector = ULLONG_MAX;
	if (info->attrs[DRBD_NLA_START_OV_PARMS]) {
		int err = start_ov_parms_from_attrs(&parms, info);
		if (err) {
			retcode = ERR_MANDATORY_TAG;
			drbd_msg_put_info(adm_ctx.reply_skb, from_attrs_err_to_txt(err));
			goto out;
		}
	}
	/* w_make_ov_request expects position to be aligned */
	peer_device->ov_start_sector = parms.ov_start_sector & ~(BM_SECT_PER_BIT-1);
	peer_device->ov_stop_sector = parms.ov_stop_sector;

	/* If there is still bitmap IO pending, e.g. previous resync or verify
	 * just being finished, wait for it before requesting a new resync. */
	drbd_suspend_io(device);
	wait_event(device->misc_wait, list_empty(&device->pending_bitmap_work));
	retcode = stable_change_repl_state(peer_device,
		L_VERIFY_S, CS_VERBOSE | CS_WAIT_COMPLETE | CS_SERIALIZE);
	drbd_resume_io(device);
out:
	drbd_adm_finish(&adm_ctx, info, retcode);
	return 0;
}

static bool should_skip_initial_sync(struct drbd_peer_device *peer_device)
{
	return peer_device->repl_state[NOW] == L_ESTABLISHED &&
	       peer_device->connection->agreed_pro_version >= 90 &&
	       drbd_current_uuid(peer_device->device) == UUID_JUST_CREATED;
}

int drbd_adm_new_c_uuid(struct sk_buff *skb, struct genl_info *info)
{
	struct drbd_config_context adm_ctx;
	struct drbd_device *device;
	struct drbd_peer_device *peer_device;
	enum drbd_ret_code retcode;
	int err;
	struct new_c_uuid_parms args;

	retcode = drbd_adm_prepare(&adm_ctx, skb, info, DRBD_ADM_NEED_MINOR);
	if (!adm_ctx.reply_skb)
		return retcode;

	device = adm_ctx.device;
	memset(&args, 0, sizeof(args));
	if (info->attrs[DRBD_NLA_NEW_C_UUID_PARMS]) {
		err = new_c_uuid_parms_from_attrs(&args, info);
		if (err) {
			retcode = ERR_MANDATORY_TAG;
			drbd_msg_put_info(adm_ctx.reply_skb, from_attrs_err_to_txt(err));
			goto out_nolock;
		}
	}

	down(&device->resource->state_sem);

	if (!get_ldev(device)) {
		retcode = ERR_NO_DISK;
		goto out;
	}

	/* this is "skip initial sync", assume to be clean */
	for_each_peer_device(peer_device, device) {
		if (args.clear_bm && should_skip_initial_sync(peer_device))
			drbd_info(peer_device, "Preparing to skip initial sync\n");
		else if (peer_device->repl_state[NOW] != L_OFF) {
			retcode = ERR_CONNECTED;
			goto out_dec;
		}
	}

	for_each_peer_device(peer_device, device)
		drbd_uuid_set_bitmap(peer_device, 0); /* Rotate UI_BITMAP to History 1, etc... */
	drbd_uuid_new_current(device); /* New current, previous to UI_BITMAP */

	if (args.clear_bm) {
		unsigned long irq_flags;

		err = drbd_bitmap_io(device, &drbd_bmio_clear_n_write,
			"clear_n_write from new_c_uuid", BM_LOCK_ALL, NULL);
		if (err) {
			drbd_err(device, "Writing bitmap failed with %d\n",err);
			retcode = ERR_IO_MD_DISK;
		}
		for_each_peer_device(peer_device, device) {
			if (should_skip_initial_sync(peer_device)) {
				drbd_send_uuids(peer_device, UUID_FLAG_SKIP_INITIAL_SYNC, 0);
				_drbd_uuid_set_bitmap(peer_device, 0);
				drbd_print_uuids(peer_device, "cleared bitmap UUID");
			}
		}
		begin_state_change(device->resource, &irq_flags, CS_VERBOSE);
		__change_disk_state(device, D_UP_TO_DATE);
		for_each_peer_device(peer_device, device) {
			if (should_skip_initial_sync(peer_device))
				__change_peer_disk_state(peer_device, D_UP_TO_DATE);
		}
		end_state_change(device->resource, &irq_flags);
	}

	drbd_md_sync(device);
out_dec:
	put_ldev(device);
out:
	up(&device->resource->state_sem);
out_nolock:
	drbd_adm_finish(&adm_ctx, info, retcode);
	return 0;
}

static enum drbd_ret_code
drbd_check_resource_name(struct drbd_config_context *adm_ctx)
{
	const char *name = adm_ctx->resource_name;
	if (!name || !name[0]) {
		drbd_msg_put_info(adm_ctx->reply_skb, "resource name missing");
		return ERR_MANDATORY_TAG;
	}
	/* if we want to use these in sysfs/configfs/debugfs some day,
	 * we must not allow slashes */
	if (strchr(name, '/')) {
		drbd_msg_put_info(adm_ctx->reply_skb, "invalid resource name");
		return ERR_INVALID_REQUEST;
	}
	return NO_ERROR;
}

static void resource_to_info(struct resource_info *info,
			     struct drbd_resource *resource,
			     enum which_state which)
{
	info->res_role = resource->role[which];
	info->res_susp = resource->susp[which];
	info->res_susp_nod = resource->susp_nod[which];
	info->res_susp_fen = resource->susp_fen[which];
}

int drbd_adm_new_resource(struct sk_buff *skb, struct genl_info *info)
{
	struct drbd_config_context adm_ctx;
	struct drbd_resource *resource;
	enum drbd_ret_code retcode;
	struct res_opts res_opts;
	int err;

	retcode = drbd_adm_prepare(&adm_ctx, skb, info, 0);
	if (!adm_ctx.reply_skb)
		return retcode;

	set_res_opts_defaults(&res_opts);
	err = res_opts_from_attrs(&res_opts, info);
	if (err && err != -ENOMSG) {
		retcode = ERR_MANDATORY_TAG;
		drbd_msg_put_info(adm_ctx.reply_skb, from_attrs_err_to_txt(err));
		goto out;
	}

	retcode = drbd_check_resource_name(&adm_ctx);
	if (retcode != NO_ERROR)
		goto out;

	if (adm_ctx.resource)
		goto out;

	if (!try_module_get(THIS_MODULE)) {
		printk(KERN_ERR "drbd: Could not get a module reference\n");
		retcode = ERR_INVALID_REQUEST;
		goto out;
	}

	mutex_lock(&global_state_mutex);
	resource = drbd_create_resource(adm_ctx.resource_name, &res_opts);
	mutex_unlock(&global_state_mutex);

	if (resource) {
		struct resource_info resource_info;
		unsigned int id = atomic_inc_return(&drbd_notify_id);

		resource_to_info(&resource_info, resource, NOW);
		notify_resource_state(NULL, 0, resource, &resource_info, NOTIFY_CREATE, id);
	} else {
		module_put(THIS_MODULE);
		retcode = ERR_NOMEM;
	}

out:
	drbd_adm_finish(&adm_ctx, info, retcode);
	return 0;
}

static void device_to_info(struct device_info *info,
			   struct drbd_device *device,
			   enum which_state which)
{
	info->dev_disk_state = device->disk_state[which];
}

int drbd_adm_new_minor(struct sk_buff *skb, struct genl_info *info)
{
	struct drbd_config_context adm_ctx;
	struct drbd_genlmsghdr *dh = info->userhdr;
	struct device_conf device_conf;
	struct drbd_resource *resource;
	struct drbd_device *device;
	enum drbd_ret_code retcode;
	int err;

	retcode = drbd_adm_prepare(&adm_ctx, skb, info, DRBD_ADM_NEED_RESOURCE);
	if (!adm_ctx.reply_skb)
		return retcode;

	set_device_conf_defaults(&device_conf);
	err = device_conf_from_attrs(&device_conf, info);
	if (err && err != -ENOMSG) {
		retcode = ERR_MANDATORY_TAG;
		drbd_msg_put_info(adm_ctx.reply_skb, from_attrs_err_to_txt(err));
		goto out;
	}

	if (dh->minor > MINORMASK) {
		drbd_msg_put_info(adm_ctx.reply_skb, "requested minor out of range");
		retcode = ERR_INVALID_REQUEST;
		goto out;
	}
	if (adm_ctx.volume > DRBD_VOLUME_MAX) {
		drbd_msg_put_info(adm_ctx.reply_skb, "requested volume id out of range");
		retcode = ERR_INVALID_REQUEST;
		goto out;
	}

	if (adm_ctx.device)
		goto out;

	resource = adm_ctx.resource;
	mutex_lock(&resource->conf_update);
	retcode = drbd_create_device(&adm_ctx, dh->minor, &device_conf, &device);
	if (retcode == NO_ERROR) {
		struct drbd_peer_device *peer_device;
		struct device_info info;
		unsigned int id = atomic_inc_return(&drbd_notify_id);
		unsigned int peer_devices = 0;
		enum drbd_notification_type flags;

		for_each_peer_device(peer_device, device)
			peer_devices++;

		device_to_info(&info, device, NOW);
		flags = (peer_devices--) ? NOTIFY_CONTINUES : 0;
		notify_device_state(NULL, 0, device, &info, NOTIFY_CREATE | flags, id);
		for_each_peer_device(peer_device, device) {
			struct peer_device_info peer_device_info;

			peer_device_to_info(&peer_device_info, peer_device, NOW);
			flags = (peer_devices--) ? NOTIFY_CONTINUES : 0;
			notify_peer_device_state(NULL, 0, peer_device, &peer_device_info,
						 NOTIFY_CREATE | flags, id);
		}
	}
	mutex_unlock(&resource->conf_update);
out:
	drbd_adm_finish(&adm_ctx, info, retcode);
	return 0;
}

static enum drbd_ret_code adm_del_minor(struct drbd_device *device)
{
	if (device->disk_state[NOW] == D_DISKLESS &&
	    /* no need to be repl_state[NOW] == L_OFF &&
	     * we may want to delete a minor from a live replication group.
	     */
	    device->resource->role[NOW] == R_SECONDARY) {
		struct drbd_peer_device *peer_device;
		unsigned int id = atomic_inc_return(&drbd_notify_id);
		long irq_flags;

		for_each_peer_device(peer_device, device)
			stable_change_repl_state(peer_device, L_OFF,
						 CS_VERBOSE | CS_WAIT_COMPLETE);
		state_change_lock(device->resource, &irq_flags, 0);
		drbd_unregister_device(device);
		state_change_unlock(device->resource, &irq_flags);
		for_each_peer_device(peer_device, device)
			notify_peer_device_state(NULL, 0, peer_device, NULL,
						 NOTIFY_DESTROY | NOTIFY_CONTINUES, id);
		notify_device_state(NULL, 0, device, NULL, NOTIFY_DESTROY, id);
		kobject_del(&device->kobj);
		synchronize_rcu();
		drbd_put_device(device);
		return NO_ERROR;
	} else
		return ERR_MINOR_CONFIGURED;
}

int drbd_adm_del_minor(struct sk_buff *skb, struct genl_info *info)
{
	struct drbd_config_context adm_ctx;
	struct drbd_resource *resource;
	enum drbd_ret_code retcode;

	retcode = drbd_adm_prepare(&adm_ctx, skb, info, DRBD_ADM_NEED_MINOR);
	if (!adm_ctx.reply_skb)
		return retcode;

	resource = adm_ctx.device->resource;
	mutex_lock(&resource->conf_update);
	retcode = adm_del_minor(adm_ctx.device);
	mutex_unlock(&resource->conf_update);

	drbd_adm_finish(&adm_ctx, info, retcode);
	return 0;
}

static int adm_del_resource(struct drbd_resource *resource)
{
	struct drbd_connection *connection;
	unsigned int id = atomic_inc_return(&drbd_notify_id);
	int err;

	mutex_lock(&global_state_mutex);
	err = ERR_NET_CONFIGURED;
	if (!list_empty(&resource->connections))
		goto out;
	err = ERR_RES_IN_USE;
	if (!idr_is_empty(&resource->devices))
		goto out;
	err = NO_ERROR;

	for_each_connection(connection, resource)
		notify_connection_state(NULL, 0, connection, NULL,
					NOTIFY_DESTROY | NOTIFY_CONTINUES, id);
	notify_resource_state(NULL, 0, resource, NULL, NOTIFY_DESTROY, id);

	list_del_rcu(&resource->resources);
	synchronize_rcu();
	drbd_free_resource(resource);
out:
	mutex_unlock(&global_state_mutex);
	return err;
}

int drbd_adm_down(struct sk_buff *skb, struct genl_info *info)
{
	struct drbd_config_context adm_ctx;
	struct drbd_resource *resource;
	struct drbd_connection *connection, *tmp;
	struct drbd_device *device;
	int retcode; /* enum drbd_ret_code rsp. enum drbd_state_rv */
	unsigned i;

	retcode = drbd_adm_prepare(&adm_ctx, skb, info, DRBD_ADM_NEED_RESOURCE);
	if (!adm_ctx.reply_skb)
		return retcode;

	resource = adm_ctx.resource;
	/* demote */
	retcode = drbd_set_role(resource, R_SECONDARY, false);
	if (retcode < SS_SUCCESS) {
		drbd_msg_put_info(adm_ctx.reply_skb, "failed to demote");
		goto out;
	}

	mutex_lock(&resource->conf_update);
	for_each_connection_safe(connection, tmp, resource) {
		retcode = conn_try_disconnect(connection, 0);
		if (retcode < SS_SUCCESS) {
			drbd_msg_put_info(adm_ctx.reply_skb, "failed to disconnect");
			goto unlock_out;
		}
	}

	/* detach */
	idr_for_each_entry(&resource->devices, device, i) {
		retcode = adm_detach(device, 0);
		if (retcode < SS_SUCCESS || retcode > NO_ERROR) {
			drbd_msg_put_info(adm_ctx.reply_skb, "failed to detach");
			goto unlock_out;
		}
	}

	/* delete volumes */
	idr_for_each_entry(&resource->devices, device, i) {
		retcode = adm_del_minor(device);
		if (retcode != NO_ERROR) {
			/* "can not happen" */
			drbd_msg_put_info(adm_ctx.reply_skb, "failed to delete volume");
			goto unlock_out;
		}
	}

	retcode = adm_del_resource(resource);

unlock_out:
	mutex_unlock(&resource->conf_update);
out:
	drbd_adm_finish(&adm_ctx, info, retcode);
	return 0;
}

int drbd_adm_del_resource(struct sk_buff *skb, struct genl_info *info)
{
	struct drbd_config_context adm_ctx;
	enum drbd_ret_code retcode;

	retcode = drbd_adm_prepare(&adm_ctx, skb, info, DRBD_ADM_NEED_RESOURCE);
	if (!adm_ctx.reply_skb)
		return retcode;

	retcode = adm_del_resource(adm_ctx.resource);

	drbd_adm_finish(&adm_ctx, info, retcode);
	return 0;
}

static int nla_put_notification_header(struct sk_buff *msg,
				       enum drbd_notification_type type,
				       unsigned int id)
{
	struct drbd_notification_header nh = {
		.nh_type = type,
		.nh_id = id,
	};

	return drbd_notification_header_to_skb(msg, &nh, true);
}

void notify_resource_state(struct sk_buff *skb,
			   unsigned int seq,
			   struct drbd_resource *resource,
			   struct resource_info *resource_info,
			   enum drbd_notification_type type,
			   unsigned int id)
{
	struct resource_statistics resource_statistics;
	struct drbd_genlmsghdr *dh;
	bool multicast = false;
	int err;

	if (!skb) {
		seq = atomic_inc_return(&drbd_genl_seq);
		skb = genlmsg_new(NLMSG_GOODSIZE, GFP_NOIO);
		err = -ENOMEM;
		if (!skb)
			goto failed;
		multicast = true;
	}

	err = -EMSGSIZE;
	dh = genlmsg_put(skb, 0, seq, &drbd_genl_family, 0, DRBD_RESOURCE_STATE);
	if (!dh)
		goto nla_put_failure;
	dh->minor = -1U;
	dh->ret_code = NO_ERROR;
	if (nla_put_drbd_cfg_context(skb, resource, NULL, NULL) ||
	    nla_put_notification_header(skb, type, id) ||
	    ((type & ~NOTIFY_FLAGS) != NOTIFY_DESTROY &&
	     resource_info_to_skb(skb, resource_info, true)))
		goto nla_put_failure;
	resource_statistics.res_stat_write_ordering = resource->write_ordering;
	err = resource_statistics_to_skb(skb, &resource_statistics, !capable(CAP_SYS_ADMIN));
	if (err)
		goto nla_put_failure;
	genlmsg_end(skb, dh);
	if (multicast) {
		err = drbd_genl_multicast_events(skb, 0);
		/* skb has been consumed or freed in netlink_broadcast() */
		if (err && err != -ESRCH)
			goto failed;
	}
	return;

nla_put_failure:
	nlmsg_free(skb);
failed:
	drbd_err(resource, "Error %d while broadcasting event. Event seq:%u\n",
			err, seq);
}

void notify_device_state(struct sk_buff *skb,
			 unsigned int seq,
			 struct drbd_device *device,
			 struct device_info *device_info,
			 enum drbd_notification_type type,
			 unsigned int id)
{
	struct device_statistics device_statistics;
	struct drbd_genlmsghdr *dh;
	bool multicast = false;
	int err;

	if (!skb) {
		seq = atomic_inc_return(&drbd_genl_seq);
		skb = genlmsg_new(NLMSG_GOODSIZE, GFP_NOIO);
		err = -ENOMEM;
		if (!skb)
			goto failed;
		multicast = true;
	}

	err = -EMSGSIZE;
	dh = genlmsg_put(skb, 0, seq, &drbd_genl_family, 0, DRBD_DEVICE_STATE);
	if (!dh)
		goto nla_put_failure;
	dh->minor = device->minor;
	dh->ret_code = NO_ERROR;
	if (nla_put_drbd_cfg_context(skb, device->resource, NULL, device) ||
	    nla_put_notification_header(skb, type, id) ||
	    ((type & ~NOTIFY_FLAGS) != NOTIFY_DESTROY &&
	     device_info_to_skb(skb, device_info, true)))
		goto nla_put_failure;
	device_to_statistics(&device_statistics, device);
	device_statistics_to_skb(skb, &device_statistics, !capable(CAP_SYS_ADMIN));
	genlmsg_end(skb, dh);
	if (multicast) {
		err = drbd_genl_multicast_events(skb, 0);
		/* skb has been consumed or freed in netlink_broadcast() */
		if (err && err != -ESRCH)
			goto failed;
	}
	return;

nla_put_failure:
	nlmsg_free(skb);
failed:
	drbd_err(device, "Error %d while broadcasting event. Event seq:%u\n",
		 err, seq);
}

void notify_connection_state(struct sk_buff *skb,
			     unsigned int seq,
			     struct drbd_connection *connection,
			     struct connection_info *connection_info,
			     enum drbd_notification_type type,
			     unsigned int id)
{
	struct connection_statistics connection_statistics;
	struct drbd_genlmsghdr *dh;
	bool multicast = false;
	int err;

	if (!skb) {
		seq = atomic_inc_return(&drbd_genl_seq);
		skb = genlmsg_new(NLMSG_GOODSIZE, GFP_NOIO);
		err = -ENOMEM;
		if (!skb)
			goto failed;
		multicast = true;
	}

	err = -EMSGSIZE;
	dh = genlmsg_put(skb, 0, seq, &drbd_genl_family, 0, DRBD_CONNECTION_STATE);
	if (!dh)
		goto nla_put_failure;
	dh->minor = -1U;
	dh->ret_code = NO_ERROR;
	if (nla_put_drbd_cfg_context(skb, connection->resource, connection, NULL) ||
	    nla_put_notification_header(skb, type, id) ||
	    ((type & ~NOTIFY_FLAGS) != NOTIFY_DESTROY &&
	     connection_info_to_skb(skb, connection_info, true)))
		goto nla_put_failure;
	connection_statistics.conn_congested = test_bit(NET_CONGESTED, &connection->flags);
	connection_statistics_to_skb(skb, &connection_statistics, !capable(CAP_SYS_ADMIN));
	genlmsg_end(skb, dh);
	if (multicast) {
		err = drbd_genl_multicast_events(skb, 0);
		/* skb has been consumed or freed in netlink_broadcast() */
		if (err && err != -ESRCH)
			goto failed;
	}
	return;

nla_put_failure:
	nlmsg_free(skb);
failed:
	drbd_err(connection, "Error %d while broadcasting event. Event seq:%u\n",
		 err, seq);
}

void notify_peer_device_state(struct sk_buff *skb,
			      unsigned int seq,
			      struct drbd_peer_device *peer_device,
			      struct peer_device_info *peer_device_info,
			      enum drbd_notification_type type,
			      unsigned int id)
{
	struct peer_device_statistics peer_device_statistics;
	struct drbd_resource *resource = peer_device->device->resource;
	struct drbd_genlmsghdr *dh;
	bool multicast = false;
	int err;

	if (!skb) {
		seq = atomic_inc_return(&drbd_genl_seq);
		skb = genlmsg_new(NLMSG_GOODSIZE, GFP_NOIO);
		err = -ENOMEM;
		if (!skb)
			goto failed;
		multicast = true;
	}

	err = -EMSGSIZE;
	dh = genlmsg_put(skb, 0, seq, &drbd_genl_family, 0, DRBD_PEER_DEVICE_STATE);
	if (!dh)
		goto nla_put_failure;
	dh->minor = -1U;
	dh->ret_code = NO_ERROR;
	if (nla_put_drbd_cfg_context(skb, resource, peer_device->connection, peer_device->device) ||
	    nla_put_notification_header(skb, type, id) ||
	    ((type & ~NOTIFY_FLAGS) != NOTIFY_DESTROY &&
	     peer_device_info_to_skb(skb, peer_device_info, true)))
		goto nla_put_failure;
	peer_device_to_statistics(&peer_device_statistics, peer_device);
	peer_device_statistics_to_skb(skb, &peer_device_statistics, !capable(CAP_SYS_ADMIN));
	genlmsg_end(skb, dh);
	if (multicast) {
		err = drbd_genl_multicast_events(skb, 0);
		/* skb has been consumed or freed in netlink_broadcast() */
		if (err && err != -ESRCH)
			goto failed;
	}
	return;

nla_put_failure:
	nlmsg_free(skb);
failed:
	drbd_err(peer_device, "Error %d while broadcasting event. Event seq:%u\n",
		 err, seq);
}

void notify_helper(enum drbd_notification_type type,
		   struct drbd_device *device, struct drbd_connection *connection,
		   const char *name, int status)
{
	struct drbd_resource *resource = device ? device->resource : connection->resource;
	struct drbd_helper_info helper_info;
	unsigned int seq = atomic_inc_return(&drbd_genl_seq);
	unsigned int id = atomic_inc_return(&drbd_notify_id);
	struct sk_buff *skb;
	struct drbd_genlmsghdr *dh;
	int err;

	strlcpy(helper_info.helper_name, name, sizeof(helper_info.helper_name));
	helper_info.helper_name_len = min(strlen(name), sizeof(helper_info.helper_name));
	helper_info.helper_status = status;

	skb = genlmsg_new(NLMSG_GOODSIZE, GFP_NOIO);
	err = -ENOMEM;
	if (!skb)
		goto failed;

	err = -EMSGSIZE;
	dh = genlmsg_put(skb, 0, seq, &drbd_genl_family, 0, DRBD_HELPER);
	if (!dh)
		goto nla_put_failure;
	dh->minor = device ? device->minor : -1;
	dh->ret_code = NO_ERROR;
	if (nla_put_drbd_cfg_context(skb, resource, connection, device) ||
	    nla_put_notification_header(skb, type, id) ||
	    drbd_helper_info_to_skb(skb, &helper_info, true))
		goto nla_put_failure;
	genlmsg_end(skb, dh);
	err = drbd_genl_multicast_events(skb, 0);
	/* skb has been consumed or freed in netlink_broadcast() */
	if (err && err != -ESRCH)
		goto failed;
	return;

nla_put_failure:
	nlmsg_free(skb);
failed:
	drbd_err(resource, "Error %d while broadcasting event. Event seq:%u\n",
		 err, seq);
}

static void notify_initial_state_done(struct sk_buff *skb, unsigned int seq, unsigned int id)
{
	struct drbd_genlmsghdr *dh;
	int err;

	err = -EMSGSIZE;
	dh = genlmsg_put(skb, 0, seq, &drbd_genl_family, 0, DRBD_INITIAL_STATE_DONE);
	if (!dh)
		goto nla_put_failure;
	dh->minor = -1U;
	dh->ret_code = NO_ERROR;
	if (nla_put_notification_header(skb, NOTIFY_EXISTS, id))
		goto nla_put_failure;
	genlmsg_end(skb, dh);
	return;

nla_put_failure:
	nlmsg_free(skb);
	printk(KERN_ERR "Error %d sending event. Event seq:%u\n", err, seq);
}

static void free_state_changes(struct list_head *list)
{
	while (!list_empty(list)) {
		struct drbd_state_change *state_change =
			list_first_entry(list, struct drbd_state_change, list);
		list_del(&state_change->list);
		forget_state_change(state_change);
	}
}

static unsigned int notifications_for_state_change(struct drbd_state_change *state_change)
{
	return 1 +
	       state_change->n_connections +
	       state_change->n_devices +
	       state_change->n_devices * state_change->n_connections;
}

static int get_initial_state(struct sk_buff *skb, struct netlink_callback *cb)
{
	struct drbd_state_change *state_change = (struct drbd_state_change *)cb->args[0];
	unsigned int id = cb->args[1];
	unsigned int seq = cb->args[2];
	unsigned int n;
	enum drbd_notification_type flags = 0;

	cb->args[5]--;
	if (cb->args[5] == 1) {
		notify_initial_state_done(skb, seq, id);
		goto out;
	}
	n = cb->args[4]++;
	if (cb->args[4] < cb->args[3])
		flags |= NOTIFY_CONTINUES;
	if (n < 1) {
		notify_resource_state_change(skb, seq, state_change->resource,
					     OLD, NOTIFY_EXISTS | flags, id);
		goto next;
	}
	n--;
	if (n < state_change->n_connections) {
		notify_connection_state_change(skb, seq, &state_change->connections[n],
					       OLD, NOTIFY_EXISTS | flags, id);
		goto next;
	}
	n -= state_change->n_connections;
	if (n < state_change->n_devices) {
		notify_device_state_change(skb, seq, &state_change->devices[n],
					   OLD, NOTIFY_EXISTS | flags, id);
		goto next;
	}
	n -= state_change->n_devices;
	if (n < state_change->n_devices * state_change->n_connections) {
		notify_peer_device_state_change(skb, seq, &state_change->peer_devices[n],
						OLD, NOTIFY_EXISTS | flags, id);
		goto next;
	}

next:
	if (cb->args[4] == cb->args[3]) {
		struct drbd_state_change *next_state_change =
			list_entry(state_change->list.next,
				   struct drbd_state_change, list);
		cb->args[0] = (long)next_state_change;
		cb->args[1] = atomic_inc_return(&drbd_notify_id);
		cb->args[3] = notifications_for_state_change(next_state_change);
		cb->args[4] = 0;
	}
out:
	return skb->len;
}

int drbd_adm_get_initial_state(struct sk_buff *skb, struct netlink_callback *cb)
{
	struct drbd_resource *resource;
	LIST_HEAD(head);

	if (cb->args[5] >= 1) {
		if (cb->args[5] > 1)
			return get_initial_state(skb, cb);
		if (cb->args[0]) {
			struct drbd_state_change *state_change =
				(struct drbd_state_change *)cb->args[0];

			/* connect list to head */
			list_add(&head, &state_change->list);
			free_state_changes(&head);
		}
		return 0;
	}

	cb->args[5] = 2;  /* number of iterations */
	mutex_lock(&global_state_mutex);
	for_each_resource(resource, &drbd_resources) {
		struct drbd_state_change *state_change;

		state_change = remember_state_change(resource, GFP_KERNEL);
		if (!state_change) {
			if (!list_empty(&head))
				free_state_changes(&head);
			return -ENOMEM;
		}
		list_add_tail(&state_change->list, &head);
		cb->args[5] += notifications_for_state_change(state_change);
	}
	mutex_unlock(&global_state_mutex);

	if (!list_empty(&head)) {
		struct drbd_state_change *state_change =
			list_entry(head.next, struct drbd_state_change, list);
		cb->args[0] = (long)state_change;
		cb->args[3] = notifications_for_state_change(state_change);
		list_del(&head);  /* detach list from head */
	}

	cb->args[1] = atomic_inc_return(&drbd_notify_id);
	cb->args[2] = cb->nlh->nlmsg_seq;
	return get_initial_state(skb, cb);
}

int drbd_adm_forget_peer(struct sk_buff *skb, struct genl_info *info)
{
	struct drbd_config_context adm_ctx;
	struct drbd_resource *resource;
	struct drbd_device *device;
	struct forget_peer_parms parms = { };
	enum drbd_state_rv retcode;
	int minor, peer_node_id, err;

	retcode = drbd_adm_prepare(&adm_ctx, skb, info, DRBD_ADM_NEED_RESOURCE);
	if (!adm_ctx.reply_skb)
		return retcode;

	resource = adm_ctx.resource;

	err = forget_peer_parms_from_attrs(&parms, info);
	if (err) {
		retcode = ERR_MANDATORY_TAG;
		drbd_msg_put_info(adm_ctx.reply_skb, from_attrs_err_to_txt(err));
		goto out;
	}

	peer_node_id = parms.forget_peer_node_id;
	if (drbd_connection_by_node_id(resource, peer_node_id)) {
		retcode = ERR_NET_CONFIGURED;
		goto out;
	}

	if (peer_node_id < 0 || peer_node_id >= MAX_PEERS) {
		retcode = ERR_INVALID_PEER_NODE_ID;
		goto out;
	}

	idr_for_each_entry(&resource->devices, device, minor) {
		struct drbd_peer_md *peer_md;
		int bitmap_index;

		if (!get_ldev(device))
			continue;

		bitmap_index = device->ldev->id_to_bit[peer_node_id];
		if (bitmap_index < 0) {
			put_ldev(device);
			retcode = ERR_INVALID_PEER_NODE_ID;
			goto out;
		}

		peer_md = &device->ldev->md.peers[bitmap_index];
		peer_md->bitmap_uuid = 0;
		peer_md->flags = 0;
		peer_md->node_id = -1;
		device->ldev->id_to_bit[peer_node_id] = -1;

		drbd_md_sync(device);
		put_ldev(device);
	}

out:
	drbd_adm_finish(&adm_ctx, info, (enum drbd_ret_code)retcode);
	return 0;

}<|MERGE_RESOLUTION|>--- conflicted
+++ resolved
@@ -586,24 +586,14 @@
 	int r;
 	unsigned long irq_flags;
 
-<<<<<<< HEAD
+	spin_lock_irq(&connection->resource->req_lock);
 	if (connection->cstate[NOW] >= C_CONNECTED) {
 		drbd_err(connection, "Expected cstate < C_CONNECTED\n");
-		return false;
-	}
-
-	spin_lock_irq(&connection->resource->req_lock);
-	last_reconnect_jif = connection->last_reconnect_jif;
-=======
-	spin_lock_irq(&connection->resource->req_lock);
-	if (connection->cstate >= C_WF_REPORT_PARAMS) {
-		drbd_err(connection, "Expected cstate < C_WF_REPORT_PARAMS\n");
 		spin_unlock_irq(&connection->resource->req_lock);
 		return false;
 	}
 
-	connect_cnt = connection->connect_cnt;
->>>>>>> 27dc9d0c
+	last_reconnect_jif = connection->last_reconnect_jif;
 	spin_unlock_irq(&connection->resource->req_lock);
 
 	fencing_policy = connection->fencing_policy;
