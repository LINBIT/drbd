--- conflicted
+++ resolved
@@ -1093,10 +1093,13 @@
 		}
 
 		if (rv == SS_TWO_PRIMARIES) {
-<<<<<<< HEAD
 			struct drbd_connection *connection;
 			struct net_conf *nc;
 			int timeout = 0;
+
+			if (try >= max_tries)
+				break;
+			try = max_tries - 1;
 
 			/*
 			 * Catch the case where we discover that the other
@@ -1116,20 +1119,6 @@
 				timeout = 1;
 
 			schedule_timeout_interruptible(timeout);
-			if (try < max_tries)
-=======
-			/* Maybe the peer is detected as dead very soon...
-			   retry at most once more in this case. */
-			if (try < max_tries) {
-				int timeo;
->>>>>>> 57fbb2e8
-				try = max_tries - 1;
-				rcu_read_lock();
-				nc = rcu_dereference(connection->net_conf);
-				timeo = nc ? (nc->ping_timeo + 1) * HZ / 10 : 1;
-				rcu_read_unlock();
-				schedule_timeout_interruptible(timeo);
-			}
 			continue;
 		}
 
