/*
   drbd_nl.c

   This file is part of DRBD by Philipp Reisner and Lars Ellenberg.

   Copyright (C) 2001-2008, LINBIT Information Technologies GmbH.
   Copyright (C) 1999-2008, Philipp Reisner <philipp.reisner@linbit.com>.
   Copyright (C) 2002-2008, Lars Ellenberg <lars.ellenberg@linbit.com>.

   drbd is free software; you can redistribute it and/or modify
   it under the terms of the GNU General Public License as published by
   the Free Software Foundation; either version 2, or (at your option)
   any later version.

   drbd is distributed in the hope that it will be useful,
   but WITHOUT ANY WARRANTY; without even the implied warranty of
   MERCHANTABILITY or FITNESS FOR A PARTICULAR PURPOSE.  See the
   GNU General Public License for more details.

   You should have received a copy of the GNU General Public License
   along with drbd; see the file COPYING.  If not, write to
   the Free Software Foundation, 675 Mass Ave, Cambridge, MA 02139, USA.

 */

#define pr_fmt(fmt)	KBUILD_MODNAME ": " fmt

#include <linux/module.h>
#include <linux/drbd.h>
#include <linux/in.h>
#include <linux/fs.h>
#include <linux/file.h>
#include <linux/slab.h>
#include <linux/blkpg.h>
#include <linux/cpumask.h>
#include <linux/random.h>
#include "drbd_int.h"
#include "drbd_protocol.h"
#include "drbd_req.h"
#include "drbd_state_change.h"
#include "drbd_debugfs.h"
#include "drbd_transport.h"
#include <asm/unaligned.h>
#include <linux/drbd_limits.h>
#include <linux/kthread.h>
#include <linux/security.h>
#include <net/genetlink.h>
#if LINUX_VERSION_CODE < KERNEL_VERSION(2,6,31)
/*
 * copied from more recent kernel source
 */
int genl_register_family_with_ops(struct genl_family *family,
	struct genl_ops *ops, size_t n_ops)
{
	int err, i;

	err = genl_register_family(family);
	if (err)
		return err;

	for (i = 0; i < n_ops; ++i, ++ops) {
		err = genl_register_ops(family, ops);
		if (err)
			goto err_out;
	}
	return 0;
err_out:
	genl_unregister_family(family);
	return err;
}
#endif

/* .doit */
// int drbd_adm_create_resource(struct sk_buff *skb, struct genl_info *info);
// int drbd_adm_delete_resource(struct sk_buff *skb, struct genl_info *info);

int drbd_adm_new_minor(struct sk_buff *skb, struct genl_info *info);
int drbd_adm_del_minor(struct sk_buff *skb, struct genl_info *info);

int drbd_adm_new_resource(struct sk_buff *skb, struct genl_info *info);
int drbd_adm_del_resource(struct sk_buff *skb, struct genl_info *info);
int drbd_adm_down(struct sk_buff *skb, struct genl_info *info);

int drbd_adm_set_role(struct sk_buff *skb, struct genl_info *info);
int drbd_adm_attach(struct sk_buff *skb, struct genl_info *info);
int drbd_adm_disk_opts(struct sk_buff *skb, struct genl_info *info);
int drbd_adm_detach(struct sk_buff *skb, struct genl_info *info);
int drbd_adm_connect(struct sk_buff *skb, struct genl_info *info);
int drbd_adm_new_peer(struct sk_buff *skb, struct genl_info *info);
int drbd_adm_del_peer(struct sk_buff *skb, struct genl_info *info);
int drbd_adm_new_path(struct sk_buff *skb, struct genl_info *info);
int drbd_adm_del_path(struct sk_buff *skb, struct genl_info *info);
int drbd_adm_net_opts(struct sk_buff *skb, struct genl_info *info);
int drbd_adm_peer_device_opts(struct sk_buff *skb, struct genl_info *info);
int drbd_adm_resize(struct sk_buff *skb, struct genl_info *info);
int drbd_adm_start_ov(struct sk_buff *skb, struct genl_info *info);
int drbd_adm_new_c_uuid(struct sk_buff *skb, struct genl_info *info);
int drbd_adm_disconnect(struct sk_buff *skb, struct genl_info *info);
int drbd_adm_invalidate(struct sk_buff *skb, struct genl_info *info);
int drbd_adm_invalidate_peer(struct sk_buff *skb, struct genl_info *info);
int drbd_adm_pause_sync(struct sk_buff *skb, struct genl_info *info);
int drbd_adm_resume_sync(struct sk_buff *skb, struct genl_info *info);
int drbd_adm_suspend_io(struct sk_buff *skb, struct genl_info *info);
int drbd_adm_resume_io(struct sk_buff *skb, struct genl_info *info);
int drbd_adm_outdate(struct sk_buff *skb, struct genl_info *info);
int drbd_adm_resource_opts(struct sk_buff *skb, struct genl_info *info);
int drbd_adm_get_status(struct sk_buff *skb, struct genl_info *info);
int drbd_adm_get_timeout_type(struct sk_buff *skb, struct genl_info *info);
int drbd_adm_forget_peer(struct sk_buff *skb, struct genl_info *info);
/* .dumpit */
int drbd_adm_dump_resources(struct sk_buff *skb, struct netlink_callback *cb);
int drbd_adm_dump_devices(struct sk_buff *skb, struct netlink_callback *cb);
int drbd_adm_dump_devices_done(struct netlink_callback *cb);
int drbd_adm_dump_connections(struct sk_buff *skb, struct netlink_callback *cb);
int drbd_adm_dump_connections_done(struct netlink_callback *cb);
int drbd_adm_dump_peer_devices(struct sk_buff *skb, struct netlink_callback *cb);
int drbd_adm_dump_peer_devices_done(struct netlink_callback *cb);
int drbd_adm_get_initial_state(struct sk_buff *skb, struct netlink_callback *cb);

#include <linux/drbd_genl_api.h>
#include "drbd_nla.h"
#include <linux/genl_magic_func.h>

atomic_t drbd_genl_seq = ATOMIC_INIT(2); /* two. */

DEFINE_MUTEX(notification_mutex);

/* used blkdev_get_by_path, to claim our meta data device(s) */
static char *drbd_m_holder = "Hands off! this is DRBD's meta data device.";

static void drbd_adm_send_reply(struct sk_buff *skb, struct genl_info *info)
{
	genlmsg_end(skb, genlmsg_data(nlmsg_data(nlmsg_hdr(skb))));
	if (genlmsg_reply(skb, info))
		pr_err("error sending genl reply\n");
}

/* Used on a fresh "drbd_adm_prepare"d reply_skb, this cannot fail: The only
 * reason it could fail was no space in skb, and there are 4k available. */
static int drbd_msg_put_info(struct sk_buff *skb, const char *info)
{
	struct nlattr *nla;
	int err = -EMSGSIZE;

	if (!info || !info[0])
		return 0;

	nla = nla_nest_start(skb, DRBD_NLA_CFG_REPLY);
	if (!nla)
		return err;

	err = nla_put_string(skb, T_info_text, info);
	if (err) {
		nla_nest_cancel(skb, nla);
		return err;
	} else
		nla_nest_end(skb, nla);
	return 0;
}

static int drbd_adm_finish(struct drbd_config_context *, struct genl_info *, int);

extern struct genl_ops drbd_genl_ops[];

#ifdef COMPAT_HAVE_SECURITY_NETLINK_RECV
#define drbd_security_netlink_recv(skb, cap) \
	security_netlink_recv(skb, cap)
#else
/* see
 * fd77846 security: remove the security_netlink_recv hook as it is equivalent to capable()
 */
static inline bool drbd_security_netlink_recv(struct sk_buff *skb, int cap)
{
	return !capable(cap);
}
#endif


static struct drbd_path *first_path(struct drbd_connection *connection)
{
	/* Ideally this function is removed at a later point in time.
	   It was introduced when replacing the single address pair
	   with a list of address pairs (or paths). */

	return list_first_entry_or_null(&connection->transport.paths, struct drbd_path, list);
}

/* This would be a good candidate for a "pre_doit" hook,
 * and per-family private info->pointers.
 * But we need to stay compatible with older kernels.
 * If it returns successfully, adm_ctx members are valid.
 *
 * At this point, we still rely on the global genl_lock().
 * If we want to avoid that, and allow "genl_family.parallel_ops", we may need
 * to add additional synchronization against object destruction/modification.
 */
#define DRBD_ADM_NEED_MINOR        (1 << 0)
#define DRBD_ADM_NEED_RESOURCE     (1 << 1)
#define DRBD_ADM_NEED_CONNECTION   (1 << 2)
#define DRBD_ADM_NEED_PEER_DEVICE  (1 << 3)
#define DRBD_ADM_NEED_PEER_NODE    (1 << 4)
#define DRBD_ADM_IGNORE_VERSION    (1 << 5)
static int drbd_adm_prepare(struct drbd_config_context *adm_ctx,
	struct sk_buff *skb, struct genl_info *info, unsigned flags)
{
	struct drbd_genlmsghdr *d_in = info->userhdr;
	const u8 cmd = info->genlhdr->cmd;
	int err;

	memset(adm_ctx, 0, sizeof(*adm_ctx));

	/*
	 * genl_rcv_msg() only checks if commands with the GENL_ADMIN_PERM flag
	 * set have CAP_NET_ADMIN; we also require CAP_SYS_ADMIN for
	 * administrative commands.
	 */
	if ((drbd_genl_ops[cmd].flags & GENL_ADMIN_PERM) &&
	    drbd_security_netlink_recv(skb, CAP_SYS_ADMIN))
		return -EPERM;

	adm_ctx->reply_skb = genlmsg_new(NLMSG_GOODSIZE, GFP_KERNEL);
	if (!adm_ctx->reply_skb) {
		err = -ENOMEM;
		goto fail;
	}

	adm_ctx->reply_dh = genlmsg_put_reply(adm_ctx->reply_skb,
					info, &drbd_genl_family, 0, cmd);
	/* put of a few bytes into a fresh skb of >= 4k will always succeed.
	 * but anyways */
	if (!adm_ctx->reply_dh) {
		err = -ENOMEM;
		goto fail;
	}

	if (info->genlhdr->version != GENL_MAGIC_VERSION && (flags & DRBD_ADM_IGNORE_VERSION) == 0) {
		drbd_msg_put_info(adm_ctx->reply_skb, "Wrong API version, upgrade your drbd utils.");
		err = -EINVAL;
		goto fail;
	}

	if (flags & DRBD_ADM_NEED_PEER_DEVICE)
		flags |= DRBD_ADM_NEED_CONNECTION;
	if (flags & DRBD_ADM_NEED_CONNECTION)
		flags |= DRBD_ADM_NEED_PEER_NODE;
	if (flags & DRBD_ADM_NEED_PEER_NODE)
		flags |= DRBD_ADM_NEED_RESOURCE;

	adm_ctx->reply_dh->minor = d_in->minor;
	adm_ctx->reply_dh->ret_code = NO_ERROR;

	adm_ctx->volume = VOLUME_UNSPECIFIED;
	adm_ctx->peer_node_id = PEER_NODE_ID_UNSPECIFIED;
	if (info->attrs[DRBD_NLA_CFG_CONTEXT]) {
		struct nlattr *nla;
		/* parse and validate only */
		err = drbd_cfg_context_from_attrs(NULL, info);
		if (err)
			goto fail;

		/* It was present, and valid,
		 * copy it over to the reply skb. */
		err = nla_put_nohdr(adm_ctx->reply_skb,
				info->attrs[DRBD_NLA_CFG_CONTEXT]->nla_len,
				info->attrs[DRBD_NLA_CFG_CONTEXT]);
		if (err)
			goto fail;

		/* and assign stuff to the adm_ctx */
		nla = nested_attr_tb[__nla_type(T_ctx_volume)];
		if (nla)
			adm_ctx->volume = nla_get_u32(nla);
		nla = nested_attr_tb[__nla_type(T_ctx_peer_node_id)];
		if (nla)
			adm_ctx->peer_node_id = nla_get_u32(nla);
		nla = nested_attr_tb[__nla_type(T_ctx_resource_name)];
		if (nla)
			adm_ctx->resource_name = nla_data(nla);
	}

	if (adm_ctx->resource_name) {
		adm_ctx->resource = drbd_find_resource(adm_ctx->resource_name);
		if (adm_ctx->resource)
			kref_debug_get(&adm_ctx->resource->kref_debug, 2);
	}

	adm_ctx->minor = d_in->minor;
	adm_ctx->device = minor_to_device(d_in->minor);
	if (!adm_ctx->device && (flags & DRBD_ADM_NEED_MINOR)) {
		drbd_msg_put_info(adm_ctx->reply_skb, "unknown minor");
		err = ERR_MINOR_INVALID;
		goto finish;
	}
	if (!adm_ctx->resource && (flags & DRBD_ADM_NEED_RESOURCE)) {
		drbd_msg_put_info(adm_ctx->reply_skb, "unknown resource");
		err = ERR_INVALID_REQUEST;
		if (adm_ctx->resource_name)
			err = ERR_RES_NOT_KNOWN;
		goto finish;
	}
	if (adm_ctx->peer_node_id != PEER_NODE_ID_UNSPECIFIED) {
		/* peer_node_id is unsigned int */
		if (adm_ctx->peer_node_id >= DRBD_NODE_ID_MAX) {
			drbd_msg_put_info(adm_ctx->reply_skb, "peer node id out of range");
			err = ERR_INVALID_REQUEST;
			goto finish;
		}
		if (adm_ctx->peer_node_id == adm_ctx->resource->res_opts.node_id) {
			drbd_msg_put_info(adm_ctx->reply_skb, "peer node id cannot be my own node id");
			err = ERR_INVALID_REQUEST;
			goto finish;
		}
		adm_ctx->connection = drbd_get_connection_by_node_id(adm_ctx->resource, adm_ctx->peer_node_id);
		if (adm_ctx->connection)
			kref_debug_get(&adm_ctx->connection->kref_debug, 2);
	} else if (flags & DRBD_ADM_NEED_PEER_NODE) {
		drbd_msg_put_info(adm_ctx->reply_skb, "peer node id missing");
		err = ERR_INVALID_REQUEST;
		goto finish;
	}
	if (flags & DRBD_ADM_NEED_CONNECTION) {
		if (!adm_ctx->connection) {
			drbd_msg_put_info(adm_ctx->reply_skb, "unknown connection");
			err = ERR_INVALID_REQUEST;
			goto finish;
		}
	}
	if (flags & DRBD_ADM_NEED_PEER_DEVICE) {
		if (adm_ctx->volume != VOLUME_UNSPECIFIED)
			adm_ctx->peer_device =
				idr_find(&adm_ctx->connection->peer_devices,
					 adm_ctx->volume);
		if (!adm_ctx->peer_device) {
			drbd_msg_put_info(adm_ctx->reply_skb, "unknown volume");
			err = ERR_INVALID_REQUEST;
			goto finish;
		}
		if (!adm_ctx->device)
			adm_ctx->device = adm_ctx->peer_device->device;
	}
	if (adm_ctx->device) {
		kref_get(&adm_ctx->device->kref);
		kref_debug_get(&adm_ctx->device->kref_debug, 4);
	}

	/* some more paranoia, if the request was over-determined */
	if (adm_ctx->device && adm_ctx->resource &&
	    adm_ctx->device->resource != adm_ctx->resource) {
		pr_warning("request: minor=%u, resource=%s; but that minor belongs to resource %s\n",
				adm_ctx->minor, adm_ctx->resource->name,
				adm_ctx->device->resource->name);
		drbd_msg_put_info(adm_ctx->reply_skb, "minor exists in different resource");
		err = ERR_INVALID_REQUEST;
		goto finish;
	}
	if (adm_ctx->device &&
	    adm_ctx->volume != VOLUME_UNSPECIFIED &&
	    adm_ctx->volume != adm_ctx->device->vnr) {
		pr_warning("request: minor=%u, volume=%u; but that minor is volume %u in %s\n",
				adm_ctx->minor, adm_ctx->volume,
				adm_ctx->device->vnr,
				adm_ctx->device->resource->name);
		drbd_msg_put_info(adm_ctx->reply_skb, "minor exists as different volume");
		err = ERR_INVALID_REQUEST;
		goto finish;
	}
	if (adm_ctx->peer_device &&
	    adm_ctx->peer_device->device != adm_ctx->device) {
		drbd_msg_put_info(adm_ctx->reply_skb, "peer_device->device != device");
		pr_warning("request: minor=%u, resource=%s, volume=%u, peer_node=%u; device != peer_device->device\n",
				adm_ctx->minor, adm_ctx->resource->name,
				adm_ctx->device->vnr, adm_ctx->peer_node_id);
		err = ERR_INVALID_REQUEST;
		goto finish;
	}

	/* still, provide adm_ctx->resource always, if possible. */
	if (!adm_ctx->resource) {
		adm_ctx->resource = adm_ctx->device ? adm_ctx->device->resource
			: adm_ctx->connection ? adm_ctx->connection->resource : NULL;
		if (adm_ctx->resource) {
			kref_get(&adm_ctx->resource->kref);
			kref_debug_get(&adm_ctx->resource->kref_debug, 2);
		}
	}
	return NO_ERROR;

fail:
	nlmsg_free(adm_ctx->reply_skb);
	adm_ctx->reply_skb = NULL;
	return err;

finish:
	return drbd_adm_finish(adm_ctx, info, err);
}

static int drbd_adm_finish(struct drbd_config_context *adm_ctx, struct genl_info *info, int retcode)
{
	if (adm_ctx->device) {
		kref_debug_put(&adm_ctx->device->kref_debug, 4);
		kref_put(&adm_ctx->device->kref, drbd_destroy_device);
		adm_ctx->device = NULL;
	}
	if (adm_ctx->connection) {
		kref_debug_put(&adm_ctx->connection->kref_debug, 2);
		kref_put(&adm_ctx->connection->kref, drbd_destroy_connection);
		adm_ctx->connection = NULL;
	}
	if (adm_ctx->resource) {
		kref_debug_put(&adm_ctx->resource->kref_debug, 2);
		kref_put(&adm_ctx->resource->kref, drbd_destroy_resource);
		adm_ctx->resource = NULL;
	}

	if (!adm_ctx->reply_skb)
		return -ENOMEM;

	adm_ctx->reply_dh->ret_code = retcode;
	drbd_adm_send_reply(adm_ctx->reply_skb, info);
	adm_ctx->reply_skb = NULL;
	return 0;
}

static void conn_md_sync(struct drbd_connection *connection)
{
	struct drbd_peer_device *peer_device;
	int vnr;

	rcu_read_lock();
	idr_for_each_entry(&connection->peer_devices, peer_device, vnr) {
		struct drbd_device *device = peer_device->device;
		kref_get(&device->kref);
		rcu_read_unlock();
		drbd_md_sync(device);
		kref_put(&device->kref, drbd_destroy_device);
		rcu_read_lock();
	}
	rcu_read_unlock();
}

/* Buffer to construct the environment of a user-space helper in. */
struct env {
	char *buffer;
	int size, pos;
};

/* Print into an env buffer. */
static __printf(2, 3) int env_print(struct env *env, const char *fmt, ...)
{
	va_list args;
	int pos, ret;

	pos = env->pos;
	if (pos < 0)
		return pos;
	va_start(args, fmt);
	ret = vsnprintf(env->buffer + pos, env->size - pos, fmt, args);
	va_end(args);
	if (ret < 0) {
		env->pos = ret;
		goto out;
	}
	if (ret >= env->size - pos) {
		ret = env->pos = -ENOMEM;
		goto out;
	}
	env->pos += ret + 1;
    out:
	return ret;
}

/* Put env variables for an address into an env buffer. */
static void env_print_address(struct env *env, const char *prefix,
			      struct sockaddr_storage *storage)
{
	const char *afs;

	switch (storage->ss_family) {
	case AF_INET6:
		afs = "ipv6";
		env_print(env, "%sADDRESS=%pI6", prefix,
			  &((struct sockaddr_in6 *)storage)->sin6_addr);
		break;
	case AF_INET:
		afs = "ipv4";
		env_print(env, "%sADDRESS=%pI4", prefix,
			  &((struct sockaddr_in *)storage)->sin_addr);
		break;
	default:
		afs = "ssocks";
		env_print(env, "%sADDRESS=%pI4", prefix,
			  &((struct sockaddr_in *)storage)->sin_addr);
	}
	env_print(env, "%sAF=%s", prefix, afs);
}

/* Construct char **envp inside an env buffer. */
static char **make_envp(struct env *env)
{
	char **envp, *b;
	unsigned int n;

	if (env->pos < 0)
		return NULL;
	if (env->pos >= env->size)
		goto out_nomem;
	env->buffer[env->pos++] = 0;
	for (b = env->buffer, n = 1; *b; n++)
		b = strchr(b, 0) + 1;
	if (env->size - env->pos < sizeof(envp) * n)
		goto out_nomem;
	envp = (char **)(env->buffer + env->size) - n;

	for (b = env->buffer; *b; ) {
		*envp++ = b;
		b = strchr(b, 0) + 1;
	}
	*envp++ = NULL;
	return envp - n;

    out_nomem:
	env->pos = -ENOMEM;
	return NULL;
}

/* Macro refers to local variables peer_device, device and connection! */
#define magic_printk(level, fmt, args...)				\
	if (peer_device)						\
		__drbd_printk_peer_device(level, peer_device, fmt, args); \
	else if (device)						\
		__drbd_printk_device(level, device, fmt, args);		\
	else								\
		__drbd_printk_connection(level, connection, fmt, args);

int drbd_khelper(struct drbd_device *device, struct drbd_connection *connection, char *cmd)
{
	struct drbd_resource *resource = device ? device->resource : connection->resource;
	char *argv[] = {usermode_helper, cmd, resource->name, NULL };
	struct drbd_peer_device *peer_device = NULL;
	struct env env = { .size = PAGE_SIZE };
	char **envp;
	int ret;

    enlarge_buffer:
	env.buffer = (char *)__get_free_pages(GFP_NOIO, get_order(env.size));
	if (!env.buffer) {
		ret = -ENOMEM;
		goto out_err;
	}
	env.pos = 0;

	rcu_read_lock();
	env_print(&env, "HOME=/");
	env_print(&env, "TERM=linux");
	env_print(&env, "PATH=/sbin:/usr/sbin:/bin:/usr/bin");
	if (device) {
		env_print(&env, "DRBD_MINOR=%u", device_to_minor(device));
		env_print(&env, "DRBD_VOLUME=%u", device->vnr);
		if (get_ldev(device)) {
			struct disk_conf *disk_conf =
				rcu_dereference(device->ldev->disk_conf);
			env_print(&env, "DRBD_BACKING_DEV=%s",
				  disk_conf->backing_dev);
			put_ldev(device);
		}
	}
	if (connection) {
		struct drbd_path *path = first_path(connection);
		if (path) {
			/* TO BE DELETED */
			env_print_address(&env, "DRBD_MY_", &path->my_addr);
			env_print_address(&env, "DRBD_PEER_", &path->peer_addr);
		}
		env_print(&env, "DRBD_PEER_NODE_ID=%u", connection->peer_node_id);
	}
	if (connection && !device) {
		struct drbd_peer_device *peer_device;
		int vnr;

		idr_for_each_entry(&connection->peer_devices, peer_device, vnr) {
			struct drbd_device *device = peer_device->device;

			env_print(&env, "DRBD_MINOR_%u=%u",
				  vnr, peer_device->device->minor);
			if (get_ldev(device)) {
				struct disk_conf *disk_conf =
					rcu_dereference(device->ldev->disk_conf);
				env_print(&env, "DRBD_BACKING_DEV_%u=%s",
					  vnr, disk_conf->backing_dev);
				put_ldev(device);
			}
		}
	}
	rcu_read_unlock();

	envp = make_envp(&env);
	if (!envp) {
		if (env.pos == -ENOMEM) {
			free_pages((unsigned long)env.buffer, get_order(env.size));
			env.size += PAGE_SIZE;
			goto enlarge_buffer;
		}
		ret = env.pos;
		goto out_err;
	}

	if (current == resource->worker.task)
		set_bit(CALLBACK_PENDING, &resource->flags);

	/* The helper may take some time.
	 * write out any unsynced meta data changes now */
	if (device)
		drbd_md_sync(device);
	else if (connection)
		conn_md_sync(connection);

	if (connection && device)
		peer_device = conn_peer_device(connection, device->vnr);

	magic_printk(KERN_INFO, "helper command: %s %s\n", usermode_helper, cmd);
	notify_helper(NOTIFY_CALL, device, connection, cmd, 0);
	ret = call_usermodehelper(usermode_helper, argv, envp, UMH_WAIT_PROC);
	magic_printk(ret ? KERN_WARNING : KERN_INFO,
		     "helper command: %s %s exit code %u (0x%x)\n",
		     usermode_helper, cmd,
		     (ret >> 8) & 0xff, ret);
	notify_helper(NOTIFY_RESPONSE, device, connection, cmd, ret);

	if (current == resource->worker.task)
		clear_bit(CALLBACK_PENDING, &resource->flags);

	if (ret < 0) /* Ignore any ERRNOs we got. */
		ret = 0;

	free_pages((unsigned long)env.buffer, get_order(env.size));
	return ret;

    out_err:
	drbd_err(resource, "Could not call %s user-space helper: error %d"
		 "out of memory\n", cmd, ret);
	return 0;
}

#undef magic_printk

static bool initial_states_pending(struct drbd_connection *connection)
{
	struct drbd_peer_device *peer_device;
	int vnr;
	bool pending = false;

	rcu_read_lock();
	idr_for_each_entry(&connection->peer_devices, peer_device, vnr) {
		if (test_bit(INITIAL_STATE_SENT, &peer_device->flags) &&
		    !test_bit(INITIAL_STATE_RECEIVED, &peer_device->flags)) {
			pending = true;
			break;
		}
	}
	rcu_read_unlock();
	return pending;
}

bool conn_try_outdate_peer(struct drbd_connection *connection)
{
	unsigned long last_reconnect_jif;
	enum drbd_fencing_policy fencing_policy;
	char *ex_to_string;
	int r;
	unsigned long irq_flags;

	spin_lock_irq(&connection->resource->req_lock);
	if (connection->cstate[NOW] >= C_CONNECTED) {
		drbd_err(connection, "Expected cstate < C_CONNECTED\n");
		spin_unlock_irq(&connection->resource->req_lock);
		return false;
	}

	last_reconnect_jif = connection->last_reconnect_jif;
	spin_unlock_irq(&connection->resource->req_lock);

	fencing_policy = connection->fencing_policy;
	if (fencing_policy == FP_DONT_CARE)
		return true;

	r = drbd_khelper(NULL, connection, "fence-peer");

	begin_state_change(connection->resource, &irq_flags, CS_VERBOSE);
	switch ((r>>8) & 0xff) {
	case 3: /* peer is inconsistent */
		ex_to_string = "peer is inconsistent or worse";
		__change_peer_disk_states(connection, D_INCONSISTENT);
		break;
	case 4: /* peer got outdated, or was already outdated */
		ex_to_string = "peer was fenced";
		__change_peer_disk_states(connection, D_OUTDATED);
		break;
	case 5: /* peer was down */
		if (conn_highest_disk(connection) == D_UP_TO_DATE) {
			/* we will(have) create(d) a new UUID anyways... */
			ex_to_string = "peer is unreachable, assumed to be dead";
			__change_peer_disk_states(connection, D_OUTDATED);
		} else {
			ex_to_string = "peer unreachable, doing nothing since disk != UpToDate";
		}
		break;
	case 6: /* Peer is primary, voluntarily outdate myself.
		 * This is useful when an unconnected R_SECONDARY is asked to
		 * become R_PRIMARY, but finds the other peer being active. */
		ex_to_string = "peer is active";
		drbd_warn(connection, "Peer is primary, outdating myself.\n");
		__change_disk_states(connection->resource, D_OUTDATED);
		break;
	case 7:
		/* THINK: do we need to handle this
		 * like case 4, or more like case 5? */
		if (fencing_policy != FP_STONITH)
			drbd_err(connection, "fence-peer() = 7 && fencing != Stonith !!!\n");
		ex_to_string = "peer was stonithed";
		__change_peer_disk_states(connection, D_OUTDATED);
		break;
	default:
		/* The script is broken ... */
		drbd_err(connection, "fence-peer helper broken, returned %d\n", (r>>8)&0xff);
		abort_state_change(connection->resource, &irq_flags);
		return false; /* Eventually leave IO frozen */
	}

	drbd_info(connection, "fence-peer helper returned %d (%s)\n",
		  (r>>8) & 0xff, ex_to_string);

	if (connection->cstate[NOW] >= C_CONNECTED ||
	    initial_states_pending(connection)) {
		/* connection re-established; do not fence */
		goto abort;
	}
	if (connection->last_reconnect_jif != last_reconnect_jif) {
		/* In case the connection was established and dropped
		   while the fence-peer handler was running, ignore it */
		drbd_info(connection, "Ignoring fence-peer exit code\n");
		goto abort;
	}

	end_state_change(connection->resource, &irq_flags);

	goto out;
 abort:
	abort_state_change(connection->resource, &irq_flags);
 out:
	return conn_highest_pdsk(connection) <= D_OUTDATED;
}

static int _try_outdate_peer_async(void *data)
{
	struct drbd_connection *connection = (struct drbd_connection *)data;

	conn_try_outdate_peer(connection);

	kref_debug_put(&connection->kref_debug, 4);
	kref_put(&connection->kref, drbd_destroy_connection);
	return 0;
}

void conn_try_outdate_peer_async(struct drbd_connection *connection)
{
	struct task_struct *opa;

	kref_get(&connection->kref);
	kref_debug_get(&connection->kref_debug, 4);
	/* We may just have force_sig()'ed this thread
	 * to get it out of some blocking network function.
	 * Clear signals; otherwise kthread_run(), which internally uses
	 * wait_on_completion_killable(), will mistake our pending signal
	 * for a new fatal signal and fail. */
	flush_signals(current);
	opa = kthread_run(_try_outdate_peer_async, connection, "drbd_async_h");
	if (IS_ERR(opa)) {
		drbd_err(connection, "out of mem, failed to invoke fence-peer helper\n");
		kref_debug_put(&connection->kref_debug, 4);
		kref_put(&connection->kref, drbd_destroy_connection);
	}
}

static bool barrier_pending(struct drbd_resource *resource)
{
	struct drbd_connection *connection;
	bool rv = false;

	rcu_read_lock();
	for_each_connection_rcu(connection, resource) {
		if (test_bit(BARRIER_ACK_PENDING, &connection->flags)) {
			rv = true;
			break;
		}
	}
	rcu_read_unlock();

	return rv;
}

enum drbd_state_rv
drbd_set_role(struct drbd_resource *resource, enum drbd_role role, bool force)
{
	struct drbd_device *device;
	int vnr;
	const int max_tries = 4;
	enum drbd_state_rv rv = SS_UNKNOWN_ERROR;
	int try = 0;
	int forced = 0;
	bool with_force = false;


retry:
	down(&resource->state_sem);

	if (role == R_PRIMARY) {
		struct drbd_connection *connection;

		/* Detect dead peers as soon as possible.  */

		rcu_read_lock();
		for_each_connection_rcu(connection, resource)
			request_ping(connection);
		rcu_read_unlock();
	} else /* (role == R_SECONDARY) */ {
		if (start_new_tl_epoch(resource)) {
			struct drbd_connection *connection;
			u64 im;

			for_each_connection_ref(connection, im, resource)
				drbd_flush_workqueue(&connection->sender_work);
		}
		wait_event(resource->barrier_wait, !barrier_pending(resource));
		/* In case switching from R_PRIMARY to R_SECONDARY works
		   out, there is no rw opener at this point. Thus, no new
		   writes can come in. -> Flushing queued peer acks is
		   necessary and sufficient.
		   The cluster wide role change required packets to be
		   received by the aserder. -> We can be sure that the
		   peer_acks queued on asender's TODO list go out before
		   we send the two phase commit packet.
		*/
		drbd_flush_peer_acks(resource);
	}

	while (try++ < max_tries) {
		rv = stable_state_change(resource,
			change_role(resource, role,
				    CS_ALREADY_SERIALIZED | CS_DONT_RETRY | CS_WAIT_COMPLETE,
				    with_force));

		if (rv == SS_CONCURRENT_ST_CHG)
			continue;

		if (rv == SS_TIMEOUT) {
			long timeout = twopc_retry_timeout(resource, try);
			/* It might be that the receiver tries to start resync, and
			   sleeps on state_sem. Give it up, and retry in a short
			   while */
			up(&resource->state_sem);
			schedule_timeout_interruptible(timeout);
			goto retry;
		}
		/* in case we first succeeded to outdate,
		 * but now suddenly could establish a connection */
		if (rv == SS_CW_FAILED_BY_PEER) {
			with_force = false;
			continue;
		}

		if (rv == SS_NO_UP_TO_DATE_DISK && force && !with_force) {
			with_force = true;
			forced = 1;
			continue;
		}

		if (rv == SS_NO_UP_TO_DATE_DISK && !with_force) {
			struct drbd_connection *connection;
			u64 im;

			for_each_connection_ref(connection, im, resource) {
				struct drbd_peer_device *peer_device;
				int vnr;

				if (conn_highest_pdsk(connection) != D_UNKNOWN)
					continue;

				idr_for_each_entry(&connection->peer_devices, peer_device, vnr) {
					struct drbd_device *device = peer_device->device;

					if (device->disk_state[NOW] != D_CONSISTENT)
						continue;

					if (conn_try_outdate_peer(connection))
						with_force = true;
				}
			}
			if (with_force)
				continue;
		}

		if (rv == SS_NOTHING_TO_DO)
			goto out;
		if (rv == SS_PRIMARY_NOP && !with_force) {
			struct drbd_connection *connection;
			u64 im;

			for_each_connection_ref(connection, im, resource) {
				if (!conn_try_outdate_peer(connection) && force) {
					drbd_warn(connection, "Forced into split brain situation!\n");
					with_force = true;
				}
			}
			if (with_force)
				continue;
		}

		if (rv == SS_TWO_PRIMARIES) {
			struct drbd_connection *connection;
			struct net_conf *nc;
			int timeout = 0;

			/*
			 * Catch the case where we discover that the other
			 * primary has died soon after the state change
			 * failure: retry once after a short timeout.
			 */

			rcu_read_lock();
			for_each_connection_rcu(connection, resource) {
				nc = rcu_dereference(connection->transport.net_conf);
				if (nc && nc->ping_timeo > timeout)
					timeout = nc->ping_timeo;
			}
			rcu_read_unlock();
			timeout = timeout * HZ / 10;
			if (timeout == 0)
				timeout = 1;

			schedule_timeout_interruptible(timeout);
			if (try < max_tries)
				try = max_tries - 1;
			continue;
		}

		if (rv < SS_SUCCESS) {
			rv = stable_state_change(resource,
				change_role(resource, role,
					    CS_VERBOSE | CS_ALREADY_SERIALIZED |
					    CS_DONT_RETRY | CS_WAIT_COMPLETE,
					    with_force));
			if (rv < SS_SUCCESS)
				goto out;
		}
		break;
	}

	if (rv < SS_SUCCESS)
		goto out;

	if (forced)
		drbd_warn(resource, "Forced to consider local data as UpToDate!\n");

	if (role == R_SECONDARY) {
		idr_for_each_entry(&resource->devices, device, vnr) {
			if (get_ldev(device)) {
				device->ldev->md.current_uuid &= ~UUID_PRIMARY;
				put_ldev(device);
			}
		}
	} else {
		struct drbd_connection *connection;

		mutex_lock(&resource->conf_update);
		for_each_connection(connection, resource)
			clear_bit(CONN_DISCARD_MY_DATA, &connection->flags);
		mutex_unlock(&resource->conf_update);

		idr_for_each_entry(&resource->devices, device, vnr) {
			if (forced)
				drbd_uuid_new_current(device, true);
			else
				set_bit(NEW_CUR_UUID, &device->flags);
		}
	}

	idr_for_each_entry(&resource->devices, device, vnr) {
		 struct drbd_peer_device *peer_device;
		 u64 im;

		 for_each_peer_device_ref(peer_device, im, device) {
			/* writeout of activity log covered areas of the bitmap
			 * to stable storage done in after state change already */

			if (peer_device->connection->cstate[NOW] == C_CONNECTED) {
				/* if this was forced, we should consider sync */
				if (forced) {
					drbd_send_uuids(peer_device, 0, 0);
					set_bit(CONSIDER_RESYNC, &peer_device->flags);
				}
				drbd_send_current_state(peer_device);
			}
		}
	}

	idr_for_each_entry(&resource->devices, device, vnr) {
		drbd_md_sync(device);
		set_disk_ro(device->vdisk, role == R_SECONDARY);
		if (!resource->res_opts.auto_promote && role == R_PRIMARY)
			drbd_kobject_uevent(device);
	}

out:
	up(&resource->state_sem);
	return rv;
}

static const char *from_attrs_err_to_txt(int err)
{
	return	err == -ENOMSG ? "required attribute missing" :
		err == -EOPNOTSUPP ? "unknown mandatory attribute" :
		err == -EEXIST ? "can not change invariant setting" :
		"invalid attribute value";
}

int drbd_adm_set_role(struct sk_buff *skb, struct genl_info *info)
{
	struct drbd_config_context adm_ctx;
	struct set_role_parms parms;
	int err;
	enum drbd_state_rv retcode;

	retcode = drbd_adm_prepare(&adm_ctx, skb, info, DRBD_ADM_NEED_RESOURCE);
	if (!adm_ctx.reply_skb)
		return retcode;

	memset(&parms, 0, sizeof(parms));
	if (info->attrs[DRBD_NLA_SET_ROLE_PARMS]) {
		err = set_role_parms_from_attrs(&parms, info);
		if (err) {
			retcode = ERR_MANDATORY_TAG;
			drbd_msg_put_info(adm_ctx.reply_skb, from_attrs_err_to_txt(err));
			goto out;
		}
	}
	genl_unlock();
	mutex_lock(&adm_ctx.resource->adm_mutex);

	if (info->genlhdr->cmd == DRBD_ADM_PRIMARY) {
		retcode = drbd_set_role(adm_ctx.resource, R_PRIMARY, parms.assume_uptodate);
		if (retcode >= SS_SUCCESS)
			set_bit(EXPLICIT_PRIMARY, &adm_ctx.resource->flags);
	} else {
		retcode = drbd_set_role(adm_ctx.resource, R_SECONDARY, false);
		if (retcode >= SS_SUCCESS)
			clear_bit(EXPLICIT_PRIMARY, &adm_ctx.resource->flags);
	}

	mutex_unlock(&adm_ctx.resource->adm_mutex);
	genl_lock();
out:
	drbd_adm_finish(&adm_ctx, info, (enum drbd_ret_code)retcode);
	return 0;
}

u64 drbd_capacity_to_on_disk_bm_sect(u64 capacity_sect, unsigned int max_peers)
{
	u64 bits, bytes;

	/* round up storage sectors to full "bitmap sectors per bit", then
	 * convert to number of bits needed, and round that up to 64bit words
	 * to ease interoperability between 32bit and 64bit architectures.
	 */
	bits = ALIGN(BM_SECT_TO_BIT(ALIGN(capacity_sect, BM_SECT_PER_BIT)), 64);

	/* convert to bytes, multiply by number of peers,
	 * and, because we do all our meta data IO in 4k blocks,
	 * round up to full 4k
	 */
	bytes = ALIGN(bits / 8 * max_peers, 4096);

	/* convert to number of sectors */
	return bytes >> 9;
}

/* Initializes the md.*_offset members, so we are able to find
 * the on disk meta data.
 *
 * We currently have two possible layouts:
 * external:
 *   |----------- md_size_sect ------------------|
 *   [ 4k superblock ][ activity log ][  Bitmap  ]
 *   | al_offset == 8 |
 *   | bm_offset = al_offset + X      |
 *  ==> bitmap sectors = md_size_sect - bm_offset
 *
 * internal:
 *            |----------- md_size_sect ------------------|
 * [data.....][  Bitmap  ][ activity log ][ 4k superblock ]
 *                        | al_offset < 0 |
 *            | bm_offset = al_offset - Y |
 *  ==> bitmap sectors = Y = al_offset - bm_offset
 *
 *  Activity log size used to be fixed 32kB,
 *  but is about to become configurable.
 */
void drbd_md_set_sector_offsets(struct drbd_device *device,
				struct drbd_backing_dev *bdev)
{
	sector_t md_size_sect = 0;
	unsigned int al_size_sect = bdev->md.al_size_4k * 8;
	int max_peers;

	if (device->bitmap)
		max_peers = device->bitmap->bm_max_peers;
	else
		max_peers = 1;

	bdev->md.md_offset = drbd_md_ss(bdev);

	switch (bdev->md.meta_dev_idx) {
	default:
		/* v07 style fixed size indexed meta data */
		/* FIXME we should drop support for this! */
		bdev->md.md_size_sect = (128 << 20 >> 9);
		bdev->md.al_offset = (4096 >> 9);
		bdev->md.bm_offset = (4096 >> 9) + al_size_sect;
		break;
	case DRBD_MD_INDEX_FLEX_EXT:
		/* just occupy the full device; unit: sectors */
		bdev->md.md_size_sect = drbd_get_capacity(bdev->md_bdev);
		bdev->md.al_offset = (4096 >> 9);
		bdev->md.bm_offset = (4096 >> 9) + al_size_sect;
		break;
	case DRBD_MD_INDEX_INTERNAL:
	case DRBD_MD_INDEX_FLEX_INT:
		bdev->md.al_offset = -al_size_sect;

		/* enough bitmap to cover the storage,
		 * plus the "drbd meta data super block",
		 * and the activity log; */
		md_size_sect = drbd_capacity_to_on_disk_bm_sect(
				drbd_get_capacity(bdev->backing_bdev),
				max_peers)
			+ (4096 >> 9) + al_size_sect;

		bdev->md.md_size_sect = md_size_sect;
		/* bitmap offset is adjusted by 'super' block size */
		bdev->md.bm_offset   = -md_size_sect + (4096 >> 9);
		break;
	}
}

/* input size is expected to be in KB */
char *ppsize(char *buf, unsigned long long size)
{
	/* Needs 9 bytes at max including trailing NUL:
	 * -1ULL ==> "16384 EB" */
	static char units[] = { 'K', 'M', 'G', 'T', 'P', 'E' };
	int base = 0;
	while (size >= 10000 && base < sizeof(units)-1) {
		/* shift + round */
		size = (size >> 10) + !!(size & (1<<9));
		base++;
	}
	sprintf(buf, "%u %cB", (unsigned)size, units[base]);

	return buf;
}

/* The receiver may call drbd_suspend_io(device, WRITE_ONLY).
 * It should not call drbd_suspend_io(device, READ_AND_WRITE) since
 * if the node is an D_INCONSISTENT R_PRIMARY (L_SYNC_TARGET) it
 * may need to issue remote READs. Those is turn need the receiver
 * to complete. -> calling drbd_suspend_io(device, READ_AND_WRITE) deadlocks.
 */
/* Note these are not to be confused with
 * drbd_adm_suspend_io/drbd_adm_resume_io,
 * which are (sub) state changes triggered by admin (drbdsetup),
 * and can be long lived.
 * This changes an device->flag, is triggered by drbd internals,
 * and should be short-lived. */
/* It needs to be a counter, since multiple threads might
   independently suspend and resume IO. */
void drbd_suspend_io(struct drbd_device *device, enum suspend_scope ss)
{
	atomic_inc(&device->suspend_cnt);
	if (drbd_suspended(device))
		return;
	wait_event(device->misc_wait,
		   (atomic_read(&device->ap_bio_cnt[WRITE]) +
		    ss == READ_AND_WRITE ? atomic_read(&device->ap_bio_cnt[READ]) : 0) == 0);
}

void drbd_resume_io(struct drbd_device *device)
{
	if (atomic_dec_and_test(&device->suspend_cnt))
		wake_up(&device->misc_wait);
}

/**
 * effective_disk_size_determined()  -  is the effective disk size "fixed" already?
 *
 * When a device is configured in a cluster, the size of the replicated disk is
 * determined by the minimum size of the disks on all nodes.  Additional nodes
 * can be added, and this can still change the effective size of the replicated
 * disk.
 *
 * When the disk on any node becomes D_UP_TO_DATE, the effective disk size
 * becomes "fixed".  It is written to the metadata so that it will not be
 * forgotten across node restarts.  Further nodes can only be added if their
 * disks are big enough.
 */
static bool effective_disk_size_determined(struct drbd_device *device)
{
	struct drbd_peer_device *peer_device;
	bool rv = false;

	if (device->ldev->md.effective_size != 0)
		return true;
	if (device->disk_state[NEW] == D_UP_TO_DATE)
		return true;

	rcu_read_lock();
	for_each_peer_device_rcu(peer_device, device) {
		if (peer_device->disk_state[NEW] == D_UP_TO_DATE) {
			rv = true;
			break;
		}
	}
	rcu_read_unlock();

	return rv;
}

/**
 * drbd_determine_dev_size() -  Sets the right device size obeying all constraints
 * @device:	DRBD device.
 *
 * You should call drbd_md_sync() after calling this function.
 */
enum determine_dev_size
drbd_determine_dev_size(struct drbd_device *device, enum dds_flags flags, struct resize_parms *rs) __must_hold(local)
{
<<<<<<< HEAD
	sector_t prev_first_sect, prev_size; /* previous meta location */
	sector_t la_size, u_size;
=======
	struct md_offsets_and_sizes {
		u64 last_agreed_sect;
		u64 md_offset;
		s32 al_offset;
		s32 bm_offset;
		u32 md_size_sect;

		u32 al_stripes;
		u32 al_stripe_size_4k;
	} prev;
	sector_t u_size, size;
>>>>>>> 859e34a9
	struct drbd_md *md = &device->ldev->md;
	char ppb[10];
	void *buffer;

	int md_moved, la_size_changed;
	enum determine_dev_size rv = DS_UNCHANGED;

	/* We may change the on-disk offsets of our meta data below.  Lock out
	 * anything that may cause meta data IO, to avoid acting on incomplete
	 * layout changes or scribbling over meta data that is in the process
	 * of being moved.
	 *
	 * Move is not exactly correct, btw, currently we have all our meta
	 * data in core memory, to "move" it we just write it all out, there
	 * are no reads. */
	drbd_suspend_io(device, READ_AND_WRITE);
	buffer = drbd_md_get_buffer(device, __func__); /* Lock meta-data IO */
	if (!buffer) {
		drbd_resume_io(device);
		return DS_ERROR;
	}

<<<<<<< HEAD
	prev_first_sect = drbd_md_first_sector(device->ldev);
	prev_size = device->ldev->md.md_size_sect;
	la_size = device->ldev->md.effective_size;
=======
	/* remember current offset and sizes */
	prev.last_agreed_sect = md->la_size_sect;
	prev.md_offset = md->md_offset;
	prev.al_offset = md->al_offset;
	prev.bm_offset = md->bm_offset;
	prev.md_size_sect = md->md_size_sect;
	prev.al_stripes = md->al_stripes;
	prev.al_stripe_size_4k = md->al_stripe_size_4k;
>>>>>>> 859e34a9

	if (rs) {
		/* rs is non NULL if we should change the AL layout only */
		md->al_stripes = rs->al_stripes;
		md->al_stripe_size_4k = rs->al_stripe_size / 4;
		md->al_size_4k = (u64)rs->al_stripes * rs->al_stripe_size / 4;
	}

	drbd_md_set_sector_offsets(device, device->ldev);

	rcu_read_lock();
	u_size = rcu_dereference(device->ldev->disk_conf)->disk_size;
	rcu_read_unlock();
	size = drbd_new_dev_size(device, u_size, flags & DDSF_FORCED);

<<<<<<< HEAD
	if (size < la_size) {
=======
	if (size < prev.last_agreed_sect) {
>>>>>>> 859e34a9
		if (rs && u_size == 0) {
			/* Remove "rs &&" later. This check should always be active, but
			   right now the receiver expects the permissive behavior */
			drbd_warn(device, "Implicit shrink not allowed. "
				 "Use --size=%llus for explicit shrink.\n",
				 (unsigned long long)size);
			rv = DS_ERROR_SHRINK;
		}
		if (u_size > size)
			rv = DS_ERROR_SPACE_MD;
		if (rv != DS_UNCHANGED)
			goto err_out;
	}

	if (drbd_get_capacity(device->this_bdev) != size ||
	    drbd_bm_capacity(device) != size) {
		int err;
		err = drbd_bm_resize(device, size, !(flags & DDSF_NO_RESYNC));
		if (unlikely(err)) {
			/* currently there is only one error: ENOMEM! */
			size = drbd_bm_capacity(device);
			if (size == 0) {
				drbd_err(device, "OUT OF MEMORY! "
				    "Could not allocate bitmap!\n");
			} else {
				drbd_err(device, "BM resizing failed. "
				    "Leaving size unchanged\n");
			}
			rv = DS_ERROR;
		}
		/* racy, see comments above. */
		drbd_set_my_capacity(device, size);
<<<<<<< HEAD
		if (effective_disk_size_determined(device)) {
			device->ldev->md.effective_size = size;
			drbd_info(device, "size = %s (%llu KB)\n", ppsize(ppb, size >> 1),
			     (unsigned long long)size >> 1);
		}
=======
		md->la_size_sect = size;
		drbd_info(device, "size = %s (%llu KB)\n", ppsize(ppb, size>>1),
		     (unsigned long long)size>>1);
>>>>>>> 859e34a9
	}
	if (rv <= DS_ERROR)
		goto err_out;

<<<<<<< HEAD
	la_size_changed = (la_size != device->ldev->md.effective_size);
=======
	la_size_changed = (prev.last_agreed_sect != md->la_size_sect);
>>>>>>> 859e34a9

	md_moved = prev.md_offset    != md->md_offset
		|| prev.md_size_sect != md->md_size_sect;

	if (la_size_changed || md_moved || rs) {
		int i;
		bool prev_al_disabled = 0;
		u32 prev_peer_full_sync = 0;

		/* We do some synchronous IO below, which may take some time.
		 * Clear the timer, to avoid scary "timer expired!" messages,
		 * "Superblock" is written out at least twice below, anyways. */
		del_timer(&device->md_sync_timer);

		/* We won't change the "al-extents" setting, we just may need
		 * to move the on-disk location of the activity log ringbuffer.
		 * Lock for transaction is good enough, it may well be "dirty"
		 * or even "starving". */
		wait_event(device->al_wait, lc_try_lock_for_transaction(device->act_log));

		/* mark current on-disk bitmap and activity log as unreliable */
		prev_al_disabled = !!(md->flags & MDF_AL_DISABLED);
		md->flags |= MDF_AL_DISABLED;
		for (i = 0; i < DRBD_PEERS_MAX; i++) {
			if (md->peers[i].flags & MDF_PEER_FULL_SYNC)
				prev_peer_full_sync |= 1 << i;
			else
				md->peers[i].flags |= MDF_PEER_FULL_SYNC;
		}
		drbd_md_write(device, buffer);

		drbd_al_initialize(device, buffer);

		drbd_info(device, "Writing the whole bitmap, %s\n",
			 la_size_changed && md_moved ? "size changed and md moved" :
			 la_size_changed ? "size changed" : "md moved");
		/* next line implicitly does drbd_suspend_io()+drbd_resume_io() */
		drbd_bitmap_io(device, md_moved ? &drbd_bm_write_all : &drbd_bm_write,
			       "size changed", BM_LOCK_ALL, NULL);

		/* on-disk bitmap and activity log is authoritative again
		 * (unless there was an IO error meanwhile...) */
		if (!prev_al_disabled)
			md->flags &= ~MDF_AL_DISABLED;
		for (i = 0; i < DRBD_PEERS_MAX; i++) {
			if (0 == (prev_peer_full_sync & (1 << i)))
				md->peers[i].flags &= ~MDF_PEER_FULL_SYNC;
		}
		drbd_md_write(device, buffer);

		if (rs)
			drbd_info(device, "Changed AL layout to al-stripes = %d, al-stripe-size-kB = %d\n",
				 md->al_stripes, md->al_stripe_size_4k * 4);
	}

<<<<<<< HEAD
	if (size > la_size)
		rv = la_size ? DS_GREW : DS_GREW_FROM_ZERO;
	if (size < la_size)
=======
	if (size > prev.last_agreed_sect)
		rv = prev.last_agreed_sect ? DS_GREW : DS_GREW_FROM_ZERO;
	if (size < prev.last_agreed_sect)
>>>>>>> 859e34a9
		rv = DS_SHRUNK;

	if (0) {
	err_out:
		/* restore previous offset and sizes */
		md->la_size_sect = prev.last_agreed_sect;
		md->md_offset = prev.md_offset;
		md->al_offset = prev.al_offset;
		md->bm_offset = prev.bm_offset;
		md->md_size_sect = prev.md_size_sect;
		md->al_stripes = prev.al_stripes;
		md->al_stripe_size_4k = prev.al_stripe_size_4k;
		md->al_size_4k = (u64)prev.al_stripes * prev.al_stripe_size_4k;
	}
	lc_unlock(device->act_log);
	wake_up(&device->al_wait);
	drbd_md_put_buffer(device);
	drbd_resume_io(device);

	return rv;
}

/**
 * all_known_peer_devices_connected()
 *
 * Check if all peer devices that have bitmap slots assigned in the metadata
 * are connected.
 */
static bool all_known_peer_devices_connected(struct drbd_device *device) __must_hold(local)
{
	int node_id;
	bool all_known;

	all_known = true;
	rcu_read_lock();
	for (node_id = 0; node_id < DRBD_NODE_ID_MAX; node_id++) {
		struct drbd_peer_device *peer_device;

		if (device->ldev->md.peers[node_id].bitmap_index == -1 ||
		    !device->ldev->md.peers[node_id].bitmap_uuid)
			continue;
		peer_device = peer_device_by_node_id(device, node_id);
		if (peer_device && peer_device->repl_state[NOW] >= L_ESTABLISHED)
			continue;

		all_known = false;
		break;
	}
	rcu_read_unlock();
	return all_known;
}

sector_t
drbd_new_dev_size(struct drbd_device *device, sector_t u_size, int assume_peer_has_space) __must_hold(local)
{
	struct drbd_peer_device *peer_device;
	sector_t p_size = 0;
	sector_t la_size = device->ldev->md.effective_size; /* last agreed size */
	sector_t m_size; /* my size */
	sector_t size = 0;

	rcu_read_lock();
	for_each_peer_device_rcu(peer_device, device) {
		p_size = min_not_zero(p_size, peer_device->max_size);
	}
	rcu_read_unlock();

	m_size = drbd_get_max_capacity(device->ldev);

	if (assume_peer_has_space && !all_known_peer_devices_connected(device)) {
		drbd_warn(device, "Resize while not connected was forced by the user!\n");
		p_size = m_size;
	}

	if (p_size && m_size) {
		size = min_t(sector_t, p_size, m_size);
	} else {
		if (la_size) {
			size = la_size;
			if (m_size && m_size < size)
				size = m_size;
			if (p_size && p_size < size)
				size = p_size;
		} else {
			if (m_size)
				size = m_size;
			if (p_size)
				size = p_size;
		}
	}

	if (size == 0)
		drbd_err(device, "Both nodes diskless!\n");

	if (u_size) {
		if (u_size > size)
			drbd_err(device, "Requested disk size is too big (%lu > %lu)\n",
			    (unsigned long)u_size>>1, (unsigned long)size>>1);
		else
			size = u_size;
	}

	return size;
}

/**
 * drbd_check_al_size() - Ensures that the AL is of the right size
 * @device:	DRBD device.
 *
 * Returns -EBUSY if current al lru is still used, -ENOMEM when allocation
 * failed, and 0 on success. You should call drbd_md_sync() after you called
 * this function.
 */
static int drbd_check_al_size(struct drbd_device *device, struct disk_conf *dc)
{
	struct lru_cache *n, *t;
	struct lc_element *e;
	unsigned int in_use;
	int i;

	if (device->act_log &&
	    device->act_log->nr_elements == dc->al_extents)
		return 0;

	in_use = 0;
	t = device->act_log;
	n = lc_create("act_log", drbd_al_ext_cache, AL_UPDATES_PER_TRANSACTION,
		dc->al_extents, sizeof(struct lc_element), 0);

	if (n == NULL) {
		drbd_err(device, "Cannot allocate act_log lru!\n");
		return -ENOMEM;
	}
	spin_lock_irq(&device->al_lock);
	if (t) {
		for (i = 0; i < t->nr_elements; i++) {
			e = lc_element_by_index(t, i);
			if (e->refcnt)
				drbd_err(device, "refcnt(%d)==%d\n",
				    e->lc_number, e->refcnt);
			in_use += e->refcnt;
		}
	}
	if (!in_use)
		device->act_log = n;
	spin_unlock_irq(&device->al_lock);
	if (in_use) {
		drbd_err(device, "Activity log still in use!\n");
		lc_destroy(n);
		return -EBUSY;
	} else {
		lc_destroy(t);
	}
	drbd_md_mark_dirty(device); /* we changed device->act_log->nr_elemens */
	return 0;
}

static u32 common_connection_features(struct drbd_resource *resource)
{
	struct drbd_connection *connection;
	u32 features = -1;

	rcu_read_lock();
	for_each_connection_rcu(connection, resource) {
		if (connection->cstate[NOW] < C_CONNECTED)
			continue;
		features &= connection->agreed_features;
	}
	rcu_read_unlock();

	return features;
}

static void drbd_setup_queue_param(struct drbd_device *device, struct drbd_backing_dev *bdev,
				   unsigned int max_bio_size)
{
	struct request_queue * const q = device->rq_queue;
	unsigned int max_hw_sectors = max_bio_size >> 9;
	struct request_queue *b = NULL;

	if (bdev) {
		b = bdev->backing_bdev->bd_disk->queue;

		max_hw_sectors = min(queue_max_hw_sectors(b), max_bio_size >> 9);

		blk_set_stacking_limits(&q->limits);
#ifdef REQ_WRITE_SAME
		blk_queue_max_write_same_sectors(q, 0);
#endif
	}

	blk_queue_logical_block_size(q, 512);
	blk_queue_max_hw_sectors(q, max_hw_sectors);
	/* This is the workaround for "bio would need to, but cannot, be split" */
	blk_queue_segment_boundary(q, PAGE_CACHE_SIZE-1);
	if (b) {
		struct request_queue * const b = device->ldev->backing_bdev->bd_disk->queue;
		u32 agreed_featurs = common_connection_features(device->resource);

		q->limits.max_discard_sectors = DRBD_MAX_DISCARD_SECTORS;

		if (blk_queue_discard(b) && (agreed_featurs & FF_TRIM)) {
			/* We don't care, stacking below should fix it for the local device.
			 * Whether or not it is a suitable granularity on the remote device
			 * is not our problem, really. If you care, you need to
			 * use devices with similar topology on all peers. */
			q->limits.discard_granularity = 512;

			queue_flag_set_unlocked(QUEUE_FLAG_DISCARD, q);
		} else {
			queue_flag_clear_unlocked(QUEUE_FLAG_DISCARD, q);
			q->limits.discard_granularity = 0;
		}

		blk_queue_stack_limits(q, b);

		if (q->backing_dev_info.ra_pages != b->backing_dev_info.ra_pages) {
			drbd_info(device, "Adjusting my ra_pages to backing device's (%lu -> %lu)\n",
				 q->backing_dev_info.ra_pages,
				 b->backing_dev_info.ra_pages);
			q->backing_dev_info.ra_pages = b->backing_dev_info.ra_pages;
		}
	}

	/* To avoid confusion, if this queue does not support discard, clear
	 * max_discard_sectors, which is what lsblk -D reports to the user.  */
	if (!blk_queue_discard(q)) {
		q->limits.max_discard_sectors = 0;
		q->limits.discard_granularity = 0;
	}
}

void drbd_reconsider_max_bio_size(struct drbd_device *device, struct drbd_backing_dev *bdev)
{
	unsigned int max_bio_size = device->device_conf.max_bio_size;
	struct drbd_peer_device *peer_device;

	if (bdev) {
		max_bio_size = min(max_bio_size,
			queue_max_hw_sectors(bdev->backing_bdev->bd_disk->queue) << 9);
	}

	spin_lock_irq(&device->resource->req_lock);
	for_each_peer_device(peer_device, device) {
		if (peer_device->repl_state[NOW] >= L_ESTABLISHED)
			max_bio_size = min(max_bio_size, peer_device->max_bio_size);
	}
	spin_unlock_irq(&device->resource->req_lock);

	drbd_setup_queue_param(device, bdev, max_bio_size);
}

/* Make sure IO is suspended before calling this function(). */
static void drbd_try_suspend_al(struct drbd_device *device)
{
	struct drbd_peer_device *peer_device;
	bool suspend = true;
	int max_peers = device->bitmap->bm_max_peers, bitmap_index;

	for (bitmap_index = 0; bitmap_index < max_peers; bitmap_index++) {
		if (_drbd_bm_total_weight(device, bitmap_index) !=
		    drbd_bm_bits(device))
			return;
	}

	if (!lc_try_lock(device->act_log)) {
		drbd_warn(device, "Failed to lock al in %s()", __func__);
		return;
	}

	drbd_al_shrink(device);
	spin_lock_irq(&device->resource->req_lock);
	for_each_peer_device(peer_device, device) {
		if (peer_device->repl_state[NOW] >= L_ESTABLISHED) {
			suspend = false;
			break;
		}
	}
	if (suspend)
		suspend = !test_and_set_bit(AL_SUSPENDED, &device->flags);
	spin_unlock_irq(&device->resource->req_lock);
	lc_unlock(device->act_log);

	if (suspend)
		drbd_info(device, "Suspended AL updates\n");
}


static bool should_set_defaults(struct genl_info *info)
{
	unsigned flags = ((struct drbd_genlmsghdr*)info->userhdr)->flags;
	return 0 != (flags & DRBD_GENL_F_SET_DEFAULTS);
}

static unsigned int drbd_al_extents_max(struct drbd_backing_dev *bdev)
{
	/* This is limited by 16 bit "slot" numbers,
	 * and by available on-disk context storage.
	 *
	 * Also (u16)~0 is special (denotes a "free" extent).
	 *
	 * One transaction occupies one 4kB on-disk block,
	 * we have n such blocks in the on disk ring buffer,
	 * the "current" transaction may fail (n-1),
	 * and there is 919 slot numbers context information per transaction.
	 *
	 * 72 transaction blocks amounts to more than 2**16 context slots,
	 * so cap there first.
	 */
	const unsigned int max_al_nr = DRBD_AL_EXTENTS_MAX;
	const unsigned int sufficient_on_disk =
		(max_al_nr + AL_CONTEXT_PER_TRANSACTION -1)
		/AL_CONTEXT_PER_TRANSACTION;

	unsigned int al_size_4k = bdev->md.al_size_4k;

	if (al_size_4k > sufficient_on_disk)
		return max_al_nr;

	return (al_size_4k - 1) * AL_CONTEXT_PER_TRANSACTION;
}

static bool write_ordering_changed(struct disk_conf *a, struct disk_conf *b)
{
	return	a->disk_barrier != b->disk_barrier ||
		a->disk_flushes != b->disk_flushes ||
		a->disk_drain != b->disk_drain;
}

int drbd_adm_disk_opts(struct sk_buff *skb, struct genl_info *info)
{
	struct drbd_config_context adm_ctx;
	enum drbd_ret_code retcode;
	struct drbd_device *device;
	struct drbd_resource *resource;
	struct disk_conf *new_disk_conf, *old_disk_conf;
	struct drbd_peer_device *peer_device;
	int err;

	retcode = drbd_adm_prepare(&adm_ctx, skb, info, DRBD_ADM_NEED_MINOR);
	if (!adm_ctx.reply_skb)
		return retcode;

	device = adm_ctx.device;
	resource = device->resource;
	mutex_lock(&adm_ctx.resource->adm_mutex);

	/* we also need a disk
	 * to change the options on */
	if (!get_ldev(device)) {
		retcode = ERR_NO_DISK;
		goto out;
	}

	new_disk_conf = kmalloc(sizeof(struct disk_conf), GFP_KERNEL);
	if (!new_disk_conf) {
		retcode = ERR_NOMEM;
		goto fail;
	}

	mutex_lock(&resource->conf_update);
	old_disk_conf = device->ldev->disk_conf;
	*new_disk_conf = *old_disk_conf;
	if (should_set_defaults(info))
		set_disk_conf_defaults(new_disk_conf);

	err = disk_conf_from_attrs_for_change(new_disk_conf, info);
	if (err && err != -ENOMSG) {
		retcode = ERR_MANDATORY_TAG;
		drbd_msg_put_info(adm_ctx.reply_skb, from_attrs_err_to_txt(err));
		goto fail_unlock;
	}

	if (new_disk_conf->al_extents < DRBD_AL_EXTENTS_MIN)
		new_disk_conf->al_extents = DRBD_AL_EXTENTS_MIN;
	if (new_disk_conf->al_extents > drbd_al_extents_max(device->ldev))
		new_disk_conf->al_extents = drbd_al_extents_max(device->ldev);

	drbd_suspend_io(device, READ_AND_WRITE);
	wait_event(device->al_wait, lc_try_lock(device->act_log));
	drbd_al_shrink(device);
	err = drbd_check_al_size(device, new_disk_conf);
	lc_unlock(device->act_log);
	wake_up(&device->al_wait);
	drbd_resume_io(device);

	if (err) {
		retcode = ERR_NOMEM;
		goto fail_unlock;
	}

	lock_all_resources();
	retcode = drbd_resync_after_valid(device, new_disk_conf->resync_after);
	if (retcode == NO_ERROR) {
		rcu_assign_pointer(device->ldev->disk_conf, new_disk_conf);
		drbd_resync_after_changed(device);
	}
	unlock_all_resources();

	if (retcode != NO_ERROR)
		goto fail_unlock;

	mutex_unlock(&resource->conf_update);

	if (new_disk_conf->al_updates)
		device->ldev->md.flags &= ~MDF_AL_DISABLED;
	else
		device->ldev->md.flags |= MDF_AL_DISABLED;

	if (new_disk_conf->md_flushes)
		clear_bit(MD_NO_BARRIER, &device->flags);
	else
		set_bit(MD_NO_BARRIER, &device->flags);

	if (write_ordering_changed(old_disk_conf, new_disk_conf))
		drbd_bump_write_ordering(device->resource, NULL, WO_BIO_BARRIER);

	drbd_md_sync(device);

	for_each_peer_device(peer_device, device) {
		if (peer_device->repl_state[NOW] >= L_ESTABLISHED)
			drbd_send_sync_param(peer_device);
	}

	synchronize_rcu();
	kfree(old_disk_conf);
	mod_timer(&device->request_timer, jiffies + HZ);
	goto success;

fail_unlock:
	mutex_unlock(&resource->conf_update);
 fail:
	kfree(new_disk_conf);
success:
	if (retcode != NO_ERROR)
		synchronize_rcu();
	put_ldev(device);
 out:
	mutex_unlock(&adm_ctx.resource->adm_mutex);
	drbd_adm_finish(&adm_ctx, info, retcode);
	return 0;
}

static void mutex_unlock_cond(struct mutex *mutex, bool *have_mutex)
{
	if (*have_mutex) {
		mutex_unlock(mutex);
		*have_mutex = false;
	}
}

static void update_resource_dagtag(struct drbd_resource *resource, struct drbd_backing_dev *bdev)
{
	u64 dagtag = 0;
	int node_id;

	for (node_id = 0; node_id < DRBD_NODE_ID_MAX; node_id++) {
		struct drbd_peer_md *peer_md;
		if (bdev->md.node_id == node_id)
			continue;

		peer_md = &bdev->md.peers[node_id];

		if (peer_md->bitmap_uuid)
			dagtag = max(peer_md->bitmap_dagtag, dagtag);
	}
	if (dagtag > resource->dagtag_sector)
		resource->dagtag_sector = dagtag;
}

static int used_bitmap_slots(struct drbd_backing_dev *bdev)
{
	int node_id;
	int used = 0;

	for (node_id = 0; node_id < DRBD_NODE_ID_MAX; node_id++) {
		struct drbd_peer_md *peer_md = &bdev->md.peers[node_id];

		if (peer_md->bitmap_index != -1)
			used++;
	}

	return used;
}

static bool bitmap_index_vacant(struct drbd_backing_dev *bdev, int bitmap_index)
{
	int node_id;

	for (node_id = 0; node_id < DRBD_NODE_ID_MAX; node_id++) {
		struct drbd_peer_md *peer_md = &bdev->md.peers[node_id];

		if (peer_md->bitmap_index == bitmap_index)
			return false;
	}
	return true;
}

static struct block_device *open_backing_dev(struct drbd_device *device,
		const char *bdev_path, void *claim_ptr, bool do_bd_link)
{
	struct block_device *bdev;
	int err = 0;

	bdev = blkdev_get_by_path(bdev_path,
				  FMODE_READ | FMODE_WRITE | FMODE_EXCL, claim_ptr);
	if (IS_ERR(bdev)) {
		drbd_err(device, "open(\"%s\") failed with %ld\n",
				bdev_path, PTR_ERR(bdev));
		return bdev;
	}

	if (!do_bd_link)
		return bdev;

#if   defined(COMPAT_HAVE_BD_UNLINK_DISK_HOLDER)
	err = bd_link_disk_holder(bdev, device->vdisk);
#elif defined(COMPAT_HAVE_BD_CLAIM_BY_DISK)
	err = bd_claim_by_disk(bdev, claim_ptr, device->vdisk);
#endif
	if (err) {
		blkdev_put(bdev, FMODE_READ | FMODE_WRITE | FMODE_EXCL);
		drbd_err(device, "bd_link_disk_holder(\"%s\", ...) failed with %d\n",
				bdev_path, err);
		bdev = ERR_PTR(err);
	}
	return bdev;
}

static int open_backing_devices(struct drbd_device *device,
		struct disk_conf *new_disk_conf,
		struct drbd_backing_dev *nbc)
{
	struct block_device *bdev;

	bdev = open_backing_dev(device, new_disk_conf->backing_dev, device, true);
	if (IS_ERR(bdev))
		return ERR_OPEN_DISK;
	nbc->backing_bdev = bdev;

	/*
	 * meta_dev_idx >= 0: external fixed size, possibly multiple
	 * drbd sharing one meta device.  TODO in that case, paranoia
	 * check that [md_bdev, meta_dev_idx] is not yet used by some
	 * other drbd minor!  (if you use drbd.conf + drbdadm, that
	 * should check it for you already; but if you don't, or
	 * someone fooled it, we need to double check here)
	 */
	bdev = open_backing_dev(device, new_disk_conf->meta_dev,
		/* claim ptr: device, if claimed exclusively; shared drbd_m_holder,
		 * if potentially shared with other drbd minors */
			(new_disk_conf->meta_dev_idx < 0) ? (void*)device : (void*)drbd_m_holder,
		/* avoid double bd_claim_by_disk() for the same (source,target) tuple,
		 * as would happen with internal metadata. */
			(new_disk_conf->meta_dev_idx != DRBD_MD_INDEX_FLEX_INT &&
			 new_disk_conf->meta_dev_idx != DRBD_MD_INDEX_INTERNAL));
	if (IS_ERR(bdev))
		return ERR_OPEN_MD_DISK;
	nbc->md_bdev = bdev;
	return NO_ERROR;
}

static void close_backing_dev(struct drbd_device *device, struct block_device *bdev,
	bool do_bd_unlink)
{
	if (!bdev)
		return;
	if (do_bd_unlink) {
#if   defined(COMPAT_HAVE_BD_UNLINK_DISK_HOLDER)
		bd_unlink_disk_holder(bdev, device->vdisk);
#elif defined(COMPAT_HAVE_BD_CLAIM_BY_DISK)
		bd_release_from_disk(bdev, device->vdisk);
#endif
	}
	blkdev_put(bdev, FMODE_READ | FMODE_WRITE | FMODE_EXCL);
}

void drbd_backing_dev_free(struct drbd_device *device, struct drbd_backing_dev *ldev)
{
	if (ldev == NULL)
		return;

	close_backing_dev(device, ldev->md_bdev, ldev->md_bdev != ldev->backing_bdev);
	close_backing_dev(device, ldev->backing_bdev, true);

	kfree(ldev->disk_conf);
	kfree(ldev);
}

int drbd_adm_attach(struct sk_buff *skb, struct genl_info *info)
{
	struct drbd_config_context adm_ctx;
	struct drbd_device *device;
	struct drbd_resource *resource;
	int err;
	enum drbd_ret_code retcode;
	enum determine_dev_size dd;
	sector_t max_possible_sectors;
	sector_t min_md_device_sectors;
	struct drbd_backing_dev *nbc; /* new_backing_conf */
	struct disk_conf *new_disk_conf = NULL;
	enum drbd_state_rv rv;
	struct drbd_peer_device *peer_device;
	unsigned int slots_needed = 0;
	bool have_conf_update = false;

	retcode = drbd_adm_prepare(&adm_ctx, skb, info, DRBD_ADM_NEED_MINOR);
	if (!adm_ctx.reply_skb)
		return retcode;
	device = adm_ctx.device;
	resource = device->resource;
	mutex_lock(&resource->adm_mutex);

	/* allocation not in the IO path, drbdsetup context */
	nbc = kzalloc(sizeof(struct drbd_backing_dev), GFP_KERNEL);
	if (!nbc) {
		retcode = ERR_NOMEM;
		goto fail;
	}
	spin_lock_init(&nbc->md.uuid_lock);

	new_disk_conf = kzalloc(sizeof(struct disk_conf), GFP_KERNEL);
	if (!new_disk_conf) {
		retcode = ERR_NOMEM;
		goto fail;
	}
	nbc->disk_conf = new_disk_conf;

	set_disk_conf_defaults(new_disk_conf);
	err = disk_conf_from_attrs(new_disk_conf, info);
	if (err) {
		retcode = ERR_MANDATORY_TAG;
		drbd_msg_put_info(adm_ctx.reply_skb, from_attrs_err_to_txt(err));
		goto fail;
	}

	if (new_disk_conf->meta_dev_idx < DRBD_MD_INDEX_FLEX_INT) {
		retcode = ERR_MD_IDX_INVALID;
		goto fail;
	}

	lock_all_resources();
	retcode = drbd_resync_after_valid(device, new_disk_conf->resync_after);
	unlock_all_resources();
	if (retcode != NO_ERROR)
		goto fail;

	retcode = open_backing_devices(device, new_disk_conf, nbc);
	if (retcode != NO_ERROR)
		goto fail;

	if ((nbc->backing_bdev == nbc->md_bdev) !=
	    (new_disk_conf->meta_dev_idx == DRBD_MD_INDEX_INTERNAL ||
	     new_disk_conf->meta_dev_idx == DRBD_MD_INDEX_FLEX_INT)) {
		retcode = ERR_MD_IDX_INVALID;
		goto fail;
	}

	mutex_lock(&resource->conf_update);
	have_conf_update = true;

	/* if you want to reconfigure, please tear down first */
	if (device->disk_state[NOW] > D_DISKLESS) {
		retcode = ERR_DISK_CONFIGURED;
		goto fail;
	}
	/* It may just now have detached because of IO error.  Make sure
	 * drbd_ldev_destroy is done already, we may end up here very fast,
	 * e.g. if someone calls attach from the on-io-error handler,
	 * to realize a "hot spare" feature (not that I'd recommend that) */
	wait_event(device->misc_wait, !test_bit(GOING_DISKLESS, &device->flags));

	/* make sure there is no leftover from previous force-detach attempts */
	clear_bit(FORCE_DETACH, &device->flags);
	clear_bit(WAS_READ_ERROR, &device->flags);

	/* and no leftover from previously aborted resync or verify, either */
	for_each_peer_device(peer_device, device) {
		peer_device->rs_total = 0;
		peer_device->rs_failed = 0;
		atomic_set(&peer_device->rs_pending_cnt, 0);
	}

	if (!device->bitmap) {
		device->bitmap = drbd_bm_alloc();
		if (!device->bitmap) {
			retcode = ERR_NOMEM;
			goto fail;
		}
	}

	/* Read our meta data super block early.
	 * This also sets other on-disk offsets. */
	retcode = drbd_md_read(device, nbc);
	if (retcode != NO_ERROR)
		goto fail;

	if (new_disk_conf->al_extents < DRBD_AL_EXTENTS_MIN)
		new_disk_conf->al_extents = DRBD_AL_EXTENTS_MIN;
	if (new_disk_conf->al_extents > drbd_al_extents_max(nbc))
		new_disk_conf->al_extents = drbd_al_extents_max(nbc);

	if (drbd_get_max_capacity(nbc) < new_disk_conf->disk_size) {
		drbd_err(device, "max capacity %llu smaller than disk size %llu\n",
			(unsigned long long) drbd_get_max_capacity(nbc),
			(unsigned long long) new_disk_conf->disk_size);
		retcode = ERR_DISK_TOO_SMALL;
		goto fail;
	}

	if (new_disk_conf->meta_dev_idx < 0) {
		max_possible_sectors = DRBD_MAX_SECTORS_FLEX;
		/* at least one MB, otherwise it does not make sense */
		min_md_device_sectors = (2<<10);
	} else {
		max_possible_sectors = DRBD_MAX_SECTORS;
		min_md_device_sectors = (128 << 20 >> 9) * (new_disk_conf->meta_dev_idx + 1);
	}

	if (drbd_get_capacity(nbc->md_bdev) < min_md_device_sectors) {
		retcode = ERR_MD_DISK_TOO_SMALL;
		drbd_warn(device, "refusing attach: md-device too small, "
		     "at least %llu sectors needed for this meta-disk type\n",
		     (unsigned long long) min_md_device_sectors);
		goto fail;
	}

	/* Make sure the new disk is big enough
	 * (we may currently be R_PRIMARY with no local disk...) */
	if (drbd_get_max_capacity(nbc) <
	    drbd_get_capacity(device->this_bdev)) {
		retcode = ERR_DISK_TOO_SMALL;
		goto fail;
	}

	nbc->known_size = drbd_get_capacity(nbc->backing_bdev);

	if (nbc->known_size > max_possible_sectors) {
		drbd_warn(device, "==> truncating very big lower level device "
			"to currently maximum possible %llu sectors <==\n",
			(unsigned long long) max_possible_sectors);
		if (new_disk_conf->meta_dev_idx >= 0)
			drbd_warn(device, "==>> using internal or flexible "
				      "meta data may help <<==\n");
	}

	drbd_suspend_io(device, READ_AND_WRITE);
	wait_event(resource->barrier_wait, !barrier_pending(resource));
	for_each_peer_device(peer_device, device)
		wait_event(device->misc_wait,
			   (!atomic_read(&peer_device->ap_pending_cnt) ||
			    drbd_suspended(device)));
	/* and for other previously queued resource work */
	drbd_flush_workqueue(&resource->work);

	rv = stable_state_change(resource,
		change_disk_state(device, D_ATTACHING, CS_VERBOSE | CS_SERIALIZE));
	retcode = rv;  /* FIXME: Type mismatch. */
	if (rv >= SS_SUCCESS)
		update_resource_dagtag(resource, nbc);
	drbd_resume_io(device);
	if (rv < SS_SUCCESS)
		goto fail;

	if (!get_ldev_if_state(device, D_ATTACHING))
		goto force_diskless;

	drbd_info(device, "Maximum number of peer devices = %u\n",
		  device->bitmap->bm_max_peers);

	/* Make sure the local node id matches or is unassigned */
	if (nbc->md.node_id != -1 && nbc->md.node_id != resource->res_opts.node_id) {
		drbd_err(device, "Local node id %d differs from local "
			 "node id %d on device\n",
			 resource->res_opts.node_id,
			 nbc->md.node_id);
		retcode = ERR_INVALID_REQUEST;
		goto force_diskless_dec;
	}

	/* Make sure no bitmap slot has our own node id */
	if (nbc->md.peers[resource->res_opts.node_id].bitmap_index != -1) {
		drbd_err(device, "There is a bitmap for my own node id (%d)\n",
			 resource->res_opts.node_id);
		retcode = ERR_INVALID_REQUEST;
		goto force_diskless_dec;
	}

	/* Make sure we have a bitmap slot for each peer id */
	for_each_peer_device(peer_device, device) {
		struct drbd_connection *connection = peer_device->connection;
		int bitmap_index;

		bitmap_index = nbc->md.peers[connection->peer_node_id].bitmap_index;
		if (bitmap_index != -1)
			peer_device->bitmap_index = bitmap_index;
		else
			slots_needed++;
	}
	if (slots_needed) {
		int slots_available = device->bitmap->bm_max_peers - used_bitmap_slots(nbc);

		if (slots_needed > slots_available) {
			drbd_err(device, "Not enough free bitmap "
				 "slots (available=%d, needed=%d)\n",
				 slots_available,
				 slots_needed);
			retcode = ERR_INVALID_REQUEST;
			goto force_diskless_dec;
		}
		for_each_peer_device(peer_device, device) {
			struct drbd_connection *connection = peer_device->connection;
			int bitmap_index;

			if (peer_device->bitmap_index != -1)
				continue;

			for (bitmap_index = 0; bitmap_index < device->bitmap->bm_max_peers; bitmap_index++) {
				if (bitmap_index_vacant(nbc, bitmap_index)) {
					const int node_id = connection->peer_node_id;
					struct drbd_peer_md *peer_md = &nbc->md.peers[node_id];

					peer_md->bitmap_index = bitmap_index;
					peer_device->bitmap_index = bitmap_index;
					peer_md->flags &= ~MDF_NODE_EXISTS; /* it is a peer now */
					goto next_device;
				}
			}
			drbd_err(device, "Not enough free bitmap slots\n");
			retcode = ERR_INVALID_REQUEST;
			goto force_diskless_dec;
		next_device:
			/* nothing to do */;
		}
	}

	/* Assign the local node id (if not assigned already) */
	nbc->md.node_id = resource->res_opts.node_id;

	if (resource->role[NOW] == R_PRIMARY && device->exposed_data_uuid &&
	    (device->exposed_data_uuid & ~UUID_PRIMARY) !=
	    (nbc->md.current_uuid & ~UUID_PRIMARY)) {
		int data_present = false;
		for_each_peer_device(peer_device, device) {
			if (peer_device->disk_state[NOW] == D_UP_TO_DATE)
				data_present = true;
		}
		if (!data_present) {
			drbd_err(device, "Can only attach to data with current UUID=%016llX\n",
				 (unsigned long long)device->exposed_data_uuid);
			retcode = ERR_DATA_NOT_CURRENT;
			goto force_diskless_dec;
		}
	}

	/* Since we are diskless, fix the activity log first... */
	if (drbd_check_al_size(device, new_disk_conf)) {
		retcode = ERR_NOMEM;
		goto force_diskless_dec;
	}

	/* Point of no return reached.
	 * Devices and memory are no longer released by error cleanup below.
	 * now device takes over responsibility, and the state engine should
	 * clean it up somewhere.  */
	D_ASSERT(device, device->ldev == NULL);
	device->ldev = nbc;
	nbc = NULL;
	new_disk_conf = NULL;

	for_each_peer_device(peer_device, device) {
		err = drbd_attach_peer_device(peer_device);
		if (err) {
			retcode = ERR_NOMEM;
			goto force_diskless_dec;
		}
	}

	lock_all_resources();
	retcode = drbd_resync_after_valid(device, device->ldev->disk_conf->resync_after);
	if (retcode != NO_ERROR) {
		unlock_all_resources();
		goto force_diskless_dec;
	}

	/* Reset the "barriers don't work" bits here, then force meta data to
	 * be written, to ensure we determine if barriers are supported. */
	if (device->ldev->disk_conf->md_flushes)
		clear_bit(MD_NO_BARRIER, &device->flags);
	else
		set_bit(MD_NO_BARRIER, &device->flags);

	drbd_resync_after_changed(device);
	drbd_bump_write_ordering(resource, device->ldev, WO_BIO_BARRIER);
	unlock_all_resources();

	/* Prevent shrinking of consistent devices ! */
	if (drbd_md_test_flag(device->ldev, MDF_CONSISTENT) &&
	    drbd_new_dev_size(device, device->ldev->disk_conf->disk_size, 0) <
	    device->ldev->md.effective_size) {
		drbd_warn(device, "refusing to truncate a consistent device\n");
		retcode = ERR_DISK_TOO_SMALL;
		goto force_diskless_dec;
	}

	if (drbd_md_test_flag(device->ldev, MDF_CRASHED_PRIMARY))
		set_bit(CRASHED_PRIMARY, &device->flags);
	else
		clear_bit(CRASHED_PRIMARY, &device->flags);

	if (drbd_md_test_flag(device->ldev, MDF_PRIMARY_IND) &&
	    !(resource->role[NOW] == R_PRIMARY && resource->susp_nod[NOW]))
		set_bit(CRASHED_PRIMARY, &device->flags);

	device->read_cnt = 0;
	device->writ_cnt = 0;

	drbd_reconsider_max_bio_size(device, device->ldev);

	/* If I am currently not R_PRIMARY,
	 * but meta data primary indicator is set,
	 * I just now recover from a hard crash,
	 * and have been R_PRIMARY before that crash.
	 *
	 * Now, if I had no connection before that crash
	 * (have been degraded R_PRIMARY), chances are that
	 * I won't find my peer now either.
	 *
	 * In that case, and _only_ in that case,
	 * we use the degr-wfc-timeout instead of the default,
	 * so we can automatically recover from a crash of a
	 * degraded but active "cluster" after a certain timeout.
	 */
	for_each_peer_device(peer_device, device) {
		clear_bit(USE_DEGR_WFC_T, &peer_device->flags);
		if (resource->role[NOW] != R_PRIMARY &&
		    drbd_md_test_flag(device->ldev, MDF_PRIMARY_IND) &&
		    !drbd_md_test_peer_flag(peer_device, MDF_PEER_CONNECTED))
			set_bit(USE_DEGR_WFC_T, &peer_device->flags);
	}

	dd = drbd_determine_dev_size(device, 0, NULL);
	if (dd == DS_ERROR) {
		retcode = ERR_NOMEM_BITMAP;
		goto force_diskless_dec;
	} else if (dd == DS_GREW) {
		for_each_peer_device(peer_device, device)
			set_bit(RESYNC_AFTER_NEG, &peer_device->flags);
	}

	if (drbd_bitmap_io(device, &drbd_bm_read,
		"read from attaching", BM_LOCK_ALL,
		NULL)) {
		retcode = ERR_IO_MD_DISK;
		goto force_diskless_dec;
	}

	for_each_peer_device(peer_device, device) {
		if ((test_bit(CRASHED_PRIMARY, &device->flags) &&
		     drbd_md_test_flag(device->ldev, MDF_AL_DISABLED)) ||
		    drbd_md_test_peer_flag(peer_device, MDF_PEER_FULL_SYNC)) {
			drbd_info(peer_device, "Assuming that all blocks are out of sync "
				  "(aka FullSync)\n");
			if (drbd_bitmap_io(device, &drbd_bmio_set_n_write,
				"set_n_write from attaching", BM_LOCK_ALL,
				peer_device)) {
				retcode = ERR_IO_MD_DISK;
				goto force_diskless_dec;
			}
		}
	}

	drbd_try_suspend_al(device); /* IO is still suspended here... */

	rcu_read_lock();
	if (rcu_dereference(device->ldev->disk_conf)->al_updates)
		device->ldev->md.flags &= ~MDF_AL_DISABLED;
	else
		device->ldev->md.flags |= MDF_AL_DISABLED;
	rcu_read_unlock();

	/* change_disk_state uses disk_state_from_md(device); in case D_NEGOTIATING not
	   necessary, and falls back to a local state change */
	rv = stable_state_change(resource,
		change_disk_state(device, D_NEGOTIATING, CS_VERBOSE | CS_SERIALIZE));

	if (rv < SS_SUCCESS)
		goto force_diskless_dec;

	mod_timer(&device->request_timer, jiffies + HZ);

	if (resource->role[NOW] == R_PRIMARY)
		device->ldev->md.current_uuid |= UUID_PRIMARY;
	else
		device->ldev->md.current_uuid &= ~UUID_PRIMARY;

	drbd_md_mark_dirty(device);
	drbd_md_sync(device);

	drbd_kobject_uevent(device);
	put_ldev(device);
	mutex_unlock(&resource->conf_update);
	mutex_unlock(&resource->adm_mutex);
	drbd_adm_finish(&adm_ctx, info, retcode);
	return 0;

 force_diskless_dec:
	put_ldev(device);
 force_diskless:
	change_disk_state(device, D_DISKLESS, CS_HARD);
	drbd_md_sync(device);
 fail:
	mutex_unlock_cond(&resource->conf_update, &have_conf_update);
	drbd_backing_dev_free(device, nbc);
	mutex_unlock(&resource->adm_mutex);
	drbd_adm_finish(&adm_ctx, info, retcode);
	return 0;
}

static enum drbd_disk_state get_disk_state(struct drbd_device *device)
{
	struct drbd_resource *resource = device->resource;
	enum drbd_disk_state disk_state;

	spin_lock_irq(&resource->req_lock);
	disk_state = device->disk_state[NOW];
	spin_unlock_irq(&resource->req_lock);
	return disk_state;
}

static int adm_detach(struct drbd_device *device, int force)
{
	enum drbd_state_rv retcode;
	int ret;

	if (force) {
		set_bit(FORCE_DETACH, &device->flags);
		change_disk_state(device, D_DETACHING, CS_HARD);
		retcode = SS_SUCCESS;
		goto out;
	}

	drbd_suspend_io(device, READ_AND_WRITE); /* so no-one is stuck in drbd_al_begin_io */
	retcode = stable_state_change(device->resource,
		change_disk_state(device, D_DETACHING,
			CS_VERBOSE | CS_WAIT_COMPLETE | CS_SERIALIZE));
	/* D_DETACHING will transition to DISKLESS. */
	drbd_resume_io(device);
	ret = wait_event_interruptible(device->misc_wait,
			get_disk_state(device) != D_DETACHING);
	if (retcode >= SS_SUCCESS)
		drbd_cleanup_device(device);
	if (retcode == SS_IS_DISKLESS)
		retcode = SS_NOTHING_TO_DO;
	if (ret)
		retcode = ERR_INTR;
out:
	return retcode;
}

/* Detaching the disk is a process in multiple stages.  First we need to lock
 * out application IO, in-flight IO, IO stuck in drbd_al_begin_io.
 * Then we transition to D_DISKLESS, and wait for put_ldev() to return all
 * internal references as well.
 * Only then we have finally detached. */
int drbd_adm_detach(struct sk_buff *skb, struct genl_info *info)
{
	struct drbd_config_context adm_ctx;
	enum drbd_ret_code retcode;
	struct detach_parms parms = { };
	int err;

	retcode = drbd_adm_prepare(&adm_ctx, skb, info, DRBD_ADM_NEED_MINOR);
	if (!adm_ctx.reply_skb)
		return retcode;

	if (info->attrs[DRBD_NLA_DETACH_PARMS]) {
		err = detach_parms_from_attrs(&parms, info);
		if (err) {
			retcode = ERR_MANDATORY_TAG;
			drbd_msg_put_info(adm_ctx.reply_skb, from_attrs_err_to_txt(err));
			goto out;
		}
	}

	mutex_lock(&adm_ctx.resource->adm_mutex);
	retcode = adm_detach(adm_ctx.device, parms.force_detach);
	mutex_unlock(&adm_ctx.resource->adm_mutex);
out:
	drbd_adm_finish(&adm_ctx, info, retcode);
	return 0;
}

static bool conn_resync_running(struct drbd_connection *connection)
{
	struct drbd_peer_device *peer_device;
	bool rv = false;
	int vnr;

	rcu_read_lock();
	idr_for_each_entry(&connection->peer_devices, peer_device, vnr) {
		if (peer_device->repl_state[NOW] == L_SYNC_SOURCE ||
		    peer_device->repl_state[NOW] == L_SYNC_TARGET ||
		    peer_device->repl_state[NOW] == L_PAUSED_SYNC_S ||
		    peer_device->repl_state[NOW] == L_PAUSED_SYNC_T) {
			rv = true;
			break;
		}
	}
	rcu_read_unlock();

	return rv;
}

static bool conn_ov_running(struct drbd_connection *connection)
{
	struct drbd_peer_device *peer_device;
	bool rv = false;
	int vnr;

	rcu_read_lock();
	idr_for_each_entry(&connection->peer_devices, peer_device, vnr) {
		if (peer_device->repl_state[NOW] == L_VERIFY_S ||
		    peer_device->repl_state[NOW] == L_VERIFY_T) {
			rv = true;
			break;
		}
	}
	rcu_read_unlock();

	return rv;
}

static enum drbd_ret_code
_check_net_options(struct drbd_connection *connection, struct net_conf *old_net_conf, struct net_conf *new_net_conf)
{
	if (old_net_conf && connection->cstate[NOW] == C_CONNECTED && connection->agreed_pro_version < 100) {
		if (new_net_conf->wire_protocol != old_net_conf->wire_protocol)
			return ERR_NEED_APV_100;

		if (new_net_conf->two_primaries != old_net_conf->two_primaries)
			return ERR_NEED_APV_100;

		if (!new_net_conf->integrity_alg != !old_net_conf->integrity_alg)
			return ERR_NEED_APV_100;

		if (strcmp(new_net_conf->integrity_alg, old_net_conf->integrity_alg))
			return ERR_NEED_APV_100;
	}

	if (!new_net_conf->two_primaries &&
	    connection->resource->role[NOW] == R_PRIMARY &&
	    connection->peer_role[NOW] == R_PRIMARY)
		return ERR_NEED_ALLOW_TWO_PRI;

	if (new_net_conf->two_primaries &&
	    (new_net_conf->wire_protocol != DRBD_PROT_C))
		return ERR_NOT_PROTO_C;

	if (new_net_conf->wire_protocol == DRBD_PROT_A &&
	    new_net_conf->fencing_policy == FP_STONITH)
		return ERR_STONITH_AND_PROT_A;

	if (new_net_conf->on_congestion != OC_BLOCK &&
	    new_net_conf->wire_protocol != DRBD_PROT_A)
		return ERR_CONG_NOT_PROTO_A;

	return NO_ERROR;
}

static enum drbd_ret_code
check_net_options(struct drbd_connection *connection, struct net_conf *new_net_conf)
{
	static enum drbd_ret_code rv;
	struct drbd_peer_device *peer_device;
	int i;

	rcu_read_lock();
	rv = _check_net_options(connection, rcu_dereference(connection->transport.net_conf), new_net_conf);
	rcu_read_unlock();

	/* connection->peer_devices protected by genl_lock() here */
	idr_for_each_entry(&connection->peer_devices, peer_device, i) {
		struct drbd_device *device = peer_device->device;
		if (!device->bitmap) {
			device->bitmap = drbd_bm_alloc();
			if (!device->bitmap)
				return ERR_NOMEM;
		}
	}

	return rv;
}

struct crypto {
	struct crypto_hash *verify_tfm;
	struct crypto_hash *csums_tfm;
	struct crypto_hash *cram_hmac_tfm;
	struct crypto_hash *integrity_tfm;
};

static int
alloc_hash(struct crypto_hash **tfm, char *tfm_name, int err_alg)
{
	if (!tfm_name[0])
		return NO_ERROR;

	*tfm = crypto_alloc_hash(tfm_name, 0, CRYPTO_ALG_ASYNC);
	if (IS_ERR(*tfm)) {
		*tfm = NULL;
		return err_alg;
	}

	return NO_ERROR;
}

static enum drbd_ret_code
alloc_crypto(struct crypto *crypto, struct net_conf *new_net_conf)
{
	char hmac_name[CRYPTO_MAX_ALG_NAME];
	enum drbd_ret_code rv;

	rv = alloc_hash(&crypto->csums_tfm, new_net_conf->csums_alg,
		       ERR_CSUMS_ALG);
	if (rv != NO_ERROR)
		return rv;
	rv = alloc_hash(&crypto->verify_tfm, new_net_conf->verify_alg,
		       ERR_VERIFY_ALG);
	if (rv != NO_ERROR)
		return rv;
	rv = alloc_hash(&crypto->integrity_tfm, new_net_conf->integrity_alg,
		       ERR_INTEGRITY_ALG);
	if (rv != NO_ERROR)
		return rv;
	if (new_net_conf->cram_hmac_alg[0] != 0) {
		snprintf(hmac_name, CRYPTO_MAX_ALG_NAME, "hmac(%s)",
			 new_net_conf->cram_hmac_alg);

		rv = alloc_hash(&crypto->cram_hmac_tfm, hmac_name,
			       ERR_AUTH_ALG);
	}

	return rv;
}

static void free_crypto(struct crypto *crypto)
{
	crypto_free_hash(crypto->cram_hmac_tfm);
	crypto_free_hash(crypto->integrity_tfm);
	crypto_free_hash(crypto->csums_tfm);
	crypto_free_hash(crypto->verify_tfm);
}

int drbd_adm_net_opts(struct sk_buff *skb, struct genl_info *info)
{
	struct drbd_config_context adm_ctx;
	enum drbd_ret_code retcode;
	struct drbd_connection *connection;
	struct net_conf *old_net_conf, *new_net_conf = NULL;
	int err;
	int ovr; /* online verify running */
	int rsr; /* re-sync running */
	struct crypto crypto = { };

	retcode = drbd_adm_prepare(&adm_ctx, skb, info, DRBD_ADM_NEED_CONNECTION);
	if (!adm_ctx.reply_skb)
		return retcode;

	connection = adm_ctx.connection;
	mutex_lock(&adm_ctx.resource->adm_mutex);

	new_net_conf = kzalloc(sizeof(struct net_conf), GFP_KERNEL);
	if (!new_net_conf) {
		retcode = ERR_NOMEM;
		goto out;
	}

	drbd_flush_workqueue(&connection->sender_work);

	mutex_lock(&connection->resource->conf_update);
	mutex_lock(&connection->mutex[DATA_STREAM]);
	old_net_conf = connection->transport.net_conf;

	if (!old_net_conf) {
		drbd_msg_put_info(adm_ctx.reply_skb, "net conf missing, try connect");
		retcode = ERR_INVALID_REQUEST;
		goto fail;
	}

	*new_net_conf = *old_net_conf;
	if (should_set_defaults(info))
		set_net_conf_defaults(new_net_conf);

	err = net_conf_from_attrs_for_change(new_net_conf, info);
	if (err && err != -ENOMSG) {
		retcode = ERR_MANDATORY_TAG;
		drbd_msg_put_info(adm_ctx.reply_skb, from_attrs_err_to_txt(err));
		goto fail;
	}

	retcode = check_net_options(connection, new_net_conf);
	if (retcode != NO_ERROR)
		goto fail;

	/* re-sync running */
	rsr = conn_resync_running(connection);
	if (rsr && strcmp(new_net_conf->csums_alg, old_net_conf->csums_alg)) {
		retcode = ERR_CSUMS_RESYNC_RUNNING;
		goto fail;
	}

	/* online verify running */
	ovr = conn_ov_running(connection);
	if (ovr && strcmp(new_net_conf->verify_alg, old_net_conf->verify_alg)) {
		retcode = ERR_VERIFY_RUNNING;
		goto fail;
	}

	retcode = alloc_crypto(&crypto, new_net_conf);
	if (retcode != NO_ERROR)
		goto fail;

	rcu_assign_pointer(connection->transport.net_conf, new_net_conf);
	connection->fencing_policy = new_net_conf->fencing_policy;

	if (!rsr) {
		crypto_free_hash(connection->csums_tfm);
		connection->csums_tfm = crypto.csums_tfm;
		crypto.csums_tfm = NULL;
	}
	if (!ovr) {
		crypto_free_hash(connection->verify_tfm);
		connection->verify_tfm = crypto.verify_tfm;
		crypto.verify_tfm = NULL;
	}

	crypto_free_hash(connection->integrity_tfm);
	connection->integrity_tfm = crypto.integrity_tfm;
	if (connection->cstate[NOW] >= C_CONNECTED && connection->agreed_pro_version >= 100)
		/* Do this without trying to take connection->data.mutex again.  */
		__drbd_send_protocol(connection, P_PROTOCOL_UPDATE);

	crypto_free_hash(connection->cram_hmac_tfm);
	connection->cram_hmac_tfm = crypto.cram_hmac_tfm;

	mutex_unlock(&connection->mutex[DATA_STREAM]);
	mutex_unlock(&connection->resource->conf_update);
	synchronize_rcu();
	kfree(old_net_conf);

	if (connection->cstate[NOW] >= C_CONNECTED) {
		struct drbd_peer_device *peer_device;
		int vnr;

		idr_for_each_entry(&connection->peer_devices, peer_device, vnr)
			drbd_send_sync_param(peer_device);
	}

	goto out;

 fail:
	mutex_unlock(&connection->mutex[DATA_STREAM]);
	mutex_unlock(&connection->resource->conf_update);
	free_crypto(&crypto);
	kfree(new_net_conf);
 out:
	mutex_unlock(&adm_ctx.resource->adm_mutex);
	drbd_adm_finish(&adm_ctx, info, retcode);
	return 0;
}

static int adjust_resync_fifo(struct drbd_peer_device *peer_device,
			      struct peer_device_conf *conf,
			      struct fifo_buffer **pp_old_plan)
{
	struct fifo_buffer *old_plan, *new_plan = NULL;
	int fifo_size;

	fifo_size = (conf->c_plan_ahead * 10 * SLEEP_TIME) / HZ;

	old_plan = rcu_dereference_protected(peer_device->rs_plan_s,
			     lockdep_is_held(&peer_device->connection->resource->conf_update));
	if (!old_plan || fifo_size != old_plan->size) {
		new_plan = fifo_alloc(fifo_size);
		if (!new_plan) {
			drbd_err(peer_device, "kmalloc of fifo_buffer failed");
			return -ENOMEM;
		}
		rcu_assign_pointer(peer_device->rs_plan_s, new_plan);
		if (pp_old_plan)
			*pp_old_plan = old_plan;
	}

	return 0;
}

int drbd_adm_peer_device_opts(struct sk_buff *skb, struct genl_info *info)
{
	struct drbd_config_context adm_ctx;
	enum drbd_ret_code retcode;
	struct drbd_peer_device *peer_device;
	struct peer_device_conf *old_peer_device_conf, *new_peer_device_conf = NULL;
	struct fifo_buffer *old_plan = NULL;
	int err;

	retcode = drbd_adm_prepare(&adm_ctx, skb, info, DRBD_ADM_NEED_PEER_DEVICE);
	if (!adm_ctx.reply_skb)
		return retcode;

	peer_device = adm_ctx.peer_device;

	mutex_lock(&adm_ctx.resource->adm_mutex);
	mutex_lock(&adm_ctx.resource->conf_update);

	new_peer_device_conf = kzalloc(sizeof(struct peer_device_conf), GFP_KERNEL);
	if (!new_peer_device_conf)
		goto fail;

	old_peer_device_conf = peer_device->conf;
	*new_peer_device_conf = *old_peer_device_conf;
	if (should_set_defaults(info))
		set_peer_device_conf_defaults(new_peer_device_conf);

	err = peer_device_conf_from_attrs_for_change(new_peer_device_conf, info);
	if (err && err != -ENOMSG) {
		retcode = ERR_MANDATORY_TAG;
		drbd_msg_put_info(adm_ctx.reply_skb, from_attrs_err_to_txt(err));
		goto fail;
	}

	if (!expect(peer_device, new_peer_device_conf->resync_rate >= 1))
		new_peer_device_conf->resync_rate = 1;

	if (new_peer_device_conf->c_plan_ahead > DRBD_C_PLAN_AHEAD_MAX)
		new_peer_device_conf->c_plan_ahead = DRBD_C_PLAN_AHEAD_MAX;

	err = adjust_resync_fifo(peer_device, new_peer_device_conf, &old_plan);
	if (err)
		goto fail;

	rcu_assign_pointer(peer_device->conf, new_peer_device_conf);

	synchronize_rcu();
	kfree(old_peer_device_conf);
	kfree(old_plan);

	if (0) {
fail:
		retcode = ERR_NOMEM;
		kfree(new_peer_device_conf);
	}

	mutex_unlock(&adm_ctx.resource->conf_update);
	mutex_unlock(&adm_ctx.resource->adm_mutex);
	drbd_adm_finish(&adm_ctx, info, retcode);
	return 0;

}

int drbd_create_peer_device_default_config(struct drbd_peer_device *peer_device)
{
	struct peer_device_conf *conf;
	int err;

	conf = kzalloc(sizeof(*conf), GFP_KERNEL);
	if (!conf)
		return -ENOMEM;

	set_peer_device_conf_defaults(conf);
	err = adjust_resync_fifo(peer_device, conf, NULL);
	if (err)
		return err;

	peer_device->conf = conf;

	return 0;
}

static void connection_to_info(struct connection_info *info,
			       struct drbd_connection *connection)
{
	info->conn_connection_state = connection->cstate[NOW];
	info->conn_role = connection->peer_role[NOW];
}

static void peer_device_to_info(struct peer_device_info *info,
				struct drbd_peer_device *peer_device)
{
	info->peer_repl_state = peer_device->repl_state[NOW];
	info->peer_disk_state = peer_device->disk_state[NOW];
	info->peer_resync_susp_user = peer_device->resync_susp_user[NOW];
	info->peer_resync_susp_peer = peer_device->resync_susp_peer[NOW];
	info->peer_resync_susp_dependency = peer_device->resync_susp_dependency[NOW];
}

static bool is_resync_target_in_other_connection(struct drbd_peer_device *peer_device)
{
	struct drbd_device *device = peer_device->device;
	struct drbd_peer_device *p;

	for_each_peer_device(p, device) {
		if (p == peer_device)
			continue;

		if (p->repl_state[NEW] == L_SYNC_TARGET)
			return true;
	}

	return false;
}

static int adm_new_connection(struct drbd_connection **ret_conn,
		struct drbd_config_context *adm_ctx, struct genl_info *info)
{
	struct connection_info connection_info;
	enum drbd_notification_type flags;
	unsigned int peer_devices = 0;
	struct drbd_device *device;
	struct drbd_peer_device *peer_device;
	struct net_conf *old_net_conf, *new_net_conf = NULL;
	struct crypto crypto = { NULL, };
	struct drbd_connection *connection;
	enum drbd_ret_code retcode;
	int i, err;
	bool allocate_bitmap_slots = false;
	char *transport_name;
	struct drbd_transport_class *tr_class;

	*ret_conn = NULL;
	if (adm_ctx->connection) {
		drbd_err(adm_ctx->resource, "Connection for peer node id %d already exists\n",
			 adm_ctx->peer_node_id);
		return ERR_INVALID_REQUEST;
	}

	/* allocation not in the IO path, drbdsetup / netlink process context */
	new_net_conf = kzalloc(sizeof(*new_net_conf), GFP_KERNEL);
	if (!new_net_conf)
		return ERR_NOMEM;

	set_net_conf_defaults(new_net_conf);

	err = net_conf_from_attrs(new_net_conf, info);
	if (err) {
		retcode = ERR_MANDATORY_TAG;
		drbd_msg_put_info(adm_ctx->reply_skb, from_attrs_err_to_txt(err));
		goto fail;
	}

	transport_name = new_net_conf->transport_name[0] ? new_net_conf->transport_name : "tcp";
	tr_class = drbd_get_transport_class(transport_name);
	if (!tr_class) {
		retcode = ERR_CREATE_TRANSPORT;
		goto fail;
	}

	connection = drbd_create_connection(adm_ctx->resource, tr_class);
	if (!connection) {
		retcode = ERR_NOMEM;
		goto fail_put_transport;
	}
	connection->peer_node_id = adm_ctx->peer_node_id;
	/* transport class reference now owned by connection,
	 * prevent double cleanup. */
	tr_class = NULL;

	retcode = check_net_options(connection, new_net_conf);
	if (retcode != NO_ERROR)
		goto fail_free_connection;

	retcode = alloc_crypto(&crypto, new_net_conf);
	if (retcode != NO_ERROR)
		goto fail_free_connection;

	((char *)new_net_conf->shared_secret)[SHARED_SECRET_MAX-1] = 0;

	mutex_lock(&adm_ctx->resource->conf_update);
	idr_for_each_entry(&adm_ctx->resource->devices, device, i) {
		int id;

		retcode = ERR_NOMEM;
		peer_device = create_peer_device(device, connection);
		if (!peer_device)
			goto unlock_fail_free_connection;
		id = idr_alloc(&connection->peer_devices, peer_device,
			       device->vnr, device->vnr + 1, GFP_KERNEL);
		if (id < 0)
			goto unlock_fail_free_connection;
	}

	spin_lock_irq(&adm_ctx->resource->req_lock);
	list_add_tail_rcu(&connection->connections, &adm_ctx->resource->connections);
	idr_for_each_entry(&connection->peer_devices, peer_device, i) {
		struct drbd_device *device = peer_device->device;

		peer_device->resync_susp_other_c[NOW] =
			is_resync_target_in_other_connection(peer_device);
		list_add_rcu(&peer_device->peer_devices, &device->peer_devices);
		kref_get(&connection->kref);
		kref_debug_get(&connection->kref_debug, 3);
		kref_get(&device->kref);
		kref_debug_get(&device->kref_debug, 1);
		peer_devices++;
	}
	spin_unlock_irq(&adm_ctx->resource->req_lock);

	old_net_conf = connection->transport.net_conf;
	if (old_net_conf) {
		retcode = ERR_NET_CONFIGURED;
		goto unlock_fail_free_connection;
	}
	rcu_assign_pointer(connection->transport.net_conf, new_net_conf);
	connection->fencing_policy = new_net_conf->fencing_policy;

	connection->cram_hmac_tfm = crypto.cram_hmac_tfm;
	connection->integrity_tfm = crypto.integrity_tfm;
	connection->csums_tfm = crypto.csums_tfm;
	connection->verify_tfm = crypto.verify_tfm;

	/* transferred ownership. prevent double cleanup. */
	new_net_conf = NULL;
	memset(&crypto, 0, sizeof(crypto));

	idr_for_each_entry(&connection->peer_devices, peer_device, i)
		peer_device->node_id = connection->peer_node_id;

	if (connection->peer_node_id > adm_ctx->resource->max_node_id)
		adm_ctx->resource->max_node_id = connection->peer_node_id;

	/* Make sure we have a bitmap slot for this peer id on each device */
	idr_for_each_entry(&connection->peer_devices, peer_device, i) {
		unsigned int bitmap_index;

		device = peer_device->device;
		if (!get_ldev(device))
			continue;

		bitmap_index = device->ldev->md.peers[adm_ctx->peer_node_id].bitmap_index;
		if (bitmap_index != -1) {
			peer_device->bitmap_index = bitmap_index;
		} else {
			int slots_available;

			allocate_bitmap_slots = true;

			slots_available = device->bitmap->bm_max_peers - used_bitmap_slots(device->ldev);
			if (slots_available <= 0) {
				drbd_err(device, "Not enough free bitmap "
					 "slots (available=%d, needed=%d)\n",
					 slots_available, 1);
				put_ldev(device);
				retcode = ERR_INVALID_REQUEST;
				goto unlock_fail_free_connection;
			}
		}

		put_ldev(device);
	}
	if (allocate_bitmap_slots) {
		idr_for_each_entry(&connection->peer_devices, peer_device, i) {
			unsigned int bitmap_index;

			device = peer_device->device;
			if (!get_ldev(device))
				continue;
			if (peer_device->bitmap_index != -1)
				goto next_device_2;
			for (bitmap_index = 0; bitmap_index < device->bitmap->bm_max_peers; bitmap_index++) {
				if (bitmap_index_vacant(device->ldev, bitmap_index)) {
					const int node_id = adm_ctx->peer_node_id;
					struct drbd_peer_md *peer_md = &device->ldev->md.peers[node_id];

					peer_md->bitmap_index = bitmap_index;
					drbd_md_mark_dirty(device);
					peer_device->bitmap_index = bitmap_index;
					peer_md->flags &= ~MDF_NODE_EXISTS; /* it is a peer now */
					goto next_device_2;
				}
			}
			drbd_err(device, "Not enough free bitmap slots\n");
			put_ldev(device);
			retcode = ERR_INVALID_REQUEST;
			goto unlock_fail_free_connection;

		next_device_2:
			put_ldev(device);
		}
	}

	connection_to_info(&connection_info, connection);
	flags = (peer_devices--) ? NOTIFY_CONTINUES : 0;
	mutex_lock(&notification_mutex);
	notify_connection_state(NULL, 0, connection, &connection_info, NOTIFY_CREATE | flags);
	idr_for_each_entry(&connection->peer_devices, peer_device, i) {
		struct peer_device_info peer_device_info;

		peer_device_to_info(&peer_device_info, peer_device);
		flags = (peer_devices--) ? NOTIFY_CONTINUES : 0;
		notify_peer_device_state(NULL, 0, peer_device, &peer_device_info, NOTIFY_CREATE | flags);
	}
	mutex_unlock(&notification_mutex);

	idr_for_each_entry(&connection->peer_devices, peer_device, i) {
		if (get_ldev_if_state(peer_device->device, D_NEGOTIATING)) {
			err = drbd_attach_peer_device(peer_device);
			put_ldev(peer_device->device);
			if (err) {
				retcode = ERR_NOMEM;
				goto unlock_fail_free_connection;
			}
		}
		peer_device->send_cnt = 0;
		peer_device->recv_cnt = 0;
	}
	mutex_unlock(&adm_ctx->resource->conf_update);

	drbd_debugfs_connection_add(connection); /* after ->net_conf was assigned */
	drbd_thread_start(&connection->sender);
	*ret_conn = connection;
	return NO_ERROR;

unlock_fail_free_connection:
	mutex_unlock(&adm_ctx->resource->conf_update);
fail_free_connection:
	drbd_transport_shutdown(connection, DESTROY_TRANSPORT);

	if (!list_empty(&connection->connections)) {
		drbd_unregister_connection(connection);
		synchronize_rcu();
	}
	drbd_put_connection(connection);
fail_put_transport:
	drbd_put_transport_class(tr_class);
fail:
	free_crypto(&crypto);
	kfree(new_net_conf);

	return retcode;
}

bool addr_eq_nla(const struct sockaddr_storage *addr, const int addr_len, const struct nlattr *nla)
{
	return	nla_len(nla) == addr_len && memcmp(nla_data(nla), addr, addr_len) == 0;
}

static enum drbd_ret_code
check_path_against_nla(const struct drbd_path *path,
		       const struct nlattr *my_addr, const struct nlattr *peer_addr)
{
	if (addr_eq_nla(&path->my_addr, path->my_addr_len, my_addr))
		return ERR_LOCAL_ADDR;
	if (addr_eq_nla(&path->peer_addr, path->peer_addr_len, peer_addr))
		return ERR_PEER_ADDR;
	return NO_ERROR;
}

static enum drbd_ret_code
check_path_usable(const struct drbd_config_context *adm_ctx,
		  const struct nlattr *my_addr, const struct nlattr *peer_addr)
{
	struct drbd_resource *resource;
	struct drbd_connection *connection;
	enum drbd_ret_code retcode;

	if (!(my_addr && peer_addr)) {
		drbd_msg_put_info(adm_ctx->reply_skb, "connection endpoint(s) missing");
		return ERR_INVALID_REQUEST;
	}

	/* No need for _rcu here. All reconfiguration is
	 * strictly serialized on genl_lock(). We are protected against
	 * concurrent reconfiguration/addition/deletion */
	for_each_resource(resource, &drbd_resources) {
		for_each_connection(connection, resource) {
			struct drbd_path *path;
			list_for_each_entry(path, &connection->transport.paths, list) {
				retcode = check_path_against_nla(path, my_addr, peer_addr);
				if (retcode == NO_ERROR)
					continue;
				/* Within the same resource, it is ok to use
				 * the same local endpoint several times */
				if (retcode == ERR_LOCAL_ADDR &&
				    resource == adm_ctx->resource)
					continue;
				return retcode;
			}
		}
	}
	return NO_ERROR;
}

static enum drbd_ret_code
adm_add_path(struct drbd_config_context *adm_ctx,  struct genl_info *info)
{
	struct drbd_transport *transport = &adm_ctx->connection->transport;
	struct nlattr *my_addr = NULL, *peer_addr = NULL;
	struct drbd_path *path;
	enum drbd_ret_code retcode;
	int err;

	/* parse and validate only */
	err = path_parms_from_attrs(NULL, info);
	if (err) {
		drbd_msg_put_info(adm_ctx->reply_skb, from_attrs_err_to_txt(err));
		return ERR_MANDATORY_TAG;
	}
	my_addr = nested_attr_tb[__nla_type(T_my_addr)];
	peer_addr = nested_attr_tb[__nla_type(T_peer_addr)];

	retcode = check_path_usable(adm_ctx, my_addr, peer_addr);
	if (retcode != NO_ERROR)
		return retcode;

	path = kzalloc(sizeof(struct drbd_path), GFP_KERNEL);
	if (!path)
		return ERR_NOMEM;

	path->my_addr_len = nla_len(my_addr);
	memcpy(&path->my_addr, nla_data(my_addr), path->my_addr_len);
	path->peer_addr_len = nla_len(peer_addr);
	memcpy(&path->peer_addr, nla_data(peer_addr), path->peer_addr_len);

	err = transport->ops->add_path(transport, path);
	if (err) {
		kfree(path);
		drbd_err(adm_ctx->connection, "add_path() failed with %d\n", err);
		drbd_msg_put_info(adm_ctx->reply_skb, "add_path on transport failed");
		return ERR_INVALID_REQUEST;
	}
	return NO_ERROR;
}

int drbd_adm_connect(struct sk_buff *skb, struct genl_info *info)
{
	struct drbd_config_context adm_ctx;
	struct connect_parms parms = { 0, };
	enum drbd_ret_code retcode;
	enum drbd_conn_state cstate;
	int err;

	retcode = drbd_adm_prepare(&adm_ctx, skb, info, DRBD_ADM_NEED_CONNECTION);
	if (!adm_ctx.reply_skb)
		return retcode;

	cstate = adm_ctx.connection->cstate[NOW];
	if (cstate != C_STANDALONE) {
		retcode = ERR_NET_CONFIGURED;
		goto out;
	}

	if (first_path(adm_ctx.connection) == NULL) {
		drbd_msg_put_info(adm_ctx.reply_skb, "connection endpoint(s) missing");
		retcode = ERR_INVALID_REQUEST;
		goto out;
	}

	if (info->attrs[DRBD_NLA_CONNECT_PARMS]) {
		err = connect_parms_from_attrs(&parms, info);
		if (err) {
			retcode = ERR_MANDATORY_TAG;
			drbd_msg_put_info(adm_ctx.reply_skb, from_attrs_err_to_txt(err));
			goto out;
		}
	}
	if (parms.discard_my_data) {
		if (adm_ctx.resource->role[NOW] == R_PRIMARY) {
			retcode = ERR_DISCARD_IMPOSSIBLE;
			goto out;
		}
		set_bit(CONN_DISCARD_MY_DATA, &adm_ctx.connection->flags);
	}
	if (parms.tentative)
		set_bit(CONN_DRY_RUN, &adm_ctx.connection->flags);

	retcode = change_cstate(adm_ctx.connection, C_UNCONNECTED, CS_VERBOSE);

out:
	drbd_adm_finish(&adm_ctx, info, retcode);
	return 0;
}

int drbd_adm_new_peer(struct sk_buff *skb, struct genl_info *info)
{
	struct drbd_config_context adm_ctx;
	struct drbd_connection *connection;
	enum drbd_ret_code retcode;

	retcode = drbd_adm_prepare(&adm_ctx, skb, info, DRBD_ADM_NEED_PEER_NODE);
	if (!adm_ctx.reply_skb)
		return retcode;

	mutex_lock(&adm_ctx.resource->adm_mutex);

	if (adm_ctx.connection) {
		retcode = ERR_INVALID_REQUEST;
		drbd_msg_put_info(adm_ctx.reply_skb, "peer connection already exists");
	} else {
		retcode = adm_new_connection(&connection, &adm_ctx, info);
	}

	mutex_unlock(&adm_ctx.resource->adm_mutex);
	drbd_adm_finish(&adm_ctx, info, retcode);
	return 0;
}

int drbd_adm_new_path(struct sk_buff *skb, struct genl_info *info)
{
	struct drbd_config_context adm_ctx;
	enum drbd_ret_code retcode;

	retcode = drbd_adm_prepare(&adm_ctx, skb, info, DRBD_ADM_NEED_CONNECTION);
	if (!adm_ctx.reply_skb)
		return retcode;

	/* remote transport endpoints need to be globaly unique */
	mutex_lock(&resources_mutex);
	mutex_lock(&adm_ctx.resource->adm_mutex);

	retcode = adm_add_path(&adm_ctx, info);

	mutex_unlock(&adm_ctx.resource->adm_mutex);
	mutex_unlock(&resources_mutex);
	drbd_adm_finish(&adm_ctx, info, retcode);
	return 0;
}

static enum drbd_ret_code
adm_del_path(struct drbd_config_context *adm_ctx,  struct genl_info *info)
{
	struct drbd_transport *transport = &adm_ctx->connection->transport;
	struct nlattr *my_addr = NULL, *peer_addr = NULL;
	struct drbd_path *path;
	int err;

	/* parse and validate only */
	err = path_parms_from_attrs(NULL, info);
	if (err) {
		drbd_msg_put_info(adm_ctx->reply_skb, from_attrs_err_to_txt(err));
		return ERR_MANDATORY_TAG;
	}
	my_addr = nested_attr_tb[__nla_type(T_my_addr)];
	peer_addr = nested_attr_tb[__nla_type(T_peer_addr)];

	list_for_each_entry(path, &transport->paths, list) {
		if (!addr_eq_nla(&path->my_addr, path->my_addr_len, my_addr))
			continue;
		if (!addr_eq_nla(&path->peer_addr, path->peer_addr_len, peer_addr))
			continue;

		err = transport->ops->remove_path(transport, path);
		if (!err)
			kfree(path);
		break;
	}
	if (err) {
		drbd_err(adm_ctx->connection, "del_path() failed with %d\n", err);
		drbd_msg_put_info(adm_ctx->reply_skb, "del_path on transport failed");
		return ERR_INVALID_REQUEST;
	}
	return NO_ERROR;
}

int drbd_adm_del_path(struct sk_buff *skb, struct genl_info *info)
{
	struct drbd_config_context adm_ctx;
	enum drbd_ret_code retcode;

	retcode = drbd_adm_prepare(&adm_ctx, skb, info, DRBD_ADM_NEED_CONNECTION);
	if (!adm_ctx.reply_skb)
		return retcode;

	/* remote transport endpoints need to be globaly unique */
	mutex_lock(&resources_mutex);
	mutex_lock(&adm_ctx.resource->adm_mutex);

	retcode = adm_del_path(&adm_ctx, info);

	mutex_unlock(&adm_ctx.resource->adm_mutex);
	mutex_unlock(&resources_mutex);
	drbd_adm_finish(&adm_ctx, info, retcode);
	return 0;
}

static enum drbd_state_rv conn_try_disconnect(struct drbd_connection *connection, bool force)
{
	struct drbd_resource *resource = connection->resource;
	enum drbd_state_rv rv;

    repeat:
	rv = change_cstate(connection, C_DISCONNECTING, force ? CS_HARD : 0);
	if (rv == SS_CW_FAILED_BY_PEER) {
		enum drbd_conn_state cstate;

		spin_lock_irq(&resource->req_lock);
		cstate = connection->cstate[NOW];
		spin_unlock_irq(&resource->req_lock);
		if (cstate < C_CONNECTED)
			goto repeat;
	}

	switch (rv) {
	case SS_ALREADY_STANDALONE:
		rv = SS_SUCCESS;
		break;
	case SS_IS_DISKLESS:
	case SS_LOWER_THAN_OUTDATED:
		rv = change_cstate(connection, C_DISCONNECTING, CS_HARD);
	default:;
		/* no special handling necessary */
	}
	return rv;
}

/* this cann only be called immediately after a successful
 * conn_try_disconnect, within the same resource->adm_mutex */
void del_connection(struct drbd_connection *connection)
{
	struct drbd_resource *resource = connection->resource;
	struct drbd_peer_device *peer_device;
	enum drbd_state_rv rv2;
	int vnr;

	/* No one else can reconfigure the network while I am here.
	 * The state handling only uses drbd_thread_stop_nowait(),
	 * we want to really wait here until the receiver is no more.
	 */
	drbd_thread_stop(&connection->receiver);

	/* Race breaker.  This additional state change request may be
	 * necessary, if this was a forced disconnect during a receiver
	 * restart.  We may have "killed" the receiver thread just
	 * after drbd_receiver() returned.  Typically, we should be
	 * C_STANDALONE already, now, and this becomes a no-op.
	 */
	rv2 = change_cstate(connection, C_STANDALONE, CS_VERBOSE | CS_HARD);
	if (rv2 < SS_SUCCESS)
		drbd_err(connection,
			"unexpected rv2=%d in del_connection()\n",
			rv2);
	/* Make sure the sender thread has actually stopped: state
	 * handling only does drbd_thread_stop_nowait().
	 */
	drbd_thread_stop(&connection->sender);

	drbd_unregister_connection(connection);

	/*
	 * Flush the resource work queue to make sure that no more
	 * events like state change notifications for this connection
	 * are queued: we want the "destroy" event to come last.
	 */
	drbd_flush_workqueue(&resource->work);

	mutex_lock(&notification_mutex);
	idr_for_each_entry(&connection->peer_devices, peer_device, vnr)
		notify_peer_device_state(NULL, 0, peer_device, NULL,
					 NOTIFY_DESTROY | NOTIFY_CONTINUES);
	notify_connection_state(NULL, 0, connection, NULL, NOTIFY_DESTROY);
	mutex_unlock(&notification_mutex);
	synchronize_rcu();
	drbd_put_connection(connection);
}

int adm_disconnect(struct sk_buff *skb, struct genl_info *info, bool destroy)
{
	struct drbd_config_context adm_ctx;
	struct disconnect_parms parms;
	struct drbd_connection *connection;
	enum drbd_state_rv rv;
	enum drbd_ret_code retcode;

	retcode = drbd_adm_prepare(&adm_ctx, skb, info, DRBD_ADM_NEED_CONNECTION);
	if (!adm_ctx.reply_skb)
		return retcode;

	memset(&parms, 0, sizeof(parms));
	if (info->attrs[DRBD_NLA_DISCONNECT_PARMS]) {
		int err = disconnect_parms_from_attrs(&parms, info);
		if (err) {
			retcode = ERR_MANDATORY_TAG;
			drbd_msg_put_info(adm_ctx.reply_skb, from_attrs_err_to_txt(err));
			goto fail;
		}
	}

	connection = adm_ctx.connection;
	mutex_lock(&adm_ctx.resource->adm_mutex);
	mutex_lock(&connection->resource->conf_update);
	rv = conn_try_disconnect(connection, parms.force_disconnect);
	if (rv >= SS_SUCCESS && destroy)
		del_connection(connection);
	mutex_unlock(&connection->resource->conf_update);
	if (rv < SS_SUCCESS)
		retcode = rv;  /* FIXME: Type mismatch. */
	else
		retcode = NO_ERROR;
	mutex_unlock(&adm_ctx.resource->adm_mutex);
 fail:
	drbd_adm_finish(&adm_ctx, info, retcode);
	return 0;
}

int drbd_adm_disconnect(struct sk_buff *skb, struct genl_info *info)
{
	return adm_disconnect(skb, info, 0);
}

int drbd_adm_del_peer(struct sk_buff *skb, struct genl_info *info)
{
	return adm_disconnect(skb, info, 1);
}

void resync_after_online_grow(struct drbd_peer_device *peer_device)
{
	struct drbd_connection *connection = peer_device->connection;
	struct drbd_device *device = peer_device->device;
	bool sync_source;

	drbd_info(peer_device, "Resync of new storage after online grow\n");
	if (device->resource->role[NOW] != connection->peer_role[NOW])
		sync_source = (device->resource->role[NOW] == R_PRIMARY);
	else
		sync_source = test_bit(RESOLVE_CONFLICTS,
				       &peer_device->connection->transport.flags);

	if (!sync_source && connection->agreed_pro_version < 110) {
		stable_change_repl_state(peer_device, L_WF_SYNC_UUID,
					 CS_VERBOSE | CS_SERIALIZE);
		return;
	}
	drbd_start_resync(peer_device, sync_source ? L_SYNC_SOURCE : L_SYNC_TARGET);
}

int drbd_adm_resize(struct sk_buff *skb, struct genl_info *info)
{
	struct drbd_config_context adm_ctx;
	struct disk_conf *old_disk_conf, *new_disk_conf = NULL;
	struct resize_parms rs;
	struct drbd_device *device;
	enum drbd_ret_code retcode;
	enum determine_dev_size dd;
	bool change_al_layout = false;
	enum dds_flags ddsf;
	sector_t u_size;
	int err;
	struct drbd_peer_device *peer_device;
	bool has_primary;

	retcode = drbd_adm_prepare(&adm_ctx, skb, info, DRBD_ADM_NEED_MINOR);
	if (!adm_ctx.reply_skb)
		return retcode;

	mutex_lock(&adm_ctx.resource->adm_mutex);
	device = adm_ctx.device;
	if (!get_ldev(device)) {
		retcode = ERR_NO_DISK;
		goto fail;
	}

	memset(&rs, 0, sizeof(struct resize_parms));
	rs.al_stripes = device->ldev->md.al_stripes;
	rs.al_stripe_size = device->ldev->md.al_stripe_size_4k * 4;
	if (info->attrs[DRBD_NLA_RESIZE_PARMS]) {
		err = resize_parms_from_attrs(&rs, info);
		if (err) {
			retcode = ERR_MANDATORY_TAG;
			drbd_msg_put_info(adm_ctx.reply_skb, from_attrs_err_to_txt(err));
			goto fail_ldev;
		}
	}

	device = adm_ctx.device;
	for_each_peer_device(peer_device, device) {
		if (peer_device->repl_state[NOW] > L_ESTABLISHED) {
			retcode = ERR_RESIZE_RESYNC;
			goto fail_ldev;
		}
	}

	rcu_read_lock();
	u_size = rcu_dereference(device->ldev->disk_conf)->disk_size;
	rcu_read_unlock();
	if (u_size && u_size == (sector_t)rs.resize_size &&
	    device->ldev->md.al_stripes == rs.al_stripes &&
	    device->ldev->md.al_stripe_size_4k == rs.al_stripe_size / 4) {
		/* TODO once we can online-change the number of bitmap slots,
		 * we need add an "unchanged" check for those above. */
		/* This will be a no-op. Ignore. */
		retcode = NO_ERROR;
		goto fail_ldev;
	}

	has_primary = device->resource->role[NOW] == R_PRIMARY;
	if (!has_primary) {
		for_each_peer_device(peer_device, device) {
			if (peer_device->connection->peer_role[NOW] == R_PRIMARY) {
				has_primary = true;
				break;
			}
		}
	}
	if (!has_primary) {
		retcode = ERR_NO_PRIMARY;
		goto fail_ldev;
	}

	for_each_peer_device(peer_device, device) {
		if (rs.no_resync && peer_device->connection->agreed_pro_version < 93) {
			retcode = ERR_NEED_APV_93;
			goto fail_ldev;
		}
	}

	if (u_size != (sector_t)rs.resize_size) {
		new_disk_conf = kmalloc(sizeof(struct disk_conf), GFP_KERNEL);
		if (!new_disk_conf) {
			retcode = ERR_NOMEM;
			goto fail_ldev;
		}
	}

	if (device->ldev->md.al_stripes != rs.al_stripes ||
	    device->ldev->md.al_stripe_size_4k != rs.al_stripe_size / 4) {
		u32 al_size_k = rs.al_stripes * rs.al_stripe_size;

		if (al_size_k > (16 * 1024 * 1024)) {
			retcode = ERR_MD_LAYOUT_TOO_BIG;
			goto fail_ldev;
		}

		if (al_size_k < (32768 >> 10)) {
			retcode = ERR_MD_LAYOUT_TOO_SMALL;
			goto fail_ldev;
		}

		/* Removed this pre-condition while merging from 8.4 to 9.0
		if (device->state.conn != C_CONNECTED && !rs.resize_force) {
			retcode = ERR_MD_LAYOUT_CONNECTED;
			goto fail_ldev;
		} */

		change_al_layout = true;
	}

	device->ldev->known_size = drbd_get_capacity(device->ldev->backing_bdev);

	if (new_disk_conf) {
		mutex_lock(&device->resource->conf_update);
		old_disk_conf = device->ldev->disk_conf;
		*new_disk_conf = *old_disk_conf;
		new_disk_conf->disk_size = (sector_t)rs.resize_size;
		rcu_assign_pointer(device->ldev->disk_conf, new_disk_conf);
		mutex_unlock(&device->resource->conf_update);
		synchronize_rcu();
		kfree(old_disk_conf);
		new_disk_conf = NULL;
	}

	ddsf = (rs.resize_force ? DDSF_FORCED : 0) | (rs.no_resync ? DDSF_NO_RESYNC : 0);
	dd = drbd_determine_dev_size(device, ddsf, change_al_layout ? &rs : NULL);
	drbd_md_sync(device);
	put_ldev(device);
	if (dd == DS_ERROR) {
		retcode = ERR_NOMEM_BITMAP;
		goto fail;
	} else if (dd == DS_ERROR_SPACE_MD) {
		retcode = ERR_MD_LAYOUT_NO_FIT;
		goto fail;
	} else if (dd == DS_ERROR_SHRINK) {
		retcode = ERR_IMPLICIT_SHRINK;
		goto fail;
	}

	for_each_peer_device(peer_device, device) {
		if (peer_device->repl_state[NOW] == L_ESTABLISHED) {
			if (dd == DS_GREW)
				set_bit(RESIZE_PENDING, &peer_device->flags);
			drbd_send_uuids(peer_device, 0, 0);
			drbd_send_sizes(peer_device, 1, ddsf);
		}
	}

 fail:
	mutex_unlock(&adm_ctx.resource->adm_mutex);
	drbd_adm_finish(&adm_ctx, info, retcode);
	return 0;

 fail_ldev:
	put_ldev(device);
	kfree(new_disk_conf);
	goto fail;
}

int drbd_adm_resource_opts(struct sk_buff *skb, struct genl_info *info)
{
	struct drbd_config_context adm_ctx;
	enum drbd_ret_code retcode;
	struct res_opts res_opts;
	int err;

	retcode = drbd_adm_prepare(&adm_ctx, skb, info, DRBD_ADM_NEED_RESOURCE);
	if (!adm_ctx.reply_skb)
		return retcode;

	res_opts = adm_ctx.resource->res_opts;
	if (should_set_defaults(info))
		set_res_opts_defaults(&res_opts);

	err = res_opts_from_attrs_for_change(&res_opts, info);
	if (err && err != -ENOMSG) {
		retcode = ERR_MANDATORY_TAG;
		drbd_msg_put_info(adm_ctx.reply_skb, from_attrs_err_to_txt(err));
		goto fail;
	}

	mutex_lock(&adm_ctx.resource->adm_mutex);
	err = set_resource_options(adm_ctx.resource, &res_opts);
	if (err) {
		retcode = ERR_INVALID_REQUEST;
		if (err == -ENOMEM)
			retcode = ERR_NOMEM;
	}
	mutex_unlock(&adm_ctx.resource->adm_mutex);

fail:
	drbd_adm_finish(&adm_ctx, info, retcode);
	return 0;
}

static enum drbd_state_rv invalidate_resync(struct drbd_peer_device *peer_device)
{
	struct drbd_resource *resource = peer_device->connection->resource;
	enum drbd_state_rv rv;

	drbd_flush_workqueue(&peer_device->connection->sender_work);

	rv = change_repl_state(peer_device, L_STARTING_SYNC_T, CS_SERIALIZE);

	if (rv < SS_SUCCESS && rv != SS_NEED_CONNECTION)
		rv = stable_change_repl_state(peer_device, L_STARTING_SYNC_T,
			CS_VERBOSE | CS_SERIALIZE);

	wait_event_interruptible(resource->state_wait,
				 peer_device->repl_state[NOW] != L_STARTING_SYNC_T);

	return rv;
}

static enum drbd_state_rv invalidate_no_resync(struct drbd_device *device) __must_hold(local)
{
	struct drbd_resource *resource = device->resource;
	struct drbd_peer_device *peer_device;
	struct drbd_connection *connection;
	unsigned long irq_flags;
	enum drbd_state_rv rv;

	begin_state_change(resource, &irq_flags, CS_VERBOSE);
	for_each_connection(connection, resource) {
		peer_device = conn_peer_device(connection, device->vnr);
		if (peer_device->repl_state[NOW] >= L_ESTABLISHED) {
			abort_state_change(resource, &irq_flags);
			return SS_UNKNOWN_ERROR;
		}
	}
	__change_disk_state(device, D_INCONSISTENT);
	rv = end_state_change(resource, &irq_flags);

	if (rv >= SS_SUCCESS) {
		drbd_bitmap_io(device, &drbd_bmio_set_all_n_write,
			       "set_n_write from invalidate",
			       BM_LOCK_CLEAR | BM_LOCK_BULK,
			       NULL);
	}

	return rv;
}

int drbd_adm_invalidate(struct sk_buff *skb, struct genl_info *info)
{
	struct drbd_config_context adm_ctx;
	struct drbd_peer_device *sync_from_peer_device = NULL;
	struct drbd_resource *resource;
	struct drbd_device *device;
	int retcode = 0; /* enum drbd_ret_code rsp. enum drbd_state_rv */

	retcode = drbd_adm_prepare(&adm_ctx, skb, info, DRBD_ADM_NEED_MINOR);
	if (!adm_ctx.reply_skb)
		return retcode;

	device = adm_ctx.device;

	if (!get_ldev(device)) {
		retcode = ERR_NO_DISK;
		goto out_no_ldev;
	}

	resource = device->resource;

	mutex_lock(&resource->adm_mutex);

	if (info->attrs[DRBD_NLA_INVALIDATE_PARMS]) {
		struct invalidate_parms inv = {};
		int err;

		inv.sync_from_peer_node_id = -1;
		err = invalidate_parms_from_attrs(&inv, info);
		if (err) {
			retcode = ERR_MANDATORY_TAG;
			drbd_msg_put_info(adm_ctx.reply_skb, from_attrs_err_to_txt(err));
			goto out_no_resume;
		}

		if (inv.sync_from_peer_node_id != -1) {
			struct drbd_connection *connection =
				drbd_connection_by_node_id(resource, inv.sync_from_peer_node_id);
			sync_from_peer_device = conn_peer_device(connection, device->vnr);
		}
	}

	/* If there is still bitmap IO pending, probably because of a previous
	 * resync just being finished, wait for it before requesting a new resync.
	 * Also wait for its after_state_ch(). */
	drbd_suspend_io(device, READ_AND_WRITE);
	wait_event(device->misc_wait, !atomic_read(&device->pending_bitmap_work.n));

	if (sync_from_peer_device) {
		retcode = invalidate_resync(sync_from_peer_device);
	} else {
		int retry = 3;
		do {
			struct drbd_connection *connection;

			for_each_connection(connection, resource) {
				struct drbd_peer_device *peer_device;

				peer_device = conn_peer_device(connection, device->vnr);
				retcode = invalidate_resync(peer_device);
				if (retcode >= SS_SUCCESS)
					goto out;
			}
			if (retcode != SS_NEED_CONNECTION)
				break;

			retcode = invalidate_no_resync(device);
		} while (retcode == SS_UNKNOWN_ERROR && retry--);
	}

out:
	drbd_resume_io(device);
out_no_resume:
	mutex_unlock(&resource->adm_mutex);
	put_ldev(device);
out_no_ldev:
	drbd_adm_finish(&adm_ctx, info, retcode);
	return 0;
}

static int drbd_bmio_set_susp_al(struct drbd_device *device, struct drbd_peer_device *peer_device) __must_hold(local)
{
	int rv;

	rv = drbd_bmio_set_n_write(device, peer_device);
	drbd_try_suspend_al(device);
	return rv;
}

int drbd_adm_invalidate_peer(struct sk_buff *skb, struct genl_info *info)
{
	struct drbd_config_context adm_ctx;
	struct drbd_peer_device *peer_device;
	struct drbd_resource *resource;
	struct drbd_device *device;
	int retcode; /* enum drbd_ret_code rsp. enum drbd_state_rv */

	retcode = drbd_adm_prepare(&adm_ctx, skb, info, DRBD_ADM_NEED_PEER_DEVICE);
	if (!adm_ctx.reply_skb)
		return retcode;

	peer_device = adm_ctx.peer_device;
	device = peer_device->device;
	resource = device->resource;

	if (!get_ldev(device)) {
		retcode = ERR_NO_DISK;
		goto out;
	}

	mutex_lock(&resource->adm_mutex);

	drbd_suspend_io(device, READ_AND_WRITE);
	wait_event(device->misc_wait, !atomic_read(&device->pending_bitmap_work.n));
	drbd_flush_workqueue(&peer_device->connection->sender_work);
	retcode = stable_change_repl_state(peer_device, L_STARTING_SYNC_S, CS_SERIALIZE);

	if (retcode < SS_SUCCESS) {
		if (retcode == SS_NEED_CONNECTION && resource->role[NOW] == R_PRIMARY) {
			/* The peer will get a resync upon connect anyways.
			 * Just make that into a full resync. */
			retcode = change_peer_disk_state(peer_device, D_INCONSISTENT,
							 CS_VERBOSE | CS_WAIT_COMPLETE | CS_SERIALIZE);
			if (retcode >= SS_SUCCESS) {
				if (drbd_bitmap_io(adm_ctx.device, &drbd_bmio_set_susp_al,
						   "set_n_write from invalidate_peer",
						   BM_LOCK_CLEAR | BM_LOCK_BULK, peer_device))
					retcode = ERR_IO_MD_DISK;
			}
		} else
			retcode = stable_change_repl_state(peer_device, L_STARTING_SYNC_S,
							   CS_VERBOSE | CS_SERIALIZE);
	}
	drbd_resume_io(device);

	mutex_unlock(&resource->adm_mutex);
	put_ldev(device);
out:
	drbd_adm_finish(&adm_ctx, info, retcode);
	return 0;
}

int drbd_adm_pause_sync(struct sk_buff *skb, struct genl_info *info)
{
	struct drbd_config_context adm_ctx;
	struct drbd_peer_device *peer_device;
	enum drbd_ret_code retcode;

	retcode = drbd_adm_prepare(&adm_ctx, skb, info, DRBD_ADM_NEED_PEER_DEVICE);
	if (!adm_ctx.reply_skb)
		return retcode;

	mutex_lock(&adm_ctx.resource->adm_mutex);

	peer_device = adm_ctx.peer_device;
	if (change_resync_susp_user(peer_device, true,
			CS_VERBOSE | CS_WAIT_COMPLETE | CS_SERIALIZE) == SS_NOTHING_TO_DO)
		retcode = ERR_PAUSE_IS_SET;

	mutex_unlock(&adm_ctx.resource->adm_mutex);
	drbd_adm_finish(&adm_ctx, info, retcode);
	return 0;
}

int drbd_adm_resume_sync(struct sk_buff *skb, struct genl_info *info)
{
	struct drbd_config_context adm_ctx;
	struct drbd_peer_device *peer_device;
	enum drbd_ret_code retcode;

	retcode = drbd_adm_prepare(&adm_ctx, skb, info, DRBD_ADM_NEED_PEER_DEVICE);
	if (!adm_ctx.reply_skb)
		return retcode;

	mutex_lock(&adm_ctx.resource->adm_mutex);

	peer_device = adm_ctx.peer_device;
	if (change_resync_susp_user(peer_device, false,
			CS_VERBOSE | CS_WAIT_COMPLETE | CS_SERIALIZE) == SS_NOTHING_TO_DO) {

		if (peer_device->repl_state[NOW] == L_PAUSED_SYNC_S ||
		    peer_device->repl_state[NOW] == L_PAUSED_SYNC_T) {
			if (peer_device->resync_susp_dependency[NOW])
				retcode = ERR_PIC_AFTER_DEP;
			else if (peer_device->resync_susp_peer[NOW])
				retcode = ERR_PIC_PEER_DEP;
			else
				retcode = ERR_PAUSE_IS_CLEAR;
		} else {
			retcode = ERR_PAUSE_IS_CLEAR;
		}
	}

	mutex_unlock(&adm_ctx.resource->adm_mutex);
	drbd_adm_finish(&adm_ctx, info, retcode);
	return 0;
}

int drbd_adm_suspend_io(struct sk_buff *skb, struct genl_info *info)
{
	struct drbd_config_context adm_ctx;
	struct drbd_resource *resource;
	enum drbd_ret_code retcode;

	retcode = drbd_adm_prepare(&adm_ctx, skb, info, DRBD_ADM_NEED_MINOR);
	if (!adm_ctx.reply_skb)
		return retcode;
	resource = adm_ctx.device->resource;
	mutex_lock(&resource->adm_mutex);

	retcode = stable_state_change(resource,
		change_io_susp_user(resource, true,
			      CS_VERBOSE | CS_WAIT_COMPLETE | CS_SERIALIZE));

	mutex_unlock(&resource->adm_mutex);
	drbd_adm_finish(&adm_ctx, info, retcode);
	return 0;
}

int drbd_adm_resume_io(struct sk_buff *skb, struct genl_info *info)
{
	struct drbd_config_context adm_ctx;
	struct drbd_resource *resource;
	struct drbd_device *device;
	unsigned long irq_flags;
	int retcode; /* enum drbd_ret_code rsp. enum drbd_state_rv */

	retcode = drbd_adm_prepare(&adm_ctx, skb, info, DRBD_ADM_NEED_MINOR);
	if (!adm_ctx.reply_skb)
		return retcode;

	mutex_lock(&adm_ctx.resource->adm_mutex);
	device = adm_ctx.device;
	resource = device->resource;
	if (test_and_clear_bit(NEW_CUR_UUID, &device->flags))
		drbd_uuid_new_current(device, false);
	drbd_suspend_io(device, READ_AND_WRITE);
	begin_state_change(resource, &irq_flags, CS_VERBOSE | CS_WAIT_COMPLETE | CS_SERIALIZE);
	__change_io_susp_user(resource, false);
	__change_io_susp_no_data(resource, false);
	__change_io_susp_fencing(resource, false);
	retcode = end_state_change(resource, &irq_flags);
	if (retcode == SS_SUCCESS) {
		struct drbd_peer_device *peer_device;

		for_each_peer_device(peer_device, device) {
			struct drbd_connection *connection = peer_device->connection;

			if (peer_device->repl_state[NOW] < L_ESTABLISHED)
				tl_clear(connection);
			if (device->disk_state[NOW] == D_DISKLESS ||
			    device->disk_state[NOW] == D_FAILED ||
			    device->disk_state[NOW] == D_DETACHING)
				tl_restart(connection, FAIL_FROZEN_DISK_IO);
		}
	}
	drbd_resume_io(device);
	mutex_unlock(&adm_ctx.resource->adm_mutex);
	drbd_adm_finish(&adm_ctx, info, retcode);
	return 0;
}

int drbd_adm_outdate(struct sk_buff *skb, struct genl_info *info)
{
	struct drbd_config_context adm_ctx;
	enum drbd_ret_code retcode;

	retcode = drbd_adm_prepare(&adm_ctx, skb, info, DRBD_ADM_NEED_MINOR);
	if (!adm_ctx.reply_skb)
		return retcode;
	mutex_lock(&adm_ctx.resource->adm_mutex);

	retcode = stable_state_change(adm_ctx.device->resource,
		change_disk_state(adm_ctx.device, D_OUTDATED,
			      CS_VERBOSE | CS_WAIT_COMPLETE | CS_SERIALIZE));

	mutex_unlock(&adm_ctx.resource->adm_mutex);
	drbd_adm_finish(&adm_ctx, info, retcode);
	return 0;
}

static int nla_put_drbd_cfg_context(struct sk_buff *skb,
				    struct drbd_resource *resource,
				    struct drbd_connection *connection,
				    struct drbd_device *device)
{
	struct nlattr *nla;
	nla = nla_nest_start(skb, DRBD_NLA_CFG_CONTEXT);
	if (!nla)
		goto nla_put_failure;
	if (device)
		nla_put_u32(skb, T_ctx_volume, device->vnr);
	if (resource)
		nla_put_string(skb, T_ctx_resource_name, resource->name);
	if (connection) {
		nla_put_u32(skb, T_ctx_peer_node_id, connection->peer_node_id);
		rcu_read_lock();
		if (connection->transport.net_conf && connection->transport.net_conf->name)
			nla_put_string(skb, T_ctx_conn_name, connection->transport.net_conf->name);
		rcu_read_unlock();
	}
	nla_nest_end(skb, nla);
	return 0;

nla_put_failure:
	if (nla)
		nla_nest_cancel(skb, nla);
	return -EMSGSIZE;
}

/*
 * The generic netlink dump callbacks are called outside the genl_lock(), so
 * they cannot use the simple attribute parsing code which uses global
 * attribute tables.
 */
static struct nlattr *find_cfg_context_attr(const struct nlmsghdr *nlh, int attr)
{
	const unsigned hdrlen = GENL_HDRLEN + GENL_MAGIC_FAMILY_HDRSZ;
	const int maxtype = ARRAY_SIZE(drbd_cfg_context_nl_policy) - 1;
	struct nlattr *nla;

	nla = nla_find(nlmsg_attrdata(nlh, hdrlen), nlmsg_attrlen(nlh, hdrlen),
		       DRBD_NLA_CFG_CONTEXT);
	if (!nla)
		return NULL;
	return drbd_nla_find_nested(maxtype, nla, __nla_type(attr));
}

static void resource_to_info(struct resource_info *, struct drbd_resource *);

int drbd_adm_dump_resources(struct sk_buff *skb, struct netlink_callback *cb)
{
	struct drbd_genlmsghdr *dh;
	struct drbd_resource *resource;
	struct resource_info resource_info;
	struct resource_statistics resource_statistics;
	int err;

	rcu_read_lock();
	if (cb->args[0]) {
		for_each_resource_rcu(resource, &drbd_resources)
			if (resource == (struct drbd_resource *)cb->args[0])
				goto found_resource;
		err = 0;  /* resource was probably deleted */
		goto out;
	}
	resource = list_entry(&drbd_resources,
			      struct drbd_resource, resources);

found_resource:
	list_for_each_entry_continue_rcu(resource, &drbd_resources, resources) {
		goto put_result;
	}
	err = 0;
	goto out;

put_result:
	dh = genlmsg_put(skb, NETLINK_CB_PORTID(cb->skb),
			cb->nlh->nlmsg_seq, &drbd_genl_family,
			NLM_F_MULTI, DRBD_ADM_GET_RESOURCES);
	err = -ENOMEM;
	if (!dh)
		goto out;
	dh->minor = -1U;
	dh->ret_code = NO_ERROR;
	err = nla_put_drbd_cfg_context(skb, resource, NULL, NULL);
	if (err)
		goto out;
	err = res_opts_to_skb(skb, &resource->res_opts, !capable(CAP_SYS_ADMIN));
	if (err)
		goto out;
	resource_to_info(&resource_info, resource);
	err = resource_info_to_skb(skb, &resource_info, !capable(CAP_SYS_ADMIN));
	if (err)
		goto out;
	resource_statistics.res_stat_write_ordering = resource->write_ordering;
	err = resource_statistics_to_skb(skb, &resource_statistics, !capable(CAP_SYS_ADMIN));
	if (err)
		goto out;
	cb->args[0] = (long)resource;
	genlmsg_end(skb, dh);
	err = 0;

out:
	rcu_read_unlock();
	if (err)
		return err;
	return skb->len;
}

static void device_to_statistics(struct device_statistics *s,
				 struct drbd_device *device)
{
	memset(s, 0, sizeof(*s));
	s->dev_upper_blocked = !may_inc_ap_bio(device);
	if (get_ldev(device)) {
		struct drbd_md *md = &device->ldev->md;
		u64 *history_uuids = (u64 *)s->history_uuids;
		struct request_queue *q;
		int n;

		spin_lock_irq(&md->uuid_lock);
		s->dev_current_uuid = md->current_uuid;
		BUILD_BUG_ON(sizeof(s->history_uuids) != sizeof(md->history_uuids));
		for (n = 0; n < ARRAY_SIZE(md->history_uuids); n++)
			history_uuids[n] = md->history_uuids[n];
		s->history_uuids_len = sizeof(s->history_uuids);
		spin_unlock_irq(&md->uuid_lock);

		s->dev_disk_flags = md->flags;
		q = bdev_get_queue(device->ldev->backing_bdev);
		s->dev_lower_blocked =
			bdi_congested(&q->backing_dev_info,
				      (1 << BDI_async_congested) |
				      (1 << BDI_sync_congested));
		put_ldev(device);
	}
	s->dev_size = drbd_get_capacity(device->this_bdev);
	s->dev_read = device->read_cnt;
	s->dev_write = device->writ_cnt;
	s->dev_al_writes = device->al_writ_cnt;
	s->dev_bm_writes = device->bm_writ_cnt;
	s->dev_upper_pending = atomic_read(&device->ap_bio_cnt[READ]) +
		atomic_read(&device->ap_bio_cnt[WRITE]);
	s->dev_lower_pending = atomic_read(&device->local_cnt);
	s->dev_al_suspended = test_bit(AL_SUSPENDED, &device->flags);
	s->dev_exposed_data_uuid = device->exposed_data_uuid;
}

static int put_resource_in_arg0(struct netlink_callback *cb, int holder_nr)
{
	if (cb->args[0]) {
		struct drbd_resource *resource =
			(struct drbd_resource *)cb->args[0];
		kref_debug_put(&resource->kref_debug, holder_nr); /* , 6); , 7); */
		kref_put(&resource->kref, drbd_destroy_resource);
	}

	return 0;
}

int drbd_adm_dump_devices_done(struct netlink_callback *cb) {
	return put_resource_in_arg0(cb, 7);
}

static void device_to_info(struct device_info *, struct drbd_device *);

int drbd_adm_dump_devices(struct sk_buff *skb, struct netlink_callback *cb)
{
	struct nlattr *resource_filter;
	struct drbd_resource *resource;
	struct drbd_device *uninitialized_var(device);
	int minor, err, retcode;
	struct drbd_genlmsghdr *dh;
	struct device_info device_info;
	struct device_statistics device_statistics;
	struct idr *idr_to_search;

	resource = (struct drbd_resource *)cb->args[0];
	if (!cb->args[0] && !cb->args[1]) {
		resource_filter = find_cfg_context_attr(cb->nlh, T_ctx_resource_name);
		if (resource_filter) {
			retcode = ERR_RES_NOT_KNOWN;
			resource = drbd_find_resource(nla_data(resource_filter));
			if (!resource)
				goto put_result;
			kref_debug_get(&resource->kref_debug, 7);
			cb->args[0] = (long)resource;
		}
	}

	rcu_read_lock();
	minor = cb->args[1];
	idr_to_search = resource ? &resource->devices : &drbd_devices;
	device = idr_get_next(idr_to_search, &minor);
	if (!device) {
		err = 0;
		goto out;
	}
	idr_for_each_entry_continue(idr_to_search, device, minor) {
		retcode = NO_ERROR;
		goto put_result;  /* only one iteration */
	}
	err = 0;
	goto out;  /* no more devices */

put_result:
	dh = genlmsg_put(skb, NETLINK_CB_PORTID(cb->skb),
			cb->nlh->nlmsg_seq, &drbd_genl_family,
			NLM_F_MULTI, DRBD_ADM_GET_DEVICES);
	err = -ENOMEM;
	if (!dh)
		goto out;
	dh->ret_code = retcode;
	dh->minor = -1U;
	if (retcode == NO_ERROR) {
		dh->minor = device->minor;
		err = nla_put_drbd_cfg_context(skb, device->resource, NULL, device);
		if (err)
			goto out;
		if (get_ldev(device)) {
			struct disk_conf *disk_conf =
				rcu_dereference(device->ldev->disk_conf);

			err = disk_conf_to_skb(skb, disk_conf, !capable(CAP_SYS_ADMIN));
			put_ldev(device);
			if (err)
				goto out;
		}
		err = device_conf_to_skb(skb, &device->device_conf, !capable(CAP_SYS_ADMIN));
		if (err)
			goto out;
		device_to_info(&device_info, device);
		err = device_info_to_skb(skb, &device_info, !capable(CAP_SYS_ADMIN));
		if (err)
			goto out;

		device_to_statistics(&device_statistics, device);
		err = device_statistics_to_skb(skb, &device_statistics, !capable(CAP_SYS_ADMIN));
		if (err)
			goto out;
		cb->args[1] = minor + 1;
	}
	genlmsg_end(skb, dh);
	err = 0;

out:
	rcu_read_unlock();
	if (err)
		return err;
	return skb->len;
}

int drbd_adm_dump_connections_done(struct netlink_callback *cb)
{
	return put_resource_in_arg0(cb, 6);
}

int connection_paths_to_skb(struct sk_buff *skb, struct drbd_connection *connection)
{
	struct drbd_path *path;
	struct nlattr *tla = nla_nest_start(skb, DRBD_NLA_PATH_PARMS);
	if (!tla)
		goto nla_put_failure;

	/* array of such paths. */
	list_for_each_entry(path, &connection->transport.paths, list) {
		if (nla_put(skb, T_my_addr, path->my_addr_len, &path->my_addr))
			goto nla_put_failure;
		if (nla_put(skb, T_peer_addr, path->peer_addr_len, &path->peer_addr))
			goto nla_put_failure;
	}
	nla_nest_end(skb, tla);
	return 0;

nla_put_failure:
	if (tla)
		nla_nest_cancel(skb, tla);
	return -EMSGSIZE;
}

enum { SINGLE_RESOURCE, ITERATE_RESOURCES };

int drbd_adm_dump_connections(struct sk_buff *skb, struct netlink_callback *cb)
{
	struct nlattr *resource_filter;
	struct drbd_resource *resource = NULL, *next_resource;
	struct drbd_connection *uninitialized_var(connection);
	int err = 0, retcode;
	struct drbd_genlmsghdr *dh;
	struct connection_info connection_info;
	struct connection_statistics connection_statistics;

	rcu_read_lock();
	resource = (struct drbd_resource *)cb->args[0];
	if (!cb->args[0]) {
		resource_filter = find_cfg_context_attr(cb->nlh, T_ctx_resource_name);
		if (resource_filter) {
			retcode = ERR_RES_NOT_KNOWN;
			resource = drbd_find_resource(nla_data(resource_filter));
			if (!resource)
				goto put_result;
			kref_debug_get(&resource->kref_debug, 6);
			cb->args[0] = (long)resource;
			cb->args[1] = SINGLE_RESOURCE;
		}
	}
	if (!resource) {
		if (list_empty(&drbd_resources))
			goto out;
		resource = list_first_entry(&drbd_resources, struct drbd_resource, resources);
		kref_get(&resource->kref);
		kref_debug_get(&resource->kref_debug, 6);
		cb->args[0] = (long)resource;
		cb->args[1] = ITERATE_RESOURCES;
	}

    next_resource:
	rcu_read_unlock();
	mutex_lock(&resource->conf_update);
	rcu_read_lock();
	if (cb->args[2]) {
		for_each_connection_rcu(connection, resource)
			if (connection == (struct drbd_connection *)cb->args[2])
				goto found_connection;
		/* connection was probably deleted */
		goto no_more_connections;
	}
	connection = list_entry(&resource->connections, struct drbd_connection, connections);

found_connection:
	list_for_each_entry_continue_rcu(connection, &resource->connections, connections) {
		retcode = NO_ERROR;
		goto put_result;  /* only one iteration */
	}

no_more_connections:
	if (cb->args[1] == ITERATE_RESOURCES) {
		for_each_resource_rcu(next_resource, &drbd_resources) {
			if (next_resource == resource)
				goto found_resource;
		}
		/* resource was probably deleted */
	}
	goto out;

found_resource:
	list_for_each_entry_continue_rcu(next_resource, &drbd_resources, resources) {
		mutex_unlock(&resource->conf_update);
		kref_debug_put(&resource->kref_debug, 6);
		kref_put(&resource->kref, drbd_destroy_resource);
		resource = next_resource;
		kref_get(&resource->kref);
		kref_debug_get(&resource->kref_debug, 6);
		cb->args[0] = (long)resource;
		cb->args[2] = 0;
		goto next_resource;
	}
	goto out;  /* no more resources */

put_result:
	dh = genlmsg_put(skb, NETLINK_CB_PORTID(cb->skb),
			cb->nlh->nlmsg_seq, &drbd_genl_family,
			NLM_F_MULTI, DRBD_ADM_GET_CONNECTIONS);
	err = -ENOMEM;
	if (!dh)
		goto out;
	dh->ret_code = retcode;
	dh->minor = -1U;
	if (retcode == NO_ERROR) {
		struct net_conf *net_conf;

		err = nla_put_drbd_cfg_context(skb, resource, connection, NULL);
		if (err)
			goto out;
		net_conf = rcu_dereference(connection->transport.net_conf);
		if (net_conf) {
			err = net_conf_to_skb(skb, net_conf, !capable(CAP_SYS_ADMIN));
			if (err)
				goto out;
		}
		connection_to_info(&connection_info, connection);
		connection_paths_to_skb(skb, connection);
		err = connection_info_to_skb(skb, &connection_info, !capable(CAP_SYS_ADMIN));
		if (err)
			goto out;
		connection_statistics.conn_congested = test_bit(NET_CONGESTED, &connection->transport.flags);
		err = connection_statistics_to_skb(skb, &connection_statistics, !capable(CAP_SYS_ADMIN));
		if (err)
			goto out;
		cb->args[2] = (long)connection;
	}
	genlmsg_end(skb, dh);
	err = 0;

out:
	rcu_read_unlock();
	if (resource)
		mutex_unlock(&resource->conf_update);
	if (err)
		return err;
	return skb->len;
}

static void peer_device_to_statistics(struct peer_device_statistics *s,
				      struct drbd_peer_device *peer_device)
{
	struct drbd_device *device = peer_device->device;

	memset(s, 0, sizeof(*s));
	s->peer_dev_received = peer_device->recv_cnt;
	s->peer_dev_sent = peer_device->send_cnt;
	s->peer_dev_pending = atomic_read(&peer_device->ap_pending_cnt) +
			      atomic_read(&peer_device->rs_pending_cnt);
	s->peer_dev_unacked = atomic_read(&peer_device->unacked_cnt);
	s->peer_dev_out_of_sync = drbd_bm_total_weight(peer_device) << (BM_BLOCK_SHIFT - 9);
	s->peer_dev_resync_failed = peer_device->rs_failed << (BM_BLOCK_SHIFT - 9);
	if (get_ldev(device)) {
		struct drbd_md *md = &device->ldev->md;
		struct drbd_peer_md *peer_md = &md->peers[peer_device->node_id];

		spin_lock_irq(&md->uuid_lock);
		s->peer_dev_bitmap_uuid = peer_md->bitmap_uuid;
		spin_unlock_irq(&md->uuid_lock);
		s->peer_dev_flags = peer_md->flags;
		put_ldev(device);
	}
}

int drbd_adm_dump_peer_devices_done(struct netlink_callback *cb)
{
	return put_resource_in_arg0(cb, 9);
}

int drbd_adm_dump_peer_devices(struct sk_buff *skb, struct netlink_callback *cb)
{
	struct nlattr *resource_filter;
	struct drbd_resource *resource;
	struct drbd_device *uninitialized_var(device);
	struct drbd_peer_device *peer_device = NULL;
	int minor, err, retcode;
	struct drbd_genlmsghdr *dh;
	struct idr *idr_to_search;

	resource = (struct drbd_resource *)cb->args[0];
	if (!cb->args[0] && !cb->args[1]) {
		resource_filter = find_cfg_context_attr(cb->nlh, T_ctx_resource_name);
		if (resource_filter) {
			retcode = ERR_RES_NOT_KNOWN;
			resource = drbd_find_resource(nla_data(resource_filter));
			if (!resource)
				goto put_result;
			kref_debug_get(&resource->kref_debug, 9);
		}
		cb->args[0] = (long)resource;
	}

	rcu_read_lock();
	minor = cb->args[1];
	idr_to_search = resource ? &resource->devices : &drbd_devices;
	device = idr_find(idr_to_search, minor);
	if (!device) {
next_device:
		minor++;
		cb->args[2] = 0;
		device = idr_get_next(idr_to_search, &minor);
		if (!device) {
			err = 0;
			goto out;
		}
	}
	if (cb->args[2]) {
		for_each_peer_device_rcu(peer_device, device)
			if (peer_device == (struct drbd_peer_device *)cb->args[2])
				goto found_peer_device;
		/* peer device was probably deleted */
		goto next_device;
	}
	/* Make peer_device point to the list head (not the first entry). */
	peer_device = list_entry(&device->peer_devices, struct drbd_peer_device, peer_devices);

found_peer_device:
	list_for_each_entry_continue_rcu(peer_device, &device->peer_devices, peer_devices) {
		retcode = NO_ERROR;
		goto put_result;  /* only one iteration */
	}
	goto next_device;

put_result:
	dh = genlmsg_put(skb, NETLINK_CB_PORTID(cb->skb),
			cb->nlh->nlmsg_seq, &drbd_genl_family,
			NLM_F_MULTI, DRBD_ADM_GET_PEER_DEVICES);
	err = -ENOMEM;
	if (!dh)
		goto out;
	dh->ret_code = retcode;
	dh->minor = -1U;
	if (retcode == NO_ERROR) {
		struct peer_device_info peer_device_info;
		struct peer_device_statistics peer_device_statistics;
		struct peer_device_conf *peer_device_conf;

		dh->minor = minor;
		err = nla_put_drbd_cfg_context(skb, device->resource, peer_device->connection, device);
		if (err)
			goto out;
		peer_device_to_info(&peer_device_info, peer_device);
		err = peer_device_info_to_skb(skb, &peer_device_info, !capable(CAP_SYS_ADMIN));
		if (err)
			goto out;
		peer_device_to_statistics(&peer_device_statistics, peer_device);
		err = peer_device_statistics_to_skb(skb, &peer_device_statistics, !capable(CAP_SYS_ADMIN));
		if (err)
			goto out;
		peer_device_conf = rcu_dereference(peer_device->conf);
		if (peer_device_conf) {
			err = peer_device_conf_to_skb(skb, peer_device_conf, !capable(CAP_SYS_ADMIN));
			if (err)
				goto out;
		}

		cb->args[1] = minor;
		cb->args[2] = (long)peer_device;
	}
	genlmsg_end(skb, dh);
	err = 0;

out:
	rcu_read_unlock();
	if (err)
		return err;
	return skb->len;
}

int drbd_adm_get_timeout_type(struct sk_buff *skb, struct genl_info *info)
{
	struct drbd_config_context adm_ctx;
	struct drbd_peer_device *peer_device;
	enum drbd_ret_code retcode;
	struct timeout_parms tp;
	int err;

	retcode = drbd_adm_prepare(&adm_ctx, skb, info, DRBD_ADM_NEED_PEER_DEVICE);
	if (!adm_ctx.reply_skb)
		return retcode;
	peer_device = adm_ctx.peer_device;

	tp.timeout_type =
		peer_device->disk_state[NOW] == D_OUTDATED ? UT_PEER_OUTDATED :
		test_bit(USE_DEGR_WFC_T, &peer_device->flags) ? UT_DEGRADED :
		UT_DEFAULT;

	err = timeout_parms_to_priv_skb(adm_ctx.reply_skb, &tp);
	if (err) {
		nlmsg_free(adm_ctx.reply_skb);
		return err;
	}

	drbd_adm_finish(&adm_ctx, info, retcode);
	return 0;
}

int drbd_adm_start_ov(struct sk_buff *skb, struct genl_info *info)
{
	struct drbd_config_context adm_ctx;
	struct drbd_device *device;
	struct drbd_peer_device *peer_device;
	enum drbd_ret_code retcode;
	struct start_ov_parms parms;

	retcode = drbd_adm_prepare(&adm_ctx, skb, info, DRBD_ADM_NEED_PEER_DEVICE);
	if (!adm_ctx.reply_skb)
		return retcode;

	peer_device = adm_ctx.peer_device;
	device = peer_device->device;

	/* resume from last known position, if possible */
	parms.ov_start_sector = peer_device->ov_start_sector;
	parms.ov_stop_sector = ULLONG_MAX;
	if (info->attrs[DRBD_NLA_START_OV_PARMS]) {
		int err = start_ov_parms_from_attrs(&parms, info);
		if (err) {
			retcode = ERR_MANDATORY_TAG;
			drbd_msg_put_info(adm_ctx.reply_skb, from_attrs_err_to_txt(err));
			goto out;
		}
	}
	mutex_lock(&adm_ctx.resource->adm_mutex);

	/* w_make_ov_request expects position to be aligned */
	peer_device->ov_start_sector = parms.ov_start_sector & ~(BM_SECT_PER_BIT-1);
	peer_device->ov_stop_sector = parms.ov_stop_sector;

	/* If there is still bitmap IO pending, e.g. previous resync or verify
	 * just being finished, wait for it before requesting a new resync. */
	drbd_suspend_io(device, READ_AND_WRITE);
	wait_event(device->misc_wait, !atomic_read(&device->pending_bitmap_work.n));
	retcode = stable_change_repl_state(peer_device,
		L_VERIFY_S, CS_VERBOSE | CS_WAIT_COMPLETE | CS_SERIALIZE);
	drbd_resume_io(device);

	mutex_unlock(&adm_ctx.resource->adm_mutex);
out:
	drbd_adm_finish(&adm_ctx, info, retcode);
	return 0;
}

static bool should_skip_initial_sync(struct drbd_peer_device *peer_device)
{
	return peer_device->repl_state[NOW] == L_ESTABLISHED &&
	       peer_device->connection->agreed_pro_version >= 90 &&
	       drbd_current_uuid(peer_device->device) == UUID_JUST_CREATED;
}

int drbd_adm_new_c_uuid(struct sk_buff *skb, struct genl_info *info)
{
	struct drbd_config_context adm_ctx;
	struct drbd_device *device;
	struct drbd_peer_device *peer_device;
	enum drbd_ret_code retcode;
	int err;
	struct new_c_uuid_parms args;

	retcode = drbd_adm_prepare(&adm_ctx, skb, info, DRBD_ADM_NEED_MINOR);
	if (!adm_ctx.reply_skb)
		return retcode;

	device = adm_ctx.device;
	memset(&args, 0, sizeof(args));
	if (info->attrs[DRBD_NLA_NEW_C_UUID_PARMS]) {
		err = new_c_uuid_parms_from_attrs(&args, info);
		if (err) {
			retcode = ERR_MANDATORY_TAG;
			drbd_msg_put_info(adm_ctx.reply_skb, from_attrs_err_to_txt(err));
			goto out_nolock;
		}
	}

	mutex_lock(&adm_ctx.resource->adm_mutex);
	down(&device->resource->state_sem);

	if (!get_ldev(device)) {
		retcode = ERR_NO_DISK;
		goto out;
	}

	/* this is "skip initial sync", assume to be clean */
	for_each_peer_device(peer_device, device) {
		if (args.clear_bm && should_skip_initial_sync(peer_device))
			drbd_info(peer_device, "Preparing to skip initial sync\n");
		else if (peer_device->repl_state[NOW] != L_OFF) {
			retcode = ERR_CONNECTED;
			goto out_dec;
		}
	}

	for_each_peer_device(peer_device, device)
		drbd_uuid_set_bitmap(peer_device, 0); /* Rotate UI_BITMAP to History 1, etc... */
	drbd_uuid_new_current(device, false); /* New current, previous to UI_BITMAP */

	if (args.clear_bm) {
		unsigned long irq_flags;

		err = drbd_bitmap_io(device, &drbd_bmio_clear_all_n_write,
			"clear_n_write from new_c_uuid", BM_LOCK_ALL, NULL);
		if (err) {
			drbd_err(device, "Writing bitmap failed with %d\n",err);
			retcode = ERR_IO_MD_DISK;
		}
		for_each_peer_device(peer_device, device) {
			if (should_skip_initial_sync(peer_device)) {
				drbd_send_uuids(peer_device, UUID_FLAG_SKIP_INITIAL_SYNC, 0);
				_drbd_uuid_set_bitmap(peer_device, 0);
				drbd_print_uuids(peer_device, "cleared bitmap UUID");
			}
		}
		begin_state_change(device->resource, &irq_flags, CS_VERBOSE);
		__change_disk_state(device, D_UP_TO_DATE);
		for_each_peer_device(peer_device, device) {
			if (should_skip_initial_sync(peer_device))
				__change_peer_disk_state(peer_device, D_UP_TO_DATE);
		}
		end_state_change(device->resource, &irq_flags);
	}

	drbd_md_sync(device);
out_dec:
	put_ldev(device);
out:
	up(&device->resource->state_sem);
out_nolock:
	mutex_unlock(&adm_ctx.resource->adm_mutex);
	drbd_adm_finish(&adm_ctx, info, retcode);
	return 0;
}

static enum drbd_ret_code
drbd_check_resource_name(struct drbd_config_context *adm_ctx)
{
	const char *name = adm_ctx->resource_name;
	if (!name || !name[0]) {
		drbd_msg_put_info(adm_ctx->reply_skb, "resource name missing");
		return ERR_MANDATORY_TAG;
	}
	/* if we want to use these in sysfs/configfs/debugfs some day,
	 * we must not allow slashes */
	if (strchr(name, '/')) {
		drbd_msg_put_info(adm_ctx->reply_skb, "invalid resource name");
		return ERR_INVALID_REQUEST;
	}
	return NO_ERROR;
}

static void resource_to_info(struct resource_info *info,
			     struct drbd_resource *resource)
{
	info->res_role = resource->role[NOW];
	info->res_susp = resource->susp[NOW];
	info->res_susp_nod = resource->susp_nod[NOW];
	info->res_susp_fen = resource->susp_fen[NOW];
}

int drbd_adm_new_resource(struct sk_buff *skb, struct genl_info *info)
{
	struct drbd_config_context adm_ctx;
	struct drbd_resource *resource;
	enum drbd_ret_code retcode;
	struct res_opts res_opts;
	int err;

	retcode = drbd_adm_prepare(&adm_ctx, skb, info, 0);
	if (!adm_ctx.reply_skb)
		return retcode;

	set_res_opts_defaults(&res_opts);
	err = res_opts_from_attrs(&res_opts, info);
	if (err) {
		retcode = ERR_MANDATORY_TAG;
		drbd_msg_put_info(adm_ctx.reply_skb, from_attrs_err_to_txt(err));
		goto out;
	}

	retcode = drbd_check_resource_name(&adm_ctx);
	if (retcode != NO_ERROR)
		goto out;

	if (adm_ctx.resource)
		goto out;

	if (res_opts.node_id < 0 || res_opts.node_id >= DRBD_NODE_ID_MAX) {
		pr_err("drbd: invalid node id (%d)\n", res_opts.node_id);
		retcode = ERR_INVALID_REQUEST;
		goto out;
	}

	if (!try_module_get(THIS_MODULE)) {
		pr_err("drbd: Could not get a module reference\n");
		retcode = ERR_INVALID_REQUEST;
		goto out;
	}

	mutex_lock(&resources_mutex);
	resource = drbd_create_resource(adm_ctx.resource_name, &res_opts);
	mutex_unlock(&resources_mutex);

	if (resource) {
		struct resource_info resource_info;

		mutex_lock(&notification_mutex);
		resource_to_info(&resource_info, resource);
		notify_resource_state(NULL, 0, resource, &resource_info, NOTIFY_CREATE);
		mutex_unlock(&notification_mutex);
	} else {
		module_put(THIS_MODULE);
		retcode = ERR_NOMEM;
	}

out:
	drbd_adm_finish(&adm_ctx, info, retcode);
	return 0;
}

static void device_to_info(struct device_info *info,
			   struct drbd_device *device)
{
	info->dev_disk_state = device->disk_state[NOW];
}

int drbd_adm_new_minor(struct sk_buff *skb, struct genl_info *info)
{
	struct drbd_config_context adm_ctx;
	struct drbd_genlmsghdr *dh = info->userhdr;
	struct device_conf device_conf;
	struct drbd_resource *resource;
	struct drbd_device *device;
	enum drbd_ret_code retcode;
	int err;

	retcode = drbd_adm_prepare(&adm_ctx, skb, info, DRBD_ADM_NEED_RESOURCE);
	if (!adm_ctx.reply_skb)
		return retcode;

	set_device_conf_defaults(&device_conf);
	err = device_conf_from_attrs(&device_conf, info);
	if (err && err != -ENOMSG) {
		retcode = ERR_MANDATORY_TAG;
		drbd_msg_put_info(adm_ctx.reply_skb, from_attrs_err_to_txt(err));
		goto out;
	}

	if (dh->minor > MINORMASK) {
		drbd_msg_put_info(adm_ctx.reply_skb, "requested minor out of range");
		retcode = ERR_INVALID_REQUEST;
		goto out;
	}
	if (adm_ctx.volume > DRBD_VOLUME_MAX) {
		drbd_msg_put_info(adm_ctx.reply_skb, "requested volume id out of range");
		retcode = ERR_INVALID_REQUEST;
		goto out;
	}

	if (adm_ctx.device)
		goto out;

	resource = adm_ctx.resource;
	mutex_lock(&resource->conf_update);
	for(;;) {
		retcode = drbd_create_device(&adm_ctx, dh->minor, &device_conf, &device);
		if (retcode != ERR_NOMEM ||
		    schedule_timeout_interruptible(HZ / 10))
			break;
		/* Keep retrying until the memory allocations eventually succeed. */
	}
	if (retcode == NO_ERROR) {
		struct drbd_peer_device *peer_device;
		struct device_info info;
		unsigned int peer_devices = 0;
		enum drbd_notification_type flags;

		for_each_peer_device(peer_device, device)
			peer_devices++;

		device_to_info(&info, device);
		mutex_lock(&notification_mutex);
		flags = (peer_devices--) ? NOTIFY_CONTINUES : 0;
		notify_device_state(NULL, 0, device, &info, NOTIFY_CREATE | flags);
		for_each_peer_device(peer_device, device) {
			struct peer_device_info peer_device_info;

			peer_device_to_info(&peer_device_info, peer_device);
			flags = (peer_devices--) ? NOTIFY_CONTINUES : 0;
			notify_peer_device_state(NULL, 0, peer_device, &peer_device_info,
						 NOTIFY_CREATE | flags);
		}
		mutex_unlock(&notification_mutex);
	}
	mutex_unlock(&resource->conf_update);
out:
	drbd_adm_finish(&adm_ctx, info, retcode);
	return 0;
}

static enum drbd_ret_code adm_del_minor(struct drbd_device *device)
{
	struct drbd_resource *resource = device->resource;
	struct drbd_peer_device *peer_device;
	enum drbd_ret_code ret;
	u64 im;

	spin_lock_irq(&resource->req_lock);
	if (device->disk_state[NOW] == D_DISKLESS &&
	    device->open_ro_cnt == 0 && device->open_rw_cnt == 0) {
		set_bit(UNREGISTERED, &device->flags);
		ret = NO_ERROR;
	} else {
		ret = ERR_MINOR_CONFIGURED;
	}
	spin_unlock_irq(&resource->req_lock);

	if (ret != NO_ERROR)
		return ret;

	for_each_peer_device_ref(peer_device, im, device)
		stable_change_repl_state(peer_device, L_OFF,
					 CS_VERBOSE | CS_WAIT_COMPLETE);

	/*
	 * Flush the resource work queue to make sure that no more events like
	 * state change notifications for this device are queued: we want the
	 * "destroy" event to come last.
	 */
	drbd_flush_workqueue(&resource->work);

	drbd_unregister_device(device);

	mutex_lock(&notification_mutex);
	for_each_peer_device_ref(peer_device, im, device)
		notify_peer_device_state(NULL, 0, peer_device, NULL,
					 NOTIFY_DESTROY | NOTIFY_CONTINUES);
	notify_device_state(NULL, 0, device, NULL, NOTIFY_DESTROY);
	mutex_unlock(&notification_mutex);
	synchronize_rcu();
	drbd_put_device(device);

	return ret;
}

int drbd_adm_del_minor(struct sk_buff *skb, struct genl_info *info)
{
	struct drbd_config_context adm_ctx;
	enum drbd_ret_code retcode;

	retcode = drbd_adm_prepare(&adm_ctx, skb, info, DRBD_ADM_NEED_MINOR);
	if (!adm_ctx.reply_skb)
		return retcode;

	mutex_lock(&adm_ctx.resource->adm_mutex);
	retcode = adm_del_minor(adm_ctx.device);
	mutex_unlock(&adm_ctx.resource->adm_mutex);

	drbd_adm_finish(&adm_ctx, info, retcode);
	return 0;
}

static int adm_del_resource(struct drbd_resource *resource)
{
	int err;

	/*
	 * Flush the resource work queue to make sure that no more events like
	 * state change notifications are queued: we want the "destroy" event
	 * to come last.
	 */
	drbd_flush_workqueue(&resource->work);

	mutex_lock(&resources_mutex);
	err = ERR_NET_CONFIGURED;
	if (!list_empty(&resource->connections))
		goto out;
	err = ERR_RES_IN_USE;
	if (!idr_is_empty(&resource->devices))
		goto out;
	err = NO_ERROR;

	mutex_lock(&notification_mutex);
	notify_resource_state(NULL, 0, resource, NULL, NOTIFY_DESTROY);
	mutex_unlock(&notification_mutex);

	list_del_rcu(&resource->resources);
	drbd_debugfs_resource_cleanup(resource);
	synchronize_rcu();
	drbd_free_resource(resource);
out:
	mutex_unlock(&resources_mutex);
	return err;
}

int drbd_adm_down(struct sk_buff *skb, struct genl_info *info)
{
	struct drbd_config_context adm_ctx;
	struct drbd_resource *resource;
	struct drbd_connection *connection, *tmp;
	struct drbd_device *device;
	int retcode; /* enum drbd_ret_code rsp. enum drbd_state_rv */
	unsigned i;

	retcode = drbd_adm_prepare(&adm_ctx, skb, info,
			DRBD_ADM_NEED_RESOURCE | DRBD_ADM_IGNORE_VERSION);
	if (!adm_ctx.reply_skb)
		return retcode;

	resource = adm_ctx.resource;
	mutex_lock(&resource->adm_mutex);
	/* demote */
	retcode = drbd_set_role(resource, R_SECONDARY, false);
	if (retcode < SS_SUCCESS) {
		drbd_msg_put_info(adm_ctx.reply_skb, "failed to demote");
		goto out;
	}

	mutex_lock(&resource->conf_update);
	for_each_connection_safe(connection, tmp, resource) {
		retcode = conn_try_disconnect(connection, 0);
		if (retcode >= SS_SUCCESS) {
			del_connection(connection);
		} else {
			drbd_msg_put_info(adm_ctx.reply_skb, "failed to disconnect");
			goto unlock_out;
		}
	}

	/* detach */
	idr_for_each_entry(&resource->devices, device, i) {
		retcode = adm_detach(device, 0);
		if (retcode < SS_SUCCESS || retcode > NO_ERROR) {
			drbd_msg_put_info(adm_ctx.reply_skb, "failed to detach");
			goto unlock_out;
		}
	}

	/* delete volumes */
	idr_for_each_entry(&resource->devices, device, i) {
		retcode = adm_del_minor(device);
		if (retcode != NO_ERROR) {
			/* "can not happen" */
			drbd_msg_put_info(adm_ctx.reply_skb, "failed to delete volume");
			goto unlock_out;
		}
	}

	retcode = adm_del_resource(resource);

unlock_out:
	mutex_unlock(&resource->conf_update);
out:
	mutex_unlock(&resource->adm_mutex);
	drbd_adm_finish(&adm_ctx, info, retcode);
	return 0;
}

int drbd_adm_del_resource(struct sk_buff *skb, struct genl_info *info)
{
	struct drbd_config_context adm_ctx;
	enum drbd_ret_code retcode;

	retcode = drbd_adm_prepare(&adm_ctx, skb, info, DRBD_ADM_NEED_RESOURCE);
	if (!adm_ctx.reply_skb)
		return retcode;

	retcode = adm_del_resource(adm_ctx.resource);

	drbd_adm_finish(&adm_ctx, info, retcode);
	return 0;
}

static int nla_put_notification_header(struct sk_buff *msg,
				       enum drbd_notification_type type)
{
	struct drbd_notification_header nh = {
		.nh_type = type,
	};

	return drbd_notification_header_to_skb(msg, &nh, true);
}

void notify_resource_state(struct sk_buff *skb,
			   unsigned int seq,
			   struct drbd_resource *resource,
			   struct resource_info *resource_info,
			   enum drbd_notification_type type)
{
	struct resource_statistics resource_statistics;
	struct drbd_genlmsghdr *dh;
	bool multicast = false;
	int err;

	if (!skb) {
		seq = atomic_inc_return(&drbd_genl_seq);
		skb = genlmsg_new(NLMSG_GOODSIZE, GFP_NOIO);
		err = -ENOMEM;
		if (!skb)
			goto failed;
		multicast = true;
	}

	err = -EMSGSIZE;
	dh = genlmsg_put(skb, 0, seq, &drbd_genl_family, 0, DRBD_RESOURCE_STATE);
	if (!dh)
		goto nla_put_failure;
	dh->minor = -1U;
	dh->ret_code = NO_ERROR;
	if (nla_put_drbd_cfg_context(skb, resource, NULL, NULL) ||
	    nla_put_notification_header(skb, type) ||
	    ((type & ~NOTIFY_FLAGS) != NOTIFY_DESTROY &&
	     resource_info_to_skb(skb, resource_info, true)))
		goto nla_put_failure;
	resource_statistics.res_stat_write_ordering = resource->write_ordering;
	err = resource_statistics_to_skb(skb, &resource_statistics, !capable(CAP_SYS_ADMIN));
	if (err)
		goto nla_put_failure;
	genlmsg_end(skb, dh);
	if (multicast) {
		err = drbd_genl_multicast_events(skb, GFP_NOWAIT);
		/* skb has been consumed or freed in netlink_broadcast() */
		if (err && err != -ESRCH)
			goto failed;
	}
	return;

nla_put_failure:
	nlmsg_free(skb);
failed:
	drbd_err(resource, "Error %d while broadcasting event. Event seq:%u\n",
			err, seq);
}

void notify_device_state(struct sk_buff *skb,
			 unsigned int seq,
			 struct drbd_device *device,
			 struct device_info *device_info,
			 enum drbd_notification_type type)
{
	struct device_statistics device_statistics;
	struct drbd_genlmsghdr *dh;
	bool multicast = false;
	int err;

	if (!skb) {
		seq = atomic_inc_return(&drbd_genl_seq);
		skb = genlmsg_new(NLMSG_GOODSIZE, GFP_NOIO);
		err = -ENOMEM;
		if (!skb)
			goto failed;
		multicast = true;
	}

	err = -EMSGSIZE;
	dh = genlmsg_put(skb, 0, seq, &drbd_genl_family, 0, DRBD_DEVICE_STATE);
	if (!dh)
		goto nla_put_failure;
	dh->minor = device->minor;
	dh->ret_code = NO_ERROR;
	if (nla_put_drbd_cfg_context(skb, device->resource, NULL, device) ||
	    nla_put_notification_header(skb, type) ||
	    ((type & ~NOTIFY_FLAGS) != NOTIFY_DESTROY &&
	     device_info_to_skb(skb, device_info, true)))
		goto nla_put_failure;
	device_to_statistics(&device_statistics, device);
	device_statistics_to_skb(skb, &device_statistics, !capable(CAP_SYS_ADMIN));
	genlmsg_end(skb, dh);
	if (multicast) {
		err = drbd_genl_multicast_events(skb, GFP_NOWAIT);
		/* skb has been consumed or freed in netlink_broadcast() */
		if (err && err != -ESRCH)
			goto failed;
	}
	return;

nla_put_failure:
	nlmsg_free(skb);
failed:
	drbd_err(device, "Error %d while broadcasting event. Event seq:%u\n",
		 err, seq);
}

/* open coded path_parms_to_skb() iterating of the list */
void notify_connection_state(struct sk_buff *skb,
			     unsigned int seq,
			     struct drbd_connection *connection,
			     struct connection_info *connection_info,
			     enum drbd_notification_type type)
{
	struct connection_statistics connection_statistics;
	struct drbd_genlmsghdr *dh;
	bool multicast = false;
	int err;

	if (!skb) {
		seq = atomic_inc_return(&drbd_genl_seq);
		skb = genlmsg_new(NLMSG_GOODSIZE, GFP_NOIO);
		err = -ENOMEM;
		if (!skb)
			goto failed;
		multicast = true;
	}

	err = -EMSGSIZE;
	dh = genlmsg_put(skb, 0, seq, &drbd_genl_family, 0, DRBD_CONNECTION_STATE);
	if (!dh)
		goto nla_put_failure;
	dh->minor = -1U;
	dh->ret_code = NO_ERROR;
	if (nla_put_drbd_cfg_context(skb, connection->resource, connection, NULL) ||
	    nla_put_notification_header(skb, type) ||
	    ((type & ~NOTIFY_FLAGS) != NOTIFY_DESTROY &&
	     connection_info_to_skb(skb, connection_info, true)))
		goto nla_put_failure;
	connection_paths_to_skb(skb, connection);
	connection_statistics.conn_congested = test_bit(NET_CONGESTED, &connection->transport.flags);
	connection_statistics_to_skb(skb, &connection_statistics, !capable(CAP_SYS_ADMIN));
	genlmsg_end(skb, dh);
	if (multicast) {
		err = drbd_genl_multicast_events(skb, GFP_NOWAIT);
		/* skb has been consumed or freed in netlink_broadcast() */
		if (err && err != -ESRCH)
			goto failed;
	}
	return;

nla_put_failure:
	nlmsg_free(skb);
failed:
	drbd_err(connection, "Error %d while broadcasting event. Event seq:%u\n",
		 err, seq);
}

void notify_peer_device_state(struct sk_buff *skb,
			      unsigned int seq,
			      struct drbd_peer_device *peer_device,
			      struct peer_device_info *peer_device_info,
			      enum drbd_notification_type type)
{
	struct peer_device_statistics peer_device_statistics;
	struct drbd_resource *resource = peer_device->device->resource;
	struct drbd_genlmsghdr *dh;
	bool multicast = false;
	int err;

	if (!skb) {
		seq = atomic_inc_return(&drbd_genl_seq);
		skb = genlmsg_new(NLMSG_GOODSIZE, GFP_NOIO);
		err = -ENOMEM;
		if (!skb)
			goto failed;
		multicast = true;
	}

	err = -EMSGSIZE;
	dh = genlmsg_put(skb, 0, seq, &drbd_genl_family, 0, DRBD_PEER_DEVICE_STATE);
	if (!dh)
		goto nla_put_failure;
	dh->minor = -1U;
	dh->ret_code = NO_ERROR;
	if (nla_put_drbd_cfg_context(skb, resource, peer_device->connection, peer_device->device) ||
	    nla_put_notification_header(skb, type) ||
	    ((type & ~NOTIFY_FLAGS) != NOTIFY_DESTROY &&
	     peer_device_info_to_skb(skb, peer_device_info, true)))
		goto nla_put_failure;
	peer_device_to_statistics(&peer_device_statistics, peer_device);
	peer_device_statistics_to_skb(skb, &peer_device_statistics, !capable(CAP_SYS_ADMIN));
	genlmsg_end(skb, dh);
	if (multicast) {
		err = drbd_genl_multicast_events(skb, GFP_NOWAIT);
		/* skb has been consumed or freed in netlink_broadcast() */
		if (err && err != -ESRCH)
			goto failed;
	}
	return;

nla_put_failure:
	nlmsg_free(skb);
failed:
	drbd_err(peer_device, "Error %d while broadcasting event. Event seq:%u\n",
		 err, seq);
}

void notify_helper(enum drbd_notification_type type,
		   struct drbd_device *device, struct drbd_connection *connection,
		   const char *name, int status)
{
	struct drbd_resource *resource = device ? device->resource : connection->resource;
	struct drbd_helper_info helper_info;
	unsigned int seq = atomic_inc_return(&drbd_genl_seq);
	struct sk_buff *skb = NULL;
	struct drbd_genlmsghdr *dh;
	int err;

	strlcpy(helper_info.helper_name, name, sizeof(helper_info.helper_name));
	helper_info.helper_name_len = min(strlen(name), sizeof(helper_info.helper_name));
	helper_info.helper_status = status;

	skb = genlmsg_new(NLMSG_GOODSIZE, GFP_NOIO);
	err = -ENOMEM;
	if (!skb)
		goto fail;

	err = -EMSGSIZE;
	dh = genlmsg_put(skb, 0, seq, &drbd_genl_family, 0, DRBD_HELPER);
	if (!dh)
		goto fail;
	dh->minor = device ? device->minor : -1;
	dh->ret_code = NO_ERROR;
	mutex_lock(&notification_mutex);
	if (nla_put_drbd_cfg_context(skb, resource, connection, device) ||
	    nla_put_notification_header(skb, type) ||
	    drbd_helper_info_to_skb(skb, &helper_info, true))
		goto unlock_fail;
	genlmsg_end(skb, dh);
	err = drbd_genl_multicast_events(skb, GFP_NOWAIT);
	skb = NULL;
	/* skb has been consumed or freed in netlink_broadcast() */
	if (err && err != -ESRCH)
		goto unlock_fail;
	mutex_unlock(&notification_mutex);
	return;

unlock_fail:
	mutex_unlock(&notification_mutex);
fail:
	nlmsg_free(skb);
	drbd_err(resource, "Error %d while broadcasting event. Event seq:%u\n",
		 err, seq);
}

static void notify_initial_state_done(struct sk_buff *skb, unsigned int seq)
{
	struct drbd_genlmsghdr *dh;
	int err;

	err = -EMSGSIZE;
	dh = genlmsg_put(skb, 0, seq, &drbd_genl_family, 0, DRBD_INITIAL_STATE_DONE);
	if (!dh)
		goto nla_put_failure;
	dh->minor = -1U;
	dh->ret_code = NO_ERROR;
	if (nla_put_notification_header(skb, NOTIFY_EXISTS))
		goto nla_put_failure;
	genlmsg_end(skb, dh);
	return;

nla_put_failure:
	nlmsg_free(skb);
	pr_err("Error %d sending event. Event seq:%u\n", err, seq);
}

static void free_state_changes(struct list_head *list)
{
	while (!list_empty(list)) {
		struct drbd_state_change *state_change =
			list_first_entry(list, struct drbd_state_change, list);
		list_del(&state_change->list);
		forget_state_change(state_change);
	}
}

static unsigned int notifications_for_state_change(struct drbd_state_change *state_change)
{
	return 1 +
	       state_change->n_connections +
	       state_change->n_devices +
	       state_change->n_devices * state_change->n_connections;
}

static int get_initial_state(struct sk_buff *skb, struct netlink_callback *cb)
{
	struct drbd_state_change *state_change = (struct drbd_state_change *)cb->args[0];
	unsigned int seq = cb->args[2];
	unsigned int n;
	enum drbd_notification_type flags = 0;

	/* There is no need for taking notification_mutex here: it doesn't
	   matter if the initial state events mix with later state chage
	   events; we can always tell the events apart by the NOTIFY_EXISTS
	   flag. */

	cb->args[5]--;
	if (cb->args[5] == 1) {
		notify_initial_state_done(skb, seq);
		goto out;
	}
	n = cb->args[4]++;
	if (cb->args[4] < cb->args[3])
		flags |= NOTIFY_CONTINUES;
	if (n < 1) {
		notify_resource_state_change(skb, seq, state_change->resource,
					     NOTIFY_EXISTS | flags);
		goto next;
	}
	n--;
	if (n < state_change->n_connections) {
		notify_connection_state_change(skb, seq, &state_change->connections[n],
					       NOTIFY_EXISTS | flags);
		goto next;
	}
	n -= state_change->n_connections;
	if (n < state_change->n_devices) {
		notify_device_state_change(skb, seq, &state_change->devices[n],
					   NOTIFY_EXISTS | flags);
		goto next;
	}
	n -= state_change->n_devices;
	if (n < state_change->n_devices * state_change->n_connections) {
		notify_peer_device_state_change(skb, seq, &state_change->peer_devices[n],
						NOTIFY_EXISTS | flags);
		goto next;
	}

next:
	if (cb->args[4] == cb->args[3]) {
		struct drbd_state_change *next_state_change =
			list_entry(state_change->list.next,
				   struct drbd_state_change, list);
		cb->args[0] = (long)next_state_change;
		cb->args[3] = notifications_for_state_change(next_state_change);
		cb->args[4] = 0;
	}
out:
	return skb->len;
}

int drbd_adm_get_initial_state(struct sk_buff *skb, struct netlink_callback *cb)
{
	struct drbd_resource *resource;
	LIST_HEAD(head);

	if (cb->args[5] >= 1) {
		if (cb->args[5] > 1)
			return get_initial_state(skb, cb);
		if (cb->args[0]) {
			struct drbd_state_change *state_change =
				(struct drbd_state_change *)cb->args[0];

			/* connect list to head */
			list_add(&head, &state_change->list);
			free_state_changes(&head);
		}
		return 0;
	}

	cb->args[5] = 2;  /* number of iterations */
	mutex_lock(&resources_mutex);
	for_each_resource(resource, &drbd_resources) {
		struct drbd_state_change *state_change;

		state_change = remember_state_change(resource, GFP_KERNEL);
		if (!state_change) {
			if (!list_empty(&head))
				free_state_changes(&head);
			mutex_unlock(&resources_mutex);
			return -ENOMEM;
		}
		copy_old_to_new_state_change(state_change);
		list_add_tail(&state_change->list, &head);
		cb->args[5] += notifications_for_state_change(state_change);
	}
	mutex_unlock(&resources_mutex);

	if (!list_empty(&head)) {
		struct drbd_state_change *state_change =
			list_entry(head.next, struct drbd_state_change, list);
		cb->args[0] = (long)state_change;
		cb->args[3] = notifications_for_state_change(state_change);
		list_del(&head);  /* detach list from head */
	}

	cb->args[2] = cb->nlh->nlmsg_seq;
	return get_initial_state(skb, cb);
}

int drbd_adm_forget_peer(struct sk_buff *skb, struct genl_info *info)
{
	struct drbd_config_context adm_ctx;
	struct drbd_resource *resource;
	struct drbd_device *device;
	struct forget_peer_parms parms = { };
	enum drbd_state_rv retcode;
	int vnr, peer_node_id, err;

	retcode = drbd_adm_prepare(&adm_ctx, skb, info, DRBD_ADM_NEED_RESOURCE);
	if (!adm_ctx.reply_skb)
		return retcode;

	resource = adm_ctx.resource;

	err = forget_peer_parms_from_attrs(&parms, info);
	if (err) {
		retcode = ERR_MANDATORY_TAG;
		drbd_msg_put_info(adm_ctx.reply_skb, from_attrs_err_to_txt(err));
		goto out_no_adm;
	}

	mutex_lock(&resource->adm_mutex);

	peer_node_id = parms.forget_peer_node_id;
	if (drbd_connection_by_node_id(resource, peer_node_id)) {
		retcode = ERR_NET_CONFIGURED;
		goto out;
	}

	if (peer_node_id < 0 || peer_node_id >= DRBD_NODE_ID_MAX) {
		retcode = ERR_INVALID_PEER_NODE_ID;
		goto out;
	}

	idr_for_each_entry(&resource->devices, device, vnr) {
		struct drbd_peer_md *peer_md;

		if (!get_ldev(device))
			continue;

		peer_md = &device->ldev->md.peers[peer_node_id];
		if (peer_md->bitmap_index == -1) {
			put_ldev(device);
			retcode = ERR_INVALID_PEER_NODE_ID;
			break;
		}

		peer_md->bitmap_uuid = 0;
		peer_md->flags = 0;
		peer_md->bitmap_index = -1;

		drbd_md_sync(device);
		put_ldev(device);
	}
out:
	mutex_unlock(&resource->adm_mutex);
out_no_adm:
	drbd_adm_finish(&adm_ctx, info, (enum drbd_ret_code)retcode);
	return 0;

}<|MERGE_RESOLUTION|>--- conflicted
+++ resolved
@@ -1242,12 +1242,8 @@
 enum determine_dev_size
 drbd_determine_dev_size(struct drbd_device *device, enum dds_flags flags, struct resize_parms *rs) __must_hold(local)
 {
-<<<<<<< HEAD
-	sector_t prev_first_sect, prev_size; /* previous meta location */
-	sector_t la_size, u_size;
-=======
 	struct md_offsets_and_sizes {
-		u64 last_agreed_sect;
+		u64 effective_size;
 		u64 md_offset;
 		s32 al_offset;
 		s32 bm_offset;
@@ -1257,7 +1253,6 @@
 		u32 al_stripe_size_4k;
 	} prev;
 	sector_t u_size, size;
->>>>>>> 859e34a9
 	struct drbd_md *md = &device->ldev->md;
 	char ppb[10];
 	void *buffer;
@@ -1280,20 +1275,14 @@
 		return DS_ERROR;
 	}
 
-<<<<<<< HEAD
-	prev_first_sect = drbd_md_first_sector(device->ldev);
-	prev_size = device->ldev->md.md_size_sect;
-	la_size = device->ldev->md.effective_size;
-=======
 	/* remember current offset and sizes */
-	prev.last_agreed_sect = md->la_size_sect;
+	prev.effective_size = md->effective_size;
 	prev.md_offset = md->md_offset;
 	prev.al_offset = md->al_offset;
 	prev.bm_offset = md->bm_offset;
 	prev.md_size_sect = md->md_size_sect;
 	prev.al_stripes = md->al_stripes;
 	prev.al_stripe_size_4k = md->al_stripe_size_4k;
->>>>>>> 859e34a9
 
 	if (rs) {
 		/* rs is non NULL if we should change the AL layout only */
@@ -1309,11 +1298,7 @@
 	rcu_read_unlock();
 	size = drbd_new_dev_size(device, u_size, flags & DDSF_FORCED);
 
-<<<<<<< HEAD
-	if (size < la_size) {
-=======
-	if (size < prev.last_agreed_sect) {
->>>>>>> 859e34a9
+	if (size < prev.effective_size) {
 		if (rs && u_size == 0) {
 			/* Remove "rs &&" later. This check should always be active, but
 			   right now the receiver expects the permissive behavior */
@@ -1346,26 +1331,16 @@
 		}
 		/* racy, see comments above. */
 		drbd_set_my_capacity(device, size);
-<<<<<<< HEAD
 		if (effective_disk_size_determined(device)) {
-			device->ldev->md.effective_size = size;
+			md->effective_size = size;
 			drbd_info(device, "size = %s (%llu KB)\n", ppsize(ppb, size >> 1),
 			     (unsigned long long)size >> 1);
 		}
-=======
-		md->la_size_sect = size;
-		drbd_info(device, "size = %s (%llu KB)\n", ppsize(ppb, size>>1),
-		     (unsigned long long)size>>1);
->>>>>>> 859e34a9
 	}
 	if (rv <= DS_ERROR)
 		goto err_out;
 
-<<<<<<< HEAD
-	la_size_changed = (la_size != device->ldev->md.effective_size);
-=======
-	la_size_changed = (prev.last_agreed_sect != md->la_size_sect);
->>>>>>> 859e34a9
+	la_size_changed = (prev.effective_size != md->effective_size);
 
 	md_moved = prev.md_offset    != md->md_offset
 		|| prev.md_size_sect != md->md_size_sect;
@@ -1421,21 +1396,15 @@
 				 md->al_stripes, md->al_stripe_size_4k * 4);
 	}
 
-<<<<<<< HEAD
-	if (size > la_size)
-		rv = la_size ? DS_GREW : DS_GREW_FROM_ZERO;
-	if (size < la_size)
-=======
-	if (size > prev.last_agreed_sect)
-		rv = prev.last_agreed_sect ? DS_GREW : DS_GREW_FROM_ZERO;
-	if (size < prev.last_agreed_sect)
->>>>>>> 859e34a9
+	if (size > prev.effective_size)
+		rv = prev.effective_size ? DS_GREW : DS_GREW_FROM_ZERO;
+	if (size < prev.effective_size)
 		rv = DS_SHRUNK;
 
 	if (0) {
 	err_out:
 		/* restore previous offset and sizes */
-		md->la_size_sect = prev.last_agreed_sect;
+		md->effective_size = prev.effective_size;
 		md->md_offset = prev.md_offset;
 		md->al_offset = prev.al_offset;
 		md->bm_offset = prev.bm_offset;
