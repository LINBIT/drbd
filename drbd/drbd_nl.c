/*
   drbd_nl.c

   This file is part of DRBD by Philipp Reisner and Lars Ellenberg.

   Copyright (C) 2001-2008, LINBIT Information Technologies GmbH.
   Copyright (C) 1999-2008, Philipp Reisner <philipp.reisner@linbit.com>.
   Copyright (C) 2002-2008, Lars Ellenberg <lars.ellenberg@linbit.com>.

   drbd is free software; you can redistribute it and/or modify
   it under the terms of the GNU General Public License as published by
   the Free Software Foundation; either version 2, or (at your option)
   any later version.

   drbd is distributed in the hope that it will be useful,
   but WITHOUT ANY WARRANTY; without even the implied warranty of
   MERCHANTABILITY or FITNESS FOR A PARTICULAR PURPOSE.  See the
   GNU General Public License for more details.

   You should have received a copy of the GNU General Public License
   along with drbd; see the file COPYING.  If not, write to
   the Free Software Foundation, 675 Mass Ave, Cambridge, MA 02139, USA.

 */

#include <linux/module.h>
#include <linux/drbd.h>
#include <linux/in.h>
#include <linux/fs.h>
#include <linux/file.h>
#include <linux/slab.h>
#include <linux/blkpg.h>
#include <linux/cpumask.h>
#include "drbd_int.h"
#include "drbd_protocol.h"
#include "drbd_req.h"
#include "drbd_state_change.h"
#include <asm/unaligned.h>
#include <linux/drbd_limits.h>
#include <linux/kthread.h>

#include <net/genetlink.h>
#if LINUX_VERSION_CODE < KERNEL_VERSION(2,6,31)
/*
 * copied from more recent kernel source
 */
int genl_register_family_with_ops(struct genl_family *family,
	struct genl_ops *ops, size_t n_ops)
{
	int err, i;

	err = genl_register_family(family);
	if (err)
		return err;

	for (i = 0; i < n_ops; ++i, ++ops) {
		err = genl_register_ops(family, ops);
		if (err)
			goto err_out;
	}
	return 0;
err_out:
	genl_unregister_family(family);
	return err;
}
#endif

/* .doit */
// int drbd_adm_create_resource(struct sk_buff *skb, struct genl_info *info);
// int drbd_adm_delete_resource(struct sk_buff *skb, struct genl_info *info);

int drbd_adm_new_minor(struct sk_buff *skb, struct genl_info *info);
int drbd_adm_del_minor(struct sk_buff *skb, struct genl_info *info);

int drbd_adm_new_resource(struct sk_buff *skb, struct genl_info *info);
int drbd_adm_del_resource(struct sk_buff *skb, struct genl_info *info);
int drbd_adm_down(struct sk_buff *skb, struct genl_info *info);

int drbd_adm_set_role(struct sk_buff *skb, struct genl_info *info);
int drbd_adm_attach(struct sk_buff *skb, struct genl_info *info);
int drbd_adm_disk_opts(struct sk_buff *skb, struct genl_info *info);
int drbd_adm_detach(struct sk_buff *skb, struct genl_info *info);
int drbd_adm_connect(struct sk_buff *skb, struct genl_info *info);
int drbd_adm_net_opts(struct sk_buff *skb, struct genl_info *info);
int drbd_adm_resize(struct sk_buff *skb, struct genl_info *info);
int drbd_adm_start_ov(struct sk_buff *skb, struct genl_info *info);
int drbd_adm_new_c_uuid(struct sk_buff *skb, struct genl_info *info);
int drbd_adm_disconnect(struct sk_buff *skb, struct genl_info *info);
int drbd_adm_invalidate(struct sk_buff *skb, struct genl_info *info);
int drbd_adm_invalidate_peer(struct sk_buff *skb, struct genl_info *info);
int drbd_adm_pause_sync(struct sk_buff *skb, struct genl_info *info);
int drbd_adm_resume_sync(struct sk_buff *skb, struct genl_info *info);
int drbd_adm_suspend_io(struct sk_buff *skb, struct genl_info *info);
int drbd_adm_resume_io(struct sk_buff *skb, struct genl_info *info);
int drbd_adm_outdate(struct sk_buff *skb, struct genl_info *info);
int drbd_adm_resource_opts(struct sk_buff *skb, struct genl_info *info);
int drbd_adm_get_status(struct sk_buff *skb, struct genl_info *info);
int drbd_adm_get_timeout_type(struct sk_buff *skb, struct genl_info *info);
int drbd_adm_forget_peer(struct sk_buff *skb, struct genl_info *info);
/* .dumpit */
int drbd_adm_get_status_all(struct sk_buff *skb, struct netlink_callback *cb);
int drbd_adm_dump_resources(struct sk_buff *skb, struct netlink_callback *cb);
int drbd_adm_dump_devices(struct sk_buff *skb, struct netlink_callback *cb);
int drbd_adm_dump_devices_done(struct netlink_callback *cb);
int drbd_adm_dump_connections(struct sk_buff *skb, struct netlink_callback *cb);
int drbd_adm_dump_connections_done(struct netlink_callback *cb);
int drbd_adm_dump_peer_devices(struct sk_buff *skb, struct netlink_callback *cb);
int drbd_adm_get_initial_state(struct sk_buff *skb, struct netlink_callback *cb);

#include <linux/drbd_genl_api.h>
#include "drbd_nla.h"
#include <linux/genl_magic_func.h>

atomic_t drbd_genl_seq = ATOMIC_INIT(2); /* two. */
atomic_t drbd_notify_id = ATOMIC_INIT(0);

/* used blkdev_get_by_path, to claim our meta data device(s) */
static char *drbd_m_holder = "Hands off! this is DRBD's meta data device.";

<<<<<<< HEAD
/* Configuration is strictly serialized, because generic netlink message
 * processing is strictly serialized by the genl_lock().
 * Which means we can use one static global drbd_config_context struct.
 */
static struct drbd_config_context {
	/* assigned from drbd_genlmsghdr */
	unsigned int minor;
	/* assigned from request attributes, if present */
	unsigned int volume;
#define VOLUME_UNSPECIFIED		(-1U)
	/* pointer into the request skb,
	 * limited lifetime! */
	char *resource_name;
	struct nlattr *my_addr;
	struct nlattr *peer_addr;

	/* reply buffer */
	struct sk_buff *reply_skb;
	/* pointer into reply buffer */
	struct drbd_genlmsghdr *reply_dh;
	/* resolved from attributes, if possible */
	struct drbd_device *device;
	struct drbd_resource *resource;
	struct drbd_connection *connection;
	struct drbd_peer_device *peer_device;
} adm_ctx;

=======
>>>>>>> 23981e65
static void drbd_adm_send_reply(struct sk_buff *skb, struct genl_info *info)
{
	genlmsg_end(skb, genlmsg_data(nlmsg_data(nlmsg_hdr(skb))));
	if (genlmsg_reply(skb, info))
		printk(KERN_ERR "drbd: error sending genl reply\n");
}

/* Used on a fresh "drbd_adm_prepare"d reply_skb, this cannot fail: The only
 * reason it could fail was no space in skb, and there are 4k available. */
<<<<<<< HEAD
static int drbd_msg_put_info(const char *info)
=======
int drbd_msg_put_info(struct sk_buff *skb, const char *info)
>>>>>>> 23981e65
{
	struct nlattr *nla;
	int err = -EMSGSIZE;

	if (!info || !info[0])
		return 0;

	nla = nla_nest_start(skb, DRBD_NLA_CFG_REPLY);
	if (!nla)
		return err;

	err = nla_put_string(skb, T_info_text, info);
	if (err) {
		nla_nest_cancel(skb, nla);
		return err;
	} else
		nla_nest_end(skb, nla);
	return 0;
}

static int drbd_adm_finish(struct genl_info *info, int retcode);

extern struct genl_ops drbd_genl_ops[];

#ifdef COMPAT_HAVE_SECURITY_NETLINK_RECV
#define drbd_security_netlink_recv(skb, cap) \
	security_netlink_recv(skb, cap)
#else
/* see
 * fd77846 security: remove the security_netlink_recv hook as it is equivalent to capable()
 */
static inline bool drbd_security_netlink_recv(struct sk_buff *skb, int cap)
{
	return !capable(cap);
}
#endif

/* This would be a good candidate for a "pre_doit" hook,
 * and per-family private info->pointers.
 * But we need to stay compatible with older kernels.
 * If it returns successfully, adm_ctx members are valid.
 */
#define DRBD_ADM_NEED_MINOR	1
#define DRBD_ADM_NEED_RESOURCE	2
#define DRBD_ADM_NEED_CONNECTION 4
<<<<<<< HEAD
#define DRBD_ADM_NEED_PEER_DEVICE 8
static int drbd_adm_prepare(struct sk_buff *skb, struct genl_info *info,
		unsigned flags)
=======
static int drbd_adm_prepare(struct drbd_config_context *adm_ctx,
	struct sk_buff *skb, struct genl_info *info, unsigned flags)
>>>>>>> 23981e65
{
	struct drbd_genlmsghdr *d_in = info->userhdr;
	const u8 cmd = info->genlhdr->cmd;
	int err;

	memset(adm_ctx, 0, sizeof(*adm_ctx));

	/*
	 * genl_rcv_msg() only checks if commands with the GENL_ADMIN_PERM flag
	 * set have CAP_NET_ADMIN; we also require CAP_SYS_ADMIN for
	 * administrative commands.
	 */
	if ((drbd_genl_ops[cmd].flags & GENL_ADMIN_PERM) &&
	    drbd_security_netlink_recv(skb, CAP_SYS_ADMIN))
		return -EPERM;

	adm_ctx->reply_skb = genlmsg_new(NLMSG_GOODSIZE, GFP_KERNEL);
	if (!adm_ctx->reply_skb) {
		err = -ENOMEM;
		goto fail;
	}

	adm_ctx->reply_dh = genlmsg_put_reply(adm_ctx->reply_skb,
					info, &drbd_genl_family, 0, cmd);
	/* put of a few bytes into a fresh skb of >= 4k will always succeed.
	 * but anyways */
	if (!adm_ctx->reply_dh) {
		err = -ENOMEM;
		goto fail;
	}

	adm_ctx->reply_dh->minor = d_in->minor;
	adm_ctx->reply_dh->ret_code = NO_ERROR;

	adm_ctx->volume = VOLUME_UNSPECIFIED;
	if (info->attrs[DRBD_NLA_CFG_CONTEXT]) {
		struct nlattr *nla;
		/* parse and validate only */
		err = drbd_cfg_context_from_attrs(NULL, info);
		if (err)
			goto fail;

		/* It was present, and valid,
		 * copy it over to the reply skb. */
		err = nla_put_nohdr(adm_ctx->reply_skb,
				info->attrs[DRBD_NLA_CFG_CONTEXT]->nla_len,
				info->attrs[DRBD_NLA_CFG_CONTEXT]);
		if (err)
			goto fail;

		/* and assign stuff to the global adm_ctx */
		nla = nested_attr_tb[__nla_type(T_ctx_volume)];
		if (nla)
			adm_ctx->volume = nla_get_u32(nla);
		nla = nested_attr_tb[__nla_type(T_ctx_resource_name)];
		if (nla)
			adm_ctx->resource_name = nla_data(nla);
		adm_ctx->my_addr = nested_attr_tb[__nla_type(T_ctx_my_addr)];
		adm_ctx->peer_addr = nested_attr_tb[__nla_type(T_ctx_peer_addr)];
		if ((adm_ctx->my_addr &&
		     nla_len(adm_ctx->my_addr) > sizeof(adm_ctx->connection->my_addr)) ||
		    (adm_ctx->peer_addr &&
		     nla_len(adm_ctx->peer_addr) > sizeof(adm_ctx->connection->peer_addr))) {
			err = -EINVAL;
			goto fail;
		}
	}

	adm_ctx->minor = d_in->minor;
	adm_ctx->device = minor_to_device(d_in->minor);
	if (adm_ctx->resource_name) {
		adm_ctx->resource = drbd_find_resource(adm_ctx->resource_name);
	}

<<<<<<< HEAD
	if (!adm_ctx.device && (flags & DRBD_ADM_NEED_MINOR)) {
		drbd_msg_put_info("unknown minor");
		err = ERR_MINOR_INVALID;
		goto finish;
	}
	if (!adm_ctx.resource && (flags & DRBD_ADM_NEED_RESOURCE)) {
		drbd_msg_put_info("unknown resource");
		err = ERR_INVALID_REQUEST;
		if (adm_ctx.resource_name)
			err = ERR_RES_NOT_KNOWN;
		goto finish;
	}

	if (flags & (DRBD_ADM_NEED_CONNECTION | DRBD_ADM_NEED_PEER_DEVICE)) {
		if (adm_ctx.resource) {
			drbd_msg_put_info("no resource name expected");
			err = ERR_INVALID_REQUEST;
			goto finish;
		}
		if (adm_ctx.device) {
			drbd_msg_put_info("no minor number expected");
			err = ERR_INVALID_REQUEST;
			goto finish;
		}
		if (adm_ctx.my_addr && adm_ctx.peer_addr)
			adm_ctx.connection = conn_get_by_addrs(
				nla_data(adm_ctx.my_addr), nla_len(adm_ctx.my_addr),
				nla_data(adm_ctx.peer_addr), nla_len(adm_ctx.peer_addr));
		if (!adm_ctx.connection) {
			drbd_msg_put_info("unknown connection");
			err = ERR_INVALID_REQUEST;
			goto finish;
		}
	}
	if (flags & DRBD_ADM_NEED_PEER_DEVICE) {
		if (adm_ctx.volume != VOLUME_UNSPECIFIED)
			adm_ctx.peer_device =
				idr_find(&adm_ctx.connection->peer_devices,
					 adm_ctx.volume);
		if (!adm_ctx.peer_device) {
			drbd_msg_put_info("unknown volume");
			err = ERR_INVALID_REQUEST;
			goto finish;
=======
	if (!adm_ctx->device && (flags & DRBD_ADM_NEED_MINOR)) {
		drbd_msg_put_info(adm_ctx->reply_skb, "unknown minor");
		return ERR_MINOR_INVALID;
	}
	if (!adm_ctx->resource && (flags & DRBD_ADM_NEED_RESOURCE)) {
		drbd_msg_put_info(adm_ctx->reply_skb, "unknown resource");
		if (adm_ctx->resource_name)
			return ERR_RES_NOT_KNOWN;
		return ERR_INVALID_REQUEST;
	}

	if (flags & DRBD_ADM_NEED_CONNECTION) {
		if (adm_ctx->resource) {
			drbd_msg_put_info(adm_ctx->reply_skb, "no resource name expected");
			return ERR_INVALID_REQUEST;
		}
		if (adm_ctx->device) {
			drbd_msg_put_info(adm_ctx->reply_skb, "no minor number expected");
			return ERR_INVALID_REQUEST;
		}
		if (adm_ctx->my_addr && adm_ctx->peer_addr)
			adm_ctx->connection = conn_get_by_addrs(nla_data(adm_ctx->my_addr),
							  nla_len(adm_ctx->my_addr),
							  nla_data(adm_ctx->peer_addr),
							  nla_len(adm_ctx->peer_addr));
		if (!adm_ctx->connection) {
			drbd_msg_put_info(adm_ctx->reply_skb, "unknown connection");
			return ERR_INVALID_REQUEST;
>>>>>>> 23981e65
		}
	}

	/* some more paranoia, if the request was over-determined */
	if (adm_ctx->device && adm_ctx->resource &&
	    adm_ctx->device->resource != adm_ctx->resource) {
		pr_warning("request: minor=%u, resource=%s; but that minor belongs to resource %s\n",
<<<<<<< HEAD
				adm_ctx.minor, adm_ctx.resource->name,
				adm_ctx.device->resource->name);
		drbd_msg_put_info("minor exists in different resource");
		err = ERR_INVALID_REQUEST;
		goto finish;
=======
				adm_ctx->minor, adm_ctx->resource->name,
				adm_ctx->device->resource->name);
		drbd_msg_put_info(adm_ctx->reply_skb, "minor exists in different resource");
		return ERR_INVALID_REQUEST;
>>>>>>> 23981e65
	}
	if (adm_ctx->device &&
	    adm_ctx->volume != VOLUME_UNSPECIFIED &&
	    adm_ctx->volume != adm_ctx->device->vnr) {
		pr_warning("request: minor=%u, volume=%u; but that minor is volume %u in %s\n",
<<<<<<< HEAD
				adm_ctx.minor, adm_ctx.volume,
				adm_ctx.device->vnr,
				adm_ctx.device->resource->name);
		drbd_msg_put_info("minor exists as different volume");
		err = ERR_INVALID_REQUEST;
		goto finish;
=======
				adm_ctx->minor, adm_ctx->volume,
				adm_ctx->device->vnr,
				adm_ctx->device->resource->name);
		drbd_msg_put_info(adm_ctx->reply_skb, "minor exists as different volume");
		return ERR_INVALID_REQUEST;
>>>>>>> 23981e65
	}

	return NO_ERROR;

fail:
	nlmsg_free(adm_ctx->reply_skb);
	adm_ctx->reply_skb = NULL;
	return err;

finish:
	drbd_adm_finish(info, err);
	return err;
}

static int drbd_adm_finish(struct drbd_config_context *adm_ctx,
	struct genl_info *info, int retcode)
{
<<<<<<< HEAD
	if (adm_ctx.connection) {
		kref_put(&adm_ctx.connection->kref, drbd_destroy_connection);
		adm_ctx.connection = NULL;
=======
	if (adm_ctx->connection) {
		kref_put(&adm_ctx->connection->kref, &drbd_destroy_connection);
		adm_ctx->connection = NULL;
>>>>>>> 23981e65
	}
	if (adm_ctx->resource) {
		kref_put(&adm_ctx->resource->kref, drbd_destroy_resource);
		adm_ctx->resource = NULL;
	}

	if (!adm_ctx->reply_skb)
		return -ENOMEM;

<<<<<<< HEAD
	adm_ctx.reply_dh->ret_code = retcode;
	drbd_adm_send_reply(adm_ctx.reply_skb, info);
	adm_ctx.reply_skb = NULL;
=======
	adm_ctx->reply_dh->ret_code = retcode;
	drbd_adm_send_reply(adm_ctx->reply_skb, info);
>>>>>>> 23981e65
	return 0;
}

static void conn_md_sync(struct drbd_connection *connection)
{
	struct drbd_peer_device *peer_device;
	int vnr;

	rcu_read_lock();
	idr_for_each_entry(&connection->peer_devices, peer_device, vnr) {
		struct drbd_device *device = peer_device->device;
		kobject_get(&device->kobj);
		rcu_read_unlock();
		drbd_md_sync(device);
		kobject_put(&device->kobj);
		rcu_read_lock();
	}
	rcu_read_unlock();
}

/* Buffer to construct the environment of a user-space helper in. */
struct env {
	char *buffer;
	int size, pos;
};

/* Print into an env buffer. */
static __printf(2, 3) int env_print(struct env *env, const char *fmt, ...)
{
	va_list args;
	int pos, ret;

	pos = env->pos;
	if (pos < 0)
		return pos;
	va_start(args, fmt);
	ret = vsnprintf(env->buffer + pos, env->size - pos, fmt, args);
	va_end(args);
	if (ret < 0) {
		env->pos = ret;
		goto out;
	}
	if (ret >= env->size - pos) {
		ret = env->pos = -ENOMEM;
		goto out;
	}
	env->pos += ret + 1;
    out:
	return ret;
}

/* Put env variables for an address into an env buffer. */
static void env_print_address(struct env *env, const char *prefix,
			      struct sockaddr_storage *storage)
{
	const char *afs;

	switch (((struct sockaddr *)storage)->sa_family) {
	case AF_INET6:
		afs = "ipv6";
		env_print(env, "%sADDRESS=%pI6", prefix,
			  &((struct sockaddr_in6 *)storage)->sin6_addr);
		break;
	case AF_INET:
		afs = "ipv4";
		env_print(env, "%sADDRESS=%pI4", prefix,
			  &((struct sockaddr_in *)storage)->sin_addr);
		break;
	default:
		afs = "ssocks";
		env_print(env, "%sADDRESS=%pI4", prefix,
			  &((struct sockaddr_in *)storage)->sin_addr);
	}
	env_print(env, "%sAF=%s", prefix, afs);
}

/* Construct char **envp inside an env buffer. */
static char **make_envp(struct env *env)
{
	char **envp, *b;
	unsigned int n;

	if (env->pos < 0)
		return NULL;
	if (env->pos >= env->size)
		goto out_nomem;
	env->buffer[env->pos++] = 0;
	for (b = env->buffer, n = 1; *b; n++)
		b = strchr(b, 0) + 1;
	if (env->size - env->pos < sizeof(envp) * n)
		goto out_nomem;
	envp = (char **)(env->buffer + env->size) - n;

	for (b = env->buffer; *b; ) {
		*envp++ = b;
		b = strchr(b, 0) + 1;
	}
	*envp++ = NULL;
	return envp - n;

    out_nomem:
	env->pos = -ENOMEM;
	return NULL;
}

int drbd_khelper(struct drbd_device *device, struct drbd_connection *connection, char *cmd)
{
	struct drbd_resource *resource = device ? device->resource : connection->resource;
	char *argv[] = {usermode_helper, cmd, resource->name, NULL };
	struct env env = { .size = PAGE_SIZE };
	char **envp;
	int ret;

    enlarge_buffer:
	env.buffer = (char *)__get_free_pages(GFP_NOIO, get_order(env.size));
	if (!env.buffer) {
		ret = -ENOMEM;
		goto out_err;
	}
	env.pos = 0;

	rcu_read_lock();
	env_print(&env, "HOME=/");
	env_print(&env, "TERM=linux");
	env_print(&env, "PATH=/sbin:/usr/sbin:/bin:/usr/bin");
	if (device) {
		env_print(&env, "DRBD_MINOR=%u", device_to_minor(device));
		env_print(&env, "DRBD_VOLUME=%u", device->vnr);
		if (get_ldev(device)) {
			struct disk_conf *disk_conf =
				rcu_dereference(device->ldev->disk_conf);
			env_print(&env, "DRBD_BACKING_DEV=%s",
				  disk_conf->backing_dev);
			put_ldev(device);
		}
	}
	if (connection) {
		env_print_address(&env, "DRBD_MY_", &connection->my_addr);
		env_print_address(&env, "DRBD_PEER_", &connection->peer_addr);
	}
	if (connection && !device) {
		struct drbd_peer_device *peer_device;
		int vnr;

		idr_for_each_entry(&connection->peer_devices, peer_device, vnr) {
			struct drbd_device *device = peer_device->device;

			env_print(&env, "DRBD_MINOR_%u=%u",
				  vnr, peer_device->device->minor);
			if (get_ldev(device)) {
				struct disk_conf *disk_conf =
					rcu_dereference(device->ldev->disk_conf);
				env_print(&env, "DRBD_BACKING_DEV_%u=%s",
					  vnr, disk_conf->backing_dev);
				put_ldev(device);
			}
		}
	}
	rcu_read_unlock();

	envp = make_envp(&env);
	if (!envp) {
		if (env.pos == -ENOMEM) {
			free_pages((unsigned long)env.buffer, get_order(env.size));
			env.size += PAGE_SIZE;
			goto enlarge_buffer;
		}
		ret = env.pos;
		goto out_err;
	}

	if (current == resource->worker.task)
		set_bit(CALLBACK_PENDING, &resource->flags);

	/* The helper may take some time.
	 * write out any unsynced meta data changes now */
	if (device)
		drbd_md_sync(device);
	else if (connection)
		conn_md_sync(connection);

	drbd_info(resource, "helper command: %s %s\n", usermode_helper, cmd);
	notify_helper(NOTIFY_CALL, device, connection, cmd, 0);
	ret = call_usermodehelper(usermode_helper, argv, envp, UMH_WAIT_PROC);
	if (ret)
		drbd_warn(resource, "helper command: %s %s exit code %u (0x%x)\n",
				usermode_helper, cmd,
				(ret >> 8) & 0xff, ret);
	else
		drbd_info(resource, "helper command: %s %s exit code %u (0x%x)\n",
				usermode_helper, cmd,
				(ret >> 8) & 0xff, ret);
	notify_helper(NOTIFY_RESPONSE, device, connection, cmd, ret);

	if (current == resource->worker.task)
		clear_bit(CALLBACK_PENDING, &resource->flags);

	if (ret < 0) /* Ignore any ERRNOs we got. */
		ret = 0;

	free_pages((unsigned long)env.buffer, get_order(env.size));
	return ret;

    out_err:
	drbd_err(resource, "Could not call %s user-space helper: error %d"
		 "out of memory\n", cmd, ret);
	return 0;
}

static bool initial_states_pending(struct drbd_connection *connection)
{
	struct drbd_peer_device *peer_device;
	int vnr;
	bool pending = false;

	rcu_read_lock();
	idr_for_each_entry(&connection->peer_devices, peer_device, vnr) {
		if (test_bit(INITIAL_STATE_SENT, &peer_device->flags) &&
		    !test_bit(INITIAL_STATE_RECEIVED, &peer_device->flags)) {
			pending = true;
			break;
		}
	}
	rcu_read_unlock();
	return pending;
}

bool conn_try_outdate_peer(struct drbd_connection *connection)
{
	unsigned long last_reconnect_jif;
	enum drbd_fencing_policy fencing_policy;
	char *ex_to_string;
	int r;
	unsigned long irq_flags;

	if (connection->cstate[NOW] >= C_CONNECTED) {
		drbd_err(connection, "Expected cstate < C_CONNECTED\n");
		return false;
	}

	spin_lock_irq(&connection->resource->req_lock);
	last_reconnect_jif = connection->last_reconnect_jif;
	spin_unlock_irq(&connection->resource->req_lock);

	fencing_policy = connection->fencing_policy;
	if (fencing_policy == FP_DONT_CARE)
		return true;

	r = drbd_khelper(NULL, connection, "fence-peer");

	begin_state_change(connection->resource, &irq_flags, CS_VERBOSE);
	switch ((r>>8) & 0xff) {
	case 3: /* peer is inconsistent */
		ex_to_string = "peer is inconsistent or worse";
		__change_peer_disk_states(connection, D_INCONSISTENT);
		break;
	case 4: /* peer got outdated, or was already outdated */
		ex_to_string = "peer was fenced";
		__change_peer_disk_states(connection, D_OUTDATED);
		break;
	case 5: /* peer was down */
		if (conn_highest_disk(connection) == D_UP_TO_DATE) {
			/* we will(have) create(d) a new UUID anyways... */
			ex_to_string = "peer is unreachable, assumed to be dead";
			__change_peer_disk_states(connection, D_OUTDATED);
		} else {
			ex_to_string = "peer unreachable, doing nothing since disk != UpToDate";
		}
		break;
	case 6: /* Peer is primary, voluntarily outdate myself.
		 * This is useful when an unconnected R_SECONDARY is asked to
		 * become R_PRIMARY, but finds the other peer being active. */
		ex_to_string = "peer is active";
		drbd_warn(connection, "Peer is primary, outdating myself.\n");
		__change_disk_states(connection->resource, D_OUTDATED);
		break;
	case 7:
		/* THINK: do we need to handle this
		 * like case 4, or more like case 5? */
		if (fencing_policy != FP_STONITH)
			drbd_err(connection, "fence-peer() = 7 && fencing != Stonith !!!\n");
		ex_to_string = "peer was stonithed";
		__change_peer_disk_states(connection, D_OUTDATED);
		break;
	default:
		/* The script is broken ... */
		drbd_err(connection, "fence-peer helper broken, returned %d\n", (r>>8)&0xff);
		abort_state_change(connection->resource, &irq_flags);
		return false; /* Eventually leave IO frozen */
	}

	drbd_info(connection, "fence-peer helper returned %d (%s)\n",
		  (r>>8) & 0xff, ex_to_string);

	if (connection->cstate[NOW] >= C_CONNECTED ||
	    initial_states_pending(connection)) {
		/* connection re-established; do not fence */
		goto abort;
	}
	if (connection->last_reconnect_jif != last_reconnect_jif) {
		/* In case the connection was established and dropped
		   while the fence-peer handler was running, ignore it */
		drbd_info(connection, "Ignoring fence-peer exit code\n");
		goto abort;
	}

	end_state_change(connection->resource, &irq_flags);

	goto out;
 abort:
	abort_state_change(connection->resource, &irq_flags);
 out:
	return conn_highest_pdsk(connection) <= D_OUTDATED;
}

static int _try_outdate_peer_async(void *data)
{
	struct drbd_connection *connection = (struct drbd_connection *)data;

	conn_try_outdate_peer(connection);

	kref_put(&connection->kref, drbd_destroy_connection);
	return 0;
}

void conn_try_outdate_peer_async(struct drbd_connection *connection)
{
	struct task_struct *opa;

	kref_get(&connection->kref);
	opa = kthread_run(_try_outdate_peer_async, connection, "drbd_async_h");
	if (IS_ERR(opa)) {
		drbd_err(connection, "out of mem, failed to invoke fence-peer helper\n");
		kref_put(&connection->kref, drbd_destroy_connection);
	}
}

static bool no_more_ap_pending(struct drbd_device *device)
{
	struct drbd_peer_device *peer_device;

	for_each_peer_device(peer_device, device)
		if (atomic_read(&peer_device->ap_pending_cnt) != 0)
			return false;
	return true;
}

enum drbd_state_rv
drbd_set_role(struct drbd_resource *resource, enum drbd_role role, bool force)
{
	struct drbd_device *device;
	int minor;
	const int max_tries = 4;
	enum drbd_state_rv rv = SS_UNKNOWN_ERROR;
	int try = 0;
	int forced = 0;
	bool with_force = false;

	mutex_lock(&resource->conf_update);
	down(&resource->state_sem);

	if (role == R_PRIMARY) {
		struct drbd_connection *connection;

		/* Detect dead peers as soon as possible.  */

		for_each_connection(connection, resource)
			request_ping(connection);
	}

	while (try++ < max_tries) {
		rv = stable_state_change(resource,
			change_role(resource, role,
				    CS_ALREADY_SERIALIZED | CS_WAIT_COMPLETE,
				    with_force));

		/* in case we first succeeded to outdate,
		 * but now suddenly could establish a connection */
		if (rv == SS_CW_FAILED_BY_PEER) {
			with_force = false;
			continue;
		}

		if (rv == SS_NO_UP_TO_DATE_DISK && force && !with_force) {
			with_force = true;
			forced = 1;
			continue;
		}

		if (rv == SS_NO_UP_TO_DATE_DISK && !with_force) {
			struct drbd_connection *connection;

			for_each_connection(connection, resource) {
				struct drbd_peer_device *peer_device;
				int vnr;

				if (conn_highest_pdsk(connection) != D_UNKNOWN)
					continue;

				idr_for_each_entry(&connection->peer_devices, peer_device, vnr) {
					struct drbd_device *device = peer_device->device;

					if (device->disk_state[NOW] != D_CONSISTENT)
						continue;

					if (conn_try_outdate_peer(connection))
						with_force = true;
				}
			}
			if (with_force)
				continue;
		}

		if (rv == SS_NOTHING_TO_DO)
			goto out;
		if (rv == SS_PRIMARY_NOP && !with_force) {
			struct drbd_connection *connection;

			for_each_connection(connection, resource) {
				if (!conn_try_outdate_peer(connection) && force) {
					drbd_warn(connection, "Forced into split brain situation!\n");
					with_force = true;
				}
			}
			if (with_force)
				continue;
		}

		if (rv == SS_TWO_PRIMARIES) {
			struct drbd_connection *connection;
			struct net_conf *nc;
			int timeout = 0;

			/*
			 * Catch the case where we discover that the other
			 * primary has died soon after the state change
			 * failure: retry once after a short timeout.
			 */

			for_each_connection(connection, resource) {
				rcu_read_lock();
				nc = rcu_dereference(connection->net_conf);
				if (nc && nc->ping_timeo > timeout)
					timeout = nc->ping_timeo;
				rcu_read_unlock();
			}
			timeout = timeout * HZ / 10;
			if (timeout == 0)
				timeout = 1;

			schedule_timeout_interruptible(timeout);
			if (try < max_tries)
				try = max_tries - 1;
			continue;
		}

		if (rv < SS_SUCCESS) {
			rv = stable_state_change(resource,
				change_role(resource, role,
					    CS_VERBOSE | CS_ALREADY_SERIALIZED | CS_WAIT_COMPLETE,
					    with_force));
			if (rv < SS_SUCCESS)
				goto out;
		}
		break;
	}

	if (rv < SS_SUCCESS)
		goto out;

	if (forced)
		drbd_warn(resource, "Forced to consider local data as UpToDate!\n");

	idr_for_each_entry(&resource->devices, device, minor)
		wait_event(device->misc_wait, no_more_ap_pending(device));

	/* FIXME also wait for all pending P_BARRIER_ACK? */

	if (role == R_SECONDARY) {
		idr_for_each_entry(&resource->devices, device, minor) {
			set_disk_ro(device->vdisk, true);
			if (get_ldev(device)) {
				device->ldev->md.current_uuid &= ~(u64)1;
				put_ldev(device);
			}
		}
	} else {
		struct drbd_connection *connection;

		for_each_connection(connection, resource) {
			struct net_conf *nc;

			nc = connection->net_conf;
			if (nc)
				nc->discard_my_data = 0; /* without copy; single bit op is atomic */
		}

		idr_for_each_entry(&resource->devices, device, minor) {
			set_disk_ro(device->vdisk, false);
			if (get_ldev(device)) {
				_drbd_uuid_new_current(device, forced);
				put_ldev(device);
			} else {
				struct drbd_peer_device *peer_device;
				/* The peers will store the new current UUID... */
				u64 current_uuid;
				get_random_bytes(&current_uuid, sizeof(u64));

				for_each_peer_device(peer_device, device)
					drbd_send_current_uuid(peer_device, current_uuid);
			}
		}
	}

	idr_for_each_entry(&resource->devices, device, minor) {
		 struct drbd_peer_device *peer_device;

		for_each_peer_device(peer_device, device) {
			/* writeout of activity log covered areas of the bitmap
			 * to stable storage done in after state change already */

			if (peer_device->repl_state[NOW] >= L_OFF) {
				/* if this was forced, we should consider sync */
				if (forced) {
					drbd_send_uuids(peer_device, 0, 0);
					set_bit(CONSIDER_RESYNC, &peer_device->flags);
				}
				drbd_send_current_state(peer_device);
			}
		}
	}

	idr_for_each_entry(&resource->devices, device, minor) {
		drbd_md_sync(device);
		if (!resource->res_opts.auto_promote && role == R_PRIMARY)
			drbd_kobject_uevent(device);
	}

out:
	up(&resource->state_sem);
	mutex_unlock(&resource->conf_update);
	return rv;
}

static const char *from_attrs_err_to_txt(int err)
{
	return	err == -ENOMSG ? "required attribute missing" :
		err == -EOPNOTSUPP ? "unknown mandatory attribute" :
		err == -EEXIST ? "can not change invariant setting" :
		"invalid attribute value";
}

int drbd_adm_set_role(struct sk_buff *skb, struct genl_info *info)
{
	struct drbd_config_context adm_ctx;
	struct set_role_parms parms;
	int err;
	enum drbd_state_rv retcode;

<<<<<<< HEAD
	retcode = drbd_adm_prepare(skb, info, DRBD_ADM_NEED_RESOURCE);
=======
	retcode = drbd_adm_prepare(&adm_ctx, skb, info, DRBD_ADM_NEED_MINOR);
>>>>>>> 23981e65
	if (!adm_ctx.reply_skb)
		return retcode;

	memset(&parms, 0, sizeof(parms));
	if (info->attrs[DRBD_NLA_SET_ROLE_PARMS]) {
		err = set_role_parms_from_attrs(&parms, info);
		if (err) {
			retcode = ERR_MANDATORY_TAG;
			drbd_msg_put_info(adm_ctx.reply_skb, from_attrs_err_to_txt(err));
			goto out;
		}
	}

	if (info->genlhdr->cmd == DRBD_ADM_PRIMARY) {
		retcode = drbd_set_role(adm_ctx.resource, R_PRIMARY, parms.assume_uptodate);
		if (retcode >= SS_SUCCESS)
			set_bit(EXPLICIT_PRIMARY, &adm_ctx.resource->flags);
	} else {
		retcode = drbd_set_role(adm_ctx.resource, R_SECONDARY, false);
		if (retcode >= SS_SUCCESS)
			clear_bit(EXPLICIT_PRIMARY, &adm_ctx.resource->flags);
	}
out:
<<<<<<< HEAD
	drbd_adm_finish(info, (enum drbd_ret_code)retcode);
=======
	drbd_adm_finish(&adm_ctx, info, retcode);
>>>>>>> 23981e65
	return 0;
}

u64 drbd_capacity_to_on_disk_bm_sect(u64 capacity_sect, unsigned int max_peers)
{
	u64 bits, bytes;

	/* round up storage sectors to full "bitmap sectors per bit", then
	 * convert to number of bits needed, and round that up to 64bit words
	 * to ease interoperability between 32bit and 64bit architectures.
	 */
	bits = ALIGN(BM_SECT_TO_BIT(ALIGN(capacity_sect, BM_SECT_PER_BIT)), 64);

	/* convert to bytes, multiply by number of peers,
	 * and, because we do all our meta data IO in 4k blocks,
	 * round up to full 4k
	 */
	bytes = ALIGN(bits / 8 * max_peers, 4096);

	/* convert to number of sectors */
	return bytes >> 9;
}

/* Initializes the md.*_offset members, so we are able to find
 * the on disk meta data.
 *
 * We currently have two possible layouts:
 * external:
 *   |----------- md_size_sect ------------------|
 *   [ 4k superblock ][ activity log ][  Bitmap  ]
 *   | al_offset == 8 |
 *   | bm_offset = al_offset + X      |
 *  ==> bitmap sectors = md_size_sect - bm_offset
 *
 * internal:
 *            |----------- md_size_sect ------------------|
 * [data.....][  Bitmap  ][ activity log ][ 4k superblock ]
 *                        | al_offset < 0 |
 *            | bm_offset = al_offset - Y |
 *  ==> bitmap sectors = Y = al_offset - bm_offset
 *
 *  Activity log size used to be fixed 32kB,
 *  but is about to become configurable.
 */
void drbd_md_set_sector_offsets(struct drbd_device *device,
				struct drbd_backing_dev *bdev)
{
	sector_t md_size_sect = 0;
	unsigned int al_size_sect = bdev->md.al_size_4k * 8;
	int max_peers;

	if (device->bitmap)
		max_peers = device->bitmap->bm_max_peers;
	else
		max_peers = 1;

	bdev->md.md_offset = drbd_md_ss(bdev);

	switch (bdev->md.meta_dev_idx) {
	default:
		/* v07 style fixed size indexed meta data */
		/* FIXME we should drop support for this! */
		bdev->md.md_size_sect = (128 << 20 >> 9);
		bdev->md.al_offset = (4096 >> 9);
		bdev->md.bm_offset = (4096 >> 9) + al_size_sect;
		break;
	case DRBD_MD_INDEX_FLEX_EXT:
		/* just occupy the full device; unit: sectors */
		bdev->md.md_size_sect = drbd_get_capacity(bdev->md_bdev);
		bdev->md.al_offset = (4096 >> 9);
		bdev->md.bm_offset = (4096 >> 9) + al_size_sect;
		break;
	case DRBD_MD_INDEX_INTERNAL:
	case DRBD_MD_INDEX_FLEX_INT:
		bdev->md.al_offset = -al_size_sect;

		/* enough bitmap to cover the storage,
		 * plus the "drbd meta data super block",
		 * and the activity log; */
		md_size_sect = drbd_capacity_to_on_disk_bm_sect(
				drbd_get_capacity(bdev->backing_bdev),
				max_peers)
			+ (4096 >> 9) + al_size_sect;

		bdev->md.md_size_sect = md_size_sect;
		/* bitmap offset is adjusted by 'super' block size */
		bdev->md.bm_offset   = -md_size_sect + (4096 >> 9);
		break;
	}
}

/* input size is expected to be in KB */
char *ppsize(char *buf, unsigned long long size)
{
	/* Needs 9 bytes at max including trailing NUL:
	 * -1ULL ==> "16384 EB" */
	static char units[] = { 'K', 'M', 'G', 'T', 'P', 'E' };
	int base = 0;
	while (size >= 10000 && base < sizeof(units)-1) {
		/* shift + round */
		size = (size >> 10) + !!(size & (1<<9));
		base++;
	}
	sprintf(buf, "%u %cB", (unsigned)size, units[base]);

	return buf;
}

/* there is still a theoretical deadlock when called from receiver
 * on an D_INCONSISTENT R_PRIMARY:
 *  remote READ does inc_ap_bio, receiver would need to receive answer
 *  packet from remote to dec_ap_bio again.
 *  receiver receive_sizes(), comes here,
 *  waits for ap_bio_cnt == 0. -> deadlock.
 * but this cannot happen, actually, because:
 *  R_PRIMARY D_INCONSISTENT, and peer's disk is unreachable
 *  (not connected, or bad/no disk on peer):
 *  see drbd_fail_request_early, ap_bio_cnt is zero.
 *  R_PRIMARY D_INCONSISTENT, and L_SYNC_TARGET:
 *  peer may not initiate a resize.
 */
/* Note these are not to be confused with
 * drbd_adm_suspend_io/drbd_adm_resume_io,
 * which are (sub) state changes triggered by admin (drbdsetup),
 * and can be long lived.
 * This changes an device->flag, is triggered by drbd internals,
 * and should be short-lived. */
/* It needs to be a counter, since multiple threads might
   independently suspend and resume IO. */
void drbd_suspend_io(struct drbd_device *device)
{
	atomic_inc(&device->suspend_cnt);
	if (drbd_suspended(device))
		return;
	wait_event(device->misc_wait, !atomic_read(&device->ap_bio_cnt));
}

void drbd_resume_io(struct drbd_device *device)
{
	if (atomic_dec_and_test(&device->suspend_cnt))
		wake_up(&device->misc_wait);
}

/**
 * effective_disk_size_determined()  -  is the effective disk size "fixed" already?
 *
 * When a device is configured in a cluster, the size of the replicated disk is
 * determined by the minimum size of the disks on all nodes.  Additional nodes
 * can be added, and this can still change the effective size of the replicated
 * disk.
 *
 * When the disk on any node becomes D_UP_TO_DATE, the effective disk size
 * becomes "fixed".  It is written to the metadata so that it will not be
 * forgotten across node restarts.  Further nodes can only be added if their
 * disks are big enough.
 */
static bool effective_disk_size_determined(struct drbd_device *device)
{
	struct drbd_peer_device *peer_device;

	if (device->ldev->md.effective_size != 0)
		return true;
	if (device->disk_state[NEW] == D_UP_TO_DATE)
		return true;

	for_each_peer_device(peer_device, device) {
		if (peer_device->disk_state[NEW] == D_UP_TO_DATE)
			return true;
	}
	return false;
}

/**
 * drbd_determine_dev_size() -  Sets the right device size obeying all constraints
 * @device:	DRBD device.
 *
 * You should call drbd_md_sync() after calling this function.
 */
enum determine_dev_size
drbd_determine_dev_size(struct drbd_device *device, enum dds_flags flags, struct resize_parms *rs) __must_hold(local)
{
	sector_t prev_first_sect, prev_size; /* previous meta location */
	sector_t la_size, u_size;
	struct drbd_md *md = &device->ldev->md;
	u32 prev_al_stripe_size_4k;
	u32 prev_al_stripes;
	sector_t size;
	char ppb[10];
	void *buffer;

	int md_moved, la_size_changed;
	enum determine_dev_size rv = DS_UNCHANGED;

	if (!get_ldev_if_state(device, D_ATTACHING)) {
		struct drbd_peer_device *peer_device;

		/* I am diskless, need to accept the peer disk sizes. */
		size = 0;
		for_each_peer_device(peer_device, device) {
			/* When a peer device is in L_OFF state, max_size is zero
			 * until a P_SIZES packet is received.  */
			size = min_not_zero(size, peer_device->max_size);
		}
		if (size)
			drbd_set_my_capacity(device, size);
		return rv;
	}

	/* race:
	 * application request passes inc_ap_bio,
	 * but then cannot get an AL-reference.
	 * this function later may wait on ap_bio_cnt == 0. -> deadlock.
	 *
	 * to avoid that:
	 * Suspend IO right here.
	 * still lock the act_log to not trigger ASSERTs there.
	 */
	drbd_suspend_io(device);
	buffer = drbd_md_get_buffer(device); /* Lock meta-data IO */
	if (!buffer) {
		drbd_resume_io(device);
		return DS_ERROR;
	}

	/* no wait necessary anymore, actually we could assert that */
	wait_event(device->al_wait, lc_try_lock(device->act_log));

	prev_first_sect = drbd_md_first_sector(device->ldev);
	prev_size = device->ldev->md.md_size_sect;
	la_size = device->ldev->md.effective_size;

	if (rs) {
		/* rs is non NULL if we should change the AL layout only */

		prev_al_stripes = md->al_stripes;
		prev_al_stripe_size_4k = md->al_stripe_size_4k;

		md->al_stripes = rs->al_stripes;
		md->al_stripe_size_4k = rs->al_stripe_size / 4;
		md->al_size_4k = (u64)rs->al_stripes * rs->al_stripe_size / 4;
	}

	drbd_md_set_sector_offsets(device, device->ldev);

	rcu_read_lock();
	u_size = rcu_dereference(device->ldev->disk_conf)->disk_size;
	rcu_read_unlock();
	size = drbd_new_dev_size(device, u_size, flags & DDSF_FORCED);

	if (size < la_size) {
		if (rs && u_size == 0) {
			/* Remove "rs &&" later. This check should always be active, but
			   right now the receiver expects the permissive behavior */
			drbd_warn(device, "Implicit shrink not allowed. "
				 "Use --size=%llus for explicit shrink.\n",
				 (unsigned long long)size);
			rv = DS_ERROR_SHRINK;
		}
		if (u_size > size)
			rv = DS_ERROR_SPACE_MD;
		if (rv != DS_UNCHANGED)
			goto err_out;
	}

	if (drbd_get_capacity(device->this_bdev) != size ||
	    drbd_bm_capacity(device) != size) {
		int err;
		err = drbd_bm_resize(device, size, !(flags & DDSF_NO_RESYNC));
		if (unlikely(err)) {
			/* currently there is only one error: ENOMEM! */
			size = drbd_bm_capacity(device)>>1;
			if (size == 0) {
				drbd_err(device, "OUT OF MEMORY! "
				    "Could not allocate bitmap!\n");
			} else {
				drbd_err(device, "BM resizing failed. "
				    "Leaving size unchanged at size = %lu KB\n",
				    (unsigned long)size);
			}
			rv = DS_ERROR;
		}
		/* racy, see comments above. */
		drbd_set_my_capacity(device, size);
		if (effective_disk_size_determined(device)) {
			device->ldev->md.effective_size = size;
			drbd_info(device, "size = %s (%llu KB)\n", ppsize(ppb, size >> 1),
			     (unsigned long long)size >> 1);
		}
	}
	if (rv <= DS_ERROR)
		goto err_out;

	la_size_changed = (la_size != device->ldev->md.effective_size);

	md_moved = prev_first_sect != drbd_md_first_sector(device->ldev)
		|| prev_size	   != device->ldev->md.md_size_sect;

	if (la_size_changed || md_moved || rs) {
		u32 prev_flags;

		drbd_al_shrink(device); /* All extents inactive. */

		prev_flags = md->flags;
		md->flags &= ~MDF_PRIMARY_IND;
		drbd_md_write(device, buffer);

		drbd_info(device, "Writing the whole bitmap, %s\n",
			 la_size_changed && md_moved ? "size changed and md moved" :
			 la_size_changed ? "size changed" : "md moved");
		/* next line implicitly does drbd_suspend_io()+drbd_resume_io() */
		drbd_bitmap_io(device, md_moved ? &drbd_bm_write_all : &drbd_bm_write,
			       "size changed", BM_LOCK_ALL, NULL);
		drbd_initialize_al(device, buffer);

		md->flags = prev_flags;
		drbd_md_write(device, buffer);

		if (rs)
			drbd_info(device, "Changed AL layout to al-stripes = %d, al-stripe-size-kB = %d\n",
				 md->al_stripes, md->al_stripe_size_4k * 4);
	}

	if (size > la_size)
		rv = la_size ? DS_GREW : DS_GREW_FROM_ZERO;
	if (size < la_size)
		rv = DS_SHRUNK;

	if (0) {
	err_out:
		if (rs) {
			md->al_stripes = prev_al_stripes;
			md->al_stripe_size_4k = prev_al_stripe_size_4k;
			md->al_size_4k = (u64)prev_al_stripes * prev_al_stripe_size_4k;

			drbd_md_set_sector_offsets(device, device->ldev);
		}
	}
	lc_unlock(device->act_log);
	wake_up(&device->al_wait);
	drbd_md_put_buffer(device);
	drbd_resume_io(device);
	put_ldev(device);

	return rv;
}

/**
 * all_known_peer_devices_connected()
 *
 * Check if all peer devices that have bitmap slots assigned in the metadata
 * are connected.
 */
static bool all_known_peer_devices_connected(struct drbd_device *device)
{
	int bitmap_index, max_peers;
	bool all_known;

	if (!get_ldev_if_state(device, D_ATTACHING))
		return true;

	all_known = true;
	max_peers = device->bitmap->bm_max_peers;
	for (bitmap_index = 0; bitmap_index < max_peers; bitmap_index++) {
		struct drbd_peer_device *peer_device;

		if (!device->ldev->md.peers[bitmap_index].bitmap_uuid)
			continue;
		for_each_peer_device(peer_device, device) {
			if (peer_device->bitmap_index == bitmap_index &&
			    peer_device->repl_state[NOW] >= L_ESTABLISHED)
				goto next_bitmap_index;
		}
		all_known = false;
		break;

	    next_bitmap_index:
		/* nothing */ ;
	}
	put_ldev(device);
	return all_known;
}

sector_t
drbd_new_dev_size(struct drbd_device *device, sector_t u_size, int assume_peer_has_space)
{
	struct drbd_peer_device *peer_device;
	sector_t p_size = 0;
	sector_t la_size = device->ldev->md.effective_size; /* last agreed size */
	sector_t m_size; /* my size */
	sector_t size = 0;

	for_each_peer_device(peer_device, device) {
		if (peer_device->repl_state[NOW] < L_ESTABLISHED)
			continue;
		p_size = min_not_zero(p_size, peer_device->max_size);
	}

	m_size = drbd_get_max_capacity(device->ldev);

	if (assume_peer_has_space && !all_known_peer_devices_connected(device)) {
		drbd_warn(device, "Resize while not connected was forced by the user!\n");
		p_size = m_size;
	}

	if (p_size && m_size) {
		size = min_t(sector_t, p_size, m_size);
	} else {
		if (la_size) {
			size = la_size;
			if (m_size && m_size < size)
				size = m_size;
			if (p_size && p_size < size)
				size = p_size;
		} else {
			if (m_size)
				size = m_size;
			if (p_size)
				size = p_size;
		}
	}

	if (size == 0)
		drbd_err(device, "Both nodes diskless!\n");

	if (u_size) {
		if (u_size > size)
			drbd_err(device, "Requested disk size is too big (%lu > %lu)\n",
			    (unsigned long)u_size>>1, (unsigned long)size>>1);
		else
			size = u_size;
	}

	return size;
}

/**
 * drbd_check_al_size() - Ensures that the AL is of the right size
 * @device:	DRBD device.
 *
 * Returns -EBUSY if current al lru is still used, -ENOMEM when allocation
 * failed, and 0 on success. You should call drbd_md_sync() after you called
 * this function.
 */
static int drbd_check_al_size(struct drbd_device *device, struct disk_conf *dc)
{
	struct lru_cache *n, *t;
	struct lc_element *e;
	unsigned int in_use;
	int i;

	if (device->act_log &&
	    device->act_log->nr_elements == dc->al_extents)
		return 0;

	in_use = 0;
	t = device->act_log;
	n = lc_create("act_log", drbd_al_ext_cache, AL_UPDATES_PER_TRANSACTION,
		dc->al_extents, sizeof(struct lc_element), 0);

	if (n == NULL) {
		drbd_err(device, "Cannot allocate act_log lru!\n");
		return -ENOMEM;
	}
	spin_lock_irq(&device->al_lock);
	if (t) {
		for (i = 0; i < t->nr_elements; i++) {
			e = lc_element_by_index(t, i);
			if (e->refcnt)
				drbd_err(device, "refcnt(%d)==%d\n",
				    e->lc_number, e->refcnt);
			in_use += e->refcnt;
		}
	}
	if (!in_use)
		device->act_log = n;
	spin_unlock_irq(&device->al_lock);
	if (in_use) {
		drbd_err(device, "Activity log still in use!\n");
		lc_destroy(n);
		return -EBUSY;
	} else {
		if (t)
			lc_destroy(t);
	}
	drbd_md_mark_dirty(device); /* we changed device->act_log->nr_elemens */
	return 0;
}

static void drbd_setup_queue_param(struct drbd_device *device, unsigned int max_bio_size)
{
	struct request_queue * const q = device->rq_queue;
	unsigned int max_hw_sectors = max_bio_size >> 9;

	if (get_ldev_if_state(device, D_ATTACHING)) {
		struct request_queue * const b = device->ldev->backing_bdev->bd_disk->queue;

		max_hw_sectors = min(queue_max_hw_sectors(b), max_bio_size >> 9);
		put_ldev(device);
	}

	blk_queue_logical_block_size(q, 512);
	blk_queue_max_hw_sectors(q, max_hw_sectors);
	/* This is the workaround for "bio would need to, but cannot, be split" */
	blk_queue_segment_boundary(q, PAGE_CACHE_SIZE-1);

	if (get_ldev_if_state(device, D_ATTACHING)) {
		struct request_queue * const b = device->ldev->backing_bdev->bd_disk->queue;

		blk_queue_stack_limits(q, b);

		if (q->backing_dev_info.ra_pages != b->backing_dev_info.ra_pages) {
			drbd_info(device, "Adjusting my ra_pages to backing device's (%lu -> %lu)\n",
				 q->backing_dev_info.ra_pages,
				 b->backing_dev_info.ra_pages);
			q->backing_dev_info.ra_pages = b->backing_dev_info.ra_pages;
		}
		put_ldev(device);
	}
}

void drbd_reconsider_max_bio_size(struct drbd_device *device)
{
	unsigned int max_bio_size = device->device_conf.max_bio_size;
	struct drbd_peer_device *peer_device;

	if (get_ldev_if_state(device, D_ATTACHING)) {
		max_bio_size = min(max_bio_size, queue_max_hw_sectors(
			device->ldev->backing_bdev->bd_disk->queue) << 9);
		put_ldev(device);
	}

	spin_lock_irq(&device->resource->req_lock);
	rcu_read_lock();
	for_each_peer_device(peer_device, device) {
		if (peer_device->repl_state[NOW] >= L_ESTABLISHED)
			max_bio_size = min(max_bio_size, peer_device->max_bio_size);
	}
	rcu_read_unlock();
	spin_unlock_irq(&device->resource->req_lock);

	drbd_setup_queue_param(device, max_bio_size);
}

/* Make sure IO is suspended before calling this function(). */
static void drbd_try_suspend_al(struct drbd_device *device)
{
	struct drbd_peer_device *peer_device;
	bool suspend = true;
	int max_peers = device->bitmap->bm_max_peers, bitmap_index;

	for (bitmap_index = 0; bitmap_index < max_peers; bitmap_index++) {
		if (_drbd_bm_total_weight(device, bitmap_index) !=
		    drbd_bm_bits(device))
			return;
	}

	if (!lc_try_lock(device->act_log)) {
		drbd_warn(device, "Failed to lock al in %s()", __func__);
		return;
	}

	drbd_al_shrink(device);
	spin_lock_irq(&device->resource->req_lock);
	for_each_peer_device(peer_device, device) {
		if (peer_device->repl_state[NOW] >= L_ESTABLISHED) {
			suspend = false;
			break;
		}
	}
	if (suspend)
		suspend = !test_and_set_bit(AL_SUSPENDED, &device->flags);
	spin_unlock_irq(&device->resource->req_lock);
	lc_unlock(device->act_log);

	if (suspend)
		drbd_info(device, "Suspended AL updates\n");
}


static bool should_set_defaults(struct genl_info *info)
{
	unsigned flags = ((struct drbd_genlmsghdr*)info->userhdr)->flags;
	return 0 != (flags & DRBD_GENL_F_SET_DEFAULTS);
}

static unsigned int drbd_al_extents_max(struct drbd_backing_dev *bdev)
{
	/* This is limited by 16 bit "slot" numbers,
	 * and by available on-disk context storage.
	 *
	 * Also (u16)~0 is special (denotes a "free" extent).
	 *
	 * One transaction occupies one 4kB on-disk block,
	 * we have n such blocks in the on disk ring buffer,
	 * the "current" transaction may fail (n-1),
	 * and there is 919 slot numbers context information per transaction.
	 *
	 * 72 transaction blocks amounts to more than 2**16 context slots,
	 * so cap there first.
	 */
	const unsigned int max_al_nr = DRBD_AL_EXTENTS_MAX;
	const unsigned int sufficient_on_disk =
		(max_al_nr + AL_CONTEXT_PER_TRANSACTION -1)
		/AL_CONTEXT_PER_TRANSACTION;

	unsigned int al_size_4k = bdev->md.al_size_4k;

	if (al_size_4k > sufficient_on_disk)
		return max_al_nr;

	return (al_size_4k - 1) * AL_CONTEXT_PER_TRANSACTION;
}

int drbd_adm_disk_opts(struct sk_buff *skb, struct genl_info *info)
{
	struct drbd_config_context adm_ctx;
	enum drbd_ret_code retcode;
	struct drbd_device *device;
	struct disk_conf *new_disk_conf, *old_disk_conf;
	int err, fifo_size;
	struct drbd_peer_device *peer_device;
	struct fifo_buffer *fifo_to_be_freed = NULL;

	retcode = drbd_adm_prepare(&adm_ctx, skb, info, DRBD_ADM_NEED_MINOR);
	if (!adm_ctx.reply_skb)
		return retcode;

	device = adm_ctx.device;

	/* we also need a disk
	 * to change the options on */
	if (!get_ldev(device)) {
		retcode = ERR_NO_DISK;
		goto out;
	}

	new_disk_conf = kmalloc(sizeof(struct disk_conf), GFP_KERNEL);
	if (!new_disk_conf) {
		retcode = ERR_NOMEM;
		goto fail;
	}

	mutex_lock(&device->resource->conf_update);
	old_disk_conf = device->ldev->disk_conf;
	*new_disk_conf = *old_disk_conf;
	if (should_set_defaults(info))
		set_disk_conf_defaults(new_disk_conf);

	err = disk_conf_from_attrs_for_change(new_disk_conf, info);
	if (err && err != -ENOMSG) {
		retcode = ERR_MANDATORY_TAG;
		drbd_msg_put_info(adm_ctx.reply_skb, from_attrs_err_to_txt(err));
		goto fail_unlock;
	}

	if (!expect(device, new_disk_conf->resync_rate >= 1))
		new_disk_conf->resync_rate = 1;

	if (new_disk_conf->al_extents < DRBD_AL_EXTENTS_MIN)
		new_disk_conf->al_extents = DRBD_AL_EXTENTS_MIN;
	if (new_disk_conf->al_extents > drbd_al_extents_max(device->ldev))
		new_disk_conf->al_extents = drbd_al_extents_max(device->ldev);

	if (new_disk_conf->c_plan_ahead > DRBD_C_PLAN_AHEAD_MAX)
		new_disk_conf->c_plan_ahead = DRBD_C_PLAN_AHEAD_MAX;

	fifo_size = (new_disk_conf->c_plan_ahead * 10 * SLEEP_TIME) / HZ;
	for_each_peer_device(peer_device, device) {
		struct fifo_buffer *old_plan, *new_plan;
		old_plan = rcu_dereference(peer_device->rs_plan_s);
		if (!old_plan || fifo_size != old_plan->size) {
			new_plan = fifo_alloc(fifo_size);
			if (!new_plan) {
				drbd_err(peer_device, "kmalloc of fifo_buffer failed");
				retcode = ERR_NOMEM;
				goto fail_unlock;
			}
			rcu_assign_pointer(peer_device->rs_plan_s, new_plan);
			if (old_plan) {
				old_plan->next = fifo_to_be_freed;
				fifo_to_be_freed = old_plan;
			}
		}
	}

	drbd_suspend_io(device);
	wait_event(device->al_wait, lc_try_lock(device->act_log));
	drbd_al_shrink(device);
	err = drbd_check_al_size(device, new_disk_conf);
	lc_unlock(device->act_log);
	wake_up(&device->al_wait);
	drbd_resume_io(device);

	if (err) {
		retcode = ERR_NOMEM;
		goto fail_unlock;
	}

	lock_all_resources();
	retcode = drbd_resync_after_valid(device, new_disk_conf->resync_after);
	if (retcode == NO_ERROR) {
		rcu_assign_pointer(device->ldev->disk_conf, new_disk_conf);
		drbd_resync_after_changed(device);
	}
	unlock_all_resources();

	if (retcode != NO_ERROR)
		goto fail_unlock;

	mutex_unlock(&device->resource->conf_update);

	if (new_disk_conf->al_updates)
		device->ldev->md.flags &= ~MDF_AL_DISABLED;
	else
		device->ldev->md.flags |= MDF_AL_DISABLED;

	if (new_disk_conf->md_flushes)
		clear_bit(MD_NO_BARRIER, &device->flags);
	else
		set_bit(MD_NO_BARRIER, &device->flags);

	drbd_bump_write_ordering(device->resource, WO_BIO_BARRIER);

	drbd_md_sync(device);

	for_each_peer_device(peer_device, device) {
		if (peer_device->repl_state[NOW] >= L_ESTABLISHED)
			drbd_send_sync_param(peer_device);
	}

	synchronize_rcu();
	kfree(old_disk_conf);
	mod_timer(&device->request_timer, jiffies + HZ);
	goto success;

fail_unlock:
	mutex_unlock(&device->resource->conf_update);
 fail:
	kfree(new_disk_conf);
success:
	if (retcode != NO_ERROR)
		synchronize_rcu();
	while (fifo_to_be_freed) {
		struct fifo_buffer *next = fifo_to_be_freed->next;
		kfree(fifo_to_be_freed);
		fifo_to_be_freed = next;
	}
	put_ldev(device);
 out:
	drbd_adm_finish(&adm_ctx, info, retcode);
	return 0;
}

int drbd_adm_attach(struct sk_buff *skb, struct genl_info *info)
{
	struct drbd_config_context adm_ctx;
	struct drbd_device *device;
	struct drbd_resource *resource;
	int n, err;
	enum drbd_ret_code retcode;
	enum determine_dev_size dd;
	sector_t max_possible_sectors;
	sector_t min_md_device_sectors;
	struct drbd_backing_dev *nbc; /* new_backing_conf */
	struct disk_conf *new_disk_conf = NULL;
	struct block_device *bdev;
	enum drbd_state_rv rv;
	struct drbd_peer_device *peer_device;
	unsigned long irq_flags;
	enum drbd_disk_state disk_state;
	unsigned int bitmap_index, slots_needed = 0;

	retcode = drbd_adm_prepare(&adm_ctx, skb, info, DRBD_ADM_NEED_MINOR);
	if (!adm_ctx.reply_skb)
		return retcode;
	device = adm_ctx.device;
	resource = device->resource;

	/* allocation not in the IO path, drbdsetup context */
	nbc = kzalloc(sizeof(struct drbd_backing_dev), GFP_KERNEL);
	if (!nbc) {
		retcode = ERR_NOMEM;
		goto fail;
	}
	spin_lock_init(&nbc->md.uuid_lock);
	for (n = 0; n < ARRAY_SIZE(nbc->id_to_bit); n++)
		nbc->id_to_bit[n] = -1;

	new_disk_conf = kzalloc(sizeof(struct disk_conf), GFP_KERNEL);
	if (!new_disk_conf) {
		retcode = ERR_NOMEM;
		goto fail;
	}
	nbc->disk_conf = new_disk_conf;

	set_disk_conf_defaults(new_disk_conf);
	err = disk_conf_from_attrs(new_disk_conf, info);
	if (err) {
		retcode = ERR_MANDATORY_TAG;
		drbd_msg_put_info(adm_ctx.reply_skb, from_attrs_err_to_txt(err));
		goto fail;
	}

	if (new_disk_conf->c_plan_ahead > DRBD_C_PLAN_AHEAD_MAX)
		new_disk_conf->c_plan_ahead = DRBD_C_PLAN_AHEAD_MAX;

	if (new_disk_conf->meta_dev_idx < DRBD_MD_INDEX_FLEX_INT) {
		retcode = ERR_MD_IDX_INVALID;
		goto fail;
	}

	lock_all_resources();
	retcode = drbd_resync_after_valid(device, new_disk_conf->resync_after);
	unlock_all_resources();
	if (retcode != NO_ERROR)
		goto fail;

	bdev = blkdev_get_by_path(new_disk_conf->backing_dev,
				  FMODE_READ | FMODE_WRITE | FMODE_EXCL, device);
	if (IS_ERR(bdev)) {
		drbd_err(device, "open(\"%s\") failed with %ld\n", new_disk_conf->backing_dev,
			PTR_ERR(bdev));
		retcode = ERR_OPEN_DISK;
		goto fail;
	}
	nbc->backing_bdev = bdev;

	/*
	 * meta_dev_idx >= 0: external fixed size, possibly multiple
	 * drbd sharing one meta device.  TODO in that case, paranoia
	 * check that [md_bdev, meta_dev_idx] is not yet used by some
	 * other drbd minor!  (if you use drbd.conf + drbdadm, that
	 * should check it for you already; but if you don't, or
	 * someone fooled it, we need to double check here)
	 */
	bdev = blkdev_get_by_path(new_disk_conf->meta_dev,
				  FMODE_READ | FMODE_WRITE | FMODE_EXCL,
				  (new_disk_conf->meta_dev_idx < 0) ?
				  (void *)device : (void *)drbd_m_holder);
	if (IS_ERR(bdev)) {
		drbd_err(device, "open(\"%s\") failed with %ld\n", new_disk_conf->meta_dev,
			PTR_ERR(bdev));
		retcode = ERR_OPEN_MD_DISK;
		goto fail;
	}
	nbc->md_bdev = bdev;

	if ((nbc->backing_bdev == nbc->md_bdev) !=
	    (new_disk_conf->meta_dev_idx == DRBD_MD_INDEX_INTERNAL ||
	     new_disk_conf->meta_dev_idx == DRBD_MD_INDEX_FLEX_INT)) {
		retcode = ERR_MD_IDX_INVALID;
		goto fail;
	}

	mutex_lock(&resource->conf_update);

	/* if you want to reconfigure, please tear down first */
	if (device->disk_state[NOW] > D_DISKLESS) {
		retcode = ERR_DISK_CONFIGURED;
		goto fail;
	}
	/* It may just now have detached because of IO error.  Make sure
	 * drbd_ldev_destroy is done already, we may end up here very fast,
	 * e.g. if someone calls attach from the on-io-error handler,
	 * to realize a "hot spare" feature (not that I'd recommend that) */
	wait_event(device->misc_wait, !atomic_read(&device->local_cnt));

	/* make sure there is no leftover from previous force-detach attempts */
	clear_bit(FORCE_DETACH, &device->flags);
	clear_bit(WAS_IO_ERROR, &device->flags);
	clear_bit(WAS_READ_ERROR, &device->flags);

	/* and no leftover from previously aborted resync or verify, either */
	rcu_read_lock();
	for_each_peer_device(peer_device, device) {
		peer_device->rs_total = 0;
		peer_device->rs_failed = 0;
		atomic_set(&peer_device->rs_pending_cnt, 0);
	}
	rcu_read_unlock();

	if (!device->bitmap) {
		device->bitmap = drbd_bm_alloc();
		if (!device->bitmap) {
			retcode = ERR_NOMEM;
			goto fail;
		}
	}

	/* Read our meta data super block early.
	 * This also sets other on-disk offsets. */
	retcode = drbd_md_read(device, nbc);
	if (retcode != NO_ERROR)
		goto fail;

	if (new_disk_conf->al_extents < DRBD_AL_EXTENTS_MIN)
		new_disk_conf->al_extents = DRBD_AL_EXTENTS_MIN;
	if (new_disk_conf->al_extents > drbd_al_extents_max(nbc))
		new_disk_conf->al_extents = drbd_al_extents_max(nbc);

	if (drbd_get_max_capacity(nbc) < new_disk_conf->disk_size) {
		drbd_err(device, "max capacity %llu smaller than disk size %llu\n",
			(unsigned long long) drbd_get_max_capacity(nbc),
			(unsigned long long) new_disk_conf->disk_size);
		retcode = ERR_DISK_TOO_SMALL;
		goto fail;
	}

	if (new_disk_conf->meta_dev_idx < 0) {
		max_possible_sectors = DRBD_MAX_SECTORS_FLEX;
		/* at least one MB, otherwise it does not make sense */
		min_md_device_sectors = (2<<10);
	} else {
		max_possible_sectors = DRBD_MAX_SECTORS;
		min_md_device_sectors = (128 << 20 >> 9) * (new_disk_conf->meta_dev_idx + 1);
	}

	if (drbd_get_capacity(nbc->md_bdev) < min_md_device_sectors) {
		retcode = ERR_MD_DISK_TOO_SMALL;
		drbd_warn(device, "refusing attach: md-device too small, "
		     "at least %llu sectors needed for this meta-disk type\n",
		     (unsigned long long) min_md_device_sectors);
		goto fail;
	}

	/* Make sure the new disk is big enough
	 * (we may currently be R_PRIMARY with no local disk...) */
	if (drbd_get_max_capacity(nbc) <
	    drbd_get_capacity(device->this_bdev)) {
		retcode = ERR_DISK_TOO_SMALL;
		goto fail;
	}

	nbc->known_size = drbd_get_capacity(nbc->backing_bdev);

	if (nbc->known_size > max_possible_sectors) {
		drbd_warn(device, "==> truncating very big lower level device "
			"to currently maximum possible %llu sectors <==\n",
			(unsigned long long) max_possible_sectors);
		if (new_disk_conf->meta_dev_idx >= 0)
			drbd_warn(device, "==>> using internal or flexible "
				      "meta data may help <<==\n");
	}

	drbd_suspend_io(device);
	/* also wait for the last barrier ack. */
	/* FIXME see also https://daiquiri.linbit/cgi-bin/bugzilla/show_bug.cgi?id=171
	 * We need a way to either ignore barrier acks for barriers sent before a device
	 * was attached, or a way to wait for all pending barrier acks to come in.
	 * As barriers are counted per resource,
	 * we'd need to suspend io on all devices of a resource.
	 */
	for_each_peer_device(peer_device, device)
		wait_event(device->misc_wait,
			   (!atomic_read(&peer_device->ap_pending_cnt) ||
			    drbd_suspended(device)));
	/* and for other previously queued resource work */
	drbd_flush_workqueue(&resource->work);

	rv = stable_state_change(resource,
		change_disk_state(device, D_ATTACHING, CS_VERBOSE));
	retcode = rv;  /* FIXME: Type mismatch. */
	drbd_resume_io(device);
	if (rv < SS_SUCCESS)
		goto fail;

	if (!get_ldev_if_state(device, D_ATTACHING))
		goto force_diskless;

	drbd_info(device, "Maximum number of peer devices = %u\n",
		  device->bitmap->bm_max_peers);

	/* Make sure the local node id matches or is unassigned */
	if (nbc->md.node_id != -1 && nbc->md.node_id != resource->res_opts.node_id) {
		drbd_err(device, "Local node id %d differs from local "
			 "node id %d on device\n",
			 resource->res_opts.node_id,
			 nbc->md.node_id);
		retcode = ERR_INVALID_REQUEST;
		goto force_diskless_dec;
	}

	/* Make sure no bitmap slot has our own node id */
	for (bitmap_index = 0; bitmap_index < device->bitmap->bm_max_peers; bitmap_index++) {
		struct drbd_peer_md *peer_md = &nbc->md.peers[bitmap_index];

		if (peer_md->node_id == resource->res_opts.node_id) {
			drbd_err(device, "Peer %d node id %d is identical to "
				 "this resource's node id\n",
				 bitmap_index,
				 resource->res_opts.node_id);
			retcode = ERR_INVALID_REQUEST;
			goto force_diskless_dec;
		}

		if (peer_md->node_id != -1)
			nbc->id_to_bit[peer_md->node_id] = bitmap_index;
	}

	/* Make sure we have a bitmap slot for each peer id */
	for_each_peer_device(peer_device, device) {
		struct drbd_connection *connection = peer_device->connection;

		for (bitmap_index = 0; bitmap_index < device->bitmap->bm_max_peers; bitmap_index++) {
			struct drbd_peer_md *peer_md = &nbc->md.peers[bitmap_index];

			if (peer_md->node_id == connection->net_conf->peer_node_id) {
				peer_device->bitmap_index = bitmap_index;
				goto next_peer_device_1;
			}
		}
		slots_needed++;

	    next_peer_device_1: ;
	}
	if (slots_needed) {
		unsigned int slots_available = 0;

		for (bitmap_index = 0; bitmap_index < device->bitmap->bm_max_peers; bitmap_index++) {
			struct drbd_peer_md *peer_md = &nbc->md.peers[bitmap_index];

			if (peer_md->node_id == -1)
				slots_available++;
		}
		if (slots_needed > slots_available) {
			drbd_err(device, "Not enough free bitmap "
				 "slots (available=%d, needed=%d)\n",
				 slots_available,
				 slots_needed);
			retcode = ERR_INVALID_REQUEST;
			goto force_diskless_dec;
		}
		for_each_peer_device(peer_device, device) {
			struct drbd_connection *connection = peer_device->connection;

			for (bitmap_index = 0; bitmap_index < device->bitmap->bm_max_peers; bitmap_index++) {
				struct drbd_peer_md *peer_md = &nbc->md.peers[bitmap_index];

				if (peer_md->node_id == connection->net_conf->peer_node_id)
					goto next_peer_device_2;
			}
			for (bitmap_index = 0; bitmap_index < device->bitmap->bm_max_peers; bitmap_index++) {
				struct drbd_peer_md *peer_md = &nbc->md.peers[bitmap_index];

				if (peer_md->node_id == -1) {
					peer_md->node_id = connection->net_conf->peer_node_id;
					peer_device->bitmap_index = bitmap_index;
					nbc->id_to_bit[peer_md->node_id] = bitmap_index;
					break;
				}
			}
		    next_peer_device_2: ;
		}
	}

	/* Assign the local node id (if not assigned already) */
	nbc->md.node_id = resource->res_opts.node_id;

	for_each_peer_device(peer_device, device) {
		if (peer_device->repl_state[NOW] < L_ESTABLISHED &&
		    resource->role[NOW] == R_PRIMARY &&
		    (device->exposed_data_uuid & ~((u64)1)) != (nbc->md.current_uuid & ~((u64)1))) {
			drbd_err(device, "Can only attach to data with current UUID=%016llX\n",
			    (unsigned long long)device->exposed_data_uuid);
			retcode = ERR_DATA_NOT_CURRENT;
			goto force_diskless_dec;
		}
	}

	/* Since we are diskless, fix the activity log first... */
	if (drbd_check_al_size(device, new_disk_conf)) {
		retcode = ERR_NOMEM;
		goto force_diskless_dec;
	}

	/* Point of no return reached.
	 * Devices and memory are no longer released by error cleanup below.
	 * now device takes over responsibility, and the state engine should
	 * clean it up somewhere.  */
	D_ASSERT(device, device->ldev == NULL);
	device->ldev = nbc;
	nbc = NULL;
	new_disk_conf = NULL;

	for_each_peer_device(peer_device, device) {
		err = drbd_attach_peer_device(peer_device);
		if (err) {
			retcode = ERR_NOMEM;
			goto force_diskless_dec;
		}
	}

	lock_all_resources();
	retcode = drbd_resync_after_valid(device, device->ldev->disk_conf->resync_after);
	if (retcode != NO_ERROR) {
		unlock_all_resources();
		goto force_diskless_dec;
	}

	/* Reset the "barriers don't work" bits here, then force meta data to
	 * be written, to ensure we determine if barriers are supported. */
	if (device->ldev->disk_conf->md_flushes)
		clear_bit(MD_NO_BARRIER, &device->flags);
	else
		set_bit(MD_NO_BARRIER, &device->flags);

	drbd_resync_after_changed(device);
	drbd_bump_write_ordering(resource, WO_BIO_BARRIER);
	unlock_all_resources();

	/* Prevent shrinking of consistent devices ! */
	if (drbd_md_test_flag(device->ldev, MDF_CONSISTENT) &&
	    drbd_new_dev_size(device, device->ldev->disk_conf->disk_size, 0) <
	    device->ldev->md.effective_size) {
		drbd_warn(device, "refusing to truncate a consistent device\n");
		retcode = ERR_DISK_TOO_SMALL;
		goto force_diskless_dec;
	}

	if (kobject_init_and_add(&device->ldev->kobject, &drbd_bdev_kobj_type,
				 &device->kobj, "meta_data")) {
		retcode = ERR_NOMEM;
		goto remove_kobject;
	}

	if (drbd_md_test_flag(device->ldev, MDF_CRASHED_PRIMARY))
		set_bit(CRASHED_PRIMARY, &device->flags);
	else
		clear_bit(CRASHED_PRIMARY, &device->flags);

	if (drbd_md_test_flag(device->ldev, MDF_PRIMARY_IND) &&
	    !(resource->role[NOW] == R_PRIMARY && resource->susp_nod[NOW]))
		set_bit(CRASHED_PRIMARY, &device->flags);

	device->read_cnt = 0;
	device->writ_cnt = 0;

	drbd_reconsider_max_bio_size(device);

	/* If I am currently not R_PRIMARY,
	 * but meta data primary indicator is set,
	 * I just now recover from a hard crash,
	 * and have been R_PRIMARY before that crash.
	 *
	 * Now, if I had no connection before that crash
	 * (have been degraded R_PRIMARY), chances are that
	 * I won't find my peer now either.
	 *
	 * In that case, and _only_ in that case,
	 * we use the degr-wfc-timeout instead of the default,
	 * so we can automatically recover from a crash of a
	 * degraded but active "cluster" after a certain timeout.
	 */
	rcu_read_lock();
	for_each_peer_device(peer_device, device) {
		clear_bit(USE_DEGR_WFC_T, &peer_device->flags);
		if (resource->role[NOW] != R_PRIMARY &&
		    drbd_md_test_flag(device->ldev, MDF_PRIMARY_IND) &&
		    !drbd_md_test_peer_flag(peer_device, MDF_PEER_CONNECTED))
			set_bit(USE_DEGR_WFC_T, &peer_device->flags);
	}
	rcu_read_unlock();

	dd = drbd_determine_dev_size(device, 0, NULL);
	if (dd == DS_ERROR) {
		retcode = ERR_NOMEM_BITMAP;
		goto remove_kobject;
	} else if (dd == DS_GREW) {
		for_each_peer_device(peer_device, device)
			set_bit(RESYNC_AFTER_NEG, &peer_device->flags);
	}

	if (drbd_bitmap_io(device, &drbd_bm_read,
		"read from attaching", BM_LOCK_ALL,
		NULL)) {
		retcode = ERR_IO_MD_DISK;
		goto remove_kobject;
	}

	for_each_peer_device(peer_device, device) {
		if ((test_bit(CRASHED_PRIMARY, &device->flags) &&
		     drbd_md_test_flag(device->ldev, MDF_AL_DISABLED)) ||
		    drbd_md_test_peer_flag(peer_device, MDF_PEER_FULL_SYNC)) {
			drbd_info(peer_device, "Assuming that all blocks are out of sync "
				  "(aka FullSync)\n");
			if (drbd_bitmap_io(device, &drbd_bmio_set_n_write,
				"set_n_write from attaching", BM_LOCK_ALL,
				peer_device)) {
				retcode = ERR_IO_MD_DISK;
				goto remove_kobject;
			}
		}
	}

	drbd_try_suspend_al(device); /* IO is still suspended here... */

	rcu_read_lock();
	if (rcu_dereference(device->ldev->disk_conf)->al_updates)
		device->ldev->md.flags &= ~MDF_AL_DISABLED;
	else
		device->ldev->md.flags |= MDF_AL_DISABLED;
	rcu_read_unlock();

	begin_state_change(resource, &irq_flags, CS_VERBOSE);

	disk_state = D_DISKLESS;
	/* In case we are L_ESTABLISHED postpone any decision on the new disk
	   state after the negotiation phase. */
	for_each_peer_device(peer_device, device) {
		if (peer_device->connection->cstate[NOW] == C_CONNECTED) {
			/* We expect to receive up-to-date UUIDs soon.
			   To avoid a race in receive_state, "clear" uuids while
			   holding req_lock. I.e. atomic with the state change */
			peer_device->uuids_received = false;
			if (peer_device->disk_state[NOW] > D_DISKLESS)
				disk_state = D_NEGOTIATING;
		}
	}
	if (disk_state == D_DISKLESS)
		disk_state = disk_state_from_md(device);
	__change_disk_state(device, disk_state);
	rv = end_state_change(resource, &irq_flags);

	if (rv < SS_SUCCESS)
		goto remove_kobject;

	mod_timer(&device->request_timer, jiffies + HZ);

	if (resource->role[NOW] == R_PRIMARY)
		device->ldev->md.current_uuid |=  (u64)1;
	else
		device->ldev->md.current_uuid &= ~(u64)1;

	drbd_md_mark_dirty(device);
	drbd_md_sync(device);

	drbd_kobject_uevent(device);
	put_ldev(device);
<<<<<<< HEAD
	mutex_unlock(&resource->conf_update);
	drbd_adm_finish(info, retcode);
=======
	conn_reconfig_done(first_peer_device(device)->connection);
	drbd_adm_finish(&adm_ctx, info, retcode);
>>>>>>> 23981e65
	return 0;

 remove_kobject:
	drbd_free_bc(nbc);
	nbc = NULL;
 force_diskless_dec:
	put_ldev(device);
 force_diskless:
	change_disk_state(device, D_DISKLESS, CS_HARD);
	drbd_md_sync(device);
 fail:
	if (nbc) {
		if (nbc->backing_bdev)
			blkdev_put(nbc->backing_bdev,
				   FMODE_READ | FMODE_WRITE | FMODE_EXCL);
		if (nbc->md_bdev)
			blkdev_put(nbc->md_bdev,
				   FMODE_READ | FMODE_WRITE | FMODE_EXCL);
		kfree(nbc);
	}
	kfree(new_disk_conf);

<<<<<<< HEAD
	mutex_unlock(&resource->conf_update);
	drbd_adm_finish(info, retcode);
=======
 finish:
	drbd_adm_finish(&adm_ctx, info, retcode);
>>>>>>> 23981e65
	return 0;
}

static int adm_detach(struct drbd_device *device, int force)
{
	enum drbd_state_rv retcode;
	int ret;

	if (force) {
		set_bit(FORCE_DETACH, &device->flags);
		change_disk_state(device, D_FAILED, CS_HARD);
		retcode = SS_SUCCESS;
		goto out;
	}

	drbd_suspend_io(device); /* so no-one is stuck in drbd_al_begin_io */
	drbd_md_get_buffer(device); /* make sure there is no in-flight meta-data IO */
	retcode = stable_state_change(device->resource,
		change_disk_state(device, D_FAILED,
			CS_VERBOSE | CS_WAIT_COMPLETE | CS_SERIALIZE));
	drbd_md_put_buffer(device);
	/* D_FAILED will transition to DISKLESS. */
	ret = wait_event_interruptible(device->misc_wait,
			device->disk_state[NOW] != D_FAILED);
	if (retcode >= SS_SUCCESS)
		drbd_cleanup_device(device);
	drbd_resume_io(device);
	if (retcode == SS_IS_DISKLESS)
		retcode = SS_NOTHING_TO_DO;
	if (ret)
		retcode = ERR_INTR;
out:
	return retcode;
}

/* Detaching the disk is a process in multiple stages.  First we need to lock
 * out application IO, in-flight IO, IO stuck in drbd_al_begin_io.
 * Then we transition to D_DISKLESS, and wait for put_ldev() to return all
 * internal references as well.
 * Only then we have finally detached. */
int drbd_adm_detach(struct sk_buff *skb, struct genl_info *info)
{
	struct drbd_config_context adm_ctx;
	enum drbd_ret_code retcode;
	struct detach_parms parms = { };
	int err;

	retcode = drbd_adm_prepare(&adm_ctx, skb, info, DRBD_ADM_NEED_MINOR);
	if (!adm_ctx.reply_skb)
		return retcode;

	if (info->attrs[DRBD_NLA_DETACH_PARMS]) {
		err = detach_parms_from_attrs(&parms, info);
		if (err) {
			retcode = ERR_MANDATORY_TAG;
			drbd_msg_put_info(adm_ctx.reply_skb, from_attrs_err_to_txt(err));
			goto out;
		}
	}

	retcode = adm_detach(adm_ctx.device, parms.force_detach);
out:
	drbd_adm_finish(&adm_ctx, info, retcode);
	return 0;
}

static bool conn_resync_running(struct drbd_connection *connection)
{
	struct drbd_peer_device *peer_device;
	bool rv = false;
	int vnr;

	rcu_read_lock();
	idr_for_each_entry(&connection->peer_devices, peer_device, vnr) {
		if (peer_device->repl_state[NOW] == L_SYNC_SOURCE ||
		    peer_device->repl_state[NOW] == L_SYNC_TARGET ||
		    peer_device->repl_state[NOW] == L_PAUSED_SYNC_S ||
		    peer_device->repl_state[NOW] == L_PAUSED_SYNC_T) {
			rv = true;
			break;
		}
	}
	rcu_read_unlock();

	return rv;
}

static bool conn_ov_running(struct drbd_connection *connection)
{
	struct drbd_peer_device *peer_device;
	bool rv = false;
	int vnr;

	rcu_read_lock();
	idr_for_each_entry(&connection->peer_devices, peer_device, vnr) {
		if (peer_device->repl_state[NOW] == L_VERIFY_S ||
		    peer_device->repl_state[NOW] == L_VERIFY_T) {
			rv = true;
			break;
		}
	}
	rcu_read_unlock();

	return rv;
}

static enum drbd_ret_code
_check_net_options(struct drbd_connection *connection, struct net_conf *old_net_conf, struct net_conf *new_net_conf)
{
	if (old_net_conf && connection->cstate[NOW] == C_CONNECTED && connection->agreed_pro_version < 100) {
		if (new_net_conf->wire_protocol != old_net_conf->wire_protocol)
			return ERR_NEED_APV_100;

		if (new_net_conf->two_primaries != old_net_conf->two_primaries)
			return ERR_NEED_APV_100;

		if (!new_net_conf->integrity_alg != !old_net_conf->integrity_alg)
			return ERR_NEED_APV_100;

		if (strcmp(new_net_conf->integrity_alg, old_net_conf->integrity_alg))
			return ERR_NEED_APV_100;
	}

	if (!new_net_conf->two_primaries &&
	    connection->resource->role[NOW] == R_PRIMARY &&
	    connection->peer_role[NOW] == R_PRIMARY)
		return ERR_NEED_ALLOW_TWO_PRI;

	if (new_net_conf->two_primaries &&
	    (new_net_conf->wire_protocol != DRBD_PROT_C))
		return ERR_NOT_PROTO_C;

	if (new_net_conf->wire_protocol == DRBD_PROT_A &&
	    new_net_conf->fencing_policy == FP_STONITH)
		return ERR_STONITH_AND_PROT_A;

	if (connection->resource->role[NOW] == R_PRIMARY &&
	    new_net_conf->discard_my_data)
		return ERR_DISCARD_IMPOSSIBLE;

	if (new_net_conf->on_congestion != OC_BLOCK &&
	    new_net_conf->wire_protocol != DRBD_PROT_A)
		return ERR_CONG_NOT_PROTO_A;

	return NO_ERROR;
}

static enum drbd_ret_code
check_net_options(struct drbd_connection *connection, struct net_conf *new_net_conf)
{
	static enum drbd_ret_code rv;
	struct drbd_device *device;
	int i;

	rcu_read_lock();
	rv = _check_net_options(connection, rcu_dereference(connection->net_conf), new_net_conf);
	rcu_read_unlock();

	/* connection->volumes protected by genl_lock() here */
	idr_for_each_entry(&connection->resource->devices, device, i) {
		if (!device->bitmap) {
			device->bitmap = drbd_bm_alloc();
			if (!device->bitmap)
				return ERR_NOMEM;
		}
	}

	return rv;
}

struct crypto {
	struct crypto_hash *verify_tfm;
	struct crypto_hash *csums_tfm;
	struct crypto_hash *cram_hmac_tfm;
	struct crypto_hash *integrity_tfm;
};

static int
alloc_hash(struct crypto_hash **tfm, char *tfm_name, int err_alg)
{
	if (!tfm_name[0])
		return NO_ERROR;

	*tfm = crypto_alloc_hash(tfm_name, 0, CRYPTO_ALG_ASYNC);
	if (IS_ERR(*tfm)) {
		*tfm = NULL;
		return err_alg;
	}

	return NO_ERROR;
}

static enum drbd_ret_code
alloc_crypto(struct crypto *crypto, struct net_conf *new_net_conf)
{
	char hmac_name[CRYPTO_MAX_ALG_NAME];
	enum drbd_ret_code rv;

	rv = alloc_hash(&crypto->csums_tfm, new_net_conf->csums_alg,
		       ERR_CSUMS_ALG);
	if (rv != NO_ERROR)
		return rv;
	rv = alloc_hash(&crypto->verify_tfm, new_net_conf->verify_alg,
		       ERR_VERIFY_ALG);
	if (rv != NO_ERROR)
		return rv;
	rv = alloc_hash(&crypto->integrity_tfm, new_net_conf->integrity_alg,
		       ERR_INTEGRITY_ALG);
	if (rv != NO_ERROR)
		return rv;
	if (new_net_conf->cram_hmac_alg[0] != 0) {
		snprintf(hmac_name, CRYPTO_MAX_ALG_NAME, "hmac(%s)",
			 new_net_conf->cram_hmac_alg);

		rv = alloc_hash(&crypto->cram_hmac_tfm, hmac_name,
			       ERR_AUTH_ALG);
	}

	return rv;
}

static void free_crypto(struct crypto *crypto)
{
	crypto_free_hash(crypto->cram_hmac_tfm);
	crypto_free_hash(crypto->integrity_tfm);
	crypto_free_hash(crypto->csums_tfm);
	crypto_free_hash(crypto->verify_tfm);
}

int drbd_adm_net_opts(struct sk_buff *skb, struct genl_info *info)
{
	struct drbd_config_context adm_ctx;
	enum drbd_ret_code retcode;
	struct drbd_connection *connection;
	struct net_conf *old_net_conf, *new_net_conf = NULL;
	int err;
	int ovr; /* online verify running */
	int rsr; /* re-sync running */
	struct crypto crypto = { };

	retcode = drbd_adm_prepare(&adm_ctx, skb, info, DRBD_ADM_NEED_CONNECTION);
	if (!adm_ctx.reply_skb)
		return retcode;

	connection = adm_ctx.connection;

	new_net_conf = kzalloc(sizeof(struct net_conf), GFP_KERNEL);
	if (!new_net_conf) {
		retcode = ERR_NOMEM;
		goto out;
	}

	drbd_flush_workqueue(&connection->sender_work);

	mutex_lock(&connection->data.mutex);
	mutex_lock(&connection->resource->conf_update);
	old_net_conf = connection->net_conf;

	if (!old_net_conf) {
		drbd_msg_put_info(adm_ctx.reply_skb, "net conf missing, try connect");
		retcode = ERR_INVALID_REQUEST;
		goto fail;
	}

	*new_net_conf = *old_net_conf;
	if (should_set_defaults(info))
		set_net_conf_defaults(new_net_conf);

	err = net_conf_from_attrs_for_change(new_net_conf, info);
	if (err && err != -ENOMSG) {
		retcode = ERR_MANDATORY_TAG;
		drbd_msg_put_info(adm_ctx.reply_skb, from_attrs_err_to_txt(err));
		goto fail;
	}

	retcode = check_net_options(connection, new_net_conf);
	if (retcode != NO_ERROR)
		goto fail;

	/* re-sync running */
	rsr = conn_resync_running(connection);
	if (rsr && strcmp(new_net_conf->csums_alg, old_net_conf->csums_alg)) {
		retcode = ERR_CSUMS_RESYNC_RUNNING;
		goto fail;
	}

	/* online verify running */
	ovr = conn_ov_running(connection);
	if (ovr && strcmp(new_net_conf->verify_alg, old_net_conf->verify_alg)) {
		retcode = ERR_VERIFY_RUNNING;
		goto fail;
	}

	retcode = alloc_crypto(&crypto, new_net_conf);
	if (retcode != NO_ERROR)
		goto fail;

	rcu_assign_pointer(connection->net_conf, new_net_conf);
	connection->fencing_policy = new_net_conf->fencing_policy;

	if (!rsr) {
		crypto_free_hash(connection->csums_tfm);
		connection->csums_tfm = crypto.csums_tfm;
		crypto.csums_tfm = NULL;
	}
	if (!ovr) {
		crypto_free_hash(connection->verify_tfm);
		connection->verify_tfm = crypto.verify_tfm;
		crypto.verify_tfm = NULL;
	}

	crypto_free_hash(connection->integrity_tfm);
	connection->integrity_tfm = crypto.integrity_tfm;
	if (connection->cstate[NOW] >= C_CONNECTED && connection->agreed_pro_version >= 100)
		/* Do this without trying to take connection->data.mutex again.  */
		__drbd_send_protocol(connection, P_PROTOCOL_UPDATE);

	crypto_free_hash(connection->cram_hmac_tfm);
	connection->cram_hmac_tfm = crypto.cram_hmac_tfm;

	mutex_unlock(&connection->resource->conf_update);
	mutex_unlock(&connection->data.mutex);
	synchronize_rcu();
	kfree(old_net_conf);

	if (connection->cstate[NOW] >= C_CONNECTED) {
		struct drbd_peer_device *peer_device;
		int vnr;

		idr_for_each_entry(&connection->peer_devices, peer_device, vnr)
			drbd_send_sync_param(peer_device);
	}

	goto out;

 fail:
	mutex_unlock(&connection->resource->conf_update);
	mutex_unlock(&connection->data.mutex);
	free_crypto(&crypto);
	kfree(new_net_conf);
 out:
	drbd_adm_finish(&adm_ctx, info, retcode);
	return 0;
}

static void connection_to_info(struct connection_info *info,
			       struct drbd_connection *connection,
			       enum which_state which)
{
	info->conn_connection_state = connection->cstate[which];
	info->conn_role = connection->peer_role[which];
}

static void peer_device_to_info(struct peer_device_info *info,
				struct drbd_peer_device *peer_device,
				enum which_state which)
{
	info->peer_repl_state = peer_device->repl_state[which];
	info->peer_disk_state = peer_device->disk_state[which];
	info->peer_resync_susp_user = peer_device->resync_susp_user[which];
	info->peer_resync_susp_peer = peer_device->resync_susp_peer[which];
	info->peer_resync_susp_dependency = peer_device->resync_susp_dependency[which];
}

int drbd_adm_connect(struct sk_buff *skb, struct genl_info *info)
{
<<<<<<< HEAD
	unsigned int id = atomic_inc_return(&drbd_notify_id);
	struct connection_info connection_info;
	enum drbd_notification_type flags;
	unsigned int peer_devices = 0;
	struct drbd_device *device;
=======
	struct drbd_config_context adm_ctx;
>>>>>>> 23981e65
	struct drbd_peer_device *peer_device;
	struct net_conf *old_net_conf, *new_net_conf = NULL;
	struct crypto crypto = { };
	struct drbd_resource *resource;
	struct drbd_connection *connection;
	enum drbd_ret_code retcode;
	int i;
	int err;
	bool allocate_bitmap_slots;

<<<<<<< HEAD
	retcode = drbd_adm_prepare(skb, info, DRBD_ADM_NEED_RESOURCE);
=======
	retcode = drbd_adm_prepare(&adm_ctx, skb, info, DRBD_ADM_NEED_RESOURCE);

>>>>>>> 23981e65
	if (!adm_ctx.reply_skb)
		return retcode;

	if (!(adm_ctx.my_addr && adm_ctx.peer_addr)) {
		drbd_msg_put_info(adm_ctx.reply_skb, "connection endpoint(s) missing");
		retcode = ERR_INVALID_REQUEST;
		goto out;
	}

	/* No need for _rcu here. All reconfiguration is
	 * strictly serialized on genl_lock(). We are protected against
	 * concurrent reconfiguration/addition/deletion */
	for_each_resource(resource, &drbd_resources) {
		for_each_connection(connection, resource) {
			if (resource != adm_ctx.resource &&
			    nla_len(adm_ctx.my_addr) == connection->my_addr_len &&
			    !memcmp(nla_data(adm_ctx.my_addr), &connection->my_addr,
				    connection->my_addr_len)) {
				retcode = ERR_LOCAL_ADDR;
				goto out;
			}

			if (nla_len(adm_ctx.peer_addr) == connection->peer_addr_len &&
			    !memcmp(nla_data(adm_ctx.peer_addr), &connection->peer_addr,
				    connection->peer_addr_len)) {
				retcode = ERR_PEER_ADDR;
				goto out;
			}
		}
	}

	/* allocation not in the IO path, drbdsetup / netlink process context */
	new_net_conf = kzalloc(sizeof(*new_net_conf), GFP_KERNEL);
	if (!new_net_conf) {
		retcode = ERR_NOMEM;
		goto out;
	}

	set_net_conf_defaults(new_net_conf);

	err = net_conf_from_attrs(new_net_conf, info);
	if (err && err != -ENOMSG) {
		retcode = ERR_MANDATORY_TAG;
		drbd_msg_put_info(adm_ctx.reply_skb, from_attrs_err_to_txt(err));
		goto fail;
	}

	retcode = 0;
	if (adm_ctx.resource->res_opts.node_id == new_net_conf->peer_node_id)
		retcode = ERR_INVALID_REQUEST;
	for_each_connection(connection, adm_ctx.resource) {
		if (connection->net_conf->peer_node_id == new_net_conf->peer_node_id)
			retcode = ERR_INVALID_REQUEST;
	}
	if (retcode) {
		drbd_err(adm_ctx.resource, "Peer node id %d is not unique\n",
			 new_net_conf->peer_node_id);
		retcode = ERR_INVALID_REQUEST;
		goto fail;
	}

	connection = drbd_create_connection(adm_ctx.resource);
	if (!connection) {
		retcode = ERR_NOMEM;
		goto fail;
	}

	retcode = check_net_options(connection, new_net_conf);
	if (retcode != NO_ERROR)
		goto fail_free_connection;

	retcode = alloc_crypto(&crypto, new_net_conf);
	if (retcode != NO_ERROR)
		goto fail_free_connection;

	((char *)new_net_conf->shared_secret)[SHARED_SECRET_MAX-1] = 0;

	mutex_lock(&adm_ctx.resource->conf_update);
	idr_for_each_entry(&adm_ctx.resource->devices, device, i) {
		int got;

		peer_device = create_peer_device(device, connection);
		if (!peer_device ||
		    !idr_pre_get(&connection->peer_devices, GFP_KERNEL) ||
		    idr_get_new_above(&connection->peer_devices,
				      peer_device, device->vnr, &got) ||
		    !expect(connection, got == device->vnr)) {
			retcode = ERR_NOMEM;
			goto unlock_fail_free_connection;
		}
	}

	spin_lock_irq(&adm_ctx.resource->req_lock);
	idr_for_each_entry(&connection->peer_devices, peer_device, i) {
		struct drbd_device *device = peer_device->device;

		list_add_rcu(&peer_device->peer_devices, &device->peer_devices);
		kref_get(&connection->kref);
		kobject_get(&device->kobj);
		peer_devices++;
	}
	spin_unlock_irq(&adm_ctx.resource->req_lock);

	old_net_conf = connection->net_conf;
	if (old_net_conf) {
		retcode = ERR_NET_CONFIGURED;
		goto unlock_fail_free_connection;
	}
	rcu_assign_pointer(connection->net_conf, new_net_conf);
	connection->fencing_policy = new_net_conf->fencing_policy;

	connection->cram_hmac_tfm = crypto.cram_hmac_tfm;
	connection->integrity_tfm = crypto.integrity_tfm;
	connection->csums_tfm = crypto.csums_tfm;
	connection->verify_tfm = crypto.verify_tfm;

	connection->my_addr_len = nla_len(adm_ctx.my_addr);
	memcpy(&connection->my_addr, nla_data(adm_ctx.my_addr), connection->my_addr_len);
	connection->peer_addr_len = nla_len(adm_ctx.peer_addr);
	memcpy(&connection->peer_addr, nla_data(adm_ctx.peer_addr), connection->peer_addr_len);

	idr_for_each_entry(&connection->peer_devices, peer_device, i)
		peer_device->node_id = connection->net_conf->peer_node_id;

	if (connection->net_conf->peer_node_id > adm_ctx.resource->max_node_id)
		adm_ctx.resource->max_node_id = connection->net_conf->peer_node_id;

	/* Make sure we have a bitmap slot for this peer id on each device */
	allocate_bitmap_slots = false;
	idr_for_each_entry(&connection->peer_devices, peer_device, i) {
		unsigned int bitmap_index, slots_available = 0;

		device = peer_device->device;
		if (!get_ldev(device))
			continue;
		for (bitmap_index = 0; bitmap_index < device->bitmap->bm_max_peers; bitmap_index++) {
			struct drbd_peer_md *peer_md = &device->ldev->md.peers[bitmap_index];

			if (new_net_conf->peer_node_id == peer_md->node_id) {
				peer_device->bitmap_index = bitmap_index;
				device->ldev->id_to_bit[peer_md->node_id] = bitmap_index;
				goto next_device_1;
			}
			if (peer_md->node_id == -1)
				slots_available++;
		}
		allocate_bitmap_slots = true;
		if (!slots_available) {
			drbd_err(device, "Not enough free bitmap "
				 "slots (available=%d, needed=%d)\n",
				 0, 1);
			put_ldev(device);
			retcode = ERR_INVALID_REQUEST;
			goto unlock_fail_free_connection;
		}
	    next_device_1:
		put_ldev(device);
	}
	if (allocate_bitmap_slots) {
		idr_for_each_entry(&connection->peer_devices, peer_device, i) {
			unsigned int bitmap_index;

			device = peer_device->device;
			if (!get_ldev(device))
				continue;
			for (bitmap_index = 0; bitmap_index < device->bitmap->bm_max_peers; bitmap_index++) {
				struct drbd_peer_md *peer_md = &device->ldev->md.peers[bitmap_index];

				if (new_net_conf->peer_node_id == peer_md->node_id)
					goto next_device_2;
			}
			for (bitmap_index = 0; bitmap_index < device->bitmap->bm_max_peers; bitmap_index++) {
				struct drbd_peer_md *peer_md = &device->ldev->md.peers[bitmap_index];

				if (peer_md->node_id == -1) {
					peer_md->node_id = new_net_conf->peer_node_id;
					drbd_md_mark_dirty(device);
					peer_device->bitmap_index = bitmap_index;
					device->ldev->id_to_bit[peer_md->node_id] = bitmap_index;
					break;
				}
			}
		    next_device_2:
			put_ldev(device);
		}
	}

	connection_to_info(&connection_info, connection, NOW);
	flags = (peer_devices--) ? NOTIFY_CONTINUES : 0;
	notify_connection_state(NULL, 0, connection, &connection_info, NOTIFY_CREATE | flags, id);
	idr_for_each_entry(&connection->peer_devices, peer_device, i) {
		struct peer_device_info peer_device_info;

		peer_device_to_info(&peer_device_info, peer_device, NOW);
		flags = (peer_devices--) ? NOTIFY_CONTINUES : 0;
		notify_peer_device_state(NULL, 0, peer_device, &peer_device_info, NOTIFY_CREATE | flags, id);
	}

	mutex_unlock(&adm_ctx.resource->conf_update);

	idr_for_each_entry(&connection->peer_devices, peer_device, i) {
		err = drbd_attach_peer_device(peer_device);
		if (err) {
			retcode = ERR_NOMEM;
			goto fail_free_connection;
		}
		peer_device->send_cnt = 0;
		peer_device->recv_cnt = 0;
	}

	retcode = change_cstate(connection, C_UNCONNECTED, CS_VERBOSE);

<<<<<<< HEAD
	drbd_thread_start(&connection->sender);
	goto out;
=======
	conn_reconfig_done(connection);
	drbd_adm_finish(&adm_ctx, info, retcode);
	return 0;
>>>>>>> 23981e65

unlock_fail_free_connection:
	mutex_unlock(&adm_ctx.resource->conf_update);
fail_free_connection:
	idr_for_each_entry(&connection->peer_devices, peer_device, i) {
		idr_remove(&connection->peer_devices, peer_device->device->vnr);
		kfree(peer_device);
	}
	list_del(&connection->connections);
	kref_put(&connection->kref, drbd_destroy_connection);
	goto out;
fail:
	free_crypto(&crypto);
	kfree(new_net_conf);
out:
	drbd_adm_finish(&adm_ctx, info, retcode);
	return 0;
}

static enum drbd_state_rv conn_try_disconnect(struct drbd_connection *connection, bool force)
{
	enum drbd_state_rv rv;

	rv = change_cstate(connection, C_DISCONNECTING, force ? CS_HARD : 0);

	switch (rv) {
	case SS_ALREADY_STANDALONE:
		rv = SS_SUCCESS;
		break;
	case SS_IS_DISKLESS:
	case SS_LOWER_THAN_OUTDATED:
		rv = change_cstate(connection, C_DISCONNECTING, CS_HARD);
	default:;
		/* no special handling necessary */
	}

	if (rv >= SS_SUCCESS) {
		enum drbd_state_rv rv2;
		long irq_flags;

		/* No one else can reconfigure the network while I am here.
		 * The state handling only uses drbd_thread_stop_nowait(),
		 * we want to really wait here until the receiver is no more.
		 */
		drbd_thread_stop(&connection->receiver);

		/* Race breaker.  This additional state change request may be
		 * necessary, if this was a forced disconnect during a receiver
		 * restart.  We may have "killed" the receiver thread just
		 * after drbd_receiver() returned.  Typically, we should be
		 * C_STANDALONE already, now, and this becomes a no-op.
		 */
		rv2 = change_cstate(connection, C_STANDALONE, CS_VERBOSE | CS_HARD);
		if (rv2 < SS_SUCCESS)
			drbd_err(connection,
				"unexpected rv2=%d in conn_try_disconnect()\n",
				rv2);
		/* Make sure the sender thread has actually stopped: state
		 * handling only does drbd_thread_stop_nowait().
		 */
		drbd_thread_stop(&connection->sender);
		state_change_lock(connection->resource, &irq_flags, 0);
		drbd_unregister_connection(connection);
		state_change_unlock(connection->resource, &irq_flags);
		synchronize_rcu();
		drbd_put_connection(connection);
	}
	return rv;
}

int drbd_adm_disconnect(struct sk_buff *skb, struct genl_info *info)
{
	struct drbd_config_context adm_ctx;
	struct disconnect_parms parms;
	struct drbd_connection *connection;
	enum drbd_state_rv rv;
	enum drbd_ret_code retcode;
	int err;

	retcode = drbd_adm_prepare(&adm_ctx, skb, info, DRBD_ADM_NEED_CONNECTION);
	if (!adm_ctx.reply_skb)
		return retcode;

	connection = adm_ctx.connection;
	memset(&parms, 0, sizeof(parms));
	if (info->attrs[DRBD_NLA_DISCONNECT_PARMS]) {
		err = disconnect_parms_from_attrs(&parms, info);
		if (err) {
			retcode = ERR_MANDATORY_TAG;
			drbd_msg_put_info(adm_ctx.reply_skb, from_attrs_err_to_txt(err));
			goto fail;
		}
	}

	mutex_lock(&connection->resource->conf_update);
	rv = conn_try_disconnect(connection, parms.force_disconnect);
	mutex_unlock(&connection->resource->conf_update);
	if (rv < SS_SUCCESS)
		retcode = rv;  /* FIXME: Type mismatch. */
	else
		retcode = NO_ERROR;
 fail:
	drbd_adm_finish(&adm_ctx, info, retcode);
	return 0;
}

void resync_after_online_grow(struct drbd_peer_device *peer_device)
{
	struct drbd_connection *connection = peer_device->connection;
	struct drbd_device *device = peer_device->device;
	bool sync_source;

	drbd_info(peer_device, "Resync of new storage after online grow\n");
	if (device->resource->role[NOW] != connection->peer_role[NOW])
		sync_source = (device->resource->role[NOW] == R_PRIMARY);
	else
		sync_source = test_bit(RESOLVE_CONFLICTS,
				       &peer_device->connection->flags);

	if (!sync_source && connection->agreed_pro_version < 110) {
		stable_change_repl_state(peer_device, L_WF_SYNC_UUID,
					 CS_VERBOSE | CS_SERIALIZE);
		return;
	}
	drbd_start_resync(peer_device, sync_source ? L_SYNC_SOURCE : L_SYNC_TARGET);
}

int drbd_adm_resize(struct sk_buff *skb, struct genl_info *info)
{
	struct drbd_config_context adm_ctx;
	struct disk_conf *old_disk_conf, *new_disk_conf = NULL;
	struct resize_parms rs;
	struct drbd_device *device;
	enum drbd_ret_code retcode;
	enum determine_dev_size dd;
	bool change_al_layout = false;
	enum dds_flags ddsf;
	sector_t u_size;
	int err;
	struct drbd_peer_device *peer_device;
	bool has_primary;

	retcode = drbd_adm_prepare(&adm_ctx, skb, info, DRBD_ADM_NEED_MINOR);
	if (!adm_ctx.reply_skb)
		return retcode;

	device = adm_ctx.device;
	if (!get_ldev(device)) {
		retcode = ERR_NO_DISK;
		goto fail;
	}

	memset(&rs, 0, sizeof(struct resize_parms));
	rs.al_stripes = device->ldev->md.al_stripes;
	rs.al_stripe_size = device->ldev->md.al_stripe_size_4k * 4;
	if (info->attrs[DRBD_NLA_RESIZE_PARMS]) {
		err = resize_parms_from_attrs(&rs, info);
		if (err) {
			retcode = ERR_MANDATORY_TAG;
			drbd_msg_put_info(adm_ctx.reply_skb, from_attrs_err_to_txt(err));
			goto fail_ldev;
		}
	}

	device = adm_ctx.device;
	for_each_peer_device(peer_device, device) {
		if (peer_device->repl_state[NOW] > L_ESTABLISHED) {
			retcode = ERR_RESIZE_RESYNC;
			goto fail_ldev;
		}
	}

	has_primary = device->resource->role[NOW] == R_PRIMARY;
	if (!has_primary) {
		for_each_peer_device(peer_device, device) {
			if (peer_device->connection->peer_role[NOW] == R_PRIMARY) {
				has_primary = true;
				break;
			}
		}
	}
	if (!has_primary) {
		retcode = ERR_NO_PRIMARY;
		goto fail_ldev;
	}

	for_each_peer_device(peer_device, device) {
		if (rs.no_resync && peer_device->connection->agreed_pro_version < 93) {
			retcode = ERR_NEED_APV_93;
			goto fail_ldev;
		}
	}

	rcu_read_lock();
	u_size = rcu_dereference(device->ldev->disk_conf)->disk_size;
	rcu_read_unlock();
	if (u_size != (sector_t)rs.resize_size) {
		new_disk_conf = kmalloc(sizeof(struct disk_conf), GFP_KERNEL);
		if (!new_disk_conf) {
			retcode = ERR_NOMEM;
			goto fail_ldev;
		}
	}

	if (device->ldev->md.al_stripes != rs.al_stripes ||
	    device->ldev->md.al_stripe_size_4k != rs.al_stripe_size / 4) {
		u32 al_size_k = rs.al_stripes * rs.al_stripe_size;

		if (al_size_k > (16 * 1024 * 1024)) {
			retcode = ERR_MD_LAYOUT_TOO_BIG;
			goto fail_ldev;
		}

		if (al_size_k < (32768 >> 10)) {
			retcode = ERR_MD_LAYOUT_TOO_SMALL;
			goto fail_ldev;
		}

		/* Removed this pre-condition while merging from 8.4 to 9.0
		if (device->state.conn != C_CONNECTED && !rs.resize_force) {
			retcode = ERR_MD_LAYOUT_CONNECTED;
			goto fail_ldev;
		} */

		change_al_layout = true;
	}

	device->ldev->known_size = drbd_get_capacity(device->ldev->backing_bdev);

	if (new_disk_conf) {
		mutex_lock(&device->resource->conf_update);
		old_disk_conf = device->ldev->disk_conf;
		*new_disk_conf = *old_disk_conf;
		new_disk_conf->disk_size = (sector_t)rs.resize_size;
		rcu_assign_pointer(device->ldev->disk_conf, new_disk_conf);
		mutex_unlock(&device->resource->conf_update);
		synchronize_rcu();
		kfree(old_disk_conf);
	}

	ddsf = (rs.resize_force ? DDSF_FORCED : 0) | (rs.no_resync ? DDSF_NO_RESYNC : 0);
	dd = drbd_determine_dev_size(device, ddsf, change_al_layout ? &rs : NULL);
	drbd_md_sync(device);
	put_ldev(device);
	if (dd == DS_ERROR) {
		retcode = ERR_NOMEM_BITMAP;
		goto fail;
	} else if (dd == DS_ERROR_SPACE_MD) {
		retcode = ERR_MD_LAYOUT_NO_FIT;
		goto fail;
	} else if (dd == DS_ERROR_SHRINK) {
		retcode = ERR_IMPLICIT_SHRINK;
		goto fail;
	}

	for_each_peer_device(peer_device, device) {
		if (peer_device->repl_state[NOW] == L_ESTABLISHED) {
			if (dd == DS_GREW)
				set_bit(RESIZE_PENDING, &peer_device->flags);
			drbd_send_uuids(peer_device, 0, 0);
			drbd_send_sizes(peer_device, 1, ddsf);
		}
	}

 fail:
	drbd_adm_finish(&adm_ctx, info, retcode);
	return 0;

 fail_ldev:
	put_ldev(device);
	goto fail;
}

int drbd_adm_resource_opts(struct sk_buff *skb, struct genl_info *info)
{
	struct drbd_config_context adm_ctx;
	enum drbd_ret_code retcode;
	struct res_opts res_opts;
	int err;

	retcode = drbd_adm_prepare(&adm_ctx, skb, info, DRBD_ADM_NEED_RESOURCE);
	if (!adm_ctx.reply_skb)
		return retcode;

	res_opts = adm_ctx.resource->res_opts;
	if (should_set_defaults(info))
		set_res_opts_defaults(&res_opts);

	err = res_opts_from_attrs_for_change(&res_opts, info);
	if (err) {
		retcode = ERR_MANDATORY_TAG;
		drbd_msg_put_info(adm_ctx.reply_skb, from_attrs_err_to_txt(err));
		goto fail;
	}

	err = set_resource_options(adm_ctx.resource, &res_opts);
	if (err) {
		retcode = ERR_INVALID_REQUEST;
		if (err == -ENOMEM)
			retcode = ERR_NOMEM;
	}

fail:
	drbd_adm_finish(&adm_ctx, info, retcode);
	return 0;
}

static enum drbd_state_rv invalidate_resync(struct drbd_peer_device *peer_device)
{
	enum drbd_state_rv rv;

	drbd_flush_workqueue(&peer_device->connection->sender_work);

	rv = change_repl_state(peer_device, L_STARTING_SYNC_T,
			       CS_WAIT_COMPLETE | CS_SERIALIZE);

	if (rv < SS_SUCCESS && rv != SS_NEED_CONNECTION)
		rv = stable_change_repl_state(peer_device, L_STARTING_SYNC_T,
			CS_VERBOSE | CS_WAIT_COMPLETE | CS_SERIALIZE);

	return rv;
}

static enum drbd_state_rv invalidate_no_resync(struct drbd_device *device)
{
	struct drbd_resource *resource = device->resource;
	struct drbd_peer_device *peer_device;
	struct drbd_connection *connection;
	unsigned long irq_flags;
	enum drbd_state_rv rv;

	begin_state_change(resource, &irq_flags, CS_VERBOSE);
	for_each_connection(connection, resource) {
		peer_device = conn_peer_device(connection, device->vnr);
		if (peer_device->repl_state[NOW] >= L_ESTABLISHED) {
			abort_state_change(resource, &irq_flags);
			return SS_UNKNOWN_ERROR;
		}
	}
	__change_disk_state(device, D_INCONSISTENT);
	rv = end_state_change(resource, &irq_flags);

	if (rv >= SS_SUCCESS) {
		drbd_bitmap_io(device, &drbd_bmio_set_all_n_write,
			       "set_n_write from invalidate",
			       BM_LOCK_CLEAR | BM_LOCK_BULK,
			       NULL);
	}

	return rv;
}

int drbd_adm_invalidate(struct sk_buff *skb, struct genl_info *info)
{
<<<<<<< HEAD
	struct drbd_peer_device *sync_from_peer_device = NULL;
	struct drbd_resource *resource;
=======
	struct drbd_config_context adm_ctx;
>>>>>>> 23981e65
	struct drbd_device *device;
	int retcode = 0; /* enum drbd_ret_code rsp. enum drbd_state_rv */

	retcode = drbd_adm_prepare(&adm_ctx, skb, info, DRBD_ADM_NEED_MINOR);
	if (!adm_ctx.reply_skb)
		return retcode;

	device = adm_ctx.device;
	resource = device->resource;

	if (info->attrs[DRBD_NLA_INVALIDATE_PARMS]) {
		struct invalidate_parms inv = {};
		int err;

		inv.sync_from_peer_node_id = -1;
		err = invalidate_parms_from_attrs(&inv, info);
		if (err) {
			retcode = ERR_MANDATORY_TAG;
			drbd_msg_put_info(from_attrs_err_to_txt(err));
			goto out;
		}

		if (inv.sync_from_peer_node_id != -1) {
			struct drbd_connection *connection =
				drbd_connection_by_node_id(resource, inv.sync_from_peer_node_id);
			sync_from_peer_device = conn_peer_device(connection, device->vnr);
		}
	}

	/* If there is still bitmap IO pending, probably because of a previous
	 * resync just being finished, wait for it before requesting a new resync.
	 * Also wait for its after_state_ch(). */
	drbd_suspend_io(device);
	wait_event(device->misc_wait, list_empty(&device->pending_bitmap_work));

	do {
		struct drbd_connection *connection;

		if (sync_from_peer_device) {
			retcode = invalidate_resync(sync_from_peer_device);

			if (retcode >= SS_SUCCESS)
				break;
		}

<<<<<<< HEAD
		for_each_connection(connection, resource) {
			struct drbd_peer_device *peer_device;

			peer_device = conn_peer_device(connection, device->vnr);
			retcode = invalidate_resync(peer_device);
			if (retcode >= SS_SUCCESS)
				goto out;
		}

		retcode = invalidate_no_resync(device);
	} while (retcode == SS_UNKNOWN_ERROR);
=======
out:
	drbd_adm_finish(&adm_ctx, info, retcode);
	return 0;
}

static int drbd_adm_simple_request_state(struct sk_buff *skb, struct genl_info *info,
		union drbd_state mask, union drbd_state val)
{
	struct drbd_config_context adm_ctx;
	enum drbd_ret_code retcode;

	retcode = drbd_adm_prepare(&adm_ctx, skb, info, DRBD_ADM_NEED_MINOR);
	if (!adm_ctx.reply_skb)
		return retcode;
	if (retcode != NO_ERROR)
		goto out;
>>>>>>> 23981e65

out:
<<<<<<< HEAD
	drbd_resume_io(device);

	drbd_adm_finish(info, retcode);
=======
	drbd_adm_finish(&adm_ctx, info, retcode);
>>>>>>> 23981e65
	return 0;
}

static int drbd_bmio_set_susp_al(struct drbd_device *device,
				 struct drbd_peer_device *peer_device)
{
	int rv;

	rv = drbd_bmio_set_n_write(device, peer_device);
	drbd_try_suspend_al(device);
	return rv;
}

int drbd_adm_invalidate_peer(struct sk_buff *skb, struct genl_info *info)
{
<<<<<<< HEAD
	struct drbd_peer_device *peer_device;
	struct drbd_resource *resource;
=======
	struct drbd_config_context adm_ctx;
	int retcode; /* drbd_ret_code, drbd_state_rv */
>>>>>>> 23981e65
	struct drbd_device *device;
	int retcode; /* enum drbd_ret_code rsp. enum drbd_state_rv */

<<<<<<< HEAD
	retcode = drbd_adm_prepare(skb, info, DRBD_ADM_NEED_PEER_DEVICE);
=======
	retcode = drbd_adm_prepare(&adm_ctx, skb, info, DRBD_ADM_NEED_MINOR);
>>>>>>> 23981e65
	if (!adm_ctx.reply_skb)
		return retcode;

	peer_device = adm_ctx.peer_device;
	device = peer_device->device;
	resource = device->resource;

	drbd_suspend_io(device);
	wait_event(device->misc_wait, list_empty(&device->pending_bitmap_work));
	drbd_flush_workqueue(&peer_device->connection->sender_work);
	retcode = stable_change_repl_state(peer_device, L_STARTING_SYNC_S,
					   CS_WAIT_COMPLETE | CS_SERIALIZE);
	if (retcode < SS_SUCCESS) {
		if (retcode == SS_NEED_CONNECTION && resource->role[NOW] == R_PRIMARY) {
			/* The peer will get a resync upon connect anyways.
			 * Just make that into a full resync. */
			retcode = change_peer_disk_state(peer_device, D_INCONSISTENT,
							 CS_VERBOSE | CS_WAIT_COMPLETE | CS_SERIALIZE);
			if (retcode >= SS_SUCCESS) {
				if (drbd_bitmap_io(adm_ctx.device, &drbd_bmio_set_susp_al,
						   "set_n_write from invalidate_peer",
						   BM_LOCK_CLEAR | BM_LOCK_BULK, peer_device))
					retcode = ERR_IO_MD_DISK;
			}
		} else
			retcode = stable_change_repl_state(peer_device, L_STARTING_SYNC_S,
							   CS_VERBOSE | CS_WAIT_COMPLETE | CS_SERIALIZE);
	}
	drbd_resume_io(device);

<<<<<<< HEAD
	drbd_adm_finish(info, retcode);
=======
out:
	drbd_adm_finish(&adm_ctx, info, retcode);
>>>>>>> 23981e65
	return 0;
}

int drbd_adm_pause_sync(struct sk_buff *skb, struct genl_info *info)
{
<<<<<<< HEAD
	struct drbd_peer_device *peer_device;
	enum drbd_ret_code retcode;

	retcode = drbd_adm_prepare(skb, info, DRBD_ADM_NEED_PEER_DEVICE);
=======
	struct drbd_config_context adm_ctx;
	enum drbd_ret_code retcode;

	retcode = drbd_adm_prepare(&adm_ctx, skb, info, DRBD_ADM_NEED_MINOR);
>>>>>>> 23981e65
	if (!adm_ctx.reply_skb)
		return retcode;

	peer_device = adm_ctx.peer_device;
	if (change_resync_susp_user(peer_device, true,
			CS_VERBOSE | CS_WAIT_COMPLETE | CS_SERIALIZE) == SS_NOTHING_TO_DO)
		retcode = ERR_PAUSE_IS_SET;
<<<<<<< HEAD

	drbd_adm_finish(info, retcode);
=======
out:
	drbd_adm_finish(&adm_ctx, info, retcode);
>>>>>>> 23981e65
	return 0;
}

int drbd_adm_resume_sync(struct sk_buff *skb, struct genl_info *info)
{
<<<<<<< HEAD
	struct drbd_peer_device *peer_device;
	enum drbd_ret_code retcode;

	retcode = drbd_adm_prepare(skb, info, DRBD_ADM_NEED_PEER_DEVICE);
=======
	struct drbd_config_context adm_ctx;
	union drbd_dev_state s;
	enum drbd_ret_code retcode;

	retcode = drbd_adm_prepare(&adm_ctx, skb, info, DRBD_ADM_NEED_MINOR);
>>>>>>> 23981e65
	if (!adm_ctx.reply_skb)
		return retcode;

	peer_device = adm_ctx.peer_device;
	if (change_resync_susp_user(peer_device, false,
			CS_VERBOSE | CS_WAIT_COMPLETE | CS_SERIALIZE) == SS_NOTHING_TO_DO) {

		if (peer_device->repl_state[NOW] == L_PAUSED_SYNC_S ||
		    peer_device->repl_state[NOW] == L_PAUSED_SYNC_T) {
			if (peer_device->resync_susp_dependency[NOW])
				retcode = ERR_PIC_AFTER_DEP;
			else if (peer_device->resync_susp_peer[NOW])
				retcode = ERR_PIC_PEER_DEP;
			else
				retcode = ERR_PAUSE_IS_CLEAR;
		} else {
			retcode = ERR_PAUSE_IS_CLEAR;
		}
	}

<<<<<<< HEAD
	drbd_adm_finish(info, retcode);
=======
out:
	drbd_adm_finish(&adm_ctx, info, retcode);
>>>>>>> 23981e65
	return 0;
}

int drbd_adm_suspend_io(struct sk_buff *skb, struct genl_info *info)
{
	struct drbd_resource *resource;
	enum drbd_ret_code retcode;

	retcode = drbd_adm_prepare(skb, info, DRBD_ADM_NEED_MINOR);
	if (!adm_ctx.reply_skb)
		return retcode;
	resource = adm_ctx.device->resource;

	retcode = stable_state_change(resource,
		change_io_susp_user(resource, true,
			      CS_VERBOSE | CS_WAIT_COMPLETE | CS_SERIALIZE));

	drbd_adm_finish(info, retcode);
	return 0;
}

int drbd_adm_resume_io(struct sk_buff *skb, struct genl_info *info)
{
<<<<<<< HEAD
	struct drbd_resource *resource;
=======
	struct drbd_config_context adm_ctx;
>>>>>>> 23981e65
	struct drbd_device *device;
	unsigned long irq_flags;
	int retcode; /* enum drbd_ret_code rsp. enum drbd_state_rv */

	retcode = drbd_adm_prepare(&adm_ctx, skb, info, DRBD_ADM_NEED_MINOR);
	if (!adm_ctx.reply_skb)
		return retcode;

	device = adm_ctx.device;
	resource = device->resource;
	if (test_bit(NEW_CUR_UUID, &device->flags)) {
		drbd_uuid_new_current(device);
		clear_bit(NEW_CUR_UUID, &device->flags);
	}
	drbd_suspend_io(device);
	begin_state_change(resource, &irq_flags, CS_VERBOSE | CS_WAIT_COMPLETE | CS_SERIALIZE);
	__change_io_susp_user(resource, false);
	__change_io_susp_no_data(resource, false);
	__change_io_susp_fencing(resource, false);
	retcode = end_state_change(resource, &irq_flags);
	if (retcode == SS_SUCCESS) {
		struct drbd_peer_device *peer_device;

		for_each_peer_device(peer_device, device) {
			struct drbd_connection *connection = peer_device->connection;

			if (peer_device->repl_state[NOW] < L_ESTABLISHED)
				tl_clear(connection);
			if (device->disk_state[NOW] == D_DISKLESS ||
			    device->disk_state[NOW] == D_FAILED)
				tl_restart(connection, FAIL_FROZEN_DISK_IO);
		}
	}
	drbd_resume_io(device);

<<<<<<< HEAD
	drbd_adm_finish(info, retcode);
=======
out:
	drbd_adm_finish(&adm_ctx, info, retcode);
>>>>>>> 23981e65
	return 0;
}

int drbd_adm_outdate(struct sk_buff *skb, struct genl_info *info)
{
	enum drbd_ret_code retcode;

	retcode = drbd_adm_prepare(skb, info, DRBD_ADM_NEED_MINOR);
	if (!adm_ctx.reply_skb)
		return retcode;

	retcode = stable_state_change(adm_ctx.device->resource,
		change_disk_state(adm_ctx.device, D_OUTDATED,
			      CS_VERBOSE | CS_WAIT_COMPLETE | CS_SERIALIZE));

	drbd_adm_finish(info, retcode);
	return 0;
}

static int nla_put_drbd_cfg_context(struct sk_buff *skb,
				    struct drbd_resource *resource,
				    struct drbd_connection *connection,
				    struct drbd_device *device)
{
	struct nlattr *nla;
	nla = nla_nest_start(skb, DRBD_NLA_CFG_CONTEXT);
	if (!nla)
		goto nla_put_failure;
	if (device)
		nla_put_u32(skb, T_ctx_volume, device->vnr);
	if (resource)
		nla_put_string(skb, T_ctx_resource_name, resource->name);
	if (connection) {
		if (connection->my_addr_len)
			nla_put(skb, T_ctx_my_addr,
				connection->my_addr_len, &connection->my_addr);
		if (connection->peer_addr_len)
			nla_put(skb, T_ctx_peer_addr,
				connection->peer_addr_len, &connection->peer_addr);
		rcu_read_lock();
		if (connection->net_conf && connection->net_conf->name)
			nla_put_string(skb, T_ctx_conn_name, connection->net_conf->name);
		rcu_read_unlock();
	}
	nla_nest_end(skb, nla);
	return 0;

nla_put_failure:
	if (nla)
		nla_nest_cancel(skb, nla);
	return -EMSGSIZE;
}

/*
 * The generic netlink dump callbacks are called outside the genl_lock(), so
 * they cannot use the simple attribute parsing code which uses global
 * attribute tables.
 */
static struct nlattr *find_cfg_context_attr(const struct nlmsghdr *nlh, int attr)
{
	const unsigned hdrlen = GENL_HDRLEN + GENL_MAGIC_FAMILY_HDRSZ;
	const int maxtype = ARRAY_SIZE(drbd_cfg_context_nl_policy) - 1;
	struct nlattr *nla;

	nla = nla_find(nlmsg_attrdata(nlh, hdrlen), nlmsg_attrlen(nlh, hdrlen),
		       DRBD_NLA_CFG_CONTEXT);
	if (!nla)
		return NULL;
	return drbd_nla_find_nested(maxtype, nla, __nla_type(attr));
}

int drbd_adm_dump_resources(struct sk_buff *skb, struct netlink_callback *cb)
{
	struct drbd_genlmsghdr *dh;
	struct drbd_resource *resource;
	struct resource_info resource_info;
	struct resource_statistics resource_statistics;
	int err;

	rcu_read_lock();
	if (cb->args[0]) {
		for_each_resource_rcu(resource, &drbd_resources)
			if (resource == (struct drbd_resource *)cb->args[0])
				goto found_resource;
		err = 0;  /* resource was probably deleted */
		goto out;
	}
	resource = list_entry(&drbd_resources,
			      struct drbd_resource, resources);

found_resource:
	list_for_each_entry_continue_rcu(resource, &drbd_resources, resources) {
		goto put_result;
	}
	err = 0;
	goto out;

put_result:
	dh = genlmsg_put(skb, NETLINK_CB_PORTID(cb->skb),
			cb->nlh->nlmsg_seq, &drbd_genl_family,
			NLM_F_MULTI, DRBD_ADM_GET_RESOURCES);
	err = -ENOMEM;
	if (!dh)
		goto out;
	dh->minor = -1U;
	dh->ret_code = NO_ERROR;
	err = nla_put_drbd_cfg_context(skb, resource, NULL, NULL);
	if (err)
		goto out;
	err = res_opts_to_skb(skb, &resource->res_opts, !capable(CAP_SYS_ADMIN));
	if (err)
		goto out;
	resource_info.res_role = resource->role[NOW];
	resource_info.res_susp = resource->susp[NOW];
	resource_info.res_susp_nod = resource->susp_nod[NOW];
	resource_info.res_susp_fen = resource->susp_fen[NOW];
	resource_info.res_weak = resource->weak[NOW];
	err = resource_info_to_skb(skb, &resource_info, !capable(CAP_SYS_ADMIN));
	if (err)
		goto out;
	resource_statistics.res_stat_write_ordering = resource->write_ordering;
	err = resource_statistics_to_skb(skb, &resource_statistics, !capable(CAP_SYS_ADMIN));
	if (err)
		goto out;
	cb->args[0] = (long)resource;
	genlmsg_end(skb, dh);
	err = 0;

out:
	rcu_read_unlock();
	if (err)
		return err;
	return skb->len;
}

static void device_to_statistics(struct device_statistics *s,
				 struct drbd_device *device)
{
	memset(s, 0, sizeof(*s));
	s->dev_upper_blocked = !may_inc_ap_bio(device);
	if (get_ldev(device)) {
		struct drbd_md *md = &device->ldev->md;
		u64 *history_uuids = (u64 *)s->history_uuids;
		struct request_queue *q;
		int n;

		spin_lock_irq(&md->uuid_lock);
		s->dev_current_uuid = md->current_uuid;
		BUILD_BUG_ON(sizeof(s->history_uuids) != sizeof(md->history_uuids));
		for (n = 0; n < ARRAY_SIZE(md->history_uuids); n++)
			history_uuids[n] = md->history_uuids[n];
		s->history_uuids_len = sizeof(s->history_uuids);
		spin_unlock_irq(&md->uuid_lock);

		s->dev_disk_flags = md->flags;
		q = bdev_get_queue(device->ldev->backing_bdev);
		s->dev_lower_blocked =
			bdi_congested(&q->backing_dev_info,
				      (1 << BDI_async_congested) |
				      (1 << BDI_sync_congested));
		put_ldev(device);
	}
	s->dev_size = drbd_get_capacity(device->this_bdev);
	s->dev_read = device->read_cnt;
	s->dev_write = device->writ_cnt;
	s->dev_al_writes = device->al_writ_cnt;
	s->dev_bm_writes = device->bm_writ_cnt;
	s->dev_upper_pending = atomic_read(&device->ap_bio_cnt);
	s->dev_lower_pending = atomic_read(&device->local_cnt);
	s->dev_al_suspended = test_bit(AL_SUSPENDED, &device->flags);
	s->dev_exposed_data_uuid = device->exposed_data_uuid;
}

static int put_resource_in_arg0(struct netlink_callback *cb)
{
<<<<<<< HEAD
	if (cb->args[0]) {
		struct drbd_resource *resource =
			(struct drbd_resource *)cb->args[0];
=======
	struct drbd_config_context adm_ctx;
	enum drbd_ret_code retcode;
	int err;

	retcode = drbd_adm_prepare(&adm_ctx, skb, info, DRBD_ADM_NEED_MINOR);
	if (!adm_ctx.reply_skb)
		return retcode;
	if (retcode != NO_ERROR)
		goto out;
>>>>>>> 23981e65

		kref_put(&resource->kref, drbd_destroy_resource);
	}
<<<<<<< HEAD
=======
out:
	drbd_adm_finish(&adm_ctx, info, retcode);
>>>>>>> 23981e65
	return 0;
}

int drbd_adm_dump_devices_done(struct netlink_callback *cb) {
	return put_resource_in_arg0(cb);
}

int drbd_adm_dump_devices(struct sk_buff *skb, struct netlink_callback *cb)
{
	struct nlattr *resource_filter;
	struct drbd_resource *resource;
	struct drbd_device *uninitialized_var(device);
	int minor, err, retcode;
	struct drbd_genlmsghdr *dh;
	struct device_info device_info;
	struct device_statistics device_statistics;
	struct idr *idr_to_search;

	resource = (struct drbd_resource *)cb->args[0];
	if (!cb->args[0] && !cb->args[1]) {
		resource_filter = find_cfg_context_attr(cb->nlh, T_ctx_resource_name);
		if (resource_filter) {
			retcode = ERR_RES_NOT_KNOWN;
			resource = drbd_find_resource(nla_data(resource_filter));
			if (!resource)
				goto put_result;
			cb->args[0] = (long)resource;
		}
	}

	rcu_read_lock();
	minor = cb->args[1];
	idr_to_search = resource ? &resource->devices : &drbd_devices;
	device = idr_get_next(idr_to_search, &minor);
	if (!device) {
		err = 0;
		goto out;
	}
	idr_for_each_entry_continue(idr_to_search, device, minor) {
		retcode = NO_ERROR;
		goto put_result;  /* only one iteration */
	}
	err = 0;
	goto out;  /* no more devices */

put_result:
	dh = genlmsg_put(skb, NETLINK_CB_PORTID(cb->skb),
			cb->nlh->nlmsg_seq, &drbd_genl_family,
			NLM_F_MULTI, DRBD_ADM_GET_DEVICES);
	err = -ENOMEM;
	if (!dh)
		goto out;
	dh->ret_code = retcode;
	dh->minor = -1U;
	if (retcode == NO_ERROR) {
		dh->minor = device->minor;
		err = nla_put_drbd_cfg_context(skb, device->resource, NULL, device);
		if (err)
			goto out;
		if (get_ldev(device)) {
			struct disk_conf *disk_conf =
				rcu_dereference(device->ldev->disk_conf);

			err = disk_conf_to_skb(skb, disk_conf, !capable(CAP_SYS_ADMIN));
			put_ldev(device);
			if (err)
				goto out;
		}
		err = device_conf_to_skb(skb, &device->device_conf, !capable(CAP_SYS_ADMIN));
		if (err)
			goto out;
		device_info.dev_disk_state = device->disk_state[NOW];
		err = device_info_to_skb(skb, &device_info, !capable(CAP_SYS_ADMIN));
		if (err)
			goto out;

		device_to_statistics(&device_statistics, device);
		err = device_statistics_to_skb(skb, &device_statistics, !capable(CAP_SYS_ADMIN));
		if (err)
			goto out;
		cb->args[1] = minor + 1;
	}
	genlmsg_end(skb, dh);
	err = 0;

out:
	rcu_read_unlock();
	if (err)
		return err;
	return skb->len;
}

int drbd_adm_dump_connections_done(struct netlink_callback *cb)
{
	return put_resource_in_arg0(cb);
}

enum { SINGLE_RESOURCE, ITERATE_RESOURCES };

int drbd_adm_dump_connections(struct sk_buff *skb, struct netlink_callback *cb)
{
	struct nlattr *resource_filter;
	struct drbd_resource *resource = NULL, *next_resource;
	struct drbd_connection *uninitialized_var(connection);
	int err = 0, retcode;
	struct drbd_genlmsghdr *dh;
	struct connection_info connection_info;
	struct connection_statistics connection_statistics;

	rcu_read_lock();
	resource = (struct drbd_resource *)cb->args[0];
	if (!cb->args[0]) {
		resource_filter = find_cfg_context_attr(cb->nlh, T_ctx_resource_name);
		if (resource_filter) {
			retcode = ERR_RES_NOT_KNOWN;
			resource = drbd_find_resource(nla_data(resource_filter));
			if (!resource)
				goto put_result;
			cb->args[0] = (long)resource;
			cb->args[1] = SINGLE_RESOURCE;
		}
	}
	if (!resource) {
		if (list_empty(&drbd_resources))
			goto out;
		resource = list_first_entry(&drbd_resources, struct drbd_resource, resources);
		kref_get(&resource->kref);
		cb->args[0] = (long)resource;
		cb->args[1] = ITERATE_RESOURCES;
	}

    next_resource:
	rcu_read_unlock();
	mutex_lock(&resource->conf_update);
	rcu_read_lock();
	if (cb->args[2]) {
		for_each_connection_rcu(connection, resource)
			if (connection == (struct drbd_connection *)cb->args[2])
				goto found_connection;
		/* connection was probably deleted */
		goto no_more_connections;
	}
	connection = list_entry(&resource->connections, struct drbd_connection, connections);

found_connection:
	list_for_each_entry_continue_rcu(connection, &resource->connections, connections) {
		retcode = NO_ERROR;
		goto put_result;  /* only one iteration */
	}

no_more_connections:
	if (cb->args[1] == ITERATE_RESOURCES) {
		for_each_resource_rcu(next_resource, &drbd_resources) {
			if (next_resource == resource)
				goto found_resource;
		}
		/* resource was probably deleted */
	}
	goto out;

found_resource:
	list_for_each_entry_continue_rcu(next_resource, &drbd_resources, resources) {
		mutex_unlock(&resource->conf_update);
		kref_put(&resource->kref, drbd_destroy_resource);
		resource = next_resource;
		kref_get(&resource->kref);
		cb->args[0] = (long)resource;
		cb->args[2] = 0;
		goto next_resource;
	}
	goto out;  /* no more resources */

put_result:
	dh = genlmsg_put(skb, NETLINK_CB_PORTID(cb->skb),
			cb->nlh->nlmsg_seq, &drbd_genl_family,
			NLM_F_MULTI, DRBD_ADM_GET_CONNECTIONS);
	err = -ENOMEM;
	if (!dh)
		goto out;
	dh->ret_code = retcode;
	dh->minor = -1U;
	if (retcode == NO_ERROR) {
		struct net_conf *net_conf;

		err = nla_put_drbd_cfg_context(skb, resource, connection, NULL);
		if (err)
			goto out;
		net_conf = rcu_dereference(connection->net_conf);
		if (net_conf) {
			err = net_conf_to_skb(skb, net_conf, !capable(CAP_SYS_ADMIN));
			if (err)
				goto out;
		}
		connection_to_info(&connection_info, connection, NOW);
		err = connection_info_to_skb(skb, &connection_info, !capable(CAP_SYS_ADMIN));
		if (err)
			goto out;
		connection_statistics.conn_congested = test_bit(NET_CONGESTED, &connection->flags);
		err = connection_statistics_to_skb(skb, &connection_statistics, !capable(CAP_SYS_ADMIN));
		if (err)
			goto out;
		cb->args[2] = (long)connection;
	}
	genlmsg_end(skb, dh);
	err = 0;

out:
	rcu_read_unlock();
	if (resource)
		mutex_unlock(&resource->conf_update);
	if (err)
		return err;
	return skb->len;
}

static void peer_device_to_statistics(struct peer_device_statistics *s,
				      struct drbd_peer_device *peer_device)
{
	struct drbd_device *device = peer_device->device;

	memset(s, 0, sizeof(*s));
	s->peer_dev_received = peer_device->recv_cnt;
	s->peer_dev_sent = peer_device->send_cnt;
	s->peer_dev_pending = atomic_read(&peer_device->ap_pending_cnt) +
			      atomic_read(&peer_device->rs_pending_cnt);
	s->peer_dev_unacked = atomic_read(&peer_device->unacked_cnt);
	s->peer_dev_out_of_sync = drbd_bm_total_weight(peer_device) << (BM_BLOCK_SHIFT - 9);
	s->peer_dev_resync_failed = peer_device->rs_failed << (BM_BLOCK_SHIFT - 9);
	if (get_ldev(device)) {
		struct drbd_md *md = &device->ldev->md;
		struct drbd_peer_md *peer_md = &md->peers[peer_device->bitmap_index];

		spin_lock_irq(&md->uuid_lock);
		s->peer_dev_bitmap_uuid = peer_md->bitmap_uuid;
		spin_unlock_irq(&md->uuid_lock);
		s->peer_dev_flags = peer_md->flags;
		put_ldev(device);
	}
}

int drbd_adm_dump_peer_devices(struct sk_buff *skb, struct netlink_callback *cb)
{
	struct nlattr *resource_filter;
	struct drbd_resource *resource;
	struct drbd_device *uninitialized_var(device);
	struct drbd_peer_device *peer_device = NULL;
	int minor, err, retcode;
	struct drbd_genlmsghdr *dh;
	struct idr *idr_to_search;

	resource = (struct drbd_resource *)cb->args[0];
	if (!cb->args[0] && !cb->args[1]) {
		resource_filter = find_cfg_context_attr(cb->nlh, T_ctx_resource_name);
		if (resource_filter) {
			retcode = ERR_RES_NOT_KNOWN;
			resource = drbd_find_resource(nla_data(resource_filter));
			if (!resource)
				goto put_result;
		}
		cb->args[0] = (long)resource;
	}

	rcu_read_lock();
	minor = cb->args[1];
	idr_to_search = resource ? &resource->devices : &drbd_devices;
	device = idr_find(idr_to_search, minor);
	if (!device) {
next_device:
		minor++;
		cb->args[2] = 0;
		device = idr_get_next(idr_to_search, &minor);
		if (!device) {
			err = 0;
			goto out;
		}
	}
	if (cb->args[2]) {
		for_each_peer_device(peer_device, device)
			if (peer_device == (struct drbd_peer_device *)cb->args[2])
				goto found_peer_device;
		/* peer device was probably deleted */
		goto next_device;
	}
	/* Make peer_device point to the list head (not the first entry). */
	peer_device = list_entry(&device->peer_devices, struct drbd_peer_device, peer_devices);

found_peer_device:
	list_for_each_entry_continue_rcu(peer_device, &device->peer_devices, peer_devices) {
		retcode = NO_ERROR;
		goto put_result;  /* only one iteration */
	}
	goto next_device;

put_result:
	dh = genlmsg_put(skb, NETLINK_CB_PORTID(cb->skb),
			cb->nlh->nlmsg_seq, &drbd_genl_family,
			NLM_F_MULTI, DRBD_ADM_GET_PEER_DEVICES);
	err = -ENOMEM;
	if (!dh)
		goto out;
	dh->ret_code = retcode;
	dh->minor = -1U;
	if (retcode == NO_ERROR) {
		struct peer_device_info peer_device_info;
		struct peer_device_statistics peer_device_statistics;

		dh->minor = minor;
		err = nla_put_drbd_cfg_context(skb, device->resource, peer_device->connection, device);
		if (err)
			goto out;
		peer_device_info.peer_disk_state = peer_device->disk_state[NOW];
		peer_device_info.peer_repl_state = peer_device->repl_state[NOW];
		peer_device_info.peer_resync_susp_user =
			peer_device->resync_susp_user[NOW];
		peer_device_info.peer_resync_susp_peer =
			peer_device->resync_susp_peer[NOW];
		peer_device_info.peer_resync_susp_dependency =
			peer_device->resync_susp_dependency[NOW];
		err = peer_device_info_to_skb(skb, &peer_device_info, !capable(CAP_SYS_ADMIN));
		if (err)
			goto out;
		peer_device_to_statistics(&peer_device_statistics, peer_device);
		err = peer_device_statistics_to_skb(skb, &peer_device_statistics, !capable(CAP_SYS_ADMIN));
		if (err)
			goto out;
		cb->args[1] = minor;
		cb->args[2] = (long)peer_device;
	}
	genlmsg_end(skb, dh);
	err = 0;

out:
	rcu_read_unlock();
	if (err)
		return err;
	return skb->len;
}

int drbd_adm_get_timeout_type(struct sk_buff *skb, struct genl_info *info)
{
<<<<<<< HEAD
	struct drbd_peer_device *peer_device;
=======
	struct drbd_config_context adm_ctx;
>>>>>>> 23981e65
	enum drbd_ret_code retcode;
	struct timeout_parms tp;
	int err;

<<<<<<< HEAD
	retcode = drbd_adm_prepare(skb, info, DRBD_ADM_NEED_PEER_DEVICE);
=======
	retcode = drbd_adm_prepare(&adm_ctx, skb, info, DRBD_ADM_NEED_MINOR);
>>>>>>> 23981e65
	if (!adm_ctx.reply_skb)
		return retcode;
	peer_device = adm_ctx.peer_device;

	tp.timeout_type =
		peer_device->disk_state[NOW] == D_OUTDATED ? UT_PEER_OUTDATED :
		test_bit(USE_DEGR_WFC_T, &peer_device->flags) ? UT_DEGRADED :
		UT_DEFAULT;

	err = timeout_parms_to_priv_skb(adm_ctx.reply_skb, &tp);
	if (err) {
		nlmsg_free(adm_ctx.reply_skb);
		return err;
	}
<<<<<<< HEAD

	drbd_adm_finish(info, retcode);
=======
out:
	drbd_adm_finish(&adm_ctx, info, retcode);
>>>>>>> 23981e65
	return 0;
}

int drbd_adm_start_ov(struct sk_buff *skb, struct genl_info *info)
{
	struct drbd_config_context adm_ctx;
	struct drbd_device *device;
	struct drbd_peer_device *peer_device;
	enum drbd_ret_code retcode;
	struct start_ov_parms parms;

<<<<<<< HEAD
	retcode = drbd_adm_prepare(skb, info, DRBD_ADM_NEED_PEER_DEVICE);
=======
	retcode = drbd_adm_prepare(&adm_ctx, skb, info, DRBD_ADM_NEED_MINOR);
>>>>>>> 23981e65
	if (!adm_ctx.reply_skb)
		return retcode;

	peer_device = adm_ctx.peer_device;
	device = peer_device->device;

	/* resume from last known position, if possible */
	parms.ov_start_sector = peer_device->ov_start_sector;
	parms.ov_stop_sector = ULLONG_MAX;
	if (info->attrs[DRBD_NLA_START_OV_PARMS]) {
		int err = start_ov_parms_from_attrs(&parms, info);
		if (err) {
			retcode = ERR_MANDATORY_TAG;
			drbd_msg_put_info(adm_ctx.reply_skb, from_attrs_err_to_txt(err));
			goto out;
		}
	}
	/* w_make_ov_request expects position to be aligned */
	peer_device->ov_start_sector = parms.ov_start_sector & ~(BM_SECT_PER_BIT-1);
	peer_device->ov_stop_sector = parms.ov_stop_sector;

	/* If there is still bitmap IO pending, e.g. previous resync or verify
	 * just being finished, wait for it before requesting a new resync. */
	drbd_suspend_io(device);
	wait_event(device->misc_wait, list_empty(&device->pending_bitmap_work));
	retcode = stable_change_repl_state(peer_device,
		L_VERIFY_S, CS_VERBOSE | CS_WAIT_COMPLETE | CS_SERIALIZE);
	drbd_resume_io(device);
out:
	drbd_adm_finish(&adm_ctx, info, retcode);
	return 0;
}

static bool should_skip_initial_sync(struct drbd_peer_device *peer_device)
{
	return peer_device->repl_state[NOW] == L_ESTABLISHED &&
	       peer_device->connection->agreed_pro_version >= 90 &&
	       drbd_current_uuid(peer_device->device) == UUID_JUST_CREATED;
}

int drbd_adm_new_c_uuid(struct sk_buff *skb, struct genl_info *info)
{
	struct drbd_config_context adm_ctx;
	struct drbd_device *device;
	struct drbd_peer_device *peer_device;
	enum drbd_ret_code retcode;
	int err;
	struct new_c_uuid_parms args;

	retcode = drbd_adm_prepare(&adm_ctx, skb, info, DRBD_ADM_NEED_MINOR);
	if (!adm_ctx.reply_skb)
		return retcode;

	device = adm_ctx.device;
	memset(&args, 0, sizeof(args));
	if (info->attrs[DRBD_NLA_NEW_C_UUID_PARMS]) {
		err = new_c_uuid_parms_from_attrs(&args, info);
		if (err) {
			retcode = ERR_MANDATORY_TAG;
			drbd_msg_put_info(adm_ctx.reply_skb, from_attrs_err_to_txt(err));
			goto out_nolock;
		}
	}

	down(&device->resource->state_sem);

	if (!get_ldev(device)) {
		retcode = ERR_NO_DISK;
		goto out;
	}

	/* this is "skip initial sync", assume to be clean */
	for_each_peer_device(peer_device, device) {
		if (args.clear_bm && should_skip_initial_sync(peer_device))
			drbd_info(peer_device, "Preparing to skip initial sync\n");
		else if (peer_device->repl_state[NOW] != L_OFF) {
			retcode = ERR_CONNECTED;
			goto out_dec;
		}
	}

	for_each_peer_device(peer_device, device)
		drbd_uuid_set_bitmap(peer_device, 0); /* Rotate UI_BITMAP to History 1, etc... */
	drbd_uuid_new_current(device); /* New current, previous to UI_BITMAP */

	if (args.clear_bm) {
		unsigned long irq_flags;

		err = drbd_bitmap_io(device, &drbd_bmio_clear_n_write,
			"clear_n_write from new_c_uuid", BM_LOCK_ALL, NULL);
		if (err) {
			drbd_err(device, "Writing bitmap failed with %d\n",err);
			retcode = ERR_IO_MD_DISK;
		}
		for_each_peer_device(peer_device, device) {
			if (should_skip_initial_sync(peer_device)) {
				drbd_send_uuids(peer_device, UUID_FLAG_SKIP_INITIAL_SYNC, 0);
				_drbd_uuid_set_bitmap(peer_device, 0);
				drbd_print_uuids(peer_device, "cleared bitmap UUID");
			}
		}
		begin_state_change(device->resource, &irq_flags, CS_VERBOSE);
		__change_disk_state(device, D_UP_TO_DATE);
		for_each_peer_device(peer_device, device) {
			if (should_skip_initial_sync(peer_device))
				__change_peer_disk_state(peer_device, D_UP_TO_DATE);
		}
		end_state_change(device->resource, &irq_flags);
	}

	drbd_md_sync(device);
out_dec:
	put_ldev(device);
out:
	up(&device->resource->state_sem);
out_nolock:
	drbd_adm_finish(&adm_ctx, info, retcode);
	return 0;
}

static enum drbd_ret_code
drbd_check_resource_name(struct drbd_config_context *adm_ctx)
{
	const char *name = adm_ctx->resource_name;
	if (!name || !name[0]) {
		drbd_msg_put_info(adm_ctx->reply_skb, "resource name missing");
		return ERR_MANDATORY_TAG;
	}
	/* if we want to use these in sysfs/configfs/debugfs some day,
	 * we must not allow slashes */
	if (strchr(name, '/')) {
		drbd_msg_put_info(adm_ctx->reply_skb, "invalid resource name");
		return ERR_INVALID_REQUEST;
	}
	return NO_ERROR;
}

static void resource_to_info(struct resource_info *info,
			     struct drbd_resource *resource,
			     enum which_state which)
{
	info->res_role = resource->role[which];
	info->res_susp = resource->susp[which];
	info->res_susp_nod = resource->susp_nod[which];
	info->res_susp_fen = resource->susp_fen[which];
}

int drbd_adm_new_resource(struct sk_buff *skb, struct genl_info *info)
{
<<<<<<< HEAD
	struct drbd_resource *resource;
=======
	struct drbd_config_context adm_ctx;
>>>>>>> 23981e65
	enum drbd_ret_code retcode;
	struct res_opts res_opts;
	int err;

	retcode = drbd_adm_prepare(&adm_ctx, skb, info, 0);
	if (!adm_ctx.reply_skb)
		return retcode;

	set_res_opts_defaults(&res_opts);
	err = res_opts_from_attrs(&res_opts, info);
	if (err && err != -ENOMSG) {
		retcode = ERR_MANDATORY_TAG;
		drbd_msg_put_info(adm_ctx.reply_skb, from_attrs_err_to_txt(err));
		goto out;
	}

	retcode = drbd_check_resource_name(&adm_ctx);
	if (retcode != NO_ERROR)
		goto out;

	if (adm_ctx.resource)
		goto out;

	mutex_lock(&global_state_mutex);
	resource = drbd_create_resource(adm_ctx.resource_name, &res_opts);
	if (!resource)
		retcode = ERR_NOMEM;
	mutex_unlock(&global_state_mutex);

	if (resource) {
		struct resource_info resource_info;
		unsigned int id = atomic_inc_return(&drbd_notify_id);

		resource_to_info(&resource_info, resource, NOW);
		notify_resource_state(NULL, 0, resource, &resource_info, NOTIFY_CREATE, id);
	}

out:
	drbd_adm_finish(&adm_ctx, info, retcode);
	return 0;
}

static void device_to_info(struct device_info *info,
			   struct drbd_device *device,
			   enum which_state which)
{
	info->dev_disk_state = device->disk_state[which];
}

int drbd_adm_new_minor(struct sk_buff *skb, struct genl_info *info)
{
	struct drbd_config_context adm_ctx;
	struct drbd_genlmsghdr *dh = info->userhdr;
	struct device_conf device_conf;
	struct drbd_resource *resource;
	struct drbd_device *device;
	enum drbd_ret_code retcode;
	int err;

	retcode = drbd_adm_prepare(&adm_ctx, skb, info, DRBD_ADM_NEED_RESOURCE);
	if (!adm_ctx.reply_skb)
		return retcode;

	set_device_conf_defaults(&device_conf);
	err = device_conf_from_attrs(&device_conf, info);
	if (err && err != -ENOMSG) {
		retcode = ERR_MANDATORY_TAG;
		drbd_msg_put_info(from_attrs_err_to_txt(err));
		goto out;
	}

	if (dh->minor > MINORMASK) {
		drbd_msg_put_info(adm_ctx.reply_skb, "requested minor out of range");
		retcode = ERR_INVALID_REQUEST;
		goto out;
	}
	if (adm_ctx.volume > DRBD_VOLUME_MAX) {
		drbd_msg_put_info(adm_ctx.reply_skb, "requested volume id out of range");
		retcode = ERR_INVALID_REQUEST;
		goto out;
	}

	if (adm_ctx.device)
		goto out;

<<<<<<< HEAD
	resource = adm_ctx.resource;
	mutex_lock(&resource->conf_update);
	retcode = drbd_create_device(resource, dh->minor, adm_ctx.volume, &device_conf, &device);
	if (retcode == NO_ERROR) {
		struct drbd_peer_device *peer_device;
		struct device_info info;
		unsigned int id = atomic_inc_return(&drbd_notify_id);
		unsigned int peer_devices = 0;
		enum drbd_notification_type flags;

		for_each_peer_device(peer_device, device)
			peer_devices++;

		device_to_info(&info, device, NOW);
		flags = (peer_devices--) ? NOTIFY_CONTINUES : 0;
		notify_device_state(NULL, 0, device, &info, NOTIFY_CREATE | flags, id);
		for_each_peer_device(peer_device, device) {
			struct peer_device_info peer_device_info;

			peer_device_to_info(&peer_device_info, peer_device, NOW);
			flags = (peer_devices--) ? NOTIFY_CONTINUES : 0;
			notify_peer_device_state(NULL, 0, peer_device, &peer_device_info,
						 NOTIFY_CREATE | flags, id);
		}
	}
	mutex_unlock(&resource->conf_update);
=======
	retcode = drbd_create_device(&adm_ctx, dh->minor);
>>>>>>> 23981e65
out:
	drbd_adm_finish(&adm_ctx, info, retcode);
	return 0;
}

static enum drbd_ret_code adm_del_minor(struct drbd_device *device)
{
	if (device->disk_state[NOW] == D_DISKLESS &&
	    /* no need to be repl_state[NOW] == L_OFF &&
	     * we may want to delete a minor from a live replication group.
	     */
	    device->resource->role[NOW] == R_SECONDARY) {
		struct drbd_peer_device *peer_device;
		unsigned int id = atomic_inc_return(&drbd_notify_id);
		long irq_flags;

		for_each_peer_device(peer_device, device)
			stable_change_repl_state(peer_device, L_OFF,
						 CS_VERBOSE | CS_WAIT_COMPLETE);
		state_change_lock(device->resource, &irq_flags, 0);
		drbd_unregister_device(device);
		state_change_unlock(device->resource, &irq_flags);
		for_each_peer_device(peer_device, device)
			notify_peer_device_state(NULL, 0, peer_device, NULL,
						 NOTIFY_DESTROY | NOTIFY_CONTINUES, id);
		notify_device_state(NULL, 0, device, NULL, NOTIFY_DESTROY, id);
		kobject_del(&device->kobj);
		synchronize_rcu();
		drbd_put_device(device);
		return NO_ERROR;
	} else
		return ERR_MINOR_CONFIGURED;
}

int drbd_adm_del_minor(struct sk_buff *skb, struct genl_info *info)
{
<<<<<<< HEAD
	struct drbd_resource *resource;
=======
	struct drbd_config_context adm_ctx;
>>>>>>> 23981e65
	enum drbd_ret_code retcode;

	retcode = drbd_adm_prepare(&adm_ctx, skb, info, DRBD_ADM_NEED_MINOR);
	if (!adm_ctx.reply_skb)
		return retcode;

	resource = adm_ctx.device->resource;
	mutex_lock(&resource->conf_update);
	retcode = adm_del_minor(adm_ctx.device);
<<<<<<< HEAD
	mutex_unlock(&resource->conf_update);

	drbd_adm_finish(info, retcode);
=======
out:
	drbd_adm_finish(&adm_ctx, info, retcode);
>>>>>>> 23981e65
	return 0;
}

static int adm_del_resource(struct drbd_resource *resource)
{
	struct drbd_connection *connection;
	unsigned int id = atomic_inc_return(&drbd_notify_id);
	int err;

	mutex_lock(&global_state_mutex);
	err = ERR_NET_CONFIGURED;
	for_each_connection(connection, resource)
		goto out;
	err = ERR_RES_IN_USE;
	if (!idr_is_empty(&resource->devices))
		goto out;
	err = NO_ERROR;

	for_each_connection(connection, resource)
		notify_connection_state(NULL, 0, connection, NULL,
					NOTIFY_DESTROY | NOTIFY_CONTINUES, id);
	notify_resource_state(NULL, 0, resource, NULL, NOTIFY_DESTROY, id);

	list_del_rcu(&resource->resources);
	synchronize_rcu();
	drbd_free_resource(resource);
out:
	mutex_unlock(&global_state_mutex);
	return err;
}

int drbd_adm_down(struct sk_buff *skb, struct genl_info *info)
{
	struct drbd_config_context adm_ctx;
	struct drbd_resource *resource;
	struct drbd_connection *connection, *tmp;
	struct drbd_device *device;
	int retcode; /* enum drbd_ret_code rsp. enum drbd_state_rv */
	unsigned i;

	retcode = drbd_adm_prepare(&adm_ctx, skb, info, DRBD_ADM_NEED_RESOURCE);
	if (!adm_ctx.reply_skb)
		return retcode;

	resource = adm_ctx.resource;
	/* demote */
<<<<<<< HEAD
	retcode = drbd_set_role(resource, R_SECONDARY, false);
	if (retcode < SS_SUCCESS) {
		drbd_msg_put_info("failed to demote");
		goto out;
	}
=======
	for_each_connection(connection, resource) {
		struct drbd_peer_device *peer_device;

		idr_for_each_entry(&connection->peer_devices, peer_device, i) {
			retcode = drbd_set_role(peer_device->device, R_SECONDARY, 0);
			if (retcode < SS_SUCCESS) {
				drbd_msg_put_info(adm_ctx.reply_skb, "failed to demote");
				goto out;
			}
		}
>>>>>>> 23981e65

	mutex_lock(&resource->conf_update);
	for_each_connection_safe(connection, tmp, resource) {
		retcode = conn_try_disconnect(connection, 0);
		if (retcode < SS_SUCCESS) {
<<<<<<< HEAD
			drbd_msg_put_info("failed to disconnect");
			goto unlock_out;
=======
			drbd_msg_put_info(adm_ctx.reply_skb, "failed to disconnect");
			goto out;
>>>>>>> 23981e65
		}
	}

	/* detach */
	idr_for_each_entry(&resource->devices, device, i) {
		retcode = adm_detach(device, 0);
		if (retcode < SS_SUCCESS || retcode > NO_ERROR) {
<<<<<<< HEAD
			drbd_msg_put_info("failed to detach");
			goto unlock_out;
=======
			drbd_msg_put_info(adm_ctx.reply_skb, "failed to detach");
			goto out;
>>>>>>> 23981e65
		}
	}

	/* delete volumes */
	idr_for_each_entry(&resource->devices, device, i) {
		retcode = adm_del_minor(device);
		if (retcode != NO_ERROR) {
			/* "can not happen" */
<<<<<<< HEAD
			drbd_msg_put_info("failed to delete volume");
			goto unlock_out;
=======
			drbd_msg_put_info(adm_ctx.reply_skb, "failed to delete volume");
			goto out;
>>>>>>> 23981e65
		}
	}

	retcode = adm_del_resource(resource);

unlock_out:
	mutex_unlock(&resource->conf_update);
out:
	drbd_adm_finish(&adm_ctx, info, retcode);
	return 0;
}

int drbd_adm_del_resource(struct sk_buff *skb, struct genl_info *info)
{
<<<<<<< HEAD
=======
	struct drbd_config_context adm_ctx;
	struct drbd_resource *resource;
	struct drbd_connection *connection;
>>>>>>> 23981e65
	enum drbd_ret_code retcode;

	retcode = drbd_adm_prepare(&adm_ctx, skb, info, DRBD_ADM_NEED_RESOURCE);
	if (!adm_ctx.reply_skb)
		return retcode;

	retcode = adm_del_resource(adm_ctx.resource);

<<<<<<< HEAD
	drbd_adm_finish(info, retcode);
=======
	list_del_rcu(&resource->resources);
	for_each_connection(connection, resource)
		drbd_thread_stop(&connection->worker);
	synchronize_rcu();
	drbd_free_resource(resource);
	retcode = NO_ERROR;
out:
	drbd_adm_finish(&adm_ctx, info, retcode);
>>>>>>> 23981e65
	return 0;
}

static int nla_put_notification_header(struct sk_buff *msg,
				       enum drbd_notification_type type,
				       unsigned int id)
{
	struct drbd_notification_header nh = {
		.nh_type = type,
		.nh_id = id,
	};

	return drbd_notification_header_to_skb(msg, &nh, true);
}

void notify_resource_state(struct sk_buff *skb,
			   unsigned int seq,
			   struct drbd_resource *resource,
			   struct resource_info *resource_info,
			   enum drbd_notification_type type,
			   unsigned int id)
{
	struct resource_statistics resource_statistics;
	struct drbd_genlmsghdr *dh;
	bool multicast = false;
	int err;

	if (!skb) {
		seq = atomic_inc_return(&drbd_genl_seq);
		skb = genlmsg_new(NLMSG_GOODSIZE, GFP_NOIO);
		err = -ENOMEM;
		if (!skb)
			goto failed;
		multicast = true;
	}

	err = -EMSGSIZE;
	dh = genlmsg_put(skb, 0, seq, &drbd_genl_family, 0, DRBD_RESOURCE_STATE);
	if (!dh)
		goto nla_put_failure;
	dh->minor = -1U;
	dh->ret_code = NO_ERROR;
	if (nla_put_drbd_cfg_context(skb, resource, NULL, NULL) ||
	    nla_put_notification_header(skb, type, id) ||
	    ((type & ~NOTIFY_FLAGS) != NOTIFY_DESTROY &&
	     resource_info_to_skb(skb, resource_info, true)))
		goto nla_put_failure;
	resource_statistics.res_stat_write_ordering = resource->write_ordering;
	err = resource_statistics_to_skb(skb, &resource_statistics, !capable(CAP_SYS_ADMIN));
	if (err)
		goto nla_put_failure;
	genlmsg_end(skb, dh);
	if (multicast) {
		err = drbd_genl_multicast_events(skb, 0);
		/* skb has been consumed or freed in netlink_broadcast() */
		if (err && err != -ESRCH)
			goto failed;
	}
	return;

nla_put_failure:
	nlmsg_free(skb);
failed:
	drbd_err(resource, "Error %d while broadcasting event. Event seq:%u\n",
			err, seq);
}

void notify_device_state(struct sk_buff *skb,
			 unsigned int seq,
			 struct drbd_device *device,
			 struct device_info *device_info,
			 enum drbd_notification_type type,
			 unsigned int id)
{
	struct device_statistics device_statistics;
	struct drbd_genlmsghdr *dh;
	bool multicast = false;
	int err;

	if (!skb) {
		seq = atomic_inc_return(&drbd_genl_seq);
		skb = genlmsg_new(NLMSG_GOODSIZE, GFP_NOIO);
		err = -ENOMEM;
		if (!skb)
			goto failed;
		multicast = true;
	}

	err = -EMSGSIZE;
	dh = genlmsg_put(skb, 0, seq, &drbd_genl_family, 0, DRBD_DEVICE_STATE);
	if (!dh)
		goto nla_put_failure;
	dh->minor = device->minor;
	dh->ret_code = NO_ERROR;
	if (nla_put_drbd_cfg_context(skb, device->resource, NULL, device) ||
	    nla_put_notification_header(skb, type, id) ||
	    ((type & ~NOTIFY_FLAGS) != NOTIFY_DESTROY &&
	     device_info_to_skb(skb, device_info, true)))
		goto nla_put_failure;
	device_to_statistics(&device_statistics, device);
	device_statistics_to_skb(skb, &device_statistics, !capable(CAP_SYS_ADMIN));
	genlmsg_end(skb, dh);
	if (multicast) {
		err = drbd_genl_multicast_events(skb, 0);
		/* skb has been consumed or freed in netlink_broadcast() */
		if (err && err != -ESRCH)
			goto failed;
	}
	return;

nla_put_failure:
	nlmsg_free(skb);
failed:
	drbd_err(device, "Error %d while broadcasting event. Event seq:%u\n",
		 err, seq);
}

void notify_connection_state(struct sk_buff *skb,
			     unsigned int seq,
			     struct drbd_connection *connection,
			     struct connection_info *connection_info,
			     enum drbd_notification_type type,
			     unsigned int id)
{
	struct connection_statistics connection_statistics;
	struct drbd_genlmsghdr *dh;
	bool multicast = false;
	int err;

	if (!skb) {
		seq = atomic_inc_return(&drbd_genl_seq);
		skb = genlmsg_new(NLMSG_GOODSIZE, GFP_NOIO);
		err = -ENOMEM;
		if (!skb)
			goto failed;
		multicast = true;
	}

	err = -EMSGSIZE;
	dh = genlmsg_put(skb, 0, seq, &drbd_genl_family, 0, DRBD_CONNECTION_STATE);
	if (!dh)
		goto nla_put_failure;
	dh->minor = -1U;
	dh->ret_code = NO_ERROR;
	if (nla_put_drbd_cfg_context(skb, connection->resource, connection, NULL) ||
	    nla_put_notification_header(skb, type, id) ||
	    ((type & ~NOTIFY_FLAGS) != NOTIFY_DESTROY &&
	     connection_info_to_skb(skb, connection_info, true)))
		goto nla_put_failure;
	connection_statistics.conn_congested = test_bit(NET_CONGESTED, &connection->flags);
	connection_statistics_to_skb(skb, &connection_statistics, !capable(CAP_SYS_ADMIN));
	genlmsg_end(skb, dh);
	if (multicast) {
		err = drbd_genl_multicast_events(skb, 0);
		/* skb has been consumed or freed in netlink_broadcast() */
		if (err && err != -ESRCH)
			goto failed;
	}
	return;

nla_put_failure:
	nlmsg_free(skb);
failed:
	drbd_err(connection, "Error %d while broadcasting event. Event seq:%u\n",
		 err, seq);
}

void notify_peer_device_state(struct sk_buff *skb,
			      unsigned int seq,
			      struct drbd_peer_device *peer_device,
			      struct peer_device_info *peer_device_info,
			      enum drbd_notification_type type,
			      unsigned int id)
{
	struct peer_device_statistics peer_device_statistics;
	struct drbd_resource *resource = peer_device->device->resource;
	struct drbd_genlmsghdr *dh;
	bool multicast = false;
	int err;

	if (!skb) {
		seq = atomic_inc_return(&drbd_genl_seq);
		skb = genlmsg_new(NLMSG_GOODSIZE, GFP_NOIO);
		err = -ENOMEM;
		if (!skb)
			goto failed;
		multicast = true;
	}

	err = -EMSGSIZE;
	dh = genlmsg_put(skb, 0, seq, &drbd_genl_family, 0, DRBD_PEER_DEVICE_STATE);
	if (!dh)
		goto nla_put_failure;
	dh->minor = -1U;
	dh->ret_code = NO_ERROR;
	if (nla_put_drbd_cfg_context(skb, resource, peer_device->connection, peer_device->device) ||
	    nla_put_notification_header(skb, type, id) ||
	    ((type & ~NOTIFY_FLAGS) != NOTIFY_DESTROY &&
	     peer_device_info_to_skb(skb, peer_device_info, true)))
		goto nla_put_failure;
	peer_device_to_statistics(&peer_device_statistics, peer_device);
	peer_device_statistics_to_skb(skb, &peer_device_statistics, !capable(CAP_SYS_ADMIN));
	genlmsg_end(skb, dh);
	if (multicast) {
		err = drbd_genl_multicast_events(skb, 0);
		/* skb has been consumed or freed in netlink_broadcast() */
		if (err && err != -ESRCH)
			goto failed;
	}
	return;

nla_put_failure:
	nlmsg_free(skb);
failed:
	drbd_err(peer_device, "Error %d while broadcasting event. Event seq:%u\n",
		 err, seq);
}

void notify_helper(enum drbd_notification_type type,
		   struct drbd_device *device, struct drbd_connection *connection,
		   const char *name, int status)
{
	struct drbd_resource *resource = device ? device->resource : connection->resource;
	struct drbd_helper_info helper_info;
	unsigned int seq = atomic_inc_return(&drbd_genl_seq);
	unsigned int id = atomic_inc_return(&drbd_notify_id);
	struct sk_buff *skb;
	struct drbd_genlmsghdr *dh;
	int err;

	strlcpy(helper_info.helper_name, name, sizeof(helper_info.helper_name));
	helper_info.helper_name_len = min(strlen(name), sizeof(helper_info.helper_name));
	helper_info.helper_status = status;

	skb = genlmsg_new(NLMSG_GOODSIZE, GFP_NOIO);
	err = -ENOMEM;
	if (!skb)
		goto failed;

	err = -EMSGSIZE;
	dh = genlmsg_put(skb, 0, seq, &drbd_genl_family, 0, DRBD_HELPER);
	if (!dh)
		goto nla_put_failure;
	dh->minor = device ? device->minor : -1;
	dh->ret_code = NO_ERROR;
	if (nla_put_drbd_cfg_context(skb, resource, connection, device) ||
	    nla_put_notification_header(skb, type, id) ||
	    drbd_helper_info_to_skb(skb, &helper_info, true))
		goto nla_put_failure;
	genlmsg_end(skb, dh);
	err = drbd_genl_multicast_events(skb, 0);
	/* skb has been consumed or freed in netlink_broadcast() */
	if (err && err != -ESRCH)
		goto failed;
	return;

nla_put_failure:
	nlmsg_free(skb);
failed:
	drbd_err(resource, "Error %d while broadcasting event. Event seq:%u\n",
		 err, seq);
}

static void notify_initial_state_done(struct sk_buff *skb, unsigned int seq, unsigned int id)
{
	struct drbd_genlmsghdr *dh;
	int err;

	err = -EMSGSIZE;
	dh = genlmsg_put(skb, 0, seq, &drbd_genl_family, 0, DRBD_INITIAL_STATE_DONE);
	if (!dh)
		goto nla_put_failure;
	dh->minor = -1U;
	dh->ret_code = NO_ERROR;
	if (nla_put_notification_header(skb, NOTIFY_EXISTS, id))
		goto nla_put_failure;
	genlmsg_end(skb, dh);
	return;

nla_put_failure:
	nlmsg_free(skb);
	printk(KERN_ERR "Error %d sending event. Event seq:%u\n", err, seq);
}

static void free_state_changes(struct list_head *list)
{
	while (!list_empty(list)) {
		struct drbd_state_change *state_change =
			list_first_entry(list, struct drbd_state_change, list);
		list_del(&state_change->list);
		forget_state_change(state_change);
	}
}

static unsigned int notifications_for_state_change(struct drbd_state_change *state_change)
{
	return 1 +
	       state_change->n_connections +
	       state_change->n_devices +
	       state_change->n_devices * state_change->n_connections;
}

static int get_initial_state(struct sk_buff *skb, struct netlink_callback *cb)
{
	struct drbd_state_change *state_change = (struct drbd_state_change *)cb->args[0];
	unsigned int id = cb->args[1];
	unsigned int seq = cb->args[2];
	unsigned int n;
	enum drbd_notification_type flags = 0;

	cb->args[5]--;
	if (cb->args[5] == 1) {
		notify_initial_state_done(skb, seq, id);
		goto out;
	}
	n = cb->args[4]++;
	if (cb->args[4] < cb->args[3])
		flags |= NOTIFY_CONTINUES;
	if (n < 1) {
		notify_resource_state_change(skb, seq, state_change->resource,
					     OLD, NOTIFY_EXISTS | flags, id);
		goto next;
	}
	n--;
	if (n < state_change->n_connections) {
		notify_connection_state_change(skb, seq, &state_change->connections[n],
					       OLD, NOTIFY_EXISTS | flags, id);
		goto next;
	}
	n -= state_change->n_connections;
	if (n < state_change->n_devices) {
		notify_device_state_change(skb, seq, &state_change->devices[n],
					   OLD, NOTIFY_EXISTS | flags, id);
		goto next;
	}
	n -= state_change->n_devices;
	if (n < state_change->n_devices * state_change->n_connections) {
		notify_peer_device_state_change(skb, seq, &state_change->peer_devices[n],
						OLD, NOTIFY_EXISTS | flags, id);
		goto next;
	}

next:
	if (cb->args[4] == cb->args[3]) {
		struct drbd_state_change *next_state_change =
			list_entry(state_change->list.next,
				   struct drbd_state_change, list);
		cb->args[0] = (long)next_state_change;
		cb->args[1] = atomic_inc_return(&drbd_notify_id);
		cb->args[3] = notifications_for_state_change(next_state_change);
		cb->args[4] = 0;
	}
out:
	return skb->len;
}

int drbd_adm_get_initial_state(struct sk_buff *skb, struct netlink_callback *cb)
{
	struct drbd_resource *resource;
	LIST_HEAD(head);

	if (cb->args[5] >= 1) {
		if (cb->args[5] > 1)
			return get_initial_state(skb, cb);
		if (cb->args[0]) {
			struct drbd_state_change *state_change =
				(struct drbd_state_change *)cb->args[0];

			/* connect list to head */
			list_add(&head, &state_change->list);
			free_state_changes(&head);
		}
		return 0;
	}

	cb->args[5] = 2;  /* number of iterations */
	mutex_lock(&global_state_mutex);
	for_each_resource(resource, &drbd_resources) {
		struct drbd_state_change *state_change;

		state_change = remember_state_change(resource, GFP_KERNEL);
		if (!state_change) {
			if (!list_empty(&head))
				free_state_changes(&head);
			return -ENOMEM;
		}
		list_add_tail(&state_change->list, &head);
		cb->args[5] += notifications_for_state_change(state_change);
	}
	mutex_unlock(&global_state_mutex);

	if (!list_empty(&head)) {
		struct drbd_state_change *state_change =
			list_entry(head.next, struct drbd_state_change, list);
		cb->args[0] = (long)state_change;
		cb->args[3] = notifications_for_state_change(state_change);
		list_del(&head);  /* detach list from head */
	}

	cb->args[1] = atomic_inc_return(&drbd_notify_id);
	cb->args[2] = cb->nlh->nlmsg_seq;
	return get_initial_state(skb, cb);
}

int drbd_adm_forget_peer(struct sk_buff *skb, struct genl_info *info)
{
	struct drbd_resource *resource;
	struct drbd_device *device;
	struct forget_peer_parms parms = { };
	enum drbd_state_rv retcode;
	int minor, peer_node_id, err;

	retcode = drbd_adm_prepare(skb, info, DRBD_ADM_NEED_RESOURCE);
	if (!adm_ctx.reply_skb)
		return retcode;

	resource = adm_ctx.resource;

	err = forget_peer_parms_from_attrs(&parms, info);
	if (err) {
		retcode = ERR_MANDATORY_TAG;
		drbd_msg_put_info(from_attrs_err_to_txt(err));
		goto out;
	}

	peer_node_id = parms.forget_peer_node_id;
	if (drbd_connection_by_node_id(resource, peer_node_id)) {
		retcode = ERR_NET_CONFIGURED;
		goto out;
	}

	if (peer_node_id < 0 || peer_node_id >= MAX_PEERS) {
		retcode = ERR_INVALID_PEER_NODE_ID;
		goto out;
	}

	idr_for_each_entry(&resource->devices, device, minor) {
		struct drbd_peer_md *peer_md;
		int bitmap_index;

		if (!get_ldev(device))
			continue;

		bitmap_index = device->ldev->id_to_bit[peer_node_id];
		if (bitmap_index < 0) {
			put_ldev(device);
			retcode = ERR_INVALID_PEER_NODE_ID;
			goto out;
		}

		peer_md = &device->ldev->md.peers[bitmap_index];
		peer_md->bitmap_uuid = 0;
		peer_md->flags = 0;
		peer_md->node_id = -1;
		device->ldev->id_to_bit[peer_node_id] = -1;

		drbd_md_sync(device);
		put_ldev(device);
	}

out:
	drbd_adm_finish(info, (enum drbd_ret_code)retcode);
	return 0;

}<|MERGE_RESOLUTION|>--- conflicted
+++ resolved
@@ -117,36 +117,6 @@
 /* used blkdev_get_by_path, to claim our meta data device(s) */
 static char *drbd_m_holder = "Hands off! this is DRBD's meta data device.";
 
-<<<<<<< HEAD
-/* Configuration is strictly serialized, because generic netlink message
- * processing is strictly serialized by the genl_lock().
- * Which means we can use one static global drbd_config_context struct.
- */
-static struct drbd_config_context {
-	/* assigned from drbd_genlmsghdr */
-	unsigned int minor;
-	/* assigned from request attributes, if present */
-	unsigned int volume;
-#define VOLUME_UNSPECIFIED		(-1U)
-	/* pointer into the request skb,
-	 * limited lifetime! */
-	char *resource_name;
-	struct nlattr *my_addr;
-	struct nlattr *peer_addr;
-
-	/* reply buffer */
-	struct sk_buff *reply_skb;
-	/* pointer into reply buffer */
-	struct drbd_genlmsghdr *reply_dh;
-	/* resolved from attributes, if possible */
-	struct drbd_device *device;
-	struct drbd_resource *resource;
-	struct drbd_connection *connection;
-	struct drbd_peer_device *peer_device;
-} adm_ctx;
-
-=======
->>>>>>> 23981e65
 static void drbd_adm_send_reply(struct sk_buff *skb, struct genl_info *info)
 {
 	genlmsg_end(skb, genlmsg_data(nlmsg_data(nlmsg_hdr(skb))));
@@ -156,11 +126,7 @@
 
 /* Used on a fresh "drbd_adm_prepare"d reply_skb, this cannot fail: The only
  * reason it could fail was no space in skb, and there are 4k available. */
-<<<<<<< HEAD
-static int drbd_msg_put_info(const char *info)
-=======
 int drbd_msg_put_info(struct sk_buff *skb, const char *info)
->>>>>>> 23981e65
 {
 	struct nlattr *nla;
 	int err = -EMSGSIZE;
@@ -181,7 +147,7 @@
 	return 0;
 }
 
-static int drbd_adm_finish(struct genl_info *info, int retcode);
+static int drbd_adm_finish(struct drbd_config_context *, struct genl_info *, int);
 
 extern struct genl_ops drbd_genl_ops[];
 
@@ -206,14 +172,9 @@
 #define DRBD_ADM_NEED_MINOR	1
 #define DRBD_ADM_NEED_RESOURCE	2
 #define DRBD_ADM_NEED_CONNECTION 4
-<<<<<<< HEAD
 #define DRBD_ADM_NEED_PEER_DEVICE 8
-static int drbd_adm_prepare(struct sk_buff *skb, struct genl_info *info,
-		unsigned flags)
-=======
 static int drbd_adm_prepare(struct drbd_config_context *adm_ctx,
 	struct sk_buff *skb, struct genl_info *info, unsigned flags)
->>>>>>> 23981e65
 {
 	struct drbd_genlmsghdr *d_in = info->userhdr;
 	const u8 cmd = info->genlhdr->cmd;
@@ -288,80 +249,49 @@
 		adm_ctx->resource = drbd_find_resource(adm_ctx->resource_name);
 	}
 
-<<<<<<< HEAD
-	if (!adm_ctx.device && (flags & DRBD_ADM_NEED_MINOR)) {
-		drbd_msg_put_info("unknown minor");
+	if (!adm_ctx->device && (flags & DRBD_ADM_NEED_MINOR)) {
+		drbd_msg_put_info(adm_ctx->reply_skb, "unknown minor");
 		err = ERR_MINOR_INVALID;
 		goto finish;
 	}
-	if (!adm_ctx.resource && (flags & DRBD_ADM_NEED_RESOURCE)) {
-		drbd_msg_put_info("unknown resource");
+	if (!adm_ctx->resource && (flags & DRBD_ADM_NEED_RESOURCE)) {
+		drbd_msg_put_info(adm_ctx->reply_skb, "unknown resource");
 		err = ERR_INVALID_REQUEST;
-		if (adm_ctx.resource_name)
+		if (adm_ctx->resource_name)
 			err = ERR_RES_NOT_KNOWN;
 		goto finish;
 	}
 
 	if (flags & (DRBD_ADM_NEED_CONNECTION | DRBD_ADM_NEED_PEER_DEVICE)) {
-		if (adm_ctx.resource) {
-			drbd_msg_put_info("no resource name expected");
+		if (adm_ctx->resource) {
+			drbd_msg_put_info(adm_ctx->reply_skb, "no resource name expected");
 			err = ERR_INVALID_REQUEST;
 			goto finish;
 		}
-		if (adm_ctx.device) {
-			drbd_msg_put_info("no minor number expected");
+		if (adm_ctx->device) {
+			drbd_msg_put_info(adm_ctx->reply_skb, "no minor number expected");
 			err = ERR_INVALID_REQUEST;
 			goto finish;
 		}
-		if (adm_ctx.my_addr && adm_ctx.peer_addr)
-			adm_ctx.connection = conn_get_by_addrs(
-				nla_data(adm_ctx.my_addr), nla_len(adm_ctx.my_addr),
-				nla_data(adm_ctx.peer_addr), nla_len(adm_ctx.peer_addr));
-		if (!adm_ctx.connection) {
-			drbd_msg_put_info("unknown connection");
+		if (adm_ctx->my_addr && adm_ctx->peer_addr)
+			adm_ctx->connection = conn_get_by_addrs(
+				nla_data(adm_ctx->my_addr), nla_len(adm_ctx->my_addr),
+				nla_data(adm_ctx->peer_addr), nla_len(adm_ctx->peer_addr));
+		if (!adm_ctx->connection) {
+			drbd_msg_put_info(adm_ctx->reply_skb, "unknown connection");
 			err = ERR_INVALID_REQUEST;
 			goto finish;
 		}
 	}
 	if (flags & DRBD_ADM_NEED_PEER_DEVICE) {
-		if (adm_ctx.volume != VOLUME_UNSPECIFIED)
-			adm_ctx.peer_device =
-				idr_find(&adm_ctx.connection->peer_devices,
-					 adm_ctx.volume);
-		if (!adm_ctx.peer_device) {
-			drbd_msg_put_info("unknown volume");
+		if (adm_ctx->volume != VOLUME_UNSPECIFIED)
+			adm_ctx->peer_device =
+				idr_find(&adm_ctx->connection->peer_devices,
+					 adm_ctx->volume);
+		if (!adm_ctx->peer_device) {
+			drbd_msg_put_info(adm_ctx->reply_skb, "unknown volume");
 			err = ERR_INVALID_REQUEST;
 			goto finish;
-=======
-	if (!adm_ctx->device && (flags & DRBD_ADM_NEED_MINOR)) {
-		drbd_msg_put_info(adm_ctx->reply_skb, "unknown minor");
-		return ERR_MINOR_INVALID;
-	}
-	if (!adm_ctx->resource && (flags & DRBD_ADM_NEED_RESOURCE)) {
-		drbd_msg_put_info(adm_ctx->reply_skb, "unknown resource");
-		if (adm_ctx->resource_name)
-			return ERR_RES_NOT_KNOWN;
-		return ERR_INVALID_REQUEST;
-	}
-
-	if (flags & DRBD_ADM_NEED_CONNECTION) {
-		if (adm_ctx->resource) {
-			drbd_msg_put_info(adm_ctx->reply_skb, "no resource name expected");
-			return ERR_INVALID_REQUEST;
-		}
-		if (adm_ctx->device) {
-			drbd_msg_put_info(adm_ctx->reply_skb, "no minor number expected");
-			return ERR_INVALID_REQUEST;
-		}
-		if (adm_ctx->my_addr && adm_ctx->peer_addr)
-			adm_ctx->connection = conn_get_by_addrs(nla_data(adm_ctx->my_addr),
-							  nla_len(adm_ctx->my_addr),
-							  nla_data(adm_ctx->peer_addr),
-							  nla_len(adm_ctx->peer_addr));
-		if (!adm_ctx->connection) {
-			drbd_msg_put_info(adm_ctx->reply_skb, "unknown connection");
-			return ERR_INVALID_REQUEST;
->>>>>>> 23981e65
 		}
 	}
 
@@ -369,37 +299,22 @@
 	if (adm_ctx->device && adm_ctx->resource &&
 	    adm_ctx->device->resource != adm_ctx->resource) {
 		pr_warning("request: minor=%u, resource=%s; but that minor belongs to resource %s\n",
-<<<<<<< HEAD
-				adm_ctx.minor, adm_ctx.resource->name,
-				adm_ctx.device->resource->name);
-		drbd_msg_put_info("minor exists in different resource");
-		err = ERR_INVALID_REQUEST;
-		goto finish;
-=======
 				adm_ctx->minor, adm_ctx->resource->name,
 				adm_ctx->device->resource->name);
 		drbd_msg_put_info(adm_ctx->reply_skb, "minor exists in different resource");
-		return ERR_INVALID_REQUEST;
->>>>>>> 23981e65
+		err = ERR_INVALID_REQUEST;
+		goto finish;
 	}
 	if (adm_ctx->device &&
 	    adm_ctx->volume != VOLUME_UNSPECIFIED &&
 	    adm_ctx->volume != adm_ctx->device->vnr) {
 		pr_warning("request: minor=%u, volume=%u; but that minor is volume %u in %s\n",
-<<<<<<< HEAD
-				adm_ctx.minor, adm_ctx.volume,
-				adm_ctx.device->vnr,
-				adm_ctx.device->resource->name);
-		drbd_msg_put_info("minor exists as different volume");
-		err = ERR_INVALID_REQUEST;
-		goto finish;
-=======
 				adm_ctx->minor, adm_ctx->volume,
 				adm_ctx->device->vnr,
 				adm_ctx->device->resource->name);
 		drbd_msg_put_info(adm_ctx->reply_skb, "minor exists as different volume");
-		return ERR_INVALID_REQUEST;
->>>>>>> 23981e65
+		err = ERR_INVALID_REQUEST;
+		goto finish;
 	}
 
 	return NO_ERROR;
@@ -410,22 +325,15 @@
 	return err;
 
 finish:
-	drbd_adm_finish(info, err);
+	drbd_adm_finish(adm_ctx, info, err);
 	return err;
 }
 
-static int drbd_adm_finish(struct drbd_config_context *adm_ctx,
-	struct genl_info *info, int retcode)
-{
-<<<<<<< HEAD
-	if (adm_ctx.connection) {
-		kref_put(&adm_ctx.connection->kref, drbd_destroy_connection);
-		adm_ctx.connection = NULL;
-=======
+static int drbd_adm_finish(struct drbd_config_context *adm_ctx, struct genl_info *info, int retcode)
+{
 	if (adm_ctx->connection) {
-		kref_put(&adm_ctx->connection->kref, &drbd_destroy_connection);
+		kref_put(&adm_ctx->connection->kref, drbd_destroy_connection);
 		adm_ctx->connection = NULL;
->>>>>>> 23981e65
 	}
 	if (adm_ctx->resource) {
 		kref_put(&adm_ctx->resource->kref, drbd_destroy_resource);
@@ -435,14 +343,8 @@
 	if (!adm_ctx->reply_skb)
 		return -ENOMEM;
 
-<<<<<<< HEAD
-	adm_ctx.reply_dh->ret_code = retcode;
-	drbd_adm_send_reply(adm_ctx.reply_skb, info);
-	adm_ctx.reply_skb = NULL;
-=======
 	adm_ctx->reply_dh->ret_code = retcode;
 	drbd_adm_send_reply(adm_ctx->reply_skb, info);
->>>>>>> 23981e65
 	return 0;
 }
 
@@ -1002,11 +904,7 @@
 	int err;
 	enum drbd_state_rv retcode;
 
-<<<<<<< HEAD
-	retcode = drbd_adm_prepare(skb, info, DRBD_ADM_NEED_RESOURCE);
-=======
-	retcode = drbd_adm_prepare(&adm_ctx, skb, info, DRBD_ADM_NEED_MINOR);
->>>>>>> 23981e65
+	retcode = drbd_adm_prepare(&adm_ctx, skb, info, DRBD_ADM_NEED_RESOURCE);
 	if (!adm_ctx.reply_skb)
 		return retcode;
 
@@ -1030,11 +928,7 @@
 			clear_bit(EXPLICIT_PRIMARY, &adm_ctx.resource->flags);
 	}
 out:
-<<<<<<< HEAD
-	drbd_adm_finish(info, (enum drbd_ret_code)retcode);
-=======
-	drbd_adm_finish(&adm_ctx, info, retcode);
->>>>>>> 23981e65
+	drbd_adm_finish(&adm_ctx, info, (enum drbd_ret_code)retcode);
 	return 0;
 }
 
@@ -2273,13 +2167,8 @@
 
 	drbd_kobject_uevent(device);
 	put_ldev(device);
-<<<<<<< HEAD
 	mutex_unlock(&resource->conf_update);
-	drbd_adm_finish(info, retcode);
-=======
-	conn_reconfig_done(first_peer_device(device)->connection);
 	drbd_adm_finish(&adm_ctx, info, retcode);
->>>>>>> 23981e65
 	return 0;
 
  remove_kobject:
@@ -2302,13 +2191,8 @@
 	}
 	kfree(new_disk_conf);
 
-<<<<<<< HEAD
 	mutex_unlock(&resource->conf_update);
-	drbd_adm_finish(info, retcode);
-=======
- finish:
 	drbd_adm_finish(&adm_ctx, info, retcode);
->>>>>>> 23981e65
 	return 0;
 }
 
@@ -2675,15 +2559,12 @@
 
 int drbd_adm_connect(struct sk_buff *skb, struct genl_info *info)
 {
-<<<<<<< HEAD
+	struct drbd_config_context adm_ctx;
 	unsigned int id = atomic_inc_return(&drbd_notify_id);
 	struct connection_info connection_info;
 	enum drbd_notification_type flags;
 	unsigned int peer_devices = 0;
 	struct drbd_device *device;
-=======
-	struct drbd_config_context adm_ctx;
->>>>>>> 23981e65
 	struct drbd_peer_device *peer_device;
 	struct net_conf *old_net_conf, *new_net_conf = NULL;
 	struct crypto crypto = { };
@@ -2694,12 +2575,7 @@
 	int err;
 	bool allocate_bitmap_slots;
 
-<<<<<<< HEAD
-	retcode = drbd_adm_prepare(skb, info, DRBD_ADM_NEED_RESOURCE);
-=======
 	retcode = drbd_adm_prepare(&adm_ctx, skb, info, DRBD_ADM_NEED_RESOURCE);
-
->>>>>>> 23981e65
 	if (!adm_ctx.reply_skb)
 		return retcode;
 
@@ -2912,14 +2788,8 @@
 
 	retcode = change_cstate(connection, C_UNCONNECTED, CS_VERBOSE);
 
-<<<<<<< HEAD
 	drbd_thread_start(&connection->sender);
 	goto out;
-=======
-	conn_reconfig_done(connection);
-	drbd_adm_finish(&adm_ctx, info, retcode);
-	return 0;
->>>>>>> 23981e65
 
 unlock_fail_free_connection:
 	mutex_unlock(&adm_ctx.resource->conf_update);
@@ -3274,12 +3144,9 @@
 
 int drbd_adm_invalidate(struct sk_buff *skb, struct genl_info *info)
 {
-<<<<<<< HEAD
+	struct drbd_config_context adm_ctx;
 	struct drbd_peer_device *sync_from_peer_device = NULL;
 	struct drbd_resource *resource;
-=======
-	struct drbd_config_context adm_ctx;
->>>>>>> 23981e65
 	struct drbd_device *device;
 	int retcode = 0; /* enum drbd_ret_code rsp. enum drbd_state_rv */
 
@@ -3298,7 +3165,7 @@
 		err = invalidate_parms_from_attrs(&inv, info);
 		if (err) {
 			retcode = ERR_MANDATORY_TAG;
-			drbd_msg_put_info(from_attrs_err_to_txt(err));
+			drbd_msg_put_info(adm_ctx.reply_skb, from_attrs_err_to_txt(err));
 			goto out;
 		}
 
@@ -3325,7 +3192,6 @@
 				break;
 		}
 
-<<<<<<< HEAD
 		for_each_connection(connection, resource) {
 			struct drbd_peer_device *peer_device;
 
@@ -3337,33 +3203,10 @@
 
 		retcode = invalidate_no_resync(device);
 	} while (retcode == SS_UNKNOWN_ERROR);
-=======
+
 out:
+	drbd_resume_io(device);
 	drbd_adm_finish(&adm_ctx, info, retcode);
-	return 0;
-}
-
-static int drbd_adm_simple_request_state(struct sk_buff *skb, struct genl_info *info,
-		union drbd_state mask, union drbd_state val)
-{
-	struct drbd_config_context adm_ctx;
-	enum drbd_ret_code retcode;
-
-	retcode = drbd_adm_prepare(&adm_ctx, skb, info, DRBD_ADM_NEED_MINOR);
-	if (!adm_ctx.reply_skb)
-		return retcode;
-	if (retcode != NO_ERROR)
-		goto out;
->>>>>>> 23981e65
-
-out:
-<<<<<<< HEAD
-	drbd_resume_io(device);
-
-	drbd_adm_finish(info, retcode);
-=======
-	drbd_adm_finish(&adm_ctx, info, retcode);
->>>>>>> 23981e65
 	return 0;
 }
 
@@ -3379,21 +3222,13 @@
 
 int drbd_adm_invalidate_peer(struct sk_buff *skb, struct genl_info *info)
 {
-<<<<<<< HEAD
+	struct drbd_config_context adm_ctx;
 	struct drbd_peer_device *peer_device;
 	struct drbd_resource *resource;
-=======
-	struct drbd_config_context adm_ctx;
-	int retcode; /* drbd_ret_code, drbd_state_rv */
->>>>>>> 23981e65
 	struct drbd_device *device;
 	int retcode; /* enum drbd_ret_code rsp. enum drbd_state_rv */
 
-<<<<<<< HEAD
-	retcode = drbd_adm_prepare(skb, info, DRBD_ADM_NEED_PEER_DEVICE);
-=======
-	retcode = drbd_adm_prepare(&adm_ctx, skb, info, DRBD_ADM_NEED_MINOR);
->>>>>>> 23981e65
+	retcode = drbd_adm_prepare(&adm_ctx, skb, info, DRBD_ADM_NEED_PEER_DEVICE);
 	if (!adm_ctx.reply_skb)
 		return retcode;
 
@@ -3424,28 +3259,17 @@
 	}
 	drbd_resume_io(device);
 
-<<<<<<< HEAD
-	drbd_adm_finish(info, retcode);
-=======
-out:
 	drbd_adm_finish(&adm_ctx, info, retcode);
->>>>>>> 23981e65
 	return 0;
 }
 
 int drbd_adm_pause_sync(struct sk_buff *skb, struct genl_info *info)
 {
-<<<<<<< HEAD
+	struct drbd_config_context adm_ctx;
 	struct drbd_peer_device *peer_device;
 	enum drbd_ret_code retcode;
 
-	retcode = drbd_adm_prepare(skb, info, DRBD_ADM_NEED_PEER_DEVICE);
-=======
-	struct drbd_config_context adm_ctx;
-	enum drbd_ret_code retcode;
-
-	retcode = drbd_adm_prepare(&adm_ctx, skb, info, DRBD_ADM_NEED_MINOR);
->>>>>>> 23981e65
+	retcode = drbd_adm_prepare(&adm_ctx, skb, info, DRBD_ADM_NEED_PEER_DEVICE);
 	if (!adm_ctx.reply_skb)
 		return retcode;
 
@@ -3453,30 +3277,18 @@
 	if (change_resync_susp_user(peer_device, true,
 			CS_VERBOSE | CS_WAIT_COMPLETE | CS_SERIALIZE) == SS_NOTHING_TO_DO)
 		retcode = ERR_PAUSE_IS_SET;
-<<<<<<< HEAD
-
-	drbd_adm_finish(info, retcode);
-=======
-out:
+
 	drbd_adm_finish(&adm_ctx, info, retcode);
->>>>>>> 23981e65
 	return 0;
 }
 
 int drbd_adm_resume_sync(struct sk_buff *skb, struct genl_info *info)
 {
-<<<<<<< HEAD
+	struct drbd_config_context adm_ctx;
 	struct drbd_peer_device *peer_device;
 	enum drbd_ret_code retcode;
 
-	retcode = drbd_adm_prepare(skb, info, DRBD_ADM_NEED_PEER_DEVICE);
-=======
-	struct drbd_config_context adm_ctx;
-	union drbd_dev_state s;
-	enum drbd_ret_code retcode;
-
-	retcode = drbd_adm_prepare(&adm_ctx, skb, info, DRBD_ADM_NEED_MINOR);
->>>>>>> 23981e65
+	retcode = drbd_adm_prepare(&adm_ctx, skb, info, DRBD_ADM_NEED_PEER_DEVICE);
 	if (!adm_ctx.reply_skb)
 		return retcode;
 
@@ -3497,21 +3309,17 @@
 		}
 	}
 
-<<<<<<< HEAD
-	drbd_adm_finish(info, retcode);
-=======
-out:
 	drbd_adm_finish(&adm_ctx, info, retcode);
->>>>>>> 23981e65
 	return 0;
 }
 
 int drbd_adm_suspend_io(struct sk_buff *skb, struct genl_info *info)
 {
+	struct drbd_config_context adm_ctx;
 	struct drbd_resource *resource;
 	enum drbd_ret_code retcode;
 
-	retcode = drbd_adm_prepare(skb, info, DRBD_ADM_NEED_MINOR);
+	retcode = drbd_adm_prepare(&adm_ctx, skb, info, DRBD_ADM_NEED_MINOR);
 	if (!adm_ctx.reply_skb)
 		return retcode;
 	resource = adm_ctx.device->resource;
@@ -3520,17 +3328,14 @@
 		change_io_susp_user(resource, true,
 			      CS_VERBOSE | CS_WAIT_COMPLETE | CS_SERIALIZE));
 
-	drbd_adm_finish(info, retcode);
+	drbd_adm_finish(&adm_ctx, info, retcode);
 	return 0;
 }
 
 int drbd_adm_resume_io(struct sk_buff *skb, struct genl_info *info)
 {
-<<<<<<< HEAD
+	struct drbd_config_context adm_ctx;
 	struct drbd_resource *resource;
-=======
-	struct drbd_config_context adm_ctx;
->>>>>>> 23981e65
 	struct drbd_device *device;
 	unsigned long irq_flags;
 	int retcode; /* enum drbd_ret_code rsp. enum drbd_state_rv */
@@ -3566,20 +3371,16 @@
 	}
 	drbd_resume_io(device);
 
-<<<<<<< HEAD
-	drbd_adm_finish(info, retcode);
-=======
-out:
 	drbd_adm_finish(&adm_ctx, info, retcode);
->>>>>>> 23981e65
 	return 0;
 }
 
 int drbd_adm_outdate(struct sk_buff *skb, struct genl_info *info)
 {
+	struct drbd_config_context adm_ctx;
 	enum drbd_ret_code retcode;
 
-	retcode = drbd_adm_prepare(skb, info, DRBD_ADM_NEED_MINOR);
+	retcode = drbd_adm_prepare(&adm_ctx, skb, info, DRBD_ADM_NEED_MINOR);
 	if (!adm_ctx.reply_skb)
 		return retcode;
 
@@ -3587,7 +3388,7 @@
 		change_disk_state(adm_ctx.device, D_OUTDATED,
 			      CS_VERBOSE | CS_WAIT_COMPLETE | CS_SERIALIZE));
 
-	drbd_adm_finish(info, retcode);
+	drbd_adm_finish(&adm_ctx, info, retcode);
 	return 0;
 }
 
@@ -3747,29 +3548,12 @@
 
 static int put_resource_in_arg0(struct netlink_callback *cb)
 {
-<<<<<<< HEAD
 	if (cb->args[0]) {
 		struct drbd_resource *resource =
 			(struct drbd_resource *)cb->args[0];
-=======
-	struct drbd_config_context adm_ctx;
-	enum drbd_ret_code retcode;
-	int err;
-
-	retcode = drbd_adm_prepare(&adm_ctx, skb, info, DRBD_ADM_NEED_MINOR);
-	if (!adm_ctx.reply_skb)
-		return retcode;
-	if (retcode != NO_ERROR)
-		goto out;
->>>>>>> 23981e65
-
 		kref_put(&resource->kref, drbd_destroy_resource);
 	}
-<<<<<<< HEAD
-=======
-out:
-	drbd_adm_finish(&adm_ctx, info, retcode);
->>>>>>> 23981e65
+
 	return 0;
 }
 
@@ -4110,20 +3894,13 @@
 
 int drbd_adm_get_timeout_type(struct sk_buff *skb, struct genl_info *info)
 {
-<<<<<<< HEAD
+	struct drbd_config_context adm_ctx;
 	struct drbd_peer_device *peer_device;
-=======
-	struct drbd_config_context adm_ctx;
->>>>>>> 23981e65
 	enum drbd_ret_code retcode;
 	struct timeout_parms tp;
 	int err;
 
-<<<<<<< HEAD
-	retcode = drbd_adm_prepare(skb, info, DRBD_ADM_NEED_PEER_DEVICE);
-=======
-	retcode = drbd_adm_prepare(&adm_ctx, skb, info, DRBD_ADM_NEED_MINOR);
->>>>>>> 23981e65
+	retcode = drbd_adm_prepare(&adm_ctx, skb, info, DRBD_ADM_NEED_PEER_DEVICE);
 	if (!adm_ctx.reply_skb)
 		return retcode;
 	peer_device = adm_ctx.peer_device;
@@ -4138,13 +3915,8 @@
 		nlmsg_free(adm_ctx.reply_skb);
 		return err;
 	}
-<<<<<<< HEAD
-
-	drbd_adm_finish(info, retcode);
-=======
-out:
+
 	drbd_adm_finish(&adm_ctx, info, retcode);
->>>>>>> 23981e65
 	return 0;
 }
 
@@ -4156,11 +3928,7 @@
 	enum drbd_ret_code retcode;
 	struct start_ov_parms parms;
 
-<<<<<<< HEAD
-	retcode = drbd_adm_prepare(skb, info, DRBD_ADM_NEED_PEER_DEVICE);
-=======
-	retcode = drbd_adm_prepare(&adm_ctx, skb, info, DRBD_ADM_NEED_MINOR);
->>>>>>> 23981e65
+	retcode = drbd_adm_prepare(&adm_ctx, skb, info, DRBD_ADM_NEED_PEER_DEVICE);
 	if (!adm_ctx.reply_skb)
 		return retcode;
 
@@ -4310,11 +4078,8 @@
 
 int drbd_adm_new_resource(struct sk_buff *skb, struct genl_info *info)
 {
-<<<<<<< HEAD
+	struct drbd_config_context adm_ctx;
 	struct drbd_resource *resource;
-=======
-	struct drbd_config_context adm_ctx;
->>>>>>> 23981e65
 	enum drbd_ret_code retcode;
 	struct res_opts res_opts;
 	int err;
@@ -4382,7 +4147,7 @@
 	err = device_conf_from_attrs(&device_conf, info);
 	if (err && err != -ENOMSG) {
 		retcode = ERR_MANDATORY_TAG;
-		drbd_msg_put_info(from_attrs_err_to_txt(err));
+		drbd_msg_put_info(adm_ctx.reply_skb, from_attrs_err_to_txt(err));
 		goto out;
 	}
 
@@ -4400,10 +4165,9 @@
 	if (adm_ctx.device)
 		goto out;
 
-<<<<<<< HEAD
 	resource = adm_ctx.resource;
 	mutex_lock(&resource->conf_update);
-	retcode = drbd_create_device(resource, dh->minor, adm_ctx.volume, &device_conf, &device);
+	retcode = drbd_create_device(&adm_ctx, dh->minor, &device_conf, &device);
 	if (retcode == NO_ERROR) {
 		struct drbd_peer_device *peer_device;
 		struct device_info info;
@@ -4427,9 +4191,6 @@
 		}
 	}
 	mutex_unlock(&resource->conf_update);
-=======
-	retcode = drbd_create_device(&adm_ctx, dh->minor);
->>>>>>> 23981e65
 out:
 	drbd_adm_finish(&adm_ctx, info, retcode);
 	return 0;
@@ -4466,11 +4227,8 @@
 
 int drbd_adm_del_minor(struct sk_buff *skb, struct genl_info *info)
 {
-<<<<<<< HEAD
+	struct drbd_config_context adm_ctx;
 	struct drbd_resource *resource;
-=======
-	struct drbd_config_context adm_ctx;
->>>>>>> 23981e65
 	enum drbd_ret_code retcode;
 
 	retcode = drbd_adm_prepare(&adm_ctx, skb, info, DRBD_ADM_NEED_MINOR);
@@ -4480,14 +4238,9 @@
 	resource = adm_ctx.device->resource;
 	mutex_lock(&resource->conf_update);
 	retcode = adm_del_minor(adm_ctx.device);
-<<<<<<< HEAD
 	mutex_unlock(&resource->conf_update);
 
-	drbd_adm_finish(info, retcode);
-=======
-out:
 	drbd_adm_finish(&adm_ctx, info, retcode);
->>>>>>> 23981e65
 	return 0;
 }
 
@@ -4534,36 +4287,18 @@
 
 	resource = adm_ctx.resource;
 	/* demote */
-<<<<<<< HEAD
 	retcode = drbd_set_role(resource, R_SECONDARY, false);
 	if (retcode < SS_SUCCESS) {
-		drbd_msg_put_info("failed to demote");
+		drbd_msg_put_info(adm_ctx.reply_skb, "failed to demote");
 		goto out;
 	}
-=======
-	for_each_connection(connection, resource) {
-		struct drbd_peer_device *peer_device;
-
-		idr_for_each_entry(&connection->peer_devices, peer_device, i) {
-			retcode = drbd_set_role(peer_device->device, R_SECONDARY, 0);
-			if (retcode < SS_SUCCESS) {
-				drbd_msg_put_info(adm_ctx.reply_skb, "failed to demote");
-				goto out;
-			}
-		}
->>>>>>> 23981e65
 
 	mutex_lock(&resource->conf_update);
 	for_each_connection_safe(connection, tmp, resource) {
 		retcode = conn_try_disconnect(connection, 0);
 		if (retcode < SS_SUCCESS) {
-<<<<<<< HEAD
-			drbd_msg_put_info("failed to disconnect");
+			drbd_msg_put_info(adm_ctx.reply_skb, "failed to disconnect");
 			goto unlock_out;
-=======
-			drbd_msg_put_info(adm_ctx.reply_skb, "failed to disconnect");
-			goto out;
->>>>>>> 23981e65
 		}
 	}
 
@@ -4571,13 +4306,8 @@
 	idr_for_each_entry(&resource->devices, device, i) {
 		retcode = adm_detach(device, 0);
 		if (retcode < SS_SUCCESS || retcode > NO_ERROR) {
-<<<<<<< HEAD
-			drbd_msg_put_info("failed to detach");
+			drbd_msg_put_info(adm_ctx.reply_skb, "failed to detach");
 			goto unlock_out;
-=======
-			drbd_msg_put_info(adm_ctx.reply_skb, "failed to detach");
-			goto out;
->>>>>>> 23981e65
 		}
 	}
 
@@ -4586,13 +4316,8 @@
 		retcode = adm_del_minor(device);
 		if (retcode != NO_ERROR) {
 			/* "can not happen" */
-<<<<<<< HEAD
-			drbd_msg_put_info("failed to delete volume");
+			drbd_msg_put_info(adm_ctx.reply_skb, "failed to delete volume");
 			goto unlock_out;
-=======
-			drbd_msg_put_info(adm_ctx.reply_skb, "failed to delete volume");
-			goto out;
->>>>>>> 23981e65
 		}
 	}
 
@@ -4607,12 +4332,7 @@
 
 int drbd_adm_del_resource(struct sk_buff *skb, struct genl_info *info)
 {
-<<<<<<< HEAD
-=======
 	struct drbd_config_context adm_ctx;
-	struct drbd_resource *resource;
-	struct drbd_connection *connection;
->>>>>>> 23981e65
 	enum drbd_ret_code retcode;
 
 	retcode = drbd_adm_prepare(&adm_ctx, skb, info, DRBD_ADM_NEED_RESOURCE);
@@ -4621,18 +4341,7 @@
 
 	retcode = adm_del_resource(adm_ctx.resource);
 
-<<<<<<< HEAD
-	drbd_adm_finish(info, retcode);
-=======
-	list_del_rcu(&resource->resources);
-	for_each_connection(connection, resource)
-		drbd_thread_stop(&connection->worker);
-	synchronize_rcu();
-	drbd_free_resource(resource);
-	retcode = NO_ERROR;
-out:
 	drbd_adm_finish(&adm_ctx, info, retcode);
->>>>>>> 23981e65
 	return 0;
 }
 
@@ -5039,13 +4748,14 @@
 
 int drbd_adm_forget_peer(struct sk_buff *skb, struct genl_info *info)
 {
+	struct drbd_config_context adm_ctx;
 	struct drbd_resource *resource;
 	struct drbd_device *device;
 	struct forget_peer_parms parms = { };
 	enum drbd_state_rv retcode;
 	int minor, peer_node_id, err;
 
-	retcode = drbd_adm_prepare(skb, info, DRBD_ADM_NEED_RESOURCE);
+	retcode = drbd_adm_prepare(&adm_ctx, skb, info, DRBD_ADM_NEED_RESOURCE);
 	if (!adm_ctx.reply_skb)
 		return retcode;
 
@@ -5054,7 +4764,7 @@
 	err = forget_peer_parms_from_attrs(&parms, info);
 	if (err) {
 		retcode = ERR_MANDATORY_TAG;
-		drbd_msg_put_info(from_attrs_err_to_txt(err));
+		drbd_msg_put_info(adm_ctx.reply_skb, from_attrs_err_to_txt(err));
 		goto out;
 	}
 
@@ -5094,7 +4804,7 @@
 	}
 
 out:
-	drbd_adm_finish(info, (enum drbd_ret_code)retcode);
+	drbd_adm_finish(&adm_ctx, info, (enum drbd_ret_code)retcode);
 	return 0;
 
 }