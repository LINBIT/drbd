--- conflicted
+++ resolved
@@ -407,10 +407,10 @@
 
 	rcu_read_lock();
 	idr_for_each_entry(&tconn->volumes, mdev, vnr) {
-		kref_get(&mdev->kref);
+		kobject_get(&mdev->kobj);
 		rcu_read_unlock();
 		drbd_md_sync(mdev);
-		kref_put(&mdev->kref, &drbd_minor_destroy);
+		kobject_put(&mdev->kobj);
 		rcu_read_lock();
 	}
 	rcu_read_unlock();
@@ -715,50 +715,10 @@
 
 static const char *from_attrs_err_to_txt(int err)
 {
-<<<<<<< HEAD
 	return	err == -ENOMSG ? "required attribute missing" :
 		err == -EOPNOTSUPP ? "unknown mandatory attribute" :
 		err == -EEXIST ? "can not change invariant setting" :
 		"invalid attribute value";
-=======
-	struct drbd_conf *mdev;
-
-	if (minor >= minor_count)
-		return NULL;
-
-	mdev = minor_to_mdev(minor);
-
-	if (!mdev && create) {
-		struct gendisk *disk = NULL;
-		mdev = drbd_new_device(minor);
-
-		spin_lock_irq(&drbd_pp_lock);
-		if (minor_table[minor] == NULL) {
-			minor_table[minor] = mdev;
-			disk = mdev->vdisk;
-		} /* else: we lost the race */
-		spin_unlock_irq(&drbd_pp_lock);
-
-		if (disk) {
-			struct kobject *parent;
-
-			add_disk(disk);
-			parent = &disk_to_dev(disk)->kobj;
-			mdev->kobj = kobject_create_and_add("drbd", parent);
-			if (!mdev->kobj) {
-				minor_table[minor] = NULL;
-				del_gendisk(mdev->vdisk);
-				drbd_free_mdev(mdev);
-				return NULL;
-			}
-		} else
-			drbd_free_mdev(mdev);
-
-		mdev = minor_to_mdev(minor);
-	}
-
-	return mdev;
->>>>>>> 4871a9f7
 }
 
 int drbd_adm_set_role(struct sk_buff *skb, struct genl_info *info)
@@ -3214,8 +3174,9 @@
 		idr_remove(&mdev->tconn->volumes, mdev->vnr);
 		idr_remove(&minors, mdev_to_minor(mdev));
 		del_gendisk(mdev->vdisk);
+		kobject_del(&mdev->kobj);
 		synchronize_rcu();
-		kref_put(&mdev->kref, &drbd_minor_destroy);
+		kobject_put(&mdev->kobj);
 		return NO_ERROR;
 	} else
 		return ERR_MINOR_CONFIGURED;
