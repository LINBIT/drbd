--- conflicted
+++ resolved
@@ -881,25 +881,18 @@
 			}
 		}
 	} else {
-<<<<<<< HEAD
 		struct drbd_connection *connection;
 
-		/* Called from drbd_adm_set_role only.
-		 *  We are still holding the conf_update mutex. */
+
+		mutex_lock(&resource->conf_update);
 		for_each_connection(connection, resource) {
 			struct net_conf *nc;
-=======
-		mutex_lock(&device->resource->conf_update);
-		nc = connection->net_conf;
-		if (nc)
-			nc->discard_my_data = 0; /* without copy; single bit op is atomic */
-		mutex_unlock(&device->resource->conf_update);
->>>>>>> 96bb0d6e
 
 			nc = connection->net_conf;
 			if (nc)
 				nc->discard_my_data = 0; /* without copy; single bit op is atomic */
 		}
+		mutex_unlock(&resource->conf_update);
 
 		idr_for_each_entry(&resource->devices, device, minor) {
 			set_disk_ro(device->vdisk, false);
