--- conflicted
+++ resolved
@@ -1285,15 +1285,9 @@
 				 md->al_stripes, md->al_stripe_size_4k * 4);
 	}
 
-<<<<<<< HEAD
 	if (size > la_size)
-		rv = DS_GREW;
+		rv = la_size ? DS_GREW : DS_GREW_FROM_ZERO;
 	if (size < la_size)
-=======
-	if (size > la_size_sect)
-		rv = la_size_sect ? DS_GREW : DS_GREW_FROM_ZERO;
-	if (size < la_size_sect)
->>>>>>> 8f141e4a
 		rv = DS_SHRUNK;
 
 	if (0) {
