/*
   drbd_nl.c

   This file is part of DRBD by Philipp Reisner and Lars Ellenberg.

   Copyright (C) 2001-2008, LINBIT Information Technologies GmbH.
   Copyright (C) 1999-2008, Philipp Reisner <philipp.reisner@linbit.com>.
   Copyright (C) 2002-2008, Lars Ellenberg <lars.ellenberg@linbit.com>.

   drbd is free software; you can redistribute it and/or modify
   it under the terms of the GNU General Public License as published by
   the Free Software Foundation; either version 2, or (at your option)
   any later version.

   drbd is distributed in the hope that it will be useful,
   but WITHOUT ANY WARRANTY; without even the implied warranty of
   MERCHANTABILITY or FITNESS FOR A PARTICULAR PURPOSE.  See the
   GNU General Public License for more details.

   You should have received a copy of the GNU General Public License
   along with drbd; see the file COPYING.  If not, write to
   the Free Software Foundation, 675 Mass Ave, Cambridge, MA 02139, USA.

 */

#include <linux/module.h>
#include <linux/drbd.h>
#include <linux/in.h>
#include <linux/fs.h>
#include <linux/file.h>
#include <linux/slab.h>
#include <linux/blkpg.h>
#include <linux/cpumask.h>
#include "drbd_int.h"
#include "drbd_req.h"
#include <asm/unaligned.h>
#include <linux/drbd_limits.h>
#include <linux/kthread.h>

#include <net/genetlink.h>
#if LINUX_VERSION_CODE < KERNEL_VERSION(2,6,31)
/*
 * copied from more recent kernel source
 */
int genl_register_family_with_ops(struct genl_family *family,
	struct genl_ops *ops, size_t n_ops)
{
	int err, i;

	err = genl_register_family(family);
	if (err)
		return err;

	for (i = 0; i < n_ops; ++i, ++ops) {
		err = genl_register_ops(family, ops);
		if (err)
			goto err_out;
	}
	return 0;
err_out:
	genl_unregister_family(family);
	return err;
}
#endif

/* .doit */
// int drbd_adm_create_resource(struct sk_buff *skb, struct genl_info *info);
// int drbd_adm_delete_resource(struct sk_buff *skb, struct genl_info *info);

int drbd_adm_add_minor(struct sk_buff *skb, struct genl_info *info);
int drbd_adm_delete_minor(struct sk_buff *skb, struct genl_info *info);

int drbd_adm_new_resource(struct sk_buff *skb, struct genl_info *info);
int drbd_adm_del_resource(struct sk_buff *skb, struct genl_info *info);
int drbd_adm_down(struct sk_buff *skb, struct genl_info *info);

int drbd_adm_set_role(struct sk_buff *skb, struct genl_info *info);
int drbd_adm_attach(struct sk_buff *skb, struct genl_info *info);
int drbd_adm_disk_opts(struct sk_buff *skb, struct genl_info *info);
int drbd_adm_detach(struct sk_buff *skb, struct genl_info *info);
int drbd_adm_connect(struct sk_buff *skb, struct genl_info *info);
int drbd_adm_net_opts(struct sk_buff *skb, struct genl_info *info);
int drbd_adm_resize(struct sk_buff *skb, struct genl_info *info);
int drbd_adm_start_ov(struct sk_buff *skb, struct genl_info *info);
int drbd_adm_new_c_uuid(struct sk_buff *skb, struct genl_info *info);
int drbd_adm_disconnect(struct sk_buff *skb, struct genl_info *info);
int drbd_adm_invalidate(struct sk_buff *skb, struct genl_info *info);
int drbd_adm_invalidate_peer(struct sk_buff *skb, struct genl_info *info);
int drbd_adm_pause_sync(struct sk_buff *skb, struct genl_info *info);
int drbd_adm_resume_sync(struct sk_buff *skb, struct genl_info *info);
int drbd_adm_suspend_io(struct sk_buff *skb, struct genl_info *info);
int drbd_adm_resume_io(struct sk_buff *skb, struct genl_info *info);
int drbd_adm_outdate(struct sk_buff *skb, struct genl_info *info);
int drbd_adm_resource_opts(struct sk_buff *skb, struct genl_info *info);
int drbd_adm_get_status(struct sk_buff *skb, struct genl_info *info);
int drbd_adm_get_timeout_type(struct sk_buff *skb, struct genl_info *info);
/* .dumpit */
int drbd_adm_get_status_all(struct sk_buff *skb, struct netlink_callback *cb);

#include <linux/drbd_genl_api.h>
#include "drbd_nla.h"
#include <linux/genl_magic_func.h>

/* used blkdev_get_by_path, to claim our meta data device(s) */
static char *drbd_m_holder = "Hands off! this is DRBD's meta data device.";

/* Configuration is strictly serialized, because generic netlink message
 * processing is strictly serialized by the genl_lock().
 * Which means we can use one static global drbd_config_context struct.
 */
static struct drbd_config_context {
	/* assigned from drbd_genlmsghdr */
	unsigned int minor;
	/* assigned from request attributes, if present */
	unsigned int volume;
#define VOLUME_UNSPECIFIED		(-1U)
	/* pointer into the request skb,
	 * limited lifetime! */
	char *resource_name;
	struct nlattr *my_addr;
	struct nlattr *peer_addr;

	/* reply buffer */
	struct sk_buff *reply_skb;
	/* pointer into reply buffer */
	struct drbd_genlmsghdr *reply_dh;
	/* resolved from attributes, if possible */
	struct drbd_conf *mdev;
	struct drbd_tconn *tconn;
} adm_ctx;

static void drbd_adm_send_reply(struct sk_buff *skb, struct genl_info *info)
{
	genlmsg_end(skb, genlmsg_data(nlmsg_data(nlmsg_hdr(skb))));
	if (genlmsg_reply(skb, info))
		printk(KERN_ERR "drbd: error sending genl reply\n");
}

/* Used on a fresh "drbd_adm_prepare"d reply_skb, this cannot fail: The only
 * reason it could fail was no space in skb, and there are 4k available. */
int drbd_msg_put_info(const char *info)
{
	struct sk_buff *skb = adm_ctx.reply_skb;
	struct nlattr *nla;
	int err = -EMSGSIZE;

	if (!info || !info[0])
		return 0;

	nla = nla_nest_start(skb, DRBD_NLA_CFG_REPLY);
	if (!nla)
		return err;

	err = nla_put_string(skb, T_info_text, info);
	if (err) {
		nla_nest_cancel(skb, nla);
		return err;
	} else
		nla_nest_end(skb, nla);
	return 0;
}

#ifdef COMPAT_HAVE_SECURITY_NETLINK_RECV
#define drbd_security_netlink_recv(skb, cap) \
	security_netlink_recv(skb, cap)
#else
/* see
 * fd77846 security: remove the security_netlink_recv hook as it is equivalent to capable()
 */
static inline bool drbd_security_netlink_recv(struct sk_buff *skb, int cap)
{
	return !capable(cap);
}
#endif

/* This would be a good candidate for a "pre_doit" hook,
 * and per-family private info->pointers.
 * But we need to stay compatible with older kernels.
 * If it returns successfully, adm_ctx members are valid.
 */
#define DRBD_ADM_NEED_MINOR	1
#define DRBD_ADM_NEED_RESOURCE	2
#define DRBD_ADM_NEED_CONNECTION 4
static int drbd_adm_prepare(struct sk_buff *skb, struct genl_info *info,
		unsigned flags)
{
	struct drbd_genlmsghdr *d_in = info->userhdr;
	const u8 cmd = info->genlhdr->cmd;
	int err;

	memset(&adm_ctx, 0, sizeof(adm_ctx));

	/* genl_rcv_msg only checks for CAP_NET_ADMIN on "GENL_ADMIN_PERM" :( */
	if (cmd != DRBD_ADM_GET_STATUS
	&& drbd_security_netlink_recv(skb, CAP_SYS_ADMIN))
	       return -EPERM;

	adm_ctx.reply_skb = genlmsg_new(NLMSG_GOODSIZE, GFP_KERNEL);
	if (!adm_ctx.reply_skb) {
		err = -ENOMEM;
		goto fail;
	}

	adm_ctx.reply_dh = genlmsg_put_reply(adm_ctx.reply_skb,
					info, &drbd_genl_family, 0, cmd);
	/* put of a few bytes into a fresh skb of >= 4k will always succeed.
	 * but anyways */
	if (!adm_ctx.reply_dh) {
		err = -ENOMEM;
		goto fail;
	}

	adm_ctx.reply_dh->minor = d_in->minor;
	adm_ctx.reply_dh->ret_code = NO_ERROR;

	adm_ctx.volume = VOLUME_UNSPECIFIED;
	if (info->attrs[DRBD_NLA_CFG_CONTEXT]) {
		struct nlattr *nla;
		/* parse and validate only */
		err = drbd_cfg_context_from_attrs(NULL, info);
		if (err)
			goto fail;

		/* It was present, and valid,
		 * copy it over to the reply skb. */
		err = nla_put_nohdr(adm_ctx.reply_skb,
				info->attrs[DRBD_NLA_CFG_CONTEXT]->nla_len,
				info->attrs[DRBD_NLA_CFG_CONTEXT]);
		if (err)
			goto fail;

		/* and assign stuff to the global adm_ctx */
		nla = nested_attr_tb[__nla_type(T_ctx_volume)];
		if (nla)
			adm_ctx.volume = nla_get_u32(nla);
		nla = nested_attr_tb[__nla_type(T_ctx_resource_name)];
		if (nla)
			adm_ctx.resource_name = nla_data(nla);
		adm_ctx.my_addr = nested_attr_tb[__nla_type(T_ctx_my_addr)];
		adm_ctx.peer_addr = nested_attr_tb[__nla_type(T_ctx_peer_addr)];
		if ((adm_ctx.my_addr &&
		     nla_len(adm_ctx.my_addr) > sizeof(adm_ctx.tconn->my_addr)) ||
		    (adm_ctx.peer_addr &&
		     nla_len(adm_ctx.peer_addr) > sizeof(adm_ctx.tconn->peer_addr))) {
			err = -EINVAL;
			goto fail;
		}
	}

	adm_ctx.minor = d_in->minor;
	adm_ctx.mdev = minor_to_mdev(d_in->minor);
	adm_ctx.tconn = conn_get_by_name(adm_ctx.resource_name);

	if (!adm_ctx.mdev && (flags & DRBD_ADM_NEED_MINOR)) {
		drbd_msg_put_info("unknown minor");
		return ERR_MINOR_INVALID;
	}
	if (!adm_ctx.tconn && (flags & DRBD_ADM_NEED_RESOURCE)) {
		drbd_msg_put_info("unknown resource");
		return ERR_INVALID_REQUEST;
	}

	if (flags & DRBD_ADM_NEED_CONNECTION) {
		if (adm_ctx.tconn && !(flags & DRBD_ADM_NEED_RESOURCE)) {
			drbd_msg_put_info("no resource name expected");
			return ERR_INVALID_REQUEST;
		}
		if (adm_ctx.mdev) {
			drbd_msg_put_info("no minor number expected");
			return ERR_INVALID_REQUEST;
		}
		if (adm_ctx.my_addr && adm_ctx.peer_addr)
			adm_ctx.tconn = conn_get_by_addrs(nla_data(adm_ctx.my_addr),
							  nla_len(adm_ctx.my_addr),
							  nla_data(adm_ctx.peer_addr),
							  nla_len(adm_ctx.peer_addr));
		if (!adm_ctx.tconn) {
			drbd_msg_put_info("unknown connection");
			return ERR_INVALID_REQUEST;
		}
	}

	/* some more paranoia, if the request was over-determined */
	if (adm_ctx.mdev && adm_ctx.tconn &&
	    adm_ctx.mdev->tconn != adm_ctx.tconn) {
		pr_warning("request: minor=%u, resource=%s; but that minor belongs to connection %s\n",
				adm_ctx.minor, adm_ctx.resource_name,
				adm_ctx.mdev->tconn->name);
		drbd_msg_put_info("minor exists in different resource");
		return ERR_INVALID_REQUEST;
	}
	if (adm_ctx.mdev &&
	    adm_ctx.volume != VOLUME_UNSPECIFIED &&
	    adm_ctx.volume != adm_ctx.mdev->vnr) {
		pr_warning("request: minor=%u, volume=%u; but that minor is volume %u in %s\n",
				adm_ctx.minor, adm_ctx.volume,
				adm_ctx.mdev->vnr, adm_ctx.mdev->tconn->name);
		drbd_msg_put_info("minor exists as different volume");
		return ERR_INVALID_REQUEST;
	}

	return NO_ERROR;

fail:
	nlmsg_free(adm_ctx.reply_skb);
	adm_ctx.reply_skb = NULL;
	return err;
}

static int drbd_adm_finish(struct genl_info *info, int retcode)
{
	if (adm_ctx.tconn) {
		kref_put(&adm_ctx.tconn->kref, &conn_destroy);
		adm_ctx.tconn = NULL;
	}

	if (!adm_ctx.reply_skb)
		return -ENOMEM;

	adm_ctx.reply_dh->ret_code = retcode;
	drbd_adm_send_reply(adm_ctx.reply_skb, info);
	return 0;
}

static void setup_khelper_env(struct drbd_tconn *tconn, char **envp)
{
	char *afs;

	/* FIXME: A future version will not allow this case. */
	if (tconn->my_addr_len == 0 || tconn->peer_addr_len == 0)
		return;

	switch (((struct sockaddr *)&tconn->peer_addr)->sa_family) {
	case AF_INET6:
		afs = "ipv6";
		snprintf(envp[4], 60, "DRBD_PEER_ADDRESS=%pI6",
			 &((struct sockaddr_in6 *)&tconn->peer_addr)->sin6_addr);
		break;
	case AF_INET:
		afs = "ipv4";
		snprintf(envp[4], 60, "DRBD_PEER_ADDRESS=%pI4",
			 &((struct sockaddr_in *)&tconn->peer_addr)->sin_addr);
		break;
	default:
		afs = "ssocks";
		snprintf(envp[4], 60, "DRBD_PEER_ADDRESS=%pI4",
			 &((struct sockaddr_in *)&tconn->peer_addr)->sin_addr);
	}
	snprintf(envp[3], 20, "DRBD_PEER_AF=%s", afs);
}

int drbd_khelper(struct drbd_conf *mdev, char *cmd)
{
	char *envp[] = { "HOME=/",
			"TERM=linux",
			"PATH=/sbin:/usr/sbin:/bin:/usr/bin",
			 (char[20]) { }, /* address family */
			 (char[60]) { }, /* address */
			NULL };
	char mb[12];
	char *argv[] = {usermode_helper, cmd, mb, NULL };
	struct drbd_tconn *tconn = mdev->tconn;
	struct sib_info sib;
	int ret;

	if (current == tconn->worker.task)
		set_bit(CALLBACK_PENDING, &tconn->flags);

	snprintf(mb, 12, "minor-%d", mdev_to_minor(mdev));
	setup_khelper_env(tconn, envp);

	/* The helper may take some time.
	 * write out any unsynced meta data changes now */
	drbd_md_sync(mdev);

	dev_info(DEV, "helper command: %s %s %s\n", usermode_helper, cmd, mb);
	sib.sib_reason = SIB_HELPER_PRE;
	sib.helper_name = cmd;
	drbd_bcast_event(mdev, &sib);
	ret = call_usermodehelper(usermode_helper, argv, envp, UMH_WAIT_PROC);
	if (ret)
		dev_warn(DEV, "helper command: %s %s %s exit code %u (0x%x)\n",
				usermode_helper, cmd, mb,
				(ret >> 8) & 0xff, ret);
	else
		dev_info(DEV, "helper command: %s %s %s exit code %u (0x%x)\n",
				usermode_helper, cmd, mb,
				(ret >> 8) & 0xff, ret);
	sib.sib_reason = SIB_HELPER_POST;
	sib.helper_exit_code = ret;
	drbd_bcast_event(mdev, &sib);

	if (current == tconn->worker.task)
		clear_bit(CALLBACK_PENDING, &tconn->flags);

	if (ret < 0) /* Ignore any ERRNOs we got. */
		ret = 0;

	return ret;
}

int conn_khelper(struct drbd_tconn *tconn, char *cmd)
{
	char *envp[] = { "HOME=/",
			"TERM=linux",
			"PATH=/sbin:/usr/sbin:/bin:/usr/bin",
			 (char[20]) { }, /* address family */
			 (char[60]) { }, /* address */
			NULL };
	char *argv[] = {usermode_helper, cmd, tconn->name, NULL };
	int ret;

	setup_khelper_env(tconn, envp);
	conn_md_sync(tconn);

	conn_info(tconn, "helper command: %s %s %s\n", usermode_helper, cmd, tconn->name);
	/* TODO: conn_bcast_event() ?? */

	ret = call_usermodehelper(usermode_helper, argv, envp, UMH_WAIT_PROC);
	if (ret)
		conn_warn(tconn, "helper command: %s %s %s exit code %u (0x%x)\n",
			  usermode_helper, cmd, tconn->name,
			  (ret >> 8) & 0xff, ret);
	else
		conn_info(tconn, "helper command: %s %s %s exit code %u (0x%x)\n",
			  usermode_helper, cmd, tconn->name,
			  (ret >> 8) & 0xff, ret);
	/* TODO: conn_bcast_event() ?? */

	if (ret < 0) /* Ignore any ERRNOs we got. */
		ret = 0;

	return ret;
}

static enum drbd_fencing_p highest_fencing_policy(struct drbd_tconn *tconn)
{
	enum drbd_fencing_p fp = FP_NOT_AVAIL;
	struct drbd_conf *mdev;
	int vnr;

	rcu_read_lock();
	idr_for_each_entry(&tconn->volumes, mdev, vnr) {
		if (get_ldev_if_state(mdev, D_CONSISTENT)) {
			fp = max_t(enum drbd_fencing_p, fp,
				   rcu_dereference(mdev->ldev->disk_conf)->fencing);
			put_ldev(mdev);
		}
	}
	rcu_read_unlock();

	return fp;
}

bool conn_try_outdate_peer(struct drbd_tconn *tconn)
{
	union drbd_state mask = { };
	union drbd_state val = { };
	enum drbd_fencing_p fp;
	char *ex_to_string;
	int r;

	if (tconn->cstate >= C_WF_REPORT_PARAMS) {
		conn_err(tconn, "Expected cstate < C_WF_REPORT_PARAMS\n");
		return false;
	}

	fp = highest_fencing_policy(tconn);
	switch (fp) {
	case FP_NOT_AVAIL:
		conn_warn(tconn, "Not fencing peer, I'm not even Consistent myself.\n");
		goto out;
	case FP_DONT_CARE:
		return true;
	default: ;
	}

	r = conn_khelper(tconn, "fence-peer");

	switch ((r>>8) & 0xff) {
	case 3: /* peer is inconsistent */
		ex_to_string = "peer is inconsistent or worse";
		mask.pdsk = D_MASK;
		val.pdsk = D_INCONSISTENT;
		break;
	case 4: /* peer got outdated, or was already outdated */
		ex_to_string = "peer was fenced";
		mask.pdsk = D_MASK;
		val.pdsk = D_OUTDATED;
		break;
	case 5: /* peer was down */
		if (conn_highest_disk(tconn) == D_UP_TO_DATE) {
			/* we will(have) create(d) a new UUID anyways... */
			ex_to_string = "peer is unreachable, assumed to be dead";
			mask.pdsk = D_MASK;
			val.pdsk = D_OUTDATED;
		} else {
			ex_to_string = "peer unreachable, doing nothing since disk != UpToDate";
		}
		break;
	case 6: /* Peer is primary, voluntarily outdate myself.
		 * This is useful when an unconnected R_SECONDARY is asked to
		 * become R_PRIMARY, but finds the other peer being active. */
		ex_to_string = "peer is active";
		conn_warn(tconn, "Peer is primary, outdating myself.\n");
		mask.disk = D_MASK;
		val.disk = D_OUTDATED;
		break;
	case 7:
		/* THINK: do we need to handle this
		 * like case 4, or more like case 5? */
		if (fp != FP_STONITH)
			conn_err(tconn, "fence-peer() = 7 && fencing != Stonith !!!\n");
		ex_to_string = "peer was stonithed";
		mask.pdsk = D_MASK;
		val.pdsk = D_OUTDATED;
		break;
	default:
		/* The script is broken ... */
		conn_err(tconn, "fence-peer helper broken, returned %d\n", (r>>8)&0xff);
		return false; /* Eventually leave IO frozen */
	}

	conn_info(tconn, "fence-peer helper returned %d (%s)\n",
		  (r>>8) & 0xff, ex_to_string);

 out:

	/* Not using
	   conn_request_state(tconn, mask, val, CS_VERBOSE);
	   here, because we might were able to re-establish the connection in the
	   meantime. */
	spin_lock_irq(&tconn->req_lock);
	if (tconn->cstate < C_WF_REPORT_PARAMS && !test_bit(STATE_SENT, &tconn->flags))
		_conn_request_state(tconn, mask, val, CS_VERBOSE);
	spin_unlock_irq(&tconn->req_lock);

	return conn_highest_pdsk(tconn) <= D_OUTDATED;
}

static int _try_outdate_peer_async(void *data)
{
	struct drbd_tconn *tconn = (struct drbd_tconn *)data;

	conn_try_outdate_peer(tconn);

	kref_put(&tconn->kref, &conn_destroy);
	return 0;
}

void conn_try_outdate_peer_async(struct drbd_tconn *tconn)
{
	struct task_struct *opa;

	kref_get(&tconn->kref);
	opa = kthread_run(_try_outdate_peer_async, tconn, "drbd_async_h");
	if (IS_ERR(opa)) {
		conn_err(tconn, "out of mem, failed to invoke fence-peer helper\n");
		kref_put(&tconn->kref, &conn_destroy);
	}
}

enum drbd_state_rv
drbd_set_role(struct drbd_conf *mdev, enum drbd_role new_role, int force)
{
	const int max_tries = 4;
	enum drbd_state_rv rv = SS_UNKNOWN_ERROR;
	struct net_conf *nc;
	int try = 0;
	int forced = 0;
	union drbd_state mask, val;

	if (new_role == R_PRIMARY)
		request_ping(mdev->tconn); /* Detect a dead peer ASAP */

	mutex_lock(mdev->state_mutex);

	mask.i = 0; mask.role = R_MASK;
	val.i  = 0; val.role  = new_role;

	while (try++ < max_tries) {
		rv = _drbd_request_state(mdev, mask, val, CS_WAIT_COMPLETE);

		/* in case we first succeeded to outdate,
		 * but now suddenly could establish a connection */
		if (rv == SS_CW_FAILED_BY_PEER && mask.pdsk != 0) {
			val.pdsk = 0;
			mask.pdsk = 0;
			continue;
		}

		if (rv == SS_NO_UP_TO_DATE_DISK && force &&
		    (mdev->state.disk < D_UP_TO_DATE &&
		     mdev->state.disk >= D_INCONSISTENT)) {
			mask.disk = D_MASK;
			val.disk  = D_UP_TO_DATE;
			forced = 1;
			continue;
		}

		if (rv == SS_NO_UP_TO_DATE_DISK &&
		    mdev->state.disk == D_CONSISTENT && mask.pdsk == 0) {
			D_ASSERT(mdev->state.pdsk == D_UNKNOWN);

			if (conn_try_outdate_peer(mdev->tconn)) {
				val.disk = D_UP_TO_DATE;
				mask.disk = D_MASK;
			}
			continue;
		}

		if (rv == SS_NOTHING_TO_DO)
			goto out;
		if (rv == SS_PRIMARY_NOP && mask.pdsk == 0) {
			if (!conn_try_outdate_peer(mdev->tconn) && force) {
				dev_warn(DEV, "Forced into split brain situation!\n");
				mask.pdsk = D_MASK;
				val.pdsk  = D_OUTDATED;

			}
			continue;
		}
		if (rv == SS_TWO_PRIMARIES) {
			/* Maybe the peer is detected as dead very soon...
			   retry at most once more in this case. */
			int timeo;
			rcu_read_lock();
			nc = rcu_dereference(mdev->tconn->net_conf);
			timeo = nc ? (nc->ping_timeo + 1) * HZ / 10 : 1;
			rcu_read_unlock();
			schedule_timeout_interruptible(timeo);
			if (try < max_tries)
				try = max_tries - 1;
			continue;
		}
		if (rv < SS_SUCCESS) {
			rv = _drbd_request_state(mdev, mask, val,
						CS_VERBOSE + CS_WAIT_COMPLETE);
			if (rv < SS_SUCCESS)
				goto out;
		}
		break;
	}

	if (rv < SS_SUCCESS)
		goto out;

	if (forced)
		dev_warn(DEV, "Forced to consider local data as UpToDate!\n");

	/* Wait until nothing is on the fly :) */
	wait_event(mdev->misc_wait, atomic_read(&mdev->ap_pending_cnt) == 0);

	/* FIXME also wait for all pending P_BARRIER_ACK? */

	if (new_role == R_SECONDARY) {
		set_disk_ro(mdev->vdisk, true);
		if (get_ldev(mdev)) {
			mdev->ldev->md.uuid[UI_CURRENT] &= ~(u64)1;
			put_ldev(mdev);
		}
	} else {
		mutex_lock(&mdev->tconn->conf_update);
		nc = mdev->tconn->net_conf;
		if (nc)
			nc->discard_my_data = 0; /* without copy; single bit op is atomic */
		mutex_unlock(&mdev->tconn->conf_update);

		set_disk_ro(mdev->vdisk, false);
		if (get_ldev(mdev)) {
			if (((mdev->state.conn < C_CONNECTED ||
			       mdev->state.pdsk <= D_FAILED)
			      && mdev->ldev->md.uuid[UI_BITMAP] == 0) || forced)
				drbd_uuid_new_current(mdev);

			mdev->ldev->md.uuid[UI_CURRENT] |=  (u64)1;
			put_ldev(mdev);
		}
	}

	/* writeout of activity log covered areas of the bitmap
	 * to stable storage done in after state change already */

	if (mdev->state.conn >= C_WF_REPORT_PARAMS) {
		/* if this was forced, we should consider sync */
		if (forced)
			drbd_send_uuids(mdev);
		drbd_send_current_state(mdev);
	}

	drbd_md_sync(mdev);

	drbd_kobject_uevent(mdev);
out:
	mutex_unlock(mdev->state_mutex);
	return rv;
}

static const char *from_attrs_err_to_txt(int err)
{
	return	err == -ENOMSG ? "required attribute missing" :
		err == -EOPNOTSUPP ? "unknown mandatory attribute" :
		err == -EEXIST ? "can not change invariant setting" :
		"invalid attribute value";
}

int drbd_adm_set_role(struct sk_buff *skb, struct genl_info *info)
{
	struct set_role_parms parms;
	int err;
	enum drbd_ret_code retcode;

	retcode = drbd_adm_prepare(skb, info, DRBD_ADM_NEED_MINOR);
	if (!adm_ctx.reply_skb)
		return retcode;
	if (retcode != NO_ERROR)
		goto out;

	memset(&parms, 0, sizeof(parms));
	if (info->attrs[DRBD_NLA_SET_ROLE_PARMS]) {
		err = set_role_parms_from_attrs(&parms, info);
		if (err) {
			retcode = ERR_MANDATORY_TAG;
			drbd_msg_put_info(from_attrs_err_to_txt(err));
			goto out;
		}
	}

	if (info->genlhdr->cmd == DRBD_ADM_PRIMARY)
		retcode = drbd_set_role(adm_ctx.mdev, R_PRIMARY, parms.assume_uptodate);
	else
		retcode = drbd_set_role(adm_ctx.mdev, R_SECONDARY, 0);
out:
	drbd_adm_finish(info, retcode);
	return 0;
}

/* initializes the md.*_offset members, so we are able to find
 * the on disk meta data */
STATIC void drbd_md_set_sector_offsets(struct drbd_conf *mdev,
				       struct drbd_backing_dev *bdev)
{
	sector_t md_size_sect = 0;
	int meta_dev_idx;

	rcu_read_lock();
	meta_dev_idx = rcu_dereference(bdev->disk_conf)->meta_dev_idx;

	switch (meta_dev_idx) {
	default:
		/* v07 style fixed size indexed meta data */
		bdev->md.md_size_sect = MD_RESERVED_SECT;
		bdev->md.md_offset = drbd_md_ss__(mdev, bdev);
		bdev->md.al_offset = MD_AL_OFFSET;
		bdev->md.bm_offset = MD_BM_OFFSET;
		break;
	case DRBD_MD_INDEX_FLEX_EXT:
		/* just occupy the full device; unit: sectors */
		bdev->md.md_size_sect = drbd_get_capacity(bdev->md_bdev);
		bdev->md.md_offset = 0;
		bdev->md.al_offset = MD_AL_OFFSET;
		bdev->md.bm_offset = MD_BM_OFFSET;
		break;
	case DRBD_MD_INDEX_INTERNAL:
	case DRBD_MD_INDEX_FLEX_INT:
		bdev->md.md_offset = drbd_md_ss__(mdev, bdev);
		/* al size is still fixed */
		bdev->md.al_offset = -MD_AL_SECTORS;
		/* we need (slightly less than) ~ this much bitmap sectors: */
		md_size_sect = drbd_get_capacity(bdev->backing_bdev);
		md_size_sect = ALIGN(md_size_sect, BM_SECT_PER_EXT);
		md_size_sect = BM_SECT_TO_EXT(md_size_sect);
		md_size_sect = ALIGN(md_size_sect, 8);

		/* plus the "drbd meta data super block",
		 * and the activity log; */
		md_size_sect += MD_BM_OFFSET;

		bdev->md.md_size_sect = md_size_sect;
		/* bitmap offset is adjusted by 'super' block size */
		bdev->md.bm_offset   = -md_size_sect + MD_AL_OFFSET;
		break;
	}
	rcu_read_unlock();
}

/* input size is expected to be in KB */
char *ppsize(char *buf, unsigned long long size)
{
	/* Needs 9 bytes at max including trailing NUL:
	 * -1ULL ==> "16384 EB" */
	static char units[] = { 'K', 'M', 'G', 'T', 'P', 'E' };
	int base = 0;
	while (size >= 10000 && base < sizeof(units)-1) {
		/* shift + round */
		size = (size >> 10) + !!(size & (1<<9));
		base++;
	}
	sprintf(buf, "%u %cB", (unsigned)size, units[base]);

	return buf;
}

/* there is still a theoretical deadlock when called from receiver
 * on an D_INCONSISTENT R_PRIMARY:
 *  remote READ does inc_ap_bio, receiver would need to receive answer
 *  packet from remote to dec_ap_bio again.
 *  receiver receive_sizes(), comes here,
 *  waits for ap_bio_cnt == 0. -> deadlock.
 * but this cannot happen, actually, because:
 *  R_PRIMARY D_INCONSISTENT, and peer's disk is unreachable
 *  (not connected, or bad/no disk on peer):
 *  see drbd_fail_request_early, ap_bio_cnt is zero.
 *  R_PRIMARY D_INCONSISTENT, and C_SYNC_TARGET:
 *  peer may not initiate a resize.
 */
/* Note these are not to be confused with
 * drbd_adm_suspend_io/drbd_adm_resume_io,
 * which are (sub) state changes triggered by admin (drbdsetup),
 * and can be long lived.
 * This changes an mdev->flag, is triggered by drbd internals,
 * and should be short-lived. */
void drbd_suspend_io(struct drbd_conf *mdev)
{
	set_bit(SUSPEND_IO, &mdev->flags);
	if (drbd_suspended(mdev))
		return;
	wait_event(mdev->misc_wait, !atomic_read(&mdev->ap_bio_cnt));
}

void drbd_resume_io(struct drbd_conf *mdev)
{
	clear_bit(SUSPEND_IO, &mdev->flags);
	wake_up(&mdev->misc_wait);
}

/**
 * drbd_determine_dev_size() -  Sets the right device size obeying all constraints
 * @mdev:	DRBD device.
 *
 * Returns 0 on success, negative return values indicate errors.
 * You should call drbd_md_sync() after calling this function.
 */
enum determine_dev_size drbd_determine_dev_size(struct drbd_conf *mdev, enum dds_flags flags) __must_hold(local)
{
	sector_t prev_first_sect, prev_size; /* previous meta location */
	sector_t la_size, u_size;
	sector_t size;
	char ppb[10];

	int md_moved, la_size_changed;
	enum determine_dev_size rv = unchanged;

	/* race:
	 * application request passes inc_ap_bio,
	 * but then cannot get an AL-reference.
	 * this function later may wait on ap_bio_cnt == 0. -> deadlock.
	 *
	 * to avoid that:
	 * Suspend IO right here.
	 * still lock the act_log to not trigger ASSERTs there.
	 */
	drbd_suspend_io(mdev);

	/* no wait necessary anymore, actually we could assert that */
	wait_event(mdev->al_wait, lc_try_lock(mdev->act_log));

	prev_first_sect = drbd_md_first_sector(mdev->ldev);
	prev_size = mdev->ldev->md.md_size_sect;
	la_size = mdev->ldev->md.la_size_sect;

	/* TODO: should only be some assert here, not (re)init... */
	drbd_md_set_sector_offsets(mdev, mdev->ldev);

	rcu_read_lock();
	u_size = rcu_dereference(mdev->ldev->disk_conf)->disk_size;
	rcu_read_unlock();
	size = drbd_new_dev_size(mdev, mdev->ldev, u_size, flags & DDSF_FORCED);

	if (drbd_get_capacity(mdev->this_bdev) != size ||
	    drbd_bm_capacity(mdev) != size) {
		int err;
		err = drbd_bm_resize(mdev, size, !(flags & DDSF_NO_RESYNC));
		if (unlikely(err)) {
			/* currently there is only one error: ENOMEM! */
			size = drbd_bm_capacity(mdev)>>1;
			if (size == 0) {
				dev_err(DEV, "OUT OF MEMORY! "
				    "Could not allocate bitmap!\n");
			} else {
				dev_err(DEV, "BM resizing failed. "
				    "Leaving size unchanged at size = %lu KB\n",
				    (unsigned long)size);
			}
			rv = dev_size_error;
		}
		/* racy, see comments above. */
		drbd_set_my_capacity(mdev, size);
		mdev->ldev->md.la_size_sect = size;
		dev_info(DEV, "size = %s (%llu KB)\n", ppsize(ppb, size>>1),
		     (unsigned long long)size>>1);
	}
	if (rv == dev_size_error)
		goto out;

	la_size_changed = (la_size != mdev->ldev->md.la_size_sect);

	md_moved = prev_first_sect != drbd_md_first_sector(mdev->ldev)
		|| prev_size	   != mdev->ldev->md.md_size_sect;

	if (la_size_changed || md_moved) {
		int err;

		drbd_al_shrink(mdev); /* All extents inactive. */
		dev_info(DEV, "Writing the whole bitmap, %s\n",
			 la_size_changed && md_moved ? "size changed and md moved" :
			 la_size_changed ? "size changed" : "md moved");
		/* next line implicitly does drbd_suspend_io()+drbd_resume_io() */
		err = drbd_bitmap_io(mdev, md_moved ? &drbd_bm_write_all : &drbd_bm_write,
				     "size changed", BM_LOCKED_MASK);
		if (err) {
			rv = dev_size_error;
			goto out;
		}
		drbd_md_mark_dirty(mdev);
	}

	if (size > la_size)
		rv = grew;
	if (size < la_size)
		rv = shrunk;
out:
	lc_unlock(mdev->act_log);
	wake_up(&mdev->al_wait);
	drbd_resume_io(mdev);

	return rv;
}

sector_t
drbd_new_dev_size(struct drbd_conf *mdev, struct drbd_backing_dev *bdev,
		  sector_t u_size, int assume_peer_has_space)
{
	sector_t p_size = mdev->p_size;   /* partner's disk size. */
	sector_t la_size = bdev->md.la_size_sect; /* last agreed size. */
	sector_t m_size; /* my size */
	sector_t size = 0;

	m_size = drbd_get_max_capacity(bdev);

	if (mdev->state.conn < C_CONNECTED && assume_peer_has_space) {
		dev_warn(DEV, "Resize while not connected was forced by the user!\n");
		p_size = m_size;
	}

	if (p_size && m_size) {
		size = min_t(sector_t, p_size, m_size);
	} else {
		if (la_size) {
			size = la_size;
			if (m_size && m_size < size)
				size = m_size;
			if (p_size && p_size < size)
				size = p_size;
		} else {
			if (m_size)
				size = m_size;
			if (p_size)
				size = p_size;
		}
	}

	if (size == 0)
		dev_err(DEV, "Both nodes diskless!\n");

	if (u_size) {
		if (u_size > size)
			dev_err(DEV, "Requested disk size is too big (%lu > %lu)\n",
			    (unsigned long)u_size>>1, (unsigned long)size>>1);
		else
			size = u_size;
	}

	return size;
}

/**
 * drbd_check_al_size() - Ensures that the AL is of the right size
 * @mdev:	DRBD device.
 *
 * Returns -EBUSY if current al lru is still used, -ENOMEM when allocation
 * failed, and 0 on success. You should call drbd_md_sync() after you called
 * this function.
 */
STATIC int drbd_check_al_size(struct drbd_conf *mdev, struct disk_conf *dc)
{
	struct lru_cache *n, *t;
	struct lc_element *e;
	unsigned int in_use;
	int i;

	if (mdev->act_log &&
	    mdev->act_log->nr_elements == dc->al_extents)
		return 0;

	in_use = 0;
	t = mdev->act_log;
	n = lc_create("act_log", drbd_al_ext_cache, AL_UPDATES_PER_TRANSACTION,
		dc->al_extents, sizeof(struct lc_element), 0);

	if (n == NULL) {
		dev_err(DEV, "Cannot allocate act_log lru!\n");
		return -ENOMEM;
	}
	spin_lock_irq(&mdev->al_lock);
	if (t) {
		for (i = 0; i < t->nr_elements; i++) {
			e = lc_element_by_index(t, i);
			if (e->refcnt)
				dev_err(DEV, "refcnt(%d)==%d\n",
				    e->lc_number, e->refcnt);
			in_use += e->refcnt;
		}
	}
	if (!in_use)
		mdev->act_log = n;
	spin_unlock_irq(&mdev->al_lock);
	if (in_use) {
		dev_err(DEV, "Activity log still in use!\n");
		lc_destroy(n);
		return -EBUSY;
	} else {
		if (t)
			lc_destroy(t);
	}
	drbd_md_mark_dirty(mdev); /* we changed mdev->act_log->nr_elemens */
	return 0;
}

static void drbd_setup_queue_param(struct drbd_conf *mdev, unsigned int max_bio_size)
{
	struct request_queue * const q = mdev->rq_queue;
	unsigned int max_hw_sectors = max_bio_size >> 9;
	unsigned int max_segments = 0;

	if (get_ldev_if_state(mdev, D_ATTACHING)) {
		struct request_queue * const b = mdev->ldev->backing_bdev->bd_disk->queue;

		max_hw_sectors = min(queue_max_hw_sectors(b), max_bio_size >> 9);
		rcu_read_lock();
		max_segments = rcu_dereference(mdev->ldev->disk_conf)->max_bio_bvecs;
		rcu_read_unlock();
		put_ldev(mdev);
	}

	blk_queue_logical_block_size(q, 512);
	blk_queue_max_hw_sectors(q, max_hw_sectors);
	/* This is the workaround for "bio would need to, but cannot, be split" */
	blk_queue_max_segments(q, max_segments ? max_segments : BLK_MAX_SEGMENTS);
	blk_queue_segment_boundary(q, PAGE_CACHE_SIZE-1);

	if (get_ldev_if_state(mdev, D_ATTACHING)) {
		struct request_queue * const b = mdev->ldev->backing_bdev->bd_disk->queue;

		blk_queue_stack_limits(q, b);

		if (q->backing_dev_info.ra_pages != b->backing_dev_info.ra_pages) {
			dev_info(DEV, "Adjusting my ra_pages to backing device's (%lu -> %lu)\n",
				 q->backing_dev_info.ra_pages,
				 b->backing_dev_info.ra_pages);
			q->backing_dev_info.ra_pages = b->backing_dev_info.ra_pages;
		}
		put_ldev(mdev);
	}
}

void drbd_reconsider_max_bio_size(struct drbd_conf *mdev)
{
	unsigned int now, new, local, peer;

	now = queue_max_hw_sectors(mdev->rq_queue) << 9;
	local = mdev->local_max_bio_size; /* Eventually last known value, from volatile memory */
	peer = mdev->peer_max_bio_size; /* Eventually last known value, from meta data */

	if (get_ldev_if_state(mdev, D_ATTACHING)) {
		local = queue_max_hw_sectors(mdev->ldev->backing_bdev->bd_disk->queue) << 9;
		mdev->local_max_bio_size = local;
		put_ldev(mdev);
	}
	local = min(local, DRBD_MAX_BIO_SIZE);

	/* We may ignore peer limits if the peer is modern enough.
	   Because new from 8.3.8 onwards the peer can use multiple
	   BIOs for a single peer_request */
	if (mdev->state.conn >= C_CONNECTED) {
		if (mdev->tconn->agreed_pro_version < 94)
			peer = min( mdev->peer_max_bio_size, DRBD_MAX_SIZE_H80_PACKET);
			/* Correct old drbd (up to 8.3.7) if it believes it can do more than 32KiB */
		else if (mdev->tconn->agreed_pro_version == 94)
			peer = DRBD_MAX_SIZE_H80_PACKET;
		else if (mdev->tconn->agreed_pro_version < 100)
			peer = DRBD_MAX_BIO_SIZE_P95;  /* drbd 8.3.8 onwards, before 8.4.0 */
		else
			peer = DRBD_MAX_BIO_SIZE;
	}

	new = min(local, peer);

	if (mdev->state.role == R_PRIMARY && new < now)
		dev_err(DEV, "ASSERT FAILED new < now; (%u < %u)\n", new, now);

	if (new != now)
		dev_info(DEV, "max BIO size = %u\n", new);

	drbd_setup_queue_param(mdev, new);
}

/* Starts the worker thread */
static void conn_reconfig_start(struct drbd_tconn *tconn)
{
	drbd_thread_start(&tconn->worker);
	conn_flush_workqueue(tconn);
}

/* if still unconfigured, stops worker again. */
static void conn_reconfig_done(struct drbd_tconn *tconn)
{
	bool stop_threads;
	spin_lock_irq(&tconn->req_lock);
	stop_threads = conn_all_vols_unconf(tconn) &&
		tconn->cstate == C_STANDALONE;
	spin_unlock_irq(&tconn->req_lock);
	if (stop_threads) {
		/* asender is implicitly stopped by receiver
		 * in conn_disconnect() */
		drbd_thread_stop(&tconn->receiver);
		drbd_thread_stop(&tconn->worker);
	}
}

/* Make sure IO is suspended before calling this function(). */
static void drbd_suspend_al(struct drbd_conf *mdev)
{
	int s = 0;

	if (!lc_try_lock(mdev->act_log)) {
		dev_warn(DEV, "Failed to lock al in drbd_suspend_al()\n");
		return;
	}

	drbd_al_shrink(mdev);
	spin_lock_irq(&mdev->tconn->req_lock);
	if (mdev->state.conn < C_CONNECTED)
		s = !test_and_set_bit(AL_SUSPENDED, &mdev->flags);
	spin_unlock_irq(&mdev->tconn->req_lock);
	lc_unlock(mdev->act_log);

	if (s)
		dev_info(DEV, "Suspended AL updates\n");
}


static bool should_set_defaults(struct genl_info *info)
{
	unsigned flags = ((struct drbd_genlmsghdr*)info->userhdr)->flags;
	return 0 != (flags & DRBD_GENL_F_SET_DEFAULTS);
}

static void enforce_disk_conf_limits(struct disk_conf *dc)
{
	if (dc->al_extents < DRBD_AL_EXTENTS_MIN)
		dc->al_extents = DRBD_AL_EXTENTS_MIN;
	if (dc->al_extents > DRBD_AL_EXTENTS_MAX)
		dc->al_extents = DRBD_AL_EXTENTS_MAX;

	if (dc->c_plan_ahead > DRBD_C_PLAN_AHEAD_MAX)
		dc->c_plan_ahead = DRBD_C_PLAN_AHEAD_MAX;
}

int drbd_adm_disk_opts(struct sk_buff *skb, struct genl_info *info)
{
	enum drbd_ret_code retcode;
	struct drbd_conf *mdev;
	struct disk_conf *new_disk_conf, *old_disk_conf;
	struct fifo_buffer *old_plan = NULL, *new_plan = NULL;
	int err, fifo_size;

	retcode = drbd_adm_prepare(skb, info, DRBD_ADM_NEED_MINOR);
	if (!adm_ctx.reply_skb)
		return retcode;
	if (retcode != NO_ERROR)
		goto out;

	mdev = adm_ctx.mdev;

	/* we also need a disk
	 * to change the options on */
	if (!get_ldev(mdev)) {
		retcode = ERR_NO_DISK;
		goto out;
	}

	new_disk_conf = kmalloc(sizeof(struct disk_conf), GFP_KERNEL);
	if (!new_disk_conf) {
		retcode = ERR_NOMEM;
		goto fail;
	}

	mutex_lock(&mdev->tconn->conf_update);
	old_disk_conf = mdev->ldev->disk_conf;
	*new_disk_conf = *old_disk_conf;
	if (should_set_defaults(info))
		set_disk_conf_defaults(new_disk_conf);

	err = disk_conf_from_attrs_for_change(new_disk_conf, info);
	if (err && err != -ENOMSG) {
		retcode = ERR_MANDATORY_TAG;
		drbd_msg_put_info(from_attrs_err_to_txt(err));
	}

	if (!expect(new_disk_conf->resync_rate >= 1))
		new_disk_conf->resync_rate = 1;

	enforce_disk_conf_limits(new_disk_conf);

	fifo_size = (new_disk_conf->c_plan_ahead * 10 * SLEEP_TIME) / HZ;
	if (fifo_size != mdev->rs_plan_s->size) {
		new_plan = fifo_alloc(fifo_size);
		if (!new_plan) {
			dev_err(DEV, "kmalloc of fifo_buffer failed");
			retcode = ERR_NOMEM;
			goto fail_unlock;
		}
	}

	drbd_suspend_io(mdev);
	wait_event(mdev->al_wait, lc_try_lock(mdev->act_log));
	drbd_al_shrink(mdev);
	err = drbd_check_al_size(mdev, new_disk_conf);
	lc_unlock(mdev->act_log);
	wake_up(&mdev->al_wait);
	drbd_resume_io(mdev);

	if (err) {
		retcode = ERR_NOMEM;
		goto fail_unlock;
	}

	write_lock_irq(&global_state_lock);
	retcode = drbd_resync_after_valid(mdev, new_disk_conf->resync_after);
	if (retcode == NO_ERROR) {
		rcu_assign_pointer(mdev->ldev->disk_conf, new_disk_conf);
		drbd_resync_after_changed(mdev);
	}
	write_unlock_irq(&global_state_lock);

	if (retcode != NO_ERROR)
		goto fail_unlock;

	if (new_plan) {
		old_plan = mdev->rs_plan_s;
		rcu_assign_pointer(mdev->rs_plan_s, new_plan);
	}

	mutex_unlock(&mdev->tconn->conf_update);

	if (new_disk_conf->al_updates)
		mdev->ldev->md.flags &= ~MDF_AL_DISABLED;
	else
		mdev->ldev->md.flags |= MDF_AL_DISABLED;

	if (new_disk_conf->md_flushes)
		clear_bit(MD_NO_BARRIER, &mdev->flags);
	else
		set_bit(MD_NO_BARRIER, &mdev->flags);

	drbd_bump_write_ordering(mdev->tconn, WO_bio_barrier);

	drbd_md_sync(mdev);

	if (mdev->state.conn >= C_CONNECTED)
		drbd_send_sync_param(mdev);

	synchronize_rcu();
	kfree(old_disk_conf);
	kfree(old_plan);
	mod_timer(&mdev->request_timer, jiffies + HZ);
	goto success;

fail_unlock:
	mutex_unlock(&mdev->tconn->conf_update);
 fail:
	kfree(new_disk_conf);
	kfree(new_plan);
success:
	put_ldev(mdev);
 out:
	drbd_adm_finish(info, retcode);
	return 0;
}

int drbd_adm_attach(struct sk_buff *skb, struct genl_info *info)
{
	struct drbd_conf *mdev;
	int err;
	enum drbd_ret_code retcode;
	enum determine_dev_size dd;
	sector_t max_possible_sectors;
	sector_t min_md_device_sectors;
	struct drbd_backing_dev *nbc = NULL; /* new_backing_conf */
	struct disk_conf *new_disk_conf = NULL;
	struct block_device *bdev;
	struct lru_cache *resync_lru = NULL;
	struct fifo_buffer *new_plan = NULL;
	union drbd_state ns, os;
	enum drbd_state_rv rv;
	struct net_conf *nc;

	retcode = drbd_adm_prepare(skb, info, DRBD_ADM_NEED_MINOR);
	if (!adm_ctx.reply_skb)
		return retcode;
	if (retcode != NO_ERROR)
		goto finish;

	mdev = adm_ctx.mdev;
	conn_reconfig_start(mdev->tconn);

	/* if you want to reconfigure, please tear down first */
	if (mdev->state.disk > D_DISKLESS) {
		retcode = ERR_DISK_CONFIGURED;
		goto fail;
	}
	/* It may just now have detached because of IO error.  Make sure
	 * drbd_ldev_destroy is done already, we may end up here very fast,
	 * e.g. if someone calls attach from the on-io-error handler,
	 * to realize a "hot spare" feature (not that I'd recommend that) */
	wait_event(mdev->misc_wait, !atomic_read(&mdev->local_cnt));

	/* make sure there is no leftover from previous force-detach attempts */
	clear_bit(FORCE_DETACH, &mdev->flags);
	clear_bit(WAS_IO_ERROR, &mdev->flags);
	clear_bit(WAS_READ_ERROR, &mdev->flags);

	/* and no leftover from previously aborted resync or verify, either */
	mdev->rs_total = 0;
	mdev->rs_failed = 0;
	atomic_set(&mdev->rs_pending_cnt, 0);

	/* allocation not in the IO path, drbdsetup context */
	nbc = kzalloc(sizeof(struct drbd_backing_dev), GFP_KERNEL);
	if (!nbc) {
		retcode = ERR_NOMEM;
		goto fail;
	}
	spin_lock_init(&nbc->md.uuid_lock);

	new_disk_conf = kzalloc(sizeof(struct disk_conf), GFP_KERNEL);
	if (!new_disk_conf) {
		retcode = ERR_NOMEM;
		goto fail;
	}
	nbc->disk_conf = new_disk_conf;

	set_disk_conf_defaults(new_disk_conf);
	err = disk_conf_from_attrs(new_disk_conf, info);
	if (err) {
		retcode = ERR_MANDATORY_TAG;
		drbd_msg_put_info(from_attrs_err_to_txt(err));
		goto fail;
	}

	enforce_disk_conf_limits(new_disk_conf);

	new_plan = fifo_alloc((new_disk_conf->c_plan_ahead * 10 * SLEEP_TIME) / HZ);
	if (!new_plan) {
		retcode = ERR_NOMEM;
		goto fail;
	}

	if (new_disk_conf->meta_dev_idx < DRBD_MD_INDEX_FLEX_INT) {
		retcode = ERR_MD_IDX_INVALID;
		goto fail;
	}

	rcu_read_lock();
	nc = rcu_dereference(mdev->tconn->net_conf);
	if (nc) {
		if (new_disk_conf->fencing == FP_STONITH && nc->wire_protocol == DRBD_PROT_A) {
			rcu_read_unlock();
			retcode = ERR_STONITH_AND_PROT_A;
			goto fail;
		}
	}
	rcu_read_unlock();

	bdev = blkdev_get_by_path(new_disk_conf->backing_dev,
				  FMODE_READ | FMODE_WRITE | FMODE_EXCL, mdev);
	if (IS_ERR(bdev)) {
		dev_err(DEV, "open(\"%s\") failed with %ld\n", new_disk_conf->backing_dev,
			PTR_ERR(bdev));
		retcode = ERR_OPEN_DISK;
		goto fail;
	}
	nbc->backing_bdev = bdev;

	/*
	 * meta_dev_idx >= 0: external fixed size, possibly multiple
	 * drbd sharing one meta device.  TODO in that case, paranoia
	 * check that [md_bdev, meta_dev_idx] is not yet used by some
	 * other drbd minor!  (if you use drbd.conf + drbdadm, that
	 * should check it for you already; but if you don't, or
	 * someone fooled it, we need to double check here)
	 */
	bdev = blkdev_get_by_path(new_disk_conf->meta_dev,
				  FMODE_READ | FMODE_WRITE | FMODE_EXCL,
				  (new_disk_conf->meta_dev_idx < 0) ?
				  (void *)mdev : (void *)drbd_m_holder);
	if (IS_ERR(bdev)) {
		dev_err(DEV, "open(\"%s\") failed with %ld\n", new_disk_conf->meta_dev,
			PTR_ERR(bdev));
		retcode = ERR_OPEN_MD_DISK;
		goto fail;
	}
	nbc->md_bdev = bdev;

	if ((nbc->backing_bdev == nbc->md_bdev) !=
	    (new_disk_conf->meta_dev_idx == DRBD_MD_INDEX_INTERNAL ||
	     new_disk_conf->meta_dev_idx == DRBD_MD_INDEX_FLEX_INT)) {
		retcode = ERR_MD_IDX_INVALID;
		goto fail;
	}

	resync_lru = lc_create("resync", drbd_bm_ext_cache,
			1, 61, sizeof(struct bm_extent),
			offsetof(struct bm_extent, lce));
	if (!resync_lru) {
		retcode = ERR_NOMEM;
		goto fail;
	}

	/* RT - for drbd_get_max_capacity() DRBD_MD_INDEX_FLEX_INT */
	drbd_md_set_sector_offsets(mdev, nbc);

	if (drbd_get_max_capacity(nbc) < new_disk_conf->disk_size) {
		dev_err(DEV, "max capacity %llu smaller than disk size %llu\n",
			(unsigned long long) drbd_get_max_capacity(nbc),
			(unsigned long long) new_disk_conf->disk_size);
		retcode = ERR_DISK_TOO_SMALL;
		goto fail;
	}

	if (new_disk_conf->meta_dev_idx < 0) {
		max_possible_sectors = DRBD_MAX_SECTORS_FLEX;
		/* at least one MB, otherwise it does not make sense */
		min_md_device_sectors = (2<<10);
	} else {
		max_possible_sectors = DRBD_MAX_SECTORS;
		min_md_device_sectors = MD_RESERVED_SECT * (new_disk_conf->meta_dev_idx + 1);
	}

	if (drbd_get_capacity(nbc->md_bdev) < min_md_device_sectors) {
		retcode = ERR_MD_DISK_TOO_SMALL;
		dev_warn(DEV, "refusing attach: md-device too small, "
		     "at least %llu sectors needed for this meta-disk type\n",
		     (unsigned long long) min_md_device_sectors);
		goto fail;
	}

	/* Make sure the new disk is big enough
	 * (we may currently be R_PRIMARY with no local disk...) */
	if (drbd_get_max_capacity(nbc) <
	    drbd_get_capacity(mdev->this_bdev)) {
		retcode = ERR_DISK_TOO_SMALL;
		goto fail;
	}

	nbc->known_size = drbd_get_capacity(nbc->backing_bdev);

	if (nbc->known_size > max_possible_sectors) {
		dev_warn(DEV, "==> truncating very big lower level device "
			"to currently maximum possible %llu sectors <==\n",
			(unsigned long long) max_possible_sectors);
		if (new_disk_conf->meta_dev_idx >= 0)
			dev_warn(DEV, "==>> using internal or flexible "
				      "meta data may help <<==\n");
	}

	drbd_suspend_io(mdev);
	/* also wait for the last barrier ack. */
	/* FIXME see also https://daiquiri.linbit/cgi-bin/bugzilla/show_bug.cgi?id=171
	 * We need a way to either ignore barrier acks for barriers sent before a device
	 * was attached, or a way to wait for all pending barrier acks to come in.
	 * As barriers are counted per resource,
	 * we'd need to suspend io on all devices of a resource.
	 */
	wait_event(mdev->misc_wait, !atomic_read(&mdev->ap_pending_cnt) || drbd_suspended(mdev));
	/* and for any other previously queued work */
	drbd_flush_workqueue(mdev);

	rv = _drbd_request_state(mdev, NS(disk, D_ATTACHING), CS_VERBOSE);
	retcode = rv;  /* FIXME: Type mismatch. */
	drbd_resume_io(mdev);
	if (rv < SS_SUCCESS)
		goto fail;

	if (!get_ldev_if_state(mdev, D_ATTACHING))
		goto force_diskless;

	drbd_md_set_sector_offsets(mdev, nbc);

	if (!mdev->bitmap) {
		if (drbd_bm_init(mdev)) {
			retcode = ERR_NOMEM;
			goto force_diskless_dec;
		}
	}

	retcode = drbd_md_read(mdev, nbc);
	if (retcode != NO_ERROR)
		goto force_diskless_dec;

	if (mdev->state.conn < C_CONNECTED &&
	    mdev->state.role == R_PRIMARY &&
	    (mdev->ed_uuid & ~((u64)1)) != (nbc->md.uuid[UI_CURRENT] & ~((u64)1))) {
		dev_err(DEV, "Can only attach to data with current UUID=%016llX\n",
		    (unsigned long long)mdev->ed_uuid);
		retcode = ERR_DATA_NOT_CURRENT;
		goto force_diskless_dec;
	}

	/* Since we are diskless, fix the activity log first... */
	if (drbd_check_al_size(mdev, new_disk_conf)) {
		retcode = ERR_NOMEM;
		goto force_diskless_dec;
	}

	/* Prevent shrinking of consistent devices ! */
	if (drbd_md_test_flag(nbc, MDF_CONSISTENT) &&
	    drbd_new_dev_size(mdev, nbc, nbc->disk_conf->disk_size, 0) < nbc->md.la_size_sect) {
		dev_warn(DEV, "refusing to truncate a consistent device\n");
		retcode = ERR_DISK_TOO_SMALL;
		goto force_diskless_dec;
	}

	if (kobject_init_and_add(&nbc->kobject, &drbd_bdev_kobj_type, &mdev->kobj, "meta_data")) {
		retcode = ERR_NOMEM;
		goto remove_kobject;
	}

	/* Reset the "barriers don't work" bits here, then force meta data to
	 * be written, to ensure we determine if barriers are supported. */
	if (new_disk_conf->md_flushes)
		clear_bit(MD_NO_BARRIER, &mdev->flags);
	else
		set_bit(MD_NO_BARRIER, &mdev->flags);

	/* Point of no return reached.
	 * Devices and memory are no longer released by error cleanup below.
	 * now mdev takes over responsibility, and the state engine should
	 * clean it up somewhere.  */
	D_ASSERT(mdev->ldev == NULL);
	mdev->ldev = nbc;
	mdev->resync = resync_lru;
	mdev->rs_plan_s = new_plan;
	nbc = NULL;
	resync_lru = NULL;
	new_disk_conf = NULL;
	new_plan = NULL;

	drbd_bump_write_ordering(mdev->tconn, WO_bio_barrier);

	if (drbd_md_test_flag(mdev->ldev, MDF_CRASHED_PRIMARY))
		set_bit(CRASHED_PRIMARY, &mdev->flags);
	else
		clear_bit(CRASHED_PRIMARY, &mdev->flags);

	if (drbd_md_test_flag(mdev->ldev, MDF_PRIMARY_IND) &&
	    !(mdev->state.role == R_PRIMARY && mdev->tconn->susp_nod))
		set_bit(CRASHED_PRIMARY, &mdev->flags);

	mdev->send_cnt = 0;
	mdev->recv_cnt = 0;
	mdev->read_cnt = 0;
	mdev->writ_cnt = 0;

	drbd_reconsider_max_bio_size(mdev);

	/* If I am currently not R_PRIMARY,
	 * but meta data primary indicator is set,
	 * I just now recover from a hard crash,
	 * and have been R_PRIMARY before that crash.
	 *
	 * Now, if I had no connection before that crash
	 * (have been degraded R_PRIMARY), chances are that
	 * I won't find my peer now either.
	 *
	 * In that case, and _only_ in that case,
	 * we use the degr-wfc-timeout instead of the default,
	 * so we can automatically recover from a crash of a
	 * degraded but active "cluster" after a certain timeout.
	 */
	clear_bit(USE_DEGR_WFC_T, &mdev->flags);
	if (mdev->state.role != R_PRIMARY &&
	     drbd_md_test_flag(mdev->ldev, MDF_PRIMARY_IND) &&
	    !drbd_md_test_flag(mdev->ldev, MDF_CONNECTED_IND))
		set_bit(USE_DEGR_WFC_T, &mdev->flags);

	dd = drbd_determine_dev_size(mdev, 0);
	if (dd == dev_size_error) {
		retcode = ERR_NOMEM_BITMAP;
		goto remove_kobject;
	} else if (dd == grew)
		set_bit(RESYNC_AFTER_NEG, &mdev->flags);

	if (drbd_md_test_flag(mdev->ldev, MDF_FULL_SYNC) ||
	    (test_bit(CRASHED_PRIMARY, &mdev->flags) &&
	     drbd_md_test_flag(mdev->ldev, MDF_AL_DISABLED))) {
		dev_info(DEV, "Assuming that all blocks are out of sync "
		     "(aka FullSync)\n");
		if (drbd_bitmap_io(mdev, &drbd_bmio_set_n_write,
			"set_n_write from attaching", BM_LOCKED_MASK)) {
			retcode = ERR_IO_MD_DISK;
			goto remove_kobject;
		}
	} else {
		if (drbd_bitmap_io(mdev, &drbd_bm_read,
			"read from attaching", BM_LOCKED_MASK)) {
			retcode = ERR_IO_MD_DISK;
			goto remove_kobject;
		}
	}

	if (_drbd_bm_total_weight(mdev) == drbd_bm_bits(mdev))
		drbd_suspend_al(mdev); /* IO is still suspended here... */

	spin_lock_irq(&mdev->tconn->req_lock);
	os = drbd_read_state(mdev);
	ns = os;
	/* If MDF_CONSISTENT is not set go into inconsistent state,
	   otherwise investigate MDF_WasUpToDate...
	   If MDF_WAS_UP_TO_DATE is not set go into D_OUTDATED disk state,
	   otherwise into D_CONSISTENT state.
	*/
	if (drbd_md_test_flag(mdev->ldev, MDF_CONSISTENT)) {
		if (drbd_md_test_flag(mdev->ldev, MDF_WAS_UP_TO_DATE))
			ns.disk = D_CONSISTENT;
		else
			ns.disk = D_OUTDATED;
	} else {
		ns.disk = D_INCONSISTENT;
	}

	if (drbd_md_test_flag(mdev->ldev, MDF_PEER_OUT_DATED))
		ns.pdsk = D_OUTDATED;

	rcu_read_lock();
	if (ns.disk == D_CONSISTENT &&
	    (ns.pdsk == D_OUTDATED || rcu_dereference(mdev->ldev->disk_conf)->fencing == FP_DONT_CARE))
		ns.disk = D_UP_TO_DATE;

	/* All tests on MDF_PRIMARY_IND, MDF_CONNECTED_IND,
	   MDF_CONSISTENT and MDF_WAS_UP_TO_DATE must happen before
	   this point, because drbd_request_state() modifies these
	   flags. */

	if (rcu_dereference(mdev->ldev->disk_conf)->al_updates)
		mdev->ldev->md.flags &= ~MDF_AL_DISABLED;
	else
		mdev->ldev->md.flags |= MDF_AL_DISABLED;

	rcu_read_unlock();

	/* In case we are C_CONNECTED postpone any decision on the new disk
	   state after the negotiation phase. */
	if (mdev->state.conn == C_CONNECTED) {
		mdev->new_state_tmp.i = ns.i;
		ns.i = os.i;
		ns.disk = D_NEGOTIATING;

		/* We expect to receive up-to-date UUIDs soon.
		   To avoid a race in receive_state, free p_uuid while
		   holding req_lock. I.e. atomic with the state change */
		kfree(mdev->p_uuid);
		mdev->p_uuid = NULL;
	}

	rv = _drbd_set_state(mdev, ns, CS_VERBOSE, NULL);
	spin_unlock_irq(&mdev->tconn->req_lock);

	if (rv < SS_SUCCESS)
		goto remove_kobject;

	mod_timer(&mdev->request_timer, jiffies + HZ);

	if (mdev->state.role == R_PRIMARY)
		mdev->ldev->md.uuid[UI_CURRENT] |=  (u64)1;
	else
		mdev->ldev->md.uuid[UI_CURRENT] &= ~(u64)1;

	drbd_md_mark_dirty(mdev);
	drbd_md_sync(mdev);

	drbd_kobject_uevent(mdev);
	put_ldev(mdev);
	conn_reconfig_done(mdev->tconn);
	drbd_adm_finish(info, retcode);
	return 0;

 remove_kobject:
	drbd_free_bc(nbc);
	nbc = NULL;
 force_diskless_dec:
	put_ldev(mdev);
 force_diskless:
	drbd_force_state(mdev, NS(disk, D_DISKLESS));
	drbd_md_sync(mdev);
 fail:
	conn_reconfig_done(mdev->tconn);
	if (nbc) {
		if (nbc->backing_bdev)
			blkdev_put(nbc->backing_bdev,
				   FMODE_READ | FMODE_WRITE | FMODE_EXCL);
		if (nbc->md_bdev)
			blkdev_put(nbc->md_bdev,
				   FMODE_READ | FMODE_WRITE | FMODE_EXCL);
		kfree(nbc);
	}
	kfree(new_disk_conf);
	lc_destroy(resync_lru);
	kfree(new_plan);

 finish:
	drbd_adm_finish(info, retcode);
	return 0;
}

static int adm_detach(struct drbd_conf *mdev, int force)
{
	enum drbd_state_rv retcode;
	int ret;

	if (force) {
		set_bit(FORCE_DETACH, &mdev->flags);
		drbd_force_state(mdev, NS(disk, D_FAILED));
		retcode = SS_SUCCESS;
		goto out;
	}

	drbd_suspend_io(mdev); /* so no-one is stuck in drbd_al_begin_io */
	drbd_md_get_buffer(mdev); /* make sure there is no in-flight meta-data IO */
	retcode = drbd_request_state(mdev, NS(disk, D_FAILED));
	drbd_md_put_buffer(mdev);
	/* D_FAILED will transition to DISKLESS. */
	ret = wait_event_interruptible(mdev->misc_wait,
			mdev->state.disk != D_FAILED);
	drbd_resume_io(mdev);
	if (retcode == SS_IS_DISKLESS)
		retcode = SS_NOTHING_TO_DO;
	if (ret)
		retcode = ERR_INTR;
out:
	return retcode;
}

/* Detaching the disk is a process in multiple stages.  First we need to lock
 * out application IO, in-flight IO, IO stuck in drbd_al_begin_io.
 * Then we transition to D_DISKLESS, and wait for put_ldev() to return all
 * internal references as well.
 * Only then we have finally detached. */
int drbd_adm_detach(struct sk_buff *skb, struct genl_info *info)
{
	enum drbd_ret_code retcode;
	struct detach_parms parms = { };
	int err;

	retcode = drbd_adm_prepare(skb, info, DRBD_ADM_NEED_MINOR);
	if (!adm_ctx.reply_skb)
		return retcode;
	if (retcode != NO_ERROR)
		goto out;

	if (info->attrs[DRBD_NLA_DETACH_PARMS]) {
		err = detach_parms_from_attrs(&parms, info);
		if (err) {
			retcode = ERR_MANDATORY_TAG;
			drbd_msg_put_info(from_attrs_err_to_txt(err));
			goto out;
		}
	}

	retcode = adm_detach(adm_ctx.mdev, parms.force_detach);
out:
	drbd_adm_finish(info, retcode);
	return 0;
}

static bool conn_resync_running(struct drbd_tconn *tconn)
{
	struct drbd_conf *mdev;
	bool rv = false;
	int vnr;

	rcu_read_lock();
	idr_for_each_entry(&tconn->volumes, mdev, vnr) {
		if (mdev->state.conn == C_SYNC_SOURCE ||
		    mdev->state.conn == C_SYNC_TARGET ||
		    mdev->state.conn == C_PAUSED_SYNC_S ||
		    mdev->state.conn == C_PAUSED_SYNC_T) {
			rv = true;
			break;
		}
	}
	rcu_read_unlock();

	return rv;
}

static bool conn_ov_running(struct drbd_tconn *tconn)
{
	struct drbd_conf *mdev;
	bool rv = false;
	int vnr;

	rcu_read_lock();
	idr_for_each_entry(&tconn->volumes, mdev, vnr) {
		if (mdev->state.conn == C_VERIFY_S ||
		    mdev->state.conn == C_VERIFY_T) {
			rv = true;
			break;
		}
	}
	rcu_read_unlock();

	return rv;
}

static enum drbd_ret_code
_check_net_options(struct drbd_tconn *tconn, struct net_conf *old_conf, struct net_conf *new_conf)
{
	struct drbd_conf *mdev;
	int i;

	if (old_conf && tconn->cstate == C_WF_REPORT_PARAMS && tconn->agreed_pro_version < 100) {
		if (new_conf->wire_protocol != old_conf->wire_protocol)
			return ERR_NEED_APV_100;

		if (new_conf->two_primaries != old_conf->two_primaries)
			return ERR_NEED_APV_100;

		if (strcmp(new_conf->integrity_alg, old_conf->integrity_alg))
			return ERR_NEED_APV_100;
	}

	if (!new_conf->two_primaries &&
	    conn_highest_role(tconn) == R_PRIMARY &&
	    conn_highest_peer(tconn) == R_PRIMARY)
		return ERR_NEED_ALLOW_TWO_PRI;

	if (new_conf->two_primaries &&
	    (new_conf->wire_protocol != DRBD_PROT_C))
		return ERR_NOT_PROTO_C;

	idr_for_each_entry(&tconn->volumes, mdev, i) {
		if (get_ldev(mdev)) {
			enum drbd_fencing_p fp = rcu_dereference(mdev->ldev->disk_conf)->fencing;
			put_ldev(mdev);
			if (new_conf->wire_protocol == DRBD_PROT_A && fp == FP_STONITH)
				return ERR_STONITH_AND_PROT_A;
		}
		if (mdev->state.role == R_PRIMARY && new_conf->discard_my_data)
			return ERR_DISCARD_IMPOSSIBLE;
	}

	if (new_conf->on_congestion != OC_BLOCK && new_conf->wire_protocol != DRBD_PROT_A)
		return ERR_CONG_NOT_PROTO_A;

	return NO_ERROR;
}

static enum drbd_ret_code
check_net_options(struct drbd_tconn *tconn, struct net_conf *new_conf)
{
	static enum drbd_ret_code rv;
	struct drbd_conf *mdev;
	int i;

	rcu_read_lock();
	rv = _check_net_options(tconn, rcu_dereference(tconn->net_conf), new_conf);
	rcu_read_unlock();

	/* tconn->volumes protected by genl_lock() here */
	idr_for_each_entry(&tconn->volumes, mdev, i) {
		if (!mdev->bitmap) {
			if(drbd_bm_init(mdev))
				return ERR_NOMEM;
		}
	}

	return rv;
}

struct crypto {
	struct crypto_hash *verify_tfm;
	struct crypto_hash *csums_tfm;
	struct crypto_hash *cram_hmac_tfm;
	struct crypto_hash *integrity_tfm;
};

static int
alloc_hash(struct crypto_hash **tfm, char *tfm_name, int err_alg)
{
	if (!tfm_name[0])
		return NO_ERROR;

	*tfm = crypto_alloc_hash(tfm_name, 0, CRYPTO_ALG_ASYNC);
	if (IS_ERR(*tfm)) {
		*tfm = NULL;
		return err_alg;
	}

	return NO_ERROR;
}

static enum drbd_ret_code
alloc_crypto(struct crypto *crypto, struct net_conf *new_conf)
{
	char hmac_name[CRYPTO_MAX_ALG_NAME];
	enum drbd_ret_code rv;

	rv = alloc_hash(&crypto->csums_tfm, new_conf->csums_alg,
		       ERR_CSUMS_ALG);
	if (rv != NO_ERROR)
		return rv;
	rv = alloc_hash(&crypto->verify_tfm, new_conf->verify_alg,
		       ERR_VERIFY_ALG);
	if (rv != NO_ERROR)
		return rv;
	rv = alloc_hash(&crypto->integrity_tfm, new_conf->integrity_alg,
		       ERR_INTEGRITY_ALG);
	if (rv != NO_ERROR)
		return rv;
	if (new_conf->cram_hmac_alg[0] != 0) {
		snprintf(hmac_name, CRYPTO_MAX_ALG_NAME, "hmac(%s)",
			 new_conf->cram_hmac_alg);

		rv = alloc_hash(&crypto->cram_hmac_tfm, hmac_name,
			       ERR_AUTH_ALG);
	}

	return rv;
}

static void free_crypto(struct crypto *crypto)
{
	crypto_free_hash(crypto->cram_hmac_tfm);
	crypto_free_hash(crypto->integrity_tfm);
	crypto_free_hash(crypto->csums_tfm);
	crypto_free_hash(crypto->verify_tfm);
}

int drbd_adm_net_opts(struct sk_buff *skb, struct genl_info *info)
{
	enum drbd_ret_code retcode;
	struct drbd_tconn *tconn;
	struct net_conf *old_conf, *new_conf = NULL;
	int err;
	int ovr; /* online verify running */
	int rsr; /* re-sync running */
	struct crypto crypto = { };

	retcode = drbd_adm_prepare(skb, info, DRBD_ADM_NEED_CONNECTION);
	if (!adm_ctx.reply_skb)
		return retcode;
	if (retcode != NO_ERROR)
		goto out;

	tconn = adm_ctx.tconn;

	new_conf = kzalloc(sizeof(struct net_conf), GFP_KERNEL);
	if (!new_conf) {
		retcode = ERR_NOMEM;
		goto out;
	}

	conn_reconfig_start(tconn);

	mutex_lock(&tconn->data.mutex);
	mutex_lock(&tconn->conf_update);
	old_conf = tconn->net_conf;

	if (!old_conf) {
		drbd_msg_put_info("net conf missing, try connect");
		retcode = ERR_INVALID_REQUEST;
		goto fail;
	}

	*new_conf = *old_conf;
	if (should_set_defaults(info))
		set_net_conf_defaults(new_conf);

	err = net_conf_from_attrs_for_change(new_conf, info);
	if (err && err != -ENOMSG) {
		retcode = ERR_MANDATORY_TAG;
		drbd_msg_put_info(from_attrs_err_to_txt(err));
		goto fail;
	}

	retcode = check_net_options(tconn, new_conf);
	if (retcode != NO_ERROR)
		goto fail;

	/* re-sync running */
	rsr = conn_resync_running(tconn);
	if (rsr && strcmp(new_conf->csums_alg, old_conf->csums_alg)) {
		retcode = ERR_CSUMS_RESYNC_RUNNING;
		goto fail;
	}

	/* online verify running */
	ovr = conn_ov_running(tconn);
	if (ovr && strcmp(new_conf->verify_alg, old_conf->verify_alg)) {
		retcode = ERR_VERIFY_RUNNING;
		goto fail;
	}

	retcode = alloc_crypto(&crypto, new_conf);
	if (retcode != NO_ERROR)
		goto fail;

	rcu_assign_pointer(tconn->net_conf, new_conf);

	if (!rsr) {
		crypto_free_hash(tconn->csums_tfm);
		tconn->csums_tfm = crypto.csums_tfm;
		crypto.csums_tfm = NULL;
	}
	if (!ovr) {
		crypto_free_hash(tconn->verify_tfm);
		tconn->verify_tfm = crypto.verify_tfm;
		crypto.verify_tfm = NULL;
	}

	crypto_free_hash(tconn->integrity_tfm);
	tconn->integrity_tfm = crypto.integrity_tfm;
	if (tconn->cstate >= C_WF_REPORT_PARAMS && tconn->agreed_pro_version >= 100)
		/* Do this without trying to take tconn->data.mutex again.  */
		__drbd_send_protocol(tconn, P_PROTOCOL_UPDATE);

	crypto_free_hash(tconn->cram_hmac_tfm);
	tconn->cram_hmac_tfm = crypto.cram_hmac_tfm;

	mutex_unlock(&tconn->conf_update);
	mutex_unlock(&tconn->data.mutex);
	synchronize_rcu();
	kfree(old_conf);

	if (tconn->cstate >= C_WF_REPORT_PARAMS)
		drbd_send_sync_param(minor_to_mdev(conn_lowest_minor(tconn)));

	goto done;

 fail:
	mutex_unlock(&tconn->conf_update);
	mutex_unlock(&tconn->data.mutex);
	free_crypto(&crypto);
	kfree(new_conf);
 done:
	conn_reconfig_done(tconn);
 out:
	drbd_adm_finish(info, retcode);
	return 0;
}

int drbd_adm_connect(struct sk_buff *skb, struct genl_info *info)
{
	struct drbd_conf *mdev;
	struct net_conf *old_conf, *new_conf = NULL;
	struct crypto crypto = { };
	struct drbd_tconn *tconn;
	enum drbd_ret_code retcode;
	int i;
	int err;

	retcode = drbd_adm_prepare(skb, info, DRBD_ADM_NEED_RESOURCE);

	if (!adm_ctx.reply_skb)
		return retcode;
	if (retcode != NO_ERROR)
		goto out;
	if (!(adm_ctx.my_addr && adm_ctx.peer_addr)) {
		drbd_msg_put_info("connection endpoint(s) missing");
		retcode = ERR_INVALID_REQUEST;
		goto out;
	}

	/* No need for _rcu here. All reconfiguration is
	 * strictly serialized on genl_lock(). We are protected against
	 * concurrent reconfiguration/addition/deletion */
	list_for_each_entry(tconn, &drbd_tconns, all_tconn) {
		if (nla_len(adm_ctx.my_addr) == tconn->my_addr_len &&
		    !memcmp(nla_data(adm_ctx.my_addr), &tconn->my_addr, tconn->my_addr_len)) {
			retcode = ERR_LOCAL_ADDR;
			goto out;
		}

		if (nla_len(adm_ctx.peer_addr) == tconn->peer_addr_len &&
		    !memcmp(nla_data(adm_ctx.peer_addr), &tconn->peer_addr, tconn->peer_addr_len)) {
			retcode = ERR_PEER_ADDR;
			goto out;
		}
	}

	tconn = adm_ctx.tconn;
	conn_reconfig_start(tconn);

	if (tconn->cstate > C_STANDALONE) {
		retcode = ERR_NET_CONFIGURED;
		goto fail;
	}

	/* allocation not in the IO path, drbdsetup / netlink process context */
	new_conf = kzalloc(sizeof(*new_conf), GFP_KERNEL);
	if (!new_conf) {
		retcode = ERR_NOMEM;
		goto fail;
	}

	set_net_conf_defaults(new_conf);

	err = net_conf_from_attrs(new_conf, info);
	if (err && err != -ENOMSG) {
		retcode = ERR_MANDATORY_TAG;
		drbd_msg_put_info(from_attrs_err_to_txt(err));
		goto fail;
	}

	retcode = check_net_options(tconn, new_conf);
	if (retcode != NO_ERROR)
		goto fail;

	retcode = alloc_crypto(&crypto, new_conf);
	if (retcode != NO_ERROR)
		goto fail;

	((char *)new_conf->shared_secret)[SHARED_SECRET_MAX-1] = 0;

	conn_flush_workqueue(tconn);

	mutex_lock(&tconn->conf_update);
	old_conf = tconn->net_conf;
	if (old_conf) {
		retcode = ERR_NET_CONFIGURED;
		mutex_unlock(&tconn->conf_update);
		goto fail;
	}
	rcu_assign_pointer(tconn->net_conf, new_conf);

	conn_free_crypto(tconn);
	tconn->cram_hmac_tfm = crypto.cram_hmac_tfm;
	tconn->integrity_tfm = crypto.integrity_tfm;
	tconn->csums_tfm = crypto.csums_tfm;
	tconn->verify_tfm = crypto.verify_tfm;

	tconn->my_addr_len = nla_len(adm_ctx.my_addr);
	memcpy(&tconn->my_addr, nla_data(adm_ctx.my_addr), tconn->my_addr_len);
	tconn->peer_addr_len = nla_len(adm_ctx.peer_addr);
	memcpy(&tconn->peer_addr, nla_data(adm_ctx.peer_addr), tconn->peer_addr_len);

	mutex_unlock(&tconn->conf_update);

	rcu_read_lock();
	idr_for_each_entry(&tconn->volumes, mdev, i) {
		mdev->send_cnt = 0;
		mdev->recv_cnt = 0;
	}
	rcu_read_unlock();

	retcode = conn_request_state(tconn, NS(conn, C_UNCONNECTED), CS_VERBOSE);

	conn_reconfig_done(tconn);
	drbd_adm_finish(info, retcode);
	return 0;

fail:
	free_crypto(&crypto);
	kfree(new_conf);

	conn_reconfig_done(tconn);
out:
	drbd_adm_finish(info, retcode);
	return 0;
}

static enum drbd_state_rv conn_try_disconnect(struct drbd_tconn *tconn, bool force)
{
	enum drbd_state_rv rv;

	rv = conn_request_state(tconn, NS(conn, C_DISCONNECTING),
			force ? CS_HARD : 0);

	switch (rv) {
	case SS_NOTHING_TO_DO:
		break;
	case SS_ALREADY_STANDALONE:
		return SS_SUCCESS;
	case SS_PRIMARY_NOP:
		/* Our state checking code wants to see the peer outdated. */
		rv = conn_request_state(tconn, NS2(conn, C_DISCONNECTING,
						pdsk, D_OUTDATED), CS_VERBOSE);
		break;
	case SS_CW_FAILED_BY_PEER:
		/* The peer probably wants to see us outdated. */
		rv = conn_request_state(tconn, NS2(conn, C_DISCONNECTING,
							disk, D_OUTDATED), 0);
		if (rv == SS_IS_DISKLESS || rv == SS_LOWER_THAN_OUTDATED) {
			rv = conn_request_state(tconn, NS(conn, C_DISCONNECTING),
					CS_HARD);
		}
		break;
	default:;
		/* no special handling necessary */
	}

	if (rv >= SS_SUCCESS) {
		enum drbd_state_rv rv2;
		/* No one else can reconfigure the network while I am here.
		 * The state handling only uses drbd_thread_stop_nowait(),
		 * we want to really wait here until the receiver is no more.
		 */
		drbd_thread_stop(&adm_ctx.tconn->receiver);

		/* Race breaker.  This additional state change request may be
		 * necessary, if this was a forced disconnect during a receiver
		 * restart.  We may have "killed" the receiver thread just
		 * after drbdd_init() returned.  Typically, we should be
		 * C_STANDALONE already, now, and this becomes a no-op.
		 */
		rv2 = conn_request_state(tconn, NS(conn, C_STANDALONE),
				CS_VERBOSE | CS_HARD);
		if (rv2 < SS_SUCCESS)
			conn_err(tconn,
				"unexpected rv2=%d in conn_try_disconnect()\n",
				rv2);
	}
	return rv;
}

int drbd_adm_disconnect(struct sk_buff *skb, struct genl_info *info)
{
	struct disconnect_parms parms;
	struct drbd_tconn *tconn;
	enum drbd_state_rv rv;
	enum drbd_ret_code retcode;
	int err;

	retcode = drbd_adm_prepare(skb, info, DRBD_ADM_NEED_CONNECTION);
	if (!adm_ctx.reply_skb)
		return retcode;
	if (retcode != NO_ERROR)
		goto fail;

	tconn = adm_ctx.tconn;
	memset(&parms, 0, sizeof(parms));
	if (info->attrs[DRBD_NLA_DISCONNECT_PARMS]) {
		err = disconnect_parms_from_attrs(&parms, info);
		if (err) {
			retcode = ERR_MANDATORY_TAG;
			drbd_msg_put_info(from_attrs_err_to_txt(err));
			goto fail;
		}
	}

	rv = conn_try_disconnect(tconn, parms.force_disconnect);
	if (rv < SS_SUCCESS)
		retcode = rv;  /* FIXME: Type mismatch. */
	else
		retcode = NO_ERROR;
 fail:
	drbd_adm_finish(info, retcode);
	return 0;
}

void resync_after_online_grow(struct drbd_conf *mdev)
{
	int iass; /* I am sync source */

	dev_info(DEV, "Resync of new storage after online grow\n");
	if (mdev->state.role != mdev->state.peer)
		iass = (mdev->state.role == R_PRIMARY);
	else
		iass = test_bit(RESOLVE_CONFLICTS, &mdev->tconn->flags);

	if (iass)
		drbd_start_resync(mdev, C_SYNC_SOURCE);
	else
		_drbd_request_state(mdev, NS(conn, C_WF_SYNC_UUID), CS_VERBOSE + CS_SERIALIZE);
}

int drbd_adm_resize(struct sk_buff *skb, struct genl_info *info)
{
	struct disk_conf *old_disk_conf, *new_disk_conf = NULL;
	struct resize_parms rs;
	struct drbd_conf *mdev;
	enum drbd_ret_code retcode;
	enum determine_dev_size dd;
	enum dds_flags ddsf;
	sector_t u_size;
	int err;

	retcode = drbd_adm_prepare(skb, info, DRBD_ADM_NEED_MINOR);
	if (!adm_ctx.reply_skb)
		return retcode;
	if (retcode != NO_ERROR)
		goto fail;

	memset(&rs, 0, sizeof(struct resize_parms));
	if (info->attrs[DRBD_NLA_RESIZE_PARMS]) {
		err = resize_parms_from_attrs(&rs, info);
		if (err) {
			retcode = ERR_MANDATORY_TAG;
			drbd_msg_put_info(from_attrs_err_to_txt(err));
			goto fail;
		}
	}

	mdev = adm_ctx.mdev;
	if (mdev->state.conn > C_CONNECTED) {
		retcode = ERR_RESIZE_RESYNC;
		goto fail;
	}

	if (mdev->state.role == R_SECONDARY &&
	    mdev->state.peer == R_SECONDARY) {
		retcode = ERR_NO_PRIMARY;
		goto fail;
	}

	if (!get_ldev(mdev)) {
		retcode = ERR_NO_DISK;
		goto fail;
	}

	if (rs.no_resync && mdev->tconn->agreed_pro_version < 93) {
		retcode = ERR_NEED_APV_93;
		goto fail_ldev;
	}

	rcu_read_lock();
	u_size = rcu_dereference(mdev->ldev->disk_conf)->disk_size;
	rcu_read_unlock();
	if (u_size != (sector_t)rs.resize_size) {
		new_disk_conf = kmalloc(sizeof(struct disk_conf), GFP_KERNEL);
		if (!new_disk_conf) {
			retcode = ERR_NOMEM;
			goto fail_ldev;
		}
	}

	if (mdev->ldev->known_size != drbd_get_capacity(mdev->ldev->backing_bdev))
		mdev->ldev->known_size = drbd_get_capacity(mdev->ldev->backing_bdev);

	if (new_disk_conf) {
		mutex_lock(&mdev->tconn->conf_update);
		old_disk_conf = mdev->ldev->disk_conf;
		*new_disk_conf = *old_disk_conf;
		new_disk_conf->disk_size = (sector_t)rs.resize_size;
		rcu_assign_pointer(mdev->ldev->disk_conf, new_disk_conf);
		mutex_unlock(&mdev->tconn->conf_update);
		synchronize_rcu();
		kfree(old_disk_conf);
	}

	ddsf = (rs.resize_force ? DDSF_FORCED : 0) | (rs.no_resync ? DDSF_NO_RESYNC : 0);
	dd = drbd_determine_dev_size(mdev, ddsf);
	drbd_md_sync(mdev);
	put_ldev(mdev);
	if (dd == dev_size_error) {
		retcode = ERR_NOMEM_BITMAP;
		goto fail;
	}

	if (mdev->state.conn == C_CONNECTED) {
		if (dd == grew)
			set_bit(RESIZE_PENDING, &mdev->flags);

		drbd_send_uuids(mdev);
		drbd_send_sizes(mdev, 1, ddsf);
	}

 fail:
	drbd_adm_finish(info, retcode);
	return 0;

 fail_ldev:
	put_ldev(mdev);
	goto fail;
}

int drbd_adm_resource_opts(struct sk_buff *skb, struct genl_info *info)
{
	enum drbd_ret_code retcode;
	struct drbd_tconn *tconn;
	struct res_opts res_opts;
	int err;

	retcode = drbd_adm_prepare(skb, info, DRBD_ADM_NEED_RESOURCE);
	if (!adm_ctx.reply_skb)
		return retcode;
	if (retcode != NO_ERROR)
		goto fail;
	tconn = adm_ctx.tconn;

	res_opts = tconn->res_opts;
	if (should_set_defaults(info))
		set_res_opts_defaults(&res_opts);

	err = res_opts_from_attrs(&res_opts, info);
	if (err && err != -ENOMSG) {
		retcode = ERR_MANDATORY_TAG;
		drbd_msg_put_info(from_attrs_err_to_txt(err));
		goto fail;
	}

	err = set_resource_options(tconn, &res_opts);
	if (err) {
		retcode = ERR_INVALID_REQUEST;
		if (err == -ENOMEM)
			retcode = ERR_NOMEM;
	}

fail:
	drbd_adm_finish(info, retcode);
	return 0;
}

int drbd_adm_invalidate(struct sk_buff *skb, struct genl_info *info)
{
	struct drbd_conf *mdev;
	int retcode; /* enum drbd_ret_code rsp. enum drbd_state_rv */

	retcode = drbd_adm_prepare(skb, info, DRBD_ADM_NEED_MINOR);
	if (!adm_ctx.reply_skb)
		return retcode;
	if (retcode != NO_ERROR)
		goto out;

	mdev = adm_ctx.mdev;

	/* If there is still bitmap IO pending, probably because of a previous
	 * resync just being finished, wait for it before requesting a new resync.
	 * Also wait for it's after_state_ch(). */
	drbd_suspend_io(mdev);
	wait_event(mdev->misc_wait, !test_bit(BITMAP_IO, &mdev->flags));
	drbd_flush_workqueue(mdev);

	retcode = _drbd_request_state(mdev, NS(conn, C_STARTING_SYNC_T), CS_ORDERED);

<<<<<<< HEAD
	if (retcode < SS_SUCCESS && retcode != SS_NEED_CONNECTION)
		retcode = drbd_request_state(mdev, NS(conn, C_STARTING_SYNC_T));

	while (retcode == SS_NEED_CONNECTION) {
		spin_lock_irq(&mdev->tconn->req_lock);
		if (mdev->state.conn < C_CONNECTED)
			retcode = _drbd_set_state(_NS(mdev, disk, D_INCONSISTENT), CS_VERBOSE, NULL);
		spin_unlock_irq(&mdev->tconn->req_lock);

		if (retcode != SS_NEED_CONNECTION)
			break;

		retcode = drbd_request_state(mdev, NS(conn, C_STARTING_SYNC_T));
	}
	drbd_resume_io(mdev);

out:
	drbd_adm_finish(info, retcode);
=======
	/* If that did not work, try again,
	 * but log failures this time (implicit CS_VERBOSE).
	 *
	 * If we happen to be C_STANDALONE R_SECONDARY,
	 * just change to D_INCONSISTENT, and set all bits in the bitmap.
	 * Otherwise, we just fail, to avoid races with the resync handshake.
	 */
	if (retcode < SS_SUCCESS) {
		if (mdev->state.conn == C_STANDALONE && mdev->state.role == R_SECONDARY) {
			retcode = drbd_request_state(mdev, NS(disk, D_INCONSISTENT));
			if (retcode >= SS_SUCCESS) {
				if (drbd_bitmap_io(mdev, &drbd_bmio_set_n_write,
					"set_n_write from invalidate", BM_LOCKED_MASK))
					retcode = ERR_IO_MD_DISK;
			}
		} else
			retcode = drbd_request_state(mdev, NS(conn, C_STARTING_SYNC_T));
	}
	drbd_resume_io(mdev);
	reply->ret_code = retcode;
>>>>>>> 03bb1f6b
	return 0;
}

static int drbd_adm_simple_request_state(struct sk_buff *skb, struct genl_info *info,
		union drbd_state mask, union drbd_state val)
{
	enum drbd_ret_code retcode;

	retcode = drbd_adm_prepare(skb, info, DRBD_ADM_NEED_MINOR);
	if (!adm_ctx.reply_skb)
		return retcode;
	if (retcode != NO_ERROR)
		goto out;

	retcode = drbd_request_state(adm_ctx.mdev, mask, val);
out:
	drbd_adm_finish(info, retcode);
	return 0;
}

static int drbd_bmio_set_susp_al(struct drbd_conf *mdev)
{
	int rv;

	rv = drbd_bmio_set_n_write(mdev);
	drbd_suspend_al(mdev);
	return rv;
}

int drbd_adm_invalidate_peer(struct sk_buff *skb, struct genl_info *info)
{
	int retcode; /* drbd_ret_code, drbd_state_rv */
	struct drbd_conf *mdev;

	retcode = drbd_adm_prepare(skb, info, DRBD_ADM_NEED_MINOR);
	if (!adm_ctx.reply_skb)
		return retcode;
	if (retcode != NO_ERROR)
		goto out;

	mdev = adm_ctx.mdev;

	/* If there is still bitmap IO pending, probably because of a previous
	 * resync just being finished, wait for it before requesting a new resync.
	 * Also wait for it's after_state_ch(). */
	drbd_suspend_io(mdev);
	wait_event(mdev->misc_wait, !test_bit(BITMAP_IO, &mdev->flags));
	drbd_flush_workqueue(mdev);

	retcode = _drbd_request_state(mdev, NS(conn, C_STARTING_SYNC_S), CS_ORDERED);
	if (retcode < SS_SUCCESS) {
<<<<<<< HEAD
		if (retcode == SS_NEED_CONNECTION && mdev->state.role == R_PRIMARY) {
			/* The peer will get a resync upon connect anyways.
			 * Just make that into a full resync. */
=======
		if (mdev->state.conn == C_STANDALONE && mdev->state.role == R_PRIMARY) {
			/* The peer will get a resync upon connect anyways. Just make that
			   into a full resync. */
>>>>>>> 03bb1f6b
			retcode = drbd_request_state(mdev, NS(pdsk, D_INCONSISTENT));
			if (retcode >= SS_SUCCESS) {
				if (drbd_bitmap_io(mdev, &drbd_bmio_set_susp_al,
						   "set_n_write from invalidate_peer",
						   BM_LOCKED_SET_ALLOWED))
					retcode = ERR_IO_MD_DISK;
			}
		} else
			retcode = drbd_request_state(mdev, NS(conn, C_STARTING_SYNC_S));
	}
	drbd_resume_io(mdev);
<<<<<<< HEAD

out:
	drbd_adm_finish(info, retcode);
=======
	reply->ret_code = retcode;
>>>>>>> 03bb1f6b
	return 0;
}

int drbd_adm_pause_sync(struct sk_buff *skb, struct genl_info *info)
{
	enum drbd_ret_code retcode;

	retcode = drbd_adm_prepare(skb, info, DRBD_ADM_NEED_MINOR);
	if (!adm_ctx.reply_skb)
		return retcode;
	if (retcode != NO_ERROR)
		goto out;

	if (drbd_request_state(adm_ctx.mdev, NS(user_isp, 1)) == SS_NOTHING_TO_DO)
		retcode = ERR_PAUSE_IS_SET;
out:
	drbd_adm_finish(info, retcode);
	return 0;
}

int drbd_adm_resume_sync(struct sk_buff *skb, struct genl_info *info)
{
	union drbd_dev_state s;
	enum drbd_ret_code retcode;

	retcode = drbd_adm_prepare(skb, info, DRBD_ADM_NEED_MINOR);
	if (!adm_ctx.reply_skb)
		return retcode;
	if (retcode != NO_ERROR)
		goto out;

	if (drbd_request_state(adm_ctx.mdev, NS(user_isp, 0)) == SS_NOTHING_TO_DO) {
		s = adm_ctx.mdev->state;
		if (s.conn == C_PAUSED_SYNC_S || s.conn == C_PAUSED_SYNC_T) {
			retcode = s.aftr_isp ? ERR_PIC_AFTER_DEP :
				  s.peer_isp ? ERR_PIC_PEER_DEP : ERR_PAUSE_IS_CLEAR;
		} else {
			retcode = ERR_PAUSE_IS_CLEAR;
		}
	}

out:
	drbd_adm_finish(info, retcode);
	return 0;
}

int drbd_adm_suspend_io(struct sk_buff *skb, struct genl_info *info)
{
	return drbd_adm_simple_request_state(skb, info, NS(susp, 1));
}

int drbd_adm_resume_io(struct sk_buff *skb, struct genl_info *info)
{
	struct drbd_conf *mdev;
	int retcode; /* enum drbd_ret_code rsp. enum drbd_state_rv */

	retcode = drbd_adm_prepare(skb, info, DRBD_ADM_NEED_MINOR);
	if (!adm_ctx.reply_skb)
		return retcode;
	if (retcode != NO_ERROR)
		goto out;

	mdev = adm_ctx.mdev;
	if (test_bit(NEW_CUR_UUID, &mdev->flags)) {
		drbd_uuid_new_current(mdev);
		clear_bit(NEW_CUR_UUID, &mdev->flags);
	}
	drbd_suspend_io(mdev);
	retcode = drbd_request_state(mdev, NS3(susp, 0, susp_nod, 0, susp_fen, 0));
	if (retcode == SS_SUCCESS) {
		if (mdev->state.conn < C_CONNECTED)
			tl_clear(mdev->tconn);
		if (mdev->state.disk == D_DISKLESS || mdev->state.disk == D_FAILED)
			tl_restart(mdev->tconn, FAIL_FROZEN_DISK_IO);
	}
	drbd_resume_io(mdev);

out:
	drbd_adm_finish(info, retcode);
	return 0;
}

int drbd_adm_outdate(struct sk_buff *skb, struct genl_info *info)
{
	return drbd_adm_simple_request_state(skb, info, NS(disk, D_OUTDATED));
}

int nla_put_drbd_cfg_context(struct sk_buff *skb, struct drbd_tconn *tconn, unsigned vnr)
{
	struct nlattr *nla;
	nla = nla_nest_start(skb, DRBD_NLA_CFG_CONTEXT);
	if (!nla)
		goto nla_put_failure;
	if (vnr != VOLUME_UNSPECIFIED &&
	    nla_put_u32(skb, T_ctx_volume, vnr))
		goto nla_put_failure;
	if (nla_put_string(skb, T_ctx_resource_name, tconn->name))
		goto nla_put_failure;
	if (tconn->my_addr_len &&
	    nla_put(skb, T_ctx_my_addr, tconn->my_addr_len, &tconn->my_addr))
		goto nla_put_failure;
	if (tconn->peer_addr_len &&
	    nla_put(skb, T_ctx_peer_addr, tconn->peer_addr_len, &tconn->peer_addr))
		goto nla_put_failure;
	nla_nest_end(skb, nla);
	return 0;

nla_put_failure:
	if (nla)
		nla_nest_cancel(skb, nla);
	return -EMSGSIZE;
}

int nla_put_status_info(struct sk_buff *skb, struct drbd_conf *mdev,
		const struct sib_info *sib)
{
	struct state_info *si = NULL; /* for sizeof(si->member); */
	struct net_conf *nc;
	struct nlattr *nla;
	int got_ldev;
	int err = 0;
	int exclude_sensitive;

	/* If sib != NULL, this is drbd_bcast_event, which anyone can listen
	 * to.  So we better exclude_sensitive information.
	 *
	 * If sib == NULL, this is drbd_adm_get_status, executed synchronously
	 * in the context of the requesting user process. Exclude sensitive
	 * information, unless current has superuser.
	 *
	 * NOTE: for drbd_adm_get_status_all(), this is a netlink dump, and
	 * relies on the current implementation of netlink_dump(), which
	 * executes the dump callback successively from netlink_recvmsg(),
	 * always in the context of the receiving process */
	exclude_sensitive = sib || !capable(CAP_SYS_ADMIN);

	got_ldev = get_ldev(mdev);

	/* We need to add connection name and volume number information still.
	 * Minor number is in drbd_genlmsghdr. */
	if (nla_put_drbd_cfg_context(skb, mdev->tconn, mdev->vnr))
		goto nla_put_failure;

	if (res_opts_to_skb(skb, &mdev->tconn->res_opts, exclude_sensitive))
		goto nla_put_failure;

	rcu_read_lock();
	if (got_ldev)
		if (disk_conf_to_skb(skb, rcu_dereference(mdev->ldev->disk_conf), exclude_sensitive))
			goto nla_put_failure;

	nc = rcu_dereference(mdev->tconn->net_conf);
	if (nc)
		err = net_conf_to_skb(skb, nc, exclude_sensitive);
	rcu_read_unlock();
	if (err)
		goto nla_put_failure;

	nla = nla_nest_start(skb, DRBD_NLA_STATE_INFO);
	if (!nla)
		goto nla_put_failure;
	if (nla_put_u32(skb, T_sib_reason, sib ? sib->sib_reason : SIB_GET_STATUS_REPLY) ||
	    nla_put_u32(skb, T_current_state, mdev->state.i) ||
	    nla_put_u64(skb, T_ed_uuid, mdev->ed_uuid) ||
	    nla_put_u64(skb, T_capacity, drbd_get_capacity(mdev->this_bdev)) ||
	    nla_put_u64(skb, T_send_cnt, mdev->send_cnt) ||
	    nla_put_u64(skb, T_recv_cnt, mdev->recv_cnt) ||
	    nla_put_u64(skb, T_read_cnt, mdev->read_cnt) ||
	    nla_put_u64(skb, T_writ_cnt, mdev->writ_cnt) ||
	    nla_put_u64(skb, T_al_writ_cnt, mdev->al_writ_cnt) ||
	    nla_put_u64(skb, T_bm_writ_cnt, mdev->bm_writ_cnt) ||
	    nla_put_u32(skb, T_ap_bio_cnt, atomic_read(&mdev->ap_bio_cnt)) ||
	    nla_put_u32(skb, T_ap_pending_cnt, atomic_read(&mdev->ap_pending_cnt)) ||
	    nla_put_u32(skb, T_rs_pending_cnt, atomic_read(&mdev->rs_pending_cnt)))
		goto nla_put_failure;

	if (got_ldev) {
		int err;

		spin_lock_irq(&mdev->ldev->md.uuid_lock);
		err = nla_put(skb, T_uuids, sizeof(si->uuids), mdev->ldev->md.uuid);
		spin_unlock_irq(&mdev->ldev->md.uuid_lock);

		if (err)
			goto nla_put_failure;

		if (nla_put_u32(skb, T_disk_flags, mdev->ldev->md.flags) ||
		    nla_put_u64(skb, T_bits_total, drbd_bm_bits(mdev)) ||
		    nla_put_u64(skb, T_bits_oos, drbd_bm_total_weight(mdev)))
			goto nla_put_failure;
		if (C_SYNC_SOURCE <= mdev->state.conn &&
		    C_PAUSED_SYNC_T >= mdev->state.conn) {
			if (nla_put_u64(skb, T_bits_rs_total, mdev->rs_total) ||
			    nla_put_u64(skb, T_bits_rs_failed, mdev->rs_failed))
				goto nla_put_failure;
		}
	}

	if (sib) {
		switch(sib->sib_reason) {
		case SIB_SYNC_PROGRESS:
		case SIB_GET_STATUS_REPLY:
			break;
		case SIB_STATE_CHANGE:
			if (nla_put_u32(skb, T_prev_state, sib->os.i) ||
			    nla_put_u32(skb, T_new_state, sib->ns.i))
				goto nla_put_failure;
			break;
		case SIB_HELPER_POST:
			if (nla_put_u32(skb, T_helper_exit_code,
					sib->helper_exit_code))
				goto nla_put_failure;
			/* fall through */
		case SIB_HELPER_PRE:
			if (nla_put_string(skb, T_helper, sib->helper_name))
				goto nla_put_failure;
			break;
		}
	}
	nla_nest_end(skb, nla);

	if (0)
nla_put_failure:
		err = -EMSGSIZE;
	if (got_ldev)
		put_ldev(mdev);
	return err;
}

int drbd_adm_get_status(struct sk_buff *skb, struct genl_info *info)
{
	enum drbd_ret_code retcode;
	int err;

	retcode = drbd_adm_prepare(skb, info, DRBD_ADM_NEED_MINOR);
	if (!adm_ctx.reply_skb)
		return retcode;
	if (retcode != NO_ERROR)
		goto out;

	err = nla_put_status_info(adm_ctx.reply_skb, adm_ctx.mdev, NULL);
	if (err) {
		nlmsg_free(adm_ctx.reply_skb);
		return err;
	}
out:
	drbd_adm_finish(info, retcode);
	return 0;
}

int get_one_status(struct sk_buff *skb, struct netlink_callback *cb)
{
	struct drbd_conf *mdev;
	struct drbd_genlmsghdr *dh;
	struct drbd_tconn *pos = (struct drbd_tconn*)cb->args[0];
	struct drbd_tconn *tconn = NULL;
	struct drbd_tconn *tmp;
	unsigned volume = cb->args[1];

	/* Open coded, deferred, iteration:
	 * list_for_each_entry_safe(tconn, tmp, &drbd_tconns, all_tconn) {
	 *	idr_for_each_entry(&tconn->volumes, mdev, i) {
	 *	  ...
	 *	}
	 * }
	 * where tconn is cb->args[0];
	 * and i is cb->args[1];
	 *
	 * cb->args[2] indicates if we shall loop over all resources,
	 * or just dump all volumes of a single resource.
	 *
	 * This may miss entries inserted after this dump started,
	 * or entries deleted before they are reached.
	 *
	 * We need to make sure the mdev won't disappear while
	 * we are looking at it, and revalidate our iterators
	 * on each iteration.
	 */

	/* synchronize with conn_create()/conn_destroy() */
	rcu_read_lock();
	/* revalidate iterator position */
	list_for_each_entry_rcu(tmp, &drbd_tconns, all_tconn) {
		if (pos == NULL) {
			/* first iteration */
			pos = tmp;
			tconn = pos;
			break;
		}
		if (tmp == pos) {
			tconn = pos;
			break;
		}
	}
	if (tconn) {
next_tconn:
		mdev = idr_get_next(&tconn->volumes, &volume);
		if (!mdev) {
			/* No more volumes to dump on this tconn.
			 * Advance tconn iterator. */
			pos = list_entry_rcu(tconn->all_tconn.next,
					     struct drbd_tconn, all_tconn);
			/* Did we dump any volume on this tconn yet? */
			if (volume != 0) {
				/* If we reached the end of the list,
				 * or only a single resource dump was requested,
				 * we are done. */
				if (&pos->all_tconn == &drbd_tconns || cb->args[2])
					goto out;
				volume = 0;
				tconn = pos;
				goto next_tconn;
			}
		}

		dh = genlmsg_put(skb, NETLINK_CB_PORTID(cb->skb),
				cb->nlh->nlmsg_seq, &drbd_genl_family,
				NLM_F_MULTI, DRBD_ADM_GET_STATUS);
		if (!dh)
			goto out;

		if (!mdev) {
			/* This is a tconn without a single volume.
			 * Suprisingly enough, it may have a network
			 * configuration. */
			struct net_conf *nc;
			dh->minor = -1U;
			dh->ret_code = NO_ERROR;
			if (nla_put_drbd_cfg_context(skb, tconn, VOLUME_UNSPECIFIED))
				goto cancel;
			nc = rcu_dereference(tconn->net_conf);
			if (nc && net_conf_to_skb(skb, nc, 1) != 0)
				goto cancel;
			goto done;
		}

		D_ASSERT(mdev->vnr == volume);
		D_ASSERT(mdev->tconn == tconn);

		dh->minor = mdev_to_minor(mdev);
		dh->ret_code = NO_ERROR;

		if (nla_put_status_info(skb, mdev, NULL)) {
cancel:
			genlmsg_cancel(skb, dh);
			goto out;
		}
done:
		genlmsg_end(skb, dh);
        }

out:
	rcu_read_unlock();
	/* where to start the next iteration */
        cb->args[0] = (long)pos;
        cb->args[1] = (pos == tconn) ? volume + 1 : 0;

	/* No more tconns/volumes/minors found results in an empty skb.
	 * Which will terminate the dump. */
        return skb->len;
}

/*
 * Request status of all resources, or of all volumes within a single resource.
 *
 * This is a dump, as the answer may not fit in a single reply skb otherwise.
 * Which means we cannot use the family->attrbuf or other such members, because
 * dump is NOT protected by the genl_lock().  During dump, we only have access
 * to the incoming skb, and need to opencode "parsing" of the nlattr payload.
 *
 * Once things are setup properly, we call into get_one_status().
 */
int drbd_adm_get_status_all(struct sk_buff *skb, struct netlink_callback *cb)
{
	const unsigned hdrlen = GENL_HDRLEN + GENL_MAGIC_FAMILY_HDRSZ;
	struct nlattr *nla;
	const char *resource_name;
	struct drbd_tconn *tconn;
	int maxtype;

	/* Is this a followup call? */
	if (cb->args[0]) {
		/* ... of a single resource dump,
		 * and the resource iterator has been advanced already? */
		if (cb->args[2] && cb->args[2] != cb->args[0])
			return 0; /* DONE. */
		goto dump;
	}

	/* First call (from netlink_dump_start).  We need to figure out
	 * which resource(s) the user wants us to dump. */
	nla = nla_find(nlmsg_attrdata(cb->nlh, hdrlen),
			nlmsg_attrlen(cb->nlh, hdrlen),
			DRBD_NLA_CFG_CONTEXT);

	/* No explicit context given.  Dump all. */
	if (!nla)
		goto dump;
	maxtype = ARRAY_SIZE(drbd_cfg_context_nl_policy) - 1;
	nla = drbd_nla_find_nested(maxtype, nla, __nla_type(T_ctx_resource_name));
	if (IS_ERR(nla))
		return PTR_ERR(nla);
	/* context given, but no name present? */
	if (!nla)
		return -EINVAL;
	resource_name = nla_data(nla);
	tconn = conn_get_by_name(resource_name);

	if (!tconn)
		return -ENODEV;

	kref_put(&tconn->kref, &conn_destroy); /* get_one_status() (re)validates tconn by itself */

	/* prime iterators, and set "filter" mode mark:
	 * only dump this tconn. */
	cb->args[0] = (long)tconn;
	/* cb->args[1] = 0; passed in this way. */
	cb->args[2] = (long)tconn;

dump:
	return get_one_status(skb, cb);
}

int drbd_adm_get_timeout_type(struct sk_buff *skb, struct genl_info *info)
{
	enum drbd_ret_code retcode;
	struct timeout_parms tp;
	int err;

	retcode = drbd_adm_prepare(skb, info, DRBD_ADM_NEED_MINOR);
	if (!adm_ctx.reply_skb)
		return retcode;
	if (retcode != NO_ERROR)
		goto out;

	tp.timeout_type =
		adm_ctx.mdev->state.pdsk == D_OUTDATED ? UT_PEER_OUTDATED :
		test_bit(USE_DEGR_WFC_T, &adm_ctx.mdev->flags) ? UT_DEGRADED :
		UT_DEFAULT;

	err = timeout_parms_to_priv_skb(adm_ctx.reply_skb, &tp);
	if (err) {
		nlmsg_free(adm_ctx.reply_skb);
		return err;
	}
out:
	drbd_adm_finish(info, retcode);
	return 0;
}

int drbd_adm_start_ov(struct sk_buff *skb, struct genl_info *info)
{
	struct drbd_conf *mdev;
	enum drbd_ret_code retcode;
	struct start_ov_parms parms;

	retcode = drbd_adm_prepare(skb, info, DRBD_ADM_NEED_MINOR);
	if (!adm_ctx.reply_skb)
		return retcode;
	if (retcode != NO_ERROR)
		goto out;

	mdev = adm_ctx.mdev;

	/* resume from last known position, if possible */
	parms.ov_start_sector = mdev->ov_start_sector;
	parms.ov_stop_sector = ULLONG_MAX;
	if (info->attrs[DRBD_NLA_START_OV_PARMS]) {
		int err = start_ov_parms_from_attrs(&parms, info);
		if (err) {
			retcode = ERR_MANDATORY_TAG;
			drbd_msg_put_info(from_attrs_err_to_txt(err));
			goto out;
		}
	}
	/* w_make_ov_request expects position to be aligned */
	mdev->ov_start_sector = parms.ov_start_sector & ~(BM_SECT_PER_BIT-1);
	mdev->ov_stop_sector = parms.ov_stop_sector;

	/* If there is still bitmap IO pending, e.g. previous resync or verify
	 * just being finished, wait for it before requesting a new resync. */
	drbd_suspend_io(mdev);
	wait_event(mdev->misc_wait, !test_bit(BITMAP_IO, &mdev->flags));
	retcode = drbd_request_state(mdev,NS(conn,C_VERIFY_S));
	drbd_resume_io(mdev);
out:
	drbd_adm_finish(info, retcode);
	return 0;
}


int drbd_adm_new_c_uuid(struct sk_buff *skb, struct genl_info *info)
{
	struct drbd_conf *mdev;
	enum drbd_ret_code retcode;
	int skip_initial_sync = 0;
	int err;
	struct new_c_uuid_parms args;

	retcode = drbd_adm_prepare(skb, info, DRBD_ADM_NEED_MINOR);
	if (!adm_ctx.reply_skb)
		return retcode;
	if (retcode != NO_ERROR)
		goto out_nolock;

	mdev = adm_ctx.mdev;
	memset(&args, 0, sizeof(args));
	if (info->attrs[DRBD_NLA_NEW_C_UUID_PARMS]) {
		err = new_c_uuid_parms_from_attrs(&args, info);
		if (err) {
			retcode = ERR_MANDATORY_TAG;
			drbd_msg_put_info(from_attrs_err_to_txt(err));
			goto out_nolock;
		}
	}

	mutex_lock(mdev->state_mutex); /* Protects us against serialized state changes. */

	if (!get_ldev(mdev)) {
		retcode = ERR_NO_DISK;
		goto out;
	}

	/* this is "skip initial sync", assume to be clean */
	if (mdev->state.conn == C_CONNECTED && mdev->tconn->agreed_pro_version >= 90 &&
	    mdev->ldev->md.uuid[UI_CURRENT] == UUID_JUST_CREATED && args.clear_bm) {
		dev_info(DEV, "Preparing to skip initial sync\n");
		skip_initial_sync = 1;
	} else if (mdev->state.conn != C_STANDALONE) {
		retcode = ERR_CONNECTED;
		goto out_dec;
	}

	drbd_uuid_set(mdev, UI_BITMAP, 0); /* Rotate UI_BITMAP to History 1, etc... */
	drbd_uuid_new_current(mdev); /* New current, previous to UI_BITMAP */

	if (args.clear_bm) {
		err = drbd_bitmap_io(mdev, &drbd_bmio_clear_n_write,
			"clear_n_write from new_c_uuid", BM_LOCKED_MASK);
		if (err) {
			dev_err(DEV, "Writing bitmap failed with %d\n",err);
			retcode = ERR_IO_MD_DISK;
		}
		if (skip_initial_sync) {
			drbd_send_uuids_skip_initial_sync(mdev);
			_drbd_uuid_set(mdev, UI_BITMAP, 0);
			drbd_print_uuids(mdev, "cleared bitmap UUID");
			spin_lock_irq(&mdev->tconn->req_lock);
			_drbd_set_state(_NS2(mdev, disk, D_UP_TO_DATE, pdsk, D_UP_TO_DATE),
					CS_VERBOSE, NULL);
			spin_unlock_irq(&mdev->tconn->req_lock);
		}
	}

	drbd_md_sync(mdev);
out_dec:
	put_ldev(mdev);
out:
	mutex_unlock(mdev->state_mutex);
out_nolock:
	drbd_adm_finish(info, retcode);
	return 0;
}

static enum drbd_ret_code
drbd_check_resource_name(const char *name)
{
	if (!name || !name[0]) {
		drbd_msg_put_info("resource name missing");
		return ERR_MANDATORY_TAG;
	}
	/* if we want to use these in sysfs/configfs/debugfs some day,
	 * we must not allow slashes */
	if (strchr(name, '/')) {
		drbd_msg_put_info("invalid resource name");
		return ERR_INVALID_REQUEST;
	}
	return NO_ERROR;
}

int drbd_adm_new_resource(struct sk_buff *skb, struct genl_info *info)
{
	enum drbd_ret_code retcode;
	struct res_opts res_opts;
	int err;

	retcode = drbd_adm_prepare(skb, info, 0);
	if (!adm_ctx.reply_skb)
		return retcode;
	if (retcode != NO_ERROR)
		goto out;

	set_res_opts_defaults(&res_opts);
	err = res_opts_from_attrs(&res_opts, info);
	if (err && err != -ENOMSG) {
		retcode = ERR_MANDATORY_TAG;
		drbd_msg_put_info(from_attrs_err_to_txt(err));
		goto out;
	}

	retcode = drbd_check_resource_name(adm_ctx.resource_name);
	if (retcode != NO_ERROR)
		goto out;

	if (adm_ctx.tconn)
		goto out;

	if (!conn_create(adm_ctx.resource_name, &res_opts))
		retcode = ERR_NOMEM;
out:
	drbd_adm_finish(info, retcode);
	return 0;
}

int drbd_adm_add_minor(struct sk_buff *skb, struct genl_info *info)
{
	struct drbd_genlmsghdr *dh = info->userhdr;
	enum drbd_ret_code retcode;

	retcode = drbd_adm_prepare(skb, info, DRBD_ADM_NEED_RESOURCE);
	if (!adm_ctx.reply_skb)
		return retcode;
	if (retcode != NO_ERROR)
		goto out;

	if (dh->minor > MINORMASK) {
		drbd_msg_put_info("requested minor out of range");
		retcode = ERR_INVALID_REQUEST;
		goto out;
	}
	if (adm_ctx.volume > DRBD_VOLUME_MAX) {
		drbd_msg_put_info("requested volume id out of range");
		retcode = ERR_INVALID_REQUEST;
		goto out;
	}

	if (adm_ctx.mdev)
		goto out;

	retcode = conn_new_minor(adm_ctx.tconn, dh->minor, adm_ctx.volume);
out:
	drbd_adm_finish(info, retcode);
	return 0;
}

static enum drbd_ret_code adm_delete_minor(struct drbd_conf *mdev)
{
	if (mdev->state.disk == D_DISKLESS &&
	    /* no need to be mdev->state.conn == C_STANDALONE &&
	     * we may want to delete a minor from a live replication group.
	     */
	    mdev->state.role == R_SECONDARY) {
		_drbd_request_state(mdev, NS(conn, C_WF_REPORT_PARAMS),
				    CS_VERBOSE + CS_WAIT_COMPLETE);
		idr_remove(&mdev->tconn->volumes, mdev->vnr);
		idr_remove(&minors, mdev_to_minor(mdev));
		del_gendisk(mdev->vdisk);
		kobject_del(&mdev->kobj);
		synchronize_rcu();
		kobject_put(&mdev->kobj);
		return NO_ERROR;
	} else
		return ERR_MINOR_CONFIGURED;
}

int drbd_adm_delete_minor(struct sk_buff *skb, struct genl_info *info)
{
	enum drbd_ret_code retcode;

	retcode = drbd_adm_prepare(skb, info, DRBD_ADM_NEED_MINOR);
	if (!adm_ctx.reply_skb)
		return retcode;
	if (retcode != NO_ERROR)
		goto out;

	retcode = adm_delete_minor(adm_ctx.mdev);
out:
	drbd_adm_finish(info, retcode);
	return 0;
}

int drbd_adm_down(struct sk_buff *skb, struct genl_info *info)
{
	int retcode; /* enum drbd_ret_code rsp. enum drbd_state_rv */
	struct drbd_conf *mdev;
	unsigned i;

	retcode = drbd_adm_prepare(skb, info, 0);
	if (!adm_ctx.reply_skb)
		return retcode;
	if (retcode != NO_ERROR)
		goto out;

	if (!adm_ctx.tconn) {
		retcode = ERR_RES_NOT_KNOWN;
		goto out;
	}

	/* demote */
	idr_for_each_entry(&adm_ctx.tconn->volumes, mdev, i) {
		retcode = drbd_set_role(mdev, R_SECONDARY, 0);
		if (retcode < SS_SUCCESS) {
			drbd_msg_put_info("failed to demote");
			goto out;
		}
	}

	retcode = conn_try_disconnect(adm_ctx.tconn, 0);
	if (retcode < SS_SUCCESS) {
		drbd_msg_put_info("failed to disconnect");
		goto out;
	}

	/* detach */
	idr_for_each_entry(&adm_ctx.tconn->volumes, mdev, i) {
		retcode = adm_detach(mdev, 0);
		if (retcode < SS_SUCCESS || retcode > NO_ERROR) {
			drbd_msg_put_info("failed to detach");
			goto out;
		}
	}

	/* If we reach this, all volumes (of this tconn) are Secondary,
	 * Disconnected, Diskless, aka Unconfigured. Make sure all threads have
	 * actually stopped, state handling only does drbd_thread_stop_nowait(). */
	drbd_thread_stop(&adm_ctx.tconn->worker);

	/* Now, nothing can fail anymore */

	/* delete volumes */
	idr_for_each_entry(&adm_ctx.tconn->volumes, mdev, i) {
		retcode = adm_delete_minor(mdev);
		if (retcode != NO_ERROR) {
			/* "can not happen" */
			drbd_msg_put_info("failed to delete volume");
			goto out;
		}
	}

	/* delete connection */
	if (conn_lowest_minor(adm_ctx.tconn) < 0) {
		list_del_rcu(&adm_ctx.tconn->all_tconn);
		synchronize_rcu();
		kref_put(&adm_ctx.tconn->kref, &conn_destroy);

		retcode = NO_ERROR;
	} else {
		/* "can not happen" */
		retcode = ERR_RES_IN_USE;
		drbd_msg_put_info("failed to delete connection");
	}
	goto out;
out:
	drbd_adm_finish(info, retcode);
	return 0;
}

int drbd_adm_del_resource(struct sk_buff *skb, struct genl_info *info)
{
	enum drbd_ret_code retcode;

	retcode = drbd_adm_prepare(skb, info, DRBD_ADM_NEED_RESOURCE);
	if (!adm_ctx.reply_skb)
		return retcode;
	if (retcode != NO_ERROR)
		goto out;

	if (conn_lowest_minor(adm_ctx.tconn) < 0) {
		list_del_rcu(&adm_ctx.tconn->all_tconn);
		synchronize_rcu();
		kref_put(&adm_ctx.tconn->kref, &conn_destroy);

		retcode = NO_ERROR;
	} else {
		retcode = ERR_RES_IN_USE;
	}

	if (retcode == NO_ERROR)
		drbd_thread_stop(&adm_ctx.tconn->worker);
out:
	drbd_adm_finish(info, retcode);
	return 0;
}

void drbd_bcast_event(struct drbd_conf *mdev, const struct sib_info *sib)
{
	static atomic_t drbd_genl_seq = ATOMIC_INIT(2); /* two. */
	struct sk_buff *msg;
	struct drbd_genlmsghdr *d_out;
	unsigned seq;
	int err = -ENOMEM;

	if (sib->sib_reason == SIB_SYNC_PROGRESS) {
		if (time_after(jiffies, mdev->rs_last_bcast + HZ))
			mdev->rs_last_bcast = jiffies;
		else
			return;
	}

	seq = atomic_inc_return(&drbd_genl_seq);
	msg = genlmsg_new(NLMSG_GOODSIZE, GFP_NOIO);
	if (!msg)
		goto failed;

	err = -EMSGSIZE;
	d_out = genlmsg_put(msg, 0, seq, &drbd_genl_family, 0, DRBD_EVENT);
	if (!d_out) /* cannot happen, but anyways. */
		goto nla_put_failure;
	d_out->minor = mdev_to_minor(mdev);
	d_out->ret_code = NO_ERROR;

	if (nla_put_status_info(msg, mdev, sib))
		goto nla_put_failure;
	genlmsg_end(msg, d_out);
	err = drbd_genl_multicast_events(msg, 0);
	/* msg has been consumed or freed in netlink_broadcast() */
	if (err && err != -ESRCH)
		goto failed;

	return;

nla_put_failure:
	nlmsg_free(msg);
failed:
	dev_err(DEV, "Error %d while broadcasting event. "
			"Event seq:%u sib_reason:%u\n",
			err, seq, sib->sib_reason);
}<|MERGE_RESOLUTION|>--- conflicted
+++ resolved
@@ -2455,26 +2455,6 @@
 
 	retcode = _drbd_request_state(mdev, NS(conn, C_STARTING_SYNC_T), CS_ORDERED);
 
-<<<<<<< HEAD
-	if (retcode < SS_SUCCESS && retcode != SS_NEED_CONNECTION)
-		retcode = drbd_request_state(mdev, NS(conn, C_STARTING_SYNC_T));
-
-	while (retcode == SS_NEED_CONNECTION) {
-		spin_lock_irq(&mdev->tconn->req_lock);
-		if (mdev->state.conn < C_CONNECTED)
-			retcode = _drbd_set_state(_NS(mdev, disk, D_INCONSISTENT), CS_VERBOSE, NULL);
-		spin_unlock_irq(&mdev->tconn->req_lock);
-
-		if (retcode != SS_NEED_CONNECTION)
-			break;
-
-		retcode = drbd_request_state(mdev, NS(conn, C_STARTING_SYNC_T));
-	}
-	drbd_resume_io(mdev);
-
-out:
-	drbd_adm_finish(info, retcode);
-=======
 	/* If that did not work, try again,
 	 * but log failures this time (implicit CS_VERBOSE).
 	 *
@@ -2494,8 +2474,9 @@
 			retcode = drbd_request_state(mdev, NS(conn, C_STARTING_SYNC_T));
 	}
 	drbd_resume_io(mdev);
-	reply->ret_code = retcode;
->>>>>>> 03bb1f6b
+
+out:
+	drbd_adm_finish(info, retcode);
 	return 0;
 }
 
@@ -2547,15 +2528,9 @@
 
 	retcode = _drbd_request_state(mdev, NS(conn, C_STARTING_SYNC_S), CS_ORDERED);
 	if (retcode < SS_SUCCESS) {
-<<<<<<< HEAD
-		if (retcode == SS_NEED_CONNECTION && mdev->state.role == R_PRIMARY) {
-			/* The peer will get a resync upon connect anyways.
-			 * Just make that into a full resync. */
-=======
 		if (mdev->state.conn == C_STANDALONE && mdev->state.role == R_PRIMARY) {
 			/* The peer will get a resync upon connect anyways. Just make that
 			   into a full resync. */
->>>>>>> 03bb1f6b
 			retcode = drbd_request_state(mdev, NS(pdsk, D_INCONSISTENT));
 			if (retcode >= SS_SUCCESS) {
 				if (drbd_bitmap_io(mdev, &drbd_bmio_set_susp_al,
@@ -2567,13 +2542,9 @@
 			retcode = drbd_request_state(mdev, NS(conn, C_STARTING_SYNC_S));
 	}
 	drbd_resume_io(mdev);
-<<<<<<< HEAD
 
 out:
 	drbd_adm_finish(info, retcode);
-=======
-	reply->ret_code = retcode;
->>>>>>> 03bb1f6b
 	return 0;
 }
 
