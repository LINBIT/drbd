// SPDX-License-Identifier: GPL-2.0-only
/*
   drbd_nl.c

   This file is part of DRBD by Philipp Reisner and Lars Ellenberg.

   Copyright (C) 2001-2008, LINBIT Information Technologies GmbH.
   Copyright (C) 1999-2008, Philipp Reisner <philipp.reisner@linbit.com>.
   Copyright (C) 2002-2008, Lars Ellenberg <lars.ellenberg@linbit.com>.


 */

#define pr_fmt(fmt)	KBUILD_MODNAME ": " fmt

#include <linux/module.h>
#include <linux/drbd.h>
#include <linux/in.h>
#include <linux/fs.h>
#include <linux/file.h>
#include <linux/slab.h>
#include <linux/cpumask.h>
#include <linux/random.h>
#include "drbd_int.h"
#include "drbd_protocol.h"
#include "drbd_state_change.h"
#include "drbd_debugfs.h"
#include "drbd_transport.h"
#include "drbd_dax_pmem.h"
#include <linux/drbd_limits.h>
#include <linux/kthread.h>
#include <linux/security.h>
#include <net/genetlink.h>
#include <net/sock.h>

#include "drbd_meta_data.h"
#include "drbd_legacy_84.h"

/* .doit */
static int drbd_adm_new_minor(struct sk_buff *skb, struct genl_info *info);
static int drbd_adm_del_minor(struct sk_buff *skb, struct genl_info *info);

static int drbd_adm_new_resource(struct sk_buff *skb, struct genl_info *info);
static int drbd_adm_del_resource(struct sk_buff *skb, struct genl_info *info);
static int drbd_adm_down(struct sk_buff *skb, struct genl_info *info);

static int drbd_adm_set_role(struct sk_buff *skb, struct genl_info *info);
static int drbd_adm_attach(struct sk_buff *skb, struct genl_info *info);
static int drbd_adm_disk_opts(struct sk_buff *skb, struct genl_info *info);
static int drbd_adm_detach(struct sk_buff *skb, struct genl_info *info);
static int drbd_adm_connect(struct sk_buff *skb, struct genl_info *info);
static int drbd_adm_new_peer(struct sk_buff *skb, struct genl_info *info);
static int drbd_adm_del_peer(struct sk_buff *skb, struct genl_info *info);
static int drbd_adm_new_path(struct sk_buff *skb, struct genl_info *info);
static int drbd_adm_del_path(struct sk_buff *skb, struct genl_info *info);
static int drbd_adm_net_opts(struct sk_buff *skb, struct genl_info *info);
static int drbd_adm_peer_device_opts(struct sk_buff *skb, struct genl_info *info);
static int drbd_adm_resize(struct sk_buff *skb, struct genl_info *info);
static int drbd_adm_start_ov(struct sk_buff *skb, struct genl_info *info);
static int drbd_adm_new_c_uuid(struct sk_buff *skb, struct genl_info *info);
static int drbd_adm_disconnect(struct sk_buff *skb, struct genl_info *info);
static int drbd_adm_invalidate(struct sk_buff *skb, struct genl_info *info);
static int drbd_adm_invalidate_peer(struct sk_buff *skb, struct genl_info *info);
static int drbd_adm_pause_sync(struct sk_buff *skb, struct genl_info *info);
static int drbd_adm_resume_sync(struct sk_buff *skb, struct genl_info *info);
static int drbd_adm_suspend_io(struct sk_buff *skb, struct genl_info *info);
static int drbd_adm_resume_io(struct sk_buff *skb, struct genl_info *info);
static int drbd_adm_outdate(struct sk_buff *skb, struct genl_info *info);
static int drbd_adm_resource_opts(struct sk_buff *skb, struct genl_info *info);
static int drbd_adm_get_timeout_type(struct sk_buff *skb, struct genl_info *info);
static int drbd_adm_forget_peer(struct sk_buff *skb, struct genl_info *info);
static int drbd_adm_rename_resource(struct sk_buff *skb, struct genl_info *info);
/* .dumpit */
static int drbd_adm_dump_resources(struct sk_buff *skb, struct netlink_callback *cb);
static int drbd_adm_dump_devices(struct sk_buff *skb, struct netlink_callback *cb);
static int drbd_adm_dump_devices_done(struct netlink_callback *cb);
static int drbd_adm_dump_connections(struct sk_buff *skb, struct netlink_callback *cb);
static int drbd_adm_dump_connections_done(struct netlink_callback *cb);
static int drbd_adm_dump_peer_devices(struct sk_buff *skb, struct netlink_callback *cb);
static int drbd_adm_dump_peer_devices_done(struct netlink_callback *cb);
static int drbd_adm_dump_paths(struct sk_buff *skb, struct netlink_callback *cb);
static int drbd_adm_dump_paths_done(struct netlink_callback *cb);
static int drbd_adm_get_initial_state(struct sk_buff *skb, struct netlink_callback *cb);
static int drbd_adm_get_initial_state_done(struct netlink_callback *cb);

#include <linux/drbd_genl_api.h>
#include "drbd_nla.h"
#include <linux/genl_magic_func.h>

void drbd_enable_netns(void)
{
	drbd_genl_family.netnsok = true;
}

atomic_t drbd_genl_seq = ATOMIC_INIT(2); /* two. */

DEFINE_MUTEX(notification_mutex);

/* used bdev_open_by_path, to claim our meta data device(s) */
static char *drbd_m_holder = "Hands off! this is DRBD's meta data device.";

static void drbd_adm_send_reply(struct sk_buff *skb, struct genl_info *info)
{
	genlmsg_end(skb, genlmsg_data(nlmsg_data(nlmsg_hdr(skb))));
	if (genlmsg_reply(skb, info))
		pr_err("error sending genl reply\n");
}

/* Used on a fresh "drbd_adm_prepare"d reply_skb, this cannot fail: The only
 * reason it could fail was no space in skb, and there are 4k available. */
static int drbd_msg_put_info(struct sk_buff *skb, const char *info)
{
	struct nlattr *nla;
	int err = -EMSGSIZE;

	if (!info || !info[0])
		return 0;

	nla = nla_nest_start_noflag(skb, DRBD_NLA_CFG_REPLY);
	if (!nla)
		return err;

	err = nla_put_string(skb, T_info_text, info);
	if (err) {
		nla_nest_cancel(skb, nla);
		return err;
	}
	nla_nest_end(skb, nla);
	return 0;
}

static int drbd_adm_finish(struct drbd_config_context *, struct genl_info *, int);

extern struct genl_ops drbd_genl_ops[];

__printf(2, 3)
static int drbd_msg_sprintf_info(struct sk_buff *skb, const char *fmt, ...)
{
	va_list args;
	struct nlattr *nla, *txt;
	int err = -EMSGSIZE;
	int len;
	int aligned_len;
	char *msg_buf;

	nla = nla_nest_start_noflag(skb, DRBD_NLA_CFG_REPLY);
	if (!nla)
		return err;

	txt = nla_reserve(skb, T_info_text, 256);
	if (!txt) {
		nla_nest_cancel(skb, nla);
		return err;
	}
	msg_buf = nla_data(txt);
	va_start(args, fmt);
	len = vscnprintf(msg_buf, 256, fmt, args);
	va_end(args);

	/* maybe: retry with larger reserve, if truncated */

	/* zero-out padding bytes to avoid transmitting uninitialized bytes */
	++len;
	txt->nla_len = nla_attr_size(len);
	aligned_len = NLA_ALIGN(len);
	while (len < aligned_len) {
		msg_buf[len] = '\0';
		++len;
	}
	nlmsg_trim(skb, (char *) txt + NLA_ALIGN(txt->nla_len));
	nla_nest_end(skb, nla);

	return 0;
}

static bool need_sys_admin(u8 cmd)
{
	int i;
	for (i = 0; i < ARRAY_SIZE(drbd_genl_ops); i++)
		if (drbd_genl_ops[i].cmd == cmd)
			return 0 != (drbd_genl_ops[i].flags & GENL_ADMIN_PERM);
	return true;
}

static struct drbd_path *first_path(struct drbd_connection *connection)
{
	/* Ideally this function is removed at a later point in time.
	   It was introduced when replacing the single address pair
	   with a list of address pairs (or paths). */

	return list_first_or_null_rcu(&connection->transport.paths, struct drbd_path, list);
}

/* This would be a good candidate for a "pre_doit" hook,
 * and per-family private info->pointers.
 * But we need to stay compatible with older kernels.
 * If it returns successfully, adm_ctx members are valid.
 */
#define DRBD_ADM_NEED_MINOR        (1 << 0)
#define DRBD_ADM_NEED_RESOURCE     (1 << 1)
#define DRBD_ADM_NEED_CONNECTION   (1 << 2)
#define DRBD_ADM_NEED_PEER_DEVICE  (1 << 3)
#define DRBD_ADM_NEED_PEER_NODE    (1 << 4)
#define DRBD_ADM_IGNORE_VERSION    (1 << 5)
static int drbd_adm_prepare(struct drbd_config_context *adm_ctx,
	struct sk_buff *skb, struct genl_info *info, unsigned flags)
{
	struct drbd_genlmsghdr *d_in = genl_info_userhdr(info);
	const u8 cmd = info->genlhdr->cmd;
	int err;

	memset(adm_ctx, 0, sizeof(*adm_ctx));

	adm_ctx->net = sock_net(skb->sk);

	/*
	 * genl_rcv_msg() only checks if commands with the GENL_ADMIN_PERM flag
	 * set have CAP_NET_ADMIN; we also require CAP_SYS_ADMIN for
	 * administrative commands.
	 */
	if (need_sys_admin(cmd) && !capable(CAP_SYS_ADMIN))
		return -EPERM;

	adm_ctx->reply_skb = genlmsg_new(NLMSG_GOODSIZE, GFP_KERNEL);
	if (!adm_ctx->reply_skb) {
		err = -ENOMEM;
		goto fail;
	}

	adm_ctx->reply_dh = genlmsg_put_reply(adm_ctx->reply_skb,
					info, &drbd_genl_family, 0, cmd);
	/* put of a few bytes into a fresh skb of >= 4k will always succeed.
	 * but anyways */
	if (!adm_ctx->reply_dh) {
		err = -ENOMEM;
		goto fail;
	}

	if (info->genlhdr->version != GENL_MAGIC_VERSION && (flags & DRBD_ADM_IGNORE_VERSION) == 0) {
		drbd_msg_put_info(adm_ctx->reply_skb, "Wrong API version, upgrade your drbd utils.");
		err = -EINVAL;
		goto fail;
	}

	if (flags & DRBD_ADM_NEED_PEER_DEVICE)
		flags |= DRBD_ADM_NEED_CONNECTION;
	if (flags & DRBD_ADM_NEED_CONNECTION)
		flags |= DRBD_ADM_NEED_PEER_NODE;
	if (flags & DRBD_ADM_NEED_PEER_NODE)
		flags |= DRBD_ADM_NEED_RESOURCE;

	adm_ctx->reply_dh->minor = d_in->minor;
	adm_ctx->reply_dh->ret_code = NO_ERROR;

	adm_ctx->volume = VOLUME_UNSPECIFIED;
	adm_ctx->peer_node_id = PEER_NODE_ID_UNSPECIFIED;
	if (info->attrs[DRBD_NLA_CFG_CONTEXT]) {
		struct nlattr *nla;
		struct nlattr **nested_attr_tb;
		/* parse and validate only */
		err = drbd_cfg_context_ntb_from_attrs(&nested_attr_tb, info);
		if (err)
			goto fail;

		/* It was present, and valid,
		 * copy it over to the reply skb. */
		err = nla_put_nohdr(adm_ctx->reply_skb,
				info->attrs[DRBD_NLA_CFG_CONTEXT]->nla_len,
				info->attrs[DRBD_NLA_CFG_CONTEXT]);
		if (err)
			goto fail;

		/* and assign stuff to the adm_ctx */
		nla = nested_attr_tb[__nla_type(T_ctx_volume)];
		if (nla)
			adm_ctx->volume = nla_get_u32(nla);
		nla = nested_attr_tb[__nla_type(T_ctx_peer_node_id)];
		if (nla)
			adm_ctx->peer_node_id = nla_get_u32(nla);
		nla = nested_attr_tb[__nla_type(T_ctx_resource_name)];
		if (nla)
			adm_ctx->resource_name = nla_data(nla);
		kfree(nested_attr_tb);
	}

	if (adm_ctx->resource_name) {
		adm_ctx->resource = drbd_find_resource(adm_ctx->resource_name);
		if (adm_ctx->resource)
			kref_debug_get(&adm_ctx->resource->kref_debug, 2);
	}

	adm_ctx->minor = d_in->minor;
	rcu_read_lock();
	adm_ctx->device = minor_to_device(d_in->minor);
	if (adm_ctx->device) {
		kref_get(&adm_ctx->device->kref);
		kref_debug_get(&adm_ctx->device->kref_debug, 4);
	}
	rcu_read_unlock();

	if (!adm_ctx->device && (flags & DRBD_ADM_NEED_MINOR)) {
		drbd_msg_put_info(adm_ctx->reply_skb, "unknown minor");
		err = ERR_MINOR_INVALID;
		goto finish;
	}
	if (!adm_ctx->resource && (flags & DRBD_ADM_NEED_RESOURCE)) {
		drbd_msg_put_info(adm_ctx->reply_skb, "unknown resource");
		err = ERR_INVALID_REQUEST;
		if (adm_ctx->resource_name)
			err = ERR_RES_NOT_KNOWN;
		goto finish;
	}
	if (adm_ctx->peer_node_id != PEER_NODE_ID_UNSPECIFIED) {
		/* peer_node_id is unsigned int */
		if (adm_ctx->peer_node_id >= DRBD_NODE_ID_MAX) {
			drbd_msg_put_info(adm_ctx->reply_skb, "peer node id out of range");
			err = ERR_INVALID_REQUEST;
			goto finish;
		}
		if (adm_ctx->resource && adm_ctx->peer_node_id == adm_ctx->resource->res_opts.node_id) {
			drbd_msg_put_info(adm_ctx->reply_skb, "peer node id cannot be my own node id");
			err = ERR_INVALID_REQUEST;
			goto finish;
		}
		adm_ctx->connection = drbd_get_connection_by_node_id(adm_ctx->resource, adm_ctx->peer_node_id);
		if (adm_ctx->connection)
			kref_debug_get(&adm_ctx->connection->kref_debug, 2);
	} else if (flags & DRBD_ADM_NEED_PEER_NODE) {
		drbd_msg_put_info(adm_ctx->reply_skb, "peer node id missing");
		err = ERR_INVALID_REQUEST;
		goto finish;
	}
	if (flags & DRBD_ADM_NEED_CONNECTION) {
		if (!adm_ctx->connection) {
			drbd_msg_put_info(adm_ctx->reply_skb, "unknown connection");
			err = ERR_INVALID_REQUEST;
			goto finish;
		}
	}
	if (flags & DRBD_ADM_NEED_PEER_DEVICE) {
		rcu_read_lock();
		if (adm_ctx->volume != VOLUME_UNSPECIFIED)
			adm_ctx->peer_device =
				idr_find(&adm_ctx->connection->peer_devices,
					 adm_ctx->volume);
		if (!adm_ctx->peer_device) {
			drbd_msg_put_info(adm_ctx->reply_skb, "unknown volume");
			err = ERR_INVALID_REQUEST;
			rcu_read_unlock();
			goto finish;
		}
		if (!adm_ctx->device) {
			adm_ctx->device = adm_ctx->peer_device->device;
			kref_get(&adm_ctx->device->kref);
			kref_debug_get(&adm_ctx->device->kref_debug, 4);
		}
		rcu_read_unlock();
	}

	/* some more paranoia, if the request was over-determined */
	if (adm_ctx->device && adm_ctx->resource &&
	    adm_ctx->device->resource != adm_ctx->resource) {
		pr_warn("request: minor=%u, resource=%s; but that minor belongs to resource %s\n",
				adm_ctx->minor, adm_ctx->resource->name,
				adm_ctx->device->resource->name);
		drbd_msg_put_info(adm_ctx->reply_skb, "minor exists in different resource");
		err = ERR_INVALID_REQUEST;
		goto finish;
	}
	if (adm_ctx->device &&
	    adm_ctx->volume != VOLUME_UNSPECIFIED &&
	    adm_ctx->volume != adm_ctx->device->vnr) {
		pr_warn("request: minor=%u, volume=%u; but that minor is volume %u in %s\n",
				adm_ctx->minor, adm_ctx->volume,
				adm_ctx->device->vnr,
				adm_ctx->device->resource->name);
		drbd_msg_put_info(adm_ctx->reply_skb, "minor exists as different volume");
		err = ERR_INVALID_REQUEST;
		goto finish;
	}
	if (adm_ctx->device && adm_ctx->peer_device &&
	    adm_ctx->resource && adm_ctx->resource->name &&
	    adm_ctx->peer_device->device != adm_ctx->device) {
		drbd_msg_put_info(adm_ctx->reply_skb, "peer_device->device != device");
		pr_warn("request: minor=%u, resource=%s, volume=%u, peer_node=%u; device != peer_device->device\n",
				adm_ctx->minor, adm_ctx->resource->name,
				adm_ctx->device->vnr, adm_ctx->peer_node_id);
		err = ERR_INVALID_REQUEST;
		goto finish;
	}

	/* still, provide adm_ctx->resource always, if possible. */
	if (!adm_ctx->resource) {
		adm_ctx->resource = adm_ctx->device ? adm_ctx->device->resource
			: adm_ctx->connection ? adm_ctx->connection->resource : NULL;
		if (adm_ctx->resource) {
			kref_get(&adm_ctx->resource->kref);
			kref_debug_get(&adm_ctx->resource->kref_debug, 2);
		}
	}
	return NO_ERROR;

fail:
	nlmsg_free(adm_ctx->reply_skb);
	adm_ctx->reply_skb = NULL;
	return err;

finish:
	return drbd_adm_finish(adm_ctx, info, err);
}

static int drbd_adm_finish(struct drbd_config_context *adm_ctx, struct genl_info *info, int retcode)
{
	if (adm_ctx->device) {
		kref_debug_put(&adm_ctx->device->kref_debug, 4);
		kref_put(&adm_ctx->device->kref, drbd_destroy_device);
		adm_ctx->device = NULL;
	}
	if (adm_ctx->connection) {
		kref_debug_put(&adm_ctx->connection->kref_debug, 2);
		kref_put(&adm_ctx->connection->kref, drbd_destroy_connection);
		adm_ctx->connection = NULL;
	}
	if (adm_ctx->resource) {
		kref_debug_put(&adm_ctx->resource->kref_debug, 2);
		kref_put(&adm_ctx->resource->kref, drbd_destroy_resource);
		adm_ctx->resource = NULL;
	}

	if (!adm_ctx->reply_skb)
		return -ENOMEM;

	adm_ctx->reply_dh->ret_code = retcode;
	drbd_adm_send_reply(adm_ctx->reply_skb, info);
	adm_ctx->reply_skb = NULL;
	return 0;
}

static void conn_md_sync(struct drbd_connection *connection)
{
	struct drbd_peer_device *peer_device;
	int vnr;

	rcu_read_lock();
	idr_for_each_entry(&connection->peer_devices, peer_device, vnr) {
		struct drbd_device *device = peer_device->device;
		kref_get(&device->kref);
		rcu_read_unlock();
		drbd_md_sync_if_dirty(device);
		kref_put(&device->kref, drbd_destroy_device);
		rcu_read_lock();
	}
	rcu_read_unlock();
}

/* Try to figure out where we are happy to become primary.
   This is unsed by the crm-fence-peer mechanism
*/
static u64 up_to_date_nodes(struct drbd_device *device, bool op_is_fence)
{
	struct drbd_resource *resource = device->resource;
	const int my_node_id = resource->res_opts.node_id;
	u64 mask = NODE_MASK(my_node_id);

	if (resource->role[NOW] == R_PRIMARY || op_is_fence) {
		struct drbd_peer_device *peer_device;

		rcu_read_lock();
		for_each_peer_device_rcu(peer_device, device) {
			enum drbd_disk_state pdsk = peer_device->disk_state[NOW];
			if (pdsk == D_UP_TO_DATE)
				mask |= NODE_MASK(peer_device->node_id);
		}
		rcu_read_unlock();
	} else if (device->disk_state[NOW] == D_UP_TO_DATE) {
		struct drbd_peer_md *peer_md = device->ldev->md.peers;
		int node_id;

		for (node_id = 0; node_id < DRBD_NODE_ID_MAX; node_id++) {
			struct drbd_peer_device *peer_device;
			if (node_id == my_node_id)
				continue;

			peer_device = peer_device_by_node_id(device, node_id);

			if ((peer_device && peer_device->disk_state[NOW] == D_UP_TO_DATE) ||
			    (peer_md[node_id].flags & MDF_NODE_EXISTS &&
			     peer_md[node_id].bitmap_uuid == 0))
				mask |= NODE_MASK(node_id);
		}
	} else
		  mask = 0;

	return mask;
}

/* Buffer to construct the environment of a user-space helper in. */
struct env {
	char *buffer;
	int size, pos;
};

/* Print into an env buffer. */
static __printf(2, 3) int env_print(struct env *env, const char *fmt, ...)
{
	va_list args;
	int pos, ret;

	pos = env->pos;
	if (pos < 0)
		return pos;
	va_start(args, fmt);
	ret = vsnprintf(env->buffer + pos, env->size - pos, fmt, args);
	va_end(args);
	if (ret < 0) {
		env->pos = ret;
		goto out;
	}
	if (ret >= env->size - pos) {
		ret = env->pos = -ENOMEM;
		goto out;
	}
	env->pos += ret + 1;
    out:
	return ret;
}

/* Put env variables for an address into an env buffer. */
static void env_print_address(struct env *env, const char *prefix,
			      struct sockaddr_storage *storage)
{
	const char *afs;

	switch (storage->ss_family) {
	case AF_INET6:
		afs = "ipv6";
		env_print(env, "%sADDRESS=%pI6", prefix,
			  &((struct sockaddr_in6 *)storage)->sin6_addr);
		break;
	case AF_INET:
		afs = "ipv4";
		env_print(env, "%sADDRESS=%pI4", prefix,
			  &((struct sockaddr_in *)storage)->sin_addr);
		break;
	default:
		afs = "ssocks";
		env_print(env, "%sADDRESS=%pI4", prefix,
			  &((struct sockaddr_in *)storage)->sin_addr);
	}
	env_print(env, "%sAF=%s", prefix, afs);
}

/* Construct char **envp inside an env buffer. */
static char **make_envp(struct env *env)
{
	char **envp, *b;
	unsigned int n;

	if (env->pos < 0)
		return NULL;
	if (env->pos >= env->size)
		goto out_nomem;
	env->buffer[env->pos++] = 0;
	for (b = env->buffer, n = 1; *b; n++)
		b = strchr(b, 0) + 1;
	if (env->size - env->pos < sizeof(envp) * n)
		goto out_nomem;
	envp = (char **)(env->buffer + env->size) - n;

	for (b = env->buffer; *b; ) {
		*envp++ = b;
		b = strchr(b, 0) + 1;
	}
	*envp++ = NULL;
	return envp - n;

    out_nomem:
	env->pos = -ENOMEM;
	return NULL;
}

/* Macro refers to local variables peer_device, device and connection! */
#define magic_printk(level, fmt, args...)				\
	do {								\
		if (peer_device)					\
			drbd_printk(NOLIMIT, level, peer_device, fmt, args);	\
		else if (device)					\
			drbd_printk(NOLIMIT, level, device, fmt, args);	\
		else							\
			drbd_printk(NOLIMIT, level, connection, fmt, args);	\
	} while (0)

static int drbd_khelper(struct drbd_device *device, struct drbd_connection *connection, char *cmd)
{
	struct drbd_resource *resource = device ? device->resource : connection->resource;
	char *argv[] = { drbd_usermode_helper, cmd, resource->name, NULL };
	struct drbd_peer_device *peer_device = NULL;
	struct env env = { .size = PAGE_SIZE };
	char **envp;
	int ret;

    enlarge_buffer:
	env.buffer = (char *)__get_free_pages(GFP_NOIO, get_order(env.size));
	if (!env.buffer) {
		ret = -ENOMEM;
		goto out_err;
	}
	env.pos = 0;

	rcu_read_lock();
	env_print(&env, "HOME=/");
	env_print(&env, "TERM=linux");
	env_print(&env, "PATH=/sbin:/usr/sbin:/bin:/usr/bin");
	if (device) {
		env_print(&env, "DRBD_MINOR=%u", device->minor);
		env_print(&env, "DRBD_VOLUME=%u", device->vnr);
		if (get_ldev(device)) {
			struct disk_conf *disk_conf =
				rcu_dereference(device->ldev->disk_conf);
			env_print(&env, "DRBD_BACKING_DEV=%s",
				  disk_conf->backing_dev);
			put_ldev(device);
		}
	}
	if (connection) {
		struct drbd_path *path;

		rcu_read_lock();
		path = first_path(connection);
		if (path) {
			/* TO BE DELETED */
			env_print_address(&env, "DRBD_MY_", &path->my_addr);
			env_print_address(&env, "DRBD_PEER_", &path->peer_addr);
		}
		rcu_read_unlock();

		env_print(&env, "DRBD_PEER_NODE_ID=%u", connection->peer_node_id);
		env_print(&env, "DRBD_CSTATE=%s", drbd_conn_str(connection->cstate[NOW]));
	}
	if (connection && !device) {
		struct drbd_peer_device *peer_device;
		int vnr;

		idr_for_each_entry(&connection->peer_devices, peer_device, vnr) {
			struct drbd_device *device = peer_device->device;

			env_print(&env, "DRBD_MINOR_%u=%u",
				  vnr, peer_device->device->minor);
			if (get_ldev(device)) {
				struct disk_conf *disk_conf =
					rcu_dereference(device->ldev->disk_conf);
				env_print(&env, "DRBD_BACKING_DEV_%u=%s",
					  vnr, disk_conf->backing_dev);
				put_ldev(device);
			}
		}
	}
	rcu_read_unlock();

	if (strstr(cmd, "fence")) {
		bool op_is_fence = strcmp(cmd, "fence-peer") == 0;
		struct drbd_peer_device *peer_device;
		u64 mask = -1ULL;
		int vnr;

		idr_for_each_entry(&connection->peer_devices, peer_device, vnr) {
			struct drbd_device *device = peer_device->device;

			if (get_ldev(device)) {
				u64 m = up_to_date_nodes(device, op_is_fence);
				if (m)
					mask &= m;
				put_ldev(device);
				/* Yes we outright ignore volumes that are not up-to-date
				   on a single node. */
			}
		}
		env_print(&env, "UP_TO_DATE_NODES=0x%08llX", mask);
	}

	envp = make_envp(&env);
	if (!envp) {
		if (env.pos == -ENOMEM) {
			free_pages((unsigned long)env.buffer, get_order(env.size));
			env.size += PAGE_SIZE;
			goto enlarge_buffer;
		}
		ret = env.pos;
		goto out_err;
	}

	if (current == resource->worker.task)
		set_bit(CALLBACK_PENDING, &resource->flags);

	/* The helper may take some time.
	 * write out any unsynced meta data changes now */
	if (device)
		drbd_md_sync_if_dirty(device);
	else if (connection)
		conn_md_sync(connection);

	if (connection && device)
		peer_device = conn_peer_device(connection, device->vnr);

	magic_printk(KERN_INFO, "helper command: %s %s\n", drbd_usermode_helper, cmd);
	notify_helper(NOTIFY_CALL, device, connection, cmd, 0);
	ret = call_usermodehelper(drbd_usermode_helper, argv, envp, UMH_WAIT_PROC);
	if (ret)
		magic_printk(KERN_WARNING,
			     "helper command: %s %s exit code %u (0x%x)\n",
			     drbd_usermode_helper, cmd,
			     (ret >> 8) & 0xff, ret);
	else
		magic_printk(KERN_INFO,
			     "helper command: %s %s exit code 0\n",
			     drbd_usermode_helper, cmd);
	notify_helper(NOTIFY_RESPONSE, device, connection, cmd, ret);

	if (current == resource->worker.task)
		clear_bit(CALLBACK_PENDING, &resource->flags);

	if (ret < 0) /* Ignore any ERRNOs we got. */
		ret = 0;

	free_pages((unsigned long)env.buffer, get_order(env.size));
	return ret;

    out_err:
	drbd_err(resource, "Could not call %s user-space helper: error %d"
		 "out of memory\n", cmd, ret);
	return 0;
}

#undef magic_printk

int drbd_maybe_khelper(struct drbd_device *device, struct drbd_connection *connection, char *cmd)
{
	if (strcmp(drbd_usermode_helper, "disabled") == 0)
		return DRBD_UMH_DISABLED;

	return drbd_khelper(device, connection, cmd);
}

static bool initial_states_pending(struct drbd_connection *connection)
{
	struct drbd_peer_device *peer_device;
	int vnr;
	bool pending = false;

	rcu_read_lock();
	idr_for_each_entry(&connection->peer_devices, peer_device, vnr) {
		if (test_bit(INITIAL_STATE_SENT, &peer_device->flags) &&
		    peer_device->repl_state[NOW] == L_OFF) {
			pending = true;
			break;
		}
	}
	rcu_read_unlock();
	return pending;
}

static bool intentional_diskless(struct drbd_resource *resource)
{
	bool intentional_diskless = true;
	struct drbd_device *device;
	int vnr;

	rcu_read_lock();
	idr_for_each_entry(&resource->devices, device, vnr) {
		if (!device->device_conf.intentional_diskless) {
			intentional_diskless = false;
			break;
		}
	}
	rcu_read_unlock();

	return intentional_diskless;
}

static bool conn_try_outdate_peer(struct drbd_connection *connection, const char *tag)
{
	struct drbd_resource *resource = connection->resource;
	unsigned long last_reconnect_jif;
	enum drbd_fencing_policy fencing_policy;
	enum drbd_disk_state disk_state;
	char *ex_to_string;
	int r;
	unsigned long irq_flags;

	read_lock_irq(&resource->state_rwlock);
	if (connection->cstate[NOW] >= C_CONNECTED) {
		drbd_err(connection, "Expected cstate < C_CONNECTED\n");
		read_unlock_irq(&resource->state_rwlock);
		return false;
	}

	last_reconnect_jif = connection->last_reconnect_jif;

	disk_state = conn_highest_disk(connection);
	if (disk_state < D_CONSISTENT &&
	    !(disk_state == D_DISKLESS && intentional_diskless(resource))) {
		begin_state_change_locked(resource, CS_VERBOSE | CS_HARD);
		__change_io_susp_fencing(connection, false);
		end_state_change_locked(resource, tag);
		read_unlock_irq(&resource->state_rwlock);
		return false;
	}
	read_unlock_irq(&resource->state_rwlock);

	fencing_policy = connection->fencing_policy;
	if (fencing_policy == FP_DONT_CARE)
		return true;

	r = drbd_maybe_khelper(NULL, connection, "fence-peer");
	if (r == DRBD_UMH_DISABLED)
		return true;

	begin_state_change(resource, &irq_flags, CS_VERBOSE);
	switch ((r>>8) & 0xff) {
	case P_INCONSISTENT: /* peer is inconsistent */
		ex_to_string = "peer is inconsistent or worse";
		__downgrade_peer_disk_states(connection, D_INCONSISTENT);
		break;
	case P_OUTDATED: /* peer got outdated, or was already outdated */
		ex_to_string = "peer was fenced";
		__downgrade_peer_disk_states(connection, D_OUTDATED);
		break;
	case P_DOWN: /* peer was down */
		if (conn_highest_disk(connection) == D_UP_TO_DATE) {
			/* we will(have) create(d) a new UUID anyways... */
			ex_to_string = "peer is unreachable, assumed to be dead";
			__downgrade_peer_disk_states(connection, D_OUTDATED);
		} else {
			ex_to_string = "peer unreachable, doing nothing since disk != UpToDate";
		}
		break;
	case P_PRIMARY: /* Peer is primary, voluntarily outdate myself.
		 * This is useful when an unconnected R_SECONDARY is asked to
		 * become R_PRIMARY, but finds the other peer being active. */
		ex_to_string = "peer is active";
		drbd_warn(connection, "Peer is primary, outdating myself.\n");
		__downgrade_disk_states(resource, D_OUTDATED);
		break;
	case P_FENCING:
		/* THINK: do we need to handle this
		 * like case 4 P_OUTDATED, or more like case 5 P_DOWN? */
		if (fencing_policy != FP_STONITH)
			drbd_err(connection, "fence-peer() = 7 && fencing != Stonith !!!\n");
		ex_to_string = "peer was stonithed";
		__downgrade_peer_disk_states(connection, D_OUTDATED);
		break;
	default:
		/* The script is broken ... */
		drbd_err(connection, "fence-peer helper broken, returned %d\n", (r>>8)&0xff);
		abort_state_change(resource, &irq_flags);
		return false; /* Eventually leave IO frozen */
	}

	drbd_info(connection, "fence-peer helper returned %d (%s)\n",
		  (r>>8) & 0xff, ex_to_string);

	if (connection->cstate[NOW] >= C_CONNECTED ||
	    initial_states_pending(connection)) {
		/* connection re-established; do not fence */
		goto abort;
	}
	if (connection->last_reconnect_jif != last_reconnect_jif) {
		/* In case the connection was established and dropped
		   while the fence-peer handler was running, ignore it */
		drbd_info(connection, "Ignoring fence-peer exit code\n");
		goto abort;
	}

	end_state_change(resource, &irq_flags, tag);

	goto out;
 abort:
	abort_state_change(resource, &irq_flags);
 out:
	return conn_highest_pdsk(connection) <= D_OUTDATED;
}

static int _try_outdate_peer_async(void *data)
{
	struct drbd_connection *connection = (struct drbd_connection *)data;

	conn_try_outdate_peer(connection, "outdate-async");

	kref_debug_put(&connection->kref_debug, 4);
	kref_put(&connection->kref, drbd_destroy_connection);
	return 0;
}

void conn_try_outdate_peer_async(struct drbd_connection *connection)
{
	struct task_struct *opa;

	kref_get(&connection->kref);
	kref_debug_get(&connection->kref_debug, 4);
	/* We may have just sent a signal to this thread
	 * to get it out of some blocking network function.
	 * Clear signals; otherwise kthread_run(), which internally uses
	 * wait_on_completion_killable(), will mistake our pending signal
	 * for a new fatal signal and fail. */
	flush_signals(current);
	opa = kthread_run(_try_outdate_peer_async, connection, "drbd_async_h");
	if (IS_ERR(opa)) {
		drbd_err(connection, "out of mem, failed to invoke fence-peer helper\n");
		kref_debug_put(&connection->kref_debug, 4);
		kref_put(&connection->kref, drbd_destroy_connection);
	}
}

bool barrier_pending(struct drbd_resource *resource)
{
	struct drbd_connection *connection;
	bool rv = false;

	rcu_read_lock();
	for_each_connection_rcu(connection, resource) {
		if (test_bit(BARRIER_ACK_PENDING, &connection->flags)) {
			rv = true;
			break;
		}
	}
	rcu_read_unlock();

	return rv;
}

static int count_up_to_date(struct drbd_resource *resource)
{
	struct drbd_device *device;
	int vnr, nr_up_to_date = 0;

	rcu_read_lock();
	idr_for_each_entry(&resource->devices, device, vnr) {
		enum drbd_disk_state disk_state = device->disk_state[NOW];
		if (disk_state == D_UP_TO_DATE)
			nr_up_to_date++;
	}
	rcu_read_unlock();
	return nr_up_to_date;
}

static bool reconciliation_ongoing(struct drbd_device *device)
{
	struct drbd_peer_device *peer_device;

	for_each_peer_device_rcu(peer_device, device) {
		if (test_bit(RECONCILIATION_RESYNC, &peer_device->flags))
			return true;
	}
	return false;
}

static bool any_peer_is_consistent(struct drbd_device *device)
{
	struct drbd_peer_device *peer_device;

	for_each_peer_device_rcu(peer_device, device) {
		if (peer_device->disk_state[NOW] == D_CONSISTENT)
			return true;
	}
	return false;
}
/* reconciliation resyncs finished and I know if I am D_UP_TO_DATE or D_OUTDATED */
static bool after_primary_lost_events_settled(struct drbd_resource *resource)
{
	struct drbd_device *device;
	int vnr;

	if (test_bit(TRY_BECOME_UP_TO_DATE_PENDING, &resource->flags))
		return false;

	rcu_read_lock();
	idr_for_each_entry(&resource->devices, device, vnr) {
		enum drbd_disk_state disk_state = device->disk_state[NOW];
		if (disk_state == D_CONSISTENT ||
		    any_peer_is_consistent(device) ||
		    (reconciliation_ongoing(device) &&
		     (disk_state == D_OUTDATED || disk_state == D_INCONSISTENT))) {
			rcu_read_unlock();
			return false;
		}
	}
	rcu_read_unlock();
	return true;
}

static long drbd_max_ping_timeout(struct drbd_resource *resource)
{
	struct drbd_connection *connection;
	long ping_timeout = 0;

	rcu_read_lock();
	for_each_connection_rcu(connection, resource)
		ping_timeout = max(ping_timeout, (long) connection->transport.net_conf->ping_timeo);
	rcu_read_unlock();

	return ping_timeout;
}

static bool wait_up_to_date(struct drbd_resource *resource)
{
	/*
	 * Adding ping-timeout is necessary to ensure that we do not proceed
	 * while the loss of some connection has not yet been detected. Ideally
	 * we would use the maximum ping timeout from the entire cluster. Since
	 * we do not have that, use the maximum from our connections on a
	 * best-effort basis.
	 */
	long timeout = (resource->res_opts.auto_promote_timeout +
			drbd_max_ping_timeout(resource)) * HZ / 10;
	int initial_up_to_date, up_to_date;

	initial_up_to_date = count_up_to_date(resource);
	wait_event_interruptible_timeout(resource->state_wait,
					 after_primary_lost_events_settled(resource),
					 timeout);
	up_to_date = count_up_to_date(resource);
	return up_to_date > initial_up_to_date;
}

enum drbd_state_rv
drbd_set_role(struct drbd_resource *resource, enum drbd_role role, bool force, const char *tag,
		struct sk_buff *reply_skb)
{
	struct drbd_device *device;
	int vnr, try = 0;
	const int max_tries = 4;
	enum drbd_state_rv rv = SS_UNKNOWN_ERROR;
	bool retried_ss_two_primaries = false, retried_ss_primary_nop = false;
	const char *err_str = NULL;
	enum chg_state_flags flags = CS_ALREADY_SERIALIZED | CS_DONT_RETRY | CS_WAIT_COMPLETE;
	bool fenced_peers = false;

retry:

	if (role == R_PRIMARY) {
		drbd_check_peers(resource);
		wait_up_to_date(resource);
	}
	down(&resource->state_sem);

	while (try++ < max_tries) {
		if (try == max_tries - 1)
			flags |= CS_VERBOSE;

		if (err_str) {
			kfree(err_str);
			err_str = NULL;
		}
		rv = stable_state_change(resource,
			change_role(resource, role, flags, tag, &err_str));

		if (rv == SS_TIMEOUT || rv == SS_CONCURRENT_ST_CHG) {
			long timeout = twopc_retry_timeout(resource, try);
			/* It might be that the receiver tries to start resync, and
			   sleeps on state_sem. Give it up, and retry in a short
			   while */
			up(&resource->state_sem);
			schedule_timeout_interruptible(timeout);
			goto retry;
		}
		/* in case we first succeeded to outdate,
		 * but now suddenly could establish a connection */
		if (rv == SS_CW_FAILED_BY_PEER && fenced_peers) {
			flags &= ~CS_FP_LOCAL_UP_TO_DATE;
			continue;
		}

		if (rv == SS_NO_UP_TO_DATE_DISK && force && !(flags & CS_FP_LOCAL_UP_TO_DATE)) {
			flags |= CS_FP_LOCAL_UP_TO_DATE;
			continue;
		}

		if (rv == SS_DEVICE_IN_USE && force && !(flags & CS_FS_IGN_OPENERS)) {
			drbd_warn(resource, "forced demotion\n");
			flags |= CS_FS_IGN_OPENERS; /* this sets resource->fail_io[NOW] */
			continue;
		}

		if (rv == SS_NO_UP_TO_DATE_DISK) {
			bool a_disk_became_up_to_date;

			/* need to give up state_sem, see try_become_up_to_date(); */
			up(&resource->state_sem);
			drbd_flush_workqueue(&resource->work);
			a_disk_became_up_to_date = wait_up_to_date(resource);
			down(&resource->state_sem);
			if (a_disk_became_up_to_date)
				continue;
			/* fall through into possible fence-peer or even force cases */
		}

		if (rv == SS_NO_UP_TO_DATE_DISK && !(flags & CS_FP_LOCAL_UP_TO_DATE)) {
			struct drbd_connection *connection;
			bool any_fencing_failed = false;
			u64 im;

			fenced_peers = false;
			up(&resource->state_sem); /* Allow connect while fencing */
			for_each_connection_ref(connection, im, resource) {
				struct drbd_peer_device *peer_device;
				int vnr;

				if (conn_highest_pdsk(connection) != D_UNKNOWN)
					continue;

				idr_for_each_entry(&connection->peer_devices, peer_device, vnr) {
					struct drbd_device *device = peer_device->device;

					if (device->disk_state[NOW] != D_CONSISTENT)
						continue;

					if (conn_try_outdate_peer(connection, tag))
						fenced_peers = true;
					else
						any_fencing_failed = true;
				}
			}
			down(&resource->state_sem);
			if (fenced_peers && !any_fencing_failed) {
				flags |= CS_FP_LOCAL_UP_TO_DATE;
				continue;
			}
		}

		/* In case the disk is Consistent and fencing is enabled, and fencing did not work
		 * but the user forces promote..., try it pretending we fenced the peers */
		if (rv == SS_PRIMARY_NOP && force &&
		    (flags & CS_FP_LOCAL_UP_TO_DATE) && !(flags & CS_FP_OUTDATE_PEERS)) {
			flags |= CS_FP_OUTDATE_PEERS;
			continue;
		}

		if (rv == SS_NO_QUORUM && force && !(flags & CS_FP_OUTDATE_PEERS)) {
			flags |= CS_FP_OUTDATE_PEERS;
			continue;
		}

		if (rv == SS_NOTHING_TO_DO)
			goto out;
		if (rv == SS_PRIMARY_NOP && !retried_ss_primary_nop) {
			struct drbd_connection *connection;
			u64 im;

			retried_ss_primary_nop = true;

			up(&resource->state_sem); /* Allow connect while fencing */
			for_each_connection_ref(connection, im, resource) {
				bool outdated_peer = conn_try_outdate_peer(connection, tag);
				if (!outdated_peer && force) {
					drbd_warn(connection, "Forced into split brain situation!\n");
					flags |= CS_FP_LOCAL_UP_TO_DATE;
				}
			}
			down(&resource->state_sem);
			continue;
		}

		if (rv == SS_TWO_PRIMARIES && !retried_ss_two_primaries) {
			struct drbd_connection *connection;
			struct net_conf *nc;
			int timeout = 0;

			retried_ss_two_primaries = true;

			/*
			 * Catch the case where we discover that the other
			 * primary has died soon after the state change
			 * failure: retry once after a short timeout.
			 */

			rcu_read_lock();
			for_each_connection_rcu(connection, resource) {
				nc = rcu_dereference(connection->transport.net_conf);
				if (nc && nc->ping_timeo > timeout)
					timeout = nc->ping_timeo;
			}
			rcu_read_unlock();
			timeout = timeout * HZ / 10;
			if (timeout == 0)
				timeout = 1;

			up(&resource->state_sem);
			schedule_timeout_interruptible(timeout);
			goto retry;
		}

		break;
	}

	if (rv < SS_SUCCESS)
		goto out;

	if (force) {
		if (flags & CS_FP_LOCAL_UP_TO_DATE)
			drbd_warn(resource, "Forced to consider local data as UpToDate!\n");
		if (flags & CS_FP_OUTDATE_PEERS)
			drbd_warn(resource, "Forced to consider peers as Outdated!\n");
	}

	if (role == R_SECONDARY) {
		idr_for_each_entry(&resource->devices, device, vnr) {
			if (get_ldev(device)) {
				device->ldev->md.current_uuid &= ~UUID_PRIMARY;
				put_ldev(device);
			}
		}
	} else {
		struct drbd_connection *connection;

		rcu_read_lock();
		for_each_connection_rcu(connection, resource)
			clear_bit(CONN_DISCARD_MY_DATA, &connection->flags);
		rcu_read_unlock();

		idr_for_each_entry(&resource->devices, device, vnr) {
			if (flags & CS_FP_LOCAL_UP_TO_DATE) {
				drbd_uuid_new_current(device, true);
				clear_bit(NEW_CUR_UUID, &device->flags);
			}
		}
	}

	idr_for_each_entry(&resource->devices, device, vnr) {
		 struct drbd_peer_device *peer_device;
		 u64 im;

		 for_each_peer_device_ref(peer_device, im, device) {
			/* writeout of activity log covered areas of the bitmap
			 * to stable storage done in after state change already */

			if (peer_device->connection->cstate[NOW] == C_CONNECTED) {
				/* if this was forced, we should consider sync */
				if (flags & CS_FP_LOCAL_UP_TO_DATE) {
					drbd_send_uuids(peer_device, 0, 0);
					set_bit(CONSIDER_RESYNC, &peer_device->flags);
				}
				drbd_send_current_state(peer_device);
			}
		}
	}

	idr_for_each_entry(&resource->devices, device, vnr) {
		drbd_md_sync_if_dirty(device);
		if (!resource->res_opts.auto_promote && role == R_PRIMARY)
			kobject_uevent(&disk_to_dev(device->vdisk)->kobj, KOBJ_CHANGE);
	}

out:
	up(&resource->state_sem);
	if (err_str) {
		drbd_err(resource, "%s", err_str);
		if (reply_skb)
			drbd_msg_put_info(reply_skb, err_str);
		kfree(err_str);
	}
	return rv;
}

/* suggested buffer size: 128 byte */
void youngest_and_oldest_opener_to_str(struct drbd_device *device, char *buf, size_t len)
{
	struct timespec64 ts;
	struct tm tm;
	struct opener *first;
	struct opener *last;
	int cnt;

	buf[0] = '\0';
	/* Do we have opener information? */
	if (!device->open_cnt)
		return;
	cnt = snprintf(buf, len, " open_cnt:%d", device->open_cnt);
	if (cnt > 0 && cnt < len) {
		buf += cnt;
		len -= cnt;
	} else
		return;
	spin_lock(&device->openers_lock);
	if (!list_empty(&device->openers)) {
		first = list_first_entry(&device->openers, struct opener, list);
		ts = ktime_to_timespec64(first->opened);
		time64_to_tm(ts.tv_sec, -sys_tz.tz_minuteswest * 60, &tm);
		cnt = snprintf(buf, len, " [%s:%d:%04ld-%02d-%02d_%02d:%02d:%02d.%03ld]",
			      first->comm, first->pid,
			      tm.tm_year + 1900, tm.tm_mon + 1, tm.tm_mday,
			      tm.tm_hour, tm.tm_min, tm.tm_sec, ts.tv_nsec / NSEC_PER_MSEC);
		last = list_last_entry(&device->openers, struct opener, list);
		if (cnt > 0 && cnt < len && last != first) {
			/* append, overwriting the previously added ']' */
			buf += cnt-1;
			len -= cnt-1;
			ts = ktime_to_timespec64(last->opened);
			time64_to_tm(ts.tv_sec, -sys_tz.tz_minuteswest * 60, &tm);
			snprintf(buf, len, "%s%s:%d:%04ld-%02d-%02d_%02d:%02d:%02d.%03ld]",
			      device->open_cnt > 2 ? ", ..., " : ", ",
			      last->comm, last->pid,
			      tm.tm_year + 1900, tm.tm_mon + 1, tm.tm_mday,
			      tm.tm_hour, tm.tm_min, tm.tm_sec, ts.tv_nsec / NSEC_PER_MSEC);
		}
	}
	spin_unlock(&device->openers_lock);
}

static int put_device_opener_info(struct drbd_device *device, struct sk_buff *reply_skb)
{
	struct timespec64 ts;
	struct opener *o;
	struct tm tm;
	int cnt = 0;
	char *dotdotdot = "";

	spin_lock(&device->openers_lock);
	if (!device->open_cnt) {
		spin_unlock(&device->openers_lock);
		return cnt;
	}
	drbd_msg_sprintf_info(reply_skb,
		"/dev/drbd%d open_cnt:%d, writable:%d; list of openers follows",
		device->minor, device->open_cnt, device->writable);
	list_for_each_entry(o, &device->openers, list) {
		ts = ktime_to_timespec64(o->opened);
		time64_to_tm(ts.tv_sec, -sys_tz.tz_minuteswest * 60, &tm);

		if (++cnt >= 10 && !list_is_last(&o->list, &device->openers)) {
			o = list_last_entry(&device->openers, struct opener, list);
			dotdotdot = "[...]\n";
		}
		drbd_msg_sprintf_info(reply_skb,
			"%sdrbd%d opened by %s (pid %d) at %04ld-%02d-%02d %02d:%02d:%02d.%03ld",
			dotdotdot,
			device->minor, o->comm, o->pid,
			tm.tm_year + 1900, tm.tm_mon + 1, tm.tm_mday,
			tm.tm_hour, tm.tm_min, tm.tm_sec,
			ts.tv_nsec / NSEC_PER_MSEC);
	}
	spin_unlock(&device->openers_lock);
	return cnt;
}

static void opener_info(struct drbd_resource *resource,
			struct sk_buff *reply_skb,
			enum drbd_state_rv rv)
{
	struct drbd_device *device;
	int i;

	if (rv != SS_DEVICE_IN_USE && rv != SS_NO_UP_TO_DATE_DISK)
		return;

	idr_for_each_entry(&resource->devices, device, i)
		put_device_opener_info(device, reply_skb);
}

static const char *from_attrs_err_to_txt(int err)
{
	return	err == -ENOMSG ? "required attribute missing" :
		err == -EOPNOTSUPP ? "unknown mandatory attribute" :
		err == -EEXIST ? "can not change invariant setting" :
		"invalid attribute value";
}

static int drbd_adm_set_role(struct sk_buff *skb, struct genl_info *info)
{
	struct drbd_config_context adm_ctx;
	struct drbd_resource *resource;
	struct set_role_parms parms;
	enum drbd_state_rv rv;
	enum drbd_ret_code retcode;
	enum drbd_role new_role;
	int err;

	rv = drbd_adm_prepare(&adm_ctx, skb, info, DRBD_ADM_NEED_RESOURCE);
	if (!adm_ctx.reply_skb)
		return rv;

	resource = adm_ctx.resource;
	memset(&parms, 0, sizeof(parms));
	if (info->attrs[DRBD_NLA_SET_ROLE_PARMS]) {
		err = set_role_parms_from_attrs(&parms, info);
		if (err) {
			retcode = ERR_MANDATORY_TAG;
			drbd_msg_put_info(adm_ctx.reply_skb, from_attrs_err_to_txt(err));
			goto out;
		}
	}
	if (mutex_lock_interruptible(&resource->adm_mutex)) {
		retcode = ERR_INTR;
		goto out;
	}

	new_role = info->genlhdr->cmd == DRBD_ADM_PRIMARY ? R_PRIMARY : R_SECONDARY;
	if (new_role == R_PRIMARY)
		set_bit(EXPLICIT_PRIMARY, &resource->flags);

	rv = drbd_set_role(resource,
				new_role,
				parms.force,
				new_role == R_PRIMARY ? "primary" : "secondary",
				adm_ctx.reply_skb);

	if (resource->role[NOW] != R_PRIMARY)
		clear_bit(EXPLICIT_PRIMARY, &resource->flags);

	if (rv == SS_DEVICE_IN_USE)
		opener_info(resource, adm_ctx.reply_skb, rv);

	mutex_unlock(&resource->adm_mutex);
	drbd_adm_finish(&adm_ctx, info, rv);
	return 0;
out:
	drbd_adm_finish(&adm_ctx, info, retcode);
	return 0;
}

u64 drbd_capacity_to_on_disk_bm_sect(u64 capacity_sect, const struct drbd_md *md)
{
	u64 bits, bytes;

	/* round up storage sectors to full "bitmap sectors per bit", then
	 * convert to number of bits needed, and round that up to 64bit words
	 * to ease interoperability between 32bit and 64bit architectures.
	 */
	bits = ALIGN(sect_to_bit(
			ALIGN(capacity_sect, sect_per_bit(md->bm_block_shift)),
			md->bm_block_shift), 64);

	/* convert to bytes, multiply by number of peers,
	 * and, because we do all our meta data IO in 4k blocks,
	 * round up to full 4k
	 */
	bytes = ALIGN(bits / 8 * md->max_peers, 4096);

	/* convert to number of sectors */
	return bytes >> 9;
}

/* Initializes the md.*_offset members, so we are able to find
 * the on disk meta data.
 *
 * We currently have two possible layouts:
 * external:
 *   |----------- md_size_sect ------------------|
 *   [ 4k superblock ][ activity log ][  Bitmap  ]
 *   | al_offset == 8 |
 *   | bm_offset = al_offset + X      |
 *  ==> bitmap sectors = md_size_sect - bm_offset
 *
 * internal:
 *            |----------- md_size_sect ------------------|
 * [data.....][  Bitmap  ][ activity log ][ 4k superblock ]
 *                        | al_offset < 0 |
 *            | bm_offset = al_offset - Y |
 *  ==> bitmap sectors = Y = al_offset - bm_offset
 *
 *  Activity log size used to be fixed 32kB,
 *  but is actually al_stripes * al_stripe_size_4k.
 */
void drbd_md_set_sector_offsets(struct drbd_backing_dev *bdev)
{
	sector_t md_size_sect = 0;
	unsigned int al_size_sect = bdev->md.al_size_4k * 8;

	bdev->md.md_offset = drbd_md_ss(bdev);

	switch (bdev->md.meta_dev_idx) {
	default:
		/* v07 style fixed size indexed meta data */
		/* FIXME we should drop support for this! */
		bdev->md.md_size_sect = (128 << 20 >> 9);
		bdev->md.al_offset = (4096 >> 9);
		bdev->md.bm_offset = (4096 >> 9) + al_size_sect;
		break;
	case DRBD_MD_INDEX_FLEX_EXT:
		/* just occupy the full device; unit: sectors */
		bdev->md.md_size_sect = drbd_get_capacity(bdev->md_bdev);
		bdev->md.al_offset = (4096 >> 9);
		bdev->md.bm_offset = (4096 >> 9) + al_size_sect;
		break;
	case DRBD_MD_INDEX_INTERNAL:
	case DRBD_MD_INDEX_FLEX_INT:
		bdev->md.al_offset = -al_size_sect;

		/* enough bitmap to cover the storage,
		 * plus the "drbd meta data super block",
		 * and the activity log; */
		md_size_sect = drbd_capacity_to_on_disk_bm_sect(
				drbd_get_capacity(bdev->backing_bdev),
				&bdev->md)
			+ (4096 >> 9) + al_size_sect;

		bdev->md.md_size_sect = md_size_sect;
		/* bitmap offset is adjusted by 'super' block size */
		bdev->md.bm_offset   = -md_size_sect + (4096 >> 9);
		break;
	}
}

/* input size is expected to be in KB */
char *ppsize(char *buf, unsigned long long size)
{
	/* Needs 9 bytes at max including trailing NUL:
	 * -1ULL ==> "16384 EB" */
	static char units[] = { 'K', 'M', 'G', 'T', 'P', 'E' };
	int base = 0;
	while (size >= 10000 && base < sizeof(units)-1) {
		/* shift + round */
		size = (size >> 10) + !!(size & (1<<9));
		base++;
	}
	sprintf(buf, "%u %cB", (unsigned)size, units[base]);

	return buf;
}

/* The receiver may call drbd_suspend_io(device, WRITE_ONLY).
 * It should not call drbd_suspend_io(device, READ_AND_WRITE) since
 * if the node is an D_INCONSISTENT R_PRIMARY (L_SYNC_TARGET) it
 * may need to issue remote READs. Those is turn need the receiver
 * to complete. -> calling drbd_suspend_io(device, READ_AND_WRITE) deadlocks.
 */
/* Note these are not to be confused with
 * drbd_adm_suspend_io/drbd_adm_resume_io,
 * which are (sub) state changes triggered by admin (drbdsetup),
 * and can be long lived.
 * This changes an device->flag, is triggered by drbd internals,
 * and should be short-lived. */
/* It needs to be a counter, since multiple threads might
   independently suspend and resume IO. */
void drbd_suspend_io(struct drbd_device *device, enum suspend_scope ss)
{
	atomic_inc(&device->suspend_cnt);
	wait_event(device->misc_wait, drbd_suspended(device) ||
		   (atomic_read(&device->ap_bio_cnt[WRITE]) +
		    ss == READ_AND_WRITE ? atomic_read(&device->ap_bio_cnt[READ]) : 0) == 0);
}

void drbd_resume_io(struct drbd_device *device)
{
	if (atomic_dec_and_test(&device->suspend_cnt))
		wake_up(&device->misc_wait);
}

/**
 * effective_disk_size_determined()  -  is the effective disk size "fixed" already?
 * @device: DRBD device.
 *
 * When a device is configured in a cluster, the size of the replicated disk is
 * determined by the minimum size of the disks on all nodes.  Additional nodes
 * can be added, and this can still change the effective size of the replicated
 * disk.
 *
 * When the disk on any node becomes D_UP_TO_DATE, the effective disk size
 * becomes "fixed".  It is written to the metadata so that it will not be
 * forgotten across node restarts.  Further nodes can only be added if their
 * disks are big enough.
 */
static bool effective_disk_size_determined(struct drbd_device *device)
{
	struct drbd_peer_device *peer_device;
	bool rv = false;

	if (device->ldev->md.effective_size != 0)
		return true;
	if (device->disk_state[NOW] == D_UP_TO_DATE)
		return true;

	rcu_read_lock();
	for_each_peer_device_rcu(peer_device, device) {
		if (peer_device->disk_state[NOW] == D_UP_TO_DATE) {
			rv = true;
			break;
		}
	}
	rcu_read_unlock();

	return rv;
}

void drbd_set_my_capacity(struct drbd_device *device, sector_t size)
{
	char ppb[10];

	set_capacity_and_notify(device->vdisk, size);

	drbd_info(device, "size = %s (%llu KB)\n",
		ppsize(ppb, size>>1), (unsigned long long)size>>1);
}

/*
 * drbd_determine_dev_size() -  Sets the right device size obeying all constraints
 * @device:	DRBD device.
 *
 * You should call drbd_md_sync() after calling this function.
 */
enum determine_dev_size
drbd_determine_dev_size(struct drbd_device *device, sector_t peer_current_size,
			enum dds_flags flags, struct resize_parms *rs) __must_hold(local)
{
	struct md_offsets_and_sizes {
		u64 effective_size;
		u64 md_offset;
		s32 al_offset;
		s32 bm_offset;
		u32 md_size_sect;

		u32 al_stripes;
		u32 al_stripe_size_4k;
	} prev;
	sector_t u_size, size, prev_size;
	struct drbd_md *md = &device->ldev->md;
	void *buffer;

	int md_moved, la_size_changed;
	enum determine_dev_size rv = DS_UNCHANGED;

	/* We may change the on-disk offsets of our meta data below.  Lock out
	 * anything that may cause meta data IO, to avoid acting on incomplete
	 * layout changes or scribbling over meta data that is in the process
	 * of being moved.
	 *
	 * Move is not exactly correct, btw, currently we have all our meta
	 * data in core memory, to "move" it we just write it all out, there
	 * are no reads. */
	drbd_suspend_io(device, READ_AND_WRITE);
	buffer = drbd_md_get_buffer(device, __func__); /* Lock meta-data IO */
	if (!buffer) {
		drbd_resume_io(device);
		return DS_ERROR;
	}

	/* remember current offset and sizes */
	prev.effective_size = md->effective_size;
	prev.md_offset = md->md_offset;
	prev.al_offset = md->al_offset;
	prev.bm_offset = md->bm_offset;
	prev.md_size_sect = md->md_size_sect;
	prev.al_stripes = md->al_stripes;
	prev.al_stripe_size_4k = md->al_stripe_size_4k;
	prev_size = get_capacity(device->vdisk);

	if (rs) {
		/* FIXME race with peer requests that want to do an AL transaction */
		/* rs is non NULL if we should change the AL layout only */
		md->al_stripes = rs->al_stripes;
		md->al_stripe_size_4k = rs->al_stripe_size / 4;
		md->al_size_4k = (u64)rs->al_stripes * rs->al_stripe_size / 4;
	}

	drbd_md_set_sector_offsets(device->ldev);

	rcu_read_lock();
	u_size = rcu_dereference(device->ldev->disk_conf)->disk_size;
	rcu_read_unlock();
	size = drbd_new_dev_size(device, peer_current_size, u_size, flags);

	if (size < prev.effective_size) {
		if (rs && u_size == 0) {
			/* Remove "rs &&" later. This check should always be active, but
			   right now the receiver expects the permissive behavior */
			drbd_warn(device, "Implicit shrink not allowed. "
				 "Use --size=%llus for explicit shrink.\n",
				 (unsigned long long)size);
			rv = DS_ERROR_SHRINK;
		}
		if (u_size > size)
			rv = DS_ERROR_SPACE_MD;
		if (rv != DS_UNCHANGED)
			goto err_out;
	}

	if (get_capacity(device->vdisk) != size ||
	    (device->bitmap && drbd_bm_capacity(device) != size)) {
		int err = 0;

		if (device->bitmap)
			err = drbd_bm_resize(device, size, !(flags & DDSF_NO_RESYNC));
		if (unlikely(err)) {
			/* currently there is only one error: ENOMEM! */
			size = drbd_bm_capacity(device);
			if (size == 0) {
				drbd_err(device, "OUT OF MEMORY! "
				    "Could not allocate bitmap!\n");
			} else {
				drbd_err(device, "BM resizing failed. "
				    "Leaving size unchanged\n");
			}
			rv = DS_ERROR;
		} else {
			/* racy, see comments above. */
			drbd_set_my_capacity(device, size);
			if (effective_disk_size_determined(device)
			&& md->effective_size != size) {
				char ppb[10];

				drbd_info(device, "persisting effective size = %s (%llu KB)\n",
					ppsize(ppb, size >> 1),
					(unsigned long long)size >> 1);
				md->effective_size = size;
			}
		}
	}
	if (rv <= DS_ERROR)
		goto err_out;

	la_size_changed = (prev.effective_size != md->effective_size);

	md_moved = prev.md_offset    != md->md_offset
		|| prev.md_size_sect != md->md_size_sect;

	if (la_size_changed || md_moved || rs) {
		int i;
		bool prev_al_disabled = 0;
		u32 prev_peer_full_sync = 0;

		/* We do some synchronous IO below, which may take some time.
		 * Clear the timer, to avoid scary "timer expired!" messages,
		 * "Superblock" is written out at least twice below, anyways. */
		timer_delete(&device->md_sync_timer);

		/* We won't change the "al-extents" setting, we just may need
		 * to move the on-disk location of the activity log ringbuffer.
		 * Lock for transaction is good enough, it may well be "dirty"
		 * or even "starving". */
		wait_event(device->al_wait, drbd_al_try_lock_for_transaction(device));

		if (drbd_md_dax_active(device->ldev)) {
			if (drbd_dax_map(device->ldev)) {
				drbd_err(device, "Could not remap DAX; aborting resize\n");
				lc_unlock(device->act_log);
				goto err_out;
			}
		}

		/* mark current on-disk bitmap and activity log as unreliable */
		prev_al_disabled = !!(md->flags & MDF_AL_DISABLED);
		md->flags |= MDF_AL_DISABLED;
		for (i = 0; i < DRBD_PEERS_MAX; i++) {
			if (md->peers[i].flags & MDF_PEER_FULL_SYNC)
				prev_peer_full_sync |= 1 << i;
			else
				md->peers[i].flags |= MDF_PEER_FULL_SYNC;
		}
		drbd_md_write(device, buffer);

		drbd_al_initialize(device, buffer);

		drbd_info(device, "Writing the whole bitmap, %s\n",
			 la_size_changed && md_moved ? "size changed and md moved" :
			 la_size_changed ? "size changed" : "md moved");
		/* next line implicitly does drbd_suspend_io()+drbd_resume_io() */
		drbd_bitmap_io(device, md_moved ? &drbd_bm_write_all : &drbd_bm_write,
			       "size changed", BM_LOCK_ALL, NULL);

		/* on-disk bitmap and activity log is authoritative again
		 * (unless there was an IO error meanwhile...) */
		if (!prev_al_disabled)
			md->flags &= ~MDF_AL_DISABLED;
		for (i = 0; i < DRBD_PEERS_MAX; i++) {
			if (0 == (prev_peer_full_sync & (1 << i)))
				md->peers[i].flags &= ~MDF_PEER_FULL_SYNC;
		}
		drbd_md_write(device, buffer);

		if (rs)
			drbd_info(device, "Changed AL layout to al-stripes = %d, al-stripe-size-kB = %d\n",
				 md->al_stripes, md->al_stripe_size_4k * 4);

		lc_unlock(device->act_log);
		wake_up(&device->al_wait);
	}

	if (size > prev_size)
		rv = prev_size ? DS_GREW : DS_GREW_FROM_ZERO;
	if (size < prev_size)
		rv = DS_SHRUNK;

	if (0) {
	err_out:
		/* restore previous offset and sizes */
		md->effective_size = prev.effective_size;
		md->md_offset = prev.md_offset;
		md->al_offset = prev.al_offset;
		md->bm_offset = prev.bm_offset;
		md->md_size_sect = prev.md_size_sect;
		md->al_stripes = prev.al_stripes;
		md->al_stripe_size_4k = prev.al_stripe_size_4k;
		md->al_size_4k = (u64)prev.al_stripes * prev.al_stripe_size_4k;
	}
	drbd_md_put_buffer(device);
	drbd_resume_io(device);

	return rv;
}

/**
 * get_max_agreeable_size()
 * @device: DRBD device
 * @max: Pointer to store the maximum agreeable size in
 * @twopc_reachable_nodes: Bitmap of reachable nodes from two-phase-commit reply
 *
 * Check if all peer devices that have bitmap slots assigned in the metadata
 * are connected.
 */
static bool get_max_agreeable_size(struct drbd_device *device, uint64_t *max,
		uint64_t twopc_reachable_nodes) __must_hold(local)
{
	int node_id;
	bool all_known;

	all_known = true;
	rcu_read_lock();
	for (node_id = 0; node_id < DRBD_NODE_ID_MAX; node_id++) {
		struct drbd_peer_md *peer_md = &device->ldev->md.peers[node_id];
		struct drbd_peer_device *peer_device;

		if (device->ldev->md.node_id == node_id) {
			dynamic_drbd_dbg(device, "my node_id: %u\n", node_id);
			continue; /* skip myself... */
		}
		/* peer_device may be NULL if we don't have a connection to that node. */
		peer_device = peer_device_by_node_id(device, node_id);
		if (twopc_reachable_nodes & NODE_MASK(node_id)) {
			uint64_t size = device->resource->twopc_reply.max_possible_size;

			dynamic_drbd_dbg(device, "node_id: %u, twopc YES for max_size: %llu\n",
					node_id, (unsigned long long)size);

			/* Update our cached information, they said "yes".
			 * Note:
			 * d_size == 0 indicates diskless peer, or not directly
			 * connected.  It will be ignored by the min_not_zero()
			 * aggregation elsewhere.  Only reset if size > d_size
			 * here.  Once we really commit the change, this will
			 * also be assigned if it was a shrinkage.
			 */
			if (peer_device) {
				if (peer_device->d_size && size > peer_device->d_size)
					peer_device->d_size = size;
				if (size > peer_device->max_size)
					peer_device->max_size = size;
			}
			continue;
		}
		if (peer_device) {
			enum drbd_disk_state pdsk = peer_device->disk_state[NOW];
			dynamic_drbd_dbg(peer_device, "node_id: %u idx: %u bm-uuid: 0x%llx flags: 0x%x max_size: %llu (%s)\n",
					node_id,
					peer_md->bitmap_index,
					peer_md->bitmap_uuid,
					peer_md->flags,
					peer_device->max_size,
					drbd_disk_str(pdsk));

			if (test_bit(HAVE_SIZES, &peer_device->flags)) {
				/* If we still can see it, consider its last
				 * known size, even if it may have meanwhile
				 * detached from its disk.
				 * If we no longer see it, we may want to
				 * ignore the size we last knew, and
				 * "assume_peer_has_space".  */
				*max = min_not_zero(*max, peer_device->max_size);
				continue;
			}
		} else {
			dynamic_drbd_dbg(device, "node_id: %u idx: %u bm-uuid: 0x%llx flags: 0x%x (not currently reachable)\n",
					node_id,
					peer_md->bitmap_index,
					peer_md->bitmap_uuid,
					peer_md->flags);
		}
		/* Even the currently diskless peer does not really know if it
		 * is diskless on purpose (a "DRBD client") or if it just was
		 * not possible to attach (backend device gone for some
		 * reason).  But we remember in our meta data if we have ever
		 * seen a peer disk for this peer.  If we did not ever see a
		 * peer disk, assume that's intentional. */
		if ((peer_md->flags & MDF_PEER_DEVICE_SEEN) == 0)
			continue;

		all_known = false;
		/* don't break yet, min aggregation may still find a peer */
	}
	rcu_read_unlock();
	return all_known;
}

#define DDUMP_LLU(d, x) do { dynamic_drbd_dbg(d, "%u: " #x ": %llu\n", __LINE__, (unsigned long long)x); } while (0)

/* MUST hold a reference on ldev. */
sector_t
drbd_new_dev_size(struct drbd_device *device,
		sector_t current_size, /* need at least this much */
		sector_t user_capped_size, /* want (at most) this much */
		enum dds_flags flags) __must_hold(local)
{
	struct drbd_resource *resource = device->resource;
	uint64_t p_size = 0;
	uint64_t la_size = device->ldev->md.effective_size; /* last agreed size */
	uint64_t m_size; /* my size */
	uint64_t size = 0;
	bool all_known_connected;

	/* If there are reachable_nodes, get_max_agreeable_size() will
	 * also aggregate the twopc.resize.new_size into their d_size
	 * and max_size.  Do that first, so drbd_partition_data_capacity()
	 * can use that new knowledge.
	 */

	all_known_connected = get_max_agreeable_size(device, &p_size,
		flags & DDSF_2PC ? resource->twopc_reply.reachable_nodes : 0);
	m_size = drbd_partition_data_capacity(device);

	if (all_known_connected) {
		/* If we currently can see all peer devices,
		 * and p_size is still 0, apparently all our peers have been
		 * diskless, always.  If we have the only persistent backend,
		 * only our size counts. */
		DDUMP_LLU(device, p_size);
		DDUMP_LLU(device, m_size);
		p_size = min_not_zero(p_size, m_size);
	} else if (flags & DDSF_ASSUME_UNCONNECTED_PEER_HAS_SPACE) {
		DDUMP_LLU(device, p_size);
		DDUMP_LLU(device, m_size);
		DDUMP_LLU(device, la_size);
		p_size = min_not_zero(p_size, m_size);
		if (p_size > la_size)
			drbd_warn(device, "Resize forced while not fully connected!\n");
	} else {
		DDUMP_LLU(device, p_size);
		DDUMP_LLU(device, m_size);
		DDUMP_LLU(device, la_size);
		/* We currently cannot see all peer devices,
		 * fall back to what we last agreed upon. */
		p_size = min_not_zero(p_size, la_size);
	}

	DDUMP_LLU(device, p_size);
	DDUMP_LLU(device, m_size);
	size = min_not_zero(p_size, m_size);
	DDUMP_LLU(device, size);
	if (size == 0)
		drbd_err(device, "All nodes diskless!\n");

	if (user_capped_size > size)
		drbd_err(device, "Requested disk size is too big (%llu > %llu)kiB\n",
		    (unsigned long long)user_capped_size>>1,
		    (unsigned long long)size>>1);
	else if (user_capped_size)
		size = user_capped_size;

	return size;
}

/*
 * drbd_check_al_size() - Ensures that the AL is of the right size
 * @device:	DRBD device.
 *
 * Returns -EBUSY if current al lru is still used, -ENOMEM when allocation
 * failed, and 0 on success. You should call drbd_md_sync() after you called
 * this function.
 */
static int drbd_check_al_size(struct drbd_device *device, struct disk_conf *dc)
{
	struct lru_cache *n, *t;
	struct lc_element *e;
	unsigned int in_use;
	int i;

	if (device->act_log &&
	    device->act_log->nr_elements == dc->al_extents)
		return 0;

	in_use = 0;
	t = device->act_log;
	n = lc_create("act_log", drbd_al_ext_cache, AL_UPDATES_PER_TRANSACTION,
		dc->al_extents, sizeof(struct lc_element), 0);

	if (n == NULL) {
		drbd_err(device, "Cannot allocate act_log lru!\n");
		return -ENOMEM;
	}
	spin_lock_irq(&device->al_lock);
	if (t) {
		for (i = 0; i < t->nr_elements; i++) {
			e = lc_element_by_index(t, i);
			if (e->refcnt)
				drbd_err(device, "refcnt(%d)==%d\n",
				    e->lc_number, e->refcnt);
			in_use += e->refcnt;
		}
	}
	if (!in_use)
		device->act_log = n;
	spin_unlock_irq(&device->al_lock);
	if (in_use) {
		drbd_err(device, "Activity log still in use!\n");
		lc_destroy(n);
		return -EBUSY;
	} else {
		lc_destroy(t);
		device->al_writ_cnt = 0;
		memset(device->al_histogram, 0, sizeof(device->al_histogram));
	}
	drbd_md_mark_dirty(device); /* we changed device->act_log->nr_elemens */
	return 0;
}

static u32 common_connection_features(struct drbd_resource *resource)
{
	struct drbd_connection *connection;
	u32 features = -1;

	rcu_read_lock();
	for_each_connection_rcu(connection, resource) {
		if (connection->cstate[NOW] < C_CONNECTED)
			continue;
		features &= connection->agreed_features;
	}
	rcu_read_unlock();

	return features;
}

static unsigned int drbd_max_discard_sectors(struct drbd_resource *resource)
{
	struct drbd_connection *connection;
	unsigned int s = DRBD_MAX_BBIO_SECTORS;

	/* when we introduced WRITE_SAME support, we also bumped
	 * our maximum supported batch bio size used for discards. */
	rcu_read_lock();
	for_each_connection_rcu(connection, resource) {
		if (connection->cstate[NOW] == C_CONNECTED &&
		    !(connection->agreed_features & DRBD_FF_WSAME)) {
			/* before, with DRBD <= 8.4.6, we only allowed up to one AL_EXTENT_SIZE. */
			s = AL_EXTENT_SIZE >> SECTOR_SHIFT;
			break;
		}
	}
	rcu_read_unlock();

	return s;
}

static bool drbd_discard_supported(struct drbd_device *device,
		struct drbd_backing_dev *bdev)
{
	if (bdev && !bdev_max_discard_sectors(bdev->backing_bdev))
		return false;

	if (!(common_connection_features(device->resource) & DRBD_FF_TRIM)) {
		drbd_info(device,
			"peer DRBD too old, does not support TRIM: disabling discards\n");
		return false;
	}

	return true;
}

static void get_common_queue_limits(struct queue_limits *common_limits,
		struct drbd_device *device)
{
	struct drbd_peer_device *peer_device;
	struct queue_limits peer_limits = { 0 };

	blk_set_stacking_limits(common_limits);
	/* This is the workaround for "bio would need to, but cannot, be split" */
	common_limits->seg_boundary_mask = PAGE_SIZE - 1;
	common_limits->max_hw_sectors = device->device_conf.max_bio_size >> SECTOR_SHIFT;
	common_limits->max_sectors = device->device_conf.max_bio_size >> SECTOR_SHIFT;
	common_limits->physical_block_size = device->device_conf.block_size;
	common_limits->logical_block_size = device->device_conf.block_size;
	common_limits->io_min = device->device_conf.block_size;
	common_limits->max_hw_zone_append_sectors = 0;

	rcu_read_lock();
	for_each_peer_device_rcu(peer_device, device) {
		if (!test_bit(HAVE_SIZES, &peer_device->flags) &&
		    peer_device->repl_state[NOW] < L_ESTABLISHED)
			continue;
		blk_set_stacking_limits(&peer_limits);
		peer_limits.logical_block_size = peer_device->q_limits.logical_block_size;
		peer_limits.physical_block_size = peer_device->q_limits.physical_block_size;
		peer_limits.alignment_offset = peer_device->q_limits.alignment_offset;
		peer_limits.io_min = peer_device->q_limits.io_min;
		peer_limits.io_opt = peer_device->q_limits.io_opt;
		peer_limits.max_hw_sectors = peer_device->q_limits.max_bio_size >> SECTOR_SHIFT;
		peer_limits.max_sectors = peer_device->q_limits.max_bio_size >> SECTOR_SHIFT;
		blk_stack_limits(common_limits, &peer_limits, 0);
	}
	rcu_read_unlock();
}

void drbd_reconsider_queue_parameters(struct drbd_device *device, struct drbd_backing_dev *bdev)
{
	struct request_queue * const q = device->rq_queue;
	struct queue_limits lim;
	struct request_queue *b = NULL;

	lim = queue_limits_start_update(q);
	get_common_queue_limits(&lim, device);

	/*
	 * We don't care for the granularity, really.
	 * Stacking limits below should fix it for the local device. Whether or
	 * not it is a suitable granularity on the remote device is not our
	 * problem, really. If you care, you need to use devices with similar
	 * topology on all peers.
	 */
	if (drbd_discard_supported(device, bdev)) {
		lim.discard_granularity = 512;
		lim.max_hw_discard_sectors = drbd_max_discard_sectors(device->resource);
	} else {
		lim.discard_granularity = 0;
		lim.max_hw_discard_sectors = 0;
	}

	if (bdev) {
		b = bdev->backing_bdev->bd_disk->queue;
		blk_stack_limits(&lim, &b->limits, 0);
	}

	/*
	 * If we can handle "zeroes" efficiently on the protocol,
	 * we want to do that, even if our backend does not announce
	 * max_write_zeroes_sectors itself.
	 */
	if (common_connection_features(device->resource) & DRBD_FF_WZEROES)
		lim.max_write_zeroes_sectors = DRBD_MAX_BBIO_SECTORS;
	else
		lim.max_write_zeroes_sectors = 0;

	if ((lim.discard_granularity >> SECTOR_SHIFT) >
	    lim.max_hw_discard_sectors) {
		/*
		 * discard_granularity is the smallest supported unit of a
		 * discard. If that is larger than the maximum supported discard
		 * size, we need to disable discards altogether.
		 */
		lim.discard_granularity = 0;
		lim.max_hw_discard_sectors = 0;
	}

	if (queue_limits_commit_update(q, &lim))
		drbd_err(device, "setting new queue limits failed\n");
}

/* Make sure IO is suspended before calling this function(). */
static void drbd_try_suspend_al(struct drbd_device *device)
{
	struct drbd_peer_device *peer_device;
	bool suspend = true;
	int max_peers = device->ldev->md.max_peers, bitmap_index;

	if (device->bitmap) {
		for (bitmap_index = 0; bitmap_index < max_peers; bitmap_index++) {
			if (_drbd_bm_total_weight(device, bitmap_index) != drbd_bm_bits(device))
				return;
		}
	}

	if (!drbd_al_try_lock(device)) {
		drbd_warn(device, "Failed to lock al in %s()", __func__);
		return;
	}

	drbd_al_shrink(device);
	read_lock_irq(&device->resource->state_rwlock);
	for_each_peer_device(peer_device, device) {
		if (peer_device->repl_state[NOW] >= L_ESTABLISHED) {
			suspend = false;
			break;
		}
	}
	if (suspend)
		suspend = !test_and_set_bit(AL_SUSPENDED, &device->flags);
	read_unlock_irq(&device->resource->state_rwlock);
	lc_unlock(device->act_log);
	wake_up(&device->al_wait);

	if (suspend)
		drbd_info(device, "Suspended AL updates\n");
}


static bool should_set_defaults(struct genl_info *info)
{
	unsigned int flags = ((struct drbd_genlmsghdr *)genl_info_userhdr(info))->flags;
	return 0 != (flags & DRBD_GENL_F_SET_DEFAULTS);
}

static unsigned int drbd_al_extents_max(struct drbd_backing_dev *bdev)
{
	/* This is limited by 16 bit "slot" numbers,
	 * and by available on-disk context storage.
	 *
	 * Also (u16)~0 is special (denotes a "free" extent).
	 *
	 * One transaction occupies one 4kB on-disk block,
	 * we have n such blocks in the on disk ring buffer,
	 * the "current" transaction may fail (n-1),
	 * and there is 919 slot numbers context information per transaction.
	 *
	 * 72 transaction blocks amounts to more than 2**16 context slots,
	 * so cap there first.
	 */
	const unsigned int max_al_nr = DRBD_AL_EXTENTS_MAX;
	const unsigned int sufficient_on_disk =
		(max_al_nr + AL_CONTEXT_PER_TRANSACTION -1)
		/AL_CONTEXT_PER_TRANSACTION;

	unsigned int al_size_4k = bdev->md.al_size_4k;

	if (al_size_4k > sufficient_on_disk)
		return max_al_nr;

	return (al_size_4k - 1) * AL_CONTEXT_PER_TRANSACTION;
}

static bool write_ordering_changed(struct disk_conf *a, struct disk_conf *b)
{
	return	a->disk_barrier != b->disk_barrier ||
		a->disk_flushes != b->disk_flushes ||
		a->disk_drain != b->disk_drain;
}

static void sanitize_disk_conf(struct drbd_device *device, struct disk_conf *disk_conf,
			       struct drbd_backing_dev *nbc)
{
	struct block_device *bdev = nbc->backing_bdev;

	if (disk_conf->al_extents < DRBD_AL_EXTENTS_MIN)
		disk_conf->al_extents = DRBD_AL_EXTENTS_MIN;
	if (disk_conf->al_extents > drbd_al_extents_max(nbc))
		disk_conf->al_extents = drbd_al_extents_max(nbc);

	if (!bdev_max_discard_sectors(bdev)) {
		if (disk_conf->rs_discard_granularity) {
			disk_conf->rs_discard_granularity = 0; /* disable feature */
			drbd_info(device, "rs_discard_granularity feature disabled\n");
		}
	}

	/* To be effective, rs_discard_granularity must not be larger than the
	 * maximum resync request size, and multiple of 4k
	 * (preferably a power-of-two multiple 4k).
	 * See also make_resync_request().
	 * That also means that if q->limits.discard_granularity or
	 * q->limits.discard_alignment are "odd", rs_discard_granularity won't
	 * be particularly effective, or not effective at all.
	 */
	if (disk_conf->rs_discard_granularity) {
		unsigned int new_discard_granularity =
			disk_conf->rs_discard_granularity;
		unsigned int discard_sectors = bdev_max_discard_sectors(bdev);
		unsigned int discard_granularity = bdev_discard_granularity(bdev);

		/* should be at least the discard_granularity of the bdev,
		 * and preferably a multiple (or the backend won't be able to
		 * discard some of the "cuttings").
		 * This also sanitizes nonsensical settings like "77 byte".
		 */
		new_discard_granularity = roundup(new_discard_granularity,
				discard_granularity);

		/* more than the max resync request size won't work anyways */
		discard_sectors = min(discard_sectors,
				DRBD_RS_DISCARD_GRANULARITY_MAX >> SECTOR_SHIFT);
		/* Avoid compiler warning about truncated integer.
		 * The min() above made sure the result fits even after left shift. */
		new_discard_granularity = min(
				new_discard_granularity >> SECTOR_SHIFT,
				discard_sectors) << SECTOR_SHIFT;
		/* less than the backend discard granularity is allowed if
		   the backend granularity is a multiple of the configured value */
		if (new_discard_granularity < discard_granularity &&
		    discard_granularity % new_discard_granularity != 0)
			new_discard_granularity = 0;

		if (disk_conf->rs_discard_granularity != new_discard_granularity) {
			drbd_info(device, "rs_discard_granularity changed to %d\n",
					new_discard_granularity);
			disk_conf->rs_discard_granularity = new_discard_granularity;
		}
	}
}

static int disk_opts_check_al_size(struct drbd_device *device, struct disk_conf *dc)
{
	int err = -EBUSY;

	if (device->act_log &&
	    device->act_log->nr_elements == dc->al_extents)
		return 0;

	drbd_suspend_io(device, READ_AND_WRITE);
	/* If IO completion is currently blocked, we would likely wait
	 * "forever" for the activity log to become unused. So we don't. */
	if (atomic_read(&device->ap_bio_cnt[WRITE]) || atomic_read(&device->ap_bio_cnt[READ]))
		goto out;

	wait_event(device->al_wait, drbd_al_try_lock(device));
	drbd_al_shrink(device);
	err = drbd_check_al_size(device, dc);
	lc_unlock(device->act_log);
	wake_up(&device->al_wait);
out:
	drbd_resume_io(device);
	return err;
}

static struct drbd_connection *the_only_peer_with_disk(struct drbd_device *device,
						       enum which_state which)
{
	const int my_node_id = device->resource->res_opts.node_id;
	struct drbd_peer_md *peer_md = device->ldev->md.peers;
	struct drbd_connection *connection = NULL;
	struct drbd_peer_device *peer_device;
	int node_id, peer_disks = 0;

	for (node_id = 0; node_id < DRBD_NODE_ID_MAX; node_id++) {
		if (node_id == my_node_id)
			continue;

		if (peer_md[node_id].flags & MDF_PEER_DEVICE_SEEN)
			peer_disks++;

		if (peer_disks > 1)
			return NULL;

		peer_device = peer_device_by_node_id(device, node_id);
		if (peer_device) {
			enum drbd_disk_state pdsk = peer_device->disk_state[which];

			if (pdsk >= D_INCONSISTENT && pdsk != D_UNKNOWN)
				connection = peer_device->connection;
		}
	}
	return connection;
}

static void __update_mdf_al_disabled(struct drbd_device *device, bool al_updates,
				     enum which_state which)
{
	struct drbd_md *md = &device->ldev->md;
	struct drbd_connection *peer = NULL;
	bool al_updates_old = !(md->flags & MDF_AL_DISABLED);
	bool optimized = false;

	if (al_updates)
		peer = the_only_peer_with_disk(device, which);

	if (device->bitmap == NULL ||
	    (al_updates && device->ldev->md.max_peers == 1 &&
	    peer && peer->peer_role[which] == R_PRIMARY &&
	    device->resource->role[which] == R_SECONDARY)) {
		al_updates = false;
		optimized = true;
	}

	if (al_updates_old == al_updates)
		return;

	if (al_updates) {
		drbd_info(device, "Enabling local AL-updates\n");
		md->flags &= ~MDF_AL_DISABLED;
	} else {
		drbd_info(device, "Disabling local AL-updates %s\n",
			  optimized ? "(optimization)" : "(config)");
		md->flags |= MDF_AL_DISABLED;
	}
	drbd_md_mark_dirty(device);
}

/**
 * drbd_update_mdf_al_disabled() - update the MDF_AL_DISABLED bit in md.flags
 * @device: DRBD device
 * @which: OLD or NEW
 *
 * This function also optimizes performance by turning off al-updates when:
 * - the cluster has only two nodes with backing disk
 * - the other node with a backing disk is the primary
 */
void drbd_update_mdf_al_disabled(struct drbd_device *device, enum which_state which)
{
	bool al_updates;

	if (!get_ldev(device))
		return;

	rcu_read_lock();
	al_updates = rcu_dereference(device->ldev->disk_conf)->al_updates;
	rcu_read_unlock();
	__update_mdf_al_disabled(device, al_updates, which);

	put_ldev(device);
}

static int drbd_adm_disk_opts(struct sk_buff *skb, struct genl_info *info)
{
	struct drbd_config_context adm_ctx;
	enum drbd_ret_code retcode;
	struct drbd_device *device;
	struct drbd_resource *resource;
	struct disk_conf *new_disk_conf, *old_disk_conf;
	struct drbd_peer_device *peer_device;
	int err;

	retcode = drbd_adm_prepare(&adm_ctx, skb, info, DRBD_ADM_NEED_MINOR);
	if (!adm_ctx.reply_skb)
		return retcode;

	device = adm_ctx.device;
	resource = device->resource;
	if (mutex_lock_interruptible(&adm_ctx.resource->adm_mutex)) {
		retcode = ERR_INTR;
		goto out_no_adm_mutex;
	}

	/* we also need a disk
	 * to change the options on */
	if (!get_ldev(device)) {
		retcode = ERR_NO_DISK;
		goto out;
	}

	new_disk_conf = kmalloc(sizeof(struct disk_conf), GFP_KERNEL);
	if (!new_disk_conf) {
		retcode = ERR_NOMEM;
		goto fail;
	}

	mutex_lock(&resource->conf_update);
	old_disk_conf = device->ldev->disk_conf;
	*new_disk_conf = *old_disk_conf;
	if (should_set_defaults(info))
		set_disk_conf_defaults(new_disk_conf);

	err = disk_conf_from_attrs_for_change(new_disk_conf, info);
	if (err && err != -ENOMSG) {
		retcode = ERR_MANDATORY_TAG;
		drbd_msg_put_info(adm_ctx.reply_skb, from_attrs_err_to_txt(err));
		goto fail_unlock;
	}

	sanitize_disk_conf(device, new_disk_conf, device->ldev);

	err = disk_opts_check_al_size(device, new_disk_conf);
	if (err) {
		/* Could be just "busy". Ignore?
		 * Introduce dedicated error code? */
		drbd_msg_put_info(adm_ctx.reply_skb,
			"Try again without changing current al-extents setting");
		retcode = ERR_NOMEM;
		goto fail_unlock;
	}

	if (!old_disk_conf->d_bitmap && new_disk_conf->d_bitmap) {
		struct drbd_md *md = &device->ldev->md;

		device->bitmap = drbd_bm_alloc(md->max_peers, md->bm_block_shift);
		if (!device->bitmap) {
			drbd_msg_put_info(adm_ctx.reply_skb, "Failed to allocate bitmap");
			retcode = ERR_NOMEM;
			goto fail_unlock;
		}
		err = drbd_bm_resize(device, get_capacity(device->vdisk), true);
		if (err) {
			drbd_msg_put_info(adm_ctx.reply_skb, "Failed to allocate bitmap pages");
			retcode = ERR_NOMEM;
			goto fail_unlock;
		}

		drbd_bitmap_io(device, &drbd_bm_write, "write from disk_opts", BM_LOCK_ALL, NULL);
	} else if (old_disk_conf->d_bitmap && !new_disk_conf->d_bitmap) {
		/* That would be quite some effort, and there is no use case for this */
		drbd_msg_put_info(adm_ctx.reply_skb, "Online freeing of the bitmap not supported");
		retcode = ERR_INVALID_REQUEST;
		goto fail_unlock;
	}

	lock_all_resources();
	retcode = drbd_resync_after_valid(device, new_disk_conf->resync_after);
	if (retcode == NO_ERROR) {
		rcu_assign_pointer(device->ldev->disk_conf, new_disk_conf);
		drbd_resync_after_changed(device);
	}
	unlock_all_resources();

	if (retcode != NO_ERROR)
		goto fail_unlock;

	mutex_unlock(&resource->conf_update);

	__update_mdf_al_disabled(device, new_disk_conf->al_updates, NOW);

	if (new_disk_conf->md_flushes)
		clear_bit(MD_NO_FUA, &device->flags);
	else
		set_bit(MD_NO_FUA, &device->flags);

	if (write_ordering_changed(old_disk_conf, new_disk_conf))
		drbd_bump_write_ordering(device->resource, NULL, WO_BIO_BARRIER);

	if (old_disk_conf->discard_zeroes_if_aligned !=
	    new_disk_conf->discard_zeroes_if_aligned)
		drbd_reconsider_queue_parameters(device, device->ldev);

	drbd_md_sync_if_dirty(device);

	for_each_peer_device(peer_device, device) {
		if (peer_device->repl_state[NOW] >= L_ESTABLISHED)
			drbd_send_sync_param(peer_device);
	}

	kvfree_rcu_mightsleep(old_disk_conf);
	mod_timer(&device->request_timer, jiffies + HZ);
	goto success;

fail_unlock:
	mutex_unlock(&resource->conf_update);
 fail:
	kfree(new_disk_conf);
success:
	if (retcode != NO_ERROR)
		synchronize_rcu();
	put_ldev(device);
 out:
	mutex_unlock(&adm_ctx.resource->adm_mutex);
out_no_adm_mutex:
	drbd_adm_finish(&adm_ctx, info, retcode);
	return 0;
}

static void mutex_unlock_cond(struct mutex *mutex, bool *have_mutex)
{
	if (*have_mutex) {
		mutex_unlock(mutex);
		*have_mutex = false;
	}
}

static void update_resource_dagtag(struct drbd_resource *resource, struct drbd_backing_dev *bdev)
{
	u64 dagtag = 0;
	int node_id;

	for (node_id = 0; node_id < DRBD_NODE_ID_MAX; node_id++) {
		struct drbd_peer_md *peer_md;
		if (bdev->md.node_id == node_id)
			continue;

		peer_md = &bdev->md.peers[node_id];

		if (peer_md->bitmap_uuid)
			dagtag = max(peer_md->bitmap_dagtag, dagtag);
	}

	spin_lock_irq(&resource->tl_update_lock);
	if (dagtag > resource->dagtag_sector) {
		resource->dagtag_before_attach = resource->dagtag_sector;
		resource->dagtag_from_backing_dev = dagtag;
		WRITE_ONCE(resource->dagtag_sector, dagtag);
	}
	spin_unlock_irq(&resource->tl_update_lock);
}

static int used_bitmap_slots(struct drbd_backing_dev *bdev)
{
	int node_id;
	int used = 0;

	for (node_id = 0; node_id < DRBD_NODE_ID_MAX; node_id++) {
		struct drbd_peer_md *peer_md = &bdev->md.peers[node_id];

		if (peer_md->flags & MDF_HAVE_BITMAP)
			used++;
	}

	return used;
}

static bool bitmap_index_vacant(struct drbd_backing_dev *bdev, int bitmap_index)
{
	int node_id;

	for (node_id = 0; node_id < DRBD_NODE_ID_MAX; node_id++) {
		struct drbd_peer_md *peer_md = &bdev->md.peers[node_id];

		if (peer_md->bitmap_index == bitmap_index)
			return false;
	}
	return true;
}

int drbd_unallocated_index(struct drbd_backing_dev *bdev)
{
	int bitmap_index;
	int bm_max_peers = bdev->md.max_peers;

	for (bitmap_index = 0; bitmap_index < bm_max_peers; bitmap_index++) {
		if (bitmap_index_vacant(bdev, bitmap_index))
			return bitmap_index;
	}

	return -1;
}

static int
allocate_bitmap_index(struct drbd_peer_device *peer_device,
		      struct drbd_backing_dev *nbc)
{
	const int peer_node_id = peer_device->connection->peer_node_id;
	struct drbd_peer_md *peer_md = &nbc->md.peers[peer_node_id];
	int bitmap_index;

	bitmap_index = drbd_unallocated_index(nbc);
	if (bitmap_index == -1) {
		drbd_err(peer_device, "Not enough free bitmap slots\n");
		return -ENOSPC;
	}

	peer_md->bitmap_index = bitmap_index;
	peer_device->bitmap_index = bitmap_index;
	peer_md->flags |= MDF_HAVE_BITMAP;

	return 0;
}

static struct drbd_peer_md *day0_peer_md(struct drbd_device *device)
{
	const int my_node_id = device->resource->res_opts.node_id;
	struct drbd_peer_md *peer_md = device->ldev->md.peers;
	int node_id;

	for (node_id = 0; node_id < DRBD_NODE_ID_MAX; node_id++) {
		if (node_id == my_node_id)
			continue;
		/* Only totally unused slots definitely contain the day0 UUID. */
		if (peer_md[node_id].bitmap_index == -1 && !peer_md[node_id].flags)
			return &peer_md[node_id];
	}
	return NULL;
}

/*
 * Clear the slot for this peer in the metadata. If md_flags is empty, clear
 * the slot completely. Otherwise make it a slot for a diskless peer. Also
 * clear any bitmap associated with this peer.
 */
static int clear_peer_slot(struct drbd_device *device, int peer_node_id, u32 md_flags)
{
	struct drbd_peer_md *peer_md, *day0_md;
	struct meta_data_on_disk_9 *buffer;
	int from_index, freed_index;
	bool free_bitmap_slot;

	if (!get_ldev(device))
		return -ENODEV;

	peer_md = &device->ldev->md.peers[peer_node_id];
	free_bitmap_slot = peer_md->flags & MDF_HAVE_BITMAP;
	if (free_bitmap_slot) {
		drbd_suspend_io(device, WRITE_ONLY);

		/*
		 * Unallocated slots are considered to track writes to the
		 * device since day 0. In order to keep that promise, copy the
		 * bitmap from an unallocated slot to this one, or set it to
		 * all out-of-sync.
		 */

		from_index = drbd_unallocated_index(device->ldev);
		freed_index = peer_md->bitmap_index;
	}
	buffer = drbd_md_get_buffer(device, __func__); /* lock meta-data IO to superblock */
	if (buffer == NULL)
		goto out_no_buffer;

	/* Look for day0 UUID before changing this peer slot to a day0 slot. */
	day0_md = day0_peer_md(device);

	peer_md->flags &= md_flags & ~MDF_HAVE_BITMAP;
	peer_md->bitmap_index = -1;

	if (free_bitmap_slot) {
		drbd_bm_lock(device, __func__, BM_LOCK_BULK);
		/*
		 * Regular bitmap OPs (calling into bm_op()) can run in parallel to
		 * drbd_bm_copy_slot() and interleave with it as drbd_bm_copy_slot()
		 * gives up its locks when it moves on to the next source page.
		 * The bitmap->bm_all_slots_lock ensures that drbd_set_sync()
		 * (which iterates over multiple slots) does not interleave with
		 * drbd_bm_copy_slot() while it copies data from one slot to another
		 * one.
		 */
		if (from_index != -1)
			drbd_bm_copy_slot(device, from_index, freed_index);
		else
			_drbd_bm_set_many_bits(device, freed_index, 0, -1UL);

		drbd_bm_write(device, NULL);
		drbd_bm_unlock(device);
	}

	/*
	 * When we forget a peer, we clear the flags. In this case, reset the
	 * bitmap UUID to the day0 UUID. Peer slots without any bitmap index or
	 * any flags set should always contain the day0 UUID.
	 */
	if (!peer_md->flags && day0_md) {
		peer_md->bitmap_uuid = day0_md->bitmap_uuid;
		peer_md->bitmap_dagtag = day0_md->bitmap_dagtag;
	} else {
		peer_md->bitmap_uuid = 0;
		peer_md->bitmap_dagtag = 0;
	}

	clear_bit(MD_DIRTY, &device->flags);
	drbd_md_write(device, buffer);
	drbd_md_put_buffer(device);

 out_no_buffer:
	if (free_bitmap_slot)
		drbd_resume_io(device);

	put_ldev(device);

	return 0;
}

bool want_bitmap(struct drbd_peer_device *peer_device)
{
	struct peer_device_conf *pdc;
	bool want_bitmap = false;

	rcu_read_lock();
	pdc = rcu_dereference(peer_device->conf);
	if (pdc)
		want_bitmap |= pdc->bitmap;
	rcu_read_unlock();

	return want_bitmap;
}

static void close_backing_dev(struct drbd_device *device,
		struct file *bdev_file, bool do_bd_unlink)
{
	if (!bdev_file)
		return;
	if (do_bd_unlink)
		bd_unlink_disk_holder(file_bdev(bdev_file), device->vdisk);
	fput(bdev_file);
}

void drbd_backing_dev_free(struct drbd_device *device, struct drbd_backing_dev *ldev)
{
	if (ldev == NULL)
		return;

	drbd_dax_close(ldev);

	close_backing_dev(device,
			  ldev->f_md_bdev,
			  ldev->md_bdev != ldev->backing_bdev);
	close_backing_dev(device, ldev->backing_bdev_file, true);

	kfree(ldev->disk_conf);
	kfree(ldev);
}

static struct file *open_backing_dev(struct drbd_device *device,
		const char *bdev_path, void *claim_ptr)
{
	struct file *file = bdev_file_open_by_path(bdev_path,
				  BLK_OPEN_READ | BLK_OPEN_WRITE,
				  claim_ptr, NULL);
	if (IS_ERR(file)) {
		drbd_err(device, "open(\"%s\") failed with %ld\n",
				bdev_path, PTR_ERR(file));
	}
	return file;
}

static int link_backing_dev(struct drbd_device *device,
		const char *bdev_path, struct file *file)
{
	int err = bd_link_disk_holder(file_bdev(file), device->vdisk);
	if (err) {
		fput(file);
		drbd_err(device, "bd_link_disk_holder(\"%s\", ...) failed with %d\n",
				bdev_path, err);
	}
	return err;
}

static int open_backing_devices(struct drbd_device *device,
		struct disk_conf *new_disk_conf,
		struct drbd_backing_dev *nbc)
{
	struct file *file;
	void *meta_claim_ptr;
	int err;

	file = open_backing_dev(device, new_disk_conf->backing_dev, device);
	if (IS_ERR(file))
		return ERR_OPEN_DISK;

	err = link_backing_dev(device, new_disk_conf->backing_dev, file);
	if (err) {
		/* close without unlinking; otherwise error path will try to unlink */
		close_backing_dev(device, file, false);
		return ERR_OPEN_DISK;
	}
	nbc->backing_bdev = file_bdev(file);
	nbc->backing_bdev_file = file;

	/* meta_claim_ptr: device, if claimed exclusively; shared drbd_m_holder,
	 * if potentially shared with other drbd minors
	 */
	meta_claim_ptr = (new_disk_conf->meta_dev_idx < 0) ?
		(void *)device : (void *)drbd_m_holder;
	/*
	 * meta_dev_idx >= 0: external fixed size, possibly multiple
	 * drbd sharing one meta device.  TODO in that case, paranoia
	 * check that [md_bdev, meta_dev_idx] is not yet used by some
	 * other drbd minor!  (if you use drbd.conf + drbdadm, that
	 * should check it for you already; but if you don't, or
	 * someone fooled it, we need to double check here)
	 */
	file = open_backing_dev(device, new_disk_conf->meta_dev, meta_claim_ptr);
	if (IS_ERR(file))
		return ERR_OPEN_MD_DISK;

	/* avoid double bd_claim_by_disk() for the same (source,target) tuple,
	 * as would happen with internal metadata. */
	if (file_bdev(file) != nbc->backing_bdev) {
		err = link_backing_dev(device, new_disk_conf->meta_dev, file);
		if (err) {
			/* close without unlinking; otherwise error path will try to unlink */
			close_backing_dev(device, file, false);
			return ERR_OPEN_MD_DISK;
		}
	}

	nbc->md_bdev = file_bdev(file);
	nbc->f_md_bdev = file;
	return NO_ERROR;
}

static int check_activity_log_stripe_size(struct drbd_device *device, struct drbd_md *md)
{
	u32 al_stripes = md->al_stripes;
	u32 al_stripe_size_4k = md->al_stripe_size_4k;
	u64 al_size_4k;

	/* both not set: default to old fixed size activity log */
	if (al_stripes == 0 && al_stripe_size_4k == 0) {
		al_stripes = 1;
		al_stripe_size_4k = (32768 >> 9)/8;
	}

	/* some paranoia plausibility checks */

	/* we need both values to be set */
	if (al_stripes == 0 || al_stripe_size_4k == 0)
		goto err;

	al_size_4k = (u64)al_stripes * al_stripe_size_4k;

	/* Upper limit of activity log area, to avoid potential overflow
	 * problems in al_tr_number_to_on_disk_sector(). As right now, more
	 * than 72 * 4k blocks total only increases the amount of history,
	 * limiting this arbitrarily to 16 GB is not a real limitation ;-)  */
	if (al_size_4k > (16 * 1024 * 1024/4))
		goto err;

	/* Lower limit: we need at least 8 transaction slots (32kB)
	 * to not break existing setups */
	if (al_size_4k < (32768 >> 9)/8)
		goto err;

	md->al_size_4k = al_size_4k;

	return 0;
err:
	drbd_err(device, "invalid activity log striping: al_stripes=%u, al_stripe_size_4k=%u\n",
			al_stripes, al_stripe_size_4k);
	return -EINVAL;
}

static int check_offsets_and_sizes(struct drbd_device *device, struct drbd_backing_dev *bdev)
{
	sector_t capacity = drbd_get_capacity(bdev->md_bdev);
	struct drbd_md *md = &bdev->md;
	s32 on_disk_al_sect;
	s32 on_disk_bm_sect;

	if (md->max_peers > DRBD_PEERS_MAX) {
		drbd_err(device, "bm_max_peers too high\n");
		goto err;
	}

	/* The on-disk size of the activity log, calculated from offsets, and
	 * the size of the activity log calculated from the stripe settings,
	 * should match.
	 * Though we could relax this a bit: it is ok, if the striped activity log
	 * fits in the available on-disk activity log size.
	 * Right now, that would break how resize is implemented.
	 * TODO: make drbd_determine_dev_size() (and the drbdmeta tool) aware
	 * of possible unused padding space in the on disk layout. */
	if (md->al_offset < 0) {
		if (md->bm_offset > md->al_offset)
			goto err;
		on_disk_al_sect = -md->al_offset;
		on_disk_bm_sect = md->al_offset - md->bm_offset;
	} else {
		if (md->al_offset != (4096 >> 9))
			goto err;
		if (md->bm_offset < md->al_offset + md->al_size_4k * (4096 >> 9))
			goto err;

		on_disk_al_sect = md->bm_offset - (4096 >> 9);
		on_disk_bm_sect = md->md_size_sect - md->bm_offset;
	}

	/* old fixed size meta data is exactly that: fixed. */
	if (md->meta_dev_idx >= 0) {
		if (md->bm_block_size != BM_BLOCK_SIZE_4k
		||  md->md_size_sect != (128 << 20 >> 9)
		||  md->al_offset != (4096 >> 9)
		||  md->bm_offset != (4096 >> 9) + (32768 >> 9)
		||  md->al_stripes != 1
		||  md->al_stripe_size_4k != (32768 >> 12))
			goto err;
	}

	if (capacity < md->md_size_sect)
		goto err;
	if (capacity - md->md_size_sect < drbd_md_first_sector(bdev))
		goto err;

	/* should be aligned, and at least 32k */
	if ((on_disk_al_sect & 7) || (on_disk_al_sect < (32768 >> 9)))
		goto err;

	/* should fit (for now: exactly) into the available on-disk space;
	 * overflow prevention is in check_activity_log_stripe_size() above. */
	if (on_disk_al_sect != md->al_size_4k * (4096 >> 9))
		goto err;

	/* again, should be aligned */
	if (md->bm_offset & 7)
		goto err;

	/* FIXME check for device grow with flex external meta data? */

	/* can the available bitmap space cover the last agreed device size? */
	if (on_disk_bm_sect < drbd_capacity_to_on_disk_bm_sect(
				md->effective_size, md))
		goto err;

	return 0;

err:
	drbd_err(device, "meta data offsets don't make sense: idx=%d bm_block_size=%d al_s=%u, al_sz4k=%u, al_offset=%d, bm_offset=%d, md_size_sect=%u, la_size=%llu, md_capacity=%llu\n",
			md->meta_dev_idx, md->bm_block_size,
			md->al_stripes, md->al_stripe_size_4k,
			md->al_offset, md->bm_offset, md->md_size_sect,
			(unsigned long long)md->effective_size,
			(unsigned long long)capacity);

	return -EINVAL;
}

__printf(2, 3)
static void drbd_err_and_skb_info(struct drbd_config_context *adm_ctx, const char *format, ...)
{
	struct drbd_device *device = adm_ctx->device;
	va_list args;
	char *text;

	va_start(args, format);
	text = kvasprintf(GFP_ATOMIC, format, args);
	va_end(args);

	if (!text)
		return;

	drbd_err(device, "%s", text);
	drbd_msg_put_info(adm_ctx->reply_skb, text);

	kfree(text);
}

static void decode_md_9(struct meta_data_on_disk_9 *on_disk, struct drbd_md *md)
{
	int i;

	md->effective_size = be64_to_cpu(on_disk->effective_size);
	md->current_uuid = be64_to_cpu(on_disk->current_uuid);
	md->prev_members = be64_to_cpu(on_disk->members);
	md->device_uuid = be64_to_cpu(on_disk->device_uuid);
	md->md_size_sect = be32_to_cpu(on_disk->md_size_sect);
	md->al_offset = be32_to_cpu(on_disk->al_offset);

	md->bm_offset = be32_to_cpu(on_disk->bm_offset);

	md->flags = be32_to_cpu(on_disk->flags);

	md->max_peers = be32_to_cpu(on_disk->bm_max_peers);
	md->bm_block_size = be32_to_cpu(on_disk->bm_bytes_per_bit);
	md->node_id = be32_to_cpu(on_disk->node_id);
	md->al_stripes = be32_to_cpu(on_disk->al_stripes);
	md->al_stripe_size_4k = be32_to_cpu(on_disk->al_stripe_size_4k);


	for (i = 0; i < DRBD_NODE_ID_MAX; i++) {
		struct drbd_peer_md *peer_md = &md->peers[i];

		peer_md->bitmap_uuid = be64_to_cpu(on_disk->peers[i].bitmap_uuid);
		peer_md->bitmap_dagtag = be64_to_cpu(on_disk->peers[i].bitmap_dagtag);
		peer_md->flags = be32_to_cpu(on_disk->peers[i].flags);
		peer_md->bitmap_index = be32_to_cpu(on_disk->peers[i].bitmap_index);

		if (peer_md->bitmap_index == -1)
			continue;
		peer_md->flags |= MDF_HAVE_BITMAP;
	}
	for (i = 0; i < ARRAY_SIZE(on_disk->history_uuids); i++)
		md->history_uuids[i] = be64_to_cpu(on_disk->history_uuids[i]);

	BUILD_BUG_ON(ARRAY_SIZE(md->history_uuids) != ARRAY_SIZE(on_disk->history_uuids));
}


static void decode_magic(struct meta_data_on_disk_9 *on_disk, u32 *magic, u32 *flags)
{
	/* magic and flags are in at the same offsets in 8.4 and 9 */
	*magic = be32_to_cpu(on_disk->magic);
	*flags = be32_to_cpu(on_disk->flags);
}

static
int drbd_md_decode(struct drbd_config_context *adm_ctx,
		   struct drbd_backing_dev *bdev,
		   void *buffer)
{
	struct drbd_device *device = adm_ctx->device;
	u32 magic, flags;
	int i, rv = NO_ERROR;
	int my_node_id = device->resource->res_opts.node_id;

	decode_magic(buffer, &magic, &flags);
	if ((magic == DRBD_MD_MAGIC_09 && !(flags & MDF_AL_CLEAN)) ||
	    magic == DRBD_MD_MAGIC_84_UNCLEAN ||
	    (magic == DRBD_MD_MAGIC_08 && !(flags & MDF_AL_CLEAN))) {
		/* btw: that's Activity Log clean, not "all" clean. */
		drbd_err_and_skb_info(adm_ctx,
				"Found unclean meta data. Did you \"drbdadm apply-al\"?\n");
		rv = ERR_MD_UNCLEAN;
		goto err;
	}
	rv = ERR_MD_INVALID;
	if (magic != DRBD_MD_MAGIC_09 && magic !=
	    DRBD_MD_MAGIC_84_UNCLEAN && magic !=  DRBD_MD_MAGIC_08) {
		if (magic == DRBD_MD_MAGIC_07)
			drbd_err_and_skb_info(adm_ctx,
				"Found old meta data magic. Did you \"drbdadm create-md\"?\n");
		else
			drbd_err_and_skb_info(adm_ctx,
				"Meta data magic not found. Did you \"drbdadm create-md\"?\n");
		goto err;
	}

	if (magic == DRBD_MD_MAGIC_09) {
		clear_bit(LEGACY_84_MD, &device->flags);
		decode_md_9(buffer, &bdev->md);
	} else {
		if (!device->resource->res_opts.drbd8_compat_mode) {
			drbd_err_and_skb_info(adm_ctx,
				"Found old meta data magic. Did you \"drbdadm create-md\"?\n");
			goto err;
		}
		set_bit(LEGACY_84_MD, &device->flags);
		drbd_md_decode_84(buffer, &bdev->md);
		if (bdev->md.bm_block_size != BM_BLOCK_SIZE_4k) {
			drbd_err_and_skb_info(adm_ctx,
				"unexpected bm_bytes_per_bit: %u (expected %u)\n",
				bdev->md.bm_block_size, BM_BLOCK_SIZE_4k);
			goto err;
		}
	}

	if (!is_power_of_2(bdev->md.bm_block_size)
	|| bdev->md.bm_block_size < BM_BLOCK_SIZE_MIN
	|| bdev->md.bm_block_size > BM_BLOCK_SIZE_MAX) {
		drbd_err_and_skb_info(adm_ctx,
			"unexpected bm_bytes_per_bit: %u (expected power of 2 in [%u..%u])\n",
			bdev->md.bm_block_size, BM_BLOCK_SIZE_MIN, BM_BLOCK_SIZE_MAX);
		goto err;
	}
	bdev->md.bm_block_shift = ilog2(bdev->md.bm_block_size);

	if (check_activity_log_stripe_size(device, &bdev->md))
		goto err;
	if (check_offsets_and_sizes(device, bdev))
		goto err;

	if (bdev->md.node_id != -1 && bdev->md.node_id != my_node_id) {
		drbd_err_and_skb_info(adm_ctx, "ambiguous node id: meta-data: %d, config: %d\n",
			bdev->md.node_id, my_node_id);
		goto err;
	}

	for (i = 0; i < DRBD_NODE_ID_MAX; i++) {
		struct drbd_peer_md *peer_md = &bdev->md.peers[i];

		if (peer_md->bitmap_index == -1)
			continue;
		if (i == my_node_id) {
			drbd_err_and_skb_info(adm_ctx, "my own node id (%d) should not have a bitmap index (%d)\n",
				my_node_id, peer_md->bitmap_index);
			goto err;
		}
		if (peer_md->bitmap_index < -1 || peer_md->bitmap_index >= bdev->md.max_peers) {
			drbd_err_and_skb_info(adm_ctx, "peer node id %d: bitmap index (%d) exceeds allocated bitmap slots (%d)\n",
				i, peer_md->bitmap_index, bdev->md.max_peers);
			goto err;
		}
		/* maybe: for each bitmap_index != -1, create a connection object
		 * with peer_node_id = i, unless already present. */
	}

	rv = NO_ERROR;

err:
	return rv;
}

/**
 * drbd_md_read() - Reads in the meta data super block
 * @adm_ctx:	DRBD config context.
 * @bdev:	Device from which the meta data should be read in.
 *
 * Return NO_ERROR on success, and an enum drbd_ret_code in case
 * something goes wrong.
 *
 * Called exactly once during drbd_adm_attach(), while still being D_DISKLESS,
 * even before @bdev is assigned to @device->ldev.
 */
static int drbd_md_read(struct drbd_config_context *adm_ctx, struct drbd_backing_dev *bdev)
{
	struct drbd_device *device = adm_ctx->device;
	void *buffer;
	int rv;

	if (device->disk_state[NOW] != D_DISKLESS)
		return ERR_DISK_CONFIGURED;

	/* First, figure out where our meta data superblock is located,
	 * and read it. */
	bdev->md.meta_dev_idx = bdev->disk_conf->meta_dev_idx;
	bdev->md.md_offset = drbd_md_ss(bdev);
	/* Even for (flexible or indexed) external meta data,
	 * initially restrict us to the 4k superblock for now.
	 * Affects the paranoia out-of-range access check in drbd_md_sync_page_io(). */
	bdev->md.md_size_sect = 8;

	drbd_dax_open(bdev);
	if (drbd_md_dax_active(bdev)) {
		drbd_info(device, "meta-data IO uses: dax-pmem\n");
		rv = drbd_md_decode(adm_ctx, bdev, drbd_dax_md_addr(bdev));
		if (rv != NO_ERROR)
			return rv;
		if (drbd_dax_map(bdev))
			return ERR_IO_MD_DISK;
		return NO_ERROR;
	}
	drbd_info(device, "meta-data IO uses: blk-bio\n");

	buffer = drbd_md_get_buffer(device, __func__);
	if (!buffer)
		return ERR_NOMEM;

	if (drbd_md_sync_page_io(device, bdev, bdev->md.md_offset,
				 REQ_OP_READ)) {
		/* NOTE: can't do normal error processing here as this is
		   called BEFORE disk is attached */
		drbd_err_and_skb_info(adm_ctx, "Error while reading metadata.\n");
		rv = ERR_IO_MD_DISK;
		goto err;
	}

	rv = drbd_md_decode(adm_ctx, bdev, buffer);
 err:
	drbd_md_put_buffer(device);

	return rv;
}

static int drbd_adm_attach(struct sk_buff *skb, struct genl_info *info)
{
	struct drbd_config_context adm_ctx;
	struct drbd_device *device;
	struct drbd_resource *resource;
	int err, retcode;
	enum determine_dev_size dd;
	sector_t min_md_device_sectors;
	struct drbd_backing_dev *nbc; /* new_backing_conf */
	sector_t backing_disk_max_sectors;
	struct disk_conf *new_disk_conf = NULL;
	enum drbd_state_rv rv;
	struct drbd_peer_device *peer_device;
	unsigned int slots_needed = 0;
	bool have_conf_update = false;

	retcode = drbd_adm_prepare(&adm_ctx, skb, info, DRBD_ADM_NEED_MINOR);
	if (!adm_ctx.reply_skb)
		return retcode;
	device = adm_ctx.device;
	resource = device->resource;
	if (mutex_lock_interruptible(&resource->adm_mutex)) {
		retcode = ERR_INTR;
		goto out_no_adm_mutex;
	}

	/* allocation not in the IO path, drbdsetup context */
	nbc = kzalloc(sizeof(struct drbd_backing_dev), GFP_KERNEL);
	if (!nbc) {
		retcode = ERR_NOMEM;
		goto fail;
	}
	spin_lock_init(&nbc->md.uuid_lock);

	new_disk_conf = kzalloc(sizeof(struct disk_conf), GFP_KERNEL);
	if (!new_disk_conf) {
		retcode = ERR_NOMEM;
		goto fail;
	}
	nbc->disk_conf = new_disk_conf;

	set_disk_conf_defaults(new_disk_conf);
	err = disk_conf_from_attrs(new_disk_conf, info);
	if (err) {
		retcode = ERR_MANDATORY_TAG;
		drbd_msg_put_info(adm_ctx.reply_skb, from_attrs_err_to_txt(err));
		goto fail;
	}

	if (new_disk_conf->meta_dev_idx < DRBD_MD_INDEX_FLEX_INT) {
		retcode = ERR_MD_IDX_INVALID;
		goto fail;
	}

	lock_all_resources();
	retcode = drbd_resync_after_valid(device, new_disk_conf->resync_after);
	unlock_all_resources();
	if (retcode != NO_ERROR)
		goto fail;

	retcode = open_backing_devices(device, new_disk_conf, nbc);
	if (retcode != NO_ERROR)
		goto fail;

	if ((nbc->backing_bdev == nbc->md_bdev) !=
	    (new_disk_conf->meta_dev_idx == DRBD_MD_INDEX_INTERNAL ||
	     new_disk_conf->meta_dev_idx == DRBD_MD_INDEX_FLEX_INT)) {
		retcode = ERR_MD_IDX_INVALID;
		goto fail;
	}

	/* if you want to reconfigure, please tear down first */
	if (device->disk_state[NOW] > D_DISKLESS) {
		retcode = ERR_DISK_CONFIGURED;
		goto fail;
	}
	/* It may just now have detached because of IO error.  Make sure
	 * drbd_ldev_destroy is done already, we may end up here very fast,
	 * e.g. if someone calls attach from the on-io-error handler,
	 * to realize a "hot spare" feature (not that I'd recommend that) */
	wait_event(device->misc_wait, !test_bit(GOING_DISKLESS, &device->flags));

	/* make sure there is no leftover from previous force-detach attempts */
	clear_bit(FORCE_DETACH, &device->flags);

	/* and no leftover from previously aborted resync or verify, either */
	for_each_peer_device(peer_device, device) {
		while (atomic_read(&peer_device->rs_pending_cnt)) {
			drbd_info_ratelimit(peer_device, "wait for rs_pending_cnt to clear\n");
			if (schedule_timeout_interruptible(HZ / 10)) {
				retcode = ERR_INTR;
				goto fail;
			}
		}

		peer_device->rs_total = 0;
		peer_device->rs_failed = 0;
	}

	/* Read our meta data super block early.
	 * This also sets other on-disk offsets.
	 */
	retcode = drbd_md_read(&adm_ctx, nbc);
	if (retcode != NO_ERROR)
		goto fail;

	if (device->bitmap) {
		drbd_err_and_skb_info(&adm_ctx, "already has a bitmap, this should not happen\n");
		retcode = ERR_INVALID_REQUEST;
		goto fail;
	}

	if (new_disk_conf->d_bitmap) {
		device->bitmap = drbd_bm_alloc(nbc->md.max_peers, nbc->md.bm_block_shift);
		if (!device->bitmap) {
			retcode = ERR_NOMEM;
			goto fail;
		}
	} else {
		if (!list_empty(&resource->connections)) {
			drbd_err_and_skb_info(&adm_ctx,
				"Disabling bitmap allocation with peers defined is not allowed");
			retcode = ERR_INVALID_REQUEST;
			goto fail;
		}
	}
	device->last_bm_block_shift = nbc->md.bm_block_shift;

	sanitize_disk_conf(device, new_disk_conf, nbc);

	backing_disk_max_sectors = drbd_get_max_capacity(device, nbc, true);
	if (backing_disk_max_sectors < new_disk_conf->disk_size) {
		drbd_err_and_skb_info(&adm_ctx, "max capacity %llu smaller than disk size %llu\n",
			(unsigned long long) backing_disk_max_sectors,
			(unsigned long long) new_disk_conf->disk_size);
		retcode = ERR_DISK_TOO_SMALL;
		goto fail;
	}

	if (new_disk_conf->meta_dev_idx < 0) {
		/* at least one MB, otherwise it does not make sense */
		min_md_device_sectors = (2<<10);
	} else {
		min_md_device_sectors = (128 << 20 >> 9) * (new_disk_conf->meta_dev_idx + 1);
	}

	if (drbd_get_capacity(nbc->md_bdev) < min_md_device_sectors) {
		retcode = ERR_MD_DISK_TOO_SMALL;
		drbd_warn(device, "refusing attach: md-device too small, "
		     "at least %llu sectors needed for this meta-disk type\n",
		     (unsigned long long) min_md_device_sectors);
		goto fail;
	}

	/* Make sure the new disk is big enough
	 * (we may currently be R_PRIMARY with no local disk...) */
	if (backing_disk_max_sectors <
	    get_capacity(device->vdisk)) {
		drbd_err_and_skb_info(&adm_ctx,
			"Current (diskless) capacity %llu, cannot attach smaller (%llu) disk\n",
			(unsigned long long)get_capacity(device->vdisk),
			(unsigned long long)backing_disk_max_sectors);
		retcode = ERR_DISK_TOO_SMALL;
		goto fail;
	}

	nbc->known_size = drbd_get_capacity(nbc->backing_bdev);

	drbd_suspend_io(device, READ_AND_WRITE);
	wait_event(resource->barrier_wait, !barrier_pending(resource));
	for_each_peer_device(peer_device, device)
		wait_event(device->misc_wait,
			   (!atomic_read(&peer_device->ap_pending_cnt) ||
			    drbd_suspended(device)));
	/* and for other previously queued resource work */
	drbd_flush_workqueue(&resource->work);

	rv = stable_state_change(resource,
		change_disk_state(device, D_ATTACHING, CS_VERBOSE | CS_SERIALIZE, "attach", NULL));
	retcode = (enum drbd_ret_code)rv;
	if (rv >= SS_SUCCESS)
		update_resource_dagtag(resource, nbc);
	drbd_resume_io(device);
	if (rv < SS_SUCCESS)
		goto fail;

	if (!get_ldev_if_state(device, D_ATTACHING))
		goto force_diskless;

	drbd_info(device, "Maximum number of peer devices = %u\n", nbc->md.max_peers);

	mutex_lock(&resource->conf_update);
	have_conf_update = true;

	/* Make sure the local node id matches or is unassigned */
	if (nbc->md.node_id != -1 && nbc->md.node_id != resource->res_opts.node_id) {
		drbd_err_and_skb_info(&adm_ctx, "Local node id %d differs from local "
			 "node id %d on device\n",
			 resource->res_opts.node_id,
			 nbc->md.node_id);
		retcode = ERR_INVALID_REQUEST;
		goto force_diskless_dec;
	}

	/* Make sure no bitmap slot has our own node id.
	 * If we are operating in "drbd 8 compatibility mode", the node ID is
	 * not yet initialized at this point, so just ignore this check.
	 */
	if (resource->res_opts.node_id != -1 &&
	    nbc->md.peers[resource->res_opts.node_id].bitmap_index != -1) {
		drbd_err_and_skb_info(&adm_ctx, "There is a bitmap for my own node id (%d)\n",
			 resource->res_opts.node_id);
		retcode = ERR_INVALID_REQUEST;
		goto force_diskless_dec;
	}

	/* Make sure we have a bitmap slot for each peer id */
	for_each_peer_device(peer_device, device) {
		struct drbd_connection *connection = peer_device->connection;
		int bitmap_index;

		if (peer_device->bitmap_index != -1) {
			drbd_err_and_skb_info(&adm_ctx,
					"ASSERTION FAILED bitmap_index %d during attach, expected -1\n",
					peer_device->bitmap_index);
		}

		bitmap_index = nbc->md.peers[connection->peer_node_id].bitmap_index;
		if (want_bitmap(peer_device)) {
			if (bitmap_index != -1)
				peer_device->bitmap_index = bitmap_index;
			else
				slots_needed++;
		} else if (bitmap_index != -1) {
			/* Pretend in core that there is not bitmap for that peer,
			   in the on disk meta-data we keep it until it is de-allocated
			   with forget-peer */
			nbc->md.peers[connection->peer_node_id].flags &= ~MDF_HAVE_BITMAP;
		}
	}
	if (slots_needed) {
		int slots_available = nbc->md.max_peers - used_bitmap_slots(nbc);

		if (slots_needed > slots_available) {
			drbd_err_and_skb_info(&adm_ctx, "Not enough free bitmap "
				 "slots (available=%d, needed=%d)\n",
				 slots_available,
				 slots_needed);
			retcode = ERR_INVALID_REQUEST;
			goto force_diskless_dec;
		}
		for_each_peer_device(peer_device, device) {
			if (peer_device->bitmap_index != -1 || !want_bitmap(peer_device))
				continue;

			err = allocate_bitmap_index(peer_device, nbc);
			if (err) {
				retcode = ERR_INVALID_REQUEST;
				goto force_diskless_dec;
			}
		}
	}

	/* Assign the local node id (if not assigned already) */
	nbc->md.node_id = resource->res_opts.node_id;

	if (resource->role[NOW] == R_PRIMARY && device->exposed_data_uuid &&
	    (device->exposed_data_uuid & ~UUID_PRIMARY) !=
	    (nbc->md.current_uuid & ~UUID_PRIMARY)) {
		int data_present = false;
		for_each_peer_device(peer_device, device) {
			if (peer_device->disk_state[NOW] == D_UP_TO_DATE)
				data_present = true;
		}
		if (!data_present) {
			drbd_err_and_skb_info(&adm_ctx, "Can only attach to data with current UUID=%016llX\n",
				 (unsigned long long)device->exposed_data_uuid);
			retcode = ERR_DATA_NOT_CURRENT;
			goto force_diskless_dec;
		}
	}

	/* Since we are diskless, fix the activity log first... */
	if (drbd_check_al_size(device, new_disk_conf)) {
		retcode = ERR_NOMEM;
		goto force_diskless_dec;
	}

	/* Point of no return reached.
	 * Devices and memory are no longer released by error cleanup below.
	 * now device takes over responsibility, and the state engine should
	 * clean it up somewhere.  */
	D_ASSERT(device, device->ldev == NULL);
	device->ldev = nbc;
	nbc = NULL;
	new_disk_conf = NULL;

	if (drbd_md_dax_active(device->ldev)) {
		/* The on-disk activity log is always initialized with the
		 * non-pmem format. We have now decided to access it using
		 * dax, so re-initialize it appropriately. */
		if (drbd_dax_al_initialize(device)) {
			retcode = ERR_IO_MD_DISK;
			goto force_diskless_dec;
		}
	}

	mutex_unlock(&resource->conf_update);
	have_conf_update = false;

	lock_all_resources();
	retcode = drbd_resync_after_valid(device, device->ldev->disk_conf->resync_after);
	if (retcode != NO_ERROR) {
		unlock_all_resources();
		goto force_diskless_dec;
	}

	/* Reset the "barriers don't work" bits here, then force meta data to
	 * be written, to ensure we determine if barriers are supported. */
	if (device->ldev->disk_conf->md_flushes)
		clear_bit(MD_NO_FUA, &device->flags);
	else
		set_bit(MD_NO_FUA, &device->flags);

	drbd_resync_after_changed(device);
	drbd_bump_write_ordering(resource, device->ldev, WO_BIO_BARRIER);
	unlock_all_resources();

	/* Prevent shrinking of consistent devices ! */
	{
	unsigned long long nsz = drbd_new_dev_size(device, 0, device->ldev->disk_conf->disk_size, 0);
	unsigned long long eff = device->ldev->md.effective_size;
	if (drbd_md_test_flag(device->ldev, MDF_CONSISTENT) && nsz < eff) {
		if (nsz == device->ldev->disk_conf->disk_size) {
			drbd_warn(device, "truncating a consistent device during attach (%llu < %llu)\n", nsz, eff);
		} else {
			drbd_warn(device, "refusing to truncate a consistent device (%llu < %llu)\n", nsz, eff);
			drbd_msg_sprintf_info(adm_ctx.reply_skb,
				"To-be-attached device has last effective > current size, and is consistent\n"
				"(%llu > %llu sectors). Refusing to attach.", eff, nsz);
			retcode = ERR_IMPLICIT_SHRINK;
			goto force_diskless_dec;
		}
	}
	}

	if (drbd_md_test_flag(device->ldev, MDF_HAVE_QUORUM) &&
	    drbd_md_test_flag(device->ldev, MDF_WAS_UP_TO_DATE) &&
	    device->ldev->md.prev_members == NODE_MASK(resource->res_opts.node_id))
		set_bit(RESTORE_QUORUM, &device->flags);

	if (drbd_md_test_flag(device->ldev, MDF_CRASHED_PRIMARY) &&
	    !(resource->role[NOW] == R_PRIMARY && resource->susp_nod[NOW]) &&
	    !device->exposed_data_uuid && !test_bit(NEW_CUR_UUID, &device->flags))
		set_bit(CRASHED_PRIMARY, &device->flags);
	else
		clear_bit(CRASHED_PRIMARY, &device->flags);

	if (drbd_md_test_flag(device->ldev, MDF_PRIMARY_LOST_QUORUM) &&
	    !device->have_quorum[NOW])
		set_bit(PRIMARY_LOST_QUORUM, &device->flags);

	device->read_cnt = 0;
	device->writ_cnt = 0;

	drbd_reconsider_queue_parameters(device, device->ldev);

	/* If I am currently not R_PRIMARY,
	 * but meta data primary indicator is set,
	 * I just now recover from a hard crash,
	 * and have been R_PRIMARY before that crash.
	 *
	 * Now, if I had no connection before that crash
	 * (have been degraded R_PRIMARY), chances are that
	 * I won't find my peer now either.
	 *
	 * In that case, and _only_ in that case,
	 * we use the degr-wfc-timeout instead of the default,
	 * so we can automatically recover from a crash of a
	 * degraded but active "cluster" after a certain timeout.
	 */
	for_each_peer_device(peer_device, device) {
		clear_bit(USE_DEGR_WFC_T, &peer_device->flags);
		if (resource->role[NOW] != R_PRIMARY &&
		    drbd_md_test_flag(device->ldev, MDF_PRIMARY_IND) &&
		    !drbd_md_test_peer_flag(peer_device, MDF_PEER_CONNECTED))
			set_bit(USE_DEGR_WFC_T, &peer_device->flags);
	}

	/*
	 * If we are attaching to a disk that is marked as being up-to-date,
	 * then we do not need to set the bitmap bits.
	 */
	dd = drbd_determine_dev_size(device, 0,
			disk_state_from_md(device) == D_UP_TO_DATE ? DDSF_NO_RESYNC : 0,
			NULL);
	if (dd == DS_ERROR) {
		retcode = ERR_NOMEM_BITMAP;
		goto force_diskless_dec;
	} else if (dd == DS_GREW) {
		for_each_peer_device(peer_device, device)
			set_bit(RESYNC_AFTER_NEG, &peer_device->flags);
	}

	err = drbd_bitmap_io(device, &drbd_bm_read,
			     "read from attaching", BM_LOCK_ALL,
			     NULL);
	if (err) {
		retcode = ERR_IO_MD_DISK;
		goto force_diskless_dec;
	}

	for_each_peer_device(peer_device, device) {
		if ((test_bit(CRASHED_PRIMARY, &device->flags) &&
		     drbd_md_test_flag(device->ldev, MDF_AL_DISABLED)) ||
		    drbd_md_test_peer_flag(peer_device, MDF_PEER_FULL_SYNC)) {
			drbd_info(peer_device, "Assuming that all blocks are out of sync "
				  "(aka FullSync)\n");
			if (drbd_bitmap_io(device, &drbd_bmio_set_n_write,
				"set_n_write from attaching", BM_LOCK_ALL,
				peer_device)) {
				retcode = ERR_IO_MD_DISK;
				goto force_diskless_dec;
			}
		}
	}

	drbd_try_suspend_al(device); /* IO is still suspended here... */

	drbd_update_mdf_al_disabled(device, NOW);

	/* change_disk_state uses disk_state_from_md(device); in case D_NEGOTIATING not
	   necessary, and falls back to a local state change */
	rv = stable_state_change(resource, change_disk_state(device,
				D_NEGOTIATING, CS_VERBOSE | CS_SERIALIZE, "attach", NULL));

	if (rv < SS_SUCCESS) {
		if (rv == SS_CW_FAILED_BY_PEER)
			drbd_msg_put_info(adm_ctx.reply_skb,
				"Probably this node is marked as intentional diskless on a peer");
		retcode = rv;
		goto force_diskless_dec;
	}

	device->device_conf.intentional_diskless = false; /* just in case... */

	mod_timer(&device->request_timer, jiffies + HZ);

	if (resource->role[NOW] == R_PRIMARY
	&&  device->ldev->md.current_uuid != UUID_JUST_CREATED)
		device->ldev->md.current_uuid |= UUID_PRIMARY;
	else
		device->ldev->md.current_uuid &= ~UUID_PRIMARY;

	drbd_md_sync(device);

	kobject_uevent(&disk_to_dev(device->vdisk)->kobj, KOBJ_CHANGE);
	put_ldev(device);
	mutex_unlock(&resource->adm_mutex);
	drbd_adm_finish(&adm_ctx, info, retcode);
	return 0;

 force_diskless_dec:
	put_ldev(device);
 force_diskless:
	change_disk_state(device, D_DISKLESS, CS_HARD, "attach", NULL);
 fail:
	drbd_bm_free(device);
	mutex_unlock_cond(&resource->conf_update, &have_conf_update);
	drbd_backing_dev_free(device, nbc);
	mutex_unlock(&resource->adm_mutex);
 out_no_adm_mutex:
	drbd_adm_finish(&adm_ctx, info, retcode);
	return 0;
}

static enum drbd_disk_state get_disk_state(struct drbd_device *device)
{
	struct drbd_resource *resource = device->resource;
	enum drbd_disk_state disk_state;

	read_lock_irq(&resource->state_rwlock);
	disk_state = device->disk_state[NOW];
	read_unlock_irq(&resource->state_rwlock);
	return disk_state;
}

static int adm_detach(struct drbd_device *device, bool force, bool intentional_diskless,
		      const char *tag, struct sk_buff *reply_skb)
{
	const char *err_str = NULL;
	int ret, retcode;

	device->device_conf.intentional_diskless = intentional_diskless;
	if (force) {
		set_bit(FORCE_DETACH, &device->flags);
		change_disk_state(device, D_DETACHING, CS_HARD, tag, NULL);
		retcode = SS_SUCCESS;
		goto out;
	}

	drbd_suspend_io(device, READ_AND_WRITE); /* so no-one is stuck in drbd_al_begin_io */
	retcode = stable_state_change(device->resource,
		change_disk_state(device, D_DETACHING,
			CS_VERBOSE | CS_SERIALIZE, tag, &err_str));
	/*
	 * D_DETACHING will transition to DISKLESS.
	 * I did not use CS_WAIT_COMPLETE above since that would deadlock on a backing device that
	 * does not finish the I/O requests from writing to internal meta-data.  Instead, I
	 * explicitly flush the worker queue here to ensure w_after_state_change() is completed.
	 */
	drbd_flush_workqueue_interruptible(device);

	drbd_resume_io(device);
	ret = wait_event_interruptible(device->misc_wait,
			get_disk_state(device) != D_DETACHING);
	if (retcode >= SS_SUCCESS) {
		/* wait for completion of drbd_ldev_destroy() */
		wait_event_interruptible(device->misc_wait, !test_bit(GOING_DISKLESS, &device->flags));
		drbd_cleanup_device(device);
	} else {
		device->device_conf.intentional_diskless = false;
	}
	if (retcode == SS_IS_DISKLESS)
		retcode = SS_NOTHING_TO_DO;
	if (ret)
		retcode = ERR_INTR;
out:
	if (err_str) {
		drbd_msg_put_info(reply_skb, err_str);
		kfree(err_str);
	} else if (retcode == SS_NO_UP_TO_DATE_DISK)
		put_device_opener_info(device, reply_skb);
	return retcode;
}

/* Detaching the disk is a process in multiple stages.  First we need to lock
 * out application IO, in-flight IO, IO stuck in drbd_al_begin_io.
 * Then we transition to D_DISKLESS, and wait for put_ldev() to return all
 * internal references as well.
 * Only then we have finally detached. */
static int drbd_adm_detach(struct sk_buff *skb, struct genl_info *info)
{
	struct drbd_config_context adm_ctx;
	enum drbd_ret_code retcode;
	struct detach_parms parms = { };
	int err;

	retcode = drbd_adm_prepare(&adm_ctx, skb, info, DRBD_ADM_NEED_MINOR);
	if (!adm_ctx.reply_skb)
		return retcode;

	if (info->attrs[DRBD_NLA_DETACH_PARMS]) {
		err = detach_parms_from_attrs(&parms, info);
		if (err) {
			retcode = ERR_MANDATORY_TAG;
			drbd_msg_put_info(adm_ctx.reply_skb, from_attrs_err_to_txt(err));
			goto out;
		}
	}

	if (mutex_lock_interruptible(&adm_ctx.resource->adm_mutex)) {
		retcode = ERR_INTR;
		goto out;
	}
	retcode = (enum drbd_ret_code)adm_detach(adm_ctx.device, parms.force_detach,
			parms.intentional_diskless_detach, "detach", adm_ctx.reply_skb);
	mutex_unlock(&adm_ctx.resource->adm_mutex);

out:
	drbd_adm_finish(&adm_ctx, info, retcode);
	return 0;
}

static bool conn_resync_running(struct drbd_connection *connection)
{
	struct drbd_peer_device *peer_device;
	bool rv = false;
	int vnr;

	rcu_read_lock();
	idr_for_each_entry(&connection->peer_devices, peer_device, vnr) {
		if (peer_device->repl_state[NOW] == L_SYNC_SOURCE ||
		    peer_device->repl_state[NOW] == L_SYNC_TARGET ||
		    peer_device->repl_state[NOW] == L_PAUSED_SYNC_S ||
		    peer_device->repl_state[NOW] == L_PAUSED_SYNC_T) {
			rv = true;
			break;
		}
	}
	rcu_read_unlock();

	return rv;
}

static bool conn_ov_running(struct drbd_connection *connection)
{
	struct drbd_peer_device *peer_device;
	bool rv = false;
	int vnr;

	rcu_read_lock();
	idr_for_each_entry(&connection->peer_devices, peer_device, vnr) {
		if (peer_device->repl_state[NOW] == L_VERIFY_S ||
		    peer_device->repl_state[NOW] == L_VERIFY_T) {
			rv = true;
			break;
		}
	}
	rcu_read_unlock();

	return rv;
}

static enum drbd_ret_code
_check_net_options(struct drbd_connection *connection, struct net_conf *old_net_conf, struct net_conf *new_net_conf)
{
	if (old_net_conf && connection->cstate[NOW] == C_CONNECTED && connection->agreed_pro_version < 100) {
		if (new_net_conf->wire_protocol != old_net_conf->wire_protocol)
			return ERR_NEED_APV_100;

		if (new_net_conf->two_primaries != old_net_conf->two_primaries)
			return ERR_NEED_APV_100;

		if (strcmp(new_net_conf->integrity_alg, old_net_conf->integrity_alg))
			return ERR_NEED_APV_100;
	}

	if (!new_net_conf->two_primaries &&
	    connection->resource->role[NOW] == R_PRIMARY &&
	    connection->peer_role[NOW] == R_PRIMARY)
		return ERR_NEED_ALLOW_TWO_PRI;

	if (new_net_conf->two_primaries &&
	    (new_net_conf->wire_protocol != DRBD_PROT_C))
		return ERR_NOT_PROTO_C;

	if (new_net_conf->wire_protocol == DRBD_PROT_A &&
	    new_net_conf->fencing_policy == FP_STONITH)
		return ERR_STONITH_AND_PROT_A;

	if (new_net_conf->on_congestion != OC_BLOCK &&
	    new_net_conf->wire_protocol != DRBD_PROT_A)
		return ERR_CONG_NOT_PROTO_A;

	return NO_ERROR;
}

static enum drbd_ret_code
check_net_options(struct drbd_connection *connection, struct net_conf *new_net_conf)
{
	enum drbd_ret_code rv;

	rcu_read_lock();
	rv = _check_net_options(connection, rcu_dereference(connection->transport.net_conf), new_net_conf);
	rcu_read_unlock();

	return rv;
}

struct crypto {
	struct crypto_shash *verify_tfm;
	struct crypto_shash *csums_tfm;
	struct crypto_shash *cram_hmac_tfm;
	struct crypto_shash *integrity_tfm;
};

static bool needs_key(struct crypto_shash *h)
{
	return h && (crypto_shash_get_flags(h) & CRYPTO_TFM_NEED_KEY);
}

/**
 * alloc_shash() - Allocate a keyed or unkeyed shash algorithm
 * @tfm: Destination crypto_shash
 * @tfm_name: Which algorithm to use
 * @type: The functionality that the hash is used for
 * @must_unkeyed: If set, a check is included which ensures that the algorithm
 * 	     does not require a key
 * @reply_skb: for sending detailed error description to user-space
 */
static int
alloc_shash(struct crypto_shash **tfm, char *tfm_name, const char *type, bool must_unkeyed,
	    struct sk_buff *reply_skb)
{
	if (!tfm_name[0])
		return 0;

	*tfm = crypto_alloc_shash(tfm_name, 0, 0);
	if (IS_ERR(*tfm)) {
		drbd_msg_sprintf_info(reply_skb, "failed to allocate %s for %s\n", tfm_name, type);
		*tfm = NULL;
		return -EINVAL;
	}

	if (must_unkeyed && needs_key(*tfm)) {
		drbd_msg_sprintf_info(reply_skb,
				      "may not use %s for %s. It requires an unkeyed algorithm\n",
				      tfm_name, type);
		return -EINVAL;
	}

	return 0;
}

static enum drbd_ret_code
alloc_crypto(struct crypto *crypto, struct net_conf *new_net_conf, struct sk_buff *reply_skb)
{
	char hmac_name[CRYPTO_MAX_ALG_NAME];
	int digest_size = 0;
	int err;

	err = alloc_shash(&crypto->csums_tfm, new_net_conf->csums_alg,
			  "csums", true, reply_skb);
	if (err)
		return ERR_CSUMS_ALG;

	err = alloc_shash(&crypto->verify_tfm, new_net_conf->verify_alg,
			  "verify", true, reply_skb);
	if (err)
		return ERR_VERIFY_ALG;

	err = alloc_shash(&crypto->integrity_tfm, new_net_conf->integrity_alg,
			  "integrity", true, reply_skb);
	if (err)
		return ERR_INTEGRITY_ALG;

	if (crypto->integrity_tfm) {
		const int max_digest_size = sizeof(((struct drbd_connection *)0)->scratch_buffer.d.before);
		digest_size = crypto_shash_digestsize(crypto->integrity_tfm);
		if (digest_size > max_digest_size) {
			drbd_msg_sprintf_info(reply_skb,
				"we currently support only digest sizes <= %d bits, but digest size of %s is %d bits\n",
				max_digest_size * 8, new_net_conf->integrity_alg, digest_size * 8);
			return ERR_INTEGRITY_ALG;
		}
	}

	if (new_net_conf->cram_hmac_alg[0] != 0) {
		snprintf(hmac_name, CRYPTO_MAX_ALG_NAME, "hmac(%s)",
			 new_net_conf->cram_hmac_alg);

		err = alloc_shash(&crypto->cram_hmac_tfm, hmac_name,
				  "hmac", false, reply_skb);
		if (err)
			return ERR_AUTH_ALG;
	}

	return NO_ERROR;
}

static void free_crypto(struct crypto *crypto)
{
	crypto_free_shash(crypto->cram_hmac_tfm);
	crypto_free_shash(crypto->integrity_tfm);
	crypto_free_shash(crypto->csums_tfm);
	crypto_free_shash(crypto->verify_tfm);
}

static int drbd_adm_net_opts(struct sk_buff *skb, struct genl_info *info)
{
	struct drbd_config_context adm_ctx;
	enum drbd_ret_code retcode;
	struct drbd_connection *connection;
	struct drbd_transport *transport;
	struct net_conf *old_net_conf, *new_net_conf = NULL;
	int err;
	int ovr; /* online verify running */
	int rsr; /* re-sync running */
	struct crypto crypto = { };

	retcode = drbd_adm_prepare(&adm_ctx, skb, info, DRBD_ADM_NEED_CONNECTION);
	if (!adm_ctx.reply_skb)
		return retcode;

	connection = adm_ctx.connection;
	if (mutex_lock_interruptible(&adm_ctx.resource->adm_mutex)) {
		retcode = ERR_INTR;
		goto out_no_adm_mutex;
	}

	new_net_conf = kzalloc(sizeof(struct net_conf), GFP_KERNEL);
	if (!new_net_conf) {
		retcode = ERR_NOMEM;
		goto out;
	}

	drbd_flush_workqueue(&connection->sender_work);

	mutex_lock(&connection->resource->conf_update);
	mutex_lock(&connection->mutex[DATA_STREAM]);
	transport = &connection->transport;
	old_net_conf = transport->net_conf;

	if (!old_net_conf) {
		drbd_msg_put_info(adm_ctx.reply_skb, "net conf missing, try connect");
		retcode = ERR_INVALID_REQUEST;
		goto fail;
	}

	*new_net_conf = *old_net_conf;
	if (should_set_defaults(info))
		set_net_conf_defaults(new_net_conf);

	/* The transport_name is immutable taking precedence over set_net_conf_defaults() */
	memcpy(new_net_conf->transport_name, old_net_conf->transport_name,
	       old_net_conf->transport_name_len);
	new_net_conf->transport_name_len = old_net_conf->transport_name_len;
	new_net_conf->load_balance_paths = old_net_conf->load_balance_paths;

	err = net_conf_from_attrs_for_change(new_net_conf, info);
	if (err && err != -ENOMSG) {
		retcode = ERR_MANDATORY_TAG;
		drbd_msg_put_info(adm_ctx.reply_skb, from_attrs_err_to_txt(err));
		goto fail;
	}

	retcode = check_net_options(connection, new_net_conf);
	if (retcode != NO_ERROR)
		goto fail;

	/* re-sync running */
	rsr = conn_resync_running(connection);
	if (rsr && strcmp(new_net_conf->csums_alg, old_net_conf->csums_alg)) {
		retcode = ERR_CSUMS_RESYNC_RUNNING;
		goto fail;
	}

	/* online verify running */
	ovr = conn_ov_running(connection);
	if (ovr && strcmp(new_net_conf->verify_alg, old_net_conf->verify_alg)) {
		retcode = ERR_VERIFY_RUNNING;
		goto fail;
	}

	retcode = alloc_crypto(&crypto, new_net_conf, adm_ctx.reply_skb);
	if (retcode != NO_ERROR)
		goto fail;

	/* Call before updating net_conf in case the transport needs to compare
	 * old and new configurations. */
	err = transport->class->ops.net_conf_change(transport, new_net_conf);
	if (err) {
		drbd_msg_sprintf_info(adm_ctx.reply_skb, "transport net_conf_change failed: %d",
				      err);
		retcode = ERR_INVALID_REQUEST;
		goto fail;
	}

	rcu_assign_pointer(transport->net_conf, new_net_conf);
	connection->fencing_policy = new_net_conf->fencing_policy;

	if (!rsr) {
		crypto_free_shash(connection->csums_tfm);
		connection->csums_tfm = crypto.csums_tfm;
		crypto.csums_tfm = NULL;
	}
	if (!ovr) {
		crypto_free_shash(connection->verify_tfm);
		connection->verify_tfm = crypto.verify_tfm;
		crypto.verify_tfm = NULL;
	}

	crypto_free_shash(connection->integrity_tfm);
	connection->integrity_tfm = crypto.integrity_tfm;
	if (connection->cstate[NOW] >= C_CONNECTED && connection->agreed_pro_version >= 100)
		/* Do this without trying to take connection->data.mutex again.  */
		__drbd_send_protocol(connection, P_PROTOCOL_UPDATE);

	crypto_free_shash(connection->cram_hmac_tfm);
	connection->cram_hmac_tfm = crypto.cram_hmac_tfm;

	mutex_unlock(&connection->mutex[DATA_STREAM]);
	mutex_unlock(&connection->resource->conf_update);
	kvfree_rcu_mightsleep(old_net_conf);

	if (connection->cstate[NOW] >= C_CONNECTED) {
		struct drbd_peer_device *peer_device;
		int vnr;

		idr_for_each_entry(&connection->peer_devices, peer_device, vnr)
			drbd_send_sync_param(peer_device);
	}

	goto out;

 fail:
	mutex_unlock(&connection->mutex[DATA_STREAM]);
	mutex_unlock(&connection->resource->conf_update);
	free_crypto(&crypto);
	kfree(new_net_conf);
 out:
	mutex_unlock(&adm_ctx.resource->adm_mutex);
 out_no_adm_mutex:
	drbd_adm_finish(&adm_ctx, info, retcode);
	return 0;
}

static int adjust_resync_fifo(struct drbd_peer_device *peer_device,
			      struct peer_device_conf *conf,
			      struct fifo_buffer **pp_old_plan)
{
	struct fifo_buffer *old_plan, *new_plan = NULL;
	unsigned int fifo_size;

	fifo_size = (conf->c_plan_ahead * 10 * RS_MAKE_REQS_INTV) / HZ;

	old_plan = rcu_dereference_protected(peer_device->rs_plan_s,
			     lockdep_is_held(&peer_device->connection->resource->conf_update));
	if (!old_plan || fifo_size != old_plan->size) {
		new_plan = fifo_alloc(fifo_size);
		if (!new_plan) {
			drbd_err(peer_device, "kmalloc of fifo_buffer failed");
			return -ENOMEM;
		}
		rcu_assign_pointer(peer_device->rs_plan_s, new_plan);
		if (pp_old_plan)
			*pp_old_plan = old_plan;
	}

	return 0;
}

static int drbd_adm_peer_device_opts(struct sk_buff *skb, struct genl_info *info)
{
	struct drbd_config_context adm_ctx;
	enum drbd_ret_code retcode;
	struct drbd_peer_device *peer_device;
	struct peer_device_conf *old_peer_device_conf, *new_peer_device_conf = NULL;
	struct fifo_buffer *old_plan = NULL;
	struct drbd_device *device;
	bool notify = false;
	int err;

	retcode = drbd_adm_prepare(&adm_ctx, skb, info, DRBD_ADM_NEED_PEER_DEVICE);
	if (!adm_ctx.reply_skb)
		return retcode;

	peer_device = adm_ctx.peer_device;
	device = peer_device->device;

	if (mutex_lock_interruptible(&adm_ctx.resource->adm_mutex)) {
		retcode = ERR_INTR;
		goto out_no_adm_mutex;
	}
	mutex_lock(&adm_ctx.resource->conf_update);

	new_peer_device_conf = kzalloc(sizeof(struct peer_device_conf), GFP_KERNEL);
	if (!new_peer_device_conf)
		goto fail;

	old_peer_device_conf = peer_device->conf;
	*new_peer_device_conf = *old_peer_device_conf;
	if (should_set_defaults(info))
		set_peer_device_conf_defaults(new_peer_device_conf);

	err = peer_device_conf_from_attrs_for_change(new_peer_device_conf, info);
	if (err && err != -ENOMSG) {
		retcode = ERR_MANDATORY_TAG;
		drbd_msg_put_info(adm_ctx.reply_skb, from_attrs_err_to_txt(err));
		goto fail_ret_set;
	}

	if (!old_peer_device_conf->bitmap && new_peer_device_conf->bitmap &&
	    peer_device->bitmap_index == -1) {
		if (get_ldev(device)) {
			err = allocate_bitmap_index(peer_device, device->ldev);
			put_ldev(device);
			if (err) {
				drbd_msg_put_info(adm_ctx.reply_skb,
						  "No bitmap slot available in meta-data");
				retcode = ERR_INVALID_REQUEST;
				goto fail_ret_set;
			}
			drbd_info(peer_device,
				  "Former intentional diskless peer got bitmap slot %d\n",
				  peer_device->bitmap_index);
			drbd_md_sync(device);
			notify = true;
		}
	}

	if (old_peer_device_conf->bitmap && !new_peer_device_conf->bitmap) {
		enum drbd_disk_state pdsk = peer_device->disk_state[NOW];
		enum drbd_disk_state disk = device->disk_state[NOW];
		if (!(disk == D_DISKLESS || pdsk == D_DISKLESS || pdsk == D_UNKNOWN)) {
			drbd_msg_put_info(adm_ctx.reply_skb,
					  "Can not drop the bitmap when both sides have a disk");
			retcode = ERR_INVALID_REQUEST;
			goto fail_ret_set;
		}
		err = clear_peer_slot(device, peer_device->node_id, MDF_NODE_EXISTS);
		if (!err) {
			peer_device->bitmap_index = -1;
			notify = true;
		}
	}

	if (!expect(peer_device, new_peer_device_conf->resync_rate >= 1))
		new_peer_device_conf->resync_rate = 1;

	if (new_peer_device_conf->c_plan_ahead > DRBD_C_PLAN_AHEAD_MAX)
		new_peer_device_conf->c_plan_ahead = DRBD_C_PLAN_AHEAD_MAX;

	err = adjust_resync_fifo(peer_device, new_peer_device_conf, &old_plan);
	if (err)
		goto fail;

	rcu_assign_pointer(peer_device->conf, new_peer_device_conf);

	kvfree_rcu_mightsleep(old_peer_device_conf);
	kfree(old_plan);

	/* No need to call drbd_send_sync_param() here. The values in
	 * peer_device->conf that we send are ignored by recent peers anyway. */

	if (0) {
fail:
		retcode = ERR_NOMEM;
fail_ret_set:
		kfree(new_peer_device_conf);
	}

	mutex_unlock(&adm_ctx.resource->conf_update);
	mutex_unlock(&adm_ctx.resource->adm_mutex);
out_no_adm_mutex:
	if (notify)
		drbd_broadcast_peer_device_state(peer_device);
	drbd_adm_finish(&adm_ctx, info, retcode);
	return 0;

}

int drbd_create_peer_device_default_config(struct drbd_peer_device *peer_device)
{
	struct peer_device_conf *conf;
	int err;

	conf = kzalloc(sizeof(*conf), GFP_KERNEL);
	if (!conf)
		return -ENOMEM;

	set_peer_device_conf_defaults(conf);
	err = adjust_resync_fifo(peer_device, conf, NULL);
	if (err)
		return err;

	peer_device->conf = conf;

	return 0;
}

static void connection_to_info(struct connection_info *info,
			       struct drbd_connection *connection)
{
	info->conn_connection_state = connection->cstate[NOW];
	info->conn_role = connection->peer_role[NOW];
}

#define str_to_info(info, field, str) ({ \
	strscpy(info->field, str, sizeof(info->field)); \
	info->field ## _len = min(strlen(str), sizeof(info->field)); \
})

/* shared logic between peer_device_to_info and peer_device_state_change_to_info */
static void __peer_device_to_info(struct peer_device_info *info,
				  struct drbd_peer_device *peer_device,
				  enum which_state which)
{
	info->peer_resync_susp_dependency = resync_susp_comb_dep(peer_device, which);
	info->peer_is_intentional_diskless = !want_bitmap(peer_device);
}

static void peer_device_to_info(struct peer_device_info *info,
				struct drbd_peer_device *peer_device)
{
	info->peer_repl_state = peer_device->repl_state[NOW];
	info->peer_disk_state = peer_device->disk_state[NOW];
	info->peer_resync_susp_user = peer_device->resync_susp_user[NOW];
	info->peer_resync_susp_peer = peer_device->resync_susp_peer[NOW];
	__peer_device_to_info(info, peer_device, NOW);
}

void peer_device_state_change_to_info(struct peer_device_info *info,
				      struct drbd_peer_device_state_change *state_change)
{
	info->peer_repl_state = state_change->repl_state[NEW];
	info->peer_disk_state = state_change->disk_state[NEW];
	info->peer_resync_susp_user = state_change->resync_susp_user[NEW];
	info->peer_resync_susp_peer = state_change->resync_susp_peer[NEW];
	__peer_device_to_info(info, state_change->peer_device, NEW);
}

/* shared logic between device_to_info and device_state_change_to_info */
static void __device_to_info(struct device_info *info,
			     struct drbd_device *device)
{
	info->is_intentional_diskless = device->device_conf.intentional_diskless;
	info->dev_is_open = device->open_cnt != 0;

	rcu_read_lock();
	if (get_ldev(device)) {
		struct disk_conf *disk_conf =
			rcu_dereference(device->ldev->disk_conf);
		str_to_info(info, backing_dev_path, disk_conf->backing_dev);
		put_ldev(device);
	} else {
		info->backing_dev_path[0] = '\0';
		info->backing_dev_path_len = 0;
	}
	rcu_read_unlock();
}

void device_to_info(struct device_info *info,
			   struct drbd_device *device)
{
	info->dev_disk_state = device->disk_state[NOW];
	info->dev_has_quorum = device->have_quorum[NOW];
	__device_to_info(info, device);
}

void device_state_change_to_info(struct device_info *info,
				 struct drbd_device_state_change *state_change)
{
	info->dev_disk_state = state_change->disk_state[NEW];
	info->dev_has_quorum = state_change->have_quorum[NEW];
	__device_to_info(info, state_change->device);
}

static bool is_resync_target_in_other_connection(struct drbd_peer_device *peer_device)
{
	struct drbd_device *device = peer_device->device;
	struct drbd_peer_device *p;

	for_each_peer_device(p, device) {
		if (p == peer_device)
			continue;

		if (p->repl_state[NOW] == L_SYNC_TARGET)
			return true;
	}

	return false;
}

static enum drbd_ret_code drbd_check_name_str(const char *name, const bool strict);
static void drbd_msg_put_name_error(struct sk_buff *reply_skb, enum drbd_ret_code ret_code);

static enum drbd_ret_code drbd_check_conn_name(struct drbd_resource *resource, const char *new_name)
{
	struct drbd_connection *connection;
	enum drbd_ret_code retcode;
	const char *tmp_name;

	retcode = drbd_check_name_str(new_name, drbd_strict_names);
	if (retcode != NO_ERROR)
		return retcode;
	rcu_read_lock();
	for_each_connection_rcu(connection, resource) {
		/* is this even possible? */
		if (!connection->transport.net_conf)
			continue;
		tmp_name = connection->transport.net_conf->name;
		if (!tmp_name)
			continue;
		if (strcmp(tmp_name, new_name))
			continue;
		retcode = ERR_ALREADY_EXISTS;
		break;
	}
	rcu_read_unlock();
	return retcode;
}

static int adm_new_connection(struct drbd_config_context *adm_ctx, struct genl_info *info)
{
	struct connection_info connection_info;
	enum drbd_notification_type flags;
	unsigned int peer_devices = 0;
	struct drbd_device *device;
	struct drbd_peer_device *peer_device;
	struct net_conf *old_net_conf, *new_net_conf = NULL;
	struct crypto crypto = { NULL, };
	struct drbd_connection *connection;
	enum drbd_ret_code retcode;
	int i, err;
	char *transport_name;
	struct drbd_transport_class *tr_class;
	struct drbd_transport *transport;

	/* allocation not in the IO path, drbdsetup / netlink process context */
	new_net_conf = kzalloc(sizeof(*new_net_conf), GFP_KERNEL);
	if (!new_net_conf)
		return ERR_NOMEM;

	set_net_conf_defaults(new_net_conf);

	err = net_conf_from_attrs(new_net_conf, info);
	if (err) {
		retcode = ERR_MANDATORY_TAG;
		drbd_msg_put_info(adm_ctx->reply_skb, from_attrs_err_to_txt(err));
		goto fail;
	}

	retcode = drbd_check_conn_name(adm_ctx->resource, new_net_conf->name);
	if (retcode != NO_ERROR) {
		drbd_msg_put_name_error(adm_ctx->reply_skb, retcode);
		goto fail;
	}

	transport_name = new_net_conf->transport_name_len ? new_net_conf->transport_name :
		new_net_conf->load_balance_paths ? "lb-tcp" : "tcp";
	tr_class = drbd_get_transport_class(transport_name);
	if (!tr_class) {
		retcode = ERR_CREATE_TRANSPORT;
		goto fail;
	}

	connection = drbd_create_connection(adm_ctx->resource, tr_class);
	if (!connection) {
		retcode = ERR_NOMEM;
		goto fail_put_transport;
	}
	connection->peer_node_id = adm_ctx->peer_node_id;
	/* transport class reference now owned by connection,
	 * prevent double cleanup. */
	tr_class = NULL;

	mutex_lock(&adm_ctx->resource->conf_update);
	retcode = check_net_options(connection, new_net_conf);
	if (retcode != NO_ERROR)
		goto unlock_fail_free_connection;

	retcode = alloc_crypto(&crypto, new_net_conf, adm_ctx->reply_skb);
	if (retcode != NO_ERROR)
		goto unlock_fail_free_connection;

	((char *)new_net_conf->shared_secret)[SHARED_SECRET_MAX-1] = 0;

	idr_for_each_entry(&adm_ctx->resource->devices, device, i) {
		int id;

		retcode = ERR_NOMEM;
		peer_device = create_peer_device(device, connection);
		if (!peer_device)
			goto unlock_fail_free_connection;
		id = idr_alloc(&connection->peer_devices, peer_device,
			       device->vnr, device->vnr + 1, GFP_KERNEL);
		if (id < 0)
			goto unlock_fail_free_connection;

		if (get_ldev(device)) {
			struct drbd_peer_md *peer_md =
				&device->ldev->md.peers[adm_ctx->peer_node_id];
			if (peer_md->flags & MDF_PEER_OUTDATED)
				peer_device->disk_state[NOW] = D_OUTDATED;
			put_ldev(device);
		}
	}

	/* Set bitmap_index if it was allocated previously */
	idr_for_each_entry(&connection->peer_devices, peer_device, i) {
		unsigned int bitmap_index;

		device = peer_device->device;
		if (!get_ldev(device))
			continue;

		bitmap_index = device->ldev->md.peers[adm_ctx->peer_node_id].bitmap_index;
		if (bitmap_index != -1) {
			if (want_bitmap(peer_device))
				peer_device->bitmap_index = bitmap_index;
			else
				device->ldev->md.peers[adm_ctx->peer_node_id].flags &= ~MDF_HAVE_BITMAP;
		}
		put_ldev(device);
	}

	idr_for_each_entry(&connection->peer_devices, peer_device, i) {
		peer_device->send_cnt = 0;
		peer_device->recv_cnt = 0;
	}

	idr_for_each_entry(&connection->peer_devices, peer_device, i) {
		struct drbd_device *device = peer_device->device;

		peer_device->resync_susp_other_c[NOW] =
			is_resync_target_in_other_connection(peer_device);
		list_add_rcu(&peer_device->peer_devices, &device->peer_devices);
		kref_get(&connection->kref);
		kref_debug_get(&connection->kref_debug, 3);
		kref_get(&device->kref);
		kref_debug_get(&device->kref_debug, 1);
		peer_devices++;
		peer_device->node_id = connection->peer_node_id;
	}

	write_lock_irq(&adm_ctx->resource->state_rwlock);

	/*
	 * Initialize to the current dagtag so that flushes can be acked even
	 * if no further writes occur.
	 */
	connection->last_peer_ack_dagtag_seen = READ_ONCE(adm_ctx->resource->dagtag_sector);

	list_add_tail_rcu(&connection->connections, &adm_ctx->resource->connections);
	write_unlock_irq(&adm_ctx->resource->state_rwlock);

	transport = &connection->transport;
	old_net_conf = transport->net_conf;
	if (old_net_conf) {
		retcode = ERR_NET_CONFIGURED;
		goto unlock_fail_free_connection;
	}

	err = transport->class->ops.net_conf_change(transport, new_net_conf);
	if (err) {
		drbd_msg_sprintf_info(adm_ctx->reply_skb, "transport net_conf_change failed: %d",
				      err);
		retcode = ERR_INVALID_REQUEST;
		goto unlock_fail_free_connection;
	}

	rcu_assign_pointer(transport->net_conf, new_net_conf);
	connection->fencing_policy = new_net_conf->fencing_policy;

	connection->cram_hmac_tfm = crypto.cram_hmac_tfm;
	connection->integrity_tfm = crypto.integrity_tfm;
	connection->csums_tfm = crypto.csums_tfm;
	connection->verify_tfm = crypto.verify_tfm;

	/* transferred ownership. prevent double cleanup. */
	new_net_conf = NULL;
	memset(&crypto, 0, sizeof(crypto));

	if (connection->peer_node_id > adm_ctx->resource->max_node_id)
		adm_ctx->resource->max_node_id = connection->peer_node_id;

	connection_to_info(&connection_info, connection);
	flags = (peer_devices--) ? NOTIFY_CONTINUES : 0;
	mutex_lock(&notification_mutex);
	notify_connection_state(NULL, 0, connection, &connection_info, NOTIFY_CREATE | flags);
	idr_for_each_entry(&connection->peer_devices, peer_device, i) {
		struct peer_device_info peer_device_info;

		peer_device_to_info(&peer_device_info, peer_device);
		flags = (peer_devices--) ? NOTIFY_CONTINUES : 0;
		notify_peer_device_state(NULL, 0, peer_device, &peer_device_info, NOTIFY_CREATE | flags);
	}
	mutex_unlock(&notification_mutex);

	mutex_unlock(&adm_ctx->resource->conf_update);

	drbd_debugfs_connection_add(connection); /* after ->net_conf was assigned */
	drbd_thread_start(&connection->sender);
	return NO_ERROR;

unlock_fail_free_connection:
	drbd_unregister_connection(connection);
	mutex_unlock(&adm_ctx->resource->conf_update);
	synchronize_rcu();
	drbd_reclaim_connection(&connection->rcu);
fail_put_transport:
	drbd_put_transport_class(tr_class);
fail:
	free_crypto(&crypto);
	kfree(new_net_conf);

	return retcode;
}

static bool addr_eq_nla(const struct sockaddr_storage *addr, const int addr_len, const struct nlattr *nla)
{
	return	nla_len(nla) == addr_len && memcmp(nla_data(nla), addr, addr_len) == 0;
}

static enum drbd_ret_code
check_path_against_nla(const struct drbd_path *path,
		       const struct nlattr *my_addr, const struct nlattr *peer_addr)
{
	enum drbd_ret_code ret = NO_ERROR;

	if (addr_eq_nla(&path->my_addr, path->my_addr_len, my_addr))
		ret = ERR_LOCAL_ADDR;
	if (addr_eq_nla(&path->peer_addr, path->peer_addr_len, peer_addr))
		ret = (ret == ERR_LOCAL_ADDR ? ERR_LOCAL_AND_PEER_ADDR : ERR_PEER_ADDR);
	return ret;
}

static enum drbd_ret_code
check_path_usable(const struct drbd_config_context *adm_ctx,
		  const struct nlattr *my_addr, const struct nlattr *peer_addr)
{
	struct drbd_resource *resource;
	struct drbd_connection *connection;
	enum drbd_ret_code retcode;

	if (!(my_addr && peer_addr)) {
		drbd_msg_put_info(adm_ctx->reply_skb, "connection endpoint(s) missing");
		return ERR_INVALID_REQUEST;
	}

	for_each_resource_rcu(resource, &drbd_resources) {
		for_each_connection_rcu(connection, resource) {
			struct drbd_path *path;
			list_for_each_entry_rcu(path, &connection->transport.paths, list) {
				retcode = check_path_against_nla(path, my_addr, peer_addr);
				if (retcode == NO_ERROR)
					continue;
				/* Within the same resource, it is ok to use
				 * the same endpoint several times */
				if (retcode != ERR_LOCAL_AND_PEER_ADDR &&
				    resource == adm_ctx->resource)
					continue;
				return retcode;
			}
		}
	}
	return NO_ERROR;
}


static enum drbd_ret_code
adm_add_path(struct drbd_config_context *adm_ctx,  struct genl_info *info)
{
	struct drbd_transport *transport = &adm_ctx->connection->transport;
	struct drbd_resource *resource = adm_ctx->resource;
	struct drbd_connection *connection = adm_ctx->connection;
	struct nlattr **nested_attr_tb;
	struct nlattr *my_addr, *peer_addr;
	struct drbd_path *path;
	struct net *existing_net;
	enum drbd_ret_code retcode;
	int err;

	/* parse and validate only */
	existing_net = drbd_net_assigned_to_connection(adm_ctx->connection);
	if (existing_net && !net_eq(adm_ctx->net, existing_net)) {
		drbd_msg_put_info(adm_ctx->reply_skb, "connection already assigned to a different network namespace");
		return ERR_INVALID_REQUEST;
	}

	err = path_parms_ntb_from_attrs(&nested_attr_tb, info);
	if (err) {
		drbd_msg_put_info(adm_ctx->reply_skb, from_attrs_err_to_txt(err));
		return ERR_MANDATORY_TAG;
	}
	my_addr = nested_attr_tb[__nla_type(T_my_addr)];
	peer_addr = nested_attr_tb[__nla_type(T_peer_addr)];
	kfree(nested_attr_tb);
	nested_attr_tb = NULL;

	rcu_read_lock();
	retcode = check_path_usable(adm_ctx, my_addr, peer_addr);
	rcu_read_unlock();
	if (retcode != NO_ERROR)
		return retcode;

	path = kzalloc(transport->class->path_instance_size, GFP_KERNEL);
	if (!path)
		return ERR_NOMEM;

	path->net = adm_ctx->net;
	path->my_addr_len = nla_len(my_addr);
	memcpy(&path->my_addr, nla_data(my_addr), path->my_addr_len);
	path->peer_addr_len = nla_len(peer_addr);
	memcpy(&path->peer_addr, nla_data(peer_addr), path->peer_addr_len);

	kref_get(&adm_ctx->connection->kref);
	kref_debug_get(&adm_ctx->connection->kref_debug, 17);
	path->transport = transport;

	kref_init(&path->kref);

	if (connection->resource->res_opts.drbd8_compat_mode && resource->res_opts.node_id == -1) {
		err = drbd_setup_node_ids_84(connection, path, adm_ctx->peer_node_id);
		if (err) {
			drbd_msg_put_info(adm_ctx->reply_skb,
				err == -ENOTUNIQ ? "node-id from drbdsetup and meta-data differ" :
				"error setting up node IDs");
			kref_put(&path->kref, drbd_destroy_path);
			return ERR_INVALID_REQUEST;
		}
	}

	/* Exclusive with transport op "prepare_connect()" */
	mutex_lock(&resource->conf_update);

	err = transport->class->ops.add_path(path);

	if (err) {
		kref_put(&path->kref, drbd_destroy_path);
		drbd_err(connection, "add_path() failed with %d\n", err);
		drbd_msg_put_info(adm_ctx->reply_skb, "add_path on transport failed");
		mutex_unlock(&resource->conf_update);
		return ERR_INVALID_REQUEST;
	}

	/* Exclusive with reading state, in particular remember_state_change() */
	write_lock_irq(&resource->state_rwlock);
	list_add_tail_rcu(&path->list, &transport->paths);
	write_unlock_irq(&resource->state_rwlock);

	mutex_unlock(&resource->conf_update);

	notify_path(adm_ctx->connection, path, NOTIFY_CREATE);
	return NO_ERROR;
}

static int drbd_adm_connect(struct sk_buff *skb, struct genl_info *info)
{
	struct drbd_config_context adm_ctx;
	struct connect_parms parms = { 0, };
	struct drbd_peer_device *peer_device;
	struct drbd_connection *connection;
	enum drbd_ret_code retcode;
	enum drbd_state_rv rv;
	enum drbd_conn_state cstate;
	int i, err;

	retcode = drbd_adm_prepare(&adm_ctx, skb, info, DRBD_ADM_NEED_CONNECTION);
	if (!adm_ctx.reply_skb)
		return retcode;

	connection = adm_ctx.connection;
	cstate = connection->cstate[NOW];
	if (cstate != C_STANDALONE) {
		retcode = ERR_NET_CONFIGURED;
		goto out;
	}

	if (first_path(connection) == NULL) {
		drbd_msg_put_info(adm_ctx.reply_skb, "connection endpoint(s) missing");
		retcode = ERR_INVALID_REQUEST;
		goto out;
	}

	if (!net_eq(adm_ctx.net, drbd_net_assigned_to_connection(connection))) {
		drbd_msg_put_info(adm_ctx.reply_skb, "connection assigned to a different network namespace");
		retcode = ERR_INVALID_REQUEST;
		goto out;
	}

	if (info->attrs[DRBD_NLA_CONNECT_PARMS]) {
		err = connect_parms_from_attrs(&parms, info);
		if (err) {
			retcode = ERR_MANDATORY_TAG;
			drbd_msg_put_info(adm_ctx.reply_skb, from_attrs_err_to_txt(err));
			goto out;
		}
	}
	if (parms.discard_my_data) {
		if (adm_ctx.resource->role[NOW] == R_PRIMARY) {
			retcode = ERR_DISCARD_IMPOSSIBLE;
			goto out;
		}
		set_bit(CONN_DISCARD_MY_DATA, &connection->flags);
	}
	if (parms.tentative)
		set_bit(CONN_DRY_RUN, &connection->flags);

	/* Eventually allocate bitmap indexes for the peer_devices here */
	idr_for_each_entry(&connection->peer_devices, peer_device, i) {
		struct drbd_device *device;

		if (peer_device->bitmap_index != -1 || !want_bitmap(peer_device))
			continue;

		device = peer_device->device;
		if (!get_ldev(device))
			continue;

		err = allocate_bitmap_index(peer_device, device->ldev);
		put_ldev(device);
		if (err) {
			retcode = ERR_INVALID_REQUEST;
			goto out;
		}
		drbd_md_mark_dirty(device);
	}

	rv = change_cstate_tag(connection, C_UNCONNECTED, CS_VERBOSE, "connect", NULL);
	drbd_adm_finish(&adm_ctx, info, rv);
	return 0;
out:
	drbd_adm_finish(&adm_ctx, info, retcode);
	return 0;
}

static int drbd_adm_new_peer(struct sk_buff *skb, struct genl_info *info)
{
	struct drbd_config_context adm_ctx;
	struct drbd_connection *connection;
	struct drbd_resource *resource;
	enum drbd_ret_code retcode;
<<<<<<< HEAD
	struct drbd_device *device;
	int vnr;

=======
	int n_connections = 0;
>>>>>>> 2faa70b4

	retcode = drbd_adm_prepare(&adm_ctx, skb, info, DRBD_ADM_NEED_PEER_NODE);
	if (!adm_ctx.reply_skb)
		return retcode;

	resource = adm_ctx.resource;
	if (mutex_lock_interruptible(&resource->adm_mutex)) {
		retcode = ERR_INTR;
		goto out;
	}

<<<<<<< HEAD
	rcu_read_lock();
	idr_for_each_entry(&resource->devices, device, vnr) {
		bool fail = false;

		if (get_ldev_if_state(device, D_FAILED)) {
			fail = !device->ldev->disk_conf->d_bitmap;
			put_ldev(device);
		}
		if (fail) {
			rcu_read_unlock();
			retcode = ERR_INVALID_REQUEST;
			drbd_msg_sprintf_info(adm_ctx.reply_skb,
			      "Cannot add a peer while having a disk without an allocated bitmap");
			goto out_unlock;
		}
	}
	rcu_read_unlock();
=======
	for_each_connection(connection, adm_ctx.resource)
		n_connections++;
	if (adm_ctx.resource->res_opts.drbd8_compat_mode && n_connections >= 1) {
		retcode = ERR_INVALID_REQUEST;
		drbd_msg_sprintf_info(adm_ctx.reply_skb,
				      "drbd8 compat mode allows one peer at max");
		goto out_unlock;
	}
>>>>>>> 2faa70b4

	/* ensure uniqueness of peer_node_id by checking with adm_mutex */
	connection = drbd_connection_by_node_id(resource, adm_ctx.peer_node_id);
	if (adm_ctx.connection || connection) {
		retcode = ERR_INVALID_REQUEST;
		drbd_msg_sprintf_info(adm_ctx.reply_skb,
				      "Connection for peer node id %d already exists",
				      adm_ctx.peer_node_id);
	} else {
		retcode = adm_new_connection(&adm_ctx, info);
	}

out_unlock:
<<<<<<< HEAD
	mutex_unlock(&resource->adm_mutex);
=======
	mutex_unlock(&adm_ctx.resource->adm_mutex);
>>>>>>> 2faa70b4
out:
	drbd_adm_finish(&adm_ctx, info, retcode);
	return 0;
}

static int drbd_adm_new_path(struct sk_buff *skb, struct genl_info *info)
{
	struct drbd_config_context adm_ctx;
	enum drbd_ret_code retcode;

	retcode = drbd_adm_prepare(&adm_ctx, skb, info, DRBD_ADM_NEED_CONNECTION);
	if (!adm_ctx.reply_skb)
		return retcode;

	/* remote transport endpoints need to be globally unique */
	if (mutex_lock_interruptible(&adm_ctx.resource->adm_mutex)) {
		retcode = ERR_INTR;
	} else {
		retcode = adm_add_path(&adm_ctx, info);
		mutex_unlock(&adm_ctx.resource->adm_mutex);
	}
	drbd_adm_finish(&adm_ctx, info, retcode);
	return 0;
}

static enum drbd_ret_code
adm_del_path(struct drbd_config_context *adm_ctx,  struct genl_info *info)
{
	struct drbd_resource *resource = adm_ctx->resource;
	struct drbd_connection *connection = adm_ctx->connection;
	struct drbd_transport *transport = &connection->transport;
	struct nlattr **nested_attr_tb;
	struct nlattr *my_addr, *peer_addr;
	struct drbd_path *path;
	int nr_paths = 0;
	int err;

	/* parse and validate only */
	if (!net_eq(adm_ctx->net, drbd_net_assigned_to_connection(connection))) {
		drbd_msg_put_info(adm_ctx->reply_skb, "connection assigned to a different network namespace");
		return ERR_INVALID_REQUEST;
	}

	err = path_parms_ntb_from_attrs(&nested_attr_tb, info);
	if (err) {
		drbd_msg_put_info(adm_ctx->reply_skb, from_attrs_err_to_txt(err));
		return ERR_MANDATORY_TAG;
	}
	my_addr = nested_attr_tb[__nla_type(T_my_addr)];
	peer_addr = nested_attr_tb[__nla_type(T_peer_addr)];
	kfree(nested_attr_tb);
	nested_attr_tb = NULL;

	list_for_each_entry(path, &transport->paths, list)
		nr_paths++;

	if (nr_paths == 1 && connection->cstate[NOW] >= C_CONNECTING) {
		drbd_msg_put_info(adm_ctx->reply_skb,
				  "Can not delete last path, use disconnect first!");
		return ERR_INVALID_REQUEST;
	}

	err = -ENOENT;
	list_for_each_entry(path, &transport->paths, list) {
		if (!addr_eq_nla(&path->my_addr, path->my_addr_len, my_addr))
			continue;
		if (!addr_eq_nla(&path->peer_addr, path->peer_addr_len, peer_addr))
			continue;

		/* Exclusive with transport op "prepare_connect()" */
		mutex_lock(&resource->conf_update);

		if (!transport->class->ops.may_remove_path(path)) {
			err = -EBUSY;
			mutex_unlock(&resource->conf_update);
			break;
		}

		set_bit(TR_UNREGISTERED, &path->flags);
		/* Ensure flag visible before list manipulation. */
		smp_wmb();

		/* Exclusive with reading state, in particular remember_state_change() */
		write_lock_irq(&resource->state_rwlock);
		list_del_rcu(&path->list);
		write_unlock_irq(&resource->state_rwlock);

		mutex_unlock(&resource->conf_update);

		transport->class->ops.remove_path(path);
		notify_path(connection, path, NOTIFY_DESTROY);
		/* Transport modules might use RCU on the path list. */
		call_rcu(&path->rcu, drbd_reclaim_path);

		return NO_ERROR;
	}

	drbd_err(connection, "del_path() failed with %d\n", err);
	drbd_msg_put_info(adm_ctx->reply_skb,
			  err == -ENOENT ? "no such path" : "del_path on transport failed");
	return ERR_INVALID_REQUEST;
}

static int drbd_adm_del_path(struct sk_buff *skb, struct genl_info *info)
{
	struct drbd_config_context adm_ctx;
	enum drbd_ret_code retcode;

	retcode = drbd_adm_prepare(&adm_ctx, skb, info, DRBD_ADM_NEED_CONNECTION);
	if (!adm_ctx.reply_skb)
		return retcode;

	if (mutex_lock_interruptible(&adm_ctx.resource->adm_mutex)) {
		retcode = ERR_INTR;
	} else {
		retcode = adm_del_path(&adm_ctx, info);
		mutex_unlock(&adm_ctx.resource->adm_mutex);
	}
	drbd_adm_finish(&adm_ctx, info, retcode);
	return 0;
}

int drbd_open_ro_count(struct drbd_resource *resource)
{
	struct drbd_device *device;
	int vnr, open_ro_cnt = 0;

	read_lock_irq(&resource->state_rwlock);
	idr_for_each_entry(&resource->devices, device, vnr) {
		if (!device->writable)
			open_ro_cnt += device->open_cnt;
	}
	read_unlock_irq(&resource->state_rwlock);

	return open_ro_cnt;
}

static enum drbd_state_rv conn_try_disconnect(struct drbd_connection *connection, bool force,
					      const char *tag, struct sk_buff *reply_skb)
{
	struct drbd_resource *resource = connection->resource;
	enum drbd_conn_state cstate;
	enum drbd_state_rv rv;
	enum chg_state_flags flags = (force ? CS_HARD : 0) | CS_VERBOSE;
	const char *err_str = NULL;
	long t;

    repeat:
	rv = change_cstate_tag(connection, C_DISCONNECTING, flags, tag, &err_str);
	switch (rv) {
	case SS_CW_FAILED_BY_PEER:
	case SS_NEED_CONNECTION:
		read_lock_irq(&resource->state_rwlock);
		cstate = connection->cstate[NOW];
		read_unlock_irq(&resource->state_rwlock);
		if (cstate < C_CONNECTED)
			goto repeat;
		break;
	case SS_NO_UP_TO_DATE_DISK:
		if (resource->role[NOW] == R_PRIMARY)
			break;
		/* Most probably udev opened it read-only. That might happen
		   if it was demoted very recently. Wait up to one second. */
		t = wait_event_interruptible_timeout(resource->state_wait,
						     drbd_open_ro_count(resource) == 0,
						     HZ);
		if (t <= 0)
			break;
		goto repeat;
	case SS_ALREADY_STANDALONE:
		rv = SS_SUCCESS;
		break;
	case SS_IS_DISKLESS:
	case SS_LOWER_THAN_OUTDATED:
		rv = change_cstate_tag(connection, C_DISCONNECTING, CS_HARD, tag, NULL);
		break;
	case SS_NO_QUORUM:
		if (!(flags & CS_VERBOSE)) {
			flags |= CS_VERBOSE;
			goto repeat;
		}
		break;
	default:;
		/* no special handling necessary */
	}

	if (rv >= SS_SUCCESS)
		wait_event_interruptible_timeout(resource->state_wait,
						 connection->cstate[NOW] == C_STANDALONE,
						 HZ);
	if (err_str) {
		drbd_msg_put_info(reply_skb, err_str);
		kfree(err_str);
	}

	return rv;
}

/* this can only be called immediately after a successful
 * peer_try_disconnect, within the same resource->adm_mutex */
static void del_connection(struct drbd_connection *connection, const char *tag)
{
	struct drbd_resource *resource = connection->resource;
	struct drbd_peer_device *peer_device;
	enum drbd_state_rv rv2;
	int vnr;

	if (test_bit(C_UNREGISTERED, &connection->flags))
		return;

	/* No one else can reconfigure the network while I am here.
	 * The state handling only uses drbd_thread_stop_nowait(),
	 * we want to really wait here until the receiver is no more.
	 */
	drbd_thread_stop(&connection->receiver);

	/* Race breaker.  This additional state change request may be
	 * necessary, if this was a forced disconnect during a receiver
	 * restart.  We may have "killed" the receiver thread just
	 * after drbd_receiver() returned.  Typically, we should be
	 * C_STANDALONE already, now, and this becomes a no-op.
	 */
	rv2 = change_cstate_tag(connection, C_STANDALONE, CS_VERBOSE | CS_HARD, tag, NULL);
	if (rv2 < SS_SUCCESS)
		drbd_err(connection,
			"unexpected rv2=%d in del_connection()\n",
			rv2);
	/* Make sure the sender thread has actually stopped: state
	 * handling only does drbd_thread_stop_nowait().
	 */
	drbd_thread_stop(&connection->sender);

	mutex_lock(&resource->conf_update);
	drbd_unregister_connection(connection);
	mutex_unlock(&resource->conf_update);

	/*
	 * Flush the resource work queue to make sure that no more
	 * events like state change notifications for this connection
	 * are queued: we want the "destroy" event to come last.
	 */
	drbd_flush_workqueue(&resource->work);

	mutex_lock(&notification_mutex);
	idr_for_each_entry(&connection->peer_devices, peer_device, vnr)
		notify_peer_device_state(NULL, 0, peer_device, NULL,
					 NOTIFY_DESTROY | NOTIFY_CONTINUES);
	notify_connection_state(NULL, 0, connection, NULL, NOTIFY_DESTROY);
	mutex_unlock(&notification_mutex);
	call_rcu(&connection->rcu, drbd_reclaim_connection);
}

static int adm_disconnect(struct sk_buff *skb, struct genl_info *info, bool destroy)
{
	struct drbd_config_context adm_ctx;
	struct disconnect_parms parms;
	struct drbd_connection *connection;
	struct net *existing_net;
	enum drbd_state_rv rv;
	enum drbd_ret_code retcode;
	const char *tag = destroy ? "del-peer" : "disconnect";

	retcode = drbd_adm_prepare(&adm_ctx, skb, info, DRBD_ADM_NEED_CONNECTION);
	if (!adm_ctx.reply_skb)
		return retcode;

	memset(&parms, 0, sizeof(parms));
	if (info->attrs[DRBD_NLA_DISCONNECT_PARMS]) {
		int err = disconnect_parms_from_attrs(&parms, info);
		if (err) {
			retcode = ERR_MANDATORY_TAG;
			drbd_msg_put_info(adm_ctx.reply_skb, from_attrs_err_to_txt(err));
			goto fail;
		}
	}

	existing_net = drbd_net_assigned_to_connection(adm_ctx.connection);
	if (existing_net && !net_eq(adm_ctx.net, existing_net)) {
		drbd_msg_put_info(adm_ctx.reply_skb, "connection assigned to a different network namespace");
		retcode =  ERR_INVALID_REQUEST;
		goto fail;
	}

	connection = adm_ctx.connection;
	if (mutex_lock_interruptible(&adm_ctx.resource->adm_mutex)) {
		retcode = ERR_INTR;
		goto fail;
	}
	rv = conn_try_disconnect(connection, parms.force_disconnect, tag, adm_ctx.reply_skb);
	if (rv >= SS_SUCCESS && destroy) {
		del_connection(connection, tag);
	}
	if (rv < SS_SUCCESS)
		retcode = (enum drbd_ret_code)rv;
	else
		retcode = NO_ERROR;
	mutex_unlock(&adm_ctx.resource->adm_mutex);
 fail:
	drbd_adm_finish(&adm_ctx, info, retcode);
	return 0;
}

static int drbd_adm_disconnect(struct sk_buff *skb, struct genl_info *info)
{
	return adm_disconnect(skb, info, 0);
}

static int drbd_adm_del_peer(struct sk_buff *skb, struct genl_info *info)
{
	return adm_disconnect(skb, info, 1);
}

void resync_after_online_grow(struct drbd_peer_device *peer_device)
{
	struct drbd_connection *connection = peer_device->connection;
	struct drbd_device *device = peer_device->device;
	bool sync_source = false;
	s32 peer_id;

	drbd_info(peer_device, "Resync of new storage after online grow\n");
	if (device->resource->role[NOW] != connection->peer_role[NOW])
		sync_source = (device->resource->role[NOW] == R_PRIMARY);
	else if (connection->agreed_pro_version < 111)
		sync_source = test_bit(RESOLVE_CONFLICTS,
				&peer_device->connection->transport.flags);
	else if (get_ldev(device)) {
		/* multiple or no primaries, proto new enough, resolve by node-id */
		s32 self_id = device->ldev->md.node_id;
		put_ldev(device);
		peer_id = peer_device->node_id;

		sync_source = self_id < peer_id ? 1 : 0;
	}

	if (!sync_source && connection->agreed_pro_version < 110) {
		stable_change_repl_state(peer_device, L_WF_SYNC_UUID,
					 CS_VERBOSE | CS_SERIALIZE, "online-grow");
		return;
	}
	drbd_start_resync(peer_device, sync_source ? L_SYNC_SOURCE : L_SYNC_TARGET, "online-grow");
}

sector_t drbd_local_max_size(struct drbd_device *device) __must_hold(local)
{
	struct drbd_backing_dev *tmp_bdev;
	sector_t s;

	tmp_bdev = kmalloc(sizeof(struct drbd_backing_dev), GFP_ATOMIC);
	if (!tmp_bdev)
		return 0;

	*tmp_bdev = *device->ldev;
	drbd_md_set_sector_offsets(tmp_bdev);
	s = drbd_get_max_capacity(device, tmp_bdev, false);
	kfree(tmp_bdev);

	return s;
}

static int drbd_adm_resize(struct sk_buff *skb, struct genl_info *info)
{
	struct drbd_config_context adm_ctx;
	struct disk_conf *old_disk_conf, *new_disk_conf = NULL;
	struct resize_parms rs;
	struct drbd_device *device;
	enum determine_dev_size dd;
	bool change_al_layout = false;
	enum dds_flags ddsf;
	sector_t u_size;
	int err, retcode;
	struct drbd_peer_device *peer_device;
	bool resolve_by_node_id = true;
	bool has_up_to_date_primary;
	bool traditional_resize = false;
	sector_t local_max_size;

	retcode = drbd_adm_prepare(&adm_ctx, skb, info, DRBD_ADM_NEED_MINOR);
	if (!adm_ctx.reply_skb)
		return retcode;

	if (mutex_lock_interruptible(&adm_ctx.resource->adm_mutex)) {
		retcode = ERR_INTR;
		goto out_no_adm_mutex;
	}
	device = adm_ctx.device;
	if (!get_ldev(device)) {
		retcode = ERR_NO_DISK;
		goto fail;
	}

	memset(&rs, 0, sizeof(struct resize_parms));
	rs.al_stripes = device->ldev->md.al_stripes;
	rs.al_stripe_size = device->ldev->md.al_stripe_size_4k * 4;
	if (info->attrs[DRBD_NLA_RESIZE_PARMS]) {
		err = resize_parms_from_attrs(&rs, info);
		if (err) {
			retcode = ERR_MANDATORY_TAG;
			drbd_msg_put_info(adm_ctx.reply_skb, from_attrs_err_to_txt(err));
			goto fail_ldev;
		}
	}

	device = adm_ctx.device;
	for_each_peer_device(peer_device, device) {
		if (peer_device->repl_state[NOW] > L_ESTABLISHED) {
			retcode = ERR_RESIZE_RESYNC;
			goto fail_ldev;
		}
	}


	local_max_size = drbd_local_max_size(device);
	if (rs.resize_size && local_max_size < (sector_t)rs.resize_size) {
		drbd_err(device, "requested %llu sectors, backend seems only able to support %llu\n",
			 (unsigned long long)(sector_t)rs.resize_size,
			 (unsigned long long)local_max_size);
		retcode = ERR_DISK_TOO_SMALL;
		goto fail_ldev;
	}

	/* Maybe I could serve as sync source myself? */
	has_up_to_date_primary =
		device->resource->role[NOW] == R_PRIMARY &&
		device->disk_state[NOW] == D_UP_TO_DATE;

	if (!has_up_to_date_primary) {
		for_each_peer_device(peer_device, device) {
			/* ignore unless connection is fully established */
			if (peer_device->repl_state[NOW] < L_ESTABLISHED)
				continue;
			if (peer_device->connection->agreed_pro_version < 111) {
				resolve_by_node_id = false;
				if (peer_device->connection->peer_role[NOW] == R_PRIMARY
				&&  peer_device->disk_state[NOW] == D_UP_TO_DATE) {
					has_up_to_date_primary = true;
					break;
				}
			}
		}
	}

	if (!has_up_to_date_primary && !resolve_by_node_id) {
		retcode = ERR_NO_PRIMARY;
		goto fail_ldev;
	}

	for_each_peer_device(peer_device, device) {
		struct drbd_connection *connection = peer_device->connection;
		if (rs.no_resync &&
		    connection->cstate[NOW] == C_CONNECTED &&
		    connection->agreed_pro_version < 93) {
			retcode = ERR_NEED_APV_93;
			goto fail_ldev;
		}
	}

	rcu_read_lock();
	u_size = rcu_dereference(device->ldev->disk_conf)->disk_size;
	rcu_read_unlock();
	if (u_size != (sector_t)rs.resize_size) {
		new_disk_conf = kmalloc(sizeof(struct disk_conf), GFP_KERNEL);
		if (!new_disk_conf) {
			retcode = ERR_NOMEM;
			goto fail_ldev;
		}
	}

	if (device->ldev->md.al_stripes != rs.al_stripes ||
	    device->ldev->md.al_stripe_size_4k != rs.al_stripe_size / 4) {
		u32 al_size_k = rs.al_stripes * rs.al_stripe_size;

		if (al_size_k > (16 * 1024 * 1024)) {
			retcode = ERR_MD_LAYOUT_TOO_BIG;
			goto fail_ldev;
		}

		if (al_size_k < (32768 >> 10)) {
			retcode = ERR_MD_LAYOUT_TOO_SMALL;
			goto fail_ldev;
		}

		/* Removed this pre-condition while merging from 8.4 to 9.0
		if (device->state.conn != C_CONNECTED && !rs.resize_force) {
			retcode = ERR_MD_LAYOUT_CONNECTED;
			goto fail_ldev;
		} */

		change_al_layout = true;
	}

	device->ldev->known_size = drbd_get_capacity(device->ldev->backing_bdev);

	if (new_disk_conf) {
		mutex_lock(&device->resource->conf_update);
		old_disk_conf = device->ldev->disk_conf;
		*new_disk_conf = *old_disk_conf;
		new_disk_conf->disk_size = (sector_t)rs.resize_size;
		rcu_assign_pointer(device->ldev->disk_conf, new_disk_conf);
		mutex_unlock(&device->resource->conf_update);
		kvfree_rcu_mightsleep(old_disk_conf);
		new_disk_conf = NULL;
	}

	ddsf = (rs.resize_force ? DDSF_ASSUME_UNCONNECTED_PEER_HAS_SPACE : 0)
		| (rs.no_resync ? DDSF_NO_RESYNC : 0);

	dd = change_cluster_wide_device_size(device, local_max_size, rs.resize_size, ddsf,
					     change_al_layout ? &rs : NULL);
	if (dd == DS_2PC_NOT_SUPPORTED) {
		traditional_resize = true;
		dd = drbd_determine_dev_size(device, 0, ddsf, change_al_layout ? &rs : NULL);
	}

	drbd_md_sync_if_dirty(device);
	put_ldev(device);
	if (dd == DS_ERROR) {
		retcode = ERR_NOMEM_BITMAP;
		goto fail;
	} else if (dd == DS_ERROR_SPACE_MD) {
		retcode = ERR_MD_LAYOUT_NO_FIT;
		goto fail;
	} else if (dd == DS_ERROR_SHRINK) {
		retcode = ERR_IMPLICIT_SHRINK;
		goto fail;
	} else if (dd == DS_2PC_ERR) {
		retcode = SS_INTERRUPTED;
		goto fail;
	}

	if (traditional_resize) {
		for_each_peer_device(peer_device, device) {
			if (peer_device->repl_state[NOW] == L_ESTABLISHED) {
				if (dd == DS_GREW)
					set_bit(RESIZE_PENDING, &peer_device->flags);
				drbd_send_uuids(peer_device, 0, 0);
				drbd_send_sizes(peer_device, rs.resize_size, ddsf);
			}
		}
	}

 fail:
	mutex_unlock(&adm_ctx.resource->adm_mutex);
 out_no_adm_mutex:
	drbd_adm_finish(&adm_ctx, info, retcode);
	return 0;

 fail_ldev:
	put_ldev(device);
	kfree(new_disk_conf);
	goto fail;
}

static int drbd_adm_resource_opts(struct sk_buff *skb, struct genl_info *info)
{
	struct drbd_config_context adm_ctx;
	enum drbd_ret_code retcode;
	struct res_opts res_opts;
	int err;

	retcode = drbd_adm_prepare(&adm_ctx, skb, info, DRBD_ADM_NEED_RESOURCE);
	if (!adm_ctx.reply_skb)
		return retcode;

	if (mutex_lock_interruptible(&adm_ctx.resource->adm_mutex)) {
		retcode = ERR_INTR;
		goto out;
	}
	res_opts = adm_ctx.resource->res_opts;
	if (should_set_defaults(info))
		set_res_opts_defaults(&res_opts);

	err = res_opts_from_attrs_for_change(&res_opts, info);
	if (err && err != -ENOMSG) {
		retcode = ERR_MANDATORY_TAG;
		drbd_msg_put_info(adm_ctx.reply_skb, from_attrs_err_to_txt(err));
		goto fail;
	}

	if (res_opts.node_id != -1) {
#ifdef CONFIG_DRBD_COMPAT_84
		if (!res_opts.drbd8_compat_mode && res_opts.explicit_drbd8_compat)
			atomic_inc(&nr_drbd8_devices);
		else if (res_opts.drbd8_compat_mode && !res_opts.explicit_drbd8_compat)
			atomic_dec(&nr_drbd8_devices);
#endif
		res_opts.drbd8_compat_mode = res_opts.explicit_drbd8_compat;
	}

	err = set_resource_options(adm_ctx.resource, &res_opts, "resource-options");
	if (err) {
		retcode = ERR_INVALID_REQUEST;
		if (err == -ENOMEM)
			retcode = ERR_NOMEM;
	}

fail:
	mutex_unlock(&adm_ctx.resource->adm_mutex);
out:
	drbd_adm_finish(&adm_ctx, info, retcode);
	return 0;
}

static enum drbd_state_rv invalidate_resync(struct drbd_peer_device *peer_device)
{
	struct drbd_resource *resource = peer_device->connection->resource;
	enum drbd_state_rv rv;

	drbd_flush_workqueue(&peer_device->connection->sender_work);

	rv = change_repl_state(peer_device, L_STARTING_SYNC_T, CS_SERIALIZE, "invalidate");

	if (rv < SS_SUCCESS && rv != SS_NEED_CONNECTION)
		rv = stable_change_repl_state(peer_device, L_STARTING_SYNC_T,
			CS_VERBOSE | CS_SERIALIZE, "invalidate");

	wait_event_interruptible(resource->state_wait,
				 peer_device->repl_state[NOW] != L_STARTING_SYNC_T);

	return rv;
}

static enum drbd_state_rv invalidate_no_resync(struct drbd_device *device) __must_hold(local)
{
	struct drbd_resource *resource = device->resource;
	struct drbd_peer_device *peer_device;
	struct drbd_connection *connection;
	unsigned long irq_flags;
	enum drbd_state_rv rv;

	begin_state_change(resource, &irq_flags, CS_VERBOSE);
	for_each_connection(connection, resource) {
		peer_device = conn_peer_device(connection, device->vnr);
		if (peer_device->repl_state[NOW] >= L_ESTABLISHED) {
			abort_state_change(resource, &irq_flags);
			return SS_UNKNOWN_ERROR;
		}
	}
	__change_disk_state(device, D_INCONSISTENT);
	rv = end_state_change(resource, &irq_flags, "invalidate");

	if (rv >= SS_SUCCESS) {
		drbd_bitmap_io(device, &drbd_bmio_set_all_n_write,
			       "set_n_write from invalidate",
			       BM_LOCK_CLEAR | BM_LOCK_BULK,
			       NULL);
	}

	return rv;
}

static int drbd_adm_invalidate(struct sk_buff *skb, struct genl_info *info)
{
	struct drbd_config_context adm_ctx;
	struct drbd_peer_device *sync_from_peer_device = NULL;
	struct drbd_resource *resource;
	struct drbd_device *device;
	int retcode = 0; /* enum drbd_ret_code rsp. enum drbd_state_rv */
	struct invalidate_parms inv = {
		.sync_from_peer_node_id = -1,
		.reset_bitmap = DRBD_INVALIDATE_RESET_BITMAP_DEF,
	};

	retcode = drbd_adm_prepare(&adm_ctx, skb, info, DRBD_ADM_NEED_MINOR);
	if (!adm_ctx.reply_skb)
		return retcode;

	device = adm_ctx.device;

	if (!get_ldev(device)) {
		retcode = ERR_NO_DISK;
		goto out_no_ldev;
	}

	resource = device->resource;

	if (mutex_lock_interruptible(&resource->adm_mutex)) {
		retcode = ERR_INTR;
		goto out_no_adm_mutex;
	}

	if (info->attrs[DRBD_NLA_INVALIDATE_PARMS]) {
		int err;

		err = invalidate_parms_from_attrs(&inv, info);
		if (err) {
			retcode = ERR_MANDATORY_TAG;
			drbd_msg_put_info(adm_ctx.reply_skb, from_attrs_err_to_txt(err));
			goto out_no_resume;
		}

		if (inv.sync_from_peer_node_id != -1) {
			struct drbd_connection *connection =
				drbd_connection_by_node_id(resource, inv.sync_from_peer_node_id);
			sync_from_peer_device = conn_peer_device(connection, device->vnr);
		}

		if (!inv.reset_bitmap && sync_from_peer_device &&
		    sync_from_peer_device->connection->agreed_pro_version < 120) {
			retcode = ERR_APV_TOO_LOW;
			drbd_msg_put_info(adm_ctx.reply_skb,
					  "Need protocol level 120 to initiate bitmap based resync");
			goto out_no_resume;
		}
	}

	/* If there is still bitmap IO pending, probably because of a previous
	 * resync just being finished, wait for it before requesting a new resync.
	 * Also wait for its after_state_ch(). */
	drbd_suspend_io(device, READ_AND_WRITE);
	wait_event(device->misc_wait, !atomic_read(&device->pending_bitmap_work.n));

	if (sync_from_peer_device) {
		if (inv.reset_bitmap) {
			retcode = invalidate_resync(sync_from_peer_device);
		} else {
			retcode = change_repl_state(sync_from_peer_device, L_WF_BITMAP_T,
					CS_VERBOSE | CS_CLUSTER_WIDE | CS_WAIT_COMPLETE |
					CS_SERIALIZE, "invalidate");
		}
	} else {
		int retry = 3;
		do {
			struct drbd_connection *connection;

			for_each_connection(connection, resource) {
				struct drbd_peer_device *peer_device;

				peer_device = conn_peer_device(connection, device->vnr);
				if (!peer_device)
					continue;

				if (inv.reset_bitmap) {
					retcode = invalidate_resync(peer_device);
				} else {
					if (connection->agreed_pro_version < 120) {
						retcode = ERR_APV_TOO_LOW;
						continue;
					}
					retcode = change_repl_state(peer_device, L_WF_BITMAP_T,
								CS_VERBOSE | CS_CLUSTER_WIDE |
								CS_WAIT_COMPLETE | CS_SERIALIZE,
								"invalidate");
				}
				if (retcode >= SS_SUCCESS)
					goto out;
			}
			if (retcode != SS_NEED_CONNECTION)
				break;

			retcode = invalidate_no_resync(device);
		} while (retcode == SS_UNKNOWN_ERROR && retry--);
	}

out:
	drbd_resume_io(device);
out_no_resume:
	mutex_unlock(&resource->adm_mutex);
out_no_adm_mutex:
	put_ldev(device);
out_no_ldev:
	drbd_adm_finish(&adm_ctx, info, retcode);
	return 0;
}

static int drbd_bmio_set_susp_al(struct drbd_device *device, struct drbd_peer_device *peer_device) __must_hold(local)
{
	int rv;

	rv = drbd_bmio_set_n_write(device, peer_device);
	drbd_try_suspend_al(device);
	return rv;
}

static int full_sync_from_peer(struct drbd_peer_device *peer_device)
{
	struct drbd_device *device = peer_device->device;
	struct drbd_resource *resource = device->resource;
	int retcode; /* enum drbd_ret_code rsp. enum drbd_state_rv */

	retcode = stable_change_repl_state(peer_device, L_STARTING_SYNC_S, CS_SERIALIZE,
			"invalidate-remote");
	if (retcode < SS_SUCCESS) {
		if (retcode == SS_NEED_CONNECTION && resource->role[NOW] == R_PRIMARY) {
			/* The peer will get a resync upon connect anyways.
			 * Just make that into a full resync. */
			retcode = change_peer_disk_state(peer_device, D_INCONSISTENT,
					CS_VERBOSE | CS_WAIT_COMPLETE | CS_SERIALIZE,
					"invalidate-remote");
			if (retcode >= SS_SUCCESS) {
				if (drbd_bitmap_io(device, &drbd_bmio_set_susp_al,
						   "set_n_write from invalidate_peer",
						   BM_LOCK_CLEAR | BM_LOCK_BULK, peer_device))
					retcode = ERR_IO_MD_DISK;
			}
		} else {
			retcode = stable_change_repl_state(peer_device, L_STARTING_SYNC_S,
					CS_VERBOSE | CS_SERIALIZE, "invalidate-remote");
		}
	}

	return retcode;
}


static int drbd_adm_invalidate_peer(struct sk_buff *skb, struct genl_info *info)
{
	struct drbd_config_context adm_ctx;
	struct drbd_peer_device *peer_device;
	struct drbd_resource *resource;
	struct drbd_device *device;
	int retcode; /* enum drbd_ret_code rsp. enum drbd_state_rv */
	struct invalidate_peer_parms inv = {
		.p_reset_bitmap = DRBD_INVALIDATE_RESET_BITMAP_DEF,
	};

	retcode = drbd_adm_prepare(&adm_ctx, skb, info, DRBD_ADM_NEED_PEER_DEVICE);
	if (!adm_ctx.reply_skb)
		return retcode;

	peer_device = adm_ctx.peer_device;
	device = peer_device->device;
	resource = device->resource;

	if (!get_ldev(device)) {
		retcode = ERR_NO_DISK;
		goto out;
	}

	if (mutex_lock_interruptible(&resource->adm_mutex)) {
		retcode = ERR_INTR;
		goto out_no_adm_mutex;
	}

	if (info->attrs[DRBD_NLA_INVAL_PEER_PARAMS]) {
		int err;

		err = invalidate_peer_parms_from_attrs(&inv, info);
		if (err) {
			retcode = ERR_MANDATORY_TAG;
			drbd_msg_put_info(adm_ctx.reply_skb, from_attrs_err_to_txt(err));
			goto out_unlock;
		}
		if (!inv.p_reset_bitmap && peer_device->connection->agreed_pro_version < 120) {
			retcode = ERR_APV_TOO_LOW;
			drbd_msg_put_info(adm_ctx.reply_skb,
					  "Need protocol level 120 to initiate bitmap based resync");
			goto out_unlock;
		}
	}

	drbd_suspend_io(device, READ_AND_WRITE);
	wait_event(device->misc_wait, !atomic_read(&device->pending_bitmap_work.n));
	drbd_flush_workqueue(&peer_device->connection->sender_work);

	if (inv.p_reset_bitmap) {
		retcode = full_sync_from_peer(peer_device);
	} else {
		retcode = change_repl_state(peer_device, L_WF_BITMAP_S,
				CS_VERBOSE | CS_CLUSTER_WIDE | CS_WAIT_COMPLETE | CS_SERIALIZE,
				"invalidate-remote");
	}
	drbd_resume_io(device);

out_unlock:
	mutex_unlock(&resource->adm_mutex);
out_no_adm_mutex:
	put_ldev(device);
out:
	drbd_adm_finish(&adm_ctx, info, retcode);
	return 0;
}

static int drbd_adm_pause_sync(struct sk_buff *skb, struct genl_info *info)
{
	struct drbd_config_context adm_ctx;
	struct drbd_peer_device *peer_device;
	enum drbd_ret_code retcode;

	retcode = drbd_adm_prepare(&adm_ctx, skb, info, DRBD_ADM_NEED_PEER_DEVICE);
	if (!adm_ctx.reply_skb)
		return retcode;

	if (mutex_lock_interruptible(&adm_ctx.resource->adm_mutex)) {
		retcode = ERR_INTR;
		goto out;
	}

	peer_device = adm_ctx.peer_device;
	if (change_resync_susp_user(peer_device, true,
			CS_VERBOSE | CS_WAIT_COMPLETE | CS_SERIALIZE) == SS_NOTHING_TO_DO)
		retcode = ERR_PAUSE_IS_SET;

	mutex_unlock(&adm_ctx.resource->adm_mutex);
 out:
	drbd_adm_finish(&adm_ctx, info, retcode);
	return 0;
}

static int drbd_adm_resume_sync(struct sk_buff *skb, struct genl_info *info)
{
	struct drbd_config_context adm_ctx;
	struct drbd_peer_device *peer_device;
	enum drbd_ret_code retcode;

	retcode = drbd_adm_prepare(&adm_ctx, skb, info, DRBD_ADM_NEED_PEER_DEVICE);
	if (!adm_ctx.reply_skb)
		return retcode;

	if (mutex_lock_interruptible(&adm_ctx.resource->adm_mutex)) {
		retcode = ERR_INTR;
		goto out;
	}

	peer_device = adm_ctx.peer_device;
	if (change_resync_susp_user(peer_device, false,
			CS_VERBOSE | CS_WAIT_COMPLETE | CS_SERIALIZE) == SS_NOTHING_TO_DO) {

		if (peer_device->repl_state[NOW] == L_PAUSED_SYNC_S ||
		    peer_device->repl_state[NOW] == L_PAUSED_SYNC_T) {
			if (peer_device->resync_susp_dependency[NOW])
				retcode = ERR_PIC_AFTER_DEP;
			else if (peer_device->resync_susp_peer[NOW])
				retcode = ERR_PIC_PEER_DEP;
			else
				retcode = ERR_PAUSE_IS_CLEAR;
		} else {
			retcode = ERR_PAUSE_IS_CLEAR;
		}
	}

	mutex_unlock(&adm_ctx.resource->adm_mutex);
 out:
	drbd_adm_finish(&adm_ctx, info, retcode);
	return 0;
}

static bool io_drained(struct drbd_device *device)
{
	struct drbd_peer_device *peer_device;
	bool drained = true;

	if (atomic_read(&device->local_cnt))
		return false;

	rcu_read_lock();
	for_each_peer_device_rcu(peer_device, device) {
		if (atomic_read(&peer_device->ap_pending_cnt)) {
			drained = false;
			break;
		}
	}
	rcu_read_unlock();

	return drained;
}

static int drbd_adm_suspend_io(struct sk_buff *skb, struct genl_info *info)
{
	struct drbd_config_context adm_ctx;
	struct drbd_resource *resource;
	struct drbd_device *device;
	int retcode, i;

	retcode = drbd_adm_prepare(&adm_ctx, skb, info, DRBD_ADM_NEED_MINOR);
	if (!adm_ctx.reply_skb)
		return retcode;
	resource = adm_ctx.device->resource;
	if (mutex_lock_interruptible(&resource->adm_mutex)) {
		retcode = ERR_INTR;
		goto out;
	}
	retcode = stable_state_change(resource, change_io_susp_user(resource, true,
						CS_VERBOSE | CS_WAIT_COMPLETE | CS_SERIALIZE));
	mutex_unlock(&resource->adm_mutex);
	if (retcode < SS_SUCCESS)
		goto out;

	idr_for_each_entry(&resource->devices, device, i)
		wait_event_interruptible(device->misc_wait, io_drained(device));
out:
	drbd_adm_finish(&adm_ctx, info, retcode);
	return 0;
}

static int drbd_adm_resume_io(struct sk_buff *skb, struct genl_info *info)
{
	struct drbd_config_context adm_ctx;
	struct drbd_connection *connection;
	struct drbd_resource *resource;
	struct drbd_device *device;
	unsigned long irq_flags;
	int retcode; /* enum drbd_ret_code rsp. enum drbd_state_rv */

	retcode = drbd_adm_prepare(&adm_ctx, skb, info, DRBD_ADM_NEED_MINOR);
	if (!adm_ctx.reply_skb)
		return retcode;

	if (mutex_lock_interruptible(&adm_ctx.resource->adm_mutex)) {
		retcode = ERR_INTR;
		goto out;
	}
	device = adm_ctx.device;
	resource = device->resource;
	if (test_and_clear_bit(NEW_CUR_UUID, &device->flags))
		drbd_uuid_new_current(device, false);
	drbd_suspend_io(device, READ_AND_WRITE);
	begin_state_change(resource, &irq_flags, CS_VERBOSE | CS_WAIT_COMPLETE | CS_SERIALIZE);
	__change_io_susp_user(resource, false);
	__change_io_susp_no_data(resource, false);
	for_each_connection(connection, resource)
		__change_io_susp_fencing(connection, false);

	__change_io_susp_quorum(resource, false);
	retcode = end_state_change(resource, &irq_flags, "resume-io");
	drbd_resume_io(device);
	mutex_unlock(&adm_ctx.resource->adm_mutex);
 out:
	drbd_adm_finish(&adm_ctx, info, retcode);
	return 0;
}

static int drbd_adm_outdate(struct sk_buff *skb, struct genl_info *info)
{
	struct drbd_config_context adm_ctx;
	enum drbd_ret_code retcode;

	retcode = drbd_adm_prepare(&adm_ctx, skb, info, DRBD_ADM_NEED_MINOR);
	if (!adm_ctx.reply_skb)
		return retcode;
	if (mutex_lock_interruptible(&adm_ctx.resource->adm_mutex)) {
		retcode = ERR_INTR;
	} else {
		retcode = stable_state_change(adm_ctx.device->resource,
			change_disk_state(adm_ctx.device, D_OUTDATED,
				  CS_VERBOSE | CS_WAIT_COMPLETE | CS_SERIALIZE, "outdate", NULL));
		mutex_unlock(&adm_ctx.resource->adm_mutex);
	}
	drbd_adm_finish(&adm_ctx, info, retcode);
	return 0;
}

static int nla_put_drbd_cfg_context(struct sk_buff *skb,
				    struct drbd_resource *resource,
				    struct drbd_connection *connection,
				    struct drbd_device *device,
				    struct drbd_path *path)
{
	struct nlattr *nla;
	nla = nla_nest_start_noflag(skb, DRBD_NLA_CFG_CONTEXT);
	if (!nla)
		goto nla_put_failure;
	if (device)
		nla_put_u32(skb, T_ctx_volume, device->vnr);
	if (resource)
		nla_put_string(skb, T_ctx_resource_name, resource->name);
	if (connection) {
		nla_put_u32(skb, T_ctx_peer_node_id, connection->peer_node_id);
		rcu_read_lock();
		if (connection->transport.net_conf)
			nla_put_string(skb, T_ctx_conn_name, connection->transport.net_conf->name);
		rcu_read_unlock();
	}
	if (path) {
		nla_put(skb, T_ctx_my_addr, path->my_addr_len, &path->my_addr);
		nla_put(skb, T_ctx_peer_addr, path->peer_addr_len, &path->peer_addr);
	}
	nla_nest_end(skb, nla);
	return 0;

nla_put_failure:
	if (nla)
		nla_nest_cancel(skb, nla);
	return -EMSGSIZE;
}

/*
 * The generic netlink dump callbacks are called outside the genl_lock(), so
 * they cannot use the simple attribute parsing code which uses global
 * attribute tables.
 */
static struct nlattr *find_cfg_context_attr(const struct nlmsghdr *nlh, int attr)
{
	const unsigned hdrlen = GENL_HDRLEN + GENL_MAGIC_FAMILY_HDRSZ;
	const int maxtype = ARRAY_SIZE(drbd_cfg_context_nl_policy) - 1;
	struct nlattr *nla;

	nla = nla_find(nlmsg_attrdata(nlh, hdrlen), nlmsg_attrlen(nlh, hdrlen),
		       DRBD_NLA_CFG_CONTEXT);
	if (!nla)
		return NULL;
	return drbd_nla_find_nested(maxtype, nla, __nla_type(attr));
}

static void resource_to_info(struct resource_info *, struct drbd_resource *);

static int drbd_adm_dump_resources(struct sk_buff *skb, struct netlink_callback *cb)
{
	struct drbd_genlmsghdr *dh;
	struct drbd_resource *resource;
	struct resource_info resource_info;
	struct resource_statistics resource_statistics;
	int err;

	rcu_read_lock();
	if (cb->args[0]) {
		for_each_resource_rcu(resource, &drbd_resources)
			if (resource == (struct drbd_resource *)cb->args[0])
				goto found_resource;
		err = 0;  /* resource was probably deleted */
		goto out;
	}
	resource = list_entry(&drbd_resources,
			      struct drbd_resource, resources);

found_resource:
	list_for_each_entry_continue_rcu(resource, &drbd_resources, resources) {
		goto put_result;
	}
	err = 0;
	goto out;

put_result:
	dh = genlmsg_put(skb, NETLINK_CB(cb->skb).portid,
			cb->nlh->nlmsg_seq, &drbd_genl_family,
			NLM_F_MULTI, DRBD_ADM_GET_RESOURCES);
	err = -ENOMEM;
	if (!dh)
		goto out;
	dh->minor = -1U;
	dh->ret_code = NO_ERROR;
	err = nla_put_drbd_cfg_context(skb, resource, NULL, NULL, NULL);
	if (err)
		goto out;
	err = res_opts_to_skb(skb, &resource->res_opts, !capable(CAP_SYS_ADMIN));
	if (err)
		goto out;
	resource_to_info(&resource_info, resource);
	err = resource_info_to_skb(skb, &resource_info, !capable(CAP_SYS_ADMIN));
	if (err)
		goto out;
	resource_statistics.res_stat_write_ordering = resource->write_ordering;
	err = resource_statistics_to_skb(skb, &resource_statistics, !capable(CAP_SYS_ADMIN));
	if (err)
		goto out;
	cb->args[0] = (long)resource;
	genlmsg_end(skb, dh);
	err = 0;

out:
	rcu_read_unlock();
	if (err)
		return err;
	return skb->len;
}

static void device_to_statistics(struct device_statistics *s,
				 struct drbd_device *device)
{
	memset(s, 0, sizeof(*s));
	s->dev_upper_blocked = !may_inc_ap_bio(device);
	if (get_ldev(device)) {
		struct drbd_md *md = &device->ldev->md;
		u64 *history_uuids = (u64 *)s->history_uuids;
		int n;

		spin_lock_irq(&md->uuid_lock);
		s->dev_current_uuid = md->current_uuid;
		BUILD_BUG_ON(sizeof(s->history_uuids) != sizeof(md->history_uuids));
		for (n = 0; n < ARRAY_SIZE(md->history_uuids); n++)
			history_uuids[n] = md->history_uuids[n];
		s->history_uuids_len = sizeof(s->history_uuids);
		spin_unlock_irq(&md->uuid_lock);

		s->dev_disk_flags = md->flags;
		/* originally, this used the bdi congestion framework,
		 * but that was removed in linux 5.18.
		 * so just never report the lower device as congested. */
		s->dev_lower_blocked = false;
		put_ldev(device);
	}
	s->dev_size = get_capacity(device->vdisk);
	s->dev_read = device->read_cnt;
	s->dev_write = device->writ_cnt;
	s->dev_al_writes = device->al_writ_cnt;
	s->dev_bm_writes = device->bm_writ_cnt;
	s->dev_upper_pending = atomic_read(&device->ap_bio_cnt[READ]) +
		atomic_read(&device->ap_bio_cnt[WRITE]);
	s->dev_lower_pending = atomic_read(&device->local_cnt);
	s->dev_al_suspended = test_bit(AL_SUSPENDED, &device->flags);
	s->dev_exposed_data_uuid = device->exposed_data_uuid;
}

static int put_resource_in_arg0(struct netlink_callback *cb, int holder_nr)
{
	if (cb->args[0]) {
		struct drbd_resource *resource =
			(struct drbd_resource *)cb->args[0];
		kref_debug_put(&resource->kref_debug, holder_nr); /* , 6); , 7); */
		kref_put(&resource->kref, drbd_destroy_resource);
	}

	return 0;
}

static int drbd_adm_dump_devices_done(struct netlink_callback *cb)
{
	return put_resource_in_arg0(cb, 7);
}

static int drbd_adm_dump_devices(struct sk_buff *skb, struct netlink_callback *cb)
{
	struct nlattr *resource_filter;
	struct drbd_resource *resource;
	struct drbd_device *device;
	int minor, err, retcode;
	struct drbd_genlmsghdr *dh;
	struct device_info device_info;
	struct device_statistics device_statistics;
	struct idr *idr_to_search;

	resource = (struct drbd_resource *)cb->args[0];

	rcu_read_lock();
	if (!cb->args[0] && !cb->args[1]) {
		resource_filter = find_cfg_context_attr(cb->nlh, T_ctx_resource_name);
		if (resource_filter) {
			retcode = ERR_RES_NOT_KNOWN;
			resource = drbd_find_resource(nla_data(resource_filter));
			if (!resource)
				goto put_result;
			kref_debug_get(&resource->kref_debug, 7);
			cb->args[0] = (long)resource;
		}
	}

	minor = cb->args[1];
	idr_to_search = resource ? &resource->devices : &drbd_devices;
	device = idr_get_next(idr_to_search, &minor);
	if (!device) {
		err = 0;
		goto out;
	}
	idr_for_each_entry_continue(idr_to_search, device, minor) {
		retcode = NO_ERROR;
		goto put_result;  /* only one iteration */
	}
	err = 0;
	goto out;  /* no more devices */

put_result:
	dh = genlmsg_put(skb, NETLINK_CB(cb->skb).portid,
			cb->nlh->nlmsg_seq, &drbd_genl_family,
			NLM_F_MULTI, DRBD_ADM_GET_DEVICES);
	err = -ENOMEM;
	if (!dh)
		goto out;
	dh->ret_code = retcode;
	dh->minor = -1U;
	if (retcode == NO_ERROR) {
		dh->minor = device->minor;
		err = nla_put_drbd_cfg_context(skb, device->resource, NULL, device, NULL);
		if (err)
			goto out;
		if (get_ldev(device)) {
			struct disk_conf *disk_conf =
				rcu_dereference(device->ldev->disk_conf);

			err = disk_conf_to_skb(skb, disk_conf, !capable(CAP_SYS_ADMIN));
			put_ldev(device);
			if (err)
				goto out;
		}
		err = device_conf_to_skb(skb, &device->device_conf, !capable(CAP_SYS_ADMIN));
		if (err)
			goto out;
		device_to_info(&device_info, device);
		err = device_info_to_skb(skb, &device_info, !capable(CAP_SYS_ADMIN));
		if (err)
			goto out;

		device_to_statistics(&device_statistics, device);
		err = device_statistics_to_skb(skb, &device_statistics, !capable(CAP_SYS_ADMIN));
		if (err)
			goto out;
		cb->args[1] = minor + 1;
	}
	genlmsg_end(skb, dh);
	err = 0;

out:
	rcu_read_unlock();
	if (err)
		return err;
	return skb->len;
}

static int drbd_adm_dump_connections_done(struct netlink_callback *cb)
{
	return put_resource_in_arg0(cb, 6);
}

static int connection_paths_to_skb(struct sk_buff *skb, struct drbd_connection *connection)
{
	struct drbd_path *path;
	struct nlattr *tla = nla_nest_start_noflag(skb, DRBD_NLA_PATH_PARMS);
	if (!tla)
		goto nla_put_failure;

	/* array of such paths. */
	rcu_read_lock();
	list_for_each_entry_rcu(path, &connection->transport.paths, list) {
		if (nla_put(skb, T_my_addr, path->my_addr_len, &path->my_addr) ||
				nla_put(skb, T_peer_addr, path->peer_addr_len, &path->peer_addr)) {
			rcu_read_unlock();
			goto nla_put_failure;
		}
	}
	rcu_read_unlock();
	nla_nest_end(skb, tla);
	return 0;

nla_put_failure:
	if (tla)
		nla_nest_cancel(skb, tla);
	return -EMSGSIZE;
}

static void connection_to_statistics(struct connection_statistics *s, struct drbd_connection *connection)
{
	s->conn_congested = test_bit(NET_CONGESTED, &connection->transport.flags);
	s->ap_in_flight = atomic_read(&connection->ap_in_flight);
	s->rs_in_flight = atomic_read(&connection->rs_in_flight);
}

enum { SINGLE_RESOURCE, ITERATE_RESOURCES };

static int drbd_adm_dump_connections(struct sk_buff *skb, struct netlink_callback *cb)
{
	struct nlattr *resource_filter;
	struct drbd_resource *resource = NULL, *next_resource;
	struct drbd_connection *connection;
	int err = 0, retcode;
	struct drbd_genlmsghdr *dh;
	struct connection_info connection_info;
	struct connection_statistics connection_statistics;

	rcu_read_lock();
	resource = (struct drbd_resource *)cb->args[0];
	if (!cb->args[0]) {
		resource_filter = find_cfg_context_attr(cb->nlh, T_ctx_resource_name);
		if (resource_filter) {
			retcode = ERR_RES_NOT_KNOWN;
			resource = drbd_find_resource(nla_data(resource_filter));
			if (!resource)
				goto put_result;
			kref_debug_get(&resource->kref_debug, 6);
			cb->args[0] = (long)resource;
			cb->args[1] = SINGLE_RESOURCE;
		}
	}
	if (!resource) {
		if (list_empty(&drbd_resources))
			goto out;
		resource = list_first_entry(&drbd_resources, struct drbd_resource, resources);
		kref_get(&resource->kref);
		kref_debug_get(&resource->kref_debug, 6);
		cb->args[0] = (long)resource;
		cb->args[1] = ITERATE_RESOURCES;
	}

    next_resource:
	rcu_read_unlock();
	if (mutex_lock_interruptible(&resource->conf_update)) {
		kref_debug_put(&resource->kref_debug, 6);
		kref_put(&resource->kref, drbd_destroy_resource);
		resource = NULL;
		retcode = ERR_INTR;
		rcu_read_lock();
		goto put_result;
	}
	rcu_read_lock();
	if (cb->args[2]) {
		for_each_connection_rcu(connection, resource)
			if (connection == (struct drbd_connection *)cb->args[2])
				goto found_connection;
		/* connection was probably deleted */
		goto no_more_connections;
	}
	connection = list_entry(&resource->connections, struct drbd_connection, connections);

found_connection:
	list_for_each_entry_continue_rcu(connection, &resource->connections, connections) {
		retcode = NO_ERROR;
		goto put_result;  /* only one iteration */
	}

no_more_connections:
	if (cb->args[1] == ITERATE_RESOURCES) {
		for_each_resource_rcu(next_resource, &drbd_resources) {
			if (next_resource == resource)
				goto found_resource;
		}
		/* resource was probably deleted */
	}
	goto out;

found_resource:
	list_for_each_entry_continue_rcu(next_resource, &drbd_resources, resources) {
		mutex_unlock(&resource->conf_update);
		kref_debug_put(&resource->kref_debug, 6);
		kref_put(&resource->kref, drbd_destroy_resource);
		resource = next_resource;
		kref_get(&resource->kref);
		kref_debug_get(&resource->kref_debug, 6);
		cb->args[0] = (long)resource;
		cb->args[2] = 0;
		goto next_resource;
	}
	goto out;  /* no more resources */

put_result:
	dh = genlmsg_put(skb, NETLINK_CB(cb->skb).portid,
			cb->nlh->nlmsg_seq, &drbd_genl_family,
			NLM_F_MULTI, DRBD_ADM_GET_CONNECTIONS);
	err = -ENOMEM;
	if (!dh)
		goto out;
	dh->ret_code = retcode;
	dh->minor = -1U;
	if (retcode == NO_ERROR) {
		struct net_conf *net_conf;

		err = nla_put_drbd_cfg_context(skb, resource, connection, NULL, NULL);
		if (err)
			goto out;
		net_conf = rcu_dereference(connection->transport.net_conf);
		if (net_conf) {
			err = net_conf_to_skb(skb, net_conf, !capable(CAP_SYS_ADMIN));
			if (err)
				goto out;
		}
		connection_to_info(&connection_info, connection);
		connection_paths_to_skb(skb, connection);
		err = connection_info_to_skb(skb, &connection_info, !capable(CAP_SYS_ADMIN));
		if (err)
			goto out;
		connection_to_statistics(&connection_statistics, connection);
		err = connection_statistics_to_skb(skb, &connection_statistics, !capable(CAP_SYS_ADMIN));
		if (err)
			goto out;
		cb->args[2] = (long)connection;
	}
	genlmsg_end(skb, dh);
	err = 0;

out:
	rcu_read_unlock();
	if (resource)
		mutex_unlock(&resource->conf_update);
	if (err)
		return err;
	return skb->len;
}

static void peer_device_to_statistics(struct peer_device_statistics *s,
				      struct drbd_peer_device *pd)
{
	struct drbd_device *device = pd->device;
	struct drbd_md *md;
	struct drbd_peer_md *peer_md;
	struct drbd_bitmap *bm;
	unsigned long now = jiffies;
	unsigned long rs_left = 0;
	int i;

	/* userspace should get "future proof" units,
	 * convert to sectors or milli seconds as appropriate */

	memset(s, 0, sizeof(*s));
	s->peer_dev_received = pd->recv_cnt;
	s->peer_dev_sent = pd->send_cnt;
	s->peer_dev_pending = atomic_read(&pd->ap_pending_cnt) +
			      atomic_read(&pd->rs_pending_cnt);
	s->peer_dev_unacked = atomic_read(&pd->unacked_cnt);
	s->peer_dev_uuid_flags = pd->uuid_flags;

	/* Below are resync / verify / bitmap / meta data stats.
	 * Without disk, we don't have those.
	 */
	if (!get_ldev(device))
		return;

	bm = device->bitmap;
	s->peer_dev_out_of_sync = bm_bit_to_sect(bm, drbd_bm_total_weight(pd));

	if (is_verify_state(pd, NOW)) {
		rs_left = bm_bit_to_sect(bm, atomic64_read(&pd->ov_left));
		s->peer_dev_ov_start_sector = pd->ov_start_sector;
		s->peer_dev_ov_stop_sector = pd->ov_stop_sector;
		s->peer_dev_ov_position = pd->ov_position;
		s->peer_dev_ov_left = bm_bit_to_sect(bm, atomic64_read(&pd->ov_left));
		s->peer_dev_ov_skipped = bm_bit_to_sect(bm, pd->ov_skipped);
	} else if (is_sync_state(pd, NOW)) {
		rs_left = s->peer_dev_out_of_sync - bm_bit_to_sect(bm, pd->rs_failed);
		s->peer_dev_resync_failed = bm_bit_to_sect(bm, pd->rs_failed);
		s->peer_dev_rs_same_csum = bm_bit_to_sect(bm, pd->rs_same_csum);
	}

	if (rs_left) {
		enum drbd_repl_state repl_state = pd->repl_state[NOW];
		if (repl_state == L_SYNC_TARGET || repl_state == L_VERIFY_S)
			s->peer_dev_rs_c_sync_rate = pd->c_sync_rate;

		s->peer_dev_rs_total = bm_bit_to_sect(bm, pd->rs_total);

		s->peer_dev_rs_dt_start_ms = jiffies_to_msecs(now - pd->rs_start);
		s->peer_dev_rs_paused_ms = jiffies_to_msecs(pd->rs_paused);

		i = (pd->rs_last_mark + 2) % DRBD_SYNC_MARKS;
		s->peer_dev_rs_dt0_ms = jiffies_to_msecs(now - pd->rs_mark_time[i]);
		s->peer_dev_rs_db0_sectors = bm_bit_to_sect(bm, pd->rs_mark_left[i]) - rs_left;

		i = (pd->rs_last_mark + DRBD_SYNC_MARKS-1) % DRBD_SYNC_MARKS;
		s->peer_dev_rs_dt1_ms = jiffies_to_msecs(now - pd->rs_mark_time[i]);
		s->peer_dev_rs_db1_sectors = bm_bit_to_sect(bm, pd->rs_mark_left[i]) - rs_left;

		/* long term average:
		 * dt = rs_dt_start_ms - rs_paused_ms;
		 * db = rs_total - rs_left, which is
		 *   rs_total - (ov_left? ov_left : out_of_sync - rs_failed)
		 */
	}

	md = &device->ldev->md;
	peer_md = &md->peers[pd->node_id];

	spin_lock_irq(&md->uuid_lock);
	s->peer_dev_bitmap_uuid = peer_md->bitmap_uuid;
	spin_unlock_irq(&md->uuid_lock);
	s->peer_dev_flags = peer_md->flags;

	put_ldev(device);
}

static int drbd_adm_dump_peer_devices_done(struct netlink_callback *cb)
{
	return put_resource_in_arg0(cb, 9);
}

static int drbd_adm_dump_peer_devices(struct sk_buff *skb, struct netlink_callback *cb)
{
	struct nlattr *resource_filter;
	struct drbd_resource *resource;
	struct drbd_device *device;
	struct drbd_peer_device *peer_device = NULL;
	int minor, err, retcode;
	struct drbd_genlmsghdr *dh;
	struct idr *idr_to_search;

	resource = (struct drbd_resource *)cb->args[0];

	rcu_read_lock();
	if (!cb->args[0] && !cb->args[1]) {
		resource_filter = find_cfg_context_attr(cb->nlh, T_ctx_resource_name);
		if (resource_filter) {
			retcode = ERR_RES_NOT_KNOWN;
			resource = drbd_find_resource(nla_data(resource_filter));
			if (!resource)
				goto put_result;
			kref_debug_get(&resource->kref_debug, 9);
		}
		cb->args[0] = (long)resource;
	}

	minor = cb->args[1];
	idr_to_search = resource ? &resource->devices : &drbd_devices;
	device = idr_find(idr_to_search, minor);
	if (!device) {
next_device:
		minor++;
		cb->args[2] = 0;
		device = idr_get_next(idr_to_search, &minor);
		if (!device) {
			err = 0;
			goto out;
		}
	}
	if (cb->args[2]) {
		for_each_peer_device_rcu(peer_device, device)
			if (peer_device == (struct drbd_peer_device *)cb->args[2])
				goto found_peer_device;
		/* peer device was probably deleted */
		goto next_device;
	}
	/* Make peer_device point to the list head (not the first entry). */
	peer_device = list_entry(&device->peer_devices, struct drbd_peer_device, peer_devices);

found_peer_device:
	list_for_each_entry_continue_rcu(peer_device, &device->peer_devices, peer_devices) {
		retcode = NO_ERROR;
		goto put_result;  /* only one iteration */
	}
	goto next_device;

put_result:
	dh = genlmsg_put(skb, NETLINK_CB(cb->skb).portid,
			cb->nlh->nlmsg_seq, &drbd_genl_family,
			NLM_F_MULTI, DRBD_ADM_GET_PEER_DEVICES);
	err = -ENOMEM;
	if (!dh)
		goto out;
	dh->ret_code = retcode;
	dh->minor = -1U;
	if (retcode == NO_ERROR) {
		struct peer_device_info peer_device_info;
		struct peer_device_statistics peer_device_statistics;
		struct peer_device_conf *peer_device_conf;

		dh->minor = minor;
		err = nla_put_drbd_cfg_context(skb, device->resource, peer_device->connection, device, NULL);
		if (err)
			goto out;
		peer_device_to_info(&peer_device_info, peer_device);
		err = peer_device_info_to_skb(skb, &peer_device_info, !capable(CAP_SYS_ADMIN));
		if (err)
			goto out;
		peer_device_to_statistics(&peer_device_statistics, peer_device);
		err = peer_device_statistics_to_skb(skb, &peer_device_statistics, !capable(CAP_SYS_ADMIN));
		if (err)
			goto out;
		peer_device_conf = rcu_dereference(peer_device->conf);
		if (peer_device_conf) {
			err = peer_device_conf_to_skb(skb, peer_device_conf, !capable(CAP_SYS_ADMIN));
			if (err)
				goto out;
		}

		cb->args[1] = minor;
		cb->args[2] = (long)peer_device;
	}
	genlmsg_end(skb, dh);
	err = 0;

out:
	rcu_read_unlock();
	if (err)
		return err;
	return skb->len;
}

static int drbd_adm_dump_paths_done(struct netlink_callback *cb)
{
	return put_resource_in_arg0(cb, 10);
}

static int drbd_adm_dump_paths(struct sk_buff *skb, struct netlink_callback *cb)
{
	struct nlattr *resource_filter;
	struct drbd_resource *resource = NULL, *next_resource;
	struct drbd_connection *connection = NULL;
	struct drbd_path *path = NULL;
	int err = 0, retcode;
	struct drbd_genlmsghdr *dh;

	rcu_read_lock();
	resource = (struct drbd_resource *)cb->args[0];
	if (!cb->args[0]) {
		resource_filter = find_cfg_context_attr(cb->nlh, T_ctx_resource_name);
		if (resource_filter) {
			retcode = ERR_RES_NOT_KNOWN;
			resource = drbd_find_resource(nla_data(resource_filter));
			if (!resource)
				goto put_result;
			kref_debug_get(&resource->kref_debug, 10);
			cb->args[0] = (long)resource;
			cb->args[1] = SINGLE_RESOURCE;
		}
	}
	if (!resource) {
		if (list_empty(&drbd_resources))
			goto out;
		resource = list_first_entry(&drbd_resources, struct drbd_resource, resources);
		kref_get(&resource->kref);
		kref_debug_get(&resource->kref_debug, 10);
		cb->args[0] = (long)resource;
		cb->args[1] = ITERATE_RESOURCES;
	}

next_resource:
	rcu_read_unlock();
	mutex_lock(&resource->conf_update);
	rcu_read_lock();
	if (cb->args[2]) {
		for_each_connection_rcu(connection, resource) {
			list_for_each_entry_rcu(path, &connection->transport.paths, list)
				if (path == (struct drbd_path *)cb->args[2])
					goto found_path;
		}
		/* path was probably deleted */
		goto no_more_paths;
	}

	connection = first_connection(resource);
	if (!connection)
		goto no_more_paths;

	path = list_entry(&connection->transport.paths, struct drbd_path, list);

found_path:
	/* Advance to next path in connection. */
	list_for_each_entry_continue_rcu(path, &connection->transport.paths, list) {
		retcode = NO_ERROR;
		goto put_result;  /* only one iteration */
	}

	/* Advance to next connection. */
	list_for_each_entry_continue_rcu(connection, &resource->connections, connections) {
		path = first_path(connection);
		if (!path)
			continue;
		retcode = NO_ERROR;
		goto put_result;
	}

no_more_paths:
	if (cb->args[1] == ITERATE_RESOURCES) {
		for_each_resource_rcu(next_resource, &drbd_resources) {
			if (next_resource == resource)
				goto found_resource;
		}
		/* resource was probably deleted */
	}
	goto out;

found_resource:
	list_for_each_entry_continue_rcu(next_resource, &drbd_resources, resources) {
		mutex_unlock(&resource->conf_update);
		kref_debug_put(&resource->kref_debug, 10);
		kref_put(&resource->kref, drbd_destroy_resource);
		resource = next_resource;
		kref_get(&resource->kref);
		kref_debug_get(&resource->kref_debug, 10);
		cb->args[0] = (long)resource;
		cb->args[2] = 0;
		goto next_resource;
	}
	goto out;  /* no more resources */

put_result:
	dh = genlmsg_put(skb, NETLINK_CB(cb->skb).portid,
			cb->nlh->nlmsg_seq, &drbd_genl_family,
			NLM_F_MULTI, DRBD_ADM_GET_PATHS);
	err = -ENOMEM;
	if (!dh)
		goto out;
	dh->ret_code = retcode;
	dh->minor = -1U;
	if (retcode == NO_ERROR && connection && path) {
		struct drbd_path_info path_info;

		err = nla_put_drbd_cfg_context(skb, resource, connection, NULL, path);
		if (err)
			goto out;
		path_info.path_established = test_bit(TR_ESTABLISHED, &path->flags);
		err = drbd_path_info_to_skb(skb, &path_info, !capable(CAP_SYS_ADMIN));
		if (err)
			goto out;
		cb->args[2] = (long)path;
	}
	genlmsg_end(skb, dh);
	err = 0;

out:
	rcu_read_unlock();
	if (resource)
		mutex_unlock(&resource->conf_update);
	if (err)
		return err;
	return skb->len;
}

static int drbd_adm_get_timeout_type(struct sk_buff *skb, struct genl_info *info)
{
	struct drbd_config_context adm_ctx;
	struct drbd_peer_device *peer_device;
	enum drbd_ret_code retcode;
	struct timeout_parms tp;
	int err;

	retcode = drbd_adm_prepare(&adm_ctx, skb, info, DRBD_ADM_NEED_PEER_DEVICE);
	if (!adm_ctx.reply_skb)
		return retcode;
	peer_device = adm_ctx.peer_device;

	tp.timeout_type =
		peer_device->disk_state[NOW] == D_OUTDATED ? UT_PEER_OUTDATED :
		test_bit(USE_DEGR_WFC_T, &peer_device->flags) ? UT_DEGRADED :
		UT_DEFAULT;

	err = timeout_parms_to_priv_skb(adm_ctx.reply_skb, &tp);
	if (err) {
		nlmsg_free(adm_ctx.reply_skb);
		return err;
	}

	drbd_adm_finish(&adm_ctx, info, retcode);
	return 0;
}

static int drbd_adm_start_ov(struct sk_buff *skb, struct genl_info *info)
{
	struct drbd_config_context adm_ctx;
	struct drbd_device *device;
	struct drbd_peer_device *peer_device;
	enum drbd_ret_code retcode;
	enum drbd_state_rv rv;
	struct start_ov_parms parms;

	retcode = drbd_adm_prepare(&adm_ctx, skb, info, DRBD_ADM_NEED_PEER_DEVICE);
	if (!adm_ctx.reply_skb)
		return retcode;

	peer_device = adm_ctx.peer_device;
	device = peer_device->device;

	/* resume from last known position, if possible */
	parms.ov_start_sector = peer_device->ov_start_sector;
	parms.ov_stop_sector = ULLONG_MAX;
	if (info->attrs[DRBD_NLA_START_OV_PARMS]) {
		int err = start_ov_parms_from_attrs(&parms, info);
		if (err) {
			retcode = ERR_MANDATORY_TAG;
			drbd_msg_put_info(adm_ctx.reply_skb, from_attrs_err_to_txt(err));
			goto out;
		}
	}
	if (mutex_lock_interruptible(&adm_ctx.resource->adm_mutex)) {
		retcode = ERR_INTR;
		goto out;
	}

	/* w_make_ov_request expects position to be aligned */
	peer_device->ov_start_sector = parms.ov_start_sector & ~(bm_sect_per_bit(device->bitmap)-1);
	peer_device->ov_stop_sector = parms.ov_stop_sector;

	/* If there is still bitmap IO pending, e.g. previous resync or verify
	 * just being finished, wait for it before requesting a new resync. */
	drbd_suspend_io(device, READ_AND_WRITE);
	wait_event(device->misc_wait, !atomic_read(&device->pending_bitmap_work.n));
	rv = stable_change_repl_state(peer_device,
		L_VERIFY_S, CS_VERBOSE | CS_WAIT_COMPLETE | CS_SERIALIZE, "verify");
	drbd_resume_io(device);

	mutex_unlock(&adm_ctx.resource->adm_mutex);
	drbd_adm_finish(&adm_ctx, info, rv);
	return 0;
out:
	drbd_adm_finish(&adm_ctx, info, retcode);
	return 0;
}

static bool should_skip_initial_sync(struct drbd_peer_device *peer_device)
{
	return peer_device->repl_state[NOW] == L_ESTABLISHED &&
	       peer_device->connection->agreed_pro_version >= 90 &&
	       drbd_current_uuid(peer_device->device) == UUID_JUST_CREATED;
}

static int drbd_adm_new_c_uuid(struct sk_buff *skb, struct genl_info *info)
{
	struct drbd_config_context adm_ctx;
	struct drbd_device *device;
	struct drbd_peer_device *peer_device;
	enum drbd_ret_code retcode;
	int err;
	struct new_c_uuid_parms args;
	u64 nodes = 0, diskful = 0;

	retcode = drbd_adm_prepare(&adm_ctx, skb, info, DRBD_ADM_NEED_MINOR);
	if (!adm_ctx.reply_skb)
		return retcode;

	device = adm_ctx.device;
	memset(&args, 0, sizeof(args));
	if (info->attrs[DRBD_NLA_NEW_C_UUID_PARMS]) {
		err = new_c_uuid_parms_from_attrs(&args, info);
		if (err) {
			retcode = ERR_MANDATORY_TAG;
			drbd_msg_put_info(adm_ctx.reply_skb, from_attrs_err_to_txt(err));
			goto out_no_adm_mutex;
		}
	}

	if (mutex_lock_interruptible(&adm_ctx.resource->adm_mutex)) {
		retcode = ERR_INTR;
		goto out_no_adm_mutex;
	}
	if (down_interruptible(&device->resource->state_sem)) {
		retcode = ERR_INTR;
		goto out_no_state_sem;
	}

	if (!get_ldev(device)) {
		retcode = ERR_NO_DISK;
		goto out;
	}

	/* this is "skip initial sync", assume to be clean */
	for_each_peer_device(peer_device, device) {
		if ((args.clear_bm || args.force_resync) && should_skip_initial_sync(peer_device)) {
			if (peer_device->disk_state[NOW] >= D_INCONSISTENT) {
				drbd_info(peer_device, "Preparing to %s initial sync\n",
					  args.clear_bm ? "skip" : "force");
				diskful |= NODE_MASK(peer_device->node_id);
			}
			nodes |= NODE_MASK(peer_device->node_id);
		} else if (peer_device->repl_state[NOW] != L_OFF) {
			retcode = ERR_CONNECTED;
			goto out_dec;
		}
	}

	drbd_uuid_new_current_by_user(device); /* New current, previous to UI_BITMAP */

	if (args.force_resync) {
		unsigned long irq_flags;
		begin_state_change(device->resource, &irq_flags, CS_VERBOSE);
		__change_disk_state(device, D_UP_TO_DATE);
		end_state_change(device->resource, &irq_flags, "new-c-uuid");

		for_each_peer_device(peer_device, device) {
			if (NODE_MASK(peer_device->node_id) & nodes) {
				if (NODE_MASK(peer_device->node_id) & diskful) {
					drbd_info(peer_device, "Forcing resync");
					set_bit(CONSIDER_RESYNC, &peer_device->flags);
					drbd_send_uuids(peer_device, UUID_FLAG_RESYNC, 0);
					drbd_send_current_state(peer_device);
				} else {
					drbd_send_uuids(peer_device, 0, 0);
				}

				drbd_print_uuids(peer_device, "forced resync UUID");
			}
		}
	}

	if (args.clear_bm) {
		unsigned long irq_flags;

		err = drbd_bitmap_io(device, &drbd_bmio_clear_all_n_write,
			"clear_n_write from new_c_uuid", BM_LOCK_ALL, NULL);
		if (err) {
			drbd_err(device, "Writing bitmap failed with %d\n", err);
			retcode = ERR_IO_MD_DISK;
		}
		for_each_peer_device(peer_device, device) {
			if (NODE_MASK(peer_device->node_id) & nodes) {
				_drbd_uuid_set_bitmap(peer_device, 0);
				drbd_send_uuids(peer_device, UUID_FLAG_SKIP_INITIAL_SYNC, 0);
				drbd_print_uuids(peer_device, "cleared bitmap UUID");
			}
		}
		begin_state_change(device->resource, &irq_flags, CS_VERBOSE);
		__change_disk_state(device, D_UP_TO_DATE);
		for_each_peer_device(peer_device, device) {
			if (NODE_MASK(peer_device->node_id) & diskful)
				__change_peer_disk_state(peer_device, D_UP_TO_DATE);
		}
		end_state_change(device->resource, &irq_flags, "new-c-uuid");
	}

	drbd_md_sync_if_dirty(device);
out_dec:
	put_ldev(device);
out:
	up(&device->resource->state_sem);
out_no_state_sem:
	mutex_unlock(&adm_ctx.resource->adm_mutex);
out_no_adm_mutex:
	drbd_adm_finish(&adm_ctx, info, retcode);
	return 0;
}

/* name: a resource or connection name
 * Comes from a NLA_NUL_STRING, and already passed validate_nla().
 * It is known to be NUL-terminated within the bounds of our defined netlink
 * attribute policy.
 *
 * It must not be empty.
 * It must not be the literal "all".
 *
 * If strict:
 * Only allow strict ascii alnum [0-9A-Za-z]
 * and some hand selected punctuation characters
 *
 * If non strict:
 * It must not contain '/', we use it as directory name in debugfs.
 * It shall not contain "control characters" or space, as those may confuse
 * utils when trying to parse the output of "drbdsetup events2" or similar.
 * Otherwise, we don't care, it may be any tag that makes sense to userland,
 * we do not enforce strict ascii or any other "encoding".
 */
static enum drbd_ret_code drbd_check_name_str(const char *name, const bool strict)
{
	unsigned char c;
	if (name == NULL || name[0] == 0)
		return ERR_MANDATORY_TAG;

	/* Tools reserve the literal "all" to mean what you would expect. */
	/* If we want to get really paranoid,
	 * we could add a number of "reserved" names,
	 * like the *_state_names defined in drbd_strings.c */
	if (memcmp("all", name, 4) == 0)
		return ERR_INVALID_REQUEST;

	while ((c = *name++)) {
		if (c == '/' || c <= ' ' || c == '\x7f')
			return ERR_INVALID_REQUEST;
		if (strict) {
			switch (c) {
			case '0' ... '9':
			case 'A' ... 'Z':
			case 'a' ... 'z':
				/* if you change this, also change "strict_pattern" below */
			case '+': case '-': case '.': case '_':
				break;
			default:
				return ERR_INVALID_REQUEST;
			}
		}
	}
	return NO_ERROR;
}

int param_set_drbd_strict_names(const char *val, const struct kernel_param *kp)
{
	int err = 0;
	bool new_value;
	bool orig_value = *(bool *)kp->arg;
	struct kernel_param dummy_kp = *kp;

	dummy_kp.arg = &new_value;

	err = param_set_bool(val, &dummy_kp);
	if (err || new_value == orig_value)
		return err;

	if (new_value) {
		struct drbd_resource *resource;
		struct drbd_connection *connection;
		int non_strict_cnt = 0;

		/* If we transition from "not enforced" to "enforcing strict names",
		 * we complain about all "non-strict names" that still exist,
		 * but intentionally still enable the enforcing.
		 *
		 * That way we can prevent new "non-strict" from being created,
		 * while allowing us to clean up the existing ones at some
		 * "convenient time" later.
		 */
		rcu_read_lock();
		for_each_resource_rcu(resource, &drbd_resources) {
			for_each_connection_rcu(connection, resource) {
				char *name = connection->transport.net_conf->name;
				if (drbd_check_name_str(name, true) == NO_ERROR)
					continue;
				drbd_info(connection, "non-strict name still in use\n");
				++non_strict_cnt;
			}
			if (drbd_check_name_str(resource->name, true) == NO_ERROR)
				continue;
			drbd_info(resource, "non-strict name still in use\n");
			++non_strict_cnt;
		}
		rcu_read_unlock();
		if (non_strict_cnt)
			pr_notice("%u non-strict names still in use\n", non_strict_cnt);
	}
	if (!err) {
		*(bool *)kp->arg = new_value;
		pr_info("%s strict name checks\n", new_value ? "enabled" : "disabled");
	}
	return err;
}

static void drbd_msg_put_name_error(struct sk_buff *reply_skb, enum drbd_ret_code ret_code)
{
	char *strict_pattern = " (strict_names=1 allows only [0-9A-Za-z+._-])";
	char *non_strict_pat = " (disallowed: ascii control, space, slash)";
	if (ret_code == NO_ERROR)
		return;
	if (ret_code == ERR_INVALID_REQUEST) {
		drbd_msg_sprintf_info(reply_skb, "invalid name%s",
			drbd_strict_names ? strict_pattern : non_strict_pat);
	} else if (ret_code == ERR_MANDATORY_TAG) {
		drbd_msg_put_info(reply_skb, "name missing");
	} else if (ret_code == ERR_ALREADY_EXISTS) {
		drbd_msg_put_info(reply_skb, "name already exists");
	} else {
		drbd_msg_put_info(reply_skb, "unhandled error in drbd_check_name_str");
	}
}

static enum drbd_ret_code drbd_check_resource_name(struct drbd_config_context *const adm_ctx)
{
	enum drbd_ret_code ret_code = drbd_check_name_str(adm_ctx->resource_name, drbd_strict_names);
	drbd_msg_put_name_error(adm_ctx->reply_skb, ret_code);
	return ret_code;
}

static void resource_to_info(struct resource_info *info,
			     struct drbd_resource *resource)
{
	info->res_role = resource->role[NOW];
	info->res_susp = resource->susp_user[NOW];
	info->res_susp_nod = resource->susp_nod[NOW];
	info->res_susp_fen = is_suspended_fen(resource, NOW);
	info->res_susp_quorum = resource->susp_quorum[NOW];
	info->res_fail_io = resource->fail_io[NOW];
}

static int drbd_adm_new_resource(struct sk_buff *skb, struct genl_info *info)
{
	struct drbd_config_context adm_ctx;
	struct drbd_resource *resource;
	enum drbd_ret_code retcode;
	struct res_opts res_opts;
	int err;

	mutex_lock(&resources_mutex);
	retcode = drbd_adm_prepare(&adm_ctx, skb, info, 0);
	if (!adm_ctx.reply_skb) {
		mutex_unlock(&resources_mutex);
		return retcode;
	}

	set_res_opts_defaults(&res_opts);
	res_opts.node_id = -1;
	err = res_opts_from_attrs(&res_opts, info);
	if (err) {
		retcode = ERR_MANDATORY_TAG;
		drbd_msg_put_info(adm_ctx.reply_skb, from_attrs_err_to_txt(err));
		goto out;
	}

	/* ERR_ALREADY_EXISTS? */
	if (adm_ctx.resource)
		goto out;

	retcode = drbd_check_resource_name(&adm_ctx);
	if (retcode != NO_ERROR)
		goto out;

	if (res_opts.explicit_drbd8_compat)
		res_opts.drbd8_compat_mode = true;

	if (res_opts.drbd8_compat_mode) {
#ifdef CONFIG_DRBD_COMPAT_84
		pr_info("drbd: running in DRBD 8 compatibility mode.\n");
		/*
		 * That means we ignore the value of node_id for now. That
		 * will be set to an actual value when the resource is
		 * connected later.
		 */
		atomic_inc(&nr_drbd8_devices);
		res_opts.auto_promote = false;
#else
		drbd_msg_put_info(adm_ctx.reply_skb, "CONFIG_DRBD_COMPAT_84 not enabled");
		goto out;
#endif
	} else if (res_opts.node_id >= DRBD_NODE_ID_MAX) {
		pr_err("drbd: invalid node id (%d)\n", res_opts.node_id);
		retcode = ERR_INVALID_REQUEST;
		goto out;
	}

	if (!try_module_get(THIS_MODULE)) {
		pr_err("drbd: Could not get a module reference\n");
		retcode = ERR_INVALID_REQUEST;
		goto out;
	}

	resource = drbd_create_resource(adm_ctx.resource_name, &res_opts);
	mutex_unlock(&resources_mutex);

	if (resource) {
		struct resource_info resource_info;

		mutex_lock(&notification_mutex);
		resource_to_info(&resource_info, resource);
		notify_resource_state(NULL, 0, resource, &resource_info, NULL, NOTIFY_CREATE);
		mutex_unlock(&notification_mutex);
	} else {
		module_put(THIS_MODULE);
		retcode = ERR_NOMEM;
	}
	goto out_no_unlock;
out:
	mutex_unlock(&resources_mutex);
out_no_unlock:
	drbd_adm_finish(&adm_ctx, info, retcode);
	return 0;
}

static int drbd_adm_new_minor(struct sk_buff *skb, struct genl_info *info)
{
	struct drbd_config_context adm_ctx;
	struct drbd_genlmsghdr *dh = genl_info_userhdr(info);
	struct device_conf device_conf;
	struct drbd_resource *resource;
	struct drbd_device *device;
	enum drbd_ret_code retcode;
	int err;

	retcode = drbd_adm_prepare(&adm_ctx, skb, info, DRBD_ADM_NEED_RESOURCE);
	if (!adm_ctx.reply_skb)
		return retcode;

	set_device_conf_defaults(&device_conf);
	err = device_conf_from_attrs(&device_conf, info);
	if (err && err != -ENOMSG) {
		retcode = ERR_MANDATORY_TAG;
		drbd_msg_put_info(adm_ctx.reply_skb, from_attrs_err_to_txt(err));
		goto out;
	}

	if (dh->minor > MINORMASK) {
		drbd_msg_put_info(adm_ctx.reply_skb, "requested minor out of range");
		retcode = ERR_INVALID_REQUEST;
		goto out;
	}
	if (adm_ctx.volume > DRBD_VOLUME_MAX) {
		drbd_msg_put_info(adm_ctx.reply_skb, "requested volume id out of range");
		retcode = ERR_INVALID_REQUEST;
		goto out;
	}
	if (device_conf.block_size != 512 && device_conf.block_size != 1024 &&
	    device_conf.block_size != 2048 && device_conf.block_size != 4096) {
		drbd_msg_put_info(adm_ctx.reply_skb, "block_size not 512, 1024, 2048, or 4096");
		retcode = ERR_INVALID_REQUEST;
		goto out;
	}

	if (adm_ctx.device)
		goto out;

	resource = adm_ctx.resource;
	mutex_lock(&resource->conf_update);
	for (;;) {
		retcode = drbd_create_device(&adm_ctx, dh->minor, &device_conf, &device);
		if (retcode != ERR_NOMEM ||
		    schedule_timeout_interruptible(HZ / 10))
			break;
		/* Keep retrying until the memory allocations eventually succeed. */
	}
	if (retcode == NO_ERROR) {
		struct drbd_peer_device *peer_device;
		struct device_info info;
		unsigned int peer_devices = 0;
		enum drbd_notification_type flags;

		for_each_peer_device(peer_device, device)
			peer_devices++;

		device_to_info(&info, device);
		mutex_lock(&notification_mutex);
		flags = (peer_devices--) ? NOTIFY_CONTINUES : 0;
		notify_device_state(NULL, 0, device, &info, NOTIFY_CREATE | flags);
		for_each_peer_device(peer_device, device) {
			struct peer_device_info peer_device_info;

			peer_device_to_info(&peer_device_info, peer_device);
			flags = (peer_devices--) ? NOTIFY_CONTINUES : 0;
			notify_peer_device_state(NULL, 0, peer_device, &peer_device_info,
						 NOTIFY_CREATE | flags);
		}
		mutex_unlock(&notification_mutex);
	}
	mutex_unlock(&resource->conf_update);
out:
	drbd_adm_finish(&adm_ctx, info, retcode);
	return 0;
}

static enum drbd_ret_code adm_del_minor(struct drbd_device *device)
{
	struct drbd_resource *resource = device->resource;
	struct drbd_peer_device *peer_device;
	enum drbd_ret_code ret;
	u64 im;

	read_lock_irq(&resource->state_rwlock);
	if (device->disk_state[NOW] == D_DISKLESS)
		ret = test_and_set_bit(UNREGISTERED, &device->flags) ? ERR_MINOR_INVALID : NO_ERROR;
	else
		ret = ERR_MINOR_CONFIGURED;
	read_unlock_irq(&resource->state_rwlock);

	if (ret != NO_ERROR)
		return ret;

	for_each_peer_device_ref(peer_device, im, device)
		stable_change_repl_state(peer_device, L_OFF,
					 CS_VERBOSE | CS_WAIT_COMPLETE, "del-minor");

	/* If drbd_ldev_destroy() is pending, wait for it to run before
	 * unregistering the device. */
	wait_event(device->misc_wait, !test_bit(GOING_DISKLESS, &device->flags));
	/*
	 * Flush the resource work queue to make sure that no more events like
	 * state change notifications for this device are queued: we want the
	 * "destroy" event to come last.
	 */
	drbd_flush_workqueue(&resource->work);

	drbd_unregister_device(device);

	mutex_lock(&notification_mutex);
	for_each_peer_device_ref(peer_device, im, device)
		notify_peer_device_state(NULL, 0, peer_device, NULL,
					 NOTIFY_DESTROY | NOTIFY_CONTINUES);
	notify_device_state(NULL, 0, device, NULL, NOTIFY_DESTROY);
	mutex_unlock(&notification_mutex);

	if (device->open_cnt == 0 && !test_and_set_bit(DESTROYING_DEV, &device->flags))
		call_rcu(&device->rcu, drbd_reclaim_device);

	return ret;
}

static int drbd_adm_del_minor(struct sk_buff *skb, struct genl_info *info)
{
	struct drbd_config_context adm_ctx;
	enum drbd_ret_code retcode;

	retcode = drbd_adm_prepare(&adm_ctx, skb, info, DRBD_ADM_NEED_MINOR);
	if (!adm_ctx.reply_skb)
		return retcode;

	if (mutex_lock_interruptible(&adm_ctx.resource->adm_mutex)) {
		retcode = ERR_INTR;
	} else {
		retcode = adm_del_minor(adm_ctx.device);
		mutex_unlock(&adm_ctx.resource->adm_mutex);
	}

	drbd_adm_finish(&adm_ctx, info, retcode);
	return 0;
}

static int adm_del_resource(struct drbd_resource *resource)
{
	int err;

	/*
	 * Flush the resource work queue to make sure that no more events like
	 * state change notifications are queued: we want the "destroy" event
	 * to come last.
	 */
	drbd_flush_workqueue(&resource->work);

	mutex_lock(&resources_mutex);
	err = ERR_RES_NOT_KNOWN;
	if (test_bit(R_UNREGISTERED, &resource->flags))
		goto out;
	err = ERR_NET_CONFIGURED;
	if (!list_empty(&resource->connections))
		goto out;
	err = ERR_RES_IN_USE;
	if (!idr_is_empty(&resource->devices))
		goto out;

	set_bit(R_UNREGISTERED, &resource->flags);
	list_del_rcu(&resource->resources);
	drbd_debugfs_resource_cleanup(resource);
	mutex_unlock(&resources_mutex);

	if (cancel_work_sync(&resource->empty_twopc)) {
		kref_debug_put(&resource->kref_debug, 11);
		kref_put(&resource->kref, drbd_destroy_resource);
	}
	timer_shutdown_sync(&resource->twopc_timer);
	timer_shutdown_sync(&resource->peer_ack_timer);
	call_rcu(&resource->rcu, drbd_reclaim_resource);

	mutex_lock(&notification_mutex);
	notify_resource_state(NULL, 0, resource, NULL, NULL, NOTIFY_DESTROY);
	mutex_unlock(&notification_mutex);

	/* When the last resource was removed do an explicit synchronize RCU.
	   Without this a immediately following rmmod would fail, since the
	   resource's worker thread still has a reference count to the module. */
	if (list_empty(&drbd_resources))
		synchronize_rcu();
	return NO_ERROR;
out:
	mutex_unlock(&resources_mutex);
	return err;
}

static int drbd_adm_down(struct sk_buff *skb, struct genl_info *info)
{
	struct drbd_config_context adm_ctx;
	struct drbd_resource *resource;
	struct drbd_connection *connection;
	struct drbd_device *device;
	int retcode; /* enum drbd_ret_code rsp. enum drbd_state_rv */
	enum drbd_ret_code ret;
	int i;
	u64 im;

	retcode = drbd_adm_prepare(&adm_ctx, skb, info,
			DRBD_ADM_NEED_RESOURCE | DRBD_ADM_IGNORE_VERSION);
	if (!adm_ctx.reply_skb)
		return retcode;

	resource = adm_ctx.resource;
	if (mutex_lock_interruptible(&resource->adm_mutex)) {
		retcode = ERR_INTR;
		goto out_no_adm_mutex;
	}
	set_bit(DOWN_IN_PROGRESS, &resource->flags);
	/* demote */
	retcode = drbd_set_role(resource, R_SECONDARY, false, "down", adm_ctx.reply_skb);
	if (retcode < SS_SUCCESS) {
		drbd_msg_put_info(adm_ctx.reply_skb, "failed to demote");
		goto out;
	}

	for_each_connection_ref(connection, im, resource) {
		retcode = SS_SUCCESS;
		if (connection->cstate[NOW] > C_STANDALONE)
			retcode = conn_try_disconnect(connection, 0, "down", adm_ctx.reply_skb);
		if (retcode >= SS_SUCCESS) {
			del_connection(connection, "down");
		} else {
			kref_debug_put(&connection->kref_debug, 13);
			kref_put(&connection->kref, drbd_destroy_connection);
			goto out;
		}
	}

	/* detach and delete minor */
	rcu_read_lock();
	idr_for_each_entry(&resource->devices, device, i) {
		kref_get(&device->kref);
		rcu_read_unlock();
		retcode = adm_detach(device, 0, 0, "down", adm_ctx.reply_skb);
		mutex_lock(&resource->conf_update);
		ret = adm_del_minor(device);
		mutex_unlock(&resource->conf_update);
		kref_put(&device->kref, drbd_destroy_device);
		if (retcode < SS_SUCCESS || retcode > NO_ERROR) {
			drbd_msg_put_info(adm_ctx.reply_skb, "failed to detach");
			goto out;
		}
		if (ret != NO_ERROR) {
			/* "can not happen" */
			drbd_msg_put_info(adm_ctx.reply_skb, "failed to delete volume");
			goto out;
		}
		rcu_read_lock();
	}
	rcu_read_unlock();

	mutex_lock(&resource->conf_update);
	retcode = adm_del_resource(resource);
	/* holding a reference to resource in adm_crx until drbd_adm_finish() */
	mutex_unlock(&resource->conf_update);
out:
	opener_info(adm_ctx.resource, adm_ctx.reply_skb, (enum drbd_state_rv)retcode);
	clear_bit(DOWN_IN_PROGRESS, &resource->flags);
	mutex_unlock(&resource->adm_mutex);
out_no_adm_mutex:
	drbd_adm_finish(&adm_ctx, info, retcode);
	return 0;
}

static int drbd_adm_del_resource(struct sk_buff *skb, struct genl_info *info)
{
	struct drbd_config_context adm_ctx;
	enum drbd_ret_code retcode;

	retcode = drbd_adm_prepare(&adm_ctx, skb, info, DRBD_ADM_NEED_RESOURCE);
	if (!adm_ctx.reply_skb)
		return retcode;

	retcode = adm_del_resource(adm_ctx.resource);

	drbd_adm_finish(&adm_ctx, info, retcode);
	return 0;
}

static int nla_put_notification_header(struct sk_buff *msg,
				       enum drbd_notification_type type)
{
	struct drbd_notification_header nh = {
		.nh_type = type,
	};

	return drbd_notification_header_to_skb(msg, &nh, true);
}

int notify_resource_state(struct sk_buff *skb,
			   unsigned int seq,
			   struct drbd_resource *resource,
			   struct resource_info *resource_info,
			   struct rename_resource_info *rename_resource_info,
			   enum drbd_notification_type type)
{
	struct resource_statistics resource_statistics;
	struct drbd_genlmsghdr *dh;
	bool multicast = false;
	int err;

	if (!skb) {
		seq = atomic_inc_return(&drbd_genl_seq);
		skb = genlmsg_new(NLMSG_GOODSIZE, GFP_NOIO);
		err = -ENOMEM;
		if (!skb)
			goto failed;
		multicast = true;
	}

	err = -EMSGSIZE;
	dh = genlmsg_put(skb, 0, seq, &drbd_genl_family, 0, DRBD_RESOURCE_STATE);
	if (!dh)
		goto nla_put_failure;
	dh->minor = -1U;
	dh->ret_code = NO_ERROR;
	if (nla_put_drbd_cfg_context(skb, resource, NULL, NULL, NULL) ||
	    nla_put_notification_header(skb, type))
		goto nla_put_failure;

	if (resource_info) {
		err = resource_info_to_skb(skb, resource_info, true);
		if (err)
			goto nla_put_failure;
	}

	resource_statistics.res_stat_write_ordering = resource->write_ordering;
	err = resource_statistics_to_skb(skb, &resource_statistics, !capable(CAP_SYS_ADMIN));
	if (err)
		goto nla_put_failure;

	if (rename_resource_info) {
		err = rename_resource_info_to_skb(skb, rename_resource_info, !capable(CAP_SYS_ADMIN));
		if (err)
			goto nla_put_failure;
	}
	genlmsg_end(skb, dh);
	if (multicast) {
		err = drbd_genl_multicast_events(skb);
		/* skb has been consumed or freed in netlink_broadcast() */
		if (err && err != -ESRCH)
			goto failed;
	}
	return 0;

nla_put_failure:
	nlmsg_free(skb);
failed:
	drbd_err(resource, "Error %d while broadcasting event. Event seq:%u\n",
			err, seq);
	return err;
}

int notify_device_state(struct sk_buff *skb,
			 unsigned int seq,
			 struct drbd_device *device,
			 struct device_info *device_info,
			 enum drbd_notification_type type)
{
	struct device_statistics device_statistics;
	struct drbd_genlmsghdr *dh;
	bool multicast = false;
	int err;

	if (!skb) {
		seq = atomic_inc_return(&drbd_genl_seq);
		skb = genlmsg_new(NLMSG_GOODSIZE, GFP_NOIO);
		err = -ENOMEM;
		if (!skb)
			goto failed;
		multicast = true;
	}

	err = -EMSGSIZE;
	dh = genlmsg_put(skb, 0, seq, &drbd_genl_family, 0, DRBD_DEVICE_STATE);
	if (!dh)
		goto nla_put_failure;
	dh->minor = device->minor;
	dh->ret_code = NO_ERROR;
	if (nla_put_drbd_cfg_context(skb, device->resource, NULL, device, NULL) ||
	    nla_put_notification_header(skb, type) ||
	    ((type & ~NOTIFY_FLAGS) != NOTIFY_DESTROY &&
	     device_info_to_skb(skb, device_info, true)))
		goto nla_put_failure;
	device_to_statistics(&device_statistics, device);
	device_statistics_to_skb(skb, &device_statistics, !capable(CAP_SYS_ADMIN));
	genlmsg_end(skb, dh);
	if (multicast) {
		err = drbd_genl_multicast_events(skb);
		/* skb has been consumed or freed in netlink_broadcast() */
		if (err && err != -ESRCH)
			goto failed;
	}
	return 0;

nla_put_failure:
	nlmsg_free(skb);
failed:
	drbd_err(device, "Error %d while broadcasting event. Event seq:%u\n",
		 err, seq);
	return err;
}

/* open coded path_parms_to_skb() iterating of the list */
int notify_connection_state(struct sk_buff *skb,
			     unsigned int seq,
			     struct drbd_connection *connection,
			     struct connection_info *connection_info,
			     enum drbd_notification_type type)
{
	struct connection_statistics connection_statistics;
	struct drbd_genlmsghdr *dh;
	bool multicast = false;
	int err;

	if (!skb) {
		seq = atomic_inc_return(&drbd_genl_seq);
		skb = genlmsg_new(NLMSG_GOODSIZE, GFP_NOIO);
		err = -ENOMEM;
		if (!skb)
			goto failed;
		multicast = true;
	}

	err = -EMSGSIZE;
	dh = genlmsg_put(skb, 0, seq, &drbd_genl_family, 0, DRBD_CONNECTION_STATE);
	if (!dh)
		goto nla_put_failure;
	dh->minor = -1U;
	dh->ret_code = NO_ERROR;
	if (nla_put_drbd_cfg_context(skb, connection->resource, connection, NULL, NULL) ||
	    nla_put_notification_header(skb, type) ||
	    ((type & ~NOTIFY_FLAGS) != NOTIFY_DESTROY &&
	     connection_info_to_skb(skb, connection_info, true)))
		goto nla_put_failure;
	connection_paths_to_skb(skb, connection);
	connection_to_statistics(&connection_statistics, connection);
	connection_statistics_to_skb(skb, &connection_statistics, !capable(CAP_SYS_ADMIN));
	genlmsg_end(skb, dh);
	if (multicast) {
		err = drbd_genl_multicast_events(skb);
		/* skb has been consumed or freed in netlink_broadcast() */
		if (err && err != -ESRCH)
			goto failed;
	}
	return 0;

nla_put_failure:
	nlmsg_free(skb);
failed:
	drbd_err(connection, "Error %d while broadcasting event. Event seq:%u\n",
		 err, seq);
	return err;
}

int notify_peer_device_state(struct sk_buff *skb,
			      unsigned int seq,
			      struct drbd_peer_device *peer_device,
			      struct peer_device_info *peer_device_info,
			      enum drbd_notification_type type)
{
	struct peer_device_statistics peer_device_statistics;
	struct drbd_resource *resource = peer_device->device->resource;
	struct drbd_genlmsghdr *dh;
	bool multicast = false;
	int err;

	if (!skb) {
		seq = atomic_inc_return(&drbd_genl_seq);
		skb = genlmsg_new(NLMSG_GOODSIZE, GFP_NOIO);
		err = -ENOMEM;
		if (!skb)
			goto failed;
		multicast = true;
	}

	err = -EMSGSIZE;
	dh = genlmsg_put(skb, 0, seq, &drbd_genl_family, 0, DRBD_PEER_DEVICE_STATE);
	if (!dh)
		goto nla_put_failure;
	dh->minor = -1U;
	dh->ret_code = NO_ERROR;
	if (nla_put_drbd_cfg_context(skb, resource, peer_device->connection, peer_device->device, NULL) ||
	    nla_put_notification_header(skb, type) ||
	    ((type & ~NOTIFY_FLAGS) != NOTIFY_DESTROY &&
	     peer_device_info_to_skb(skb, peer_device_info, true)))
		goto nla_put_failure;
	peer_device_to_statistics(&peer_device_statistics, peer_device);
	peer_device_statistics_to_skb(skb, &peer_device_statistics, !capable(CAP_SYS_ADMIN));
	genlmsg_end(skb, dh);
	if (multicast) {
		err = drbd_genl_multicast_events(skb);
		/* skb has been consumed or freed in netlink_broadcast() */
		if (err && err != -ESRCH)
			goto failed;
	}
	return 0;

nla_put_failure:
	nlmsg_free(skb);
failed:
	drbd_err(peer_device, "Error %d while broadcasting event. Event seq:%u\n",
		 err, seq);
	return err;
}

void drbd_broadcast_peer_device_state(struct drbd_peer_device *peer_device)
{
	struct peer_device_info peer_device_info;
	mutex_lock(&notification_mutex);
	peer_device_to_info(&peer_device_info, peer_device);
	notify_peer_device_state(NULL, 0, peer_device, &peer_device_info, NOTIFY_CHANGE);
	mutex_unlock(&notification_mutex);
}

static int notify_path_state(struct sk_buff *skb,
		       unsigned int seq,
		       /* until we have a backpointer in drbd_path, we need an explicit connection: */
		       struct drbd_connection *connection,
		       struct drbd_path *path,
		       struct drbd_path_info *path_info,
		       enum drbd_notification_type type)
{
	struct drbd_resource *resource = connection->resource;
	struct drbd_genlmsghdr *dh;
	bool multicast = false;
	int err;

	if (!skb) {
		seq = atomic_inc_return(&drbd_genl_seq);
		skb = genlmsg_new(NLMSG_GOODSIZE, GFP_NOIO);
		err = -ENOMEM;
		if (!skb)
			goto failed;
		multicast = true;
	}

	err = -EMSGSIZE;
	dh = genlmsg_put(skb, 0, seq, &drbd_genl_family, 0, DRBD_PATH_STATE);
	if (!dh)
		goto nla_put_failure;

	dh->minor = -1U;
	dh->ret_code = NO_ERROR;
	if (nla_put_drbd_cfg_context(skb, resource, connection, NULL, path) ||
	    nla_put_notification_header(skb, type) ||
	    drbd_path_info_to_skb(skb, path_info, true))
		goto nla_put_failure;
	genlmsg_end(skb, dh);
	if (multicast) {
		err = drbd_genl_multicast_events(skb);
		/* skb has been consumed or freed in netlink_broadcast() */
		if (err && err != -ESRCH)
			goto failed;
	}
	return 0;

nla_put_failure:
	nlmsg_free(skb);
failed:
	/* FIXME add path specifics to our drbd_polymorph_printk.h */
	drbd_err(connection, "path: Error %d while broadcasting event. Event seq:%u\n",
		 err, seq);
	return err;
}

int notify_path(struct drbd_connection *connection, struct drbd_path *path, enum drbd_notification_type type)
{
	struct drbd_path_info path_info;
	int err;

	path_info.path_established = test_bit(TR_ESTABLISHED, &path->flags);
	mutex_lock(&notification_mutex);
	err = notify_path_state(NULL, 0, connection, path, &path_info, type);
	mutex_unlock(&notification_mutex);
	return err;

}

void notify_helper(enum drbd_notification_type type,
		   struct drbd_device *device, struct drbd_connection *connection,
		   const char *name, int status)
{
	struct drbd_resource *resource = device ? device->resource : connection->resource;
	struct drbd_helper_info helper_info;
	unsigned int seq = atomic_inc_return(&drbd_genl_seq);
	struct sk_buff *skb = NULL;
	struct drbd_genlmsghdr *dh;
	int err;

	strscpy(helper_info.helper_name, name, sizeof(helper_info.helper_name));
	helper_info.helper_name_len = min(strlen(name), sizeof(helper_info.helper_name));
	helper_info.helper_status = status;

	skb = genlmsg_new(NLMSG_GOODSIZE, GFP_NOIO);
	err = -ENOMEM;
	if (!skb)
		goto fail;

	err = -EMSGSIZE;
	dh = genlmsg_put(skb, 0, seq, &drbd_genl_family, 0, DRBD_HELPER);
	if (!dh)
		goto fail;
	dh->minor = device ? device->minor : -1;
	dh->ret_code = NO_ERROR;
	mutex_lock(&notification_mutex);
	if (nla_put_drbd_cfg_context(skb, resource, connection, device, NULL) ||
	    nla_put_notification_header(skb, type) ||
	    drbd_helper_info_to_skb(skb, &helper_info, true))
		goto unlock_fail;
	genlmsg_end(skb, dh);
	err = drbd_genl_multicast_events(skb);
	skb = NULL;
	/* skb has been consumed or freed in netlink_broadcast() */
	if (err && err != -ESRCH)
		goto unlock_fail;
	mutex_unlock(&notification_mutex);
	return;

unlock_fail:
	mutex_unlock(&notification_mutex);
fail:
	nlmsg_free(skb);
	drbd_err(resource, "Error %d while broadcasting event. Event seq:%u\n",
		 err, seq);
}

static int notify_initial_state_done(struct sk_buff *skb, unsigned int seq)
{
	struct drbd_genlmsghdr *dh;
	int err;

	err = -EMSGSIZE;
	dh = genlmsg_put(skb, 0, seq, &drbd_genl_family, 0, DRBD_INITIAL_STATE_DONE);
	if (!dh)
		goto nla_put_failure;
	dh->minor = -1U;
	dh->ret_code = NO_ERROR;
	if (nla_put_notification_header(skb, NOTIFY_EXISTS))
		goto nla_put_failure;
	genlmsg_end(skb, dh);
	return 0;

nla_put_failure:
	nlmsg_free(skb);
	pr_err("Error %d sending event. Event seq:%u\n", err, seq);
	return err;
}

static void free_state_changes(struct list_head *list)
{
	while (!list_empty(list)) {
		struct drbd_state_change *state_change =
			list_first_entry(list, struct drbd_state_change, list);
		list_del(&state_change->list);
		forget_state_change(state_change);
	}
}

static unsigned int notifications_for_state_change(struct drbd_state_change *state_change)
{
	return 1 +
	       state_change->n_connections +
	       state_change->n_devices +
	       state_change->n_devices * state_change->n_connections +
	       state_change->n_paths;
}

static int get_initial_state(struct sk_buff *skb, struct netlink_callback *cb)
{
	struct drbd_state_change *state_change = (struct drbd_state_change *)cb->args[0];
	unsigned int seq = cb->args[2];
	unsigned int n;
	enum drbd_notification_type flags = 0;
	int err = 0;

	/* There is no need for taking notification_mutex here: it doesn't
	   matter if the initial state events mix with later state change
	   events; we can always tell the events apart by the NOTIFY_EXISTS
	   flag. */

	cb->args[5]--;
	if (cb->args[5] == 1) {
		err = notify_initial_state_done(skb, seq);
		goto out;
	}
	n = cb->args[4]++;
	if (cb->args[4] < cb->args[3])
		flags |= NOTIFY_CONTINUES;
	if (n < 1) {
		err = notify_resource_state_change(skb, seq, state_change,
					     NOTIFY_EXISTS | flags);
		goto next;
	}
	n--;
	if (n < state_change->n_connections) {
		err = notify_connection_state_change(skb, seq, &state_change->connections[n],
					       NOTIFY_EXISTS | flags);
		goto next;
	}
	n -= state_change->n_connections;
	if (n < state_change->n_paths) {
		struct drbd_path_state *path_state = &state_change->paths[n];
		struct drbd_path_info path_info;

		path_info.path_established = path_state->path_established;
		err = notify_path_state(skb, seq,
				path_state->connection,
				path_state->path,
				&path_info, NOTIFY_EXISTS | flags);
		goto next;
	}
	n -= state_change->n_paths;
	if (n < state_change->n_devices) {
		err = notify_device_state_change(skb, seq, &state_change->devices[n],
					   NOTIFY_EXISTS | flags);
		goto next;
	}
	n -= state_change->n_devices;
	if (n < state_change->n_devices * state_change->n_connections) {
		err = notify_peer_device_state_change(skb, seq, &state_change->peer_devices[n],
						NOTIFY_EXISTS | flags);
		goto next;
	}
	n -= state_change->n_devices * state_change->n_connections;

next:
	if (cb->args[4] == cb->args[3]) {
		struct drbd_state_change *next_state_change =
			list_entry(state_change->list.next,
				   struct drbd_state_change, list);
		cb->args[0] = (long)next_state_change;
		cb->args[3] = notifications_for_state_change(next_state_change);
		cb->args[4] = 0;
	}
out:
	if (err)
		return err;
	return skb->len;
}

static int drbd_adm_get_initial_state_done(struct netlink_callback *cb)
{
	LIST_HEAD(head);
	if (cb->args[0]) {
		struct drbd_state_change *state_change =
			(struct drbd_state_change *)cb->args[0];
		cb->args[0] = 0;

		/* connect list to head */
		list_add(&head, &state_change->list);
		free_state_changes(&head);
	}
	return 0;
}

static int drbd_adm_get_initial_state(struct sk_buff *skb, struct netlink_callback *cb)
{
	struct drbd_resource *resource;
	LIST_HEAD(head);

	if (cb->args[5] >= 1) {
		if (cb->args[5] > 1)
			return get_initial_state(skb, cb);
		return 0;
	}

	cb->args[5] = 2;  /* number of iterations */
	mutex_lock(&resources_mutex);
	for_each_resource(resource, &drbd_resources) {
		struct drbd_state_change *state_change;

		read_lock_irq(&resource->state_rwlock);
		state_change = remember_state_change(resource, GFP_ATOMIC);
		read_unlock_irq(&resource->state_rwlock);
		if (!state_change) {
			if (!list_empty(&head))
				free_state_changes(&head);
			mutex_unlock(&resources_mutex);
			return -ENOMEM;
		}
		copy_old_to_new_state_change(state_change);
		list_add_tail(&state_change->list, &head);
		cb->args[5] += notifications_for_state_change(state_change);
	}
	mutex_unlock(&resources_mutex);

	if (!list_empty(&head)) {
		struct drbd_state_change *state_change =
			list_entry(head.next, struct drbd_state_change, list);
		cb->args[0] = (long)state_change;
		cb->args[3] = notifications_for_state_change(state_change);
		list_del(&head);  /* detach list from head */
	}

	cb->args[2] = cb->nlh->nlmsg_seq;
	return get_initial_state(skb, cb);
}

static int drbd_adm_forget_peer(struct sk_buff *skb, struct genl_info *info)
{
	struct drbd_config_context adm_ctx;
	struct drbd_resource *resource;
	struct drbd_device *device;
	struct forget_peer_parms parms = { };
	enum drbd_ret_code retcode;
	int vnr, peer_node_id, err;

	retcode = drbd_adm_prepare(&adm_ctx, skb, info, DRBD_ADM_NEED_RESOURCE);
	if (!adm_ctx.reply_skb)
		return retcode;

	resource = adm_ctx.resource;

	err = forget_peer_parms_from_attrs(&parms, info);
	if (err) {
		retcode = ERR_MANDATORY_TAG;
		drbd_msg_put_info(adm_ctx.reply_skb, from_attrs_err_to_txt(err));
		goto out_no_adm_mutex;
	}

	if (mutex_lock_interruptible(&resource->adm_mutex)) {
		retcode = ERR_INTR;
		goto out_no_adm_mutex;
	}

	peer_node_id = parms.forget_peer_node_id;
	if (drbd_connection_by_node_id(resource, peer_node_id)) {
		retcode = ERR_NET_CONFIGURED;
		goto out;
	}

	if (peer_node_id < 0 || peer_node_id >= DRBD_NODE_ID_MAX) {
		retcode = ERR_INVALID_PEER_NODE_ID;
		goto out;
	}

	idr_for_each_entry(&resource->devices, device, vnr)
		clear_peer_slot(device, peer_node_id, 0);
out:
	mutex_unlock(&resource->adm_mutex);
out_no_adm_mutex:
	idr_for_each_entry(&resource->devices, device, vnr)
		drbd_md_sync_if_dirty(device);

	drbd_adm_finish(&adm_ctx, info, (enum drbd_ret_code)retcode);
	return 0;

}

static enum drbd_ret_code validate_new_resource_name(const struct drbd_resource *resource, const char *new_name)
{
	enum drbd_ret_code retcode = drbd_check_name_str(new_name, drbd_strict_names);

	if (retcode == NO_ERROR) {
		struct drbd_resource *next_resource;
		rcu_read_lock();
		for_each_resource_rcu(next_resource, &drbd_resources) {
			if (strcmp(next_resource->name, new_name) == 0) {
				retcode = ERR_ALREADY_EXISTS;
				break;
			}
		}
		rcu_read_unlock();
	}
	return retcode;
}

static int drbd_adm_rename_resource(struct sk_buff *skb, struct genl_info *info)
{
	struct drbd_config_context adm_ctx;
	struct drbd_resource *resource;
	struct drbd_device *device;
	struct rename_resource_info rename_resource_info;
	struct rename_resource_parms parms = { };
	char *old_res_name, *new_res_name;
	enum drbd_ret_code retcode;
	enum drbd_ret_code validate_err;
	int err;
	int vnr;

	mutex_lock(&resources_mutex);
	retcode = drbd_adm_prepare(&adm_ctx, skb, info, DRBD_ADM_NEED_RESOURCE);
	if (!adm_ctx.reply_skb) {
		mutex_unlock(&resources_mutex);
		return retcode;
	}

	resource = adm_ctx.resource;

	err = rename_resource_parms_from_attrs(&parms, info);
	if (err) {
		retcode = ERR_MANDATORY_TAG;
		drbd_msg_put_info(adm_ctx.reply_skb, from_attrs_err_to_txt(err));
		goto out;
	}

	validate_err = validate_new_resource_name(resource, parms.new_resource_name);
	if (validate_err != NO_ERROR) {
		if (ERR_ALREADY_EXISTS) {
			drbd_msg_sprintf_info(adm_ctx.reply_skb,
				"Cannot rename to %s: a resource with that name already exists\n",
				 parms.new_resource_name);
		} else {
			drbd_msg_put_name_error(adm_ctx.reply_skb, validate_err);
		}
		retcode = validate_err;
		goto out;
	}

	drbd_info(resource, "Renaming to %s\n", parms.new_resource_name);

	strscpy(rename_resource_info.res_new_name, parms.new_resource_name, sizeof(rename_resource_info.res_new_name));
	rename_resource_info.res_new_name_len = min(strlen(parms.new_resource_name), sizeof(rename_resource_info.res_new_name));

	mutex_lock(&notification_mutex);
	notify_resource_state(NULL, 0, resource, NULL, &rename_resource_info, NOTIFY_RENAME);
	mutex_unlock(&notification_mutex);

	new_res_name = kstrdup(parms.new_resource_name, GFP_KERNEL);
	if (!new_res_name) {
		retcode = ERR_NOMEM;
		goto out;
	}
	old_res_name = resource->name;
	resource->name = new_res_name;
	kvfree_rcu_mightsleep(old_res_name);

	drbd_debugfs_resource_rename(resource, new_res_name);

	idr_for_each_entry(&resource->devices, device, vnr) {
		kobject_uevent(&disk_to_dev(device->vdisk)->kobj, KOBJ_CHANGE);
	}

out:
	mutex_unlock(&resources_mutex);
	drbd_adm_finish(&adm_ctx, info, retcode);
	return 0;
}<|MERGE_RESOLUTION|>--- conflicted
+++ resolved
@@ -4799,13 +4799,9 @@
 	struct drbd_connection *connection;
 	struct drbd_resource *resource;
 	enum drbd_ret_code retcode;
-<<<<<<< HEAD
 	struct drbd_device *device;
-	int vnr;
-
-=======
-	int n_connections = 0;
->>>>>>> 2faa70b4
+	int vnr, n_connections = 0;
+
 
 	retcode = drbd_adm_prepare(&adm_ctx, skb, info, DRBD_ADM_NEED_PEER_NODE);
 	if (!adm_ctx.reply_skb)
@@ -4817,7 +4813,6 @@
 		goto out;
 	}
 
-<<<<<<< HEAD
 	rcu_read_lock();
 	idr_for_each_entry(&resource->devices, device, vnr) {
 		bool fail = false;
@@ -4835,16 +4830,15 @@
 		}
 	}
 	rcu_read_unlock();
-=======
-	for_each_connection(connection, adm_ctx.resource)
+
+	for_each_connection(connection, resource)
 		n_connections++;
-	if (adm_ctx.resource->res_opts.drbd8_compat_mode && n_connections >= 1) {
+	if (resource->res_opts.drbd8_compat_mode && n_connections >= 1) {
 		retcode = ERR_INVALID_REQUEST;
 		drbd_msg_sprintf_info(adm_ctx.reply_skb,
 				      "drbd8 compat mode allows one peer at max");
 		goto out_unlock;
 	}
->>>>>>> 2faa70b4
 
 	/* ensure uniqueness of peer_node_id by checking with adm_mutex */
 	connection = drbd_connection_by_node_id(resource, adm_ctx.peer_node_id);
@@ -4858,11 +4852,7 @@
 	}
 
 out_unlock:
-<<<<<<< HEAD
 	mutex_unlock(&resource->adm_mutex);
-=======
-	mutex_unlock(&adm_ctx.resource->adm_mutex);
->>>>>>> 2faa70b4
 out:
 	drbd_adm_finish(&adm_ctx, info, retcode);
 	return 0;
