/*
-*- linux-c -*-
   drbd_nl.c
   Kernel module for 2.6.x Kernels

   This file is part of DRBD by Philipp Reisner and Lars Ellenberg.

   Copyright (C) 2001-2008, LINBIT Information Technologies GmbH.
   Copyright (C) 1999-2008, Philipp Reisner <philipp.reisner@linbit.com>.
   Copyright (C) 2002-2008, Lars Ellenberg <lars.ellenberg@linbit.com>.

   drbd is free software; you can redistribute it and/or modify
   it under the terms of the GNU General Public License as published by
   the Free Software Foundation; either version 2, or (at your option)
   any later version.

   drbd is distributed in the hope that it will be useful,
   but WITHOUT ANY WARRANTY; without even the implied warranty of
   MERCHANTABILITY or FITNESS FOR A PARTICULAR PURPOSE.  See the
   GNU General Public License for more details.

   You should have received a copy of the GNU General Public License
   along with drbd; see the file COPYING.  If not, write to
   the Free Software Foundation, 675 Mass Ave, Cambridge, MA 02139, USA.

 */

#include <linux/autoconf.h>
#include <linux/module.h>
#include <linux/in.h>
#include <linux/fs.h>
#include <linux/buffer_head.h> /* for fsync_bdev */
#include <linux/file.h>
#include <linux/slab.h>
#include <linux/connector.h>
#include <linux/drbd.h>
#include <linux/blkpg.h>
#include <linux/cpumask.h>

#include "drbd_int.h"
#include <linux/drbd_tag_magic.h>
#include <linux/drbd_limits.h>

/* see get_sb_bdev and bd_claim */
static char *drbd_m_holder = "Hands off! this is DRBD's meta data device.";

/* Generate the tag_list to struct functions */
#define NL_PACKET(name, number, fields) \
STATIC int name ## _from_tags (struct drbd_conf *mdev, \
	unsigned short *tags, struct name *arg) \
{ \
	int tag; \
	int dlen; \
	\
	while ((tag = *tags++) != TT_END) { \
		dlen = *tags++; \
		switch (tag_number(tag)) { \
		fields \
		default: \
			if (tag & T_MANDATORY) { \
				ERR("Unknown tag: %d\n", tag_number(tag)); \
				return 0; \
			} \
		} \
		tags = (unsigned short *)((char *)tags + dlen); \
	} \
	return 1; \
}
#define NL_INTEGER(pn, pr, member) \
	case pn: /* D_ASSERT( tag_type(tag) == TT_INTEGER ); */ \
		 arg->member = *(int *)(tags); \
		 break;
#define NL_INT64(pn, pr, member) \
	case pn: /* D_ASSERT( tag_type(tag) == TT_INT64 ); */ \
		 arg->member = *(u64 *)(tags); \
		 break;
#define NL_BIT(pn, pr, member) \
	case pn: /* D_ASSERT( tag_type(tag) == TT_BIT ); */ \
		 arg->member = *(char *)(tags) ? 1 : 0; \
		 break;
#define NL_STRING(pn, pr, member, len) \
	case pn: /* D_ASSERT( tag_type(tag) == TT_STRING ); */ \
		if (dlen > len) { \
			ERR("arg too long: %s (%u wanted, max len: %u bytes)\n", \
				#member, dlen, (unsigned int)len); \
			return 0; \
		} \
		 arg->member ## _len = dlen; \
		 memcpy(arg->member, tags, min_t(size_t, dlen, len)); \
		 break;
#include "linux/drbd_nl.h"

/* Generate the struct to tag_list functions */
#define NL_PACKET(name, number, fields) \
STATIC unsigned short* \
name ## _to_tags (struct drbd_conf *mdev, \
	struct name *arg, unsigned short *tags) \
{ \
	fields \
	return tags; \
}

#define NL_INTEGER(pn, pr, member) \
	*tags++ = pn | pr | TT_INTEGER; \
	*tags++ = sizeof(int); \
	*(int *)tags = arg->member; \
	tags = (unsigned short *)((char *)tags+sizeof(int));
#define NL_INT64(pn, pr, member) \
	*tags++ = pn | pr | TT_INT64; \
	*tags++ = sizeof(u64); \
	*(u64 *)tags = arg->member; \
	tags = (unsigned short *)((char *)tags+sizeof(u64));
#define NL_BIT(pn, pr, member) \
	*tags++ = pn | pr | TT_BIT; \
	*tags++ = sizeof(char); \
	*(char *)tags = arg->member; \
	tags = (unsigned short *)((char *)tags+sizeof(char));
#define NL_STRING(pn, pr, member, len) \
	*tags++ = pn | pr | TT_STRING; \
	*tags++ = arg->member ## _len; \
	memcpy(tags, arg->member, arg->member ## _len); \
	tags = (unsigned short *)((char *)tags + arg->member ## _len);
#include "linux/drbd_nl.h"

void drbd_bcast_ev_helper(struct drbd_conf *mdev, char *helper_name);
void drbd_nl_send_reply(struct cn_msg *, int);

STATIC char *nl_packet_name(int packet_type)
{
/* Generate packet type strings */
#define NL_PACKET(name, number, fields) \
	[ P_ ## name ] = # name,
#define NL_INTEGER Argh!
#define NL_BIT Argh!
#define NL_INT64 Argh!
#define NL_STRING Argh!

	static char *nl_tag_name[P_nl_after_last_packet] = {
#include "linux/drbd_nl.h"
	};

	return (packet_type < sizeof(nl_tag_name)/sizeof(nl_tag_name[0])) ?
	    nl_tag_name[packet_type] : "*Unknown*";
}

STATIC void nl_trace_packet(void *data)
{
	struct cn_msg *req = data;
	struct drbd_nl_cfg_req *nlp = (struct drbd_nl_cfg_req *)req->data;

	printk(KERN_INFO "drbd%d: "
	       "Netlink: << %s (%d) - seq: %x, ack: %x, len: %x\n",
	       nlp->drbd_minor,
	       nl_packet_name(nlp->packet_type),
	       nlp->packet_type,
	       req->seq, req->ack, req->len);
}

STATIC void nl_trace_reply(void *data)
{
	struct cn_msg *req = data;
	struct drbd_nl_cfg_reply *nlp = (struct drbd_nl_cfg_reply *)req->data;

	printk(KERN_INFO "drbd%d: "
	       "Netlink: >> %s (%d) - seq: %x, ack: %x, len: %x\n",
	       nlp->minor,
	       nlp->packet_type == P_nl_after_last_packet ?
		   "Empty-Reply" : nl_packet_name(nlp->packet_type),
	       nlp->packet_type,
	       req->seq, req->ack, req->len);
}

int drbd_khelper(struct drbd_conf *mdev, char *cmd)
{
	char mb[12];
	char *argv[] = {usermode_helper, cmd, mb, NULL };
	int ret;
	static char *envp[] = { "HOME=/",
				"TERM=linux",
				"PATH=/sbin:/usr/sbin:/bin:/usr/bin",
				NULL };

	snprintf(mb, 12, "minor-%d", mdev_to_minor(mdev));

	INFO("helper command: %s %s %s\n", usermode_helper, cmd, mb);

	drbd_bcast_ev_helper(mdev, cmd);
	ret = call_usermodehelper(usermode_helper, argv, envp, 1);
	if (ret)
		drbd_WARN("helper command: %s %s %s exit code %u (0x%x)\n",
				usermode_helper, cmd, mb,
				(ret >> 8) & 0xff, ret);
	else
		INFO("helper command: %s %s %s exit code %u (0x%x)\n",
				usermode_helper, cmd, mb,
				(ret >> 8) & 0xff, ret);

	if (ret < 0) /* Ignore any ERRNOs we got. */
		ret = 0;

	return ret;
}

enum drbd_disk_state drbd_try_outdate_peer(struct drbd_conf *mdev)
{
	char *ex_to_string;
	int r;
	enum drbd_disk_state nps;
	enum fencing_policy fp;

	D_ASSERT(mdev->state.pdsk == D_UNKNOWN);

	if (inc_local_if_state(mdev, D_CONSISTENT)) {
		fp = mdev->bc->dc.fencing;
		dec_local(mdev);
	} else {
		drbd_WARN("Not outdating peer, I'm not even Consistent myself.\n");
		return mdev->state.pdsk;
	}

	if (fp == FP_STONITH)
		_drbd_request_state(mdev, NS(susp, 1), CS_WAIT_COMPLETE);

	r = drbd_khelper(mdev, "outdate-peer");

	switch ((r>>8) & 0xff) {
	case 3: /* peer is inconsistent */
		ex_to_string = "peer is inconsistent or worse";
		nps = D_INCONSISTENT;
		break;
	case 4:
		ex_to_string = "peer is outdated";
		nps = D_OUTDATED;
		break;
	case 5: /* peer was down, we will(have) create(d) a new UUID anyways... */
		/* If we would be more strict, we would return D_UNKNOWN here. */
		ex_to_string = "peer is unreachable, assumed to be dead";
		nps = D_OUTDATED;
		break;
	case 6: /* Peer is primary, voluntarily outdate myself.
		 * This is useful when an unconnected R_SECONDARY is asked to
		 * become R_PRIMARY, but findes the other peer being active. */
		ex_to_string = "peer is active";
		drbd_WARN("Peer is primary, outdating myself.\n");
		nps = D_UNKNOWN;
		_drbd_request_state(mdev, NS(disk, D_OUTDATED), CS_WAIT_COMPLETE);
		break;
	case 7:
		if (fp != FP_STONITH)
			ERR("outdate-peer() = 7 && fencing != Stonith !!!\n");
		ex_to_string = "peer was stonithed";
		nps = D_OUTDATED;
		break;
	default:
		/* The script is broken ... */
		nps = D_UNKNOWN;
		ERR("outdate-peer helper broken, returned %d\n", (r>>8)&0xff);
		return nps;
	}

	INFO("outdate-peer helper returned %d (%s)\n",
			(r>>8) & 0xff, ex_to_string);
	return nps;
}


int drbd_set_role(struct drbd_conf *mdev, enum drbd_role new_role, int force)
{
	const int max_tries = 4;
	int r = 0;
	int try = 0;
	int forced = 0;
	union drbd_state_t mask, val;
	enum drbd_disk_state nps;

	if (new_role == R_PRIMARY)
		request_ping(mdev); /* Detect a dead peer ASAP */

	mutex_lock(&mdev->state_mutex);

	mask.i = 0; mask.role = R_MASK;
	val.i  = 0; val.role  = new_role;

	while (try++ < max_tries) {
<<<<<<< HEAD
		DRBD_STATE_DEBUG_INIT_VAL(val);
		r = _drbd_request_state(mdev, mask, val, ChgWaitComplete);
=======
		r = _drbd_request_state(mdev, mask, val, CS_WAIT_COMPLETE);
>>>>>>> 5f87618f

		/* in case we first succeeded to outdate,
		 * but now suddenly could establish a connection */
		if (r == SS_CW_FAILED_BY_PEER && mask.pdsk != 0) {
			val.pdsk = 0;
			mask.pdsk = 0;
			continue;
		}

		if (r == SS_NO_UP_TO_DATE_DISK && force &&
		    (mdev->state.disk == D_INCONSISTENT ||
		     mdev->state.disk == D_OUTDATED)) {
			mask.disk = D_MASK;
			val.disk  = D_UP_TO_DATE;
			forced = 1;
			continue;
		}

		if (r == SS_NO_UP_TO_DATE_DISK &&
		    mdev->state.disk == D_CONSISTENT) {
			D_ASSERT(mdev->state.pdsk == D_UNKNOWN);
			nps = drbd_try_outdate_peer(mdev);

			if (nps == D_OUTDATED) {
				val.disk = D_UP_TO_DATE;
				mask.disk = D_MASK;
			}

			val.pdsk = nps;
			mask.pdsk = D_MASK;

			continue;
		}

		if (r == SS_NOTHING_TO_DO)
			goto fail;
		if (r == SS_PRIMARY_NOP) {
			nps = drbd_try_outdate_peer(mdev);

			if (force && nps > D_OUTDATED) {
				drbd_WARN("Forced into split brain situation!\n");
				nps = D_OUTDATED;
			}

			mask.pdsk = D_MASK;
			val.pdsk  = nps;

			continue;
		}
		if (r == SS_TWO_PRIMARIES) {
			/* Maybe the peer is detected as dead very soon...
			   retry at most once more in this case. */
			__set_current_state(TASK_INTERRUPTIBLE);
			schedule_timeout((mdev->net_conf->ping_timeo+1)*HZ/10);
			if (try < max_tries)
				try = max_tries - 1;
			continue;
		}
<<<<<<< HEAD
		if (r < SS_Success) {
			DRBD_STATE_DEBUG_INIT_VAL(val);
=======
		if (r < SS_SUCCESS) {
>>>>>>> 5f87618f
			r = _drbd_request_state(mdev, mask, val,
						CS_VERBOSE + CS_WAIT_COMPLETE);
			if (r < SS_SUCCESS)
				goto fail;
		}
		break;
	}

	if (forced)
		drbd_WARN("Forced to consider local data as UpToDate!\n");

	fsync_bdev(mdev->this_bdev);

	/* Wait until nothing is on the fly :) */
	wait_event(mdev->misc_wait, atomic_read(&mdev->ap_pending_cnt) == 0);

	/* FIXME RACE here: if our direct user is not using bd_claim (i.e.
	 *  not a filesystem) since cstate might still be >= C_CONNECTED, new
	 * ap requests may come in and increase ap_pending_cnt again!
	 * but that means someone is misusing DRBD...
	 * */

	if (new_role == R_SECONDARY) {
		set_disk_ro(mdev->vdisk, TRUE);
		if (inc_local(mdev)) {
			mdev->bc->md.uuid[UI_CURRENT] &= ~(u64)1;
			dec_local(mdev);
		}
	} else {
		if (inc_net(mdev)) {
			mdev->net_conf->want_lose = 0;
			dec_net(mdev);
		}
		set_disk_ro(mdev->vdisk, FALSE);
		if (inc_local(mdev)) {
			if (((mdev->state.conn < C_CONNECTED ||
			       mdev->state.pdsk <= D_FAILED)
			      && mdev->bc->md.uuid[UI_BITMAP] == 0) || forced)
				drbd_uuid_new_current(mdev);

			mdev->bc->md.uuid[UI_CURRENT] |=  (u64)1;
			dec_local(mdev);
		}
	}

	if ((new_role == R_SECONDARY) && inc_local(mdev)) {
		drbd_al_to_on_disk_bm(mdev);
		dec_local(mdev);
	}

	if (mdev->state.conn >= C_WF_REPORT_PARAMS) {
		/* if this was forced, we should consider sync */
		if (forced)
			drbd_send_uuids(mdev);
		drbd_send_state(mdev);
	}

	drbd_md_sync(mdev);

 fail:
	mutex_unlock(&mdev->state_mutex);
	return r;
}


STATIC int drbd_nl_primary(struct drbd_conf *mdev, struct drbd_nl_cfg_req *nlp,
			   struct drbd_nl_cfg_reply *reply)
{
	struct primary primary_args;

	memset(&primary_args, 0, sizeof(struct primary));
	if (!primary_from_tags(mdev, nlp->tag_list, &primary_args)) {
		reply->ret_code = ERR_MANDATORY_TAG;
		return 0;
	}

	reply->ret_code =
		drbd_set_role(mdev, R_PRIMARY, primary_args.overwrite_peer);

	return 0;
}

STATIC int drbd_nl_secondary(struct drbd_conf *mdev, struct drbd_nl_cfg_req *nlp,
			     struct drbd_nl_cfg_reply *reply)
{
	reply->ret_code = drbd_set_role(mdev, R_SECONDARY, 0);

	return 0;
}

/* initializes the md.*_offset members, so we are able to find
 * the on disk meta data */
STATIC void drbd_md_set_sector_offsets(struct drbd_conf *mdev,
				       struct drbd_backing_dev *bdev)
{
	sector_t md_size_sect = 0;
	switch (bdev->dc.meta_dev_idx) {
	default:
		/* v07 style fixed size indexed meta data */
		bdev->md.md_size_sect = MD_RESERVED_SECT;
		bdev->md.md_offset = drbd_md_ss__(mdev, bdev);
		bdev->md.al_offset = MD_AL_OFFSET;
		bdev->md.bm_offset = MD_BM_OFFSET;
		break;
	case DRBD_MD_INDEX_FLEX_EXT:
		/* just occupy the full device; unit: sectors */
		bdev->md.md_size_sect = drbd_get_capacity(bdev->md_bdev);
		bdev->md.md_offset = 0;
		bdev->md.al_offset = MD_AL_OFFSET;
		bdev->md.bm_offset = MD_BM_OFFSET;
		break;
	case DRBD_MD_INDEX_INTERNAL:
	case DRBD_MD_INDEX_FLEX_INT:
		bdev->md.md_offset = drbd_md_ss__(mdev, bdev);
		/* al size is still fixed */
		bdev->md.al_offset = -MD_AL_MAX_SIZE;
		/* LGE FIXME max size check missing. */
		/* we need (slightly less than) ~ this much bitmap sectors: */
		md_size_sect = drbd_get_capacity(bdev->backing_bdev);
		md_size_sect = ALIGN(md_size_sect, BM_SECT_PER_EXT);
		md_size_sect = BM_SECT_TO_EXT(md_size_sect);
		md_size_sect = ALIGN(md_size_sect, 8);

		/* plus the "drbd meta data super block",
		 * and the activity log; */
		md_size_sect += MD_BM_OFFSET;

		bdev->md.md_size_sect = md_size_sect;
		/* bitmap offset is adjusted by 'super' block size */
		bdev->md.bm_offset   = -md_size_sect + MD_AL_OFFSET;
		break;
	}
}

char *ppsize(char *buf, unsigned long long size)
{
	/* Needs 9 bytes at max. */
	static char units[] = { 'K', 'M', 'G', 'T', 'P', 'E' };
	int base = 0;
	while (size >= 10000) {
		/* shift + round */
		size = (size >> 10) + !!(size & (1<<9));
		base++;
	}
	sprintf(buf, "%lu %cB", (long)size, units[base]);

	return buf;
}

/* there is still a theoretical deadlock when called from receiver
 * on an D_INCONSISTENT R_PRIMARY:
 *  remote READ does inc_ap_bio, receiver would need to receive answer
 *  packet from remote to dec_ap_bio again.
 *  receiver receive_sizes(), comes here,
 *  waits for ap_bio_cnt == 0. -> deadlock.
 * but this cannot happen, actually, because:
 *  R_PRIMARY D_INCONSISTENT, and peer's disk is unreachable
 *  (not connected, *  or bad/no disk on peer):
 *  see drbd_fail_request_early, ap_bio_cnt is zero.
 *  R_PRIMARY D_INCONSISTENT, and C_SYNC_TARGET:
 *  peer may not initiate a resize.
 */
void drbd_suspend_io(struct drbd_conf *mdev)
{
	int in_flight;
	set_bit(SUSPEND_IO, &mdev->flags);
	in_flight = atomic_read(&mdev->ap_bio_cnt);
	if (in_flight)
		wait_event(mdev->misc_wait, !atomic_read(&mdev->ap_bio_cnt));
}

void drbd_resume_io(struct drbd_conf *mdev)
{
	clear_bit(SUSPEND_IO, &mdev->flags);
	wake_up(&mdev->misc_wait);
}

/**
 * drbd_determin_dev_size:
 * Evaluates all constraints and sets our correct device size.
 * Negative return values indicate errors. 0 and positive values
 * indicate success.
 * You should call drbd_md_sync() after calling this function.
 */
enum determin_dev_size_enum drbd_determin_dev_size(struct drbd_conf *mdev) __must_hold(local)
{
	sector_t prev_first_sect, prev_size; /* previous meta location */
	sector_t la_size;
	sector_t size;
	char ppb[10];

	int md_moved, la_size_changed;
	enum determin_dev_size_enum rv = unchanged;

	/* race:
	 * application request passes inc_ap_bio,
	 * but then cannot get an AL-reference.
	 * this function later may wait on ap_bio_cnt == 0. -> deadlock.
	 *
	 * to avoid that:
	 * Suspend IO right here.
	 * still lock the act_log to not trigger ASSERTs there.
	 */
	drbd_suspend_io(mdev);

	/* no wait necessary anymore, actually we could assert that */
	wait_event(mdev->al_wait, lc_try_lock(mdev->act_log));

	prev_first_sect = drbd_md_first_sector(mdev->bc);
	prev_size = mdev->bc->md.md_size_sect;
	la_size = mdev->bc->md.la_size_sect;

	/* TODO: should only be some assert here, not (re)init... */
	drbd_md_set_sector_offsets(mdev, mdev->bc);

	size = drbd_new_dev_size(mdev, mdev->bc);

	if (drbd_get_capacity(mdev->this_bdev) != size ||
	    drbd_bm_capacity(mdev) != size) {
		int err;
		err = drbd_bm_resize(mdev, size);
		if (unlikely(err)) {
			/* currently there is only one error: ENOMEM! */
			size = drbd_bm_capacity(mdev)>>1;
			if (size == 0) {
				ERR("OUT OF MEMORY! "
				    "Could not allocate bitmap!\n");
			} else {
				/* FIXME this is problematic,
				 * if we in fact are smaller now! */
				ERR("BM resizing failed. "
				    "Leaving size unchanged at size = %lu KB\n",
				    (unsigned long)size);
			}
			rv = dev_size_error;
		}
		/* racy, see comments above. */
		drbd_set_my_capacity(mdev, size);
		mdev->bc->md.la_size_sect = size;
		INFO("size = %s (%llu KB)\n", ppsize(ppb, size>>1),
		     (unsigned long long)size>>1);
	}
	if (rv == dev_size_error)
		goto out;

	la_size_changed = (la_size != mdev->bc->md.la_size_sect);

	md_moved = prev_first_sect != drbd_md_first_sector(mdev->bc)
		|| prev_size	   != mdev->bc->md.md_size_sect;

	if (md_moved) {
		drbd_WARN("Moving meta-data.\n");
		/* assert: (flexible) internal meta data */
	}

	if (la_size_changed || md_moved) {
		drbd_al_shrink(mdev); /* All extents inactive. */
		INFO("Writing the whole bitmap, size changed\n");
		rv = drbd_bitmap_io(mdev, &drbd_bm_write, "size changed");
		drbd_md_mark_dirty(mdev);
	}

	if (size > la_size)
		rv = grew;
	if (size < la_size)
		rv = shrunk;
out:
	lc_unlock(mdev->act_log);
	wake_up(&mdev->al_wait);
	drbd_resume_io(mdev);

	return rv;
}

sector_t
drbd_new_dev_size(struct drbd_conf *mdev, struct drbd_backing_dev *bdev)
{
	sector_t p_size = mdev->p_size;   /* partner's disk size. */
	sector_t la_size = bdev->md.la_size_sect; /* last agreed size. */
	sector_t m_size; /* my size */
	sector_t u_size = bdev->dc.disk_size; /* size requested by user. */
	sector_t size = 0;

	m_size = drbd_get_max_capacity(bdev);

	if (p_size && m_size) {
		size = min_t(sector_t, p_size, m_size);
	} else {
		if (la_size) {
			size = la_size;
			if (m_size && m_size < size)
				size = m_size;
			if (p_size && p_size < size)
				size = p_size;
		} else {
			if (m_size)
				size = m_size;
			if (p_size)
				size = p_size;
		}
	}

	if (size == 0)
		ERR("Both nodes diskless!\n");

	if (u_size) {
		if (u_size > size)
			ERR("Requested disk size is too big (%lu > %lu)\n",
			    (unsigned long)u_size>>1, (unsigned long)size>>1);
		else
			size = u_size;
	}

	return size;
}

/**
 * drbd_check_al_size:
 * checks that the al lru is of requested size, and if neccessary tries to
 * allocate a new one. returns -EBUSY if current al lru is still used,
 * -ENOMEM when allocation failed, and 0 on success. You should call
 * drbd_md_sync() after you called this function.
 */
STATIC int drbd_check_al_size(struct drbd_conf *mdev)
{
	struct lru_cache *n, *t;
	struct lc_element *e;
	unsigned int in_use;
	int i;

	ERR_IF(mdev->sync_conf.al_extents < 7)
		mdev->sync_conf.al_extents = 127;

	if (mdev->act_log &&
	    mdev->act_log->nr_elements == mdev->sync_conf.al_extents)
		return 0;

	in_use = 0;
	t = mdev->act_log;
	n = lc_alloc("act_log", mdev->sync_conf.al_extents,
		     sizeof(struct lc_element), mdev);

	if (n == NULL) {
		ERR("Cannot allocate act_log lru!\n");
		return -ENOMEM;
	}
	spin_lock_irq(&mdev->al_lock);
	if (t) {
		for (i = 0; i < t->nr_elements; i++) {
			e = lc_entry(t, i);
			if (e->refcnt)
				ERR("refcnt(%d)==%d\n",
				    e->lc_number, e->refcnt);
			in_use += e->refcnt;
		}
	}
	if (!in_use)
		mdev->act_log = n;
	spin_unlock_irq(&mdev->al_lock);
	if (in_use) {
		ERR("Activity log still in use!\n");
		lc_free(n);
		return -EBUSY;
	} else {
		if (t)
			lc_free(t);
	}
	drbd_md_mark_dirty(mdev); /* we changed mdev->act_log->nr_elemens */
	return 0;
}

void drbd_setup_queue_param(struct drbd_conf *mdev, unsigned int max_seg_s) __must_hold(local)
{
	struct request_queue * const q = mdev->rq_queue;
	struct request_queue * const b = mdev->bc->backing_bdev->bd_disk->queue;
	/* unsigned int old_max_seg_s = q->max_segment_size; */
	int max_segments = mdev->bc->dc.max_bio_bvecs;

	if (b->merge_bvec_fn && !mdev->bc->dc.use_bmbv)
		max_seg_s = PAGE_SIZE;

	max_seg_s = min(b->max_sectors * b->hardsect_size, max_seg_s);

	MTRACE(TRACE_TYPE_RQ, TRACE_LVL_SUMMARY,
	       DUMPI(b->max_sectors);
	       DUMPI(b->max_phys_segments);
	       DUMPI(b->max_hw_segments);
	       DUMPI(b->max_segment_size);
	       DUMPI(b->hardsect_size);
	       DUMPI(b->seg_boundary_mask);
	       );

	q->max_sectors	     = max_seg_s >> 9;
	if (max_segments) {
		q->max_phys_segments = max_segments;
		q->max_hw_segments   = max_segments;
	} else {
		q->max_phys_segments = MAX_PHYS_SEGMENTS;
		q->max_hw_segments   = MAX_HW_SEGMENTS;
	}
	q->max_segment_size  = max_seg_s;
	q->hardsect_size     = 512;
	q->seg_boundary_mask = PAGE_SIZE-1;
	blk_queue_stack_limits(q, b);

	/* KERNEL BUG. in ll_rw_blk.c ??
	 * t->max_segment_size = min(t->max_segment_size,b->max_segment_size);
	 * should be
	 * t->max_segment_size = min_not_zero(...,...)
	 * workaround here: */
	if (q->max_segment_size == 0)
		q->max_segment_size = max_seg_s;

	MTRACE(TRACE_TYPE_RQ, TRACE_LVL_SUMMARY,
	       DUMPI(q->max_sectors);
	       DUMPI(q->max_phys_segments);
	       DUMPI(q->max_hw_segments);
	       DUMPI(q->max_segment_size);
	       DUMPI(q->hardsect_size);
	       DUMPI(q->seg_boundary_mask);
	       );

	if (b->merge_bvec_fn)
		drbd_WARN("Backing device's merge_bvec_fn() = %p\n",
		     b->merge_bvec_fn);
	INFO("max_segment_size ( = BIO size ) = %u\n", q->max_segment_size);

	if (q->backing_dev_info.ra_pages != b->backing_dev_info.ra_pages) {
		INFO("Adjusting my ra_pages to backing device's (%lu -> %lu)\n",
		     q->backing_dev_info.ra_pages,
		     b->backing_dev_info.ra_pages);
		q->backing_dev_info.ra_pages = b->backing_dev_info.ra_pages;
	}
}

/* does always return 0;
 * interesting return code is in reply->ret_code */
STATIC int drbd_nl_disk_conf(struct drbd_conf *mdev, struct drbd_nl_cfg_req *nlp,
			     struct drbd_nl_cfg_reply *reply)
{
	enum ret_codes retcode;
	enum determin_dev_size_enum dd;
	sector_t max_possible_sectors;
	sector_t min_md_device_sectors;
	struct drbd_backing_dev *nbc = NULL; /* new_backing_conf */
	struct inode *inode, *inode2;
	struct lru_cache *resync_lru = NULL;
	union drbd_state_t ns, os;
	int rv, ntries = 0;

	/* if you want to reconfigure, please tear down first */
	if (mdev->state.disk > D_DISKLESS) {
		retcode = ERR_DISK_CONFIGURED;
		goto fail;
	}

	/*
	* We may have gotten here very quickly from a detach. Wait for a bit
	* then fail.
	*/
	while (1) {
		__no_warn(local, nbc = mdev->bc; );
		if (nbc == NULL)
			break;
		if (ntries++ >= 5) {
			drbd_WARN("drbd_nl_disk_conf: mdev->bc not NULL.\n");
			retcode = ERR_DISK_CONFIGURED;
			goto fail;
		}
		__set_current_state(TASK_INTERRUPTIBLE);
		schedule_timeout(HZ/10);
	}

	nbc = kmalloc(sizeof(struct drbd_backing_dev), GFP_KERNEL);
	if (!nbc) {
		retcode = ERR_NOMEM;
		goto fail;
	}

	memset(&nbc->md, 0, sizeof(struct drbd_md));

	if (!(nlp->flags & DRBD_NL_SET_DEFAULTS) && inc_local(mdev)) {
		memcpy(&nbc->dc, &mdev->bc->dc, sizeof(struct disk_conf));
		dec_local(mdev);
	} else {
		memset(&nbc->dc, 0, sizeof(struct disk_conf));
		nbc->dc.disk_size   = DRBD_DISK_SIZE_SECT_DEF;
		nbc->dc.on_io_error = DRBD_ON_IO_ERROR_DEF;
		nbc->dc.fencing     = DRBD_FENCING_DEF;
		nbc->dc.max_bio_bvecs= DRBD_MAX_BIO_BVECS_DEF;
	}

	if (!disk_conf_from_tags(mdev, nlp->tag_list, &nbc->dc)) {
		retcode = ERR_MANDATORY_TAG;
		goto fail;
	}

	nbc->lo_file = NULL;
	nbc->md_file = NULL;

	if (nbc->dc.meta_dev_idx < DRBD_MD_INDEX_FLEX_INT) {
		retcode = ERR_MD_IDX_INVALID;
		goto fail;
	}

	nbc->lo_file = filp_open(nbc->dc.backing_dev, O_RDWR, 0);
	if (IS_ERR(nbc->lo_file)) {
		ERR("open(\"%s\") failed with %ld\n", nbc->dc.backing_dev,
		    PTR_ERR(nbc->lo_file));
		nbc->lo_file = NULL;
		retcode = ERR_OPEN_DISK;
		goto fail;
	}

	inode = nbc->lo_file->f_dentry->d_inode;

	if (!S_ISBLK(inode->i_mode)) {
		retcode = ERR_DISK_NOT_BDEV;
		goto fail;
	}

	nbc->md_file = filp_open(nbc->dc.meta_dev, O_RDWR, 0);
	if (IS_ERR(nbc->md_file)) {
		ERR("open(\"%s\") failed with %ld\n", nbc->dc.meta_dev,
		    PTR_ERR(nbc->md_file));
		nbc->md_file = NULL;
		retcode = ERR_OPEN_MD_DISK;
		goto fail;
	}

	inode2 = nbc->md_file->f_dentry->d_inode;

	if (!S_ISBLK(inode2->i_mode)) {
		retcode = ERR_MD_NOT_BDEV;
		goto fail;
	}

	nbc->backing_bdev = inode->i_bdev;
	if (bd_claim(nbc->backing_bdev, mdev)) {
		printk(KERN_ERR "drbd: bd_claim(%p,%p); failed [%p;%p;%u]\n",
		       nbc->backing_bdev, mdev,
		       nbc->backing_bdev->bd_holder,
		       nbc->backing_bdev->bd_contains->bd_holder,
		       nbc->backing_bdev->bd_holders);
		retcode = ERR_BDCLAIM_DISK;
		goto fail;
	}

	resync_lru = lc_alloc("resync", 61, sizeof(struct bm_extent), mdev);
	if (!resync_lru) {
		retcode = ERR_NOMEM;
		goto release_bdev_fail;
	}

	if (!mdev->bitmap) {
		if(drbd_bm_init(mdev)) {
			retcode = ERR_NOMEM;
			goto release_bdev_fail;
		}
	}

	nbc->md_bdev = inode2->i_bdev;
	if (bd_claim(nbc->md_bdev,
		     (nbc->dc.meta_dev_idx == DRBD_MD_INDEX_INTERNAL ||
		      nbc->dc.meta_dev_idx == DRBD_MD_INDEX_FLEX_INT) ?
		     (void *)mdev : (void *) drbd_m_holder)) {
		retcode = ERR_BDCLAIM_MD_DISK;
		goto release_bdev_fail;
	}

	if ((nbc->backing_bdev == nbc->md_bdev) !=
	    (nbc->dc.meta_dev_idx == DRBD_MD_INDEX_INTERNAL ||
	     nbc->dc.meta_dev_idx == DRBD_MD_INDEX_FLEX_INT)) {
		retcode = ERR_MD_IDX_INVALID;
		goto release_bdev2_fail;
	}

	/* RT - for drbd_get_max_capacity() DRBD_MD_INDEX_FLEX_INT */
	drbd_md_set_sector_offsets(mdev, nbc);

	if (drbd_get_max_capacity(nbc) < nbc->dc.disk_size) {
		ERR("max capacity %llu smaller than disk size %llu\n",
			(unsigned long long) drbd_get_max_capacity(nbc),
			(unsigned long long) nbc->dc.disk_size);
		retcode = ERR_DISK_TO_SMALL;
		goto release_bdev2_fail;
	}

	if (nbc->dc.meta_dev_idx < 0) {
		max_possible_sectors = DRBD_MAX_SECTORS_FLEX;
		/* at least one MB, otherwise it does not make sense */
		min_md_device_sectors = (2<<10);
	} else {
		max_possible_sectors = DRBD_MAX_SECTORS;
		min_md_device_sectors = MD_RESERVED_SECT * (nbc->dc.meta_dev_idx + 1);
	}

	if (drbd_get_capacity(nbc->md_bdev) > max_possible_sectors)
		drbd_WARN("truncating very big lower level device "
		     "to currently maximum possible %llu sectors\n",
		     (unsigned long long) max_possible_sectors);

	if (drbd_get_capacity(nbc->md_bdev) < min_md_device_sectors) {
		retcode = ERR_MD_DISK_TO_SMALL;
		drbd_WARN("refusing attach: md-device too small, "
		     "at least %llu sectors needed for this meta-disk type\n",
		     (unsigned long long) min_md_device_sectors);
		goto release_bdev2_fail;
	}

	/* Make sure the new disk is big enough
	 * (we may currently be R_PRIMARY with no local disk...) */
	if (drbd_get_max_capacity(nbc) <
	    drbd_get_capacity(mdev->this_bdev)) {
		retcode = ERR_DISK_TO_SMALL;
		goto release_bdev2_fail;
	}

	nbc->known_size = drbd_get_capacity(nbc->backing_bdev);

	drbd_suspend_io(mdev);
	wait_event(mdev->misc_wait, !atomic_read(&mdev->ap_pending_cnt));
	retcode = _drbd_request_state(mdev, NS(disk, D_ATTACHING), CS_VERBOSE);
	drbd_resume_io(mdev);
	if (retcode < SS_SUCCESS)
		goto release_bdev2_fail;

	if (!inc_local_if_state(mdev, D_ATTACHING))
		goto force_diskless;

	drbd_thread_start(&mdev->worker);
	drbd_md_set_sector_offsets(mdev, nbc);

	retcode = drbd_md_read(mdev, nbc);
	if (retcode != NO_ERROR)
		goto force_diskless_dec;

	if (mdev->state.conn < C_CONNECTED &&
	    mdev->state.role == R_PRIMARY &&
	    (mdev->ed_uuid & ~((u64)1)) != (nbc->md.uuid[UI_CURRENT] & ~((u64)1))) {
		ERR("Can only attach to data with current UUID=%016llX\n",
		    (unsigned long long)mdev->ed_uuid);
		retcode = ERR_DATA_NOT_CURRENT;
		goto force_diskless_dec;
	}

	/* Since we are diskless, fix the AL first... */
	if (drbd_check_al_size(mdev)) {
		retcode = ERR_NOMEM;
		goto force_diskless_dec;
	}

	/* Prevent shrinking of consistent devices ! */
	if (drbd_md_test_flag(nbc, MDF_CONSISTENT) &&
	   drbd_new_dev_size(mdev, nbc) < nbc->md.la_size_sect) {
		drbd_WARN("refusing to truncate a consistent device\n");
		retcode = ERR_DISK_TO_SMALL;
		goto force_diskless_dec;
	}

	if (!drbd_al_read_log(mdev, nbc)) {
		retcode = ERR_IO_MD_DISK;
		goto force_diskless_dec;
	}

	/* Reset the "barriers don't work" bits here, then force meta data to
	 * be written, to ensure we determine if barriers are supported. */
	if (nbc->dc.no_md_flush)
		set_bit(MD_NO_BARRIER, &mdev->flags);
	else
		clear_bit(MD_NO_BARRIER, &mdev->flags);

	/* Point of no return reached.
	 * Devices and memory are no longer released by error cleanup below.
	 * now mdev takes over responsibility, and the state engine should
	 * clean it up somewhere.  */
	D_ASSERT(mdev->bc == NULL);
	mdev->bc = nbc;
	mdev->resync = resync_lru;
	nbc = NULL;
	resync_lru = NULL;

<<<<<<< HEAD
	mdev->write_ordering = WO_bio_barrier;
	drbd_bump_write_ordering(mdev, WO_bio_barrier);

	if (drbd_md_test_flag(mdev->bc, MDF_PrimaryInd))
=======
	if (drbd_md_test_flag(mdev->bc, MDF_PRIMARY_IND))
>>>>>>> 5f87618f
		set_bit(CRASHED_PRIMARY, &mdev->flags);
	else
		clear_bit(CRASHED_PRIMARY, &mdev->flags);

	mdev->send_cnt = 0;
	mdev->recv_cnt = 0;
	mdev->read_cnt = 0;
	mdev->writ_cnt = 0;

	drbd_setup_queue_param(mdev, DRBD_MAX_SEGMENT_SIZE);
	/*
	 * FIXME currently broken.
	 * drbd_set_recv_tcq(mdev,
	 *	drbd_queue_order_type(mdev)==QUEUE_ORDERED_TAG);
	 */

	/* If I am currently not R_PRIMARY,
	 * but meta data primary indicator is set,
	 * I just now recover from a hard crash,
	 * and have been R_PRIMARY before that crash.
	 *
	 * Now, if I had no connection before that crash
	 * (have been degraded R_PRIMARY), chances are that
	 * I won't find my peer now either.
	 *
	 * In that case, and _only_ in that case,
	 * we use the degr-wfc-timeout instead of the default,
	 * so we can automatically recover from a crash of a
	 * degraded but active "cluster" after a certain timeout.
	 */
	clear_bit(USE_DEGR_WFC_T, &mdev->flags);
	if (mdev->state.role != R_PRIMARY &&
	     drbd_md_test_flag(mdev->bc, MDF_PRIMARY_IND) &&
	    !drbd_md_test_flag(mdev->bc, MDF_CONNECTED_IND))
		set_bit(USE_DEGR_WFC_T, &mdev->flags);

	dd = drbd_determin_dev_size(mdev);
	if (dd == dev_size_error) {
		retcode = ERR_NOMEM_BITMAP;
		goto force_diskless_dec;
	} else if (dd == grew)
		set_bit(RESYNC_AFTER_NEG, &mdev->flags);

	if (drbd_md_test_flag(mdev->bc, MDF_FULL_SYNC)) {
		INFO("Assuming that all blocks are out of sync "
		     "(aka FullSync)\n");
		if (drbd_bitmap_io(mdev, &drbd_bmio_set_n_write, "set_n_write from attaching")) {
			retcode = ERR_IO_MD_DISK;
			goto force_diskless_dec;
		}
	} else {
		if (drbd_bitmap_io(mdev, &drbd_bm_read, "read from attaching") < 0) {
			retcode = ERR_IO_MD_DISK;
			goto force_diskless_dec;
		}
	}

	if (test_bit(CRASHED_PRIMARY, &mdev->flags)) {
		drbd_al_apply_to_bm(mdev);
		drbd_al_to_on_disk_bm(mdev);
	}
	/* else {
	     FIXME wipe out on disk al!
	} */

	spin_lock_irq(&mdev->req_lock);
	os = mdev->state;
	ns.i = os.i;
	/* If MDF_CONSISTENT is not set go into inconsistent state,
	   otherwise investige MDF_WasUpToDate...
	   If MDF_WAS_UP_TO_DATE is not set go into D_OUTDATED disk state,
	   otherwise into D_CONSISTENT state.
	*/
	if (drbd_md_test_flag(mdev->bc, MDF_CONSISTENT)) {
		if (drbd_md_test_flag(mdev->bc, MDF_WAS_UP_TO_DATE))
			ns.disk = D_CONSISTENT;
		else
			ns.disk = D_OUTDATED;
	} else {
		ns.disk = D_INCONSISTENT;
	}

	if (drbd_md_test_flag(mdev->bc, MDF_PEER_OUT_DATED))
		ns.pdsk = D_OUTDATED;

	if ( ns.disk == D_CONSISTENT &&
	    (ns.pdsk == D_OUTDATED || mdev->bc->dc.fencing == FP_DONT_CARE))
		ns.disk = D_UP_TO_DATE;

	/* All tests on MDF_PRIMARY_IND, MDF_CONNECTED_IND,
	   MDF_CONSISTENT and MDF_WAS_UP_TO_DATE must happen before
	   this point, because drbd_request_state() modifies these
	   flags. */

	/* In case we are C_CONNECTED postpone any desicion on the new disk
	   state after the negotiation phase. */
	if (mdev->state.conn == C_CONNECTED) {
		mdev->new_state_tmp.i = ns.i;
		ns.i = os.i;
		ns.disk = D_NEGOTIATING;
	}

<<<<<<< HEAD
	DRBD_STATE_DEBUG_INIT_VAL(ns);
	rv = _drbd_set_state(mdev, ns, ChgStateVerbose, NULL);
=======
	rv = _drbd_set_state(mdev, ns, CS_VERBOSE, NULL);
>>>>>>> 5f87618f
	ns = mdev->state;
	spin_unlock_irq(&mdev->req_lock);

	if (rv < SS_SUCCESS)
		goto force_diskless_dec;

	if (mdev->state.role == R_PRIMARY)
		mdev->bc->md.uuid[UI_CURRENT] |=  (u64)1;
	else
		mdev->bc->md.uuid[UI_CURRENT] &= ~(u64)1;

	drbd_md_mark_dirty(mdev);
	drbd_md_sync(mdev);

	dec_local(mdev);
	reply->ret_code = retcode;
	return 0;

 force_diskless_dec:
	dec_local(mdev);
 force_diskless:
	drbd_force_state(mdev, NS(disk, D_DISKLESS));
	drbd_md_sync(mdev);
 release_bdev2_fail:
	if (nbc)
		bd_release(nbc->md_bdev);
 release_bdev_fail:
	if (nbc)
		bd_release(nbc->backing_bdev);
 fail:
	if (nbc) {
		if (nbc->lo_file)
			fput(nbc->lo_file);
		if (nbc->md_file)
			fput(nbc->md_file);
		kfree(nbc);
	}
	if (resync_lru)
		lc_free(resync_lru);

	reply->ret_code = retcode;
	return 0;
}

STATIC int drbd_nl_detach(struct drbd_conf *mdev, struct drbd_nl_cfg_req *nlp,
			  struct drbd_nl_cfg_reply *reply)
{
	fsync_bdev(mdev->this_bdev);
	reply->ret_code = drbd_request_state(mdev, NS(disk, D_DISKLESS));

	__set_current_state(TASK_INTERRUPTIBLE);
	schedule_timeout(HZ/20); /* 50ms; Time for worker to finally terminate */

	return 0;
}

STATIC int drbd_nl_net_conf(struct drbd_conf *mdev, struct drbd_nl_cfg_req *nlp,
			    struct drbd_nl_cfg_reply *reply)
{
	int i, ns;
	enum ret_codes retcode;
	struct net_conf *new_conf = NULL;
	struct crypto_hash *tfm = NULL;
	struct crypto_hash *integrity_w_tfm = NULL;
	struct crypto_hash *integrity_r_tfm = NULL;
	struct hlist_head *new_tl_hash = NULL;
	struct hlist_head *new_ee_hash = NULL;
	struct drbd_conf *odev;
	char hmac_name[CRYPTO_MAX_ALG_NAME];
	void *int_dig_out = NULL;
	void *int_dig_in = NULL;
	void *int_dig_vv = NULL;

	if (mdev->state.conn > C_STANDALONE) {
		retcode = ERR_NET_CONFIGURED;
		goto fail;
	}

	new_conf = kmalloc(sizeof(struct net_conf), GFP_KERNEL);
	if (!new_conf) {
		retcode = ERR_NOMEM;
		goto fail;
	}

	if (!(nlp->flags & DRBD_NL_SET_DEFAULTS) && inc_net(mdev)) {
		memcpy(new_conf, mdev->net_conf, sizeof(struct net_conf));
		dec_net(mdev);
	} else {
		memset(new_conf, 0, sizeof(struct net_conf));
		new_conf->timeout	   = DRBD_TIMEOUT_DEF;
		new_conf->try_connect_int  = DRBD_CONNECT_INT_DEF;
		new_conf->ping_int	   = DRBD_PING_INT_DEF;
		new_conf->max_epoch_size   = DRBD_MAX_EPOCH_SIZE_DEF;
		new_conf->max_buffers	   = DRBD_MAX_BUFFERS_DEF;
		new_conf->unplug_watermark = DRBD_UNPLUG_WATERMARK_DEF;
		new_conf->sndbuf_size	   = DRBD_SNDBUF_SIZE_DEF;
		new_conf->ko_count	   = DRBD_KO_COUNT_DEF;
		new_conf->after_sb_0p	   = DRBD_AFTER_SB_0P_DEF;
		new_conf->after_sb_1p	   = DRBD_AFTER_SB_1P_DEF;
		new_conf->after_sb_2p	   = DRBD_AFTER_SB_2P_DEF;
		new_conf->want_lose	   = 0;
		new_conf->two_primaries    = 0;
		new_conf->wire_protocol    = DRBD_PROT_C;
		new_conf->ping_timeo	   = DRBD_PING_TIMEO_DEF;
		new_conf->rr_conflict	   = DRBD_RR_CONFLICT_DEF;
	}

	if (!net_conf_from_tags(mdev, nlp->tag_list, new_conf)) {
		retcode = ERR_MANDATORY_TAG;
		goto fail;
	}

	if (new_conf->two_primaries
	&& (new_conf->wire_protocol != DRBD_PROT_C)) {
		retcode = ERR_NOT_PROTO_C;
		goto fail;
	};

	if (mdev->state.role == R_PRIMARY && new_conf->want_lose) {
		retcode = ERR_DISCARD;
		goto fail;
	}

#define M_ADDR(A) (((struct sockaddr_in *)&A->my_addr)->sin_addr.s_addr)
#define M_PORT(A) (((struct sockaddr_in *)&A->my_addr)->sin_port)
#define O_ADDR(A) (((struct sockaddr_in *)&A->peer_addr)->sin_addr.s_addr)
#define O_PORT(A) (((struct sockaddr_in *)&A->peer_addr)->sin_port)
	retcode = NO_ERROR;
	for (i = 0; i < minor_count; i++) {
		odev = minor_to_mdev(i);
		if (!odev || odev == mdev)
			continue;
		if (inc_net(odev)) {
			if (M_ADDR(new_conf) == M_ADDR(odev->net_conf) &&
			    M_PORT(new_conf) == M_PORT(odev->net_conf))
				retcode = ERR_LOCAL_ADDR;

			if (O_ADDR(new_conf) == O_ADDR(odev->net_conf) &&
			    O_PORT(new_conf) == O_PORT(odev->net_conf))
				retcode = ERR_PEER_ADDR;

			dec_net(odev);
			if (retcode != NO_ERROR)
				goto fail;
		}
	}
#undef M_ADDR
#undef M_PORT
#undef O_ADDR
#undef O_PORT

	if (new_conf->cram_hmac_alg[0] != 0) {
		snprintf(hmac_name, CRYPTO_MAX_ALG_NAME, "hmac(%s)",
			new_conf->cram_hmac_alg);
		tfm = crypto_alloc_hash(hmac_name, 0, CRYPTO_ALG_ASYNC);
		if (IS_ERR(tfm)) {
			tfm = NULL;
			retcode = ERR_AUTH_ALG;
			goto fail;
		}

		if (crypto_tfm_alg_type(crypto_hash_tfm(tfm))
						!= CRYPTO_ALG_TYPE_HASH) {
			retcode = ERR_AUTH_ALG_ND;
			goto fail;
		}
	}

	if (new_conf->integrity_alg[0]) {
		integrity_w_tfm = crypto_alloc_hash(new_conf->integrity_alg, 0, CRYPTO_ALG_ASYNC);
		if (IS_ERR(integrity_w_tfm)) {
			integrity_w_tfm = NULL;
			retcode=IntegrityAlgNotAvail;
			goto fail;
		}

		if (crypto_tfm_alg_type(crypto_hash_tfm(integrity_w_tfm)) != CRYPTO_ALG_TYPE_DIGEST) {
			retcode=IntegrityAlgNotDigest;
			goto fail;
		}

		integrity_r_tfm = crypto_alloc_hash(new_conf->integrity_alg, 0, CRYPTO_ALG_ASYNC);
		if (IS_ERR(integrity_r_tfm)) {
			integrity_r_tfm = NULL;
			retcode=IntegrityAlgNotAvail;
			goto fail;
		}
	}

	ns = new_conf->max_epoch_size/8;
	if (mdev->tl_hash_s != ns) {
		new_tl_hash = kzalloc(ns*sizeof(void *), GFP_KERNEL);
		if (!new_tl_hash) {
			retcode = ERR_NOMEM;
			goto fail;
		}
	}

	ns = new_conf->max_buffers/8;
	if (new_conf->two_primaries && (mdev->ee_hash_s != ns)) {
		new_ee_hash = kzalloc(ns*sizeof(void *), GFP_KERNEL);
		if (!new_ee_hash) {
			retcode = ERR_NOMEM;
			goto fail;
		}
	}

	((char *)new_conf->shared_secret)[SHARED_SECRET_MAX-1] = 0;

#if 0
	/* for the connection loss logic in drbd_recv
	 * I _need_ the resulting timeo in jiffies to be
	 * non-zero and different
	 *
	 * XXX maybe rather store the value scaled to jiffies?
	 * Note: MAX_SCHEDULE_TIMEOUT/HZ*HZ != MAX_SCHEDULE_TIMEOUT
	 *	 and HZ > 10; which is unlikely to change...
	 *	 Thus, if interrupted by a signal,
	 *	 sock_{send,recv}msg returns -EINTR,
	 *	 if the timeout expires, -EAGAIN.
	 */
	/* unlikely: someone disabled the timeouts ...
	 * just put some huge values in there. */
	if (!new_conf->ping_int)
		new_conf->ping_int = MAX_SCHEDULE_TIMEOUT/HZ;
	if (!new_conf->timeout)
		new_conf->timeout = MAX_SCHEDULE_TIMEOUT/HZ*10;
	if (new_conf->ping_int*10 < new_conf->timeout)
		new_conf->timeout = new_conf->ping_int*10/6;
	if (new_conf->ping_int*10 == new_conf->timeout)
		new_conf->ping_int = new_conf->ping_int+1;
#endif

	if (integrity_w_tfm) {
		i = crypto_hash_digestsize(integrity_w_tfm);
		int_dig_out = kmalloc(i, GFP_KERNEL);
		if (!int_dig_out) {
			retcode = KMallocFailed;
			goto fail;
		}
		int_dig_in = kmalloc(i, GFP_KERNEL);
		if (!int_dig_in) {
			retcode = KMallocFailed;
			goto fail;
		}
		int_dig_vv = kmalloc(i, GFP_KERNEL);
		if (!int_dig_vv) {
			retcode = KMallocFailed;
			goto fail;
		}
	}

	if (!mdev->bitmap) {
		if(drbd_bm_init(mdev)) {
			retcode = KMallocFailed;
			goto fail;
		}
	}

	D_ASSERT(mdev->net_conf == NULL);
	mdev->net_conf = new_conf;

	mdev->send_cnt = 0;
	mdev->recv_cnt = 0;

	if (new_tl_hash) {
		kfree(mdev->tl_hash);
		mdev->tl_hash_s = mdev->net_conf->max_epoch_size/8;
		mdev->tl_hash = new_tl_hash;
	}

	if (new_ee_hash) {
		kfree(mdev->ee_hash);
		mdev->ee_hash_s = mdev->net_conf->max_buffers/8;
		mdev->ee_hash = new_ee_hash;
	}

	crypto_free_hash(mdev->cram_hmac_tfm);
	mdev->cram_hmac_tfm = tfm;

<<<<<<< HEAD
	crypto_free_hash(mdev->integrity_w_tfm);
	mdev->integrity_w_tfm = integrity_w_tfm;

	crypto_free_hash(mdev->integrity_r_tfm);
	mdev->integrity_r_tfm = integrity_r_tfm;

	kfree(mdev->int_dig_out);
	kfree(mdev->int_dig_in);
	kfree(mdev->int_dig_vv);
	mdev->int_dig_out=int_dig_out;
	mdev->int_dig_in=int_dig_in;
	mdev->int_dig_vv=int_dig_vv;

	retcode = _drbd_request_state(mdev, NS(conn, Unconnected), ChgStateVerbose);
	if (retcode >= SS_Success)
=======
	retcode = _drbd_request_state(mdev, NS(conn, C_UNCONNECTED), CS_VERBOSE);
	if (retcode >= SS_SUCCESS)
>>>>>>> 5f87618f
		drbd_thread_start(&mdev->worker);

	reply->ret_code = retcode;
	return 0;

fail:
	kfree(int_dig_out);
	kfree(int_dig_in);
	kfree(int_dig_vv);
	crypto_free_hash(tfm);
	crypto_free_hash(integrity_w_tfm);
	crypto_free_hash(integrity_r_tfm);
	kfree(new_tl_hash);
	kfree(new_ee_hash);
	kfree(new_conf);

	reply->ret_code = retcode;
	return 0;
}

STATIC int drbd_nl_disconnect(struct drbd_conf *mdev, struct drbd_nl_cfg_req *nlp,
			      struct drbd_nl_cfg_reply *reply)
{
	int retcode;

	retcode = _drbd_request_state(mdev, NS(conn, C_DISCONNECTING), CS_ORDERED);

	if (retcode == SS_NOTHING_TO_DO)
		goto done;
	else if (retcode == SS_ALREADY_STANDALONE)
		goto done;
	else if (retcode == SS_PRIMARY_NOP) {
		/* Our statche checking code wants to see the peer outdated. */
		retcode = drbd_request_state(mdev, NS2(conn, C_DISCONNECTING,
						      pdsk, D_OUTDATED));
	} else if (retcode == SS_CW_FAILED_BY_PEER) {
		/* The peer probabely wants to see us outdated. */
		retcode = _drbd_request_state(mdev, NS2(conn, C_DISCONNECTING,
							disk, D_OUTDATED),
					      CS_ORDERED);
		if (retcode == SS_IS_DISKLESS || retcode == SS_LOWER_THAN_OUTDATED) {
			drbd_force_state(mdev, NS(conn, C_DISCONNECTING));
			retcode = SS_SUCCESS;
		}
	}

	if (retcode < SS_SUCCESS)
		goto fail;

	if (wait_event_interruptible(mdev->state_wait,
				     mdev->state.conn != C_DISCONNECTING)) {
		/* Do not test for mdev->state.conn == C_STANDALONE, since
		   someone else might connect us in the mean time! */
		retcode = ERR_INTR;
		goto fail;
	}

 done:
	retcode = NO_ERROR;
 fail:
	drbd_md_sync(mdev);
	reply->ret_code = retcode;
	return 0;
}

void resync_after_online_grow(struct drbd_conf *mdev)
{
	int iass; /* I am sync source */

	INFO("Resync of new storage after online grow\n");
	if (mdev->state.role != mdev->state.peer)
		iass = (mdev->state.role == R_PRIMARY);
	else
		iass = test_bit(DISCARD_CONCURRENT, &mdev->flags);

	if (iass)
		drbd_start_resync(mdev, C_SYNC_SOURCE);
	else
		_drbd_request_state(mdev, NS(conn, C_WF_SYNC_UUID), CS_VERBOSE + CS_SERIALIZE);
}

STATIC int drbd_nl_resize(struct drbd_conf *mdev, struct drbd_nl_cfg_req *nlp,
			  struct drbd_nl_cfg_reply *reply)
{
	struct resize rs;
	int retcode = NO_ERROR;
	int ldsc = 0; /* local disk size changed */
	enum determin_dev_size_enum dd;

	memset(&rs, 0, sizeof(struct resize));
	if (!resize_from_tags(mdev, nlp->tag_list, &rs)) {
		retcode = ERR_MANDATORY_TAG;
		goto fail;
	}

	if (mdev->state.conn > C_CONNECTED) {
		retcode = ERR_RESIZE_RESYNC;
		goto fail;
	}

	if (mdev->state.role == R_SECONDARY &&
	    mdev->state.peer == R_SECONDARY) {
		retcode = ERR_NO_PRIMARY;
		goto fail;
	}

	if (!inc_local(mdev)) {
		retcode = ERR_NO_DISK;
		goto fail;
	}

	if (mdev->bc->known_size != drbd_get_capacity(mdev->bc->backing_bdev)) {
		mdev->bc->known_size = drbd_get_capacity(mdev->bc->backing_bdev);
		ldsc = 1;
	}

	mdev->bc->dc.disk_size = (sector_t)rs.resize_size;
	dd = drbd_determin_dev_size(mdev);
	drbd_md_sync(mdev);
	dec_local(mdev);
	if (dd == dev_size_error) {
		retcode = ERR_NOMEM_BITMAP;
		goto fail;
	}

	if (mdev->state.conn == C_CONNECTED && (dd != unchanged || ldsc)) {
		drbd_send_uuids(mdev);
		drbd_send_sizes(mdev);
		if (dd == grew)
			resync_after_online_grow(mdev);
	}

 fail:
	reply->ret_code = retcode;
	return 0;
}

STATIC int drbd_nl_syncer_conf(struct drbd_conf *mdev, struct drbd_nl_cfg_req *nlp,
			       struct drbd_nl_cfg_reply *reply)
{
	int retcode = NO_ERROR;
	struct syncer_conf sc;
	struct drbd_conf *odev;
	int err;
	struct crypto_hash *verify_tfm = NULL, *old_verify_tfm = NULL;
	int ovr; /* online verify running */
	cpumask_t n_cpu_mask = CPU_MASK_NONE;

	memcpy(&sc, &mdev->sync_conf, sizeof(struct syncer_conf));

	if (nlp->flags & DRBD_NL_SET_DEFAULTS) {
		memset(&sc, 0, sizeof(struct syncer_conf));
		sc.rate       = DRBD_RATE_DEF;
		sc.after      = DRBD_AFTER_DEF;
		sc.al_extents = DRBD_AL_EXTENTS_DEF;
	}

	if (!syncer_conf_from_tags(mdev, nlp->tag_list, &sc)) {
		retcode = ERR_MANDATORY_TAG;
		goto fail;
	}

	if (sc.after != -1) {
		if (sc.after < -1 || minor_to_mdev(sc.after) == NULL) {
			retcode = ERR_SYNC_AFTER;
			goto fail;
		}
		odev = minor_to_mdev(sc.after); /* check against loops in */
		while (1) {
			if (odev == mdev) {
				retcode = ERR_SYNC_AFTER_CYCLE;
				goto fail;
			}
			if (odev->sync_conf.after == -1)
				break; /* no cycles. */
			odev = minor_to_mdev(odev->sync_conf.after);
		}
	}

	ovr = (mdev->state.conn == VerifyS || mdev->state.conn == VerifyT);

	if (ovr) {
		if (strcmp(sc.verify_alg, mdev->sync_conf.verify_alg)) {
			retcode = VERIFYIsRunning;
			goto fail;
		}
	}

	if (!ovr && sc.verify_alg[0]) {
		verify_tfm = crypto_alloc_hash(sc.verify_alg, 0, CRYPTO_ALG_ASYNC);
		if (IS_ERR(verify_tfm)) {
			verify_tfm = NULL;
			retcode=VERIFYAlgNotAvail;
			goto fail;
		}

		if (crypto_tfm_alg_type(crypto_hash_tfm(verify_tfm)) != CRYPTO_ALG_TYPE_DIGEST) {
			retcode=VERIFYAlgNotDigest;
			goto fail;
		}
	}

	if (sc.cpu_mask[0] != 0) {
		err = __bitmap_parse(sc.cpu_mask, 32, 0, (unsigned long *)&n_cpu_mask, NR_CPUS);
		if (err) {
			drbd_WARN("__bitmap_parse() failed with %d\n", err);
			retcode = CPUMaskParseFailed;
			goto fail;
		}
	}

	ERR_IF (sc.rate < 1) sc.rate = 1;
	ERR_IF (sc.al_extents < 7) sc.al_extents = 127; /* arbitrary minimum */
#define AL_MAX ((MD_AL_MAX_SIZE-1) * AL_EXTENTS_PT)
	if (sc.al_extents > AL_MAX) {
		ERR("sc.al_extents > %d\n", AL_MAX);
		sc.al_extents = AL_MAX;
	}
#undef AL_MAX

	spin_lock(&mdev->peer_seq_lock);
	/* lock against receive_SyncParam() */
	mdev->sync_conf = sc;
	if (!ovr) {
		old_verify_tfm = mdev->verify_tfm;
		mdev->verify_tfm = verify_tfm;
		verify_tfm = NULL;
	}
	spin_unlock(&mdev->peer_seq_lock);

	crypto_free_hash(old_verify_tfm);

	if (inc_local(mdev)) {
		wait_event(mdev->al_wait, lc_try_lock(mdev->act_log));
		drbd_al_shrink(mdev);
		err = drbd_check_al_size(mdev);
		lc_unlock(mdev->act_log);
		wake_up(&mdev->al_wait);

		dec_local(mdev);
		drbd_md_sync(mdev);

		if (err) {
			retcode = ERR_NOMEM;
			goto fail;
		}
	}

	if (mdev->state.conn >= C_CONNECTED)
		drbd_send_sync_param(mdev, &sc);

	drbd_alter_sa(mdev, sc.after);

	if (!cpus_equal(mdev->cpu_mask, n_cpu_mask)) {
		mdev->cpu_mask = n_cpu_mask;
		mdev->cpu_mask = drbd_calc_cpu_mask(mdev);
		mdev->receiver.reset_cpu_mask = 1;
		mdev->asender.reset_cpu_mask = 1;
		mdev->worker.reset_cpu_mask = 1;
	}

fail:
	crypto_free_hash(verify_tfm);
	reply->ret_code = retcode;
	return 0;
}

STATIC int drbd_nl_invalidate(struct drbd_conf *mdev, struct drbd_nl_cfg_req *nlp,
			      struct drbd_nl_cfg_reply *reply)
{
<<<<<<< HEAD
	int retcode;

	retcode = _drbd_request_state(mdev, NS(conn, StartingSyncT), ChgOrdered);

	if (retcode < SS_Success && retcode != SS_NeedConnection)
		retcode = drbd_request_state(mdev, NS(conn, StartingSyncT));

	while (retcode == SS_NeedConnection) {
		spin_lock_irq(&mdev->req_lock);
		if (mdev->state.conn < Connected)
			retcode = _drbd_set_state(_NS(mdev, disk, Inconsistent), ChgStateVerbose, NULL);
		spin_unlock_irq(&mdev->req_lock);

		if (retcode != SS_NeedConnection)
			break;

		retcode = drbd_request_state(mdev, NS(conn, StartingSyncT));
	}

	reply->ret_code = retcode;
=======
	reply->ret_code = drbd_request_state(mdev, NS2(conn, C_STARTING_SYNC_T,
						      disk, D_INCONSISTENT));
>>>>>>> 5f87618f
	return 0;
}

STATIC int drbd_nl_invalidate_peer(struct drbd_conf *mdev, struct drbd_nl_cfg_req *nlp,
				   struct drbd_nl_cfg_reply *reply)
{

<<<<<<< HEAD
	reply->ret_code = drbd_request_state(mdev, NS(conn, StartingSyncS));
=======
	reply->ret_code = drbd_request_state(mdev, NS2(conn, C_STARTING_SYNC_S,
						      pdsk, D_INCONSISTENT));
>>>>>>> 5f87618f

	return 0;
}

STATIC int drbd_nl_pause_sync(struct drbd_conf *mdev, struct drbd_nl_cfg_req *nlp,
			      struct drbd_nl_cfg_reply *reply)
{
	int retcode = NO_ERROR;

	if (drbd_request_state(mdev, NS(user_isp, 1)) == SS_NOTHING_TO_DO)
		retcode = ERR_PAUSE_IS_SET;

	reply->ret_code = retcode;
	return 0;
}

STATIC int drbd_nl_resume_sync(struct drbd_conf *mdev, struct drbd_nl_cfg_req *nlp,
			       struct drbd_nl_cfg_reply *reply)
{
	int retcode = NO_ERROR;

	if (drbd_request_state(mdev, NS(user_isp, 0)) == SS_NOTHING_TO_DO)
		retcode = ERR_PAUSE_IS_CLEAR;

	reply->ret_code = retcode;
	return 0;
}

STATIC int drbd_nl_suspend_io(struct drbd_conf *mdev, struct drbd_nl_cfg_req *nlp,
			      struct drbd_nl_cfg_reply *reply)
{
	reply->ret_code = drbd_request_state(mdev, NS(susp, 1));

	return 0;
}

STATIC int drbd_nl_resume_io(struct drbd_conf *mdev, struct drbd_nl_cfg_req *nlp,
			     struct drbd_nl_cfg_reply *reply)
{
	reply->ret_code = drbd_request_state(mdev, NS(susp, 0));
	return 0;
}

STATIC int drbd_nl_outdate(struct drbd_conf *mdev, struct drbd_nl_cfg_req *nlp,
			   struct drbd_nl_cfg_reply *reply)
{
	reply->ret_code = drbd_request_state(mdev, NS(disk, D_OUTDATED));
	return 0;
}

STATIC int drbd_nl_get_config(struct drbd_conf *mdev, struct drbd_nl_cfg_req *nlp,
			   struct drbd_nl_cfg_reply *reply)
{
	unsigned short *tl;

	tl = reply->tag_list;

	if (inc_local(mdev)) {
		tl = disk_conf_to_tags(mdev, &mdev->bc->dc, tl);
		dec_local(mdev);
	}

	if (inc_net(mdev)) {
		tl = net_conf_to_tags(mdev, mdev->net_conf, tl);
		dec_net(mdev);
	}
	tl = syncer_conf_to_tags(mdev, &mdev->sync_conf, tl);

	*tl++ = TT_END; /* Close the tag list */

	return (int)((char *)tl - (char *)reply->tag_list);
}

STATIC int drbd_nl_get_state(struct drbd_conf *mdev, struct drbd_nl_cfg_req *nlp,
			     struct drbd_nl_cfg_reply *reply)
{
	unsigned short *tl = reply->tag_list;
	union drbd_state_t s = mdev->state;
	unsigned long rs_left;
	unsigned int res;

	tl = get_state_to_tags(mdev, (struct get_state *)&s, tl);

	/* no local ref, no bitmap, no syncer progress. */
	if (s.conn >= SyncSource && s.conn <= PausedSyncT) {
		if (inc_local(mdev)) {
			drbd_get_syncer_progress(mdev, &rs_left, &res);
			*tl++ = T_sync_progress;
			*tl++ = sizeof(int);
			memcpy(tl, &res, sizeof(int));
			tl = (unsigned short *)((char *)tl + sizeof(int));
			dec_local(mdev);
		}
	}
	*tl++ = TT_END; /* Close the tag list */

	return (int)((char *)tl - (char *)reply->tag_list);
}

STATIC int drbd_nl_get_uuids(struct drbd_conf *mdev, struct drbd_nl_cfg_req *nlp,
			     struct drbd_nl_cfg_reply *reply)
{
	unsigned short *tl;

	tl = reply->tag_list;

	if (inc_local(mdev)) {
		/* This is a hand crafted add tag ;) */
		*tl++ = T_uuids;
		*tl++ = UI_SIZE*sizeof(u64);
		memcpy(tl, mdev->bc->md.uuid, UI_SIZE*sizeof(u64));
		tl = (unsigned short *)((char *)tl + UI_SIZE*sizeof(u64));
		*tl++ = T_uuids_flags;
		*tl++ = sizeof(int);
		memcpy(tl, &mdev->bc->md.flags, sizeof(int));
		tl = (unsigned short *)((char *)tl + sizeof(int));
		dec_local(mdev);
	}
	*tl++ = TT_END; /* Close the tag list */

	return (int)((char *)tl - (char *)reply->tag_list);
}


STATIC int drbd_nl_get_timeout_flag(struct drbd_conf *mdev, struct drbd_nl_cfg_req *nlp,
				    struct drbd_nl_cfg_reply *reply)
{
	unsigned short *tl;

	tl = reply->tag_list;

	/* This is a hand crafted add tag ;) */
	*tl++ = T_use_degraded;
	*tl++ = sizeof(char);
	*((char *)tl) = test_bit(USE_DEGR_WFC_T, &mdev->flags) ? 1 : 0 ;
	tl = (unsigned short *)((char *)tl + sizeof(char));
	*tl++ = TT_END;

	return (int)((char *)tl - (char *)reply->tag_list);
}

STATIC int drbd_nl_start_ov(struct drbd_conf *mdev, struct drbd_nl_cfg_req *nlp,
				    struct drbd_nl_cfg_reply *reply)
{
	reply->ret_code = drbd_request_state(mdev,NS(conn,VerifyS));

	return 0;
}


STATIC int drbd_nl_new_c_uuid(struct drbd_conf *mdev, struct drbd_nl_cfg_req *nlp,
			      struct drbd_nl_cfg_reply *reply)
{
	int retcode = NoError;
	int err;

	struct new_c_uuid args;

	memset(&args, 0, sizeof(struct new_c_uuid));
	if (!new_c_uuid_from_tags(mdev, nlp->tag_list, &args)) {
		reply->ret_code = UnknownMandatoryTag;
		return 0;
	}

	mutex_lock(&mdev->state_mutex); /* Protects us against serialized state changes. */

	if (mdev->state.conn >= Connected) {
		retcode = MayNotBeConnected;
		goto out;
	}

	if (!inc_local(mdev)) {
		retcode = HaveNoDiskConfig;
		goto out;
	}

	drbd_uuid_set(mdev, Bitmap, 0); /* Rotate Bitmap to History 1, etc... */
	drbd_uuid_new_current(mdev); /* New current, previous to Bitmap */

	if (args.clear_bm) {
		err = drbd_bitmap_io(mdev, &drbd_bmio_clear_n_write, "clear_n_write from new_c_uuid");
		if (err) {
			ERR("Writing bitmap failed with %d\n",err);
			retcode = MDIOError;
		}
	}

	drbd_md_sync(mdev);
	dec_local(mdev);
out:
	mutex_unlock(&mdev->state_mutex);

	reply->ret_code = retcode;
	return 0;
}

STATIC struct drbd_conf *ensure_mdev(struct drbd_nl_cfg_req *nlp)
{
	struct drbd_conf *mdev;

	if (nlp->drbd_minor >= minor_count)
		return NULL;

	mdev = minor_to_mdev(nlp->drbd_minor);

	if (!mdev && (nlp->flags & DRBD_NL_CREATE_DEVICE)) {
		struct gendisk *disk = NULL;
		mdev = drbd_new_device(nlp->drbd_minor);

		spin_lock_irq(&drbd_pp_lock);
		if (minor_table[nlp->drbd_minor] == NULL) {
			minor_table[nlp->drbd_minor] = mdev;
			disk = mdev->vdisk;
			mdev = NULL;
		} /* else: we lost the race */
		spin_unlock_irq(&drbd_pp_lock);

		if (disk) /* we won the race above */
			/* in case we ever add a drbd_delete_device(),
			 * don't forget the del_gendisk! */
			add_disk(disk);
		else /* we lost the race above */
			drbd_free_mdev(mdev);

		mdev = minor_to_mdev(nlp->drbd_minor);
	}

	return mdev;
}

struct cn_handler_struct {
	int (*function)(struct drbd_conf *,
			 struct drbd_nl_cfg_req *,
			 struct drbd_nl_cfg_reply *);
	int reply_body_size;
};

static struct cn_handler_struct cnd_table[] = {
	[ P_primary ]		= { &drbd_nl_primary,		0 },
	[ P_secondary ]		= { &drbd_nl_secondary,		0 },
	[ P_disk_conf ]		= { &drbd_nl_disk_conf,		0 },
	[ P_detach ]		= { &drbd_nl_detach,		0 },
	[ P_net_conf ]		= { &drbd_nl_net_conf,		0 },
	[ P_disconnect ]	= { &drbd_nl_disconnect,	0 },
	[ P_resize ]		= { &drbd_nl_resize,		0 },
	[ P_syncer_conf ]	= { &drbd_nl_syncer_conf,	0 },
	[ P_invalidate ]	= { &drbd_nl_invalidate,	0 },
	[ P_invalidate_peer ]	= { &drbd_nl_invalidate_peer,	0 },
	[ P_pause_sync ]	= { &drbd_nl_pause_sync,	0 },
	[ P_resume_sync ]	= { &drbd_nl_resume_sync,	0 },
	[ P_suspend_io ]	= { &drbd_nl_suspend_io,	0 },
	[ P_resume_io ]		= { &drbd_nl_resume_io,		0 },
	[ P_outdate ]		= { &drbd_nl_outdate,		0 },
	[ P_get_config ]	= { &drbd_nl_get_config,
				    sizeof(struct syncer_conf_tag_len_struct) +
				    sizeof(struct disk_conf_tag_len_struct) +
				    sizeof(struct net_conf_tag_len_struct) },
	[ P_get_state ]		= { &drbd_nl_get_state,
				    sizeof(struct get_state_tag_len_struct) +
				    sizeof(struct sync_progress_tag_len_struct)	},
	[ P_get_uuids ]		= { &drbd_nl_get_uuids,
				    sizeof(struct get_uuids_tag_len_struct) },
	[ P_get_timeout_flag ]	=
		{ &drbd_nl_get_timeout_flag,
		  sizeof(struct get_timeout_flag_tag_len_struct)},
	[ P_start_ov ]          = { &drbd_nl_start_ov,          0 },
	[ P_new_c_uuid ]        = { &drbd_nl_new_c_uuid,        0 },
};

STATIC void drbd_connector_callback(void *data)
{
	struct cn_msg *req = data;
	struct drbd_nl_cfg_req *nlp = (struct drbd_nl_cfg_req *)req->data;
	struct cn_handler_struct *cm;
	struct cn_msg *cn_reply;
	struct drbd_nl_cfg_reply *reply;
	struct drbd_conf *mdev;
	int retcode, rr;
	int reply_size = sizeof(struct cn_msg)
		+ sizeof(struct drbd_nl_cfg_reply)
		+ sizeof(short int);

	if (!try_module_get(THIS_MODULE)) {
		printk(KERN_ERR "drbd: try_module_get() failed!\n");
		return;
	}

	mdev = ensure_mdev(nlp);
	if (!mdev) {
		retcode = ERR_MINOR_INVALID;
		goto fail;
	}

	TRACE(TRACE_TYPE_NL, TRACE_LVL_SUMMARY, nl_trace_packet(data););

	if (nlp->packet_type >= P_nl_after_last_packet) {
		retcode = ERR_PACKET_NR;
		goto fail;
	}

	cm = cnd_table + nlp->packet_type;

	/* This may happen if packet number is 0: */
	if (cm->function == NULL) {
		retcode = ERR_PACKET_NR;
		goto fail;
	}

	reply_size += cm->reply_body_size;

	cn_reply = kmalloc(reply_size, GFP_KERNEL);
	if (!cn_reply) {
		retcode = ERR_NOMEM;
		goto fail;
	}
	reply = (struct drbd_nl_cfg_reply *) cn_reply->data;

	reply->packet_type =
		cm->reply_body_size ? nlp->packet_type : P_nl_after_last_packet;
	reply->minor = nlp->drbd_minor;
	reply->ret_code = NO_ERROR; /* Might by modified by cm->function. */
	/* reply->tag_list; might be modified by cm->fucntion. */

	rr = cm->function(mdev, nlp, reply);

	cn_reply->id = req->id;
	cn_reply->seq = req->seq;
	cn_reply->ack = req->ack  + 1;
	cn_reply->len = sizeof(struct drbd_nl_cfg_reply) + rr;
	cn_reply->flags = 0;

	TRACE(TRACE_TYPE_NL, TRACE_LVL_SUMMARY, nl_trace_reply(cn_reply););

	rr = cn_netlink_send(cn_reply, CN_IDX_DRBD, GFP_KERNEL);
	if (rr && rr != -ESRCH)
		printk(KERN_INFO "drbd: cn_netlink_send()=%d\n", rr);

	kfree(cn_reply);
	module_put(THIS_MODULE);
	return;
 fail:
	drbd_nl_send_reply(req, retcode);
	module_put(THIS_MODULE);
}

static atomic_t drbd_nl_seq = ATOMIC_INIT(2); /* two. */

static inline unsigned short *
__tl_add_blob(unsigned short *tl, enum drbd_tags tag, const void *data,
	int len, int nul_terminated)
{
	int l = tag_descriptions[tag_number(tag)].max_len;
	l = (len < l) ? len :  l;
	*tl++ = tag;
	*tl++ = len;
	memcpy(tl, data, len);
	/* TODO
	 * maybe we need to add some padding to the data stream.
	 * otherwise we may get strange effects on architectures
	 * that require certain data types to be strictly aligned,
	 * because now the next "unsigned short" may be misaligned. */
	tl = (unsigned short*)((char*)tl + len);
	if (nul_terminated)
		*((char*)tl - 1) = 0;
	return tl;
}

static inline unsigned short *
tl_add_blob(unsigned short *tl, enum drbd_tags tag, const void *data, int len)
{
	return __tl_add_blob(tl, tag, data, len, 0);
}

static inline unsigned short *
tl_add_str(unsigned short *tl, enum drbd_tags tag, const char *str)
{
	return __tl_add_blob(tl, tag, str, strlen(str)+1, 0);
}

static inline unsigned short *
tl_add_int(unsigned short *tl, enum drbd_tags tag, const void *val)
{
	switch(tag_type(tag)) {
	case TT_INTEGER:
		*tl++ = tag;
		*tl++ = sizeof(int);
		*(int*)tl = *(int*)val;
		tl = (unsigned short*)((char*)tl+sizeof(int));
		break;
	case TT_INT64:
		*tl++ = tag;
		*tl++ = sizeof(u64);
		*(u64*)tl = *(u64*)val;
		tl = (unsigned short*)((char*)tl+sizeof(u64));
		break;
	default:
		/* someone did something stupid. */
		;
	}
	return tl;
}

void drbd_bcast_state(struct drbd_conf *mdev, union drbd_state_t state)
{
	char buffer[sizeof(struct cn_msg)+
		    sizeof(struct drbd_nl_cfg_reply)+
		    sizeof(struct get_state_tag_len_struct)+
		    sizeof(short int)];
	struct cn_msg *cn_reply = (struct cn_msg *) buffer;
	struct drbd_nl_cfg_reply *reply =
		(struct drbd_nl_cfg_reply *)cn_reply->data;
	unsigned short *tl = reply->tag_list;

	/* drbd_WARN("drbd_bcast_state() got called\n"); */

	tl = get_state_to_tags(mdev, (struct get_state *)&state, tl);
	*tl++ = TT_END; /* Close the tag list */

	cn_reply->id.idx = CN_IDX_DRBD;
	cn_reply->id.val = CN_VAL_DRBD;

	cn_reply->seq = atomic_add_return(1, &drbd_nl_seq);
	cn_reply->ack = 0; /* not used here. */
	cn_reply->len = sizeof(struct drbd_nl_cfg_reply) +
		(int)((char *)tl - (char *)reply->tag_list);
	cn_reply->flags = 0;

	reply->packet_type = P_get_state;
	reply->minor = mdev_to_minor(mdev);
	reply->ret_code = NO_ERROR;

	TRACE(TRACE_TYPE_NL, TRACE_LVL_SUMMARY, nl_trace_reply(cn_reply););

	cn_netlink_send(cn_reply, CN_IDX_DRBD, GFP_KERNEL);
}

void drbd_bcast_ev_helper(struct drbd_conf *mdev, char *helper_name)
{
	char buffer[sizeof(struct cn_msg)+
		    sizeof(struct drbd_nl_cfg_reply)+
		    sizeof(struct call_helper_tag_len_struct)+
		    sizeof(short int)];
	struct cn_msg *cn_reply = (struct cn_msg *) buffer;
	struct drbd_nl_cfg_reply *reply =
		(struct drbd_nl_cfg_reply *)cn_reply->data;
	unsigned short *tl = reply->tag_list;
	int str_len;

	/* drbd_WARN("drbd_bcast_state() got called\n"); */

	str_len = strlen(helper_name)+1;
	*tl++ = T_helper;
	*tl++ = str_len;
	memcpy(tl, helper_name, str_len);
	tl = (unsigned short *)((char *)tl + str_len);
	*tl++ = TT_END; /* Close the tag list */

	cn_reply->id.idx = CN_IDX_DRBD;
	cn_reply->id.val = CN_VAL_DRBD;

	cn_reply->seq = atomic_add_return(1, &drbd_nl_seq);
	cn_reply->ack = 0; /* not used here. */
	cn_reply->len = sizeof(struct drbd_nl_cfg_reply) +
		(int)((char *)tl - (char *)reply->tag_list);
	cn_reply->flags = 0;

	reply->packet_type = P_call_helper;
	reply->minor = mdev_to_minor(mdev);
	reply->ret_code = NO_ERROR;

	TRACE(TRACE_TYPE_NL, TRACE_LVL_SUMMARY, nl_trace_reply(cn_reply););

	cn_netlink_send(cn_reply, CN_IDX_DRBD, GFP_KERNEL);
}

void drbd_bcast_ee(struct drbd_conf *mdev,
		const char *reason, const int dgs,
		const char* seen_hash, const char* calc_hash,
		const struct Tl_epoch_entry* e)
{
	struct cn_msg *cn_reply;
	struct drbd_nl_cfg_reply *reply;
	struct bio_vec *bvec;
	unsigned short *tl;
	int i;

	if (!e)
		return;
	if (!reason || !reason[0])
		return;

	/* aparently we have to memcpy twice, first to prepare the data for the
	 * struct cn_msg, then within cn_netlink_send from the cn_msg to the
	 * netlink skb. */
	cn_reply = kmalloc(
		sizeof(struct cn_msg)+
		sizeof(struct drbd_nl_cfg_reply)+
		sizeof(struct dump_ee_tag_len_struct)+
		sizeof(short int)
		, GFP_KERNEL);

	if (!cn_reply) {
		ERR("could not kmalloc buffer for drbd_bcast_ee, sector %llu, size %u\n",
				(unsigned long long)e->sector, e->size);
		return;
	}

	reply = (struct drbd_nl_cfg_reply*)cn_reply->data;
	tl = reply->tag_list;

	tl = tl_add_str(tl, T_dump_ee_reason, reason);
	tl = tl_add_blob(tl, T_seen_digest, seen_hash, dgs);
	tl = tl_add_blob(tl, T_calc_digest, calc_hash, dgs);
	tl = tl_add_int(tl, T_ee_sector, &e->sector);
	tl = tl_add_int(tl, T_ee_block_id, &e->block_id);

	*tl++ = T_ee_data;
	*tl++ = e->size;

	__bio_for_each_segment(bvec, e->private_bio, i, 0) {
		void *d = kmap(bvec->bv_page);
		memcpy(tl, d + bvec->bv_offset, bvec->bv_len);
		kunmap(bvec->bv_page);
		tl=(unsigned short*)((char*)tl + bvec->bv_len);
	}
	*tl++ = TT_END; /* Close the tag list */

	cn_reply->id.idx = CN_IDX_DRBD;
	cn_reply->id.val = CN_VAL_DRBD;

	cn_reply->seq = atomic_add_return(1,&drbd_nl_seq);
	cn_reply->ack = 0; // not used here.
	cn_reply->len = sizeof(struct drbd_nl_cfg_reply) +
		(int)((char*)tl - (char*)reply->tag_list);
	cn_reply->flags = 0;

	reply->packet_type = P_dump_ee;
	reply->minor = mdev_to_minor(mdev);
	reply->ret_code = NoError;

	TRACE(TraceTypeNl, TraceLvlSummary, nl_trace_reply(cn_reply););

	cn_netlink_send(cn_reply, CN_IDX_DRBD, GFP_KERNEL);
	kfree(cn_reply);
}

void drbd_bcast_sync_progress(struct drbd_conf *mdev)
{
	char buffer[sizeof(struct cn_msg)+
		    sizeof(struct drbd_nl_cfg_reply)+
		    sizeof(struct sync_progress_tag_len_struct)+
		    sizeof(short int)];
	struct cn_msg *cn_reply = (struct cn_msg *) buffer;
	struct drbd_nl_cfg_reply *reply =
		(struct drbd_nl_cfg_reply *)cn_reply->data;
	unsigned short *tl = reply->tag_list;
	unsigned long rs_left;
	unsigned int res;

	/* no local ref, no bitmap, no syncer progress, no broadcast. */
	if (!inc_local(mdev))
		return;
	drbd_get_syncer_progress(mdev, &rs_left, &res);
	dec_local(mdev);

	*tl++ = T_sync_progress;
	*tl++ = sizeof(int);
	memcpy(tl, &res, sizeof(int));
	tl = (unsigned short *)((char *)tl + sizeof(int));
	*tl++ = TT_END; /* Close the tag list */

	cn_reply->id.idx = CN_IDX_DRBD;
	cn_reply->id.val = CN_VAL_DRBD;

	cn_reply->seq = atomic_add_return(1, &drbd_nl_seq);
	cn_reply->ack = 0; /* not used here. */
	cn_reply->len = sizeof(struct drbd_nl_cfg_reply) +
		(int)((char *)tl - (char *)reply->tag_list);
	cn_reply->flags = 0;

	reply->packet_type = P_sync_progress;
	reply->minor = mdev_to_minor(mdev);
	reply->ret_code = NO_ERROR;

	TRACE(TRACE_TYPE_NL, TRACE_LVL_SUMMARY, nl_trace_reply(cn_reply););

	cn_netlink_send(cn_reply, CN_IDX_DRBD, GFP_KERNEL);
}

#ifdef NETLINK_ROUTE6
int __init cn_init(void);
void __exit cn_fini(void);
#endif

int __init drbd_nl_init(void)
{
	static struct cb_id cn_id_drbd;
	int err, try=10;

#ifdef NETLINK_ROUTE6
	/* pre 2.6.16 */
	err = cn_init();
	if (err)
		return err;
#endif
	cn_id_drbd.val = CN_VAL_DRBD;
	do {
		cn_id_drbd.idx = cn_idx;
		err = cn_add_callback(&cn_id_drbd, "cn_drbd", &drbd_connector_callback);
		if (!err)
			break;
		cn_idx = (cn_idx + CN_IDX_STEP);
	} while (try--);

	if (err) {
		printk(KERN_ERR "drbd: cn_drbd failed to register\n");
		return err;
	}

	return 0;
}

void drbd_nl_cleanup(void)
{
	static struct cb_id cn_id_drbd;

	cn_id_drbd.idx = cn_idx;
	cn_id_drbd.val = CN_VAL_DRBD;

	cn_del_callback(&cn_id_drbd);

#ifdef NETLINK_ROUTE6
	/* pre 2.6.16 */
	cn_fini();
#endif
}

void drbd_nl_send_reply(struct cn_msg *req, int ret_code)
{
	char buffer[sizeof(struct cn_msg)+sizeof(struct drbd_nl_cfg_reply)];
	struct cn_msg *cn_reply = (struct cn_msg *) buffer;
	struct drbd_nl_cfg_reply *reply =
		(struct drbd_nl_cfg_reply *)cn_reply->data;
	int rr;

	cn_reply->id = req->id;

	cn_reply->seq = req->seq;
	cn_reply->ack = req->ack  + 1;
	cn_reply->len = sizeof(struct drbd_nl_cfg_reply);
	cn_reply->flags = 0;

	reply->minor = ((struct drbd_nl_cfg_req *)req->data)->drbd_minor;
	reply->ret_code = ret_code;

	TRACE(TRACE_TYPE_NL, TRACE_LVL_SUMMARY, nl_trace_reply(cn_reply););

	rr = cn_netlink_send(cn_reply, CN_IDX_DRBD, GFP_KERNEL);
	if (rr && rr != -ESRCH)
		printk(KERN_INFO "drbd: cn_netlink_send()=%d\n", rr);
}
<|MERGE_RESOLUTION|>--- conflicted
+++ resolved
@@ -282,12 +282,8 @@
 	val.i  = 0; val.role  = new_role;
 
 	while (try++ < max_tries) {
-<<<<<<< HEAD
 		DRBD_STATE_DEBUG_INIT_VAL(val);
 		r = _drbd_request_state(mdev, mask, val, ChgWaitComplete);
-=======
-		r = _drbd_request_state(mdev, mask, val, CS_WAIT_COMPLETE);
->>>>>>> 5f87618f
 
 		/* in case we first succeeded to outdate,
 		 * but now suddenly could establish a connection */
@@ -346,12 +342,8 @@
 				try = max_tries - 1;
 			continue;
 		}
-<<<<<<< HEAD
 		if (r < SS_Success) {
 			DRBD_STATE_DEBUG_INIT_VAL(val);
-=======
-		if (r < SS_SUCCESS) {
->>>>>>> 5f87618f
 			r = _drbd_request_state(mdev, mask, val,
 						CS_VERBOSE + CS_WAIT_COMPLETE);
 			if (r < SS_SUCCESS)
@@ -1034,14 +1026,10 @@
 	nbc = NULL;
 	resync_lru = NULL;
 
-<<<<<<< HEAD
 	mdev->write_ordering = WO_bio_barrier;
 	drbd_bump_write_ordering(mdev, WO_bio_barrier);
 
 	if (drbd_md_test_flag(mdev->bc, MDF_PrimaryInd))
-=======
-	if (drbd_md_test_flag(mdev->bc, MDF_PRIMARY_IND))
->>>>>>> 5f87618f
 		set_bit(CRASHED_PRIMARY, &mdev->flags);
 	else
 		clear_bit(CRASHED_PRIMARY, &mdev->flags);
@@ -1144,12 +1132,8 @@
 		ns.disk = D_NEGOTIATING;
 	}
 
-<<<<<<< HEAD
 	DRBD_STATE_DEBUG_INIT_VAL(ns);
 	rv = _drbd_set_state(mdev, ns, ChgStateVerbose, NULL);
-=======
-	rv = _drbd_set_state(mdev, ns, CS_VERBOSE, NULL);
->>>>>>> 5f87618f
 	ns = mdev->state;
 	spin_unlock_irq(&mdev->req_lock);
 
@@ -1430,7 +1414,6 @@
 	crypto_free_hash(mdev->cram_hmac_tfm);
 	mdev->cram_hmac_tfm = tfm;
 
-<<<<<<< HEAD
 	crypto_free_hash(mdev->integrity_w_tfm);
 	mdev->integrity_w_tfm = integrity_w_tfm;
 
@@ -1446,10 +1429,6 @@
 
 	retcode = _drbd_request_state(mdev, NS(conn, Unconnected), ChgStateVerbose);
 	if (retcode >= SS_Success)
-=======
-	retcode = _drbd_request_state(mdev, NS(conn, C_UNCONNECTED), CS_VERBOSE);
-	if (retcode >= SS_SUCCESS)
->>>>>>> 5f87618f
 		drbd_thread_start(&mdev->worker);
 
 	reply->ret_code = retcode;
@@ -1720,7 +1699,6 @@
 STATIC int drbd_nl_invalidate(struct drbd_conf *mdev, struct drbd_nl_cfg_req *nlp,
 			      struct drbd_nl_cfg_reply *reply)
 {
-<<<<<<< HEAD
 	int retcode;
 
 	retcode = _drbd_request_state(mdev, NS(conn, StartingSyncT), ChgOrdered);
@@ -1741,10 +1719,6 @@
 	}
 
 	reply->ret_code = retcode;
-=======
-	reply->ret_code = drbd_request_state(mdev, NS2(conn, C_STARTING_SYNC_T,
-						      disk, D_INCONSISTENT));
->>>>>>> 5f87618f
 	return 0;
 }
 
@@ -1752,12 +1726,7 @@
 				   struct drbd_nl_cfg_reply *reply)
 {
 
-<<<<<<< HEAD
 	reply->ret_code = drbd_request_state(mdev, NS(conn, StartingSyncS));
-=======
-	reply->ret_code = drbd_request_state(mdev, NS2(conn, C_STARTING_SYNC_S,
-						      pdsk, D_INCONSISTENT));
->>>>>>> 5f87618f
 
 	return 0;
 }
