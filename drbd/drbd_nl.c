/*
   drbd_nl.c

   This file is part of DRBD by Philipp Reisner and Lars Ellenberg.

   Copyright (C) 2001-2008, LINBIT Information Technologies GmbH.
   Copyright (C) 1999-2008, Philipp Reisner <philipp.reisner@linbit.com>.
   Copyright (C) 2002-2008, Lars Ellenberg <lars.ellenberg@linbit.com>.

   drbd is free software; you can redistribute it and/or modify
   it under the terms of the GNU General Public License as published by
   the Free Software Foundation; either version 2, or (at your option)
   any later version.

   drbd is distributed in the hope that it will be useful,
   but WITHOUT ANY WARRANTY; without even the implied warranty of
   MERCHANTABILITY or FITNESS FOR A PARTICULAR PURPOSE.  See the
   GNU General Public License for more details.

   You should have received a copy of the GNU General Public License
   along with drbd; see the file COPYING.  If not, write to
   the Free Software Foundation, 675 Mass Ave, Cambridge, MA 02139, USA.

 */

#include <linux/module.h>
#include <linux/drbd.h>
#include <linux/in.h>
#include <linux/fs.h>
#include <linux/file.h>
#include <linux/slab.h>
#include <linux/blkpg.h>
#include <linux/cpumask.h>
#include "drbd_int.h"
#include "drbd_protocol.h"
#include "drbd_req.h"
#include "drbd_state_change.h"
#include <asm/unaligned.h>
#include <linux/drbd_limits.h>
#include <linux/kthread.h>

#include <net/genetlink.h>
#if LINUX_VERSION_CODE < KERNEL_VERSION(2,6,31)
/*
 * copied from more recent kernel source
 */
int genl_register_family_with_ops(struct genl_family *family,
	struct genl_ops *ops, size_t n_ops)
{
	int err, i;

	err = genl_register_family(family);
	if (err)
		return err;

	for (i = 0; i < n_ops; ++i, ++ops) {
		err = genl_register_ops(family, ops);
		if (err)
			goto err_out;
	}
	return 0;
err_out:
	genl_unregister_family(family);
	return err;
}
#endif

/* .doit */
// int drbd_adm_create_resource(struct sk_buff *skb, struct genl_info *info);
// int drbd_adm_delete_resource(struct sk_buff *skb, struct genl_info *info);

int drbd_adm_new_minor(struct sk_buff *skb, struct genl_info *info);
int drbd_adm_del_minor(struct sk_buff *skb, struct genl_info *info);

int drbd_adm_new_resource(struct sk_buff *skb, struct genl_info *info);
int drbd_adm_del_resource(struct sk_buff *skb, struct genl_info *info);
int drbd_adm_down(struct sk_buff *skb, struct genl_info *info);

int drbd_adm_set_role(struct sk_buff *skb, struct genl_info *info);
int drbd_adm_attach(struct sk_buff *skb, struct genl_info *info);
int drbd_adm_disk_opts(struct sk_buff *skb, struct genl_info *info);
int drbd_adm_detach(struct sk_buff *skb, struct genl_info *info);
int drbd_adm_connect(struct sk_buff *skb, struct genl_info *info);
int drbd_adm_net_opts(struct sk_buff *skb, struct genl_info *info);
int drbd_adm_resize(struct sk_buff *skb, struct genl_info *info);
int drbd_adm_start_ov(struct sk_buff *skb, struct genl_info *info);
int drbd_adm_new_c_uuid(struct sk_buff *skb, struct genl_info *info);
int drbd_adm_disconnect(struct sk_buff *skb, struct genl_info *info);
int drbd_adm_invalidate(struct sk_buff *skb, struct genl_info *info);
int drbd_adm_invalidate_peer(struct sk_buff *skb, struct genl_info *info);
int drbd_adm_pause_sync(struct sk_buff *skb, struct genl_info *info);
int drbd_adm_resume_sync(struct sk_buff *skb, struct genl_info *info);
int drbd_adm_suspend_io(struct sk_buff *skb, struct genl_info *info);
int drbd_adm_resume_io(struct sk_buff *skb, struct genl_info *info);
int drbd_adm_outdate(struct sk_buff *skb, struct genl_info *info);
int drbd_adm_resource_opts(struct sk_buff *skb, struct genl_info *info);
int drbd_adm_get_status(struct sk_buff *skb, struct genl_info *info);
int drbd_adm_get_timeout_type(struct sk_buff *skb, struct genl_info *info);
int drbd_adm_forget_peer(struct sk_buff *skb, struct genl_info *info);
/* .dumpit */
int drbd_adm_get_status_all(struct sk_buff *skb, struct netlink_callback *cb);
int drbd_adm_dump_resources(struct sk_buff *skb, struct netlink_callback *cb);
int drbd_adm_dump_devices(struct sk_buff *skb, struct netlink_callback *cb);
int drbd_adm_dump_devices_done(struct netlink_callback *cb);
int drbd_adm_dump_connections(struct sk_buff *skb, struct netlink_callback *cb);
int drbd_adm_dump_connections_done(struct netlink_callback *cb);
int drbd_adm_dump_peer_devices(struct sk_buff *skb, struct netlink_callback *cb);
int drbd_adm_get_initial_state(struct sk_buff *skb, struct netlink_callback *cb);

#include <linux/drbd_genl_api.h>
#include "drbd_nla.h"
#include <linux/genl_magic_func.h>

atomic_t drbd_genl_seq = ATOMIC_INIT(2); /* two. */
atomic_t drbd_notify_id = ATOMIC_INIT(0);

/* used blkdev_get_by_path, to claim our meta data device(s) */
static char *drbd_m_holder = "Hands off! this is DRBD's meta data device.";

/* Configuration is strictly serialized, because generic netlink message
 * processing is strictly serialized by the genl_lock().
 * Which means we can use one static global drbd_config_context struct.
 */
static struct drbd_config_context {
	/* assigned from drbd_genlmsghdr */
	unsigned int minor;
	/* assigned from request attributes, if present */
	unsigned int volume;
#define VOLUME_UNSPECIFIED		(-1U)
	/* pointer into the request skb,
	 * limited lifetime! */
	char *resource_name;
	struct nlattr *my_addr;
	struct nlattr *peer_addr;

	/* reply buffer */
	struct sk_buff *reply_skb;
	/* pointer into reply buffer */
	struct drbd_genlmsghdr *reply_dh;
	/* resolved from attributes, if possible */
	struct drbd_device *device;
	struct drbd_resource *resource;
	struct drbd_connection *connection;
	struct drbd_peer_device *peer_device;
} adm_ctx;

static void drbd_adm_send_reply(struct sk_buff *skb, struct genl_info *info)
{
	genlmsg_end(skb, genlmsg_data(nlmsg_data(nlmsg_hdr(skb))));
	if (genlmsg_reply(skb, info))
		printk(KERN_ERR "drbd: error sending genl reply\n");
}

/* Used on a fresh "drbd_adm_prepare"d reply_skb, this cannot fail: The only
 * reason it could fail was no space in skb, and there are 4k available. */
static int drbd_msg_put_info(const char *info)
{
	struct sk_buff *skb = adm_ctx.reply_skb;
	struct nlattr *nla;
	int err = -EMSGSIZE;

	if (!info || !info[0])
		return 0;

	nla = nla_nest_start(skb, DRBD_NLA_CFG_REPLY);
	if (!nla)
		return err;

	err = nla_put_string(skb, T_info_text, info);
	if (err) {
		nla_nest_cancel(skb, nla);
		return err;
	} else
		nla_nest_end(skb, nla);
	return 0;
}

static int drbd_adm_finish(struct genl_info *info, int retcode);

extern struct genl_ops drbd_genl_ops[];

#ifdef COMPAT_HAVE_SECURITY_NETLINK_RECV
#define drbd_security_netlink_recv(skb, cap) \
	security_netlink_recv(skb, cap)
#else
/* see
 * fd77846 security: remove the security_netlink_recv hook as it is equivalent to capable()
 */
static inline bool drbd_security_netlink_recv(struct sk_buff *skb, int cap)
{
	return !capable(cap);
}
#endif

/* This would be a good candidate for a "pre_doit" hook,
 * and per-family private info->pointers.
 * But we need to stay compatible with older kernels.
 * If it returns successfully, adm_ctx members are valid.
 */
#define DRBD_ADM_NEED_MINOR	1
#define DRBD_ADM_NEED_RESOURCE	2
#define DRBD_ADM_NEED_CONNECTION 4
#define DRBD_ADM_NEED_PEER_DEVICE 8
static int drbd_adm_prepare(struct sk_buff *skb, struct genl_info *info,
		unsigned flags)
{
	struct drbd_genlmsghdr *d_in = info->userhdr;
	const u8 cmd = info->genlhdr->cmd;
	int err;

	memset(&adm_ctx, 0, sizeof(adm_ctx));

	/*
	 * genl_rcv_msg() only checks if commands with the GENL_ADMIN_PERM flag
	 * set have CAP_NET_ADMIN; we also require CAP_SYS_ADMIN for
	 * administrative commands.
	 */
	if ((drbd_genl_ops[cmd].flags & GENL_ADMIN_PERM) &&
	    drbd_security_netlink_recv(skb, CAP_SYS_ADMIN))
		return -EPERM;

	adm_ctx.reply_skb = genlmsg_new(NLMSG_GOODSIZE, GFP_KERNEL);
	if (!adm_ctx.reply_skb) {
		err = -ENOMEM;
		goto fail;
	}

	adm_ctx.reply_dh = genlmsg_put_reply(adm_ctx.reply_skb,
					info, &drbd_genl_family, 0, cmd);
	/* put of a few bytes into a fresh skb of >= 4k will always succeed.
	 * but anyways */
	if (!adm_ctx.reply_dh) {
		err = -ENOMEM;
		goto fail;
	}

	adm_ctx.reply_dh->minor = d_in->minor;
	adm_ctx.reply_dh->ret_code = NO_ERROR;

	adm_ctx.volume = VOLUME_UNSPECIFIED;
	if (info->attrs[DRBD_NLA_CFG_CONTEXT]) {
		struct nlattr *nla;
		/* parse and validate only */
		err = drbd_cfg_context_from_attrs(NULL, info);
		if (err)
			goto fail;

		/* It was present, and valid,
		 * copy it over to the reply skb. */
		err = nla_put_nohdr(adm_ctx.reply_skb,
				info->attrs[DRBD_NLA_CFG_CONTEXT]->nla_len,
				info->attrs[DRBD_NLA_CFG_CONTEXT]);
		if (err)
			goto fail;

		/* and assign stuff to the global adm_ctx */
		nla = nested_attr_tb[__nla_type(T_ctx_volume)];
		if (nla)
			adm_ctx.volume = nla_get_u32(nla);
		nla = nested_attr_tb[__nla_type(T_ctx_resource_name)];
		if (nla)
			adm_ctx.resource_name = nla_data(nla);
		adm_ctx.my_addr = nested_attr_tb[__nla_type(T_ctx_my_addr)];
		adm_ctx.peer_addr = nested_attr_tb[__nla_type(T_ctx_peer_addr)];
		if ((adm_ctx.my_addr &&
		     nla_len(adm_ctx.my_addr) > sizeof(adm_ctx.connection->my_addr)) ||
		    (adm_ctx.peer_addr &&
		     nla_len(adm_ctx.peer_addr) > sizeof(adm_ctx.connection->peer_addr))) {
			err = -EINVAL;
			goto fail;
		}
	}

	adm_ctx.minor = d_in->minor;
	adm_ctx.device = minor_to_mdev(d_in->minor);
	if (adm_ctx.resource_name) {
		adm_ctx.resource = drbd_find_resource(adm_ctx.resource_name);
	}

	if (!adm_ctx.device && (flags & DRBD_ADM_NEED_MINOR)) {
		drbd_msg_put_info("unknown minor");
		err = ERR_MINOR_INVALID;
		goto finish;
	}
	if (!adm_ctx.resource && (flags & DRBD_ADM_NEED_RESOURCE)) {
		drbd_msg_put_info("unknown resource");
		err = ERR_INVALID_REQUEST;
		if (adm_ctx.resource_name)
			err = ERR_RES_NOT_KNOWN;
		goto finish;
	}

	if (flags & (DRBD_ADM_NEED_CONNECTION | DRBD_ADM_NEED_PEER_DEVICE)) {
		if (adm_ctx.resource) {
			drbd_msg_put_info("no resource name expected");
			err = ERR_INVALID_REQUEST;
			goto finish;
		}
		if (adm_ctx.device) {
			drbd_msg_put_info("no minor number expected");
			err = ERR_INVALID_REQUEST;
			goto finish;
		}
		if (adm_ctx.my_addr && adm_ctx.peer_addr)
			adm_ctx.connection = conn_get_by_addrs(
				nla_data(adm_ctx.my_addr), nla_len(adm_ctx.my_addr),
				nla_data(adm_ctx.peer_addr), nla_len(adm_ctx.peer_addr));
		if (!adm_ctx.connection) {
			drbd_msg_put_info("unknown connection");
			err = ERR_INVALID_REQUEST;
			goto finish;
		}
	}
	if (flags & DRBD_ADM_NEED_PEER_DEVICE) {
		if (adm_ctx.volume != VOLUME_UNSPECIFIED)
			adm_ctx.peer_device =
				idr_find(&adm_ctx.connection->peer_devices,
					 adm_ctx.volume);
		if (!adm_ctx.peer_device) {
			drbd_msg_put_info("unknown volume");
			err = ERR_INVALID_REQUEST;
			goto finish;
		}
	}

	/* some more paranoia, if the request was over-determined */
	if (adm_ctx.device && adm_ctx.resource &&
	    adm_ctx.device->resource != adm_ctx.resource) {
		pr_warning("request: minor=%u, resource=%s; but that minor belongs to resource %s\n",
				adm_ctx.minor, adm_ctx.resource->name,
				adm_ctx.device->resource->name);
		drbd_msg_put_info("minor exists in different resource");
		err = ERR_INVALID_REQUEST;
		goto finish;
	}
	if (adm_ctx.device &&
	    adm_ctx.volume != VOLUME_UNSPECIFIED &&
	    adm_ctx.volume != adm_ctx.device->vnr) {
		pr_warning("request: minor=%u, volume=%u; but that minor is volume %u in %s\n",
				adm_ctx.minor, adm_ctx.volume,
				adm_ctx.device->vnr,
				adm_ctx.device->resource->name);
		drbd_msg_put_info("minor exists as different volume");
		err = ERR_INVALID_REQUEST;
		goto finish;
	}

	return NO_ERROR;

fail:
	nlmsg_free(adm_ctx.reply_skb);
	adm_ctx.reply_skb = NULL;
	return err;

finish:
	drbd_adm_finish(info, err);
	return err;
}

static int drbd_adm_finish(struct genl_info *info, int retcode)
{
	if (adm_ctx.connection) {
		kref_put(&adm_ctx.connection->kref, drbd_destroy_connection);
		adm_ctx.connection = NULL;
	}
	if (adm_ctx.resource) {
		kref_put(&adm_ctx.resource->kref, drbd_destroy_resource);
		adm_ctx.resource = NULL;
	}

	if (!adm_ctx.reply_skb)
		return -ENOMEM;

	adm_ctx.reply_dh->ret_code = retcode;
	drbd_adm_send_reply(adm_ctx.reply_skb, info);
	adm_ctx.reply_skb = NULL;
	return 0;
}

static void conn_md_sync(struct drbd_connection *connection)
{
	struct drbd_peer_device *peer_device;
	int vnr;

	rcu_read_lock();
	idr_for_each_entry(&connection->peer_devices, peer_device, vnr) {
		struct drbd_device *device = peer_device->device;
		kobject_get(&device->kobj);
		rcu_read_unlock();
		drbd_md_sync(device);
		kobject_put(&device->kobj);
		rcu_read_lock();
	}
	rcu_read_unlock();
}

/* Buffer to construct the environment of a user-space helper in. */
struct env {
	char *buffer;
	int size, pos;
};

/* Print into an env buffer. */
static __printf(2, 3) int env_print(struct env *env, const char *fmt, ...)
{
	va_list args;
	int pos, ret;

	pos = env->pos;
	if (pos < 0)
		return pos;
	va_start(args, fmt);
	ret = vsnprintf(env->buffer + pos, env->size - pos, fmt, args);
	va_end(args);
	if (ret < 0) {
		env->pos = ret;
		goto out;
	}
	if (ret >= env->size - pos) {
		ret = env->pos = -ENOMEM;
		goto out;
	}
	env->pos += ret + 1;
    out:
	return ret;
}

/* Put env variables for an address into an env buffer. */
static void env_print_address(struct env *env, const char *prefix,
			      struct sockaddr_storage *storage)
{
	const char *afs;

	switch (((struct sockaddr *)storage)->sa_family) {
	case AF_INET6:
		afs = "ipv6";
		env_print(env, "%sADDRESS=%pI6", prefix,
			  &((struct sockaddr_in6 *)storage)->sin6_addr);
		break;
	case AF_INET:
		afs = "ipv4";
		env_print(env, "%sADDRESS=%pI4", prefix,
			  &((struct sockaddr_in *)storage)->sin_addr);
		break;
	default:
		afs = "ssocks";
		env_print(env, "%sADDRESS=%pI4", prefix,
			  &((struct sockaddr_in *)storage)->sin_addr);
	}
	env_print(env, "%sAF=%s", prefix, afs);
}

/* Construct char **envp inside an env buffer. */
static char **make_envp(struct env *env)
{
	char **envp, *b;
	unsigned int n;

	if (env->pos < 0)
		return NULL;
	if (env->pos >= env->size)
		goto out_nomem;
	env->buffer[env->pos++] = 0;
	for (b = env->buffer, n = 1; *b; n++)
		b = strchr(b, 0) + 1;
	if (env->size - env->pos < sizeof(envp) * n)
		goto out_nomem;
	envp = (char **)(env->buffer + env->size) - n;

	for (b = env->buffer; *b; ) {
		*envp++ = b;
		b = strchr(b, 0) + 1;
	}
	*envp++ = NULL;
	return envp - n;

    out_nomem:
	env->pos = -ENOMEM;
	return NULL;
}

int drbd_khelper(struct drbd_device *device, struct drbd_connection *connection, char *cmd)
{
	struct drbd_resource *resource = device ? device->resource : connection->resource;
	char *argv[] = {usermode_helper, cmd, resource->name, NULL };
	struct env env = { .size = PAGE_SIZE };
	char **envp;
	int ret;

    enlarge_buffer:
	env.buffer = (char *)__get_free_pages(GFP_NOIO, get_order(env.size));
	if (!env.buffer) {
		ret = -ENOMEM;
		goto out_err;
	}
	env.pos = 0;

	rcu_read_lock();
	env_print(&env, "HOME=/");
	env_print(&env, "TERM=linux");
	env_print(&env, "PATH=/sbin:/usr/sbin:/bin:/usr/bin");
	if (device) {
		env_print(&env, "DRBD_MINOR=%u", device_to_minor(device));
		env_print(&env, "DRBD_VOLUME=%u", device->vnr);
		if (get_ldev(device)) {
			struct disk_conf *disk_conf =
				rcu_dereference(device->ldev->disk_conf);
			env_print(&env, "DRBD_BACKING_DEV=%s",
				  disk_conf->backing_dev);
			put_ldev(device);
		}
	}
	if (connection) {
		env_print_address(&env, "DRBD_MY_", &connection->my_addr);
		env_print_address(&env, "DRBD_PEER_", &connection->peer_addr);
	}
	if (connection && !device) {
		struct drbd_peer_device *peer_device;
		int vnr;

		idr_for_each_entry(&connection->peer_devices, peer_device, vnr) {
			struct drbd_device *device = peer_device->device;

			env_print(&env, "DRBD_MINOR_%u=%u",
				  vnr, peer_device->device->minor);
			if (get_ldev(device)) {
				struct disk_conf *disk_conf =
					rcu_dereference(device->ldev->disk_conf);
				env_print(&env, "DRBD_BACKING_DEV_%u=%s",
					  vnr, disk_conf->backing_dev);
				put_ldev(device);
			}
		}
	}
	rcu_read_unlock();

	envp = make_envp(&env);
	if (!envp) {
		if (env.pos == -ENOMEM) {
			free_pages((unsigned long)env.buffer, get_order(env.size));
			env.size += PAGE_SIZE;
			goto enlarge_buffer;
		}
		ret = env.pos;
		goto out_err;
	}

	if (current == resource->worker.task)
		set_bit(CALLBACK_PENDING, &resource->flags);

	/* The helper may take some time.
	 * write out any unsynced meta data changes now */
	if (device)
		drbd_md_sync(device);
	else if (connection)
		conn_md_sync(connection);

	drbd_info(resource, "helper command: %s %s\n", usermode_helper, cmd);
	notify_helper(NOTIFY_CALL, device, connection, cmd, 0);
	ret = call_usermodehelper(usermode_helper, argv, envp, UMH_WAIT_PROC);
	if (ret)
		drbd_warn(resource, "helper command: %s %s exit code %u (0x%x)\n",
				usermode_helper, cmd,
				(ret >> 8) & 0xff, ret);
	else
		drbd_info(resource, "helper command: %s %s exit code %u (0x%x)\n",
				usermode_helper, cmd,
				(ret >> 8) & 0xff, ret);
	notify_helper(NOTIFY_RESPONSE, device, connection, cmd, ret);

	if (current == resource->worker.task)
		clear_bit(CALLBACK_PENDING, &resource->flags);

	if (ret < 0) /* Ignore any ERRNOs we got. */
		ret = 0;

	free_pages((unsigned long)env.buffer, get_order(env.size));
	return ret;

    out_err:
	drbd_err(resource, "Could not call %s user-space helper: error %d"
		 "out of memory\n", cmd, ret);
	return 0;
}

static bool initial_states_pending(struct drbd_connection *connection)
{
	struct drbd_peer_device *peer_device;
	int vnr;
	bool pending = false;

	rcu_read_lock();
	idr_for_each_entry(&connection->peer_devices, peer_device, vnr) {
		if (test_bit(INITIAL_STATE_SENT, &peer_device->flags) &&
		    !test_bit(INITIAL_STATE_RECEIVED, &peer_device->flags)) {
			pending = true;
			break;
		}
	}
	rcu_read_unlock();
	return pending;
}

bool conn_try_outdate_peer(struct drbd_connection *connection)
{
	enum drbd_fencing_policy fencing_policy;
	char *ex_to_string;
	int r;
	unsigned long irq_flags;

	if (connection->cstate[NOW] >= C_CONNECTED) {
		drbd_err(connection, "Expected cstate < C_CONNECTED\n");
		return false;
	}

	fencing_policy = connection->fencing_policy;
	switch (fencing_policy) {
	case FP_NOT_AVAIL:
		drbd_warn(connection, "Not fencing peer, I'm not even Consistent myself.\n");
		goto out;
	case FP_DONT_CARE:
		return true;
	default: ;
	}

	r = drbd_khelper(NULL, connection, "fence-peer");

	begin_state_change(connection->resource, &irq_flags, CS_VERBOSE);
	switch ((r>>8) & 0xff) {
	case 3: /* peer is inconsistent */
		ex_to_string = "peer is inconsistent or worse";
		__change_peer_disk_states(connection, D_INCONSISTENT);
		break;
	case 4: /* peer got outdated, or was already outdated */
		ex_to_string = "peer was fenced";
		__change_peer_disk_states(connection, D_OUTDATED);
		break;
	case 5: /* peer was down */
		if (conn_highest_disk(connection) == D_UP_TO_DATE) {
			/* we will(have) create(d) a new UUID anyways... */
			ex_to_string = "peer is unreachable, assumed to be dead";
			__change_peer_disk_states(connection, D_OUTDATED);
		} else {
			ex_to_string = "peer unreachable, doing nothing since disk != UpToDate";
		}
		break;
	case 6: /* Peer is primary, voluntarily outdate myself.
		 * This is useful when an unconnected R_SECONDARY is asked to
		 * become R_PRIMARY, but finds the other peer being active. */
		ex_to_string = "peer is active";
		drbd_warn(connection, "Peer is primary, outdating myself.\n");
		__change_disk_states(connection->resource, D_OUTDATED);
		break;
	case 7:
		/* THINK: do we need to handle this
		 * like case 4, or more like case 5? */
		if (fencing_policy != FP_STONITH)
			drbd_err(connection, "fence-peer() = 7 && fencing != Stonith !!!\n");
		ex_to_string = "peer was stonithed";
		__change_peer_disk_states(connection, D_OUTDATED);
		break;
	default:
		/* The script is broken ... */
		drbd_err(connection, "fence-peer helper broken, returned %d\n", (r>>8)&0xff);
		abort_state_change(connection->resource, &irq_flags);
		return false; /* Eventually leave IO frozen */
	}

	drbd_info(connection, "fence-peer helper returned %d (%s)\n",
		  (r>>8) & 0xff, ex_to_string);

	if (connection->cstate[NOW] >= C_CONNECTED ||
	    initial_states_pending(connection)) {
		/* connection re-established; do not fence */
		abort_state_change(connection->resource, &irq_flags);
		goto out;
	}
	end_state_change(connection->resource, &irq_flags);

 out:
	return conn_highest_pdsk(connection) <= D_OUTDATED;
}

static int _try_outdate_peer_async(void *data)
{
	struct drbd_connection *connection = (struct drbd_connection *)data;

	conn_try_outdate_peer(connection);

	kref_put(&connection->kref, drbd_destroy_connection);
	return 0;
}

void conn_try_outdate_peer_async(struct drbd_connection *connection)
{
	struct task_struct *opa;

	kref_get(&connection->kref);
	opa = kthread_run(_try_outdate_peer_async, connection, "drbd_async_h");
	if (IS_ERR(opa)) {
		drbd_err(connection, "out of mem, failed to invoke fence-peer helper\n");
		kref_put(&connection->kref, drbd_destroy_connection);
	}
}

static bool no_more_ap_pending(struct drbd_device *device)
{
	struct drbd_peer_device *peer_device;

	for_each_peer_device(peer_device, device)
		if (atomic_read(&peer_device->ap_pending_cnt) != 0)
			return false;
	return true;
}

enum drbd_state_rv
drbd_set_role(struct drbd_resource *resource, enum drbd_role role, bool force)
{
	struct drbd_device *device;
	int minor;
	const int max_tries = 4;
	enum drbd_state_rv rv = SS_UNKNOWN_ERROR;
	int try = 0;
	int forced = 0;
	bool with_force = false;

	mutex_lock(&resource->conf_update);
	down(&resource->state_sem);

	if (role == R_PRIMARY) {
		struct drbd_connection *connection;

		/* Detect dead peers as soon as possible.  */

		for_each_connection(connection, resource)
			request_ping(connection);
	}

	while (try++ < max_tries) {
		rv = stable_state_change(resource,
			change_role(resource, role,
				    CS_ALREADY_SERIALIZED | CS_WAIT_COMPLETE,
				    with_force));

		/* in case we first succeeded to outdate,
		 * but now suddenly could establish a connection */
		if (rv == SS_CW_FAILED_BY_PEER) {
			with_force = false;
			continue;
		}

		if (rv == SS_NO_UP_TO_DATE_DISK && force && !with_force) {
			with_force = true;
			forced = 1;
			continue;
		}

		if (rv == SS_NO_UP_TO_DATE_DISK && !with_force) {
			struct drbd_connection *connection;

			for_each_connection(connection, resource) {
				struct drbd_peer_device *peer_device;
				int vnr;

				if (conn_highest_pdsk(connection) != D_UNKNOWN)
					continue;

				idr_for_each_entry(&connection->peer_devices, peer_device, vnr) {
					struct drbd_device *device = peer_device->device;

					if (device->disk_state[NOW] != D_CONSISTENT)
						continue;

					if (conn_try_outdate_peer(connection))
						with_force = true;
				}
			}
			if (with_force)
				continue;
		}

		if (rv == SS_NOTHING_TO_DO)
			goto out;
		if (rv == SS_PRIMARY_NOP && !with_force) {
			struct drbd_connection *connection;

			for_each_connection(connection, resource) {
				if (!conn_try_outdate_peer(connection) && force) {
					drbd_warn(connection, "Forced into split brain situation!\n");
					with_force = true;
				}
			}
			if (with_force)
				continue;
		}

		if (rv == SS_TWO_PRIMARIES) {
			struct drbd_connection *connection;
			struct net_conf *nc;
			int timeout = 0;

			/*
			 * Catch the case where we discover that the other
			 * primary has died soon after the state change
			 * failure: retry once after a short timeout.
			 */

			for_each_connection(connection, resource) {
				rcu_read_lock();
				nc = rcu_dereference(connection->net_conf);
				if (nc && nc->ping_timeo > timeout)
					timeout = nc->ping_timeo;
				rcu_read_unlock();
			}
			timeout = timeout * HZ / 10;
			if (timeout == 0)
				timeout = 1;

			schedule_timeout_interruptible(timeout);
			if (try < max_tries)
				try = max_tries - 1;
			continue;
		}

		if (rv < SS_SUCCESS) {
			rv = stable_state_change(resource,
				change_role(resource, role,
					    CS_VERBOSE | CS_ALREADY_SERIALIZED | CS_WAIT_COMPLETE,
					    with_force));
			if (rv < SS_SUCCESS)
				goto out;
		}
		break;
	}

	if (rv < SS_SUCCESS)
		goto out;

	if (forced)
		drbd_warn(resource, "Forced to consider local data as UpToDate!\n");

	idr_for_each_entry(&resource->devices, device, minor)
		wait_event(device->misc_wait, no_more_ap_pending(device));

	/* FIXME also wait for all pending P_BARRIER_ACK? */

	if (role == R_SECONDARY) {
		idr_for_each_entry(&resource->devices, device, minor) {
			set_disk_ro(device->vdisk, true);
			if (get_ldev(device)) {
				device->ldev->md.current_uuid &= ~(u64)1;
				put_ldev(device);
			}
		}
	} else {
		struct drbd_connection *connection;

		for_each_connection(connection, resource) {
			struct net_conf *nc;

			nc = connection->net_conf;
			if (nc)
				nc->discard_my_data = 0; /* without copy; single bit op is atomic */
		}

		idr_for_each_entry(&resource->devices, device, minor) {
			set_disk_ro(device->vdisk, false);
			if (get_ldev(device)) {
				_drbd_uuid_new_current(device, forced);
				put_ldev(device);
			} else {
				struct drbd_peer_device *peer_device;
				/* The peers will store the new current UUID... */
				u64 current_uuid;
				get_random_bytes(&current_uuid, sizeof(u64));

				for_each_peer_device(peer_device, device)
					drbd_send_current_uuid(peer_device, current_uuid);
			}
		}
	}

	idr_for_each_entry(&resource->devices, device, minor) {
		 struct drbd_peer_device *peer_device;

		for_each_peer_device(peer_device, device) {
			/* writeout of activity log covered areas of the bitmap
			 * to stable storage done in after state change already */

			if (peer_device->repl_state[NOW] >= L_OFF) {
				/* if this was forced, we should consider sync */
				if (forced) {
					drbd_send_uuids(peer_device, 0, 0);
					set_bit(CONSIDER_RESYNC, &peer_device->flags);
				}
				drbd_send_current_state(peer_device);
			}
		}
	}

	idr_for_each_entry(&resource->devices, device, minor) {
		drbd_md_sync(device);
		if (!resource->res_opts.auto_promote && role == R_PRIMARY)
			drbd_kobject_uevent(device);
	}

out:
	up(&resource->state_sem);
	mutex_unlock(&resource->conf_update);
	return rv;
}

static const char *from_attrs_err_to_txt(int err)
{
	return	err == -ENOMSG ? "required attribute missing" :
		err == -EOPNOTSUPP ? "unknown mandatory attribute" :
		err == -EEXIST ? "can not change invariant setting" :
		"invalid attribute value";
}

int drbd_adm_set_role(struct sk_buff *skb, struct genl_info *info)
{
	struct set_role_parms parms;
	int err;
	enum drbd_state_rv retcode;

	retcode = drbd_adm_prepare(skb, info, DRBD_ADM_NEED_RESOURCE);
	if (!adm_ctx.reply_skb)
		return retcode;

	memset(&parms, 0, sizeof(parms));
	if (info->attrs[DRBD_NLA_SET_ROLE_PARMS]) {
		err = set_role_parms_from_attrs(&parms, info);
		if (err) {
			retcode = ERR_MANDATORY_TAG;
			drbd_msg_put_info(from_attrs_err_to_txt(err));
			goto out;
		}
	}

	if (info->genlhdr->cmd == DRBD_ADM_PRIMARY) {
		retcode = drbd_set_role(adm_ctx.resource, R_PRIMARY, parms.assume_uptodate);
		if (retcode >= SS_SUCCESS)
			set_bit(EXPLICIT_PRIMARY, &adm_ctx.resource->flags);
	} else {
		retcode = drbd_set_role(adm_ctx.resource, R_SECONDARY, false);
		if (retcode >= SS_SUCCESS)
			clear_bit(EXPLICIT_PRIMARY, &adm_ctx.resource->flags);
	}
out:
	drbd_adm_finish(info, (enum drbd_ret_code)retcode);
	return 0;
}

u64 drbd_capacity_to_on_disk_bm_sect(u64 capacity_sect, unsigned int max_peers)
{
	u64 bits, bytes;

	/* round up storage sectors to full "bitmap sectors per bit", then
	 * convert to number of bits needed, and round that up to 64bit words
	 * to ease interoperability between 32bit and 64bit architectures.
	 */
	bits = ALIGN(BM_SECT_TO_BIT(ALIGN(capacity_sect, BM_SECT_PER_BIT)), 64);

	/* convert to bytes, multiply by number of peers,
	 * and, because we do all our meta data IO in 4k blocks,
	 * round up to full 4k
	 */
	bytes = ALIGN(bits / 8 * max_peers, 4096);

	/* convert to number of sectors */
	return bytes >> 9;
}

/* Initializes the md.*_offset members, so we are able to find
 * the on disk meta data.
 *
 * We currently have two possible layouts:
 * external:
 *   |----------- md_size_sect ------------------|
 *   [ 4k superblock ][ activity log ][  Bitmap  ]
 *   | al_offset == 8 |
 *   | bm_offset = al_offset + X      |
 *  ==> bitmap sectors = md_size_sect - bm_offset
 *
 * internal:
 *            |----------- md_size_sect ------------------|
 * [data.....][  Bitmap  ][ activity log ][ 4k superblock ]
 *                        | al_offset < 0 |
 *            | bm_offset = al_offset - Y |
 *  ==> bitmap sectors = Y = al_offset - bm_offset
 *
 *  Activity log size used to be fixed 32kB,
 *  but is about to become configurable.
 */
void drbd_md_set_sector_offsets(struct drbd_device *device,
				struct drbd_backing_dev *bdev)
{
	sector_t md_size_sect = 0;
	unsigned int al_size_sect = bdev->md.al_size_4k * 8;
	int max_peers;

	if (device->bitmap)
		max_peers = device->bitmap->bm_max_peers;
	else
		max_peers = 1;

	bdev->md.md_offset = drbd_md_ss(bdev);

	switch (bdev->md.meta_dev_idx) {
	default:
		/* v07 style fixed size indexed meta data */
		/* FIXME we should drop support for this! */
		bdev->md.md_size_sect = MD_128MB_SECT;
		bdev->md.al_offset = MD_4kB_SECT;
		bdev->md.bm_offset = MD_4kB_SECT + al_size_sect;
		break;
	case DRBD_MD_INDEX_FLEX_EXT:
		/* just occupy the full device; unit: sectors */
		bdev->md.md_size_sect = drbd_get_capacity(bdev->md_bdev);
		bdev->md.al_offset = MD_4kB_SECT;
		bdev->md.bm_offset = MD_4kB_SECT + al_size_sect;
		break;
	case DRBD_MD_INDEX_INTERNAL:
	case DRBD_MD_INDEX_FLEX_INT:
		bdev->md.al_offset = -al_size_sect;

		/* enough bitmap to cover the storage,
		 * plus the "drbd meta data super block",
		 * and the activity log; */
		md_size_sect = drbd_capacity_to_on_disk_bm_sect(
				drbd_get_capacity(bdev->backing_bdev),
				max_peers)
			+ MD_4kB_SECT + al_size_sect;

		bdev->md.md_size_sect = md_size_sect;
		/* bitmap offset is adjusted by 'super' block size */
		bdev->md.bm_offset   = -md_size_sect + MD_4kB_SECT;
		break;
	}
}

/* input size is expected to be in KB */
char *ppsize(char *buf, unsigned long long size)
{
	/* Needs 9 bytes at max including trailing NUL:
	 * -1ULL ==> "16384 EB" */
	static char units[] = { 'K', 'M', 'G', 'T', 'P', 'E' };
	int base = 0;
	while (size >= 10000 && base < sizeof(units)-1) {
		/* shift + round */
		size = (size >> 10) + !!(size & (1<<9));
		base++;
	}
	sprintf(buf, "%u %cB", (unsigned)size, units[base]);

	return buf;
}

/* there is still a theoretical deadlock when called from receiver
 * on an D_INCONSISTENT R_PRIMARY:
 *  remote READ does inc_ap_bio, receiver would need to receive answer
 *  packet from remote to dec_ap_bio again.
 *  receiver receive_sizes(), comes here,
 *  waits for ap_bio_cnt == 0. -> deadlock.
 * but this cannot happen, actually, because:
 *  R_PRIMARY D_INCONSISTENT, and peer's disk is unreachable
 *  (not connected, or bad/no disk on peer):
 *  see drbd_fail_request_early, ap_bio_cnt is zero.
 *  R_PRIMARY D_INCONSISTENT, and L_SYNC_TARGET:
 *  peer may not initiate a resize.
 */
/* Note these are not to be confused with
 * drbd_adm_suspend_io/drbd_adm_resume_io,
 * which are (sub) state changes triggered by admin (drbdsetup),
 * and can be long lived.
 * This changes an device->flag, is triggered by drbd internals,
 * and should be short-lived. */
/* It needs to be a counter, since multiple threads might
   independently suspend and resume IO. */
void drbd_suspend_io(struct drbd_device *device)
{
	atomic_inc(&device->suspend_cnt);
	if (drbd_suspended(device))
		return;
	wait_event(device->misc_wait, !atomic_read(&device->ap_bio_cnt));
}

void drbd_resume_io(struct drbd_device *device)
{
	if (atomic_dec_and_test(&device->suspend_cnt))
		wake_up(&device->misc_wait);
}

/**
 * effective_disk_size_determined()  -  is the effective disk size "fixed" already?
 *
 * When a device is configured in a cluster, the size of the replicated disk is
 * determined by the minimum size of the disks on all nodes.  Additional nodes
 * can be added, and this can still change the effective size of the replicated
 * disk.
 *
 * When the disk on any node becomes D_UP_TO_DATE, the effective disk size
 * becomes "fixed".  It is written to the metadata so that it will not be
 * forgotten across node restarts.  Further nodes can only be added if their
 * disks are big enough.
 */
static bool effective_disk_size_determined(struct drbd_device *device)
{
	struct drbd_peer_device *peer_device;

	if (device->ldev->md.effective_size != 0)
		return true;
	if (device->disk_state[NEW] == D_UP_TO_DATE)
		return true;

	for_each_peer_device(peer_device, device) {
		if (peer_device->disk_state[NEW] == D_UP_TO_DATE)
			return true;
	}
	return false;
}

/**
 * drbd_determine_dev_size() -  Sets the right device size obeying all constraints
 * @device:	DRBD device.
 *
 * You should call drbd_md_sync() after calling this function.
 */
enum determine_dev_size drbd_determine_dev_size(struct drbd_device *device, enum dds_flags flags) __must_hold(local)
{
	sector_t prev_first_sect, prev_size; /* previous meta location */
	sector_t la_size, u_size;
	sector_t size;
	char ppb[10];

	int md_moved, la_size_changed;
	enum determine_dev_size rv = UNCHANGED;

	if (!get_ldev_if_state(device, D_ATTACHING)) {
		struct drbd_peer_device *peer_device;

		/* I am diskless, need to accept the peer disk sizes. */
		size = 0;
		for_each_peer_device(peer_device, device) {
			/* When a peer device is in L_OFF state, max_size is zero
			 * until a P_SIZES packet is received.  */
			size = min_not_zero(size, peer_device->max_size);
		}
		if (size)
			drbd_set_my_capacity(device, size);
		return rv;
	}

	/* race:
	 * application request passes inc_ap_bio,
	 * but then cannot get an AL-reference.
	 * this function later may wait on ap_bio_cnt == 0. -> deadlock.
	 *
	 * to avoid that:
	 * Suspend IO right here.
	 * still lock the act_log to not trigger ASSERTs there.
	 */
	drbd_suspend_io(device);

	/* no wait necessary anymore, actually we could assert that */
	wait_event(device->al_wait, lc_try_lock(device->act_log));

	prev_first_sect = drbd_md_first_sector(device->ldev);
	prev_size = device->ldev->md.md_size_sect;
	la_size = device->ldev->md.effective_size;

	/* TODO: should only be some assert here, not (re)init... */
	drbd_md_set_sector_offsets(device, device->ldev);

	rcu_read_lock();
	u_size = rcu_dereference(device->ldev->disk_conf)->disk_size;
	rcu_read_unlock();
	size = drbd_new_dev_size(device, u_size, flags & DDSF_FORCED);

	if (drbd_get_capacity(device->this_bdev) != size ||
	    drbd_bm_capacity(device) != size) {
		int err;
		err = drbd_bm_resize(device, size, !(flags & DDSF_NO_RESYNC));
		if (unlikely(err)) {
			/* currently there is only one error: ENOMEM! */
			size = drbd_bm_capacity(device)>>1;
			if (size == 0) {
				drbd_err(device, "OUT OF MEMORY! "
				    "Could not allocate bitmap!\n");
			} else {
				drbd_err(device, "BM resizing failed. "
				    "Leaving size unchanged at size = %lu KB\n",
				    (unsigned long)size);
			}
			rv = DEV_SIZE_ERROR;
		}
		/* racy, see comments above. */
		drbd_set_my_capacity(device, size);
		if (effective_disk_size_determined(device)) {
			device->ldev->md.effective_size = size;
			drbd_info(device, "size = %s (%llu KB)\n", ppsize(ppb, size >> 1),
			     (unsigned long long)size >> 1);
		}
	}
	if (rv == DEV_SIZE_ERROR)
		goto out;

	la_size_changed = (la_size != device->ldev->md.effective_size);

	md_moved = prev_first_sect != drbd_md_first_sector(device->ldev)
		|| prev_size	   != device->ldev->md.md_size_sect;

	if (la_size_changed || md_moved) {
		int err;

		drbd_al_shrink(device); /* All extents inactive. */
		drbd_info(device, "Writing the whole bitmap, %s\n",
			 la_size_changed && md_moved ? "size changed and md moved" :
			 la_size_changed ? "size changed" : "md moved");
		/* next line implicitly does drbd_suspend_io()+drbd_resume_io() */
		err = drbd_bitmap_io(device, md_moved ? &drbd_bm_write_all : &drbd_bm_write,
				"size changed", BM_LOCK_ALL, NULL);
		if (err) {
			rv = DEV_SIZE_ERROR;
			goto out;
		}
		drbd_md_mark_dirty(device);
	}

	if (size > la_size)
		rv = GREW;
	if (size < la_size)
		rv = SHRUNK;
out:
	lc_unlock(device->act_log);
	wake_up(&device->al_wait);
	drbd_resume_io(device);
	put_ldev(device);
	return rv;
}

/**
 * all_known_peer_devices_connected()
 *
 * Check if all peer devices that have bitmap slots assigned in the metadata
 * are connected.
 */
static bool all_known_peer_devices_connected(struct drbd_device *device)
{
	int bitmap_index, max_peers;
	bool all_known;

	if (!get_ldev_if_state(device, D_ATTACHING))
		return true;

	all_known = true;
	max_peers = device->bitmap->bm_max_peers;
	for (bitmap_index = 0; bitmap_index < max_peers; bitmap_index++) {
		struct drbd_peer_device *peer_device;

		if (!device->ldev->md.peers[bitmap_index].bitmap_uuid)
			continue;
		for_each_peer_device(peer_device, device) {
			if (peer_device->bitmap_index == bitmap_index &&
			    peer_device->repl_state[NOW] >= L_ESTABLISHED)
				goto next_bitmap_index;
		}
		all_known = false;
		break;

	    next_bitmap_index:
		/* nothing */ ;
	}
	put_ldev(device);
	return all_known;
}

sector_t
drbd_new_dev_size(struct drbd_device *device, sector_t u_size, int assume_peer_has_space)
{
	struct drbd_peer_device *peer_device;
	sector_t p_size = 0;
	sector_t la_size = device->ldev->md.effective_size; /* last agreed size */
	sector_t m_size; /* my size */
	sector_t size = 0;

	for_each_peer_device(peer_device, device) {
		if (peer_device->repl_state[NOW] < L_ESTABLISHED)
			continue;
		p_size = min_not_zero(p_size, peer_device->max_size);
	}

	m_size = drbd_get_max_capacity(device->ldev);

	if (assume_peer_has_space && !all_known_peer_devices_connected(device)) {
		drbd_warn(device, "Resize while not connected was forced by the user!\n");
		p_size = m_size;
	}

	if (p_size && m_size) {
		size = min_t(sector_t, p_size, m_size);
	} else {
		if (la_size) {
			size = la_size;
			if (m_size && m_size < size)
				size = m_size;
			if (p_size && p_size < size)
				size = p_size;
		} else {
			if (m_size)
				size = m_size;
			if (p_size)
				size = p_size;
		}
	}

	if (size == 0)
		drbd_err(device, "Both nodes diskless!\n");

	if (u_size) {
		if (u_size > size)
			drbd_err(device, "Requested disk size is too big (%lu > %lu)\n",
			    (unsigned long)u_size>>1, (unsigned long)size>>1);
		else
			size = u_size;
	}

	return size;
}

/**
 * drbd_check_al_size() - Ensures that the AL is of the right size
 * @device:	DRBD device.
 *
 * Returns -EBUSY if current al lru is still used, -ENOMEM when allocation
 * failed, and 0 on success. You should call drbd_md_sync() after you called
 * this function.
 */
STATIC int drbd_check_al_size(struct drbd_device *device, struct disk_conf *dc)
{
	struct lru_cache *n, *t;
	struct lc_element *e;
	unsigned int in_use;
	int i;

	if (device->act_log &&
	    device->act_log->nr_elements == dc->al_extents)
		return 0;

	in_use = 0;
	t = device->act_log;
	n = lc_create("act_log", drbd_al_ext_cache, AL_UPDATES_PER_TRANSACTION,
		dc->al_extents, sizeof(struct lc_element), 0);

	if (n == NULL) {
		drbd_err(device, "Cannot allocate act_log lru!\n");
		return -ENOMEM;
	}
	spin_lock_irq(&device->al_lock);
	if (t) {
		for (i = 0; i < t->nr_elements; i++) {
			e = lc_element_by_index(t, i);
			if (e->refcnt)
				drbd_err(device, "refcnt(%d)==%d\n",
				    e->lc_number, e->refcnt);
			in_use += e->refcnt;
		}
	}
	if (!in_use)
		device->act_log = n;
	spin_unlock_irq(&device->al_lock);
	if (in_use) {
		drbd_err(device, "Activity log still in use!\n");
		lc_destroy(n);
		return -EBUSY;
	} else {
		if (t)
			lc_destroy(t);
	}
	drbd_md_mark_dirty(device); /* we changed device->act_log->nr_elemens */
	return 0;
}

static void drbd_setup_queue_param(struct drbd_device *device, unsigned int max_bio_size)
{
	struct request_queue * const q = device->rq_queue;
	unsigned int max_hw_sectors = max_bio_size >> 9;

	if (get_ldev_if_state(device, D_ATTACHING)) {
		struct request_queue * const b = device->ldev->backing_bdev->bd_disk->queue;

		max_hw_sectors = min(queue_max_hw_sectors(b), max_bio_size >> 9);
		put_ldev(device);
	}

	blk_queue_logical_block_size(q, 512);
	blk_queue_max_hw_sectors(q, max_hw_sectors);
	/* This is the workaround for "bio would need to, but cannot, be split" */
	blk_queue_segment_boundary(q, PAGE_CACHE_SIZE-1);

	if (get_ldev_if_state(device, D_ATTACHING)) {
		struct request_queue * const b = device->ldev->backing_bdev->bd_disk->queue;

		blk_queue_stack_limits(q, b);

		if (q->backing_dev_info.ra_pages != b->backing_dev_info.ra_pages) {
			drbd_info(device, "Adjusting my ra_pages to backing device's (%lu -> %lu)\n",
				 q->backing_dev_info.ra_pages,
				 b->backing_dev_info.ra_pages);
			q->backing_dev_info.ra_pages = b->backing_dev_info.ra_pages;
		}
		put_ldev(device);
	}
}

void drbd_reconsider_max_bio_size(struct drbd_device *device)
{
	unsigned int max_bio_size = device->device_conf.max_bio_size;
	struct drbd_peer_device *peer_device;

	if (get_ldev_if_state(device, D_ATTACHING)) {
		max_bio_size = min(max_bio_size, queue_max_hw_sectors(
			device->ldev->backing_bdev->bd_disk->queue) << 9);
		put_ldev(device);
	}

	spin_lock_irq(&device->resource->req_lock);
	rcu_read_lock();
	for_each_peer_device(peer_device, device) {
		if (peer_device->repl_state[NOW] >= L_ESTABLISHED)
			max_bio_size = min(max_bio_size, peer_device->max_bio_size);
	}
	rcu_read_unlock();
	spin_unlock_irq(&device->resource->req_lock);

	drbd_setup_queue_param(device, max_bio_size);
}

/* Make sure IO is suspended before calling this function(). */
static void drbd_try_suspend_al(struct drbd_device *device)
{
	struct drbd_peer_device *peer_device;
	bool suspend = true;
	int max_peers = device->bitmap->bm_max_peers, bitmap_index;

	for (bitmap_index = 0; bitmap_index < max_peers; bitmap_index++) {
		if (_drbd_bm_total_weight(device, bitmap_index) !=
		    drbd_bm_bits(device))
			return;
	}

	if (!lc_try_lock(device->act_log)) {
		drbd_warn(device, "Failed to lock al in %s()", __func__);
		return;
	}

	drbd_al_shrink(device);
	spin_lock_irq(&device->resource->req_lock);
	for_each_peer_device(peer_device, device) {
		if (peer_device->repl_state[NOW] >= L_ESTABLISHED) {
			suspend = false;
			break;
		}
	}
	if (suspend)
		suspend = !test_and_set_bit(AL_SUSPENDED, &device->flags);
	spin_unlock_irq(&device->resource->req_lock);
	lc_unlock(device->act_log);

	if (suspend)
		drbd_info(device, "Suspended AL updates\n");
}


static bool should_set_defaults(struct genl_info *info)
{
	unsigned flags = ((struct drbd_genlmsghdr*)info->userhdr)->flags;
	return 0 != (flags & DRBD_GENL_F_SET_DEFAULTS);
}

static void enforce_disk_conf_limits(struct disk_conf *dc)
{
	if (dc->al_extents < DRBD_AL_EXTENTS_MIN)
		dc->al_extents = DRBD_AL_EXTENTS_MIN;
	if (dc->al_extents > DRBD_AL_EXTENTS_MAX)
		dc->al_extents = DRBD_AL_EXTENTS_MAX;

	if (dc->c_plan_ahead > DRBD_C_PLAN_AHEAD_MAX)
		dc->c_plan_ahead = DRBD_C_PLAN_AHEAD_MAX;
}

int drbd_adm_disk_opts(struct sk_buff *skb, struct genl_info *info)
{
	enum drbd_ret_code retcode;
	struct drbd_device *device;
	struct disk_conf *new_disk_conf, *old_disk_conf;
	int err, fifo_size;
	struct drbd_peer_device *peer_device;
	struct fifo_buffer *fifo_to_be_freed = NULL;

	retcode = drbd_adm_prepare(skb, info, DRBD_ADM_NEED_MINOR);
	if (!adm_ctx.reply_skb)
		return retcode;

	device = adm_ctx.device;

	/* we also need a disk
	 * to change the options on */
	if (!get_ldev(device)) {
		retcode = ERR_NO_DISK;
		goto out;
	}

	new_disk_conf = kmalloc(sizeof(struct disk_conf), GFP_KERNEL);
	if (!new_disk_conf) {
		retcode = ERR_NOMEM;
		goto fail;
	}

	mutex_lock(&device->resource->conf_update);
	old_disk_conf = device->ldev->disk_conf;
	*new_disk_conf = *old_disk_conf;
	if (should_set_defaults(info))
		set_disk_conf_defaults(new_disk_conf);

	err = disk_conf_from_attrs_for_change(new_disk_conf, info);
	if (err && err != -ENOMSG) {
		retcode = ERR_MANDATORY_TAG;
		drbd_msg_put_info(from_attrs_err_to_txt(err));
	}

	if (!expect(device, new_disk_conf->resync_rate >= 1))
		new_disk_conf->resync_rate = 1;

	enforce_disk_conf_limits(new_disk_conf);

	fifo_size = (new_disk_conf->c_plan_ahead * 10 * SLEEP_TIME) / HZ;
	for_each_peer_device(peer_device, device) {
		struct fifo_buffer *old_plan, *new_plan;
		old_plan = rcu_dereference(peer_device->rs_plan_s);
		if (!old_plan || fifo_size != old_plan->size) {
			new_plan = fifo_alloc(fifo_size);
			if (!new_plan) {
				drbd_err(peer_device, "kmalloc of fifo_buffer failed");
				retcode = ERR_NOMEM;
				goto fail_unlock;
			}
			rcu_assign_pointer(peer_device->rs_plan_s, new_plan);
			if (old_plan) {
				old_plan->next = fifo_to_be_freed;
				fifo_to_be_freed = old_plan;
			}
		}
	}

	drbd_suspend_io(device);
	wait_event(device->al_wait, lc_try_lock(device->act_log));
	drbd_al_shrink(device);
	err = drbd_check_al_size(device, new_disk_conf);
	lc_unlock(device->act_log);
	wake_up(&device->al_wait);
	drbd_resume_io(device);

	if (err) {
		retcode = ERR_NOMEM;
		goto fail_unlock;
	}

	lock_all_resources();
	retcode = drbd_resync_after_valid(device, new_disk_conf->resync_after);
	if (retcode == NO_ERROR) {
		rcu_assign_pointer(device->ldev->disk_conf, new_disk_conf);
		drbd_resync_after_changed(device);
	}
	unlock_all_resources();

	if (retcode != NO_ERROR)
		goto fail_unlock;

	mutex_unlock(&device->resource->conf_update);

	if (new_disk_conf->al_updates)
		device->ldev->md.flags &= ~MDF_AL_DISABLED;
	else
		device->ldev->md.flags |= MDF_AL_DISABLED;

<<<<<<< HEAD
	drbd_bump_write_ordering(device->resource, WO_BIO_BARRIER);
=======
	if (new_disk_conf->md_flushes)
		clear_bit(MD_NO_BARRIER, &mdev->flags);
	else
		set_bit(MD_NO_BARRIER, &mdev->flags);

	drbd_bump_write_ordering(mdev->tconn, WO_bio_barrier);
>>>>>>> 66187e6a

	drbd_md_sync(device);

	for_each_peer_device(peer_device, device) {
		if (peer_device->repl_state[NOW] >= L_ESTABLISHED)
			drbd_send_sync_param(peer_device);
	}

	synchronize_rcu();
	kfree(old_disk_conf);
	mod_timer(&device->request_timer, jiffies + HZ);
	goto success;

fail_unlock:
	mutex_unlock(&device->resource->conf_update);
 fail:
	kfree(new_disk_conf);
success:
	if (retcode != NO_ERROR)
		synchronize_rcu();
	while (fifo_to_be_freed) {
		struct fifo_buffer *next = fifo_to_be_freed->next;
		kfree(fifo_to_be_freed);
		fifo_to_be_freed = next;
	}
	put_ldev(device);
 out:
	drbd_adm_finish(info, retcode);
	return 0;
}

int drbd_adm_attach(struct sk_buff *skb, struct genl_info *info)
{
	struct drbd_device *device;
	struct drbd_resource *resource;
	int n, err;
	enum drbd_ret_code retcode;
	enum determine_dev_size dd;
	sector_t max_possible_sectors;
	sector_t min_md_device_sectors;
	struct drbd_backing_dev *nbc; /* new_backing_conf */
	struct disk_conf *new_disk_conf = NULL;
	struct block_device *bdev;
	enum drbd_state_rv rv;
	struct drbd_peer_device *peer_device;
	unsigned long irq_flags;
	enum drbd_disk_state disk_state;
	unsigned int bitmap_index, slots_needed = 0;

	retcode = drbd_adm_prepare(skb, info, DRBD_ADM_NEED_MINOR);
	if (!adm_ctx.reply_skb)
		return retcode;
	device = adm_ctx.device;
	resource = device->resource;

	/* allocation not in the IO path, drbdsetup context */
	nbc = kzalloc(sizeof(struct drbd_backing_dev), GFP_KERNEL);
	if (!nbc) {
		retcode = ERR_NOMEM;
		goto fail;
	}
	spin_lock_init(&nbc->md.uuid_lock);
	for (n = 0; n < ARRAY_SIZE(nbc->id_to_bit); n++)
		nbc->id_to_bit[n] = -1;

	new_disk_conf = kzalloc(sizeof(struct disk_conf), GFP_KERNEL);
	if (!new_disk_conf) {
		retcode = ERR_NOMEM;
		goto fail;
	}
	nbc->disk_conf = new_disk_conf;

	set_disk_conf_defaults(new_disk_conf);
	err = disk_conf_from_attrs(new_disk_conf, info);
	if (err) {
		retcode = ERR_MANDATORY_TAG;
		drbd_msg_put_info(from_attrs_err_to_txt(err));
		goto fail;
	}

	enforce_disk_conf_limits(new_disk_conf);

	if (new_disk_conf->meta_dev_idx < DRBD_MD_INDEX_FLEX_INT) {
		retcode = ERR_MD_IDX_INVALID;
		goto fail;
	}

	bdev = blkdev_get_by_path(new_disk_conf->backing_dev,
				  FMODE_READ | FMODE_WRITE | FMODE_EXCL, device);
	if (IS_ERR(bdev)) {
		drbd_err(device, "open(\"%s\") failed with %ld\n", new_disk_conf->backing_dev,
			PTR_ERR(bdev));
		retcode = ERR_OPEN_DISK;
		goto fail;
	}
	nbc->backing_bdev = bdev;

	/*
	 * meta_dev_idx >= 0: external fixed size, possibly multiple
	 * drbd sharing one meta device.  TODO in that case, paranoia
	 * check that [md_bdev, meta_dev_idx] is not yet used by some
	 * other drbd minor!  (if you use drbd.conf + drbdadm, that
	 * should check it for you already; but if you don't, or
	 * someone fooled it, we need to double check here)
	 */
	bdev = blkdev_get_by_path(new_disk_conf->meta_dev,
				  FMODE_READ | FMODE_WRITE | FMODE_EXCL,
				  (new_disk_conf->meta_dev_idx < 0) ?
				  (void *)device : (void *)drbd_m_holder);
	if (IS_ERR(bdev)) {
		drbd_err(device, "open(\"%s\") failed with %ld\n", new_disk_conf->meta_dev,
			PTR_ERR(bdev));
		retcode = ERR_OPEN_MD_DISK;
		goto fail;
	}
	nbc->md_bdev = bdev;

	if ((nbc->backing_bdev == nbc->md_bdev) !=
	    (new_disk_conf->meta_dev_idx == DRBD_MD_INDEX_INTERNAL ||
	     new_disk_conf->meta_dev_idx == DRBD_MD_INDEX_FLEX_INT)) {
		retcode = ERR_MD_IDX_INVALID;
		goto fail;
	}

	mutex_lock(&resource->conf_update);

	/* if you want to reconfigure, please tear down first */
	if (device->disk_state[NOW] > D_DISKLESS) {
		retcode = ERR_DISK_CONFIGURED;
		goto fail;
	}
	/* It may just now have detached because of IO error.  Make sure
	 * drbd_ldev_destroy is done already, we may end up here very fast,
	 * e.g. if someone calls attach from the on-io-error handler,
	 * to realize a "hot spare" feature (not that I'd recommend that) */
	wait_event(device->misc_wait, !atomic_read(&device->local_cnt));

	/* make sure there is no leftover from previous force-detach attempts */
	clear_bit(FORCE_DETACH, &device->flags);
	clear_bit(WAS_IO_ERROR, &device->flags);
	clear_bit(WAS_READ_ERROR, &device->flags);

	/* and no leftover from previously aborted resync or verify, either */
	rcu_read_lock();
	for_each_peer_device(peer_device, device) {
		peer_device->rs_total = 0;
		peer_device->rs_failed = 0;
		atomic_set(&peer_device->rs_pending_cnt, 0);
	}
	rcu_read_unlock();

	if (!device->bitmap) {
		device->bitmap = drbd_bm_alloc();
		if (!device->bitmap) {
			retcode = ERR_NOMEM;
			goto fail;
		}
	}

	/* Read our meta data super block early.
	 * This also sets other on-disk offsets. */
	retcode = drbd_md_read(device, nbc);
	if (retcode != NO_ERROR)
		goto fail;

	if (drbd_get_max_capacity(nbc) < new_disk_conf->disk_size) {
		drbd_err(device, "max capacity %llu smaller than disk size %llu\n",
			(unsigned long long) drbd_get_max_capacity(nbc),
			(unsigned long long) new_disk_conf->disk_size);
		retcode = ERR_DISK_TOO_SMALL;
		goto fail;
	}

	if (new_disk_conf->meta_dev_idx < 0) {
		max_possible_sectors = DRBD_MAX_SECTORS_FLEX;
		/* at least one MB, otherwise it does not make sense */
		min_md_device_sectors = (2<<10);
	} else {
		max_possible_sectors = DRBD_MAX_SECTORS;
		min_md_device_sectors = MD_128MB_SECT * (new_disk_conf->meta_dev_idx + 1);
	}

	if (drbd_get_capacity(nbc->md_bdev) < min_md_device_sectors) {
		retcode = ERR_MD_DISK_TOO_SMALL;
		drbd_warn(device, "refusing attach: md-device too small, "
		     "at least %llu sectors needed for this meta-disk type\n",
		     (unsigned long long) min_md_device_sectors);
		goto fail;
	}

	/* Make sure the new disk is big enough
	 * (we may currently be R_PRIMARY with no local disk...) */
	if (drbd_get_max_capacity(nbc) <
	    drbd_get_capacity(device->this_bdev)) {
		retcode = ERR_DISK_TOO_SMALL;
		goto fail;
	}

	nbc->known_size = drbd_get_capacity(nbc->backing_bdev);

	if (nbc->known_size > max_possible_sectors) {
		drbd_warn(device, "==> truncating very big lower level device "
			"to currently maximum possible %llu sectors <==\n",
			(unsigned long long) max_possible_sectors);
		if (new_disk_conf->meta_dev_idx >= 0)
			drbd_warn(device, "==>> using internal or flexible "
				      "meta data may help <<==\n");
	}

	drbd_suspend_io(device);
	/* also wait for the last barrier ack. */
	/* FIXME see also https://daiquiri.linbit/cgi-bin/bugzilla/show_bug.cgi?id=171
	 * We need a way to either ignore barrier acks for barriers sent before a device
	 * was attached, or a way to wait for all pending barrier acks to come in.
	 * As barriers are counted per resource,
	 * we'd need to suspend io on all devices of a resource.
	 */
	for_each_peer_device(peer_device, device)
		wait_event(device->misc_wait,
			   (!atomic_read(&peer_device->ap_pending_cnt) ||
			    drbd_suspended(device)));
	/* and for other previously queued resource work */
	drbd_flush_workqueue(&resource->work);

	rv = stable_state_change(resource,
		change_disk_state(device, D_ATTACHING, CS_VERBOSE));
	retcode = rv;  /* FIXME: Type mismatch. */
	drbd_resume_io(device);
	if (rv < SS_SUCCESS)
		goto fail;

	if (!get_ldev_if_state(device, D_ATTACHING))
		goto force_diskless;

	drbd_info(device, "Maximum number of peer devices = %u\n",
		  device->bitmap->bm_max_peers);

	/* Make sure the local node id matches or is unassigned */
	if (nbc->md.node_id != -1 && nbc->md.node_id != resource->res_opts.node_id) {
		drbd_err(device, "Local node id %d differs from local "
			 "node id %d on device\n",
			 resource->res_opts.node_id,
			 nbc->md.node_id);
		retcode = ERR_INVALID_REQUEST;
		goto force_diskless_dec;
	}

	/* Make sure no bitmap slot has our own node id */
	for (bitmap_index = 0; bitmap_index < device->bitmap->bm_max_peers; bitmap_index++) {
		struct drbd_peer_md *peer_md = &nbc->md.peers[bitmap_index];

		if (peer_md->node_id == resource->res_opts.node_id) {
			drbd_err(device, "Peer %d node id %d is identical to "
				 "this resource's node id\n",
				 bitmap_index,
				 resource->res_opts.node_id);
			retcode = ERR_INVALID_REQUEST;
			goto force_diskless_dec;
		}

		if (peer_md->node_id != -1)
			nbc->id_to_bit[peer_md->node_id] = bitmap_index;
	}

	/* Make sure we have a bitmap slot for each peer id */
	for_each_peer_device(peer_device, device) {
		struct drbd_connection *connection = peer_device->connection;

		for (bitmap_index = 0; bitmap_index < device->bitmap->bm_max_peers; bitmap_index++) {
			struct drbd_peer_md *peer_md = &nbc->md.peers[bitmap_index];

			if (peer_md->node_id == connection->net_conf->peer_node_id) {
				peer_device->bitmap_index = bitmap_index;
				goto next_peer_device_1;
			}
		}
		slots_needed++;

	    next_peer_device_1: ;
	}
	if (slots_needed) {
		unsigned int slots_available = 0;

		for (bitmap_index = 0; bitmap_index < device->bitmap->bm_max_peers; bitmap_index++) {
			struct drbd_peer_md *peer_md = &nbc->md.peers[bitmap_index];

			if (peer_md->node_id == -1)
				slots_available++;
		}
		if (slots_needed > slots_available) {
			drbd_err(device, "Not enough free bitmap "
				 "slots (available=%d, needed=%d)\n",
				 slots_available,
				 slots_needed);
			retcode = ERR_INVALID_REQUEST;
			goto force_diskless_dec;
		}
		for_each_peer_device(peer_device, device) {
			struct drbd_connection *connection = peer_device->connection;

			for (bitmap_index = 0; bitmap_index < device->bitmap->bm_max_peers; bitmap_index++) {
				struct drbd_peer_md *peer_md = &nbc->md.peers[bitmap_index];

				if (peer_md->node_id == connection->net_conf->peer_node_id)
					goto next_peer_device_2;
			}
			for (bitmap_index = 0; bitmap_index < device->bitmap->bm_max_peers; bitmap_index++) {
				struct drbd_peer_md *peer_md = &nbc->md.peers[bitmap_index];

				if (peer_md->node_id == -1) {
					peer_md->node_id = connection->net_conf->peer_node_id;
					peer_device->bitmap_index = bitmap_index;
					nbc->id_to_bit[peer_md->node_id] = bitmap_index;
					break;
				}
			}
		    next_peer_device_2: ;
		}
	}

	/* Assign the local node id (if not assigned already) */
	nbc->md.node_id = resource->res_opts.node_id;

	for_each_peer_device(peer_device, device) {
		if (peer_device->repl_state[NOW] < L_ESTABLISHED &&
		    resource->role[NOW] == R_PRIMARY &&
		    (device->exposed_data_uuid & ~((u64)1)) != (nbc->md.current_uuid & ~((u64)1))) {
			drbd_err(device, "Can only attach to data with current UUID=%016llX\n",
			    (unsigned long long)device->exposed_data_uuid);
			retcode = ERR_DATA_NOT_CURRENT;
			goto force_diskless_dec;
		}
	}

	/* Since we are diskless, fix the activity log first... */
	if (drbd_check_al_size(device, new_disk_conf)) {
		retcode = ERR_NOMEM;
		goto force_diskless_dec;
	}

	/* Point of no return reached.
	 * Devices and memory are no longer released by error cleanup below.
	 * now device takes over responsibility, and the state engine should
	 * clean it up somewhere.  */
	D_ASSERT(device, device->ldev == NULL);
	device->ldev = nbc;
	nbc = NULL;
	new_disk_conf = NULL;

	for_each_peer_device(peer_device, device) {
		err = drbd_attach_peer_device(peer_device);
		if (err) {
			retcode = ERR_NOMEM;
			goto force_diskless_dec;
		}
	}

	lock_all_resources();
	retcode = drbd_resync_after_valid(device, device->ldev->disk_conf->resync_after);
	if (retcode != NO_ERROR) {
		unlock_all_resources();
		goto force_diskless_dec;
	}

	/* Reset the "barriers don't work" bits here, then force meta data to
	 * be written, to ensure we determine if barriers are supported. */
	if (device->ldev->disk_conf->md_flushes)
		clear_bit(MD_NO_BARRIER, &device->flags);
	else
		set_bit(MD_NO_BARRIER, &device->flags);

	drbd_resync_after_changed(device);
	drbd_bump_write_ordering(resource, WO_BIO_BARRIER);
	unlock_all_resources();

	/* Prevent shrinking of consistent devices ! */
	if (drbd_md_test_flag(device->ldev, MDF_CONSISTENT) &&
	    drbd_new_dev_size(device, device->ldev->disk_conf->disk_size, 0) <
	    device->ldev->md.effective_size) {
		drbd_warn(device, "refusing to truncate a consistent device\n");
		retcode = ERR_DISK_TOO_SMALL;
		goto force_diskless_dec;
	}

	if (kobject_init_and_add(&device->ldev->kobject, &drbd_bdev_kobj_type,
				 &device->kobj, "meta_data")) {
		retcode = ERR_NOMEM;
		goto remove_kobject;
	}

	if (drbd_md_test_flag(device->ldev, MDF_CRASHED_PRIMARY))
		set_bit(CRASHED_PRIMARY, &device->flags);
	else
		clear_bit(CRASHED_PRIMARY, &device->flags);

	if (drbd_md_test_flag(device->ldev, MDF_PRIMARY_IND) &&
	    !(resource->role[NOW] == R_PRIMARY && resource->susp_nod[NOW]))
		set_bit(CRASHED_PRIMARY, &device->flags);

	device->read_cnt = 0;
	device->writ_cnt = 0;

	drbd_reconsider_max_bio_size(device);

	/* If I am currently not R_PRIMARY,
	 * but meta data primary indicator is set,
	 * I just now recover from a hard crash,
	 * and have been R_PRIMARY before that crash.
	 *
	 * Now, if I had no connection before that crash
	 * (have been degraded R_PRIMARY), chances are that
	 * I won't find my peer now either.
	 *
	 * In that case, and _only_ in that case,
	 * we use the degr-wfc-timeout instead of the default,
	 * so we can automatically recover from a crash of a
	 * degraded but active "cluster" after a certain timeout.
	 */
	rcu_read_lock();
	for_each_peer_device(peer_device, device) {
		clear_bit(USE_DEGR_WFC_T, &peer_device->flags);
		if (resource->role[NOW] != R_PRIMARY &&
		    drbd_md_test_flag(device->ldev, MDF_PRIMARY_IND) &&
		    !drbd_md_test_peer_flag(peer_device, MDF_PEER_CONNECTED))
			set_bit(USE_DEGR_WFC_T, &peer_device->flags);
	}
	rcu_read_unlock();

	dd = drbd_determine_dev_size(device, 0);
	if (dd == DEV_SIZE_ERROR) {
		retcode = ERR_NOMEM_BITMAP;
		goto remove_kobject;
	} else if (dd == GREW) {
		for_each_peer_device(peer_device, device)
			set_bit(RESYNC_AFTER_NEG, &peer_device->flags);
	}

	if (drbd_bitmap_io(device, &drbd_bm_read,
		"read from attaching", BM_LOCK_ALL,
		NULL)) {
		retcode = ERR_IO_MD_DISK;
		goto remove_kobject;
	}

	for_each_peer_device(peer_device, device) {
		if ((test_bit(CRASHED_PRIMARY, &device->flags) &&
		     drbd_md_test_flag(device->ldev, MDF_AL_DISABLED)) ||
		    drbd_md_test_peer_flag(peer_device, MDF_PEER_FULL_SYNC)) {
			drbd_info(peer_device, "Assuming that all blocks are out of sync "
				  "(aka FullSync)\n");
			if (drbd_bitmap_io(device, &drbd_bmio_set_n_write,
				"set_n_write from attaching", BM_LOCK_ALL,
				peer_device)) {
				retcode = ERR_IO_MD_DISK;
				goto remove_kobject;
			}
		}
	}

	drbd_try_suspend_al(device); /* IO is still suspended here... */

	rcu_read_lock();
	if (rcu_dereference(device->ldev->disk_conf)->al_updates)
		device->ldev->md.flags &= ~MDF_AL_DISABLED;
	else
		device->ldev->md.flags |= MDF_AL_DISABLED;
	rcu_read_unlock();

	begin_state_change(resource, &irq_flags, CS_VERBOSE);

	disk_state = D_DISKLESS;
	/* In case we are L_ESTABLISHED postpone any decision on the new disk
	   state after the negotiation phase. */
	for_each_peer_device(peer_device, device) {
		if (peer_device->connection->cstate[NOW] == C_CONNECTED) {
			/* We expect to receive up-to-date UUIDs soon.
			   To avoid a race in receive_state, "clear" uuids while
			   holding req_lock. I.e. atomic with the state change */
			peer_device->uuids_received = false;
			if (peer_device->disk_state[NOW] > D_DISKLESS)
				disk_state = D_NEGOTIATING;
		}
	}
	if (disk_state == D_DISKLESS)
		disk_state = disk_state_from_md(device);
	__change_disk_state(device, disk_state);
	rv = end_state_change(resource, &irq_flags);

	if (rv < SS_SUCCESS)
		goto remove_kobject;

	mod_timer(&device->request_timer, jiffies + HZ);

	if (resource->role[NOW] == R_PRIMARY)
		device->ldev->md.current_uuid |=  (u64)1;
	else
		device->ldev->md.current_uuid &= ~(u64)1;

	drbd_md_mark_dirty(device);
	drbd_md_sync(device);

	drbd_kobject_uevent(device);
	put_ldev(device);
	mutex_unlock(&resource->conf_update);
	drbd_adm_finish(info, retcode);
	return 0;

 remove_kobject:
	drbd_free_bc(nbc);
	nbc = NULL;
 force_diskless_dec:
	put_ldev(device);
 force_diskless:
	change_disk_state(device, D_DISKLESS, CS_HARD);
	drbd_md_sync(device);
 fail:
	if (nbc) {
		if (nbc->backing_bdev)
			blkdev_put(nbc->backing_bdev,
				   FMODE_READ | FMODE_WRITE | FMODE_EXCL);
		if (nbc->md_bdev)
			blkdev_put(nbc->md_bdev,
				   FMODE_READ | FMODE_WRITE | FMODE_EXCL);
		kfree(nbc);
	}
	kfree(new_disk_conf);

	mutex_unlock(&resource->conf_update);
	drbd_adm_finish(info, retcode);
	return 0;
}

static int adm_detach(struct drbd_device *device, int force)
{
	enum drbd_state_rv retcode;
	int ret;

	if (force) {
		set_bit(FORCE_DETACH, &device->flags);
		change_disk_state(device, D_FAILED, CS_HARD);
		retcode = SS_SUCCESS;
		goto out;
	}

	drbd_suspend_io(device); /* so no-one is stuck in drbd_al_begin_io */
	drbd_md_get_buffer(device); /* make sure there is no in-flight meta-data IO */
	retcode = stable_state_change(device->resource,
		change_disk_state(device, D_FAILED,
			CS_VERBOSE | CS_WAIT_COMPLETE | CS_SERIALIZE));
	drbd_md_put_buffer(device);
	/* D_FAILED will transition to DISKLESS. */
	ret = wait_event_interruptible(device->misc_wait,
			device->disk_state[NOW] != D_FAILED);
	if (retcode >= SS_SUCCESS)
		drbd_cleanup_device(device);
	drbd_resume_io(device);
	if (retcode == SS_IS_DISKLESS)
		retcode = SS_NOTHING_TO_DO;
	if (ret)
		retcode = ERR_INTR;
out:
	return retcode;
}

/* Detaching the disk is a process in multiple stages.  First we need to lock
 * out application IO, in-flight IO, IO stuck in drbd_al_begin_io.
 * Then we transition to D_DISKLESS, and wait for put_ldev() to return all
 * internal references as well.
 * Only then we have finally detached. */
int drbd_adm_detach(struct sk_buff *skb, struct genl_info *info)
{
	enum drbd_ret_code retcode;
	struct detach_parms parms = { };
	int err;

	retcode = drbd_adm_prepare(skb, info, DRBD_ADM_NEED_MINOR);
	if (!adm_ctx.reply_skb)
		return retcode;

	if (info->attrs[DRBD_NLA_DETACH_PARMS]) {
		err = detach_parms_from_attrs(&parms, info);
		if (err) {
			retcode = ERR_MANDATORY_TAG;
			drbd_msg_put_info(from_attrs_err_to_txt(err));
			goto out;
		}
	}

	retcode = adm_detach(adm_ctx.device, parms.force_detach);
out:
	drbd_adm_finish(info, retcode);
	return 0;
}

static bool conn_resync_running(struct drbd_connection *connection)
{
	struct drbd_peer_device *peer_device;
	bool rv = false;
	int vnr;

	rcu_read_lock();
	idr_for_each_entry(&connection->peer_devices, peer_device, vnr) {
		if (peer_device->repl_state[NOW] == L_SYNC_SOURCE ||
		    peer_device->repl_state[NOW] == L_SYNC_TARGET ||
		    peer_device->repl_state[NOW] == L_PAUSED_SYNC_S ||
		    peer_device->repl_state[NOW] == L_PAUSED_SYNC_T) {
			rv = true;
			break;
		}
	}
	rcu_read_unlock();

	return rv;
}

static bool conn_ov_running(struct drbd_connection *connection)
{
	struct drbd_peer_device *peer_device;
	bool rv = false;
	int vnr;

	rcu_read_lock();
	idr_for_each_entry(&connection->peer_devices, peer_device, vnr) {
		if (peer_device->repl_state[NOW] == L_VERIFY_S ||
		    peer_device->repl_state[NOW] == L_VERIFY_T) {
			rv = true;
			break;
		}
	}
	rcu_read_unlock();

	return rv;
}

static enum drbd_ret_code
_check_net_options(struct drbd_connection *connection, struct net_conf *old_net_conf, struct net_conf *new_net_conf)
{
	if (old_net_conf && connection->cstate[NOW] == C_CONNECTED && connection->agreed_pro_version < 100) {
		if (new_net_conf->wire_protocol != old_net_conf->wire_protocol)
			return ERR_NEED_APV_100;

		if (new_net_conf->two_primaries != old_net_conf->two_primaries)
			return ERR_NEED_APV_100;

		if (!new_net_conf->integrity_alg != !old_net_conf->integrity_alg)
			return ERR_NEED_APV_100;

		if (strcmp(new_net_conf->integrity_alg, old_net_conf->integrity_alg))
			return ERR_NEED_APV_100;
	}

	if (!new_net_conf->two_primaries &&
	    connection->resource->role[NOW] == R_PRIMARY &&
	    connection->peer_role[NOW] == R_PRIMARY)
		return ERR_NEED_ALLOW_TWO_PRI;

	if (new_net_conf->two_primaries &&
	    (new_net_conf->wire_protocol != DRBD_PROT_C))
		return ERR_NOT_PROTO_C;

	if (new_net_conf->wire_protocol == DRBD_PROT_A &&
	    new_net_conf->fencing_policy == FP_STONITH)
		return ERR_STONITH_AND_PROT_A;

	if (connection->resource->role[NOW] == R_PRIMARY &&
	    new_net_conf->discard_my_data)
		return ERR_DISCARD_IMPOSSIBLE;

	if (new_net_conf->on_congestion != OC_BLOCK &&
	    new_net_conf->wire_protocol != DRBD_PROT_A)
		return ERR_CONG_NOT_PROTO_A;

	return NO_ERROR;
}

static enum drbd_ret_code
check_net_options(struct drbd_connection *connection, struct net_conf *new_net_conf)
{
	static enum drbd_ret_code rv;
	struct drbd_device *device;
	int i;

	rcu_read_lock();
	rv = _check_net_options(connection, rcu_dereference(connection->net_conf), new_net_conf);
	rcu_read_unlock();

	/* connection->volumes protected by genl_lock() here */
	idr_for_each_entry(&connection->resource->devices, device, i) {
		if (!device->bitmap) {
			device->bitmap = drbd_bm_alloc();
			if (!device->bitmap)
				return ERR_NOMEM;
		}
	}

	return rv;
}

struct crypto {
	struct crypto_hash *verify_tfm;
	struct crypto_hash *csums_tfm;
	struct crypto_hash *cram_hmac_tfm;
	struct crypto_hash *integrity_tfm;
};

static int
alloc_hash(struct crypto_hash **tfm, char *tfm_name, int err_alg)
{
	if (!tfm_name[0])
		return NO_ERROR;

	*tfm = crypto_alloc_hash(tfm_name, 0, CRYPTO_ALG_ASYNC);
	if (IS_ERR(*tfm)) {
		*tfm = NULL;
		return err_alg;
	}

	return NO_ERROR;
}

static enum drbd_ret_code
alloc_crypto(struct crypto *crypto, struct net_conf *new_net_conf)
{
	char hmac_name[CRYPTO_MAX_ALG_NAME];
	enum drbd_ret_code rv;

	rv = alloc_hash(&crypto->csums_tfm, new_net_conf->csums_alg,
		       ERR_CSUMS_ALG);
	if (rv != NO_ERROR)
		return rv;
	rv = alloc_hash(&crypto->verify_tfm, new_net_conf->verify_alg,
		       ERR_VERIFY_ALG);
	if (rv != NO_ERROR)
		return rv;
	rv = alloc_hash(&crypto->integrity_tfm, new_net_conf->integrity_alg,
		       ERR_INTEGRITY_ALG);
	if (rv != NO_ERROR)
		return rv;
	if (new_net_conf->cram_hmac_alg[0] != 0) {
		snprintf(hmac_name, CRYPTO_MAX_ALG_NAME, "hmac(%s)",
			 new_net_conf->cram_hmac_alg);

		rv = alloc_hash(&crypto->cram_hmac_tfm, hmac_name,
			       ERR_AUTH_ALG);
	}

	return rv;
}

static void free_crypto(struct crypto *crypto)
{
	crypto_free_hash(crypto->cram_hmac_tfm);
	crypto_free_hash(crypto->integrity_tfm);
	crypto_free_hash(crypto->csums_tfm);
	crypto_free_hash(crypto->verify_tfm);
}

int drbd_adm_net_opts(struct sk_buff *skb, struct genl_info *info)
{
	enum drbd_ret_code retcode;
	struct drbd_connection *connection;
	struct net_conf *old_net_conf, *new_net_conf = NULL;
	int err;
	int ovr; /* online verify running */
	int rsr; /* re-sync running */
	struct crypto crypto = { };

	retcode = drbd_adm_prepare(skb, info, DRBD_ADM_NEED_CONNECTION);
	if (!adm_ctx.reply_skb)
		return retcode;

	connection = adm_ctx.connection;

	new_net_conf = kzalloc(sizeof(struct net_conf), GFP_KERNEL);
	if (!new_net_conf) {
		retcode = ERR_NOMEM;
		goto out;
	}

	drbd_flush_workqueue(&connection->sender_work);

	mutex_lock(&connection->data.mutex);
	mutex_lock(&connection->resource->conf_update);
	old_net_conf = connection->net_conf;

	if (!old_net_conf) {
		drbd_msg_put_info("net conf missing, try connect");
		retcode = ERR_INVALID_REQUEST;
		goto fail;
	}

	*new_net_conf = *old_net_conf;
	if (should_set_defaults(info))
		set_net_conf_defaults(new_net_conf);

	err = net_conf_from_attrs_for_change(new_net_conf, info);
	if (err && err != -ENOMSG) {
		retcode = ERR_MANDATORY_TAG;
		drbd_msg_put_info(from_attrs_err_to_txt(err));
		goto fail;
	}

	retcode = check_net_options(connection, new_net_conf);
	if (retcode != NO_ERROR)
		goto fail;

	/* re-sync running */
	rsr = conn_resync_running(connection);
	if (rsr && strcmp(new_net_conf->csums_alg, old_net_conf->csums_alg)) {
		retcode = ERR_CSUMS_RESYNC_RUNNING;
		goto fail;
	}

	/* online verify running */
	ovr = conn_ov_running(connection);
	if (ovr && strcmp(new_net_conf->verify_alg, old_net_conf->verify_alg)) {
		retcode = ERR_VERIFY_RUNNING;
		goto fail;
	}

	retcode = alloc_crypto(&crypto, new_net_conf);
	if (retcode != NO_ERROR)
		goto fail;

	rcu_assign_pointer(connection->net_conf, new_net_conf);
	connection->fencing_policy = new_net_conf->fencing_policy;

	if (!rsr) {
		crypto_free_hash(connection->csums_tfm);
		connection->csums_tfm = crypto.csums_tfm;
		crypto.csums_tfm = NULL;
	}
	if (!ovr) {
		crypto_free_hash(connection->verify_tfm);
		connection->verify_tfm = crypto.verify_tfm;
		crypto.verify_tfm = NULL;
	}

	crypto_free_hash(connection->integrity_tfm);
	connection->integrity_tfm = crypto.integrity_tfm;
	if (connection->cstate[NOW] >= C_CONNECTED && connection->agreed_pro_version >= 100)
		/* Do this without trying to take connection->data.mutex again.  */
		__drbd_send_protocol(connection, P_PROTOCOL_UPDATE);

	crypto_free_hash(connection->cram_hmac_tfm);
	connection->cram_hmac_tfm = crypto.cram_hmac_tfm;

	mutex_unlock(&connection->resource->conf_update);
	mutex_unlock(&connection->data.mutex);
	synchronize_rcu();
	kfree(old_net_conf);

	if (connection->cstate[NOW] >= C_CONNECTED) {
		struct drbd_peer_device *peer_device;
		int vnr;

		idr_for_each_entry(&connection->peer_devices, peer_device, vnr)
			drbd_send_sync_param(peer_device);
	}

	goto out;

 fail:
	mutex_unlock(&connection->resource->conf_update);
	mutex_unlock(&connection->data.mutex);
	free_crypto(&crypto);
	kfree(new_net_conf);
 out:
	drbd_adm_finish(info, retcode);
	return 0;
}

static void connection_to_info(struct connection_info *info,
			       struct drbd_connection *connection,
			       enum which_state which)
{
	info->conn_connection_state = connection->cstate[which];
	info->conn_role = connection->peer_role[which];
}

static void peer_device_to_info(struct peer_device_info *info,
				struct drbd_peer_device *peer_device,
				enum which_state which)
{
	info->peer_repl_state = peer_device->repl_state[which];
	info->peer_disk_state = peer_device->disk_state[which];
	info->peer_resync_susp_user = peer_device->resync_susp_user[which];
	info->peer_resync_susp_peer = peer_device->resync_susp_peer[which];
	info->peer_resync_susp_dependency = peer_device->resync_susp_dependency[which];
}

int drbd_adm_connect(struct sk_buff *skb, struct genl_info *info)
{
	unsigned int id = atomic_inc_return(&drbd_notify_id);
	struct connection_info connection_info;
	enum drbd_notification_type flags;
	unsigned int peer_devices = 0;
	struct drbd_device *device;
	struct drbd_peer_device *peer_device;
	struct net_conf *old_net_conf, *new_net_conf = NULL;
	struct crypto crypto = { };
	struct drbd_resource *resource;
	struct drbd_connection *connection;
	enum drbd_ret_code retcode;
	int i;
	int err;
	bool allocate_bitmap_slots;

	retcode = drbd_adm_prepare(skb, info, DRBD_ADM_NEED_RESOURCE);
	if (!adm_ctx.reply_skb)
		return retcode;

	if (!(adm_ctx.my_addr && adm_ctx.peer_addr)) {
		drbd_msg_put_info("connection endpoint(s) missing");
		retcode = ERR_INVALID_REQUEST;
		goto out;
	}

	/* No need for _rcu here. All reconfiguration is
	 * strictly serialized on genl_lock(). We are protected against
	 * concurrent reconfiguration/addition/deletion */
	for_each_resource(resource, &drbd_resources) {
		for_each_connection(connection, resource) {
			if (resource != adm_ctx.resource &&
			    nla_len(adm_ctx.my_addr) == connection->my_addr_len &&
			    !memcmp(nla_data(adm_ctx.my_addr), &connection->my_addr,
				    connection->my_addr_len)) {
				retcode = ERR_LOCAL_ADDR;
				goto out;
			}

			if (nla_len(adm_ctx.peer_addr) == connection->peer_addr_len &&
			    !memcmp(nla_data(adm_ctx.peer_addr), &connection->peer_addr,
				    connection->peer_addr_len)) {
				retcode = ERR_PEER_ADDR;
				goto out;
			}
		}
	}

	/* allocation not in the IO path, drbdsetup / netlink process context */
	new_net_conf = kzalloc(sizeof(*new_net_conf), GFP_KERNEL);
	if (!new_net_conf) {
		retcode = ERR_NOMEM;
		goto out;
	}

	set_net_conf_defaults(new_net_conf);

	err = net_conf_from_attrs(new_net_conf, info);
	if (err && err != -ENOMSG) {
		retcode = ERR_MANDATORY_TAG;
		drbd_msg_put_info(from_attrs_err_to_txt(err));
		goto fail;
	}

	retcode = 0;
	if (adm_ctx.resource->res_opts.node_id == new_net_conf->peer_node_id)
		retcode = ERR_INVALID_REQUEST;
	for_each_connection(connection, adm_ctx.resource) {
		if (connection->net_conf->peer_node_id == new_net_conf->peer_node_id)
			retcode = ERR_INVALID_REQUEST;
	}
	if (retcode) {
		drbd_err(adm_ctx.resource, "Peer node id %d is not unique\n",
			 new_net_conf->peer_node_id);
		retcode = ERR_INVALID_REQUEST;
		goto fail;
	}

	connection = drbd_create_connection(adm_ctx.resource);
	if (!connection) {
		retcode = ERR_NOMEM;
		goto fail;
	}

	retcode = check_net_options(connection, new_net_conf);
	if (retcode != NO_ERROR)
		goto fail_free_connection;

	retcode = alloc_crypto(&crypto, new_net_conf);
	if (retcode != NO_ERROR)
		goto fail_free_connection;

	((char *)new_net_conf->shared_secret)[SHARED_SECRET_MAX-1] = 0;

	mutex_lock(&adm_ctx.resource->conf_update);
	idr_for_each_entry(&adm_ctx.resource->devices, device, i) {
		int got;

		peer_device = create_peer_device(device, connection);
		if (!peer_device ||
		    !idr_pre_get(&connection->peer_devices, GFP_KERNEL) ||
		    idr_get_new_above(&connection->peer_devices,
				      peer_device, device->vnr, &got) ||
		    !expect(connection, got == device->vnr)) {
			retcode = ERR_NOMEM;
			goto unlock_fail_free_connection;
		}
	}

	spin_lock_irq(&adm_ctx.resource->req_lock);
	idr_for_each_entry(&connection->peer_devices, peer_device, i) {
		struct drbd_device *device = peer_device->device;

		list_add_rcu(&peer_device->peer_devices, &device->peer_devices);
		kref_get(&connection->kref);
		kobject_get(&device->kobj);
		peer_devices++;
	}
	spin_unlock_irq(&adm_ctx.resource->req_lock);

	old_net_conf = connection->net_conf;
	if (old_net_conf) {
		retcode = ERR_NET_CONFIGURED;
		goto unlock_fail_free_connection;
	}
	rcu_assign_pointer(connection->net_conf, new_net_conf);
	connection->fencing_policy = new_net_conf->fencing_policy;

	connection->cram_hmac_tfm = crypto.cram_hmac_tfm;
	connection->integrity_tfm = crypto.integrity_tfm;
	connection->csums_tfm = crypto.csums_tfm;
	connection->verify_tfm = crypto.verify_tfm;

	connection->my_addr_len = nla_len(adm_ctx.my_addr);
	memcpy(&connection->my_addr, nla_data(adm_ctx.my_addr), connection->my_addr_len);
	connection->peer_addr_len = nla_len(adm_ctx.peer_addr);
	memcpy(&connection->peer_addr, nla_data(adm_ctx.peer_addr), connection->peer_addr_len);

	idr_for_each_entry(&connection->peer_devices, peer_device, i)
		peer_device->node_id = connection->net_conf->peer_node_id;

	if (connection->net_conf->peer_node_id > adm_ctx.resource->max_node_id)
		adm_ctx.resource->max_node_id = connection->net_conf->peer_node_id;

	/* Make sure we have a bitmap slot for this peer id on each device */
	allocate_bitmap_slots = false;
	idr_for_each_entry(&connection->peer_devices, peer_device, i) {
		unsigned int bitmap_index, slots_available = 0;

		device = peer_device->device;
		if (!get_ldev(device))
			continue;
		for (bitmap_index = 0; bitmap_index < device->bitmap->bm_max_peers; bitmap_index++) {
			struct drbd_peer_md *peer_md = &device->ldev->md.peers[bitmap_index];

			if (new_net_conf->peer_node_id == peer_md->node_id) {
				peer_device->bitmap_index = bitmap_index;
				device->ldev->id_to_bit[peer_md->node_id] = bitmap_index;
				goto next_device_1;
			}
			if (peer_md->node_id == -1)
				slots_available++;
		}
		allocate_bitmap_slots = true;
		if (!slots_available) {
			drbd_err(device, "Not enough free bitmap "
				 "slots (available=%d, needed=%d)\n",
				 0, 1);
			put_ldev(device);
			retcode = ERR_INVALID_REQUEST;
			goto unlock_fail_free_connection;
		}
	    next_device_1:
		put_ldev(device);
	}
	if (allocate_bitmap_slots) {
		idr_for_each_entry(&connection->peer_devices, peer_device, i) {
			unsigned int bitmap_index;

			device = peer_device->device;
			if (!get_ldev(device))
				continue;
			for (bitmap_index = 0; bitmap_index < device->bitmap->bm_max_peers; bitmap_index++) {
				struct drbd_peer_md *peer_md = &device->ldev->md.peers[bitmap_index];

				if (new_net_conf->peer_node_id == peer_md->node_id)
					goto next_device_2;
			}
			for (bitmap_index = 0; bitmap_index < device->bitmap->bm_max_peers; bitmap_index++) {
				struct drbd_peer_md *peer_md = &device->ldev->md.peers[bitmap_index];

				if (peer_md->node_id == -1) {
					peer_md->node_id = new_net_conf->peer_node_id;
					drbd_md_mark_dirty(device);
					peer_device->bitmap_index = bitmap_index;
					device->ldev->id_to_bit[peer_md->node_id] = bitmap_index;
					break;
				}
			}
		    next_device_2:
			put_ldev(device);
		}
	}

	connection_to_info(&connection_info, connection, NOW);
	flags = (peer_devices--) ? NOTIFY_CONTINUES : 0;
	notify_connection_state(NULL, 0, connection, &connection_info, NOTIFY_CREATE | flags, id);
	idr_for_each_entry(&connection->peer_devices, peer_device, i) {
		struct peer_device_info peer_device_info;

		peer_device_to_info(&peer_device_info, peer_device, NOW);
		flags = (peer_devices--) ? NOTIFY_CONTINUES : 0;
		notify_peer_device_state(NULL, 0, peer_device, &peer_device_info, NOTIFY_CREATE | flags, id);
	}

	mutex_unlock(&adm_ctx.resource->conf_update);

	idr_for_each_entry(&connection->peer_devices, peer_device, i) {
		err = drbd_attach_peer_device(peer_device);
		if (err) {
			retcode = ERR_NOMEM;
			goto fail_free_connection;
		}
		peer_device->send_cnt = 0;
		peer_device->recv_cnt = 0;
	}

	retcode = change_cstate(connection, C_UNCONNECTED, CS_VERBOSE);

	drbd_thread_start(&connection->sender);
	goto out;

unlock_fail_free_connection:
	mutex_unlock(&adm_ctx.resource->conf_update);
fail_free_connection:
	idr_for_each_entry(&connection->peer_devices, peer_device, i) {
		idr_remove(&connection->peer_devices, peer_device->device->vnr);
		kfree(peer_device);
	}
	list_del(&connection->connections);
	kref_put(&connection->kref, drbd_destroy_connection);
	goto out;
fail:
	free_crypto(&crypto);
	kfree(new_net_conf);
out:
	drbd_adm_finish(info, retcode);
	return 0;
}

static enum drbd_state_rv conn_try_disconnect(struct drbd_connection *connection, bool force)
{
	enum drbd_state_rv rv;

	rv = change_cstate(connection, C_DISCONNECTING, force ? CS_HARD : 0);

	switch (rv) {
	case SS_ALREADY_STANDALONE:
		rv = SS_SUCCESS;
		break;
	case SS_IS_DISKLESS:
	case SS_LOWER_THAN_OUTDATED:
		rv = change_cstate(connection, C_DISCONNECTING, CS_HARD);
	default:;
		/* no special handling necessary */
	}

	if (rv >= SS_SUCCESS) {
		enum drbd_state_rv rv2;
		long irq_flags;

		/* No one else can reconfigure the network while I am here.
		 * The state handling only uses drbd_thread_stop_nowait(),
		 * we want to really wait here until the receiver is no more.
		 */
		drbd_thread_stop(&connection->receiver);

		/* Race breaker.  This additional state change request may be
		 * necessary, if this was a forced disconnect during a receiver
		 * restart.  We may have "killed" the receiver thread just
		 * after drbd_receiver() returned.  Typically, we should be
		 * C_STANDALONE already, now, and this becomes a no-op.
		 */
		rv2 = change_cstate(connection, C_STANDALONE, CS_VERBOSE | CS_HARD);
		if (rv2 < SS_SUCCESS)
			drbd_err(connection,
				"unexpected rv2=%d in conn_try_disconnect()\n",
				rv2);
		/* Make sure the sender thread has actually stopped: state
		 * handling only does drbd_thread_stop_nowait().
		 */
		drbd_thread_stop(&connection->sender);
		state_change_lock(connection->resource, &irq_flags, 0);
		drbd_unregister_connection(connection);
		state_change_unlock(connection->resource, &irq_flags);
		synchronize_rcu();
		drbd_put_connection(connection);
	}
	return rv;
}

int drbd_adm_disconnect(struct sk_buff *skb, struct genl_info *info)
{
	struct disconnect_parms parms;
	struct drbd_connection *connection;
	enum drbd_state_rv rv;
	enum drbd_ret_code retcode;
	int err;

	retcode = drbd_adm_prepare(skb, info, DRBD_ADM_NEED_CONNECTION);
	if (!adm_ctx.reply_skb)
		return retcode;

	connection = adm_ctx.connection;
	memset(&parms, 0, sizeof(parms));
	if (info->attrs[DRBD_NLA_DISCONNECT_PARMS]) {
		err = disconnect_parms_from_attrs(&parms, info);
		if (err) {
			retcode = ERR_MANDATORY_TAG;
			drbd_msg_put_info(from_attrs_err_to_txt(err));
			goto fail;
		}
	}

	mutex_lock(&connection->resource->conf_update);
	rv = conn_try_disconnect(connection, parms.force_disconnect);
	mutex_unlock(&connection->resource->conf_update);
	if (rv < SS_SUCCESS)
		retcode = rv;  /* FIXME: Type mismatch. */
	else
		retcode = NO_ERROR;
 fail:
	drbd_adm_finish(info, retcode);
	return 0;
}

void resync_after_online_grow(struct drbd_peer_device *peer_device)
{
	struct drbd_connection *connection = peer_device->connection;
	struct drbd_device *device = peer_device->device;
	bool sync_source;

	drbd_info(peer_device, "Resync of new storage after online grow\n");
	if (device->resource->role[NOW] != connection->peer_role[NOW])
		sync_source = (device->resource->role[NOW] == R_PRIMARY);
	else
		sync_source = test_bit(RESOLVE_CONFLICTS,
				       &peer_device->connection->flags);

	if (!sync_source && connection->agreed_pro_version < 110) {
		stable_change_repl_state(peer_device, L_WF_SYNC_UUID,
					 CS_VERBOSE | CS_SERIALIZE);
		return;
	}
	drbd_start_resync(peer_device, sync_source ? L_SYNC_SOURCE : L_SYNC_TARGET);
}

int drbd_adm_resize(struct sk_buff *skb, struct genl_info *info)
{
	struct disk_conf *old_disk_conf, *new_disk_conf = NULL;
	struct resize_parms rs;
	struct drbd_device *device;
	enum drbd_ret_code retcode;
	enum determine_dev_size dd;
	enum dds_flags ddsf;
	sector_t u_size;
	int err;
	struct drbd_peer_device *peer_device;
	bool has_primary;

	retcode = drbd_adm_prepare(skb, info, DRBD_ADM_NEED_MINOR);
	if (!adm_ctx.reply_skb)
		return retcode;

	memset(&rs, 0, sizeof(struct resize_parms));
	if (info->attrs[DRBD_NLA_RESIZE_PARMS]) {
		err = resize_parms_from_attrs(&rs, info);
		if (err) {
			retcode = ERR_MANDATORY_TAG;
			drbd_msg_put_info(from_attrs_err_to_txt(err));
			goto fail;
		}
	}

	device = adm_ctx.device;
	for_each_peer_device(peer_device, device) {
		if (peer_device->repl_state[NOW] > L_ESTABLISHED) {
			retcode = ERR_RESIZE_RESYNC;
			goto fail;
		}
	}

	has_primary = device->resource->role[NOW] == R_PRIMARY;
	if (!has_primary) {
		for_each_peer_device(peer_device, device) {
			if (peer_device->connection->peer_role[NOW] == R_PRIMARY) {
				has_primary = true;
				break;
			}
		}
	}
	if (!has_primary) {
		retcode = ERR_NO_PRIMARY;
		goto fail;
	}

	if (!get_ldev(device)) {
		retcode = ERR_NO_DISK;
		goto fail;
	}

	for_each_peer_device(peer_device, device) {
		if (rs.no_resync && peer_device->connection->agreed_pro_version < 93) {
			retcode = ERR_NEED_APV_93;
			goto fail_ldev;
		}
	}

	rcu_read_lock();
	u_size = rcu_dereference(device->ldev->disk_conf)->disk_size;
	rcu_read_unlock();
	if (u_size != (sector_t)rs.resize_size) {
		new_disk_conf = kmalloc(sizeof(struct disk_conf), GFP_KERNEL);
		if (!new_disk_conf) {
			retcode = ERR_NOMEM;
			goto fail_ldev;
		}
	}

	device->ldev->known_size = drbd_get_capacity(device->ldev->backing_bdev);

	if (new_disk_conf) {
		mutex_lock(&device->resource->conf_update);
		old_disk_conf = device->ldev->disk_conf;
		*new_disk_conf = *old_disk_conf;
		new_disk_conf->disk_size = (sector_t)rs.resize_size;
		rcu_assign_pointer(device->ldev->disk_conf, new_disk_conf);
		mutex_unlock(&device->resource->conf_update);
		synchronize_rcu();
		kfree(old_disk_conf);
	}

	ddsf = (rs.resize_force ? DDSF_FORCED : 0) | (rs.no_resync ? DDSF_NO_RESYNC : 0);
	dd = drbd_determine_dev_size(device, ddsf);
	drbd_md_sync(device);
	put_ldev(device);
	if (dd == DEV_SIZE_ERROR) {
		retcode = ERR_NOMEM_BITMAP;
		goto fail;
	}

	for_each_peer_device(peer_device, device) {
		if (peer_device->repl_state[NOW] == L_ESTABLISHED) {
			if (dd == GREW)
				set_bit(RESIZE_PENDING, &peer_device->flags);
			drbd_send_uuids(peer_device, 0, 0);
			drbd_send_sizes(peer_device, 1, ddsf);
		}
	}

 fail:
	drbd_adm_finish(info, retcode);
	return 0;

 fail_ldev:
	put_ldev(device);
	goto fail;
}

int drbd_adm_resource_opts(struct sk_buff *skb, struct genl_info *info)
{
	enum drbd_ret_code retcode;
	struct res_opts res_opts;
	int err;

	retcode = drbd_adm_prepare(skb, info, DRBD_ADM_NEED_RESOURCE);
	if (!adm_ctx.reply_skb)
		return retcode;

	res_opts = adm_ctx.resource->res_opts;
	if (should_set_defaults(info))
		set_res_opts_defaults(&res_opts);

	err = res_opts_from_attrs_for_change(&res_opts, info);
	if (err) {
		retcode = ERR_MANDATORY_TAG;
		drbd_msg_put_info(from_attrs_err_to_txt(err));
		goto fail;
	}

	err = set_resource_options(adm_ctx.resource, &res_opts);
	if (err) {
		retcode = ERR_INVALID_REQUEST;
		if (err == -ENOMEM)
			retcode = ERR_NOMEM;
	}

fail:
	drbd_adm_finish(info, retcode);
	return 0;
}

static enum drbd_state_rv invalidate_resync(struct drbd_peer_device *peer_device)
{
	enum drbd_state_rv rv;

	drbd_flush_workqueue(&peer_device->connection->sender_work);

	rv = change_repl_state(peer_device, L_STARTING_SYNC_T,
			       CS_WAIT_COMPLETE | CS_SERIALIZE);

	if (rv < SS_SUCCESS && rv != SS_NEED_CONNECTION)
		rv = stable_change_repl_state(peer_device, L_STARTING_SYNC_T,
			CS_VERBOSE | CS_WAIT_COMPLETE | CS_SERIALIZE);

	return rv;
}

static enum drbd_state_rv invalidate_no_resync(struct drbd_device *device)
{
	struct drbd_resource *resource = device->resource;
	struct drbd_peer_device *peer_device;
	struct drbd_connection *connection;
	unsigned long irq_flags;
	enum drbd_state_rv rv;

	begin_state_change(resource, &irq_flags, CS_VERBOSE);
	for_each_connection(connection, resource) {
		peer_device = conn_peer_device(connection, device->vnr);
		if (peer_device->repl_state[NOW] >= L_ESTABLISHED) {
			abort_state_change(resource, &irq_flags);
			return SS_UNKNOWN_ERROR;
		}
	}
	__change_disk_state(device, D_INCONSISTENT);
	rv = end_state_change(resource, &irq_flags);

	if (rv >= SS_SUCCESS) {
		drbd_bitmap_io(device, &drbd_bmio_set_all_n_write,
			       "set_n_write from invalidate",
			       BM_LOCK_CLEAR | BM_LOCK_BULK,
			       NULL);
	}

	return rv;
}

int drbd_adm_invalidate(struct sk_buff *skb, struct genl_info *info)
{
	struct drbd_peer_device *sync_from_peer_device = NULL;
	struct drbd_resource *resource;
	struct drbd_device *device;
	int retcode = 0; /* enum drbd_ret_code rsp. enum drbd_state_rv */

	retcode = drbd_adm_prepare(skb, info, DRBD_ADM_NEED_MINOR);
	if (!adm_ctx.reply_skb)
		return retcode;

	device = adm_ctx.device;
	resource = device->resource;

	if (info->attrs[DRBD_NLA_INVALIDATE_PARMS]) {
		struct invalidate_parms inv = {};
		int err;

		inv.sync_from_peer_node_id = -1;
		err = invalidate_parms_from_attrs(&inv, info);
		if (err) {
			retcode = ERR_MANDATORY_TAG;
			drbd_msg_put_info(from_attrs_err_to_txt(err));
			goto out;
		}

		if (inv.sync_from_peer_node_id != -1) {
			struct drbd_connection *connection =
				drbd_connection_by_node_id(resource, inv.sync_from_peer_node_id);
			sync_from_peer_device = conn_peer_device(connection, device->vnr);
		}
	}

	/* If there is still bitmap IO pending, probably because of a previous
	 * resync just being finished, wait for it before requesting a new resync.
	 * Also wait for its after_state_ch(). */
	drbd_suspend_io(device);
	wait_event(device->misc_wait, list_empty(&device->pending_bitmap_work));

	do {
		struct drbd_connection *connection;

		if (sync_from_peer_device) {
			retcode = invalidate_resync(sync_from_peer_device);

			if (retcode >= SS_SUCCESS)
				break;
		}

		for_each_connection(connection, resource) {
			struct drbd_peer_device *peer_device;

			peer_device = conn_peer_device(connection, device->vnr);
			retcode = invalidate_resync(peer_device);
			if (retcode >= SS_SUCCESS)
				goto out;
		}

		retcode = invalidate_no_resync(device);
	} while (retcode == SS_UNKNOWN_ERROR);

out:
	drbd_resume_io(device);

	drbd_adm_finish(info, retcode);
	return 0;
}

static int drbd_bmio_set_susp_al(struct drbd_device *device,
				 struct drbd_peer_device *peer_device)
{
	int rv;

	rv = drbd_bmio_set_n_write(device, peer_device);
	drbd_try_suspend_al(device);
	return rv;
}

int drbd_adm_invalidate_peer(struct sk_buff *skb, struct genl_info *info)
{
	struct drbd_peer_device *peer_device;
	struct drbd_resource *resource;
	struct drbd_device *device;
	int retcode; /* enum drbd_ret_code rsp. enum drbd_state_rv */

	retcode = drbd_adm_prepare(skb, info, DRBD_ADM_NEED_PEER_DEVICE);
	if (!adm_ctx.reply_skb)
		return retcode;

	peer_device = adm_ctx.peer_device;
	device = peer_device->device;
	resource = device->resource;

	drbd_suspend_io(device);
	wait_event(device->misc_wait, list_empty(&device->pending_bitmap_work));
	drbd_flush_workqueue(&peer_device->connection->sender_work);
	retcode = stable_change_repl_state(peer_device, L_STARTING_SYNC_S,
					   CS_WAIT_COMPLETE | CS_SERIALIZE);
	if (retcode < SS_SUCCESS) {
		if (retcode == SS_NEED_CONNECTION && resource->role[NOW] == R_PRIMARY) {
			/* The peer will get a resync upon connect anyways.
			 * Just make that into a full resync. */
			retcode = change_peer_disk_state(peer_device, D_INCONSISTENT,
							 CS_VERBOSE | CS_WAIT_COMPLETE | CS_SERIALIZE);
			if (retcode >= SS_SUCCESS) {
				if (drbd_bitmap_io(adm_ctx.device, &drbd_bmio_set_susp_al,
						   "set_n_write from invalidate_peer",
						   BM_LOCK_CLEAR | BM_LOCK_BULK, peer_device))
					retcode = ERR_IO_MD_DISK;
			}
		} else
			retcode = stable_change_repl_state(peer_device, L_STARTING_SYNC_S,
							   CS_VERBOSE | CS_WAIT_COMPLETE | CS_SERIALIZE);
	}
	drbd_resume_io(device);

	drbd_adm_finish(info, retcode);
	return 0;
}

int drbd_adm_pause_sync(struct sk_buff *skb, struct genl_info *info)
{
	struct drbd_peer_device *peer_device;
	enum drbd_ret_code retcode;

	retcode = drbd_adm_prepare(skb, info, DRBD_ADM_NEED_PEER_DEVICE);
	if (!adm_ctx.reply_skb)
		return retcode;

	peer_device = adm_ctx.peer_device;
	if (change_resync_susp_user(peer_device, true,
			CS_VERBOSE | CS_WAIT_COMPLETE | CS_SERIALIZE) == SS_NOTHING_TO_DO)
		retcode = ERR_PAUSE_IS_SET;

	drbd_adm_finish(info, retcode);
	return 0;
}

int drbd_adm_resume_sync(struct sk_buff *skb, struct genl_info *info)
{
	struct drbd_peer_device *peer_device;
	enum drbd_ret_code retcode;

	retcode = drbd_adm_prepare(skb, info, DRBD_ADM_NEED_PEER_DEVICE);
	if (!adm_ctx.reply_skb)
		return retcode;

	peer_device = adm_ctx.peer_device;
	if (change_resync_susp_user(peer_device, false,
			CS_VERBOSE | CS_WAIT_COMPLETE | CS_SERIALIZE) == SS_NOTHING_TO_DO) {

		if (peer_device->repl_state[NOW] == L_PAUSED_SYNC_S ||
		    peer_device->repl_state[NOW] == L_PAUSED_SYNC_T) {
			if (peer_device->resync_susp_dependency[NOW])
				retcode = ERR_PIC_AFTER_DEP;
			else if (peer_device->resync_susp_peer[NOW])
				retcode = ERR_PIC_PEER_DEP;
			else
				retcode = ERR_PAUSE_IS_CLEAR;
		} else {
			retcode = ERR_PAUSE_IS_CLEAR;
		}
	}

	drbd_adm_finish(info, retcode);
	return 0;
}

int drbd_adm_suspend_io(struct sk_buff *skb, struct genl_info *info)
{
	struct drbd_resource *resource;
	enum drbd_ret_code retcode;

	retcode = drbd_adm_prepare(skb, info, DRBD_ADM_NEED_MINOR);
	if (!adm_ctx.reply_skb)
		return retcode;
	resource = adm_ctx.device->resource;

	retcode = stable_state_change(resource,
		change_io_susp_user(resource, true,
			      CS_VERBOSE | CS_WAIT_COMPLETE | CS_SERIALIZE));

	drbd_adm_finish(info, retcode);
	return 0;
}

int drbd_adm_resume_io(struct sk_buff *skb, struct genl_info *info)
{
	struct drbd_resource *resource;
	struct drbd_device *device;
	unsigned long irq_flags;
	int retcode; /* enum drbd_ret_code rsp. enum drbd_state_rv */

	retcode = drbd_adm_prepare(skb, info, DRBD_ADM_NEED_MINOR);
	if (!adm_ctx.reply_skb)
		return retcode;

	device = adm_ctx.device;
	resource = device->resource;
	if (test_bit(NEW_CUR_UUID, &device->flags)) {
		drbd_uuid_new_current(device);
		clear_bit(NEW_CUR_UUID, &device->flags);
	}
	drbd_suspend_io(device);
	begin_state_change(resource, &irq_flags, CS_VERBOSE | CS_WAIT_COMPLETE | CS_SERIALIZE);
	__change_io_susp_user(resource, false);
	__change_io_susp_no_data(resource, false);
	__change_io_susp_fencing(resource, false);
	retcode = end_state_change(resource, &irq_flags);
	if (retcode == SS_SUCCESS) {
		struct drbd_peer_device *peer_device;

		for_each_peer_device(peer_device, device) {
			struct drbd_connection *connection = peer_device->connection;

			if (peer_device->repl_state[NOW] < L_ESTABLISHED)
				tl_clear(connection);
			if (device->disk_state[NOW] == D_DISKLESS ||
			    device->disk_state[NOW] == D_FAILED)
				tl_restart(connection, FAIL_FROZEN_DISK_IO);
		}
	}
	drbd_resume_io(device);

	drbd_adm_finish(info, retcode);
	return 0;
}

int drbd_adm_outdate(struct sk_buff *skb, struct genl_info *info)
{
	enum drbd_ret_code retcode;

	retcode = drbd_adm_prepare(skb, info, DRBD_ADM_NEED_MINOR);
	if (!adm_ctx.reply_skb)
		return retcode;

	retcode = stable_state_change(adm_ctx.device->resource,
		change_disk_state(adm_ctx.device, D_OUTDATED,
			      CS_VERBOSE | CS_WAIT_COMPLETE | CS_SERIALIZE));

	drbd_adm_finish(info, retcode);
	return 0;
}

static int nla_put_drbd_cfg_context(struct sk_buff *skb,
				    struct drbd_resource *resource,
				    struct drbd_connection *connection,
				    struct drbd_device *device)
{
	struct nlattr *nla;
	nla = nla_nest_start(skb, DRBD_NLA_CFG_CONTEXT);
	if (!nla)
		goto nla_put_failure;
	if (device)
		nla_put_u32(skb, T_ctx_volume, device->vnr);
	if (resource)
		nla_put_string(skb, T_ctx_resource_name, resource->name);
	if (connection) {
		if (connection->my_addr_len)
			nla_put(skb, T_ctx_my_addr,
				connection->my_addr_len, &connection->my_addr);
		if (connection->peer_addr_len)
			nla_put(skb, T_ctx_peer_addr,
				connection->peer_addr_len, &connection->peer_addr);
		rcu_read_lock();
		if (connection->net_conf && connection->net_conf->name)
			nla_put_string(skb, T_ctx_conn_name, connection->net_conf->name);
		rcu_read_unlock();
	}
	nla_nest_end(skb, nla);
	return 0;

nla_put_failure:
	if (nla)
		nla_nest_cancel(skb, nla);
	return -EMSGSIZE;
}

/*
 * The generic netlink dump callbacks are called outside the genl_lock(), so
 * they cannot use the simple attribute parsing code which uses global
 * attribute tables.
 */
static struct nlattr *find_cfg_context_attr(const struct nlmsghdr *nlh, int attr)
{
	const unsigned hdrlen = GENL_HDRLEN + GENL_MAGIC_FAMILY_HDRSZ;
	const int maxtype = ARRAY_SIZE(drbd_cfg_context_nl_policy) - 1;
	struct nlattr *nla;

	nla = nla_find(nlmsg_attrdata(nlh, hdrlen), nlmsg_attrlen(nlh, hdrlen),
		       DRBD_NLA_CFG_CONTEXT);
	if (!nla)
		return NULL;
	return drbd_nla_find_nested(maxtype, nla, __nla_type(attr));
}

int drbd_adm_dump_resources(struct sk_buff *skb, struct netlink_callback *cb)
{
	struct drbd_genlmsghdr *dh;
	struct drbd_resource *resource;
	struct resource_info resource_info;
	struct resource_statistics resource_statistics;
	int err;

	rcu_read_lock();
	if (cb->args[0]) {
		for_each_resource_rcu(resource, &drbd_resources)
			if (resource == (struct drbd_resource *)cb->args[0])
				goto found_resource;
		err = 0;  /* resource was probably deleted */
		goto out;
	}
	resource = list_entry(&drbd_resources,
			      struct drbd_resource, resources);

found_resource:
	list_for_each_entry_continue_rcu(resource, &drbd_resources, resources) {
		goto put_result;
	}
	err = 0;
	goto out;

put_result:
	dh = genlmsg_put(skb, NETLINK_CB_PORTID(cb->skb),
			cb->nlh->nlmsg_seq, &drbd_genl_family,
			NLM_F_MULTI, DRBD_ADM_GET_RESOURCES);
	err = -ENOMEM;
	if (!dh)
		goto out;
	dh->minor = -1U;
	dh->ret_code = NO_ERROR;
	err = nla_put_drbd_cfg_context(skb, resource, NULL, NULL);
	if (err)
		goto out;
	err = res_opts_to_skb(skb, &resource->res_opts, !capable(CAP_SYS_ADMIN));
	if (err)
		goto out;
	resource_info.res_role = resource->role[NOW];
	resource_info.res_susp = resource->susp[NOW];
	resource_info.res_susp_nod = resource->susp_nod[NOW];
	resource_info.res_susp_fen = resource->susp_fen[NOW];
	resource_info.res_weak = resource->weak[NOW];
	err = resource_info_to_skb(skb, &resource_info, !capable(CAP_SYS_ADMIN));
	if (err)
		goto out;
	resource_statistics.res_stat_write_ordering = resource->write_ordering;
	err = resource_statistics_to_skb(skb, &resource_statistics, !capable(CAP_SYS_ADMIN));
	if (err)
		goto out;
	cb->args[0] = (long)resource;
	genlmsg_end(skb, dh);
	err = 0;

out:
	rcu_read_unlock();
	if (err)
		return err;
	return skb->len;
}

static void device_to_statistics(struct device_statistics *s,
				 struct drbd_device *device)
{
	memset(s, 0, sizeof(*s));
	s->dev_upper_blocked = !may_inc_ap_bio(device);
	if (get_ldev(device)) {
		struct drbd_md *md = &device->ldev->md;
		u64 *history_uuids = (u64 *)s->history_uuids;
		struct request_queue *q;
		int n;

		spin_lock_irq(&md->uuid_lock);
		s->dev_current_uuid = md->current_uuid;
		BUILD_BUG_ON(sizeof(s->history_uuids) != sizeof(md->history_uuids));
		for (n = 0; n < ARRAY_SIZE(md->history_uuids); n++)
			history_uuids[n] = md->history_uuids[n];
		s->history_uuids_len = sizeof(s->history_uuids);
		spin_unlock_irq(&md->uuid_lock);

		s->dev_disk_flags = md->flags;
		q = bdev_get_queue(device->ldev->backing_bdev);
		s->dev_lower_blocked =
			bdi_congested(&q->backing_dev_info,
				      (1 << BDI_async_congested) |
				      (1 << BDI_sync_congested));
		put_ldev(device);
	}
	s->dev_size = drbd_get_capacity(device->this_bdev);
	s->dev_read = device->read_cnt;
	s->dev_write = device->writ_cnt;
	s->dev_al_writes = device->al_writ_cnt;
	s->dev_bm_writes = device->bm_writ_cnt;
	s->dev_upper_pending = atomic_read(&device->ap_bio_cnt);
	s->dev_lower_pending = atomic_read(&device->local_cnt);
	s->dev_al_suspended = test_bit(AL_SUSPENDED, &device->flags);
	s->dev_exposed_data_uuid = device->exposed_data_uuid;
}

static int put_resource_in_arg0(struct netlink_callback *cb)
{
	if (cb->args[0]) {
		struct drbd_resource *resource =
			(struct drbd_resource *)cb->args[0];

		kref_put(&resource->kref, drbd_destroy_resource);
	}
	return 0;
}

int drbd_adm_dump_devices_done(struct netlink_callback *cb) {
	return put_resource_in_arg0(cb);
}

int drbd_adm_dump_devices(struct sk_buff *skb, struct netlink_callback *cb)
{
	struct nlattr *resource_filter;
	struct drbd_resource *resource;
	struct drbd_device *uninitialized_var(device);
	int minor, err, retcode;
	struct drbd_genlmsghdr *dh;
	struct device_info device_info;
	struct device_statistics device_statistics;
	struct idr *idr_to_search;

	resource = (struct drbd_resource *)cb->args[0];
	if (!cb->args[0] && !cb->args[1]) {
		resource_filter = find_cfg_context_attr(cb->nlh, T_ctx_resource_name);
		if (resource_filter) {
			retcode = ERR_RES_NOT_KNOWN;
			resource = drbd_find_resource(nla_data(resource_filter));
			if (!resource)
				goto put_result;
			cb->args[0] = (long)resource;
		}
	}

	rcu_read_lock();
	minor = cb->args[1];
	idr_to_search = resource ? &resource->devices : &drbd_devices;
	device = idr_get_next(idr_to_search, &minor);
	if (!device) {
		err = 0;
		goto out;
	}
	idr_for_each_entry_continue(idr_to_search, device, minor) {
		retcode = NO_ERROR;
		goto put_result;  /* only one iteration */
	}
	err = 0;
	goto out;  /* no more devices */

put_result:
	dh = genlmsg_put(skb, NETLINK_CB_PORTID(cb->skb),
			cb->nlh->nlmsg_seq, &drbd_genl_family,
			NLM_F_MULTI, DRBD_ADM_GET_DEVICES);
	err = -ENOMEM;
	if (!dh)
		goto out;
	dh->ret_code = retcode;
	dh->minor = -1U;
	if (retcode == NO_ERROR) {
		dh->minor = device->minor;
		err = nla_put_drbd_cfg_context(skb, device->resource, NULL, device);
		if (err)
			goto out;
		if (get_ldev(device)) {
			struct disk_conf *disk_conf =
				rcu_dereference(device->ldev->disk_conf);

			err = disk_conf_to_skb(skb, disk_conf, !capable(CAP_SYS_ADMIN));
			put_ldev(device);
			if (err)
				goto out;
		}
		err = device_conf_to_skb(skb, &device->device_conf, !capable(CAP_SYS_ADMIN));
		if (err)
			goto out;
		device_info.dev_disk_state = device->disk_state[NOW];
		err = device_info_to_skb(skb, &device_info, !capable(CAP_SYS_ADMIN));
		if (err)
			goto out;

		device_to_statistics(&device_statistics, device);
		err = device_statistics_to_skb(skb, &device_statistics, !capable(CAP_SYS_ADMIN));
		if (err)
			goto out;
		cb->args[1] = minor + 1;
	}
	genlmsg_end(skb, dh);
	err = 0;

out:
	rcu_read_unlock();
	if (err)
		return err;
	return skb->len;
}

int drbd_adm_dump_connections_done(struct netlink_callback *cb)
{
	return put_resource_in_arg0(cb);
}

enum { SINGLE_RESOURCE, ITERATE_RESOURCES };

int drbd_adm_dump_connections(struct sk_buff *skb, struct netlink_callback *cb)
{
	struct nlattr *resource_filter;
	struct drbd_resource *resource = NULL, *next_resource;
	struct drbd_connection *uninitialized_var(connection);
	int err = 0, retcode;
	struct drbd_genlmsghdr *dh;
	struct connection_info connection_info;
	struct connection_statistics connection_statistics;

	rcu_read_lock();
	resource = (struct drbd_resource *)cb->args[0];
	if (!cb->args[0]) {
		resource_filter = find_cfg_context_attr(cb->nlh, T_ctx_resource_name);
		if (resource_filter) {
			retcode = ERR_RES_NOT_KNOWN;
			resource = drbd_find_resource(nla_data(resource_filter));
			if (!resource)
				goto put_result;
			cb->args[0] = (long)resource;
			cb->args[1] = SINGLE_RESOURCE;
		}
	}
	if (!resource) {
		if (list_empty(&drbd_resources))
			goto out;
		resource = list_first_entry(&drbd_resources, struct drbd_resource, resources);
		kref_get(&resource->kref);
		cb->args[0] = (long)resource;
		cb->args[1] = ITERATE_RESOURCES;
	}

    next_resource:
	rcu_read_unlock();
	mutex_lock(&resource->conf_update);
	rcu_read_lock();
	if (cb->args[2]) {
		for_each_connection_rcu(connection, resource)
			if (connection == (struct drbd_connection *)cb->args[2])
				goto found_connection;
		/* connection was probably deleted */
		goto no_more_connections;
	}
	connection = list_entry(&resource->connections, struct drbd_connection, connections);

found_connection:
	list_for_each_entry_continue_rcu(connection, &resource->connections, connections) {
		retcode = NO_ERROR;
		goto put_result;  /* only one iteration */
	}

no_more_connections:
	if (cb->args[1] == ITERATE_RESOURCES) {
		for_each_resource_rcu(next_resource, &drbd_resources) {
			if (next_resource == resource)
				goto found_resource;
		}
		/* resource was probably deleted */
	}
	goto out;

found_resource:
	list_for_each_entry_continue_rcu(next_resource, &drbd_resources, resources) {
		mutex_unlock(&resource->conf_update);
		kref_put(&resource->kref, drbd_destroy_resource);
		resource = next_resource;
		kref_get(&resource->kref);
		cb->args[0] = (long)resource;
		cb->args[2] = 0;
		goto next_resource;
	}
	goto out;  /* no more resources */

put_result:
	dh = genlmsg_put(skb, NETLINK_CB_PORTID(cb->skb),
			cb->nlh->nlmsg_seq, &drbd_genl_family,
			NLM_F_MULTI, DRBD_ADM_GET_CONNECTIONS);
	err = -ENOMEM;
	if (!dh)
		goto out;
	dh->ret_code = retcode;
	dh->minor = -1U;
	if (retcode == NO_ERROR) {
		struct net_conf *net_conf;

		err = nla_put_drbd_cfg_context(skb, resource, connection, NULL);
		if (err)
			goto out;
		net_conf = rcu_dereference(connection->net_conf);
		if (net_conf) {
			err = net_conf_to_skb(skb, net_conf, !capable(CAP_SYS_ADMIN));
			if (err)
				goto out;
		}
		connection_to_info(&connection_info, connection, NOW);
		err = connection_info_to_skb(skb, &connection_info, !capable(CAP_SYS_ADMIN));
		if (err)
			goto out;
		connection_statistics.conn_congested = test_bit(NET_CONGESTED, &connection->flags);
		err = connection_statistics_to_skb(skb, &connection_statistics, !capable(CAP_SYS_ADMIN));
		if (err)
			goto out;
		cb->args[2] = (long)connection;
	}
	genlmsg_end(skb, dh);
	err = 0;

out:
	rcu_read_unlock();
	if (resource)
		mutex_unlock(&resource->conf_update);
	if (err)
		return err;
	return skb->len;
}

static void peer_device_to_statistics(struct peer_device_statistics *s,
				      struct drbd_peer_device *peer_device)
{
	struct drbd_device *device = peer_device->device;

	memset(s, 0, sizeof(*s));
	s->peer_dev_received = peer_device->recv_cnt;
	s->peer_dev_sent = peer_device->send_cnt;
	s->peer_dev_pending = atomic_read(&peer_device->ap_pending_cnt) +
			      atomic_read(&peer_device->rs_pending_cnt);
	s->peer_dev_unacked = atomic_read(&peer_device->unacked_cnt);
	s->peer_dev_out_of_sync = drbd_bm_total_weight(peer_device) << (BM_BLOCK_SHIFT - 9);
	s->peer_dev_resync_failed = peer_device->rs_failed << (BM_BLOCK_SHIFT - 9);
	if (get_ldev(device)) {
		struct drbd_md *md = &device->ldev->md;
		struct drbd_peer_md *peer_md = &md->peers[peer_device->bitmap_index];

		spin_lock_irq(&md->uuid_lock);
		s->peer_dev_bitmap_uuid = peer_md->bitmap_uuid;
		spin_unlock_irq(&md->uuid_lock);
		s->peer_dev_flags = peer_md->flags;
		put_ldev(device);
	}
}

int drbd_adm_dump_peer_devices(struct sk_buff *skb, struct netlink_callback *cb)
{
	struct nlattr *resource_filter;
	struct drbd_resource *resource;
	struct drbd_device *uninitialized_var(device);
	struct drbd_peer_device *peer_device = NULL;
	int minor, err, retcode;
	struct drbd_genlmsghdr *dh;
	struct idr *idr_to_search;

	resource = (struct drbd_resource *)cb->args[0];
	if (!cb->args[0] && !cb->args[1]) {
		resource_filter = find_cfg_context_attr(cb->nlh, T_ctx_resource_name);
		if (resource_filter) {
			retcode = ERR_RES_NOT_KNOWN;
			resource = drbd_find_resource(nla_data(resource_filter));
			if (!resource)
				goto put_result;
		}
		cb->args[0] = (long)resource;
	}

	rcu_read_lock();
	minor = cb->args[1];
	idr_to_search = resource ? &resource->devices : &drbd_devices;
	device = idr_find(idr_to_search, minor);
	if (!device) {
next_device:
		minor++;
		cb->args[2] = 0;
		device = idr_get_next(idr_to_search, &minor);
		if (!device) {
			err = 0;
			goto out;
		}
	}
	if (cb->args[2]) {
		for_each_peer_device(peer_device, device)
			if (peer_device == (struct drbd_peer_device *)cb->args[2])
				goto found_peer_device;
		/* peer device was probably deleted */
		goto next_device;
	}
	/* Make peer_device point to the list head (not the first entry). */
	peer_device = list_entry(&device->peer_devices, struct drbd_peer_device, peer_devices);

found_peer_device:
	list_for_each_entry_continue_rcu(peer_device, &device->peer_devices, peer_devices) {
		retcode = NO_ERROR;
		goto put_result;  /* only one iteration */
	}
	goto next_device;

put_result:
	dh = genlmsg_put(skb, NETLINK_CB_PORTID(cb->skb),
			cb->nlh->nlmsg_seq, &drbd_genl_family,
			NLM_F_MULTI, DRBD_ADM_GET_PEER_DEVICES);
	err = -ENOMEM;
	if (!dh)
		goto out;
	dh->ret_code = retcode;
	dh->minor = -1U;
	if (retcode == NO_ERROR) {
		struct peer_device_info peer_device_info;
		struct peer_device_statistics peer_device_statistics;

		dh->minor = minor;
		err = nla_put_drbd_cfg_context(skb, device->resource, peer_device->connection, device);
		if (err)
			goto out;
		peer_device_info.peer_disk_state = peer_device->disk_state[NOW];
		peer_device_info.peer_repl_state = peer_device->repl_state[NOW];
		peer_device_info.peer_resync_susp_user =
			peer_device->resync_susp_user[NOW];
		peer_device_info.peer_resync_susp_peer =
			peer_device->resync_susp_peer[NOW];
		peer_device_info.peer_resync_susp_dependency =
			peer_device->resync_susp_dependency[NOW];
		err = peer_device_info_to_skb(skb, &peer_device_info, !capable(CAP_SYS_ADMIN));
		if (err)
			goto out;
		peer_device_to_statistics(&peer_device_statistics, peer_device);
		err = peer_device_statistics_to_skb(skb, &peer_device_statistics, !capable(CAP_SYS_ADMIN));
		if (err)
			goto out;
		cb->args[1] = minor;
		cb->args[2] = (long)peer_device;
	}
	genlmsg_end(skb, dh);
	err = 0;

out:
	rcu_read_unlock();
	if (err)
		return err;
	return skb->len;
}

int drbd_adm_get_timeout_type(struct sk_buff *skb, struct genl_info *info)
{
	struct drbd_peer_device *peer_device;
	enum drbd_ret_code retcode;
	struct timeout_parms tp;
	int err;

	retcode = drbd_adm_prepare(skb, info, DRBD_ADM_NEED_PEER_DEVICE);
	if (!adm_ctx.reply_skb)
		return retcode;
	peer_device = adm_ctx.peer_device;

	tp.timeout_type =
		peer_device->disk_state[NOW] == D_OUTDATED ? UT_PEER_OUTDATED :
		test_bit(USE_DEGR_WFC_T, &peer_device->flags) ? UT_DEGRADED :
		UT_DEFAULT;

	err = timeout_parms_to_priv_skb(adm_ctx.reply_skb, &tp);
	if (err) {
		nlmsg_free(adm_ctx.reply_skb);
		return err;
	}

	drbd_adm_finish(info, retcode);
	return 0;
}

int drbd_adm_start_ov(struct sk_buff *skb, struct genl_info *info)
{
	struct drbd_device *device;
	struct drbd_peer_device *peer_device;
	enum drbd_ret_code retcode;
	struct start_ov_parms parms;

	retcode = drbd_adm_prepare(skb, info, DRBD_ADM_NEED_PEER_DEVICE);
	if (!adm_ctx.reply_skb)
		return retcode;

	peer_device = adm_ctx.peer_device;
	device = peer_device->device;

	/* resume from last known position, if possible */
	parms.ov_start_sector = peer_device->ov_start_sector;
	parms.ov_stop_sector = ULLONG_MAX;
	if (info->attrs[DRBD_NLA_START_OV_PARMS]) {
		int err = start_ov_parms_from_attrs(&parms, info);
		if (err) {
			retcode = ERR_MANDATORY_TAG;
			drbd_msg_put_info(from_attrs_err_to_txt(err));
			goto out;
		}
	}
	/* w_make_ov_request expects position to be aligned */
	peer_device->ov_start_sector = parms.ov_start_sector & ~(BM_SECT_PER_BIT-1);
	peer_device->ov_stop_sector = parms.ov_stop_sector;

	/* If there is still bitmap IO pending, e.g. previous resync or verify
	 * just being finished, wait for it before requesting a new resync. */
	drbd_suspend_io(device);
	wait_event(device->misc_wait, list_empty(&device->pending_bitmap_work));
	retcode = stable_change_repl_state(peer_device,
		L_VERIFY_S, CS_VERBOSE | CS_WAIT_COMPLETE | CS_SERIALIZE);
	drbd_resume_io(device);
out:
	drbd_adm_finish(info, retcode);
	return 0;
}

static bool should_skip_initial_sync(struct drbd_peer_device *peer_device)
{
	return peer_device->repl_state[NOW] == L_ESTABLISHED &&
	       peer_device->connection->agreed_pro_version >= 90 &&
	       drbd_current_uuid(peer_device->device) == UUID_JUST_CREATED;
}

int drbd_adm_new_c_uuid(struct sk_buff *skb, struct genl_info *info)
{
	struct drbd_device *device;
	struct drbd_peer_device *peer_device;
	enum drbd_ret_code retcode;
	int err;
	struct new_c_uuid_parms args;

	retcode = drbd_adm_prepare(skb, info, DRBD_ADM_NEED_MINOR);
	if (!adm_ctx.reply_skb)
		return retcode;

	device = adm_ctx.device;
	memset(&args, 0, sizeof(args));
	if (info->attrs[DRBD_NLA_NEW_C_UUID_PARMS]) {
		err = new_c_uuid_parms_from_attrs(&args, info);
		if (err) {
			retcode = ERR_MANDATORY_TAG;
			drbd_msg_put_info(from_attrs_err_to_txt(err));
			goto out_nolock;
		}
	}

	down(&device->resource->state_sem);

	if (!get_ldev(device)) {
		retcode = ERR_NO_DISK;
		goto out;
	}

	/* this is "skip initial sync", assume to be clean */
	for_each_peer_device(peer_device, device) {
		if (args.clear_bm && should_skip_initial_sync(peer_device))
			drbd_info(peer_device, "Preparing to skip initial sync\n");
		else if (peer_device->repl_state[NOW] != L_OFF) {
			retcode = ERR_CONNECTED;
			goto out_dec;
		}
	}

	for_each_peer_device(peer_device, device)
		drbd_uuid_set_bitmap(peer_device, 0); /* Rotate UI_BITMAP to History 1, etc... */
	drbd_uuid_new_current(device); /* New current, previous to UI_BITMAP */

	if (args.clear_bm) {
		unsigned long irq_flags;

		err = drbd_bitmap_io(device, &drbd_bmio_clear_n_write,
			"clear_n_write from new_c_uuid", BM_LOCK_ALL, NULL);
		if (err) {
			drbd_err(device, "Writing bitmap failed with %d\n",err);
			retcode = ERR_IO_MD_DISK;
		}
		for_each_peer_device(peer_device, device) {
			if (should_skip_initial_sync(peer_device)) {
				drbd_send_uuids(peer_device, UUID_FLAG_SKIP_INITIAL_SYNC, 0);
				_drbd_uuid_set_bitmap(peer_device, 0);
				drbd_print_uuids(peer_device, "cleared bitmap UUID");
			}
		}
		begin_state_change(device->resource, &irq_flags, CS_VERBOSE);
		__change_disk_state(device, D_UP_TO_DATE);
		for_each_peer_device(peer_device, device) {
			if (should_skip_initial_sync(peer_device))
				__change_peer_disk_state(peer_device, D_UP_TO_DATE);
		}
		end_state_change(device->resource, &irq_flags);
	}

	drbd_md_sync(device);
out_dec:
	put_ldev(device);
out:
	up(&device->resource->state_sem);
out_nolock:
	drbd_adm_finish(info, retcode);
	return 0;
}

static enum drbd_ret_code
drbd_check_resource_name(const char *name)
{
	if (!name || !name[0]) {
		drbd_msg_put_info("resource name missing");
		return ERR_MANDATORY_TAG;
	}
	/* if we want to use these in sysfs/configfs/debugfs some day,
	 * we must not allow slashes */
	if (strchr(name, '/')) {
		drbd_msg_put_info("invalid resource name");
		return ERR_INVALID_REQUEST;
	}
	return NO_ERROR;
}

static void resource_to_info(struct resource_info *info,
			     struct drbd_resource *resource,
			     enum which_state which)
{
	info->res_role = resource->role[which];
	info->res_susp = resource->susp[which];
	info->res_susp_nod = resource->susp_nod[which];
	info->res_susp_fen = resource->susp_fen[which];
}

int drbd_adm_new_resource(struct sk_buff *skb, struct genl_info *info)
{
	struct drbd_resource *resource;
	enum drbd_ret_code retcode;
	struct res_opts res_opts;
	int err;

	retcode = drbd_adm_prepare(skb, info, 0);
	if (!adm_ctx.reply_skb)
		return retcode;

	set_res_opts_defaults(&res_opts);
	err = res_opts_from_attrs(&res_opts, info);
	if (err && err != -ENOMSG) {
		retcode = ERR_MANDATORY_TAG;
		drbd_msg_put_info(from_attrs_err_to_txt(err));
		goto out;
	}

	retcode = drbd_check_resource_name(adm_ctx.resource_name);
	if (retcode != NO_ERROR)
		goto out;

	if (adm_ctx.resource)
		goto out;

	mutex_lock(&global_state_mutex);
	resource = drbd_create_resource(adm_ctx.resource_name, &res_opts);
	if (!resource)
		retcode = ERR_NOMEM;
	mutex_unlock(&global_state_mutex);

	if (resource) {
		struct resource_info resource_info;
		unsigned int id = atomic_inc_return(&drbd_notify_id);

		resource_to_info(&resource_info, resource, NOW);
		notify_resource_state(NULL, 0, resource, &resource_info, NOTIFY_CREATE, id);
	}

out:
	drbd_adm_finish(info, retcode);
	return 0;
}

static void device_to_info(struct device_info *info,
			   struct drbd_device *device,
			   enum which_state which)
{
	info->dev_disk_state = device->disk_state[which];
}

int drbd_adm_new_minor(struct sk_buff *skb, struct genl_info *info)
{
	struct drbd_genlmsghdr *dh = info->userhdr;
	struct device_conf device_conf;
	struct drbd_resource *resource;
	struct drbd_device *device;
	enum drbd_ret_code retcode;
	int err;

	retcode = drbd_adm_prepare(skb, info, DRBD_ADM_NEED_RESOURCE);
	if (!adm_ctx.reply_skb)
		return retcode;

	set_device_conf_defaults(&device_conf);
	err = device_conf_from_attrs(&device_conf, info);
	if (err && err != -ENOMSG) {
		retcode = ERR_MANDATORY_TAG;
		drbd_msg_put_info(from_attrs_err_to_txt(err));
		goto out;
	}

	if (dh->minor > MINORMASK) {
		drbd_msg_put_info("requested minor out of range");
		retcode = ERR_INVALID_REQUEST;
		goto out;
	}
	if (adm_ctx.volume > DRBD_VOLUME_MAX) {
		drbd_msg_put_info("requested volume id out of range");
		retcode = ERR_INVALID_REQUEST;
		goto out;
	}

	if (adm_ctx.device)
		goto out;

	resource = adm_ctx.resource;
	mutex_lock(&resource->conf_update);
	retcode = drbd_create_device(resource, dh->minor, adm_ctx.volume, &device_conf, &device);
	if (retcode == NO_ERROR) {
		struct drbd_peer_device *peer_device;
		struct device_info info;
		unsigned int id = atomic_inc_return(&drbd_notify_id);
		unsigned int peer_devices = 0;
		enum drbd_notification_type flags;

		for_each_peer_device(peer_device, device)
			peer_devices++;

		device_to_info(&info, device, NOW);
		flags = (peer_devices--) ? NOTIFY_CONTINUES : 0;
		notify_device_state(NULL, 0, device, &info, NOTIFY_CREATE | flags, id);
		for_each_peer_device(peer_device, device) {
			struct peer_device_info peer_device_info;

			peer_device_to_info(&peer_device_info, peer_device, NOW);
			flags = (peer_devices--) ? NOTIFY_CONTINUES : 0;
			notify_peer_device_state(NULL, 0, peer_device, &peer_device_info,
						 NOTIFY_CREATE | flags, id);
		}
	}
	mutex_unlock(&resource->conf_update);
out:
	drbd_adm_finish(info, retcode);
	return 0;
}

static enum drbd_ret_code adm_del_minor(struct drbd_device *device)
{
	if (device->disk_state[NOW] == D_DISKLESS &&
	    /* no need to be repl_state[NOW] == L_OFF &&
	     * we may want to delete a minor from a live replication group.
	     */
	    device->resource->role[NOW] == R_SECONDARY) {
		struct drbd_peer_device *peer_device;
		unsigned int id = atomic_inc_return(&drbd_notify_id);
		long irq_flags;

		for_each_peer_device(peer_device, device)
			stable_change_repl_state(peer_device, L_OFF,
						 CS_VERBOSE | CS_WAIT_COMPLETE);
		state_change_lock(device->resource, &irq_flags, 0);
		drbd_unregister_device(device);
		state_change_unlock(device->resource, &irq_flags);
		for_each_peer_device(peer_device, device)
			notify_peer_device_state(NULL, 0, peer_device, NULL,
						 NOTIFY_DESTROY | NOTIFY_CONTINUES, id);
		notify_device_state(NULL, 0, device, NULL, NOTIFY_DESTROY, id);
		kobject_del(&device->kobj);
		synchronize_rcu();
		drbd_put_device(device);
		return NO_ERROR;
	} else
		return ERR_MINOR_CONFIGURED;
}

int drbd_adm_del_minor(struct sk_buff *skb, struct genl_info *info)
{
	struct drbd_resource *resource;
	enum drbd_ret_code retcode;

	retcode = drbd_adm_prepare(skb, info, DRBD_ADM_NEED_MINOR);
	if (!adm_ctx.reply_skb)
		return retcode;

	resource = adm_ctx.device->resource;
	mutex_lock(&resource->conf_update);
	retcode = adm_del_minor(adm_ctx.device);
	mutex_unlock(&resource->conf_update);

	drbd_adm_finish(info, retcode);
	return 0;
}

static int adm_del_resource(struct drbd_resource *resource)
{
	struct drbd_connection *connection;
	unsigned int id = atomic_inc_return(&drbd_notify_id);
	int err;

	mutex_lock(&global_state_mutex);
	err = ERR_NET_CONFIGURED;
	for_each_connection(connection, resource)
		goto out;
	err = ERR_RES_IN_USE;
	if (!idr_is_empty(&resource->devices))
		goto out;
	err = NO_ERROR;

	for_each_connection(connection, resource)
		notify_connection_state(NULL, 0, connection, NULL,
					NOTIFY_DESTROY | NOTIFY_CONTINUES, id);
	notify_resource_state(NULL, 0, resource, NULL, NOTIFY_DESTROY, id);

	list_del_rcu(&resource->resources);
	synchronize_rcu();
	drbd_free_resource(resource);
out:
	mutex_unlock(&global_state_mutex);
	return err;
}

int drbd_adm_down(struct sk_buff *skb, struct genl_info *info)
{
	struct drbd_resource *resource;
	struct drbd_connection *connection, *tmp;
	struct drbd_device *device;
	int retcode; /* enum drbd_ret_code rsp. enum drbd_state_rv */
	unsigned i;

	retcode = drbd_adm_prepare(skb, info, DRBD_ADM_NEED_RESOURCE);
	if (!adm_ctx.reply_skb)
		return retcode;

	resource = adm_ctx.resource;
	/* demote */
	retcode = drbd_set_role(resource, R_SECONDARY, false);
	if (retcode < SS_SUCCESS) {
		drbd_msg_put_info("failed to demote");
		goto out;
	}

	mutex_lock(&resource->conf_update);
	for_each_connection_safe(connection, tmp, resource) {
		retcode = conn_try_disconnect(connection, 0);
		if (retcode < SS_SUCCESS) {
			drbd_msg_put_info("failed to disconnect");
			goto unlock_out;
		}
	}

	/* detach */
	idr_for_each_entry(&resource->devices, device, i) {
		retcode = adm_detach(device, 0);
		if (retcode < SS_SUCCESS || retcode > NO_ERROR) {
			drbd_msg_put_info("failed to detach");
			goto unlock_out;
		}
	}

	/* delete volumes */
	idr_for_each_entry(&resource->devices, device, i) {
		retcode = adm_del_minor(device);
		if (retcode != NO_ERROR) {
			/* "can not happen" */
			drbd_msg_put_info("failed to delete volume");
			goto unlock_out;
		}
	}

	retcode = adm_del_resource(resource);

unlock_out:
	mutex_unlock(&resource->conf_update);
out:
	drbd_adm_finish(info, retcode);
	return 0;
}

int drbd_adm_del_resource(struct sk_buff *skb, struct genl_info *info)
{
	enum drbd_ret_code retcode;

	retcode = drbd_adm_prepare(skb, info, DRBD_ADM_NEED_RESOURCE);
	if (!adm_ctx.reply_skb)
		return retcode;

	retcode = adm_del_resource(adm_ctx.resource);

	drbd_adm_finish(info, retcode);
	return 0;
}

static int nla_put_notification_header(struct sk_buff *msg,
				       enum drbd_notification_type type,
				       unsigned int id)
{
	struct drbd_notification_header nh = {
		.nh_type = type,
		.nh_id = id,
	};

	return drbd_notification_header_to_skb(msg, &nh, true);
}

void notify_resource_state(struct sk_buff *skb,
			   unsigned int seq,
			   struct drbd_resource *resource,
			   struct resource_info *resource_info,
			   enum drbd_notification_type type,
			   unsigned int id)
{
	struct resource_statistics resource_statistics;
	struct drbd_genlmsghdr *dh;
	bool multicast = false;
	int err;

	if (!skb) {
		seq = atomic_inc_return(&drbd_genl_seq);
		skb = genlmsg_new(NLMSG_GOODSIZE, GFP_NOIO);
		err = -ENOMEM;
		if (!skb)
			goto failed;
		multicast = true;
	}

	err = -EMSGSIZE;
	dh = genlmsg_put(skb, 0, seq, &drbd_genl_family, 0, DRBD_RESOURCE_STATE);
	if (!dh)
		goto nla_put_failure;
	dh->minor = -1U;
	dh->ret_code = NO_ERROR;
	if (nla_put_drbd_cfg_context(skb, resource, NULL, NULL) ||
	    nla_put_notification_header(skb, type, id) ||
	    ((type & ~NOTIFY_FLAGS) != NOTIFY_DESTROY &&
	     resource_info_to_skb(skb, resource_info, true)))
		goto nla_put_failure;
	resource_statistics.res_stat_write_ordering = resource->write_ordering;
	err = resource_statistics_to_skb(skb, &resource_statistics, !capable(CAP_SYS_ADMIN));
	if (err)
		goto nla_put_failure;
	genlmsg_end(skb, dh);
	if (multicast) {
		err = drbd_genl_multicast_events(skb, 0);
		/* skb has been consumed or freed in netlink_broadcast() */
		if (err && err != -ESRCH)
			goto failed;
	}
	return;

nla_put_failure:
	nlmsg_free(skb);
failed:
	drbd_err(resource, "Error %d while broadcasting event. Event seq:%u\n",
			err, seq);
}

void notify_device_state(struct sk_buff *skb,
			 unsigned int seq,
			 struct drbd_device *device,
			 struct device_info *device_info,
			 enum drbd_notification_type type,
			 unsigned int id)
{
	struct device_statistics device_statistics;
	struct drbd_genlmsghdr *dh;
	bool multicast = false;
	int err;

	if (!skb) {
		seq = atomic_inc_return(&drbd_genl_seq);
		skb = genlmsg_new(NLMSG_GOODSIZE, GFP_NOIO);
		err = -ENOMEM;
		if (!skb)
			goto failed;
		multicast = true;
	}

	err = -EMSGSIZE;
	dh = genlmsg_put(skb, 0, seq, &drbd_genl_family, 0, DRBD_DEVICE_STATE);
	if (!dh)
		goto nla_put_failure;
	dh->minor = device->minor;
	dh->ret_code = NO_ERROR;
	if (nla_put_drbd_cfg_context(skb, device->resource, NULL, device) ||
	    nla_put_notification_header(skb, type, id) ||
	    ((type & ~NOTIFY_FLAGS) != NOTIFY_DESTROY &&
	     device_info_to_skb(skb, device_info, true)))
		goto nla_put_failure;
	device_to_statistics(&device_statistics, device);
	device_statistics_to_skb(skb, &device_statistics, !capable(CAP_SYS_ADMIN));
	genlmsg_end(skb, dh);
	if (multicast) {
		err = drbd_genl_multicast_events(skb, 0);
		/* skb has been consumed or freed in netlink_broadcast() */
		if (err && err != -ESRCH)
			goto failed;
	}
	return;

nla_put_failure:
	nlmsg_free(skb);
failed:
	drbd_err(device, "Error %d while broadcasting event. Event seq:%u\n",
		 err, seq);
}

void notify_connection_state(struct sk_buff *skb,
			     unsigned int seq,
			     struct drbd_connection *connection,
			     struct connection_info *connection_info,
			     enum drbd_notification_type type,
			     unsigned int id)
{
	struct connection_statistics connection_statistics;
	struct drbd_genlmsghdr *dh;
	bool multicast = false;
	int err;

	if (!skb) {
		seq = atomic_inc_return(&drbd_genl_seq);
		skb = genlmsg_new(NLMSG_GOODSIZE, GFP_NOIO);
		err = -ENOMEM;
		if (!skb)
			goto failed;
		multicast = true;
	}

	err = -EMSGSIZE;
	dh = genlmsg_put(skb, 0, seq, &drbd_genl_family, 0, DRBD_CONNECTION_STATE);
	if (!dh)
		goto nla_put_failure;
	dh->minor = -1U;
	dh->ret_code = NO_ERROR;
	if (nla_put_drbd_cfg_context(skb, connection->resource, connection, NULL) ||
	    nla_put_notification_header(skb, type, id) ||
	    ((type & ~NOTIFY_FLAGS) != NOTIFY_DESTROY &&
	     connection_info_to_skb(skb, connection_info, true)))
		goto nla_put_failure;
	connection_statistics.conn_congested = test_bit(NET_CONGESTED, &connection->flags);
	connection_statistics_to_skb(skb, &connection_statistics, !capable(CAP_SYS_ADMIN));
	genlmsg_end(skb, dh);
	if (multicast) {
		err = drbd_genl_multicast_events(skb, 0);
		/* skb has been consumed or freed in netlink_broadcast() */
		if (err && err != -ESRCH)
			goto failed;
	}
	return;

nla_put_failure:
	nlmsg_free(skb);
failed:
	drbd_err(connection, "Error %d while broadcasting event. Event seq:%u\n",
		 err, seq);
}

void notify_peer_device_state(struct sk_buff *skb,
			      unsigned int seq,
			      struct drbd_peer_device *peer_device,
			      struct peer_device_info *peer_device_info,
			      enum drbd_notification_type type,
			      unsigned int id)
{
	struct peer_device_statistics peer_device_statistics;
	struct drbd_resource *resource = peer_device->device->resource;
	struct drbd_genlmsghdr *dh;
	bool multicast = false;
	int err;

	if (!skb) {
		seq = atomic_inc_return(&drbd_genl_seq);
		skb = genlmsg_new(NLMSG_GOODSIZE, GFP_NOIO);
		err = -ENOMEM;
		if (!skb)
			goto failed;
		multicast = true;
	}

	err = -EMSGSIZE;
	dh = genlmsg_put(skb, 0, seq, &drbd_genl_family, 0, DRBD_PEER_DEVICE_STATE);
	if (!dh)
		goto nla_put_failure;
	dh->minor = -1U;
	dh->ret_code = NO_ERROR;
	if (nla_put_drbd_cfg_context(skb, resource, peer_device->connection, peer_device->device) ||
	    nla_put_notification_header(skb, type, id) ||
	    ((type & ~NOTIFY_FLAGS) != NOTIFY_DESTROY &&
	     peer_device_info_to_skb(skb, peer_device_info, true)))
		goto nla_put_failure;
	peer_device_to_statistics(&peer_device_statistics, peer_device);
	peer_device_statistics_to_skb(skb, &peer_device_statistics, !capable(CAP_SYS_ADMIN));
	genlmsg_end(skb, dh);
	if (multicast) {
		err = drbd_genl_multicast_events(skb, 0);
		/* skb has been consumed or freed in netlink_broadcast() */
		if (err && err != -ESRCH)
			goto failed;
	}
	return;

nla_put_failure:
	nlmsg_free(skb);
failed:
	drbd_err(peer_device, "Error %d while broadcasting event. Event seq:%u\n",
		 err, seq);
}

void notify_helper(enum drbd_notification_type type,
		   struct drbd_device *device, struct drbd_connection *connection,
		   const char *name, int status)
{
	struct drbd_resource *resource = device ? device->resource : connection->resource;
	struct drbd_helper_info helper_info;
	unsigned int seq = atomic_inc_return(&drbd_genl_seq);
	unsigned int id = atomic_inc_return(&drbd_notify_id);
	struct sk_buff *skb;
	struct drbd_genlmsghdr *dh;
	int err;

	strlcpy(helper_info.helper_name, name, sizeof(helper_info.helper_name));
	helper_info.helper_name_len = min(strlen(name), sizeof(helper_info.helper_name));
	helper_info.helper_status = status;

	skb = genlmsg_new(NLMSG_GOODSIZE, GFP_NOIO);
	err = -ENOMEM;
	if (!skb)
		goto failed;

	err = -EMSGSIZE;
	dh = genlmsg_put(skb, 0, seq, &drbd_genl_family, 0, DRBD_HELPER);
	if (!dh)
		goto nla_put_failure;
	dh->minor = device ? device->minor : -1;
	dh->ret_code = NO_ERROR;
	if (nla_put_drbd_cfg_context(skb, resource, connection, device) ||
	    nla_put_notification_header(skb, type, id) ||
	    drbd_helper_info_to_skb(skb, &helper_info, true))
		goto nla_put_failure;
	genlmsg_end(skb, dh);
	err = drbd_genl_multicast_events(skb, 0);
	/* skb has been consumed or freed in netlink_broadcast() */
	if (err && err != -ESRCH)
		goto failed;
	return;

nla_put_failure:
	nlmsg_free(skb);
failed:
	drbd_err(resource, "Error %d while broadcasting event. Event seq:%u\n",
		 err, seq);
}

static void notify_initial_state_done(struct sk_buff *skb, unsigned int seq, unsigned int id)
{
	struct drbd_genlmsghdr *dh;
	int err;

	err = -EMSGSIZE;
	dh = genlmsg_put(skb, 0, seq, &drbd_genl_family, 0, DRBD_INITIAL_STATE_DONE);
	if (!dh)
		goto nla_put_failure;
	dh->minor = -1U;
	dh->ret_code = NO_ERROR;
	if (nla_put_notification_header(skb, NOTIFY_EXISTS, id))
		goto nla_put_failure;
	genlmsg_end(skb, dh);
	return;

nla_put_failure:
	nlmsg_free(skb);
	printk(KERN_ERR "Error %d sending event. Event seq:%u\n", err, seq);
}

static void free_state_changes(struct list_head *list)
{
	while (!list_empty(list)) {
		struct drbd_state_change *state_change =
			list_first_entry(list, struct drbd_state_change, list);
		list_del(&state_change->list);
		forget_state_change(state_change);
	}
}

static unsigned int notifications_for_state_change(struct drbd_state_change *state_change)
{
	return 1 +
	       state_change->n_connections +
	       state_change->n_devices +
	       state_change->n_devices * state_change->n_connections;
}

static int get_initial_state(struct sk_buff *skb, struct netlink_callback *cb)
{
	struct drbd_state_change *state_change = (struct drbd_state_change *)cb->args[0];
	unsigned int id = cb->args[1];
	unsigned int seq = cb->args[2];
	unsigned int n;
	enum drbd_notification_type flags = 0;

	cb->args[5]--;
	if (cb->args[5] == 1) {
		notify_initial_state_done(skb, seq, id);
		goto out;
	}
	n = cb->args[4]++;
	if (cb->args[4] < cb->args[3])
		flags |= NOTIFY_CONTINUES;
	if (n < 1) {
		notify_resource_state_change(skb, seq, state_change->resource,
					     OLD, NOTIFY_EXISTS | flags, id);
		goto next;
	}
	n--;
	if (n < state_change->n_connections) {
		notify_connection_state_change(skb, seq, &state_change->connections[n],
					       OLD, NOTIFY_EXISTS | flags, id);
		goto next;
	}
	n -= state_change->n_connections;
	if (n < state_change->n_devices) {
		notify_device_state_change(skb, seq, &state_change->devices[n],
					   OLD, NOTIFY_EXISTS | flags, id);
		goto next;
	}
	n -= state_change->n_devices;
	if (n < state_change->n_devices * state_change->n_connections) {
		notify_peer_device_state_change(skb, seq, &state_change->peer_devices[n],
						OLD, NOTIFY_EXISTS | flags, id);
		goto next;
	}

next:
	if (cb->args[4] == cb->args[3]) {
		struct drbd_state_change *next_state_change =
			list_entry(state_change->list.next,
				   struct drbd_state_change, list);
		cb->args[0] = (long)next_state_change;
		cb->args[1] = atomic_inc_return(&drbd_notify_id);
		cb->args[3] = notifications_for_state_change(next_state_change);
		cb->args[4] = 0;
	}
out:
	return skb->len;
}

int drbd_adm_get_initial_state(struct sk_buff *skb, struct netlink_callback *cb)
{
	struct drbd_resource *resource;
	LIST_HEAD(head);

	if (cb->args[5] >= 1) {
		if (cb->args[5] > 1)
			return get_initial_state(skb, cb);
		if (cb->args[0]) {
			struct drbd_state_change *state_change =
				(struct drbd_state_change *)cb->args[0];

			/* connect list to head */
			list_add(&head, &state_change->list);
			free_state_changes(&head);
		}
		return 0;
	}

	cb->args[5] = 2;  /* number of iterations */
	mutex_lock(&global_state_mutex);
	for_each_resource(resource, &drbd_resources) {
		struct drbd_state_change *state_change;

		state_change = remember_state_change(resource, GFP_KERNEL);
		if (!state_change) {
			if (!list_empty(&head))
				free_state_changes(&head);
			return -ENOMEM;
		}
		list_add_tail(&state_change->list, &head);
		cb->args[5] += notifications_for_state_change(state_change);
	}
	mutex_unlock(&global_state_mutex);

	if (!list_empty(&head)) {
		struct drbd_state_change *state_change =
			list_entry(head.next, struct drbd_state_change, list);
		cb->args[0] = (long)state_change;
		cb->args[3] = notifications_for_state_change(state_change);
		list_del(&head);  /* detach list from head */
	}

	cb->args[1] = atomic_inc_return(&drbd_notify_id);
	cb->args[2] = cb->nlh->nlmsg_seq;
	return get_initial_state(skb, cb);
}

int drbd_adm_forget_peer(struct sk_buff *skb, struct genl_info *info)
{
	struct drbd_resource *resource;
	struct drbd_device *device;
	struct forget_peer_parms parms = { };
	enum drbd_state_rv retcode;
	int minor, peer_node_id, err;

	retcode = drbd_adm_prepare(skb, info, DRBD_ADM_NEED_RESOURCE);
	if (!adm_ctx.reply_skb)
		return retcode;

	resource = adm_ctx.resource;

	err = forget_peer_parms_from_attrs(&parms, info);
	if (err) {
		retcode = ERR_MANDATORY_TAG;
		drbd_msg_put_info(from_attrs_err_to_txt(err));
		goto out;
	}

	peer_node_id = parms.forget_peer_node_id;
	if (drbd_connection_by_node_id(resource, peer_node_id)) {
		retcode = ERR_NET_CONFIGURED;
		goto out;
	}

	if (peer_node_id < 0 || peer_node_id >= MAX_PEERS) {
		retcode = ERR_INVALID_PEER_NODE_ID;
		goto out;
	}

	idr_for_each_entry(&resource->devices, device, minor) {
		struct drbd_peer_md *peer_md;
		int bitmap_index;

		if (!get_ldev(device))
			continue;

		bitmap_index = device->ldev->id_to_bit[peer_node_id];
		if (bitmap_index < 0) {
			put_ldev(device);
			retcode = ERR_INVALID_PEER_NODE_ID;
			goto out;
		}

		peer_md = &device->ldev->md.peers[bitmap_index];
		peer_md->bitmap_uuid = 0;
		peer_md->flags = 0;
		peer_md->node_id = -1;
		device->ldev->id_to_bit[peer_node_id] = -1;

		drbd_md_sync(device);
		put_ldev(device);
	}

out:
	drbd_adm_finish(info, (enum drbd_ret_code)retcode);
	return 0;

}<|MERGE_RESOLUTION|>--- conflicted
+++ resolved
@@ -1585,16 +1585,12 @@
 	else
 		device->ldev->md.flags |= MDF_AL_DISABLED;
 
-<<<<<<< HEAD
+	if (new_disk_conf->md_flushes)
+		clear_bit(MD_NO_BARRIER, &device->flags);
+	else
+		set_bit(MD_NO_BARRIER, &device->flags);
+
 	drbd_bump_write_ordering(device->resource, WO_BIO_BARRIER);
-=======
-	if (new_disk_conf->md_flushes)
-		clear_bit(MD_NO_BARRIER, &mdev->flags);
-	else
-		set_bit(MD_NO_BARRIER, &mdev->flags);
-
-	drbd_bump_write_ordering(mdev->tconn, WO_bio_barrier);
->>>>>>> 66187e6a
 
 	drbd_md_sync(device);
 
