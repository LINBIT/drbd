/*
  drbd.h
  Kernel module for 2.6.x Kernels

  This file is part of DRBD by Philipp Reisner and Lars Ellenberg.

  Copyright (C) 2001-2008, LINBIT Information Technologies GmbH.
  Copyright (C) 2001-2008, Philipp Reisner <philipp.reisner@linbit.com>.
  Copyright (C) 2001-2008, Lars Ellenberg <lars.ellenberg@linbit.com>.

  drbd is free software; you can redistribute it and/or modify
  it under the terms of the GNU General Public License as published by
  the Free Software Foundation; either version 2, or (at your option)
  any later version.

  drbd is distributed in the hope that it will be useful,
  but WITHOUT ANY WARRANTY; without even the implied warranty of
  MERCHANTABILITY or FITNESS FOR A PARTICULAR PURPOSE.  See the
  GNU General Public License for more details.

  You should have received a copy of the GNU General Public License
  along with drbd; see the file COPYING.  If not, write to
  the Free Software Foundation, 675 Mass Ave, Cambridge, MA 02139, USA.

*/
#ifndef DRBD_H
#define DRBD_H
#include <linux/drbd_config.h>
#include <linux/connector.h>

#include <asm/types.h>

#ifdef __KERNEL__
#include <linux/types.h>
#include <asm/byteorder.h>
#else
#include <sys/types.h>
#include <sys/wait.h>
#include <limits.h>

/* Altough the Linux source code makes a difference between
   generic endianness and the bitfields' endianness, there is no
   architecture as of Linux-2.6.24-rc4 where the bitfileds' endianness
   does not match the generic endianness. */

#if __BYTE_ORDER == __LITTLE_ENDIAN
#define __LITTLE_ENDIAN_BITFIELD
#elif __BYTE_ORDER == __BIG_ENDIAN
#define __BIG_ENDIAN_BITFIELD
#else
# error "sorry, weird endianness on this box"
#endif

#endif


enum io_error_handler {
	EP_PASS_ON, /* FIXME should the better be named "Ignore"? */
	EP_CALL_HELPER,
	EP_DETACH
};

enum fencing_policy {
	FP_DONT_CARE,
	FP_RESOURCE,
	FP_STONITH
};

enum disconnect_handler {
	DP_RECONNECT,
	DP_DROP_NET_CONF,
	DP_FREEZE_IO
};

enum after_sb_handler {
	ASB_DISCONNECT,
	ASB_DISCARD_YOUNGER_PRI,
	ASB_DISCARD_OLDER_PRI,
	ASB_DISCARD_ZERO_CHG,
	ASB_DISCARD_LEAST_CHG,
	ASB_DISCARD_LOCAL,
	ASB_DISCARD_REMOTE,
	ASB_CONSENSUS,
	ASB_DISCARD_SECONDARY,
	ASB_CALL_HELPER,
	ASB_VIOLENTLY
};

/* KEEP the order, do not delete or insert. Only append. */
enum ret_codes {
	ERR_CODE_BASE		= 100,
	NO_ERROR		= 101,
	ERR_LOCAL_ADDR		= 102,
	ERR_PEER_ADDR		= 103,
	ERR_OPEN_DISK		= 104,
	ERR_OPEN_MD_DISK	= 105,
	ERR_DISK_NOT_BDEV	= 107,
	ERR_MD_NOT_BDEV		= 108,
	ERR_DISK_TO_SMALL	= 111,
	ERR_MD_DISK_TO_SMALL	= 112,
	ERR_BDCLAIM_DISK	= 114,
	ERR_BDCLAIM_MD_DISK	= 115,
	ERR_MD_IDX_INVALID	= 116,
	ERR_IO_MD_DISK		= 118,
	ERR_MD_INVALID          = 119,
	ERR_AUTH_ALG		= 120,
	ERR_AUTH_ALG_ND		= 121,
	ERR_NOMEM		= 122,
	ERR_DISCARD		= 123,
	ERR_DISK_CONFIGURED	= 124,
	ERR_NET_CONFIGURED	= 125,
	ERR_MANDATORY_TAG	= 126,
	ERR_MINOR_INVALID	= 127,
	ERR_INTR		= 129, /* EINTR */
	ERR_RESIZE_RESYNC	= 130,
	ERR_NO_PRIMARY		= 131,
	ERR_SYNC_AFTER		= 132,
	ERR_SYNC_AFTER_CYCLE	= 133,
	ERR_PAUSE_IS_SET	= 134,
	ERR_PAUSE_IS_CLEAR	= 135,
	ERR_PACKET_NR		= 137,
	ERR_NO_DISK		= 138,
	ERR_NOT_PROTO_C		= 139,
	ERR_NOMEM_BITMAP	= 140,
	ERR_INTEGRITY_ALG	= 141, /* DRBD 8.2 only */
	ERR_INTEGRITY_ALG_ND	= 142, /* DRBD 8.2 only */
	ERR_CPU_MASK_PARSE	= 143, /* DRBD 8.2 only */
	ERR_CSUMS_ALG		= 144, /* DRBD 8.2 only */
	ERR_CSUMS_ALG_ND	= 145, /* DRBD 8.2 only */
	ERR_VERIFY_ALG		= 146, /* DRBD 8.2 only */
	ERR_VERIFY_ALG_ND	= 147, /* DRBD 8.2 only */
	ERR_CSUMS_RESYNC_RUNNING= 148, /* DRBD 8.2 only */
	ERR_VERIFY_RUNNING	= 149, /* DRBD 8.2 only */
	ERR_DATA_NOT_CURRENT	= 150,
	ERR_CONNECTED		= 151, /* DRBD 8.3 only */

	/* insert new ones above this line */
	AFTER_LAST_ERR_CODE
};

#define DRBD_PROT_A   1
#define DRBD_PROT_B   2
#define DRBD_PROT_C   3

enum drbd_role {
	R_UNKNOWN = 0,
	R_PRIMARY = 1,     /* role */
	R_SECONDARY = 2,   /* role */
	R_MASK = 3,
};

/* The order of these constants is important.
 * The lower ones (<C_WF_REPORT_PARAMS) indicate
 * that there is no socket!
<<<<<<< HEAD
 * >=WFReportParams ==> There is a socket
=======
 * >=C_WF_REPORT_PARAMS ==> There is a socket
 *
 * THINK
 * Skipped should be < C_CONNECTED,
 * so writes on a R_PRIMARY after Skipped sync are not mirrored either ?
>>>>>>> ff327744
 */
enum drbd_conns {
	C_STANDALONE,
	C_DISCONNECTING,  /* Temporal state on the way to StandAlone. */
	C_UNCONNECTED,    /* >= C_UNCONNECTED -> inc_net() succeeds */

	/* These temporal states are all used on the way
	 * from >= C_CONNECTED to Unconnected.
	 * The 'disconnect reason' states
	 * I do not allow to change beween them. */
	C_TIMEOUT,
	C_BROKEN_PIPE,
	C_NETWORK_FAILURE,
	C_PROTOCOL_ERROR,
	C_TEAR_DOWN,

	C_WF_CONNECTION,
	C_WF_REPORT_PARAMS, /* we have a socket */
	C_CONNECTED,      /* we have introduced each other */
	C_STARTING_SYNC_S,  /* starting full sync by IOCTL. */
	C_STARTING_SYNC_T,  /* stariing full sync by IOCTL. */
	C_WF_BITMAP_S,
	C_WF_BITMAP_T,
	C_WF_SYNC_UUID,

	/* All SyncStates are tested with this comparison
	 * xx >= C_SYNC_SOURCE && xx <= C_PAUSED_SYNC_T */
	C_SYNC_SOURCE,
	C_SYNC_TARGET,
	C_VERIFY_S,
	C_VERIFY_T,
	C_PAUSED_SYNC_S,
	C_PAUSED_SYNC_T,
	C_MASK = 31
};

enum drbd_disk_state {
	D_DISKLESS,
	D_ATTACHING,      /* In the process of reading the meta-data */
	D_FAILED,         /* Becomes D_DISKLESS as soon as we told it the peer */
			/* when >= D_FAILED it is legal to access mdev->bc */
	D_NEGOTIATING,    /* Late attaching state, we need to talk to the peer */
	D_INCONSISTENT,
	D_OUTDATED,
	D_UNKNOWN,       /* Only used for the peer, never for myself */
	D_CONSISTENT,     /* Might be D_OUTDATED, might be D_UP_TO_DATE ... */
	D_UP_TO_DATE,       /* Only this disk state allows applications' IO ! */
	D_MASK = 15
};

union drbd_state_t {
/* According to gcc's docs is the ...
 * The order of allocation of bit-fields within a unit (C90 6.5.2.1, C99 6.7.2.1).
 * Determined by ABI.
 * pointed out by Maxim Uvarov q<muvarov@ru.mvista.com>
 * even though we transmit as "cpu_to_be32(state)",
 * the offsets of the bitfields still need to be swapped
 * on different endianess.
 */
	struct {
#if defined(__LITTLE_ENDIAN_BITFIELD)
		unsigned role:2 ;   /* 3/4	 primary/secondary/unknown */
		unsigned peer:2 ;   /* 3/4	 primary/secondary/unknown */
		unsigned conn:5 ;   /* 17/32	 cstates */
		unsigned disk:4 ;   /* 8/16	 from D_DISKLESS to D_UP_TO_DATE */
		unsigned pdsk:4 ;   /* 8/16	 from D_DISKLESS to D_UP_TO_DATE */
		unsigned susp:1 ;   /* 2/2	 IO suspended  no/yes */
		unsigned aftr_isp:1 ; /* isp .. imposed sync pause */
		unsigned peer_isp:1 ;
		unsigned user_isp:1 ;
		unsigned _pad:11;   /* 0	 unused */
#elif defined(__BIG_ENDIAN_BITFIELD)
		unsigned _pad:11;   /* 0	 unused */
		unsigned user_isp:1 ;
		unsigned peer_isp:1 ;
		unsigned aftr_isp:1 ; /* isp .. imposed sync pause */
		unsigned susp:1 ;   /* 2/2	 IO suspended  no/yes */
		unsigned pdsk:4 ;   /* 8/16	 from D_DISKLESS to D_UP_TO_DATE */
		unsigned disk:4 ;   /* 8/16	 from D_DISKLESS to D_UP_TO_DATE */
		unsigned conn:5 ;   /* 17/32	 cstates */
		unsigned peer:2 ;   /* 3/4	 primary/secondary/unknown */
		unsigned role:2 ;   /* 3/4	 primary/secondary/unknown */
#else
# error "this endianess is not supported"
#endif
#ifndef DRBD_DEBUG_STATE_CHANGES
#define DRBD_DEBUG_STATE_CHANGES 0
#endif
#if DRBD_DEBUG_STATE_CHANGES
		unsigned int line;
		const char *func;
#endif
	};
	unsigned int i;
};

enum set_st_err {
	SS_CW_NO_NEED = 4,
	SS_CW_SUCCESS = 3,
	SS_NOTHING_TO_DO = 2,
	SS_SUCCESS = 1,
	SS_UNKNOWN_ERROR = 0, /* Used to sleep longer in _drbd_request_state */
	SS_TWO_PRIMARIES = -1,
	SS_NO_UP_TO_DATE_DISK = -2,
	SS_BOTH_INCONSISTENT = -4,
	SS_SYNCING_DISKLESS = -5,
	SS_CONNECTED_OUTDATES = -6,
	SS_PRIMARY_NOP = -7,
	SS_RESYNC_RUNNING = -8,
	SS_ALREADY_STANDALONE = -9,
	SS_CW_FAILED_BY_PEER = -10,
	SS_IS_DISKLESS = -11,
	SS_DEVICE_IN_USE = -12,
	SS_NO_NET_CONFIG = -13,
	SS_NO_VERIFY_ALG = -14,       /* drbd-8.2 only */
	SS_NEED_CONNECTION = -15,    /* drbd-8.2 only */
	SS_LOWER_THAN_OUTDATED = -16,
	SS_NOT_SUPPORTED = -17,      /* drbd-8.2 only */
	SS_IN_TRANSIENT_STATE = -18,  /* Retry after the next state change */
	SS_CONCURRENT_ST_CHG = -19,   /* Concurrent cluster side state change! */
	SS_AFTER_LAST_ERROR = -20,    /* Keep this at bottom */
};

/* from drbd_strings.c */
extern const char *conns_to_name(enum drbd_conns);
extern const char *roles_to_name(enum drbd_role);
extern const char *disks_to_name(enum drbd_disk_state);
extern const char *set_st_err_name(enum set_st_err);

#define SHARED_SECRET_MAX 64

<<<<<<< HEAD
enum MetaDataFlags {
	__MDF_Consistent,
	__MDF_PrimaryInd,
	__MDF_ConnectedInd,
	__MDF_FullSync,
	__MDF_WasUpToDate,
	__MDF_PeerOutDated, /* or worse (e.g. invalid). */
	__MDF_CrashedPrimary,
};
#define MDF_Consistent      (1<<__MDF_Consistent)
#define MDF_PrimaryInd      (1<<__MDF_PrimaryInd)
#define MDF_ConnectedInd    (1<<__MDF_ConnectedInd)
#define MDF_FullSync        (1<<__MDF_FullSync)
#define MDF_WasUpToDate     (1<<__MDF_WasUpToDate)
#define MDF_PeerOutDated    (1<<__MDF_PeerOutDated)
#define MDF_CrashedPrimary  (1<<__MDF_CrashedPrimary)
=======
#define MDF_CONSISTENT		(1 << 0)
#define MDF_PRIMARY_IND		(1 << 1)
#define MDF_CONNECTED_IND	(1 << 2)
#define MDF_FULL_SYNC		(1 << 3)
#define MDF_WAS_UP_TO_DATE	(1 << 4)
#define MDF_PEER_OUT_DATED	(1 << 5)
>>>>>>> ff327744

enum UuidIndex {
	UI_CURRENT,
	UI_BITMAP,
	UI_HISTORY_START,
	UI_HISTORY_END,
	UI_SIZE,      /* nl-packet: number of dirty bits */
	UI_FLAGS,     /* nl-packet: flags */
	UI_EXTENDED_SIZE   /* Everything. */
};

enum UseTimeout {
	UT_Default      = 0,
	UT_Degraded     = 1,
	UT_PeerOutdated = 2,
};

#define UUID_JUST_CREATED ((__u64)4)

#define DRBD_MAGIC 0x83740267
#define BE_DRBD_MAGIC __constant_cpu_to_be32(DRBD_MAGIC)

/* these are of type "int" */
#define DRBD_MD_INDEX_INTERNAL -1
#define DRBD_MD_INDEX_FLEX_EXT -2
#define DRBD_MD_INDEX_FLEX_INT -3

/* Start of the new netlink/connector stuff */

#define DRBD_NL_CREATE_DEVICE 0x01
#define DRBD_NL_SET_DEFAULTS  0x02

/* The following line should be moved over to linux/connector.h
 * when the time comes */
#ifndef CN_IDX_DRBD
# define CN_IDX_DRBD			0x4
/* Ubuntu "intrepid ibex" release defined CN_IDX_DRBD as 0x6 */
#endif
#define CN_VAL_DRBD			0x1

/* For searching a vacant cn_idx value */
#define CN_IDX_STEP			6977

struct drbd_nl_cfg_req {
	int packet_type;
	unsigned int drbd_minor;
	int flags;
	unsigned short tag_list[];
};

struct drbd_nl_cfg_reply {
	int packet_type;
	unsigned int minor;
	int ret_code; /* enum ret_code or set_st_err_t */
	unsigned short tag_list[]; /* only used with get_* calls */
};

#endif<|MERGE_RESOLUTION|>--- conflicted
+++ resolved
@@ -152,15 +152,7 @@
 /* The order of these constants is important.
  * The lower ones (<C_WF_REPORT_PARAMS) indicate
  * that there is no socket!
-<<<<<<< HEAD
  * >=WFReportParams ==> There is a socket
-=======
- * >=C_WF_REPORT_PARAMS ==> There is a socket
- *
- * THINK
- * Skipped should be < C_CONNECTED,
- * so writes on a R_PRIMARY after Skipped sync are not mirrored either ?
->>>>>>> ff327744
  */
 enum drbd_conns {
 	C_STANDALONE,
@@ -292,31 +284,13 @@
 
 #define SHARED_SECRET_MAX 64
 
-<<<<<<< HEAD
-enum MetaDataFlags {
-	__MDF_Consistent,
-	__MDF_PrimaryInd,
-	__MDF_ConnectedInd,
-	__MDF_FullSync,
-	__MDF_WasUpToDate,
-	__MDF_PeerOutDated, /* or worse (e.g. invalid). */
-	__MDF_CrashedPrimary,
-};
-#define MDF_Consistent      (1<<__MDF_Consistent)
-#define MDF_PrimaryInd      (1<<__MDF_PrimaryInd)
-#define MDF_ConnectedInd    (1<<__MDF_ConnectedInd)
-#define MDF_FullSync        (1<<__MDF_FullSync)
-#define MDF_WasUpToDate     (1<<__MDF_WasUpToDate)
-#define MDF_PeerOutDated    (1<<__MDF_PeerOutDated)
-#define MDF_CrashedPrimary  (1<<__MDF_CrashedPrimary)
-=======
 #define MDF_CONSISTENT		(1 << 0)
 #define MDF_PRIMARY_IND		(1 << 1)
 #define MDF_CONNECTED_IND	(1 << 2)
 #define MDF_FULL_SYNC		(1 << 3)
 #define MDF_WAS_UP_TO_DATE	(1 << 4)
 #define MDF_PEER_OUT_DATED	(1 << 5)
->>>>>>> ff327744
+#define MDF_CrashedPrimary      (1 << 6)
 
 enum UuidIndex {
 	UI_CURRENT,
