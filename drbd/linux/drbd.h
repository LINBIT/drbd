/*
  drbd.h
  Kernel module for 2.6.x Kernels

  This file is part of DRBD by Philipp Reisner and Lars Ellenberg.

  Copyright (C) 2001-2008, LINBIT Information Technologies GmbH.
  Copyright (C) 2001-2008, Philipp Reisner <philipp.reisner@linbit.com>.
  Copyright (C) 2001-2008, Lars Ellenberg <lars.ellenberg@linbit.com>.

  drbd is free software; you can redistribute it and/or modify
  it under the terms of the GNU General Public License as published by
  the Free Software Foundation; either version 2, or (at your option)
  any later version.

  drbd is distributed in the hope that it will be useful,
  but WITHOUT ANY WARRANTY; without even the implied warranty of
  MERCHANTABILITY or FITNESS FOR A PARTICULAR PURPOSE.  See the
  GNU General Public License for more details.

  You should have received a copy of the GNU General Public License
  along with drbd; see the file COPYING.  If not, write to
  the Free Software Foundation, 675 Mass Ave, Cambridge, MA 02139, USA.

*/
#ifndef DRBD_H
#define DRBD_H
#include <linux/drbd_config.h>
#include <linux/connector.h>

#include <asm/types.h>

#ifdef __KERNEL__
#include <linux/types.h>
#include <asm/byteorder.h>
#else
#include <sys/types.h>
#include <sys/wait.h>
#include <limits.h>

/* Altough the Linux source code makes a difference between
   generic endianness and the bitfields' endianness, there is no
   architecture as of Linux-2.6.24-rc4 where the bitfileds' endianness
   does not match the generic endianness. */

#if __BYTE_ORDER == __LITTLE_ENDIAN
#define __LITTLE_ENDIAN_BITFIELD
#elif __BYTE_ORDER == __BIG_ENDIAN
#define __BIG_ENDIAN_BITFIELD
#else
# error "sorry, weird endianness on this box"
#endif

#endif


enum drbd_io_error_p {
	EP_PASS_ON, /* FIXME should the better be named "Ignore"? */
	EP_CALL_HELPER,
	EP_DETACH
};

enum drbd_fencing_p {
	FP_DONT_CARE,
	FP_RESOURCE,
	FP_STONITH
};

enum drbd_disconnect_p {
	DP_RECONNECT,
	DP_DROP_NET_CONF,
	DP_FREEZE_IO
};

enum drbd_after_sb_p {
	ASB_DISCONNECT,
	ASB_DISCARD_YOUNGER_PRI,
	ASB_DISCARD_OLDER_PRI,
	ASB_DISCARD_ZERO_CHG,
	ASB_DISCARD_LEAST_CHG,
	ASB_DISCARD_LOCAL,
	ASB_DISCARD_REMOTE,
	ASB_CONSENSUS,
	ASB_DISCARD_SECONDARY,
	ASB_CALL_HELPER,
	ASB_VIOLENTLY
};

<<<<<<< HEAD
/* KEEP the order, do not delete or insert. Only append. */
enum ret_codes {
=======
/* KEEP the order, do not delete or insert!
 * Or change the API_VERSION, too. */
enum drbd_ret_codes {
>>>>>>> 555b9f74
	ERR_CODE_BASE		= 100,
	NO_ERROR		= 101,
	ERR_LOCAL_ADDR		= 102,
	ERR_PEER_ADDR		= 103,
	ERR_OPEN_DISK		= 104,
	ERR_OPEN_MD_DISK	= 105,
	ERR_DISK_NOT_BDEV	= 107,
	ERR_MD_NOT_BDEV		= 108,
	ERR_DISK_TO_SMALL	= 111,
	ERR_MD_DISK_TO_SMALL	= 112,
	ERR_BDCLAIM_DISK	= 114,
	ERR_BDCLAIM_MD_DISK	= 115,
	ERR_MD_IDX_INVALID	= 116,
	ERR_IO_MD_DISK		= 118,
	ERR_MD_INVALID          = 119,
	ERR_AUTH_ALG		= 120,
	ERR_AUTH_ALG_ND		= 121,
	ERR_NOMEM		= 122,
	ERR_DISCARD		= 123,
	ERR_DISK_CONFIGURED	= 124,
	ERR_NET_CONFIGURED	= 125,
	ERR_MANDATORY_TAG	= 126,
	ERR_MINOR_INVALID	= 127,
	ERR_INTR		= 129, /* EINTR */
	ERR_RESIZE_RESYNC	= 130,
	ERR_NO_PRIMARY		= 131,
	ERR_SYNC_AFTER		= 132,
	ERR_SYNC_AFTER_CYCLE	= 133,
	ERR_PAUSE_IS_SET	= 134,
	ERR_PAUSE_IS_CLEAR	= 135,
	ERR_PACKET_NR		= 137,
	ERR_NO_DISK		= 138,
	ERR_NOT_PROTO_C		= 139,
	ERR_NOMEM_BITMAP	= 140,
	ERR_INTEGRITY_ALG	= 141, /* DRBD 8.2 only */
	ERR_INTEGRITY_ALG_ND	= 142, /* DRBD 8.2 only */
	ERR_CPU_MASK_PARSE	= 143, /* DRBD 8.2 only */
	ERR_CSUMS_ALG		= 144, /* DRBD 8.2 only */
	ERR_CSUMS_ALG_ND	= 145, /* DRBD 8.2 only */
	ERR_VERIFY_ALG		= 146, /* DRBD 8.2 only */
	ERR_VERIFY_ALG_ND	= 147, /* DRBD 8.2 only */
	ERR_CSUMS_RESYNC_RUNNING= 148, /* DRBD 8.2 only */
	ERR_VERIFY_RUNNING	= 149, /* DRBD 8.2 only */
	ERR_DATA_NOT_CURRENT	= 150,
	ERR_CONNECTED		= 151, /* DRBD 8.3 only */

	/* insert new ones above this line */
	AFTER_LAST_ERR_CODE
};

#define DRBD_PROT_A   1
#define DRBD_PROT_B   2
#define DRBD_PROT_C   3

enum drbd_role {
	R_UNKNOWN = 0,
	R_PRIMARY = 1,     /* role */
	R_SECONDARY = 2,   /* role */
	R_MASK = 3,
};

/* The order of these constants is important.
 * The lower ones (<C_WF_REPORT_PARAMS) indicate
 * that there is no socket!
 * >=C_WF_REPORT_PARAMS ==> There is a socket
 */
enum drbd_conns {
	C_STANDALONE,
	C_DISCONNECTING,  /* Temporal state on the way to StandAlone. */
	C_UNCONNECTED,    /* >= C_UNCONNECTED -> inc_net() succeeds */

	/* These temporal states are all used on the way
	 * from >= C_CONNECTED to Unconnected.
	 * The 'disconnect reason' states
	 * I do not allow to change beween them. */
	C_TIMEOUT,
	C_BROKEN_PIPE,
	C_NETWORK_FAILURE,
	C_PROTOCOL_ERROR,
	C_TEAR_DOWN,

	C_WF_CONNECTION,
	C_WF_REPORT_PARAMS, /* we have a socket */
	C_CONNECTED,      /* we have introduced each other */
	C_STARTING_SYNC_S,  /* starting full sync by IOCTL. */
	C_STARTING_SYNC_T,  /* stariing full sync by IOCTL. */
	C_WF_BITMAP_S,
	C_WF_BITMAP_T,
	C_WF_SYNC_UUID,

	/* All SyncStates are tested with this comparison
	 * xx >= C_SYNC_SOURCE && xx <= C_PAUSED_SYNC_T */
	C_SYNC_SOURCE,
	C_SYNC_TARGET,
	C_VERIFY_S,
	C_VERIFY_T,
	C_PAUSED_SYNC_S,
	C_PAUSED_SYNC_T,
	C_MASK = 31
};

enum drbd_disk_state {
	D_DISKLESS,
	D_ATTACHING,      /* In the process of reading the meta-data */
	D_FAILED,         /* Becomes D_DISKLESS as soon as we told it the peer */
			/* when >= D_FAILED it is legal to access mdev->bc */
	D_NEGOTIATING,    /* Late attaching state, we need to talk to the peer */
	D_INCONSISTENT,
	D_OUTDATED,
	D_UNKNOWN,       /* Only used for the peer, never for myself */
	D_CONSISTENT,     /* Might be D_OUTDATED, might be D_UP_TO_DATE ... */
	D_UP_TO_DATE,       /* Only this disk state allows applications' IO ! */
	D_MASK = 15
};

union drbd_state {
/* According to gcc's docs is the ...
 * The order of allocation of bit-fields within a unit (C90 6.5.2.1, C99 6.7.2.1).
 * Determined by ABI.
 * pointed out by Maxim Uvarov q<muvarov@ru.mvista.com>
 * even though we transmit as "cpu_to_be32(state)",
 * the offsets of the bitfields still need to be swapped
 * on different endianess.
 */
	struct {
#if defined(__LITTLE_ENDIAN_BITFIELD)
		unsigned role:2 ;   /* 3/4	 primary/secondary/unknown */
		unsigned peer:2 ;   /* 3/4	 primary/secondary/unknown */
		unsigned conn:5 ;   /* 17/32	 cstates */
		unsigned disk:4 ;   /* 8/16	 from D_DISKLESS to D_UP_TO_DATE */
		unsigned pdsk:4 ;   /* 8/16	 from D_DISKLESS to D_UP_TO_DATE */
		unsigned susp:1 ;   /* 2/2	 IO suspended  no/yes */
		unsigned aftr_isp:1 ; /* isp .. imposed sync pause */
		unsigned peer_isp:1 ;
		unsigned user_isp:1 ;
		unsigned _pad:11;   /* 0	 unused */
#elif defined(__BIG_ENDIAN_BITFIELD)
		unsigned _pad:11;   /* 0	 unused */
		unsigned user_isp:1 ;
		unsigned peer_isp:1 ;
		unsigned aftr_isp:1 ; /* isp .. imposed sync pause */
		unsigned susp:1 ;   /* 2/2	 IO suspended  no/yes */
		unsigned pdsk:4 ;   /* 8/16	 from D_DISKLESS to D_UP_TO_DATE */
		unsigned disk:4 ;   /* 8/16	 from D_DISKLESS to D_UP_TO_DATE */
		unsigned conn:5 ;   /* 17/32	 cstates */
		unsigned peer:2 ;   /* 3/4	 primary/secondary/unknown */
		unsigned role:2 ;   /* 3/4	 primary/secondary/unknown */
#else
# error "this endianess is not supported"
#endif
#ifndef DRBD_DEBUG_STATE_CHANGES
#define DRBD_DEBUG_STATE_CHANGES 0
#endif
#if DRBD_DEBUG_STATE_CHANGES
		unsigned int line;
		const char *func;
#endif
	};
	unsigned int i;
};

enum drbd_state_ret_codes {
	SS_CW_NO_NEED = 4,
	SS_CW_SUCCESS = 3,
	SS_NOTHING_TO_DO = 2,
	SS_SUCCESS = 1,
	SS_UNKNOWN_ERROR = 0, /* Used to sleep longer in _drbd_request_state */
	SS_TWO_PRIMARIES = -1,
	SS_NO_UP_TO_DATE_DISK = -2,
	SS_BOTH_INCONSISTENT = -4,
	SS_SYNCING_DISKLESS = -5,
	SS_CONNECTED_OUTDATES = -6,
	SS_PRIMARY_NOP = -7,
	SS_RESYNC_RUNNING = -8,
	SS_ALREADY_STANDALONE = -9,
	SS_CW_FAILED_BY_PEER = -10,
	SS_IS_DISKLESS = -11,
	SS_DEVICE_IN_USE = -12,
	SS_NO_NET_CONFIG = -13,
	SS_NO_VERIFY_ALG = -14,       /* drbd-8.2 only */
	SS_NEED_CONNECTION = -15,    /* drbd-8.2 only */
	SS_LOWER_THAN_OUTDATED = -16,
	SS_NOT_SUPPORTED = -17,      /* drbd-8.2 only */
	SS_IN_TRANSIENT_STATE = -18,  /* Retry after the next state change */
	SS_CONCURRENT_ST_CHG = -19,   /* Concurrent cluster side state change! */
	SS_AFTER_LAST_ERROR = -20,    /* Keep this at bottom */
};

/* from drbd_strings.c */
extern const char *conns_to_name(enum drbd_conns);
extern const char *roles_to_name(enum drbd_role);
extern const char *disks_to_name(enum drbd_disk_state);
extern const char *set_st_err_name(enum drbd_state_ret_codes);

#define SHARED_SECRET_MAX 64

#define MDF_CONSISTENT		(1 << 0)
#define MDF_PRIMARY_IND		(1 << 1)
#define MDF_CONNECTED_IND	(1 << 2)
#define MDF_FULL_SYNC		(1 << 3)
#define MDF_WAS_UP_TO_DATE	(1 << 4)
#define MDF_PEER_OUT_DATED	(1 << 5)
#define MDF_CRASHED_PRIMARY      (1 << 6)

enum drbd_uuid_index {
	UI_CURRENT,
	UI_BITMAP,
	UI_HISTORY_START,
	UI_HISTORY_END,
	UI_SIZE,      /* nl-packet: number of dirty bits */
	UI_FLAGS,     /* nl-packet: flags */
	UI_EXTENDED_SIZE   /* Everything. */
};

enum UseTimeout {
	UT_DEFAULT      = 0,
	UT_DEGRADED     = 1,
	UT_PEER_OUTDATED = 2,
};

#define UUID_JUST_CREATED ((__u64)4)

#define DRBD_MAGIC 0x83740267
#define BE_DRBD_MAGIC __constant_cpu_to_be32(DRBD_MAGIC)

/* these are of type "int" */
#define DRBD_MD_INDEX_INTERNAL -1
#define DRBD_MD_INDEX_FLEX_EXT -2
#define DRBD_MD_INDEX_FLEX_INT -3

/* Start of the new netlink/connector stuff */

#define DRBD_NL_CREATE_DEVICE 0x01
#define DRBD_NL_SET_DEFAULTS  0x02

/* The following line should be moved over to linux/connector.h
 * when the time comes */
#ifndef CN_IDX_DRBD
# define CN_IDX_DRBD			0x4
/* Ubuntu "intrepid ibex" release defined CN_IDX_DRBD as 0x6 */
#endif
#define CN_VAL_DRBD			0x1

/* For searching a vacant cn_idx value */
#define CN_IDX_STEP			6977

struct drbd_nl_cfg_req {
	int packet_type;
	unsigned int drbd_minor;
	int flags;
	unsigned short tag_list[];
};

struct drbd_nl_cfg_reply {
	int packet_type;
	unsigned int minor;
	int ret_code; /* enum ret_code or set_st_err_t */
	unsigned short tag_list[]; /* only used with get_* calls */
};

#endif<|MERGE_RESOLUTION|>--- conflicted
+++ resolved
@@ -86,14 +86,8 @@
 	ASB_VIOLENTLY
 };
 
-<<<<<<< HEAD
 /* KEEP the order, do not delete or insert. Only append. */
-enum ret_codes {
-=======
-/* KEEP the order, do not delete or insert!
- * Or change the API_VERSION, too. */
 enum drbd_ret_codes {
->>>>>>> 555b9f74
 	ERR_CODE_BASE		= 100,
 	NO_ERROR		= 101,
 	ERR_LOCAL_ADDR		= 102,
@@ -308,7 +302,7 @@
 	UI_EXTENDED_SIZE   /* Everything. */
 };
 
-enum UseTimeout {
+enum drbd_timeout_flag {
 	UT_DEFAULT      = 0,
 	UT_DEGRADED     = 1,
 	UT_PEER_OUTDATED = 2,
