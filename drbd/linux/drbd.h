/*
  drbd.h
  Kernel module for 2.6.x Kernels

  This file is part of DRBD by Philipp Reisner and Lars Ellenberg.

  Copyright (C) 2001-2007, LINBIT Information Technologies GmbH.
  Copyright (C) 2001-2007, Philipp Reisner <philipp.reisner@linbit.com>.
  Copyright (C) 2001-2007, Lars Ellenberg <lars.ellenberg@linbit.com>.

  drbd is free software; you can redistribute it and/or modify
  it under the terms of the GNU General Public License as published by
  the Free Software Foundation; either version 2, or (at your option)
  any later version.

  drbd is distributed in the hope that it will be useful,
  but WITHOUT ANY WARRANTY; without even the implied warranty of
  MERCHANTABILITY or FITNESS FOR A PARTICULAR PURPOSE.  See the
  GNU General Public License for more details.

  You should have received a copy of the GNU General Public License
  along with drbd; see the file COPYING.  If not, write to
  the Free Software Foundation, 675 Mass Ave, Cambridge, MA 02139, USA.

*/
#ifndef DRBD_H
#define DRBD_H
#include <linux/drbd_config.h>

#include <asm/types.h>

#ifdef __KERNEL__
#include <linux/types.h>
#else
#include <sys/types.h>
#include <sys/wait.h>
#include <limits.h>
#endif

enum io_error_handler {
	PassOn, /* FIXME should the better be named "Ignore"? */
	CallIOEHelper,
	Detach
};

enum fencing_policy {
	DontCare,
	Resource,
	Stonith
};

enum disconnect_handler {
	Reconnect,
	DropNetConf,
	FreezeIO
};

enum after_sb_handler {
	Disconnect,
	DiscardYoungerPri,
	DiscardOlderPri,
	DiscardZeroChg,
	DiscardLeastChg,
	DiscardLocal,
	DiscardRemote,
	Consensus,
	DiscardSecondary,
	CallHelper,
	Violently
};

/* KEEP the order, do not delete or insert!
 * Or change the API_VERSION, too. */
enum ret_codes {
	RetCodeBase = 100,
	NoError,         /* 101 ... */
	LAAlreadyInUse,
	OAAlreadyInUse,
	LDNameInvalid,
	MDNameInvalid,
	LDAlreadyInUse,
	LDNoBlockDev,
	MDNoBlockDev,
	LDOpenFailed,
	MDOpenFailed,
	LDDeviceTooSmall,
	MDDeviceTooSmall,
	LDNoConfig,
	LDMounted,
	MDMounted,
	LDMDInvalid,
	LDDeviceTooLarge,
	MDIOError,
	MDInvalid,
	CRAMAlgNotAvail,
	CRAMAlgNotDigest,
	KMallocFailed,
	DiscardNotAllowed,
	HaveDiskConfig,
	HaveNetConfig,
	UnknownMandatoryTag,
	MinorNotKnown,
	StateNotAllowed,
	GotSignal, /* EINTR */
	NoResizeDuringResync,
	APrimaryNodeNeeded,
	SyncAfterInvalid,
	SyncAfterCycle,
	PauseFlagAlreadySet,
	PauseFlagAlreadyClear,
	DiskLowerThanOutdated,
	UnknownNetLinkPacket,
	HaveNoDiskConfig,
	ProtocolCRequired,
<<<<<<< HEAD
	IntegrityAlgNotAvail,
	IntegrityAlgNotDigest,
=======
	VMallocFailed,
>>>>>>> a6824b5d

	/* insert new ones above this line */
	AfterLastRetCode
};

#define DRBD_PROT_A   1
#define DRBD_PROT_B   2
#define DRBD_PROT_C   3

enum drbd_role {
	Unknown = 0,
	Primary = 1,     /* role */
	Secondary = 2,   /* role */
	role_mask = 3,
};

/* The order of these constants is important.
 * The lower ones (<WFReportParams) indicate
 * that there is no socket!
 * >=WFReportParams ==> There is a socket
 *
 * THINK
 * Skipped should be < Connected,
 * so writes on a Primary after Skipped sync are not mirrored either ?
 */
enum drbd_conns {
	StandAlone,
	Disconnecting,  /* Temporal state on the way to StandAlone. */
	Unconnected,    /* >= Unconnected -> inc_net() succeeds */

	/* These temporal states are all used on the way
	 * from >= Connected to Unconnected.
	 * The 'disconnect reason' states
	 * I do not allow to change beween them. */
	Timeout,
	BrokenPipe,
	NetworkFailure,
	ProtocolError,
	TearDown,

	WFConnection,
	WFReportParams, /* we have a socket */
	Connected,      /* we have introduced each other */
	StartingSyncS,  /* starting full sync by IOCTL. */
	StartingSyncT,  /* stariing full sync by IOCTL. */
	WFBitMapS,
	WFBitMapT,
	WFSyncUUID,

	/* The distance between original state and pause
	 * state must be the same for source and target. (+2)
	 * All SyncStates are tested with this comparison
	 * xx >= SyncSource && xx <= PausedSyncT */
	SyncSource,
	SyncTarget,
	PausedSyncS,
	PausedSyncT,
	conn_mask = 31
};

enum drbd_disk_state {
	Diskless,
	Attaching,      /* In the process of reading the meta-data */
	Failed,         /* Becomes Diskless as soon as we told it the peer */
			/* when >= Failed it is legal to access mdev->bc */
	Negotiating,    /* Late attaching state, we need to talk to the peer */
	Inconsistent,
	Outdated,
	DUnknown,       /* Only used for the peer, never for myself */
	Consistent,     /* Might be Outdated, might be UpToDate ... */
	UpToDate,       /* Only this disk state allows applications' IO ! */
	disk_mask = 15
};

union drbd_state_t {
	struct {
		unsigned role : 2 ;   /* 3/4      primary/secondary/unknown */
		unsigned peer : 2 ;   /* 3/4      primary/secondary/unknown */
		unsigned conn : 5 ;   /* 17/32    cstates */
		unsigned disk : 4 ;   /* 8/16     from Diskless to UpToDate */
		unsigned pdsk : 4 ;   /* 8/16     from Diskless to UpToDate */
		unsigned susp : 1 ;   /* 2/2      IO suspended  no/yes */
		unsigned aftr_isp : 1 ; /* isp .. imposed sync pause */
		unsigned peer_isp : 1 ;
		unsigned user_isp : 1 ;
		unsigned _pad : 11;   /* 0        unused */
	};
	unsigned int i;
};

enum set_st_err {
	SS_CW_NoNeed = 4,
	SS_CW_Success = 3,
	SS_NothingToDo = 2,
	SS_Success = 1,
	SS_UnknownError = 0, /* Used to sleep longer in _drbd_request_state */
	SS_TwoPrimaries = -1,
	SS_NoUpToDateDisk = -2,
	SS_BothInconsistent = -4,
	SS_SyncingDiskless = -5,
	SS_ConnectedOutdates = -6,
	SS_PrimaryNOP = -7,
	SS_ResyncRunning = -8,
	SS_AlreadyStandAlone = -9,
	SS_CW_FailedByPeer = -10,
	SS_IsDiskLess = -11,
	SS_DeviceInUse = -12,
	SS_NoNetConfig = -13
};

/* from drbd_strings.c */
extern const char *conns_to_name(enum drbd_conns);
extern const char *roles_to_name(enum drbd_role);
extern const char *disks_to_name(enum drbd_disk_state);
extern const char *set_st_err_name(enum set_st_err);

#ifndef BDEVNAME_SIZE
# define BDEVNAME_SIZE 32
#endif

#define SHARED_SECRET_MAX 64

enum MetaDataFlags {
	__MDF_Consistent,
	__MDF_PrimaryInd,
	__MDF_ConnectedInd,
	__MDF_FullSync,
	__MDF_WasUpToDate,
	__MDF_PeerOutDated /* or worse (e.g. invalid). */
};
#define MDF_Consistent      (1<<__MDF_Consistent)
#define MDF_PrimaryInd      (1<<__MDF_PrimaryInd)
#define MDF_ConnectedInd    (1<<__MDF_ConnectedInd)
#define MDF_FullSync        (1<<__MDF_FullSync)
#define MDF_WasUpToDate     (1<<__MDF_WasUpToDate)
#define MDF_PeerOutDated    (1<<__MDF_PeerOutDated)

enum UuidIndex {
	Current,
	Bitmap,
	History_start,
	History_end,
	UUID_SIZE,      /* nl-packet: number of dirty bits */
	UUID_FLAGS,     /* nl-packet: flags */
	EXT_UUID_SIZE   /* Everything. */
};

#define UUID_JUST_CREATED ((__u64)4)

#define DRBD_MAGIC 0x83740267
#define BE_DRBD_MAGIC __constant_cpu_to_be32(DRBD_MAGIC)

/* these are of type "int" */
#define DRBD_MD_INDEX_INTERNAL -1
#define DRBD_MD_INDEX_FLEX_EXT -2
#define DRBD_MD_INDEX_FLEX_INT -3

/* Start of the new netlink/connector stuff */

#define DRBD_NL_CREATE_DEVICE 0x01
#define DRBD_NL_SET_DEFAULTS  0x02

/* The following line should be moved over to linux/connector.h
 * when the time comes */
#define CN_IDX_DRBD			0x4
#define CN_VAL_DRBD			0x1

struct drbd_nl_cfg_req {
	int packet_type;
	int drbd_minor;
	int flags;
	unsigned short tag_list[];
};

struct drbd_nl_cfg_reply {
	int packet_type;
	int minor;
	int ret_code; /* enum ret_code or set_st_err_t */
	unsigned short tag_list[]; /* only used with get_* calls */
};

#endif<|MERGE_RESOLUTION|>--- conflicted
+++ resolved
@@ -112,12 +112,9 @@
 	UnknownNetLinkPacket,
 	HaveNoDiskConfig,
 	ProtocolCRequired,
-<<<<<<< HEAD
+	VMallocFailed,
 	IntegrityAlgNotAvail,
 	IntegrityAlgNotDigest,
-=======
-	VMallocFailed,
->>>>>>> a6824b5d
 
 	/* insert new ones above this line */
 	AfterLastRetCode
