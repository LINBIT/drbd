/*
  drbd.h
  Kernel module for 2.6.x Kernels

  This file is part of DRBD by Philipp Reisner and Lars Ellenberg.

  Copyright (C) 2001-2007, LINBIT Information Technologies GmbH.
  Copyright (C) 2001-2007, Philipp Reisner <philipp.reisner@linbit.com>.
  Copyright (C) 2001-2007, Lars Ellenberg <lars.ellenberg@linbit.com>.

  drbd is free software; you can redistribute it and/or modify
  it under the terms of the GNU General Public License as published by
  the Free Software Foundation; either version 2, or (at your option)
  any later version.

  drbd is distributed in the hope that it will be useful,
  but WITHOUT ANY WARRANTY; without even the implied warranty of
  MERCHANTABILITY or FITNESS FOR A PARTICULAR PURPOSE.  See the
  GNU General Public License for more details.

  You should have received a copy of the GNU General Public License
  along with drbd; see the file COPYING.  If not, write to
  the Free Software Foundation, 675 Mass Ave, Cambridge, MA 02139, USA.

*/
#ifndef DRBD_H
#define DRBD_H
#include <linux/drbd_config.h>

#ifdef __KERNEL__
#include <linux/types.h>
#else
#include <sys/types.h>
#include <sys/wait.h>
#include <limits.h>
#endif

#include <asm/types.h>
#include <asm/byteorder.h>

enum io_error_handler {
	PassOn, /* FIXME should the better be named "Ignore"? */
	CallIOEHelper,
	Detach
};

enum fencing_policy {
	DontCare,
	Resource,
	Stonith
};

enum disconnect_handler {
	Reconnect,
	DropNetConf,
	FreezeIO
};

enum after_sb_handler {
	Disconnect,
	DiscardYoungerPri,
	DiscardOlderPri,
	DiscardZeroChg,
	DiscardLeastChg,
	DiscardLocal,
	DiscardRemote,
	Consensus,
	DiscardSecondary,
	CallHelper,
	Violently
};

/* KEEP the order, do not delete or insert!
 * Or change the API_VERSION, too. */
enum ret_codes {
	RetCodeBase = 100,
	NoError,         /* 101 ... */
	LAAlreadyInUse,
	OAAlreadyInUse,
	LDNameInvalid,
	MDNameInvalid,
	LDAlreadyInUse,
	LDNoBlockDev,
	MDNoBlockDev,
	LDOpenFailed,
	MDOpenFailed,
	LDDeviceTooSmall,
	MDDeviceTooSmall,
	LDNoConfig,
	LDMounted,
	MDMounted,
	LDMDInvalid,
	LDDeviceTooLarge,
	MDIOError,
	MDInvalid,
	CRAMAlgNotAvail,
	CRAMAlgNotDigest,
	KMallocFailed,
	DiscardNotAllowed,
	HaveDiskConfig,
	HaveNetConfig,
	UnknownMandatoryTag,
	MinorNotKnown,
	StateNotAllowed,
	GotSignal, /* EINTR */
	NoResizeDuringResync,
	APrimaryNodeNeeded,
	SyncAfterInvalid,
	SyncAfterCycle,
	PauseFlagAlreadySet,
	PauseFlagAlreadyClear,
	DiskLowerThanOutdated, /* obsolete, now SS_LowerThanOutdated */
	UnknownNetLinkPacket,
	HaveNoDiskConfig,
	ProtocolCRequired,
	VMallocFailed,

	/* insert new ones above this line */
	AfterLastRetCode
};

#define DRBD_PROT_A   1
#define DRBD_PROT_B   2
#define DRBD_PROT_C   3

enum drbd_role {
	Unknown = 0,
	Primary = 1,     /* role */
	Secondary = 2,   /* role */
	role_mask = 3,
};

/* The order of these constants is important.
 * The lower ones (<WFReportParams) indicate
 * that there is no socket!
 * >=WFReportParams ==> There is a socket
 *
 * THINK
 * Skipped should be < Connected,
 * so writes on a Primary after Skipped sync are not mirrored either ?
 */
enum drbd_conns {
	StandAlone,
	Disconnecting,  /* Temporal state on the way to StandAlone. */
	Unconnected,    /* >= Unconnected -> inc_net() succeeds */

	/* These temporal states are all used on the way
	 * from >= Connected to Unconnected.
	 * The 'disconnect reason' states
	 * I do not allow to change beween them. */
	Timeout,
	BrokenPipe,
	NetworkFailure,
	ProtocolError,
	TearDown,

	WFConnection,
	WFReportParams, /* we have a socket */
	Connected,      /* we have introduced each other */
	StartingSyncS,  /* starting full sync by IOCTL. */
	StartingSyncT,  /* stariing full sync by IOCTL. */
	WFBitMapS,
	WFBitMapT,
	WFSyncUUID,

	/* The distance between original state and pause
	 * state must be the same for source and target. (+2)
	 * All SyncStates are tested with this comparison
	 * xx >= SyncSource && xx <= PausedSyncT */
	SyncSource,
	SyncTarget,
	PausedSyncS,
	PausedSyncT,
	conn_mask = 31
};

enum drbd_disk_state {
	Diskless,
	Attaching,      /* In the process of reading the meta-data */
	Failed,         /* Becomes Diskless as soon as we told it the peer */
			/* when >= Failed it is legal to access mdev->bc */
	Negotiating,    /* Late attaching state, we need to talk to the peer */
	Inconsistent,
	Outdated,
	DUnknown,       /* Only used for the peer, never for myself */
	Consistent,     /* Might be Outdated, might be UpToDate ... */
	UpToDate,       /* Only this disk state allows applications' IO ! */
	disk_mask = 15
};

<<<<<<< HEAD
union drbd_state_t {
	struct {
		unsigned role : 2 ;   /* 3/4      primary/secondary/unknown */
		unsigned peer : 2 ;   /* 3/4      primary/secondary/unknown */
		unsigned conn : 5 ;   /* 17/32    cstates */
		unsigned disk : 4 ;   /* 8/16     from Diskless to UpToDate */
		unsigned pdsk : 4 ;   /* 8/16     from Diskless to UpToDate */
		unsigned susp : 1 ;   /* 2/2      IO suspended  no/yes */
		unsigned aftr_isp : 1 ; /* isp .. imposed sync pause */
		unsigned peer_isp : 1 ;
		unsigned user_isp : 1 ;
		unsigned _pad : 11;   /* 0        unused */
=======
/* According to gcc's docs is the ...
 * The order of allocation of bit-fields within a unit (C90 6.5.2.1, C99 6.7.2.1).
 * Determined by ABI.
 * pointed out by Maxim Uvarov q<muvarov@ru.mvista.com>
 * even though we transmit as "cpu_to_be32(state)",
 * the offsets of the bitfields still need to be swapped
 * on different endianess.
 */
typedef union {
	struct {
#if defined(__LITTLE_ENDIAN_BITFIELD)
		unsigned role : 2 ;   /* 3/4	 primary/secondary/unknown */
		unsigned peer : 2 ;   /* 3/4	 primary/secondary/unknown */
		unsigned conn : 5 ;   /* 17/32	 cstates */
		unsigned disk : 4 ;   /* 8/16	 from Diskless to UpToDate */
		unsigned pdsk : 4 ;   /* 8/16	 from Diskless to UpToDate */
		unsigned susp : 1 ;   /* 2/2	 IO suspended  no/yes */
		unsigned aftr_isp : 1 ; /* isp .. imposed sync pause */
		unsigned peer_isp : 1 ;
		unsigned user_isp : 1 ;
		unsigned _pad : 11;   /* 0	 unused */
#elif defined(__BIG_ENDIAN_BITFIELD)
		unsigned _pad : 11;   /* 0	 unused */
		unsigned user_isp : 1 ;
		unsigned peer_isp : 1 ;
		unsigned aftr_isp : 1 ; /* isp .. imposed sync pause */
		unsigned susp : 1 ;   /* 2/2	 IO suspended  no/yes */
		unsigned pdsk : 4 ;   /* 8/16	 from Diskless to UpToDate */
		unsigned disk : 4 ;   /* 8/16	 from Diskless to UpToDate */
		unsigned conn : 5 ;   /* 17/32	 cstates */
		unsigned peer : 2 ;   /* 3/4	 primary/secondary/unknown */
		unsigned role : 2 ;   /* 3/4	 primary/secondary/unknown */
#else
# error "this endianess is not supported"
#endif
>>>>>>> 28635ad4
	};
	unsigned int i;
};

enum set_st_err {
	SS_CW_NoNeed = 4,
	SS_CW_Success = 3,
	SS_NothingToDo = 2,
	SS_Success = 1,
	SS_UnknownError = 0, /* Used to sleep longer in _drbd_request_state */
	SS_TwoPrimaries = -1,
	SS_NoUpToDateDisk = -2,
	SS_BothInconsistent = -4,
	SS_SyncingDiskless = -5,
	SS_ConnectedOutdates = -6,
	SS_PrimaryNOP = -7,
	SS_ResyncRunning = -8,
	SS_AlreadyStandAlone = -9,
	SS_CW_FailedByPeer = -10,
	SS_IsDiskLess = -11,
	SS_DeviceInUse = -12,
	SS_NoNetConfig = -13,
	SS_LowerThanOutdated = -14
};

/* from drbd_strings.c */
extern const char *conns_to_name(enum drbd_conns);
extern const char *roles_to_name(enum drbd_role);
extern const char *disks_to_name(enum drbd_disk_state);
extern const char *set_st_err_name(enum set_st_err);

#ifndef BDEVNAME_SIZE
# define BDEVNAME_SIZE 32
#endif

#define SHARED_SECRET_MAX 64

enum MetaDataFlags {
	__MDF_Consistent,
	__MDF_PrimaryInd,
	__MDF_ConnectedInd,
	__MDF_FullSync,
	__MDF_WasUpToDate,
	__MDF_PeerOutDated /* or worse (e.g. invalid). */
};
#define MDF_Consistent      (1<<__MDF_Consistent)
#define MDF_PrimaryInd      (1<<__MDF_PrimaryInd)
#define MDF_ConnectedInd    (1<<__MDF_ConnectedInd)
#define MDF_FullSync        (1<<__MDF_FullSync)
#define MDF_WasUpToDate     (1<<__MDF_WasUpToDate)
#define MDF_PeerOutDated    (1<<__MDF_PeerOutDated)

enum UuidIndex {
	Current,
	Bitmap,
	History_start,
	History_end,
	UUID_SIZE,      /* nl-packet: number of dirty bits */
	UUID_FLAGS,     /* nl-packet: flags */
	EXT_UUID_SIZE   /* Everything. */
};

#define UUID_JUST_CREATED ((__u64)4)

#define DRBD_MAGIC 0x83740267
#define BE_DRBD_MAGIC __constant_cpu_to_be32(DRBD_MAGIC)

/* these are of type "int" */
#define DRBD_MD_INDEX_INTERNAL -1
#define DRBD_MD_INDEX_FLEX_EXT -2
#define DRBD_MD_INDEX_FLEX_INT -3

/* Start of the new netlink/connector stuff */

#define DRBD_NL_CREATE_DEVICE 0x01
#define DRBD_NL_SET_DEFAULTS  0x02

/* The following line should be moved over to linux/connector.h
 * when the time comes */
#define CN_IDX_DRBD			0x4
#define CN_VAL_DRBD			0x1

struct drbd_nl_cfg_req {
	int packet_type;
	int drbd_minor;
	int flags;
	unsigned short tag_list[];
};

struct drbd_nl_cfg_reply {
	int packet_type;
	int minor;
	int ret_code; /* enum ret_code or set_st_err_t */
	unsigned short tag_list[]; /* only used with get_* calls */
};

#endif<|MERGE_RESOLUTION|>--- conflicted
+++ resolved
@@ -188,20 +188,7 @@
 	disk_mask = 15
 };
 
-<<<<<<< HEAD
 union drbd_state_t {
-	struct {
-		unsigned role : 2 ;   /* 3/4      primary/secondary/unknown */
-		unsigned peer : 2 ;   /* 3/4      primary/secondary/unknown */
-		unsigned conn : 5 ;   /* 17/32    cstates */
-		unsigned disk : 4 ;   /* 8/16     from Diskless to UpToDate */
-		unsigned pdsk : 4 ;   /* 8/16     from Diskless to UpToDate */
-		unsigned susp : 1 ;   /* 2/2      IO suspended  no/yes */
-		unsigned aftr_isp : 1 ; /* isp .. imposed sync pause */
-		unsigned peer_isp : 1 ;
-		unsigned user_isp : 1 ;
-		unsigned _pad : 11;   /* 0        unused */
-=======
 /* According to gcc's docs is the ...
  * The order of allocation of bit-fields within a unit (C90 6.5.2.1, C99 6.7.2.1).
  * Determined by ABI.
@@ -210,7 +197,6 @@
  * the offsets of the bitfields still need to be swapped
  * on different endianess.
  */
-typedef union {
 	struct {
 #if defined(__LITTLE_ENDIAN_BITFIELD)
 		unsigned role : 2 ;   /* 3/4	 primary/secondary/unknown */
@@ -237,7 +223,6 @@
 #else
 # error "this endianess is not supported"
 #endif
->>>>>>> 28635ad4
 	};
 	unsigned int i;
 };
