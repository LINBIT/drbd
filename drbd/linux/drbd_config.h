/*
  drbd_config.h
  DRBD's compile time configuration.

  drbd is free software; you can redistribute it and/or modify
  it under the terms of the GNU General Public License as published by
  the Free Software Foundation; either version 2, or (at your option)
  any later version.

  drbd is distributed in the hope that it will be useful,
  but WITHOUT ANY WARRANTY; without even the implied warranty of
  MERCHANTABILITY or FITNESS FOR A PARTICULAR PURPOSE.  See the
  GNU General Public License for more details.

  You should have received a copy of the GNU General Public License
  along with drbd; see the file COPYING.  If not, write to
  the Free Software Foundation, 675 Mass Ave, Cambridge, MA 02139, USA.
*/

#ifndef DRBD_CONFIG_H
#define DRBD_CONFIG_H

extern const char *drbd_buildtag(void);

/* Necessary to build the external module against >= Linux-2.6.33 */
#ifdef REL_VERSION
#undef REL_VERSION
#undef API_VERSION
#undef PRO_VERSION_MIN
#undef PRO_VERSION_MAX
#endif

/* End of external module for 2.6.33 stuff */

<<<<<<< HEAD
#define REL_VERSION "9.0.0"
=======
#define REL_VERSION "8.4.7-0.rc1"
#define API_VERSION 1
>>>>>>> 6e2ec96f
#define PRO_VERSION_MIN 86
#define PRO_VERSION_MAX 111

#ifndef __CHECKER__   /* for a sparse run, we need all STATICs */
#define DBG_ALL_SYMBOLS /* no static functs, improves quality of OOPS traces */
#endif

/* Dump all cstate changes */
#define DUMP_MD 2

/* some extra checks
#define PARANOIA
 */

/* Enable fault insertion code */
#ifndef CONFIG_DRBD_FAULT_INJECTION
#define CONFIG_DRBD_FAULT_INJECTION 1
#endif

/* CONFIG_KREF_DEBUG has to be enabled in Kbuild */

#ifdef __KERNEL__
#include "compat.h"
#endif

#endif<|MERGE_RESOLUTION|>--- conflicted
+++ resolved
@@ -32,12 +32,7 @@
 
 /* End of external module for 2.6.33 stuff */
 
-<<<<<<< HEAD
-#define REL_VERSION "9.0.0"
-=======
-#define REL_VERSION "8.4.7-0.rc1"
-#define API_VERSION 1
->>>>>>> 6e2ec96f
+#define REL_VERSION "9.0.0-3"
 #define PRO_VERSION_MIN 86
 #define PRO_VERSION_MAX 111
 
