--- conflicted
+++ resolved
@@ -20,15 +20,9 @@
 
 /* End of external module for 2.6.33 stuff */
 
-<<<<<<< HEAD
 #define REL_VERSION "9.1.3"
 #define PRO_VERSION_MIN 110
-#define PRO_VERSION_MAX 120
-=======
-#define REL_VERSION "9.0.30-1"
-#define PRO_VERSION_MIN 86
 #define PRO_VERSION_MAX 121
->>>>>>> 95adb51a
 
 /* Protocol version to use for initial version handshake.
  * This may be lower than PRO_VERSION_MIN because we want to be able to connect
