// SPDX-License-Identifier: GPL-2.0-or-later
/*
  drbd_config.h
  DRBD's compile time configuration.

*/

#ifndef DRBD_CONFIG_H
#define DRBD_CONFIG_H

extern const char *drbd_buildtag(void);

/* Necessary to build the external module against >= Linux-2.6.33 */
#ifdef REL_VERSION
#undef REL_VERSION
#undef API_VERSION
#undef PRO_VERSION_MIN
#undef PRO_VERSION_MAX
#endif

/* End of external module for 2.6.33 stuff */

<<<<<<< HEAD
#define REL_VERSION "9.2.0-rc.4"
#define PRO_VERSION_MIN 110
=======
#define REL_VERSION "9.1.7"
#define PRO_VERSION_MIN 86
>>>>>>> f60da60c
#define PRO_VERSION_MAX 121

#ifndef __CHECKER__   /* for a sparse run, we need all STATICs */
#define DBG_ALL_SYMBOLS /* no static functs, improves quality of OOPS traces */
#endif

/* Dump all cstate changes */
#define DUMP_MD 2

/* some extra checks
#define PARANOIA
 */

/* Enable fault insertion code */
#ifndef CONFIG_DRBD_FAULT_INJECTION
#define CONFIG_DRBD_FAULT_INJECTION 1
#endif

/* CONFIG_KREF_DEBUG has to be enabled in Kbuild */

/* Do not enable CONFIG_DRBD_TIMING_STATS */

#ifdef __KERNEL__
#include "compat.h"
#endif

#endif<|MERGE_RESOLUTION|>--- conflicted
+++ resolved
@@ -20,13 +20,8 @@
 
 /* End of external module for 2.6.33 stuff */
 
-<<<<<<< HEAD
 #define REL_VERSION "9.2.0-rc.4"
-#define PRO_VERSION_MIN 110
-=======
-#define REL_VERSION "9.1.7"
 #define PRO_VERSION_MIN 86
->>>>>>> f60da60c
 #define PRO_VERSION_MAX 121
 
 #ifndef __CHECKER__   /* for a sparse run, we need all STATICs */
