--- conflicted
+++ resolved
@@ -807,7 +807,6 @@
 	struct drbd_conf *odev;
 	int i, rv = 0;
 
-<<<<<<< HEAD
 	for (i = 0; i < minor_count; i++) {
 		odev = minor_to_mdev(i);
 		if (!odev)
@@ -816,14 +815,7 @@
 			continue;		
 		if (!_drbd_may_sync_now(odev))
 			rv |= ( _drbd_set_state(_NS(odev, aftr_isp, 1),
-						ChgStateHard|ScheduleAfter)
-=======
-	for (i=0; i < minor_count; i++) {
-		if (!(odev = minor_to_mdev(i)) ||
-		    (odev->state.conn == StandAlone && odev->state.disk == Diskless) ) continue;
-		if (! _drbd_may_sync_now(odev)) {
-			rv |= ( _drbd_set_state(_NS(odev,aftr_isp,1),ChgStateHard)
->>>>>>> 110b4927
+						ChgStateHard)
 				!= SS_NothingToDo ) ;
 	}
 
@@ -841,7 +833,6 @@
 	struct drbd_conf *odev;
 	int i, rv = 0;
 
-<<<<<<< HEAD
 	for (i = 0; i < minor_count; i++) {
 		odev = minor_to_mdev(i);
 		if (!odev)
@@ -849,17 +840,8 @@
 		if (odev->state.aftr_isp) {
 			if (_drbd_may_sync_now(odev))
 				rv |= (_drbd_set_state(_NS(odev, aftr_isp, 0),
-						ChgStateHard|ScheduleAfter)
+						ChgStateHard)
 					!= SS_NothingToDo) ;
-=======
-	for (i=0; i < minor_count; i++) {
-		if( !(odev = minor_to_mdev(i)) ) continue;
-		if ( odev->state.aftr_isp ) {
-			if (_drbd_may_sync_now(odev)) {
-				rv |= ( _drbd_set_state(_NS(odev,aftr_isp,0),ChgStateHard)
-					!= SS_NothingToDo ) ;
-			}
->>>>>>> 110b4927
 		}
 	}
 	return rv;
@@ -904,13 +886,8 @@
  */
 void drbd_start_resync(struct drbd_conf *mdev, enum drbd_conns side)
 {
-<<<<<<< HEAD
-	union drbd_state_t os, ns;
+	union drbd_state_t ns;
 	int r = 0;
-=======
-	drbd_state_t ns;
-	int r=0;
->>>>>>> 110b4927
 
 	MTRACE(TraceTypeResync, TraceLvlSummary,
 	       INFO("Resync starting: side=%s\n",
@@ -960,13 +937,7 @@
 	}
 	drbd_global_unlock();
 
-<<<<<<< HEAD
 	if (r == SS_Success) {
-		after_state_ch(mdev, os, ns, ChgStateVerbose);
-
-=======
-	if ( r == SS_Success ) {
->>>>>>> 110b4927
 		INFO("Began resync as %s (will sync %lu KB [%lu bits set]).\n",
 		     conns_to_name(ns.conn),
 		     (unsigned long) mdev->rs_total << (BM_BLOCK_SIZE_B-10),
