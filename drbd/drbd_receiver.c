/*
   drbd_receiver.c

   This file is part of DRBD by Philipp Reisner and Lars Ellenberg.

   Copyright (C) 2001-2008, LINBIT Information Technologies GmbH.
   Copyright (C) 1999-2008, Philipp Reisner <philipp.reisner@linbit.com>.
   Copyright (C) 2002-2008, Lars Ellenberg <lars.ellenberg@linbit.com>.

   drbd is free software; you can redistribute it and/or modify
   it under the terms of the GNU General Public License as published by
   the Free Software Foundation; either version 2, or (at your option)
   any later version.

   drbd is distributed in the hope that it will be useful,
   but WITHOUT ANY WARRANTY; without even the implied warranty of
   MERCHANTABILITY or FITNESS FOR A PARTICULAR PURPOSE.  See the
   GNU General Public License for more details.

   You should have received a copy of the GNU General Public License
   along with drbd; see the file COPYING.  If not, write to
   the Free Software Foundation, 675 Mass Ave, Cambridge, MA 02139, USA.
 */


#include <linux/module.h>

#include <asm/uaccess.h>
#include <net/sock.h>

#include <linux/drbd.h>
#include <linux/fs.h>
#include <linux/file.h>
#include <linux/in.h>
#include <linux/mm.h>
#include <linux/memcontrol.h>
#include <linux/mm_inline.h>
#include <linux/slab.h>
#include <linux/pkt_sched.h>
#define __KERNEL_SYSCALLS__
#include <linux/unistd.h>
#include <linux/vmalloc.h>
#include <linux/random.h>
#include "drbd_int.h"
#include "drbd_protocol.h"
#include "drbd_req.h"
#include "drbd_vli.h"
#include <linux/scatterlist.h>

struct flush_work {
	struct drbd_work w;
	struct drbd_epoch *epoch;
};

struct packet_info {
	enum drbd_packet cmd;
	unsigned int size;
	unsigned int vnr;
	void *data;
};

enum finish_epoch {
	FE_STILL_LIVE,
	FE_DESTROYED,
	FE_RECYCLED,
};

static int drbd_do_features(struct drbd_connection *connection);
static int drbd_do_auth(struct drbd_connection *connection);
static int drbd_disconnected(struct drbd_peer_device *);

static enum finish_epoch drbd_may_finish_epoch(struct drbd_connection *, struct drbd_epoch *, enum epoch_event);
static int e_end_block(struct drbd_work *, int);

static struct drbd_epoch *previous_epoch(struct drbd_connection *connection, struct drbd_epoch *epoch)
{
	struct drbd_epoch *prev;
	spin_lock(&connection->epoch_lock);
	prev = list_entry(epoch->list.prev, struct drbd_epoch, list);
	if (prev == epoch || prev == connection->current_epoch)
		prev = NULL;
	spin_unlock(&connection->epoch_lock);
	return prev;
}

#ifdef DBG_ASSERTS
void drbd_assert_breakpoint(struct drbd_device *device, char *exp,
			    char *file, int line)
{
	drbd_err(device, "ASSERT( %s ) in %s:%d\n", exp, file, line);
}
#endif

#define GFP_TRY	(__GFP_HIGHMEM | __GFP_NOWARN)

/*
 * some helper functions to deal with single linked page lists,
 * page->private being our "next" pointer.
 */

/* If at least n pages are linked at head, get n pages off.
 * Otherwise, don't modify head, and return NULL.
 * Locking is the responsibility of the caller.
 */
static struct page *page_chain_del(struct page **head, int n)
{
	struct page *page;
	struct page *tmp;

	BUG_ON(!n);
	BUG_ON(!head);

	page = *head;

	if (!page)
		return NULL;

	while (page) {
		tmp = page_chain_next(page);
		if (--n == 0)
			break; /* found sufficient pages */
		if (tmp == NULL)
			/* insufficient pages, don't use any of them. */
			return NULL;
		page = tmp;
	}

	/* add end of list marker for the returned list */
	set_page_private(page, 0);
	/* actual return value, and adjustment of head */
	page = *head;
	*head = tmp;
	return page;
}

/* may be used outside of locks to find the tail of a (usually short)
 * "private" page chain, before adding it back to a global chain head
 * with page_chain_add() under a spinlock. */
static struct page *page_chain_tail(struct page *page, int *len)
{
	struct page *tmp;
	int i = 1;
	while ((tmp = page_chain_next(page)))
		++i, page = tmp;
	if (len)
		*len = i;
	return page;
}

static int page_chain_free(struct page *page)
{
	struct page *tmp;
	int i = 0;
	page_chain_for_each_safe(page, tmp) {
		put_page(page);
		++i;
	}
	return i;
}

static void page_chain_add(struct page **head,
		struct page *chain_first, struct page *chain_last)
{
#if 1
	struct page *tmp;
	tmp = page_chain_tail(chain_first, NULL);
	BUG_ON(tmp != chain_last);
#endif

	/* add chain to head */
	set_page_private(chain_last, (unsigned long)*head);
	*head = chain_first;
}

static struct page *__drbd_alloc_pages(struct drbd_device *device,
				       unsigned int number)
{
	struct page *page = NULL;
	struct page *tmp = NULL;
	unsigned int i = 0;

	/* Yes, testing drbd_pp_vacant outside the lock is racy.
	 * So what. It saves a spin_lock. */
	if (drbd_pp_vacant >= number) {
		spin_lock(&drbd_pp_lock);
		page = page_chain_del(&drbd_pp_pool, number);
		if (page)
			drbd_pp_vacant -= number;
		spin_unlock(&drbd_pp_lock);
		if (page)
			return page;
	}

	/* GFP_TRY, because we must not cause arbitrary write-out: in a DRBD
	 * "criss-cross" setup, that might cause write-out on some other DRBD,
	 * which in turn might block on the other node at this very place.  */
	for (i = 0; i < number; i++) {
		tmp = alloc_page(GFP_TRY);
		if (!tmp)
			break;
		set_page_private(tmp, (unsigned long)page);
		page = tmp;
	}

	if (i == number)
		return page;

	/* Not enough pages immediately available this time.
	 * No need to jump around here, drbd_alloc_pages will retry this
	 * function "soon". */
	if (page) {
		tmp = page_chain_tail(page, NULL);
		spin_lock(&drbd_pp_lock);
		page_chain_add(&drbd_pp_pool, page, tmp);
		drbd_pp_vacant += i;
		spin_unlock(&drbd_pp_lock);
	}
	return NULL;
}

/* kick lower level device, if we have more than (arbitrary number)
 * reference counts on it, which typically are locally submitted io
 * requests.  don't use unacked_cnt, so we speed up proto A and B, too. */
static void maybe_kick_lo(struct drbd_device *device)
{
	unsigned int watermark;
	struct net_conf *nc;

	rcu_read_lock();
	nc = rcu_dereference(first_peer_device(device)->connection->net_conf);
	watermark = nc ? nc->unplug_watermark : 1000000;
	rcu_read_unlock();

	if (atomic_read(&device->local_cnt) >= watermark)
		drbd_kick_lo(device);
}

static void reclaim_finished_net_peer_reqs(struct drbd_device *device,
					   struct list_head *to_be_freed)
{
	struct drbd_peer_request *peer_req, *tmp;

	/* The EEs are always appended to the end of the list. Since
	   they are sent in order over the wire, they have to finish
	   in order. As soon as we see the first not finished we can
	   stop to examine the list... */

	list_for_each_entry_safe(peer_req, tmp, &device->net_ee, w.list) {
		if (drbd_peer_req_has_active_page(peer_req))
			break;
		list_move(&peer_req->w.list, to_be_freed);
	}
}

static void drbd_kick_lo_and_reclaim_net(struct drbd_device *device)
{
	LIST_HEAD(reclaimed);
	struct drbd_peer_request *peer_req, *t;

	maybe_kick_lo(device);
	spin_lock_irq(&device->resource->req_lock);
	reclaim_finished_net_peer_reqs(device, &reclaimed);
	spin_unlock_irq(&device->resource->req_lock);

	list_for_each_entry_safe(peer_req, t, &reclaimed, w.list)
		drbd_free_net_peer_req(device, peer_req);
}

/**
 * drbd_alloc_pages() - Returns @number pages, retries forever (or until signalled)
 * @device:	DRBD device.
 * @number:	number of pages requested
 * @retry:	whether to retry, if not enough pages are available right now
 *
 * Tries to allocate number pages, first from our own page pool, then from
 * the kernel.
 * Possibly retry until DRBD frees sufficient pages somewhere else.
 *
 * If this allocation would exceed the max_buffers setting, we throttle
 * allocation (schedule_timeout) to give the system some room to breathe.
 *
 * We do not use max-buffers as hard limit, because it could lead to
 * congestion and further to a distributed deadlock during online-verify or
 * (checksum based) resync, if the max-buffers, socket buffer sizes and
 * resync-rate settings are mis-configured.
 *
 * Returns a page chain linked via page->private.
 */
struct page *drbd_alloc_pages(struct drbd_peer_device *peer_device, unsigned int number,
			      bool retry)
{
	struct drbd_device *device = peer_device->device;
	struct page *page = NULL;
<<<<<<< HEAD
	struct net_conf *nc;
=======
	unsigned int max_buffers = mdev->net_conf->max_buffers;
>>>>>>> facf4555
	DEFINE_WAIT(wait);
	int mxb;

<<<<<<< HEAD
	/* Yes, we may run up to @number over max_buffers. If we
	 * follow it strictly, the admin will get it wrong anyways. */
	rcu_read_lock();
	nc = rcu_dereference(peer_device->connection->net_conf);
	mxb = nc ? nc->max_buffers : 1000000;
	rcu_read_unlock();

	if (atomic_read(&device->pp_in_use) < mxb)
		page = __drbd_alloc_pages(device, number);
=======
	if (atomic_read(&mdev->pp_in_use) < max_buffers)
		page = drbd_pp_first_pages_or_try_alloc(mdev, number);
>>>>>>> facf4555

	while (page == NULL) {
		prepare_to_wait(&drbd_pp_wait, &wait, TASK_INTERRUPTIBLE);

		drbd_kick_lo_and_reclaim_net(device);

<<<<<<< HEAD
		if (atomic_read(&device->pp_in_use) < mxb) {
			page = __drbd_alloc_pages(device, number);
=======
		if (atomic_read(&mdev->pp_in_use) < max_buffers) {
			page = drbd_pp_first_pages_or_try_alloc(mdev, number);
>>>>>>> facf4555
			if (page)
				break;
		}

		if (!retry)
			break;

		if (signal_pending(current)) {
			drbd_warn(device, "drbd_alloc_pages interrupted!\n");
			break;
		}

		if (schedule_timeout(HZ/10) == 0)
			max_buffers = UINT_MAX;
	}
	finish_wait(&drbd_pp_wait, &wait);

	if (page)
		atomic_add(number, &device->pp_in_use);
	return page;
}

/* Must not be used from irq, as that may deadlock: see drbd_alloc_pages.
 * Is also used from inside an other spin_lock_irq(&resource->req_lock);
 * Either links the page chain back to the global pool,
 * or returns all pages to the system. */
static void drbd_free_pages(struct drbd_device *device, struct page *page, int is_net)
{
	atomic_t *a = is_net ? &device->pp_in_use_by_net : &device->pp_in_use;
	int i;

	if (page == NULL)
		return;

	if (drbd_pp_vacant > (DRBD_MAX_BIO_SIZE/PAGE_SIZE) * minor_count)
		i = page_chain_free(page);
	else {
		struct page *tmp;
		tmp = page_chain_tail(page, &i);
		spin_lock(&drbd_pp_lock);
		page_chain_add(&drbd_pp_pool, page, tmp);
		drbd_pp_vacant += i;
		spin_unlock(&drbd_pp_lock);
	}
	i = atomic_sub_return(i, a);
	if (i < 0)
		drbd_warn(device, "ASSERTION FAILED: %s: %d < 0\n",
			is_net ? "pp_in_use_by_net" : "pp_in_use", i);
	wake_up(&drbd_pp_wait);
}

/*
You need to hold the req_lock:
 _drbd_wait_ee_list_empty()

You must not have the req_lock:
 drbd_free_peer_req()
 drbd_alloc_peer_req()
 drbd_free_peer_reqs()
 drbd_ee_fix_bhs()
 drbd_finish_peer_reqs()
 drbd_clear_done_ee()
 drbd_wait_ee_list_empty()
*/

struct drbd_peer_request *
drbd_alloc_peer_req(struct drbd_peer_device *peer_device, u64 id, sector_t sector,
		    unsigned int data_size, gfp_t gfp_mask) __must_hold(local)
{
	struct drbd_device *device = peer_device->device;
	struct drbd_peer_request *peer_req;
	struct page *page = NULL;
	unsigned nr_pages = (data_size + PAGE_SIZE -1) >> PAGE_SHIFT;

	if (drbd_insert_fault(device, DRBD_FAULT_AL_EE))
		return NULL;

	peer_req = mempool_alloc(drbd_ee_mempool, gfp_mask & ~__GFP_HIGHMEM);
	if (!peer_req) {
		if (!(gfp_mask & __GFP_NOWARN))
			drbd_err(device, "%s: allocation failed\n", __func__);
		return NULL;
	}

	if (data_size) {
		page = drbd_alloc_pages(peer_device, nr_pages, (gfp_mask & __GFP_WAIT));
		if (!page)
			goto fail;
	}

	drbd_clear_interval(&peer_req->i);
	peer_req->i.size = data_size;
	peer_req->i.sector = sector;
	peer_req->i.local = false;
	peer_req->i.waiting = false;

	peer_req->epoch = NULL;
	peer_req->peer_device = peer_device;
	peer_req->pages = page;
	atomic_set(&peer_req->pending_bios, 0);
	peer_req->flags = 0;
	/*
	 * The block_id is opaque to the receiver.  It is not endianness
	 * converted, and sent back to the sender unchanged.
	 */
	peer_req->block_id = id;

	return peer_req;

 fail:
	mempool_free(peer_req, drbd_ee_mempool);
	return NULL;
}

void __drbd_free_peer_req(struct drbd_device *device, struct drbd_peer_request *peer_req,
		       int is_net)
{
	if (peer_req->flags & EE_HAS_DIGEST)
		kfree(peer_req->digest);
	drbd_free_pages(device, peer_req->pages, is_net);
	D_ASSERT(device, atomic_read(&peer_req->pending_bios) == 0);
	D_ASSERT(device, drbd_interval_empty(&peer_req->i));
	mempool_free(peer_req, drbd_ee_mempool);
}

int drbd_free_peer_reqs(struct drbd_device *device, struct list_head *list)
{
	LIST_HEAD(work_list);
	struct drbd_peer_request *peer_req, *t;
	int count = 0;
	int is_net = list == &device->net_ee;

	spin_lock_irq(&device->resource->req_lock);
	list_splice_init(list, &work_list);
	spin_unlock_irq(&device->resource->req_lock);

	list_for_each_entry_safe(peer_req, t, &work_list, w.list) {
		__drbd_free_peer_req(device, peer_req, is_net);
		count++;
	}
	return count;
}

/*
 * See also comments in _req_mod(,BARRIER_ACKED) and receive_Barrier.
 */
static int drbd_finish_peer_reqs(struct drbd_device *device)
{
	LIST_HEAD(work_list);
	LIST_HEAD(reclaimed);
	struct drbd_peer_request *peer_req, *t;
	int err = 0;

	spin_lock_irq(&device->resource->req_lock);
	reclaim_finished_net_peer_reqs(device, &reclaimed);
	list_splice_init(&device->done_ee, &work_list);
	spin_unlock_irq(&device->resource->req_lock);

	list_for_each_entry_safe(peer_req, t, &reclaimed, w.list)
		drbd_free_net_peer_req(device, peer_req);

	/* possible callbacks here:
	 * e_end_block, and e_end_resync_block, e_send_superseded.
	 * all ignore the last argument.
	 */
	list_for_each_entry_safe(peer_req, t, &work_list, w.list) {
		int err2;

		/* list_del not necessary, next/prev members not touched */
		err2 = peer_req->w.cb(&peer_req->w, !!err);
		if (!err)
			err = err2;
		drbd_free_peer_req(device, peer_req);
	}
	wake_up(&device->ee_wait);

	return err;
}

static void _drbd_wait_ee_list_empty(struct drbd_device *device,
				     struct list_head *head)
{
	DEFINE_WAIT(wait);

	/* avoids spin_lock/unlock
	 * and calling prepare_to_wait in the fast path */
	while (!list_empty(head)) {
		prepare_to_wait(&device->ee_wait, &wait, TASK_UNINTERRUPTIBLE);
		spin_unlock_irq(&device->resource->req_lock);
		drbd_kick_lo(device);
		schedule();
		finish_wait(&device->ee_wait, &wait);
		spin_lock_irq(&device->resource->req_lock);
	}
}

static void drbd_wait_ee_list_empty(struct drbd_device *device,
				    struct list_head *head)
{
	spin_lock_irq(&device->resource->req_lock);
	_drbd_wait_ee_list_empty(device, head);
	spin_unlock_irq(&device->resource->req_lock);
}

static int drbd_recv_short(struct socket *sock, void *buf, size_t size, int flags)
{
	mm_segment_t oldfs;
	struct kvec iov = {
		.iov_base = buf,
		.iov_len = size,
	};
	struct msghdr msg = {
		.msg_iovlen = 1,
		.msg_iov = (struct iovec *)&iov,
		.msg_flags = (flags ? flags : MSG_WAITALL | MSG_NOSIGNAL)
	};
	int rv;

	oldfs = get_fs();
	set_fs(KERNEL_DS);
	rv = sock_recvmsg(sock, &msg, size, msg.msg_flags);
	set_fs(oldfs);

	return rv;
}

static int drbd_recv(struct drbd_connection *connection, void *buf, size_t size)
{
	int rv;

	rv = drbd_recv_short(connection->data.socket, buf, size, 0);

	if (rv < 0) {
		if (rv == -ECONNRESET)
			drbd_info(connection, "sock was reset by peer\n");
		else if (rv != -ERESTARTSYS)
			drbd_err(connection, "sock_recvmsg returned %d\n", rv);
	} else if (rv == 0) {
		if (test_bit(DISCONNECT_SENT, &connection->flags)) {
			long t;
			rcu_read_lock();
			t = rcu_dereference(connection->net_conf)->ping_timeo * HZ/10;
			rcu_read_unlock();

			t = wait_event_timeout(connection->ping_wait, connection->cstate < C_WF_REPORT_PARAMS, t);

			if (t)
				goto out;
		}
		drbd_info(connection, "sock was shut down by peer\n");
	}

	if (rv != size)
		conn_request_state(connection, NS(conn, C_BROKEN_PIPE), CS_HARD);

out:
	return rv;
}

static int drbd_recv_all(struct drbd_connection *connection, void *buf, size_t size)
{
	int err;

	err = drbd_recv(connection, buf, size);
	if (err != size) {
		if (err >= 0)
			err = -EIO;
	} else
		err = 0;
	return err;
}

static int drbd_recv_all_warn(struct drbd_connection *connection, void *buf, size_t size)
{
	int err;

	err = drbd_recv_all(connection, buf, size);
	if (err && !signal_pending(current))
		drbd_warn(connection, "short read (expected size %d)\n", (int)size);
	return err;
}

/* quoting tcp(7):
 *   On individual connections, the socket buffer size must be set prior to the
 *   listen(2) or connect(2) calls in order to have it take effect.
 * This is our wrapper to do so.
 */
static void drbd_setbufsize(struct socket *sock, unsigned int snd,
		unsigned int rcv)
{
	/* open coded SO_SNDBUF, SO_RCVBUF */
	if (snd) {
		sock->sk->sk_sndbuf = snd;
		sock->sk->sk_userlocks |= SOCK_SNDBUF_LOCK;
	}
	if (rcv) {
		sock->sk->sk_rcvbuf = rcv;
		sock->sk->sk_userlocks |= SOCK_RCVBUF_LOCK;
	}
}

static struct socket *drbd_try_connect(struct drbd_connection *connection)
{
	const char *what;
	struct socket *sock;
	struct sockaddr_in6 src_in6;
	struct sockaddr_in6 peer_in6;
	struct net_conf *nc;
	int err, peer_addr_len, my_addr_len;
	int sndbuf_size, rcvbuf_size, connect_int;
	int disconnect_on_error = 1;

	rcu_read_lock();
	nc = rcu_dereference(connection->net_conf);
	if (!nc) {
		rcu_read_unlock();
		return NULL;
	}
	sndbuf_size = nc->sndbuf_size;
	rcvbuf_size = nc->rcvbuf_size;
	connect_int = nc->connect_int;
	rcu_read_unlock();

	my_addr_len = min_t(int, connection->my_addr_len, sizeof(src_in6));
	memcpy(&src_in6, &connection->my_addr, my_addr_len);

	if (((struct sockaddr *)&connection->my_addr)->sa_family == AF_INET6)
		src_in6.sin6_port = 0;
	else
		((struct sockaddr_in *)&src_in6)->sin_port = 0; /* AF_INET & AF_SCI */

	peer_addr_len = min_t(int, connection->peer_addr_len, sizeof(src_in6));
	memcpy(&peer_in6, &connection->peer_addr, peer_addr_len);

	what = "sock_create_kern";
	err = sock_create_kern(((struct sockaddr *)&src_in6)->sa_family,
			       SOCK_STREAM, IPPROTO_TCP, &sock);
	if (err < 0) {
		sock = NULL;
		goto out;
	}

	sock->sk->sk_rcvtimeo =
	sock->sk->sk_sndtimeo = connect_int * HZ;
	drbd_setbufsize(sock, sndbuf_size, rcvbuf_size);

       /* explicitly bind to the configured IP as source IP
	*  for the outgoing connections.
	*  This is needed for multihomed hosts and to be
	*  able to use lo: interfaces for drbd.
	* Make sure to use 0 as port number, so linux selects
	*  a free one dynamically.
	*/
	what = "bind before connect";
	err = sock->ops->bind(sock, (struct sockaddr *) &src_in6, my_addr_len);
	if (err < 0)
		goto out;

	/* connect may fail, peer not yet available.
	 * stay C_WF_CONNECTION, don't go Disconnecting! */
	disconnect_on_error = 0;
	what = "connect";
	err = sock->ops->connect(sock, (struct sockaddr *) &peer_in6, peer_addr_len, 0);

out:
	if (err < 0) {
		if (sock) {
			sock_release(sock);
			sock = NULL;
		}
		switch (-err) {
			/* timeout, busy, signal pending */
		case ETIMEDOUT: case EAGAIN: case EINPROGRESS:
		case EINTR: case ERESTARTSYS:
			/* peer not (yet) available, network problem */
		case ECONNREFUSED: case ENETUNREACH:
		case EHOSTDOWN:    case EHOSTUNREACH:
			disconnect_on_error = 0;
			break;
		default:
			drbd_err(connection, "%s failed, err = %d\n", what, err);
		}
		if (disconnect_on_error)
			conn_request_state(connection, NS(conn, C_DISCONNECTING), CS_HARD);
	}

	return sock;
}

struct accept_wait_data {
	struct drbd_connection *connection;
	struct socket *s_listen;
	struct completion door_bell;
	void (*original_sk_state_change)(struct sock *sk);

};

static void drbd_incoming_connection(struct sock *sk)
{
	struct accept_wait_data *ad = sk->sk_user_data;
	void (*state_change)(struct sock *sk);

	state_change = ad->original_sk_state_change;
	if (sk->sk_state == TCP_ESTABLISHED)
		complete(&ad->door_bell);
	state_change(sk);
}

static int prepare_listen_socket(struct drbd_connection *connection, struct accept_wait_data *ad)
{
	int err, sndbuf_size, rcvbuf_size, my_addr_len;
	struct sockaddr_in6 my_addr;
	struct socket *s_listen;
	struct net_conf *nc;
	const char *what;

	rcu_read_lock();
	nc = rcu_dereference(connection->net_conf);
	if (!nc) {
		rcu_read_unlock();
		return -EIO;
	}
	sndbuf_size = nc->sndbuf_size;
	rcvbuf_size = nc->rcvbuf_size;
	rcu_read_unlock();

	my_addr_len = min_t(int, connection->my_addr_len, sizeof(struct sockaddr_in6));
	memcpy(&my_addr, &connection->my_addr, my_addr_len);

	what = "sock_create_kern";
	err = sock_create_kern(((struct sockaddr *)&my_addr)->sa_family,
			       SOCK_STREAM, IPPROTO_TCP, &s_listen);
	if (err) {
		s_listen = NULL;
		goto out;
	}

	s_listen->sk->sk_reuse = SK_CAN_REUSE; /* SO_REUSEADDR */
	drbd_setbufsize(s_listen, sndbuf_size, rcvbuf_size);

	what = "bind before listen";
	err = s_listen->ops->bind(s_listen, (struct sockaddr *)&my_addr, my_addr_len);
	if (err < 0)
		goto out;

	ad->s_listen = s_listen;
	write_lock_bh(&s_listen->sk->sk_callback_lock);
	ad->original_sk_state_change = s_listen->sk->sk_state_change;
	s_listen->sk->sk_state_change = drbd_incoming_connection;
	s_listen->sk->sk_user_data = ad;
	write_unlock_bh(&s_listen->sk->sk_callback_lock);

	what = "listen";
	err = s_listen->ops->listen(s_listen, 5);
	if (err < 0)
		goto out;

	return 0;
out:
	if (s_listen)
		sock_release(s_listen);
	if (err < 0) {
		if (err != -EAGAIN && err != -EINTR && err != -ERESTARTSYS) {
			drbd_err(connection, "%s failed, err = %d\n", what, err);
			conn_request_state(connection, NS(conn, C_DISCONNECTING), CS_HARD);
		}
	}

	return -EIO;
}

static void unregister_state_change(struct sock *sk, struct accept_wait_data *ad)
{
	write_lock_bh(&sk->sk_callback_lock);
	sk->sk_state_change = ad->original_sk_state_change;
	sk->sk_user_data = NULL;
	write_unlock_bh(&sk->sk_callback_lock);
}

static struct socket *drbd_wait_for_connect(struct drbd_connection *connection, struct accept_wait_data *ad)
{
	int timeo, connect_int, err = 0;
	struct socket *s_estab = NULL;
	struct net_conf *nc;

	rcu_read_lock();
	nc = rcu_dereference(connection->net_conf);
	if (!nc) {
		rcu_read_unlock();
		return NULL;
	}
	connect_int = nc->connect_int;
	rcu_read_unlock();

	timeo = connect_int * HZ;
	timeo += (prandom_u32() & 1) ? timeo / 7 : -timeo / 7; /* 28.5% random jitter */

	err = wait_for_completion_interruptible_timeout(&ad->door_bell, timeo);
	if (err <= 0)
		return NULL;

	err = kernel_accept(ad->s_listen, &s_estab, 0);
	if (err < 0) {
		if (err != -EAGAIN && err != -EINTR && err != -ERESTARTSYS) {
			drbd_err(connection, "accept failed, err = %d\n", err);
			conn_request_state(connection, NS(conn, C_DISCONNECTING), CS_HARD);
		}
	}

	if (s_estab)
		unregister_state_change(s_estab->sk, ad);

	return s_estab;
}

static int decode_header(struct drbd_connection *, void *, struct packet_info *);

static int send_first_packet(struct drbd_connection *connection, struct drbd_socket *sock,
			     enum drbd_packet cmd)
{
	if (!conn_prepare_command(connection, sock))
		return -EIO;
	return conn_send_command(connection, sock, cmd, 0, NULL, 0);
}

static int receive_first_packet(struct drbd_connection *connection, struct socket *sock)
{
	unsigned int header_size = drbd_header_size(connection);
	struct packet_info pi;
	int err;

	err = drbd_recv_short(sock, connection->data.rbuf, header_size, 0);
	if (err != header_size) {
		if (err >= 0)
			err = -EIO;
		return err;
	}
	err = decode_header(connection, connection->data.rbuf, &pi);
	if (err)
		return err;
	return pi.cmd;
}

/**
 * drbd_socket_okay() - Free the socket if its connection is not okay
 * @sock:	pointer to the pointer to the socket.
 */
static int drbd_socket_okay(struct socket **sock)
{
	int rr;
	char tb[4];

	if (!*sock)
		return false;

	rr = drbd_recv_short(*sock, tb, 4, MSG_DONTWAIT | MSG_PEEK);

	if (rr > 0 || rr == -EAGAIN) {
		return true;
	} else {
		sock_release(*sock);
		*sock = NULL;
		return false;
	}
}
/* Gets called if a connection is established, or if a new minor gets created
   in a connection */
int drbd_connected(struct drbd_peer_device *peer_device)
{
	struct drbd_device *device = peer_device->device;
	int err;

	atomic_set(&device->packet_seq, 0);
	device->peer_seq = 0;

	device->state_mutex = peer_device->connection->agreed_pro_version < 100 ?
		&peer_device->connection->cstate_mutex :
		&device->own_state_mutex;

	err = drbd_send_sync_param(peer_device);
	if (!err)
		err = drbd_send_sizes(peer_device, 0, 0);
	if (!err)
		err = drbd_send_uuids(peer_device);
	if (!err)
		err = drbd_send_current_state(peer_device);
	clear_bit(USE_DEGR_WFC_T, &device->flags);
	clear_bit(RESIZE_PENDING, &device->flags);
	atomic_set(&device->ap_in_flight, 0);
	mod_timer(&device->request_timer, jiffies + HZ); /* just start it here. */
	return err;
}

/*
 * return values:
 *   1 yes, we have a valid connection
 *   0 oops, did not work out, please try again
 *  -1 peer talks different language,
 *     no point in trying again, please go standalone.
 *  -2 We do not have a network config...
 */
static int conn_connect(struct drbd_connection *connection)
{
	struct drbd_socket sock, msock;
	struct drbd_peer_device *peer_device;
	struct net_conf *nc;
	int vnr, timeout, h, ok;
	bool discard_my_data;
	enum drbd_state_rv rv;
	struct accept_wait_data ad = {
		.connection = connection,
		.door_bell = COMPLETION_INITIALIZER_ONSTACK(ad.door_bell),
	};

	clear_bit(DISCONNECT_SENT, &connection->flags);
	if (conn_request_state(connection, NS(conn, C_WF_CONNECTION), CS_VERBOSE) < SS_SUCCESS)
		return -2;

	mutex_init(&sock.mutex);
	sock.sbuf = connection->data.sbuf;
	sock.rbuf = connection->data.rbuf;
	sock.socket = NULL;
	mutex_init(&msock.mutex);
	msock.sbuf = connection->meta.sbuf;
	msock.rbuf = connection->meta.rbuf;
	msock.socket = NULL;

	/* Assume that the peer only understands protocol 80 until we know better.  */
	connection->agreed_pro_version = 80;

	if (prepare_listen_socket(connection, &ad))
		return 0;

	do {
		struct socket *s;

		s = drbd_try_connect(connection);
		if (s) {
			if (!sock.socket) {
				sock.socket = s;
				send_first_packet(connection, &sock, P_INITIAL_DATA);
			} else if (!msock.socket) {
				clear_bit(RESOLVE_CONFLICTS, &connection->flags);
				msock.socket = s;
				send_first_packet(connection, &msock, P_INITIAL_META);
			} else {
				drbd_err(connection, "Logic error in conn_connect()\n");
				goto out_release_sockets;
			}
		}

		if (sock.socket && msock.socket) {
			rcu_read_lock();
			nc = rcu_dereference(connection->net_conf);
			timeout = nc->ping_timeo * HZ / 10;
			rcu_read_unlock();
			schedule_timeout_interruptible(timeout);
			ok = drbd_socket_okay(&sock.socket);
			ok = drbd_socket_okay(&msock.socket) && ok;
			if (ok)
				break;
		}

retry:
		s = drbd_wait_for_connect(connection, &ad);
		if (s) {
			int fp = receive_first_packet(connection, s);
			drbd_socket_okay(&sock.socket);
			drbd_socket_okay(&msock.socket);
			switch (fp) {
			case P_INITIAL_DATA:
				if (sock.socket) {
					drbd_warn(connection, "initial packet S crossed\n");
					sock_release(sock.socket);
					sock.socket = s;
					goto randomize;
				}
				sock.socket = s;
				break;
			case P_INITIAL_META:
				set_bit(RESOLVE_CONFLICTS, &connection->flags);
				if (msock.socket) {
					drbd_warn(connection, "initial packet M crossed\n");
					sock_release(msock.socket);
					msock.socket = s;
					goto randomize;
				}
				msock.socket = s;
				break;
			default:
				drbd_warn(connection, "Error receiving initial packet\n");
				sock_release(s);
randomize:
				if (prandom_u32() & 1)
					goto retry;
			}
		}

		if (connection->cstate <= C_DISCONNECTING)
			goto out_release_sockets;
		if (signal_pending(current)) {
			flush_signals(current);
			smp_rmb();
			if (get_t_state(&connection->receiver) == EXITING)
				goto out_release_sockets;
		}

		ok = drbd_socket_okay(&sock.socket);
		ok = drbd_socket_okay(&msock.socket) && ok;
	} while (!ok);

	if (ad.s_listen)
		sock_release(ad.s_listen);

	sock.socket->sk->sk_reuse = SK_CAN_REUSE; /* SO_REUSEADDR */
	msock.socket->sk->sk_reuse = SK_CAN_REUSE; /* SO_REUSEADDR */

	sock.socket->sk->sk_allocation = GFP_NOIO;
	msock.socket->sk->sk_allocation = GFP_NOIO;

	sock.socket->sk->sk_priority = TC_PRIO_INTERACTIVE_BULK;
	msock.socket->sk->sk_priority = TC_PRIO_INTERACTIVE;

	/* NOT YET ...
	 * sock.socket->sk->sk_sndtimeo = connection->net_conf->timeout*HZ/10;
	 * sock.socket->sk->sk_rcvtimeo = MAX_SCHEDULE_TIMEOUT;
	 * first set it to the P_CONNECTION_FEATURES timeout,
	 * which we set to 4x the configured ping_timeout. */
	rcu_read_lock();
	nc = rcu_dereference(connection->net_conf);

	sock.socket->sk->sk_sndtimeo =
	sock.socket->sk->sk_rcvtimeo = nc->ping_timeo*4*HZ/10;

	msock.socket->sk->sk_rcvtimeo = nc->ping_int*HZ;
	timeout = nc->timeout * HZ / 10;
	discard_my_data = nc->discard_my_data;
	rcu_read_unlock();

	msock.socket->sk->sk_sndtimeo = timeout;

	/* we don't want delays.
	 * we use TCP_CORK where appropriate, though */
	drbd_tcp_nodelay(sock.socket);
	drbd_tcp_nodelay(msock.socket);

	connection->data.socket = sock.socket;
	connection->meta.socket = msock.socket;
	connection->last_received = jiffies;

	h = drbd_do_features(connection);
	if (h <= 0)
		return h;

	if (connection->cram_hmac_tfm) {
		/* drbd_request_state(device, NS(conn, WFAuth)); */
		switch (drbd_do_auth(connection)) {
		case -1:
			drbd_err(connection, "Authentication of peer failed\n");
			return -1;
		case 0:
			drbd_err(connection, "Authentication of peer failed, trying again.\n");
			return 0;
		}
	}

	connection->data.socket->sk->sk_sndtimeo = timeout;
	connection->data.socket->sk->sk_rcvtimeo = MAX_SCHEDULE_TIMEOUT;

	if (drbd_send_protocol(connection) == -EOPNOTSUPP)
		return -1;

	/* Prevent a race between resync-handshake and
	 * being promoted to Primary.
	 *
	 * Grab and release the state mutex, so we know that any current
	 * drbd_set_role() is finished, and any incoming drbd_set_role
	 * will see the STATE_SENT flag, and wait for it to be cleared.
	 */
	idr_for_each_entry(&connection->peer_devices, peer_device, vnr)
		mutex_lock(peer_device->device->state_mutex);

	set_bit(STATE_SENT, &connection->flags);

	idr_for_each_entry(&connection->peer_devices, peer_device, vnr)
		mutex_unlock(peer_device->device->state_mutex);

	rcu_read_lock();
	idr_for_each_entry(&connection->peer_devices, peer_device, vnr) {
		struct drbd_device *device = peer_device->device;

		kobject_get(&device->kobj);
		rcu_read_unlock();

		if (discard_my_data)
			set_bit(DISCARD_MY_DATA, &device->flags);
		else
			clear_bit(DISCARD_MY_DATA, &device->flags);

		drbd_connected(peer_device);
		kobject_put(&device->kobj);
		rcu_read_lock();
	}
	rcu_read_unlock();

	rv = conn_request_state(connection, NS(conn, C_WF_REPORT_PARAMS), CS_VERBOSE);
	if (rv < SS_SUCCESS || connection->cstate != C_WF_REPORT_PARAMS) {
		clear_bit(STATE_SENT, &connection->flags);
		return 0;
	}

	drbd_thread_start(&connection->asender);

	mutex_lock(&connection->resource->conf_update);
	/* The discard_my_data flag is a single-shot modifier to the next
	 * connection attempt, the handshake of which is now well underway.
	 * No need for rcu style copying of the whole struct
	 * just to clear a single value. */
	connection->net_conf->discard_my_data = 0;
	mutex_unlock(&connection->resource->conf_update);

	return h;

out_release_sockets:
	if (ad.s_listen)
		sock_release(ad.s_listen);
	if (sock.socket)
		sock_release(sock.socket);
	if (msock.socket)
		sock_release(msock.socket);
	return -1;
}

static int decode_header(struct drbd_connection *connection, void *header, struct packet_info *pi)
{
	unsigned int header_size = drbd_header_size(connection);

	if (header_size == sizeof(struct p_header100) &&
	    *(__be32 *)header == cpu_to_be32(DRBD_MAGIC_100)) {
		struct p_header100 *h = header;
		if (h->pad != 0) {
			drbd_err(connection, "Header padding is not zero\n");
			return -EINVAL;
		}
		pi->vnr = be16_to_cpu(h->volume);
		pi->cmd = be16_to_cpu(h->command);
		pi->size = be32_to_cpu(h->length);
	} else if (header_size == sizeof(struct p_header95) &&
		   *(__be16 *)header == cpu_to_be16(DRBD_MAGIC_BIG)) {
		struct p_header95 *h = header;
		pi->cmd = be16_to_cpu(h->command);
		pi->size = be32_to_cpu(h->length);
		pi->vnr = 0;
	} else if (header_size == sizeof(struct p_header80) &&
		   *(__be32 *)header == cpu_to_be32(DRBD_MAGIC)) {
		struct p_header80 *h = header;
		pi->cmd = be16_to_cpu(h->command);
		pi->size = be16_to_cpu(h->length);
		pi->vnr = 0;
	} else {
		drbd_err(connection, "Wrong magic value 0x%08x in protocol version %d\n",
			 be32_to_cpu(*(__be32 *)header),
			 connection->agreed_pro_version);
		return -EINVAL;
	}
	pi->data = header + header_size;
	return 0;
}

static int drbd_recv_header(struct drbd_connection *connection, struct packet_info *pi)
{
	void *buffer = connection->data.rbuf;
	int err;

	err = drbd_recv_all_warn(connection, buffer, drbd_header_size(connection));
	if (err)
		return err;

	err = decode_header(connection, buffer, pi);
	connection->last_received = jiffies;

	return err;
}

static enum finish_epoch drbd_flush_after_epoch(struct drbd_connection *connection, struct drbd_epoch *epoch)
{
	int rv;
	struct drbd_peer_device *peer_device;
	int vnr;

	if (connection->write_ordering >= WO_bdev_flush) {
		rcu_read_lock();
		idr_for_each_entry(&connection->peer_devices, peer_device, vnr) {
			struct drbd_device *device = peer_device->device;

			if (!get_ldev(device))
				continue;
			kobject_get(&device->kobj);
			rcu_read_unlock();

			rv = blkdev_issue_flush(device->ldev->backing_bdev,
					GFP_NOIO, NULL);
			if (rv) {
				drbd_info(device, "local disk flush failed with status %d\n", rv);
				/* would rather check on EOPNOTSUPP, but that is not reliable.
				 * don't try again for ANY return value != 0
				 * if (rv == -EOPNOTSUPP) */
				drbd_bump_write_ordering(connection, WO_drain_io);
			}
			put_ldev(device);
			kobject_put(&device->kobj);

			rcu_read_lock();
			if (rv)
				break;
		}
		rcu_read_unlock();
	}

	return drbd_may_finish_epoch(connection, epoch, EV_BARRIER_DONE);
}

static int w_flush(struct drbd_work *w, int cancel)
{
	struct flush_work *fw = container_of(w, struct flush_work, w);
	struct drbd_epoch *epoch = fw->epoch;
	struct drbd_connection *connection = epoch->connection;

	kfree(fw);

	if (!test_and_set_bit(DE_BARRIER_IN_NEXT_EPOCH_ISSUED, &epoch->flags))
		drbd_flush_after_epoch(connection, epoch);

	drbd_may_finish_epoch(connection, epoch, EV_PUT |
			      (connection->cstate < C_WF_REPORT_PARAMS ? EV_CLEANUP : 0));

	return 0;
}

/**
 * drbd_may_finish_epoch() - Applies an epoch_event to the epoch's state, eventually finishes it.
 * @device:	DRBD device.
 * @epoch:	Epoch object.
 * @ev:		Epoch event.
 */
static enum finish_epoch drbd_may_finish_epoch(struct drbd_connection *connection,
					       struct drbd_epoch *epoch,
					       enum epoch_event ev)
{
	int finish, epoch_size;
	struct drbd_epoch *next_epoch;
	int schedule_flush = 0;
	enum finish_epoch rv = FE_STILL_LIVE;

	spin_lock(&connection->epoch_lock);
	do {
		next_epoch = NULL;
		finish = 0;

		epoch_size = atomic_read(&epoch->epoch_size);

		switch (ev & ~EV_CLEANUP) {
		case EV_PUT:
			atomic_dec(&epoch->active);
			break;
		case EV_GOT_BARRIER_NR:
			set_bit(DE_HAVE_BARRIER_NUMBER, &epoch->flags);

			/* Special case: If we just switched from WO_bio_barrier to
			   WO_bdev_flush we should not finish the current epoch */
			if (test_bit(DE_CONTAINS_A_BARRIER, &epoch->flags) && epoch_size == 1 &&
			    connection->write_ordering != WO_bio_barrier &&
			    epoch == connection->current_epoch)
				clear_bit(DE_CONTAINS_A_BARRIER, &epoch->flags);
			break;
		case EV_BARRIER_DONE:
			set_bit(DE_BARRIER_IN_NEXT_EPOCH_DONE, &epoch->flags);
			break;
		case EV_BECAME_LAST:
			/* nothing to do*/
			break;
		}

		if (epoch_size != 0 &&
		    atomic_read(&epoch->active) == 0 &&
		    (test_bit(DE_HAVE_BARRIER_NUMBER, &epoch->flags) || ev & EV_CLEANUP) &&
		    epoch->list.prev == &connection->current_epoch->list &&
		    !test_bit(DE_IS_FINISHING, &epoch->flags)) {
			/* Nearly all conditions are met to finish that epoch... */
			if (test_bit(DE_BARRIER_IN_NEXT_EPOCH_DONE, &epoch->flags) ||
			    connection->write_ordering == WO_none ||
			    (epoch_size == 1 && test_bit(DE_CONTAINS_A_BARRIER, &epoch->flags)) ||
			    ev & EV_CLEANUP) {
				finish = 1;
				set_bit(DE_IS_FINISHING, &epoch->flags);
			} else if (!test_bit(DE_BARRIER_IN_NEXT_EPOCH_ISSUED, &epoch->flags) &&
				 connection->write_ordering == WO_bio_barrier) {
				atomic_inc(&epoch->active);
				schedule_flush = 1;
			}
		}
		if (finish) {
			if (!(ev & EV_CLEANUP)) {
				spin_unlock(&connection->epoch_lock);
				drbd_send_b_ack(epoch->connection, epoch->barrier_nr, epoch_size);
				spin_lock(&connection->epoch_lock);
			}
#if 0
			/* FIXME: dec unacked on connection, once we have
			 * something to count pending connection packets in. */
			if (test_bit(DE_HAVE_BARRIER_NUMBER, &epoch->flags))
				dec_unacked(epoch->connection);
#endif

			if (connection->current_epoch != epoch) {
				next_epoch = list_entry(epoch->list.next, struct drbd_epoch, list);
				list_del(&epoch->list);
				ev = EV_BECAME_LAST | (ev & EV_CLEANUP);
				connection->epochs--;
				kfree(epoch);

				if (rv == FE_STILL_LIVE)
					rv = FE_DESTROYED;
			} else {
				epoch->flags = 0;
				atomic_set(&epoch->epoch_size, 0);
				/* atomic_set(&epoch->active, 0); is alrady zero */
				if (rv == FE_STILL_LIVE)
					rv = FE_RECYCLED;
			}
		}

		if (!next_epoch)
			break;

		epoch = next_epoch;
	} while (1);

	spin_unlock(&connection->epoch_lock);

	if (schedule_flush) {
		struct flush_work *fw;
		fw = kmalloc(sizeof(*fw), GFP_ATOMIC);
		if (fw) {
			fw->w.cb = w_flush;
			fw->epoch = epoch;
			drbd_queue_work(&connection->sender_work, &fw->w);
		} else {
			drbd_warn(connection, "Could not kmalloc a flush_work obj\n");
			set_bit(DE_BARRIER_IN_NEXT_EPOCH_ISSUED, &epoch->flags);
			/* That is not a recursion, only one level */
			drbd_may_finish_epoch(connection, epoch, EV_BARRIER_DONE);
			drbd_may_finish_epoch(connection, epoch, EV_PUT);
		}
	}

	return rv;
}

/**
 * drbd_bump_write_ordering() - Fall back to an other write ordering method
 * @connection:	DRBD connection.
 * @wo:		Write ordering method to try.
 */
void drbd_bump_write_ordering(struct drbd_connection *connection, enum write_ordering_e wo)
{
	struct disk_conf *dc;
	struct drbd_peer_device *peer_device;
	enum write_ordering_e pwo;
	int vnr, i = 0;
	static char *write_ordering_str[] = {
		[WO_none] = "none",
		[WO_drain_io] = "drain",
		[WO_bdev_flush] = "flush",
		[WO_bio_barrier] = "barrier",
	};

	pwo = connection->write_ordering;
	wo = min(pwo, wo);
	rcu_read_lock();
	idr_for_each_entry(&connection->peer_devices, peer_device, vnr) {
		struct drbd_device *device = peer_device->device;

		if (i++ == 1 && wo == WO_bio_barrier)
			wo = WO_bdev_flush; /* WO = barrier does not handle multiple volumes */
		if (!get_ldev_if_state(device, D_ATTACHING))
			continue;
		dc = rcu_dereference(device->ldev->disk_conf);

		if (wo == WO_bio_barrier && !dc->disk_barrier)
			wo = WO_bdev_flush;
		if (wo == WO_bdev_flush && !dc->disk_flushes)
			wo = WO_drain_io;
		if (wo == WO_drain_io && !dc->disk_drain)
			wo = WO_none;
		put_ldev(device);
	}
	rcu_read_unlock();
	connection->write_ordering = wo;
	if (pwo != connection->write_ordering || wo == WO_bio_barrier)
		drbd_info(connection, "Method to ensure write ordering: %s\n", write_ordering_str[connection->write_ordering]);
}

/**
 * drbd_submit_peer_request()
 * @device:	DRBD device.
 * @peer_req:	peer request
 * @rw:		flag field, see bio->bi_rw
 *
 * May spread the pages to multiple bios,
 * depending on bio_add_page restrictions.
 *
 * Returns 0 if all bios have been submitted,
 * -ENOMEM if we could not allocate enough bios,
 * -ENOSPC (any better suggestion?) if we have not been able to bio_add_page a
 *  single page to an empty bio (which should never happen and likely indicates
 *  that the lower level IO stack is in some way broken). This has been observed
 *  on certain Xen deployments.
 */
/* TODO allocate from our own bio_set. */
int drbd_submit_peer_request(struct drbd_device *device,
			     struct drbd_peer_request *peer_req,
			     const unsigned rw, const int fault_type)
{
	struct bio *bios = NULL;
	struct bio *bio;
	struct page *page = peer_req->pages;
	sector_t sector = peer_req->i.sector;
	unsigned ds = peer_req->i.size;
	unsigned n_bios = 0;
	unsigned nr_pages = (ds + PAGE_SIZE -1) >> PAGE_SHIFT;
	int err = -ENOMEM;

	/* In most cases, we will only need one bio.  But in case the lower
	 * level restrictions happen to be different at this offset on this
	 * side than those of the sending peer, we may need to submit the
	 * request in more than one bio.
	 *
	 * Plain bio_alloc is good enough here, this is no DRBD internally
	 * generated bio, but a bio allocated on behalf of the peer.
	 */
next_bio:
	bio = bio_alloc(GFP_NOIO, nr_pages);
	if (!bio) {
		drbd_err(device, "submit_ee: Allocation of a bio failed\n");
		goto fail;
	}
	/* > peer_req->i.sector, unless this is the first bio */
	bio->bi_sector = sector;
	bio->bi_bdev = device->ldev->backing_bdev;
	/* we special case some flags in the multi-bio case, see below
	 * (REQ_UNPLUG, REQ_FLUSH, or BIO_RW_BARRIER in older kernels) */
	bio->bi_rw = rw;
	bio->bi_private = peer_req;
	bio->bi_end_io = drbd_peer_request_endio;

	bio->bi_next = bios;
	bios = bio;
	++n_bios;

	page_chain_for_each(page) {
		unsigned len = min_t(unsigned, ds, PAGE_SIZE);
		if (!bio_add_page(bio, page, len, 0)) {
			/* A single page must always be possible!
			 * But in case it fails anyways,
			 * we deal with it, and complain (below). */
			if (bio->bi_vcnt == 0) {
				drbd_err(device,
					"bio_add_page failed for len=%u, "
					"bi_vcnt=0 (bi_sector=%llu)\n",
					len, (unsigned long long)bio->bi_sector);
				err = -ENOSPC;
				goto fail;
			}
			goto next_bio;
		}
		ds -= len;
		sector += len >> 9;
		--nr_pages;
	}
	D_ASSERT(device, page == NULL);
	D_ASSERT(device, ds == 0);

	atomic_set(&peer_req->pending_bios, n_bios);
	do {
		bio = bios;
		bios = bios->bi_next;
		bio->bi_next = NULL;

		/* strip off REQ_UNPLUG unless it is the last bio */
		if (bios)
			bio->bi_rw &= ~DRBD_REQ_UNPLUG;
		drbd_generic_make_request(device, fault_type, bio);

		/* strip off REQ_FLUSH,
		 * unless it is the first or last bio */
		if (bios && bios->bi_next)
			bios->bi_rw &= ~DRBD_REQ_FLUSH;
	} while (bios);
	maybe_kick_lo(device);
	return 0;

fail:
	while (bios) {
		bio = bios;
		bios = bios->bi_next;
		bio_put(bio);
	}
	return err;
}

static void drbd_remove_epoch_entry_interval(struct drbd_device *device,
					     struct drbd_peer_request *peer_req)
{
	struct drbd_interval *i = &peer_req->i;

	drbd_remove_interval(&device->write_requests, i);
	drbd_clear_interval(i);

	/* Wake up any processes waiting for this peer request to complete.  */
	if (i->waiting)
		wake_up(&device->misc_wait);
}

/**
 * w_e_reissue() - Worker callback; Resubmit a bio, without REQ_HARDBARRIER set
 * @device:	DRBD device.
 * @w:		work object.
 * @cancel:	The connection will be closed anyways (unused in this callback)
 */
int w_e_reissue(struct drbd_work *w, int cancel) __releases(local)
{
	struct drbd_peer_request *peer_req =
		container_of(w, struct drbd_peer_request, w);
	struct drbd_device *device = peer_req->peer_device->device;
	int err;
	/* We leave DE_CONTAINS_A_BARRIER and EE_IS_BARRIER in place,
	   (and DE_BARRIER_IN_NEXT_EPOCH_ISSUED in the previous Epoch)
	   so that we can finish that epoch in drbd_may_finish_epoch().
	   That is necessary if we already have a long chain of Epochs, before
	   we realize that BARRIER is actually not supported */

	/* As long as the -ENOTSUPP on the barrier is reported immediately
	   that will never trigger. If it is reported late, we will just
	   print that warning and continue correctly for all future requests
	   with WO_bdev_flush */
	if (previous_epoch(first_peer_device(device)->connection, peer_req->epoch))
		drbd_warn(device, "Write ordering was not enforced (one time event)\n");

	/* we still have a local reference,
	 * get_ldev was done in receive_Data. */

	peer_req->w.cb = e_end_block;
	err = drbd_submit_peer_request(device, peer_req, WRITE, DRBD_FAULT_DT_WR);
	switch (err) {
	case -ENOMEM:
		peer_req->w.cb = w_e_reissue;
		drbd_queue_work(&first_peer_device(device)->connection->sender_work, &peer_req->w);
		/* retry later; fall through */
	case 0:
		/* keep worker happy and connection up */
		return 0;

	case -ENOSPC:
		/* no other error expected, but anyways: */
	default:
		/* forget the object,
		 * and cause a "Network failure" */
		spin_lock_irq(&device->resource->req_lock);
		list_del(&peer_req->w.list);
		drbd_remove_epoch_entry_interval(device, peer_req);
		spin_unlock_irq(&device->resource->req_lock);
		if (peer_req->flags & EE_CALL_AL_COMPLETE_IO)
			drbd_al_complete_io(device, &peer_req->i);
		drbd_may_finish_epoch(first_peer_device(device)->connection, peer_req->epoch, EV_PUT + EV_CLEANUP);
		drbd_free_peer_req(device, peer_req);
		drbd_err(device, "submit failed, triggering re-connect\n");
		return err;
	}
}

void conn_wait_active_ee_empty(struct drbd_connection *connection)
{
	struct drbd_peer_device *peer_device;
	int vnr;

	rcu_read_lock();
	idr_for_each_entry(&connection->peer_devices, peer_device, vnr) {
		struct drbd_device *device = peer_device->device;

		kobject_get(&device->kobj);
		rcu_read_unlock();
		drbd_wait_ee_list_empty(device, &device->active_ee);
		kobject_put(&device->kobj);
		rcu_read_lock();
	}
	rcu_read_unlock();
}

void conn_wait_done_ee_empty(struct drbd_connection *connection)
{
	struct drbd_peer_device *peer_device;
	int vnr;

	rcu_read_lock();
	idr_for_each_entry(&connection->peer_devices, peer_device, vnr) {
		struct drbd_device *device = peer_device->device;

		kobject_get(&device->kobj);
		rcu_read_unlock();
		drbd_wait_ee_list_empty(device, &device->done_ee);
		kobject_put(&device->kobj);
		rcu_read_lock();
	}
	rcu_read_unlock();
}

#ifdef blk_queue_plugged
static void drbd_unplug_all_devices(struct drbd_connection *connection)
{
	struct drbd_peer_device *peer_device;
	int vnr;

	rcu_read_lock();
	idr_for_each_entry(&connection->peer_devices, peer_device, vnr) {
		struct drbd_device *device = peer_device->device;

		kobject_get(&device->kobj);
		rcu_read_unlock();
		drbd_kick_lo(device);
		kobject_put(&device->kobj);
		rcu_read_lock();
	}
	rcu_read_unlock();
}
#else
static void drbd_unplug_all_devices(struct drbd_connection *connection)
{
}
#endif

static struct drbd_peer_device *
conn_peer_device(struct drbd_connection *connection, int volume_number)
{
	return idr_find(&connection->peer_devices, volume_number);
}

static int receive_Barrier(struct drbd_connection *connection, struct packet_info *pi)
{
	int rv, issue_flush;
	struct p_barrier *p = pi->data;
	struct drbd_epoch *epoch;

	drbd_unplug_all_devices(connection);

	/* FIXME these are unacked on connection,
	 * not a specific (peer)device.
	 */
	connection->current_epoch->barrier_nr = p->barrier;
	connection->current_epoch->connection = connection;
	rv = drbd_may_finish_epoch(connection, connection->current_epoch, EV_GOT_BARRIER_NR);

	/* P_BARRIER_ACK may imply that the corresponding extent is dropped from
	 * the activity log, which means it would not be resynced in case the
	 * R_PRIMARY crashes now.
	 * Therefore we must send the barrier_ack after the barrier request was
	 * completed. */
	switch (connection->write_ordering) {
	case WO_bio_barrier:
	case WO_none:
		if (rv == FE_RECYCLED)
			return 0;
		break;

	case WO_bdev_flush:
	case WO_drain_io:
		if (rv == FE_STILL_LIVE) {
			set_bit(DE_BARRIER_IN_NEXT_EPOCH_ISSUED, &connection->current_epoch->flags);
			conn_wait_active_ee_empty(connection);
			rv = drbd_flush_after_epoch(connection, connection->current_epoch);
		}
		if (rv == FE_RECYCLED)
			return 0;

		/* The asender will send all the ACKs and barrier ACKs out, since
		   all EEs moved from the active_ee to the done_ee. We need to
		   provide a new epoch object for the EEs that come in soon */
		break;
	}

	/* receiver context, in the writeout path of the other node.
	 * avoid potential distributed deadlock */
	epoch = kmalloc(sizeof(struct drbd_epoch), GFP_NOIO);
	if (!epoch) {
		issue_flush = !test_and_set_bit(DE_BARRIER_IN_NEXT_EPOCH_ISSUED, &connection->current_epoch->flags);
		conn_wait_active_ee_empty(connection);
		if (issue_flush) {
			rv = drbd_flush_after_epoch(connection, connection->current_epoch);
			if (rv == FE_RECYCLED)
				return 0;
		}

		conn_wait_done_ee_empty(connection);

		return 0;
	}

	epoch->flags = 0;
	atomic_set(&epoch->epoch_size, 0);
	atomic_set(&epoch->active, 0);

	spin_lock(&connection->epoch_lock);
	if (atomic_read(&connection->current_epoch->epoch_size)) {
		list_add(&epoch->list, &connection->current_epoch->list);
		connection->current_epoch = epoch;
		connection->epochs++;
	} else {
		/* The current_epoch got recycled while we allocated this one... */
		kfree(epoch);
	}
	spin_unlock(&connection->epoch_lock);

	return 0;
}

/* used from receive_RSDataReply (recv_resync_read)
 * and from receive_Data */
static struct drbd_peer_request *
read_in_block(struct drbd_peer_device *peer_device, u64 id, sector_t sector,
	      int data_size) __must_hold(local)
{
	struct drbd_device *device = peer_device->device;
	const sector_t capacity = drbd_get_capacity(device->this_bdev);
	struct drbd_peer_request *peer_req;
	struct page *page;
	int dgs, ds, err;
	void *dig_in = peer_device->connection->int_dig_in;
	void *dig_vv = peer_device->connection->int_dig_vv;
	unsigned long *data;

	dgs = 0;
	if (peer_device->connection->peer_integrity_tfm) {
		dgs = crypto_hash_digestsize(peer_device->connection->peer_integrity_tfm);
		/*
		 * FIXME: Receive the incoming digest into the receive buffer
		 *	  here, together with its struct p_data?
		 */
		err = drbd_recv_all_warn(peer_device->connection, dig_in, dgs);
		if (err)
			return NULL;
		data_size -= dgs;
	}

	if (!expect(IS_ALIGNED(data_size, 512)))
		return NULL;
	if (!expect(data_size <= DRBD_MAX_BIO_SIZE))
		return NULL;

	/* even though we trust out peer,
	 * we sometimes have to double check. */
	if (sector + (data_size>>9) > capacity) {
		drbd_err(device, "request from peer beyond end of local disk: "
			"capacity: %llus < sector: %llus + size: %u\n",
			(unsigned long long)capacity,
			(unsigned long long)sector, data_size);
		return NULL;
	}

	/* GFP_NOIO, because we must not cause arbitrary write-out: in a DRBD
	 * "criss-cross" setup, that might cause write-out on some other DRBD,
	 * which in turn might block on the other node at this very place.  */
	peer_req = drbd_alloc_peer_req(peer_device, id, sector, data_size, GFP_NOIO);
	if (!peer_req)
		return NULL;

	if (!data_size)
		return peer_req;

	ds = data_size;
	page = peer_req->pages;
	page_chain_for_each(page) {
		unsigned len = min_t(int, ds, PAGE_SIZE);
		data = kmap(page);
		err = drbd_recv_all_warn(peer_device->connection, data, len);
		if (drbd_insert_fault(device, DRBD_FAULT_RECEIVE)) {
			drbd_err(device, "Fault injection: Corrupting data on receive\n");
			data[0] = data[0] ^ (unsigned long)-1;
		}
		kunmap(page);
		if (err) {
			drbd_free_peer_req(device, peer_req);
			return NULL;
		}
		ds -= len;
	}

	if (dgs) {
		drbd_csum_ee(peer_device->connection->peer_integrity_tfm, peer_req, dig_vv);
		if (memcmp(dig_in, dig_vv, dgs)) {
			drbd_err(device, "Digest integrity check FAILED: %llus +%u\n",
				(unsigned long long)sector, data_size);
			drbd_free_peer_req(device, peer_req);
			return NULL;
		}
	}
	device->recv_cnt += data_size>>9;
	return peer_req;
}

/* drbd_drain_block() just takes a data block
 * out of the socket input buffer, and discards it.
 */
static int drbd_drain_block(struct drbd_peer_device *peer_device, int data_size)
{
	struct page *page;
	int err = 0;
	void *data;

	if (!data_size)
		return 0;

	page = drbd_alloc_pages(peer_device, 1, 1);

	data = kmap(page);
	while (data_size) {
		unsigned int len = min_t(int, data_size, PAGE_SIZE);

		err = drbd_recv_all_warn(peer_device->connection, data, len);
		if (err)
			break;
		data_size -= len;
	}
	kunmap(page);
	drbd_free_pages(peer_device->device, page, 0);
	return err;
}

static int recv_dless_read(struct drbd_peer_device *peer_device, struct drbd_request *req,
			   sector_t sector, int data_size)
{
	struct bio_vec *bvec;
	struct bio *bio;
	int dgs, err, i, expect;
	void *dig_in = peer_device->connection->int_dig_in;
	void *dig_vv = peer_device->connection->int_dig_vv;

	dgs = 0;
	if (peer_device->connection->peer_integrity_tfm) {
		dgs = crypto_hash_digestsize(peer_device->connection->peer_integrity_tfm);
		err = drbd_recv_all_warn(peer_device->connection, dig_in, dgs);
		if (err)
			return err;
		data_size -= dgs;
	}

	/* optimistically update recv_cnt.  if receiving fails below,
	 * we disconnect anyways, and counters will be reset. */
	peer_device->device->recv_cnt += data_size>>9;

	bio = req->master_bio;
	D_ASSERT(peer_device->device, sector == bio->bi_sector);

	bio_for_each_segment(bvec, bio, i) {
		void *mapped = kmap(bvec->bv_page) + bvec->bv_offset;
		expect = min_t(int, data_size, bvec->bv_len);
		err = drbd_recv_all_warn(peer_device->connection, mapped, expect);
		kunmap(bvec->bv_page);
		if (err)
			return err;
		data_size -= expect;
	}

	if (dgs) {
		drbd_csum_bio(peer_device->connection->peer_integrity_tfm, bio, dig_vv);
		if (memcmp(dig_in, dig_vv, dgs)) {
			drbd_err(peer_device, "Digest integrity check FAILED. Broken NICs?\n");
			return -EINVAL;
		}
	}

	D_ASSERT(peer_device->device, data_size == 0);
	return 0;
}

/*
 * e_end_resync_block() is called in asender context via
 * drbd_finish_peer_reqs().
 */
static int e_end_resync_block(struct drbd_work *w, int unused)
{
	struct drbd_peer_request *peer_req =
		container_of(w, struct drbd_peer_request, w);
	struct drbd_peer_device *peer_device = peer_req->peer_device;
	struct drbd_device *device = peer_device->device;
	sector_t sector = peer_req->i.sector;
	int err;

	D_ASSERT(device, drbd_interval_empty(&peer_req->i));

	if (likely((peer_req->flags & EE_WAS_ERROR) == 0)) {
		drbd_set_in_sync(device, sector, peer_req->i.size);
		err = drbd_send_ack(peer_device, P_RS_WRITE_ACK, peer_req);
	} else {
		/* Record failure to sync */
		drbd_rs_failed_io(device, sector, peer_req->i.size);

		err  = drbd_send_ack(peer_device, P_NEG_ACK, peer_req);
	}
	dec_unacked(device);

	return err;
}

static int recv_resync_read(struct drbd_peer_device *peer_device, sector_t sector,
			    int data_size) __releases(local)
{
	struct drbd_device *device = peer_device->device;
	struct drbd_peer_request *peer_req;

	peer_req = read_in_block(peer_device, ID_SYNCER, sector, data_size);
	if (!peer_req)
		goto fail;

	dec_rs_pending(device);

	inc_unacked(device);
	/* corresponding dec_unacked() in e_end_resync_block()
	 * respective _drbd_clear_done_ee */

	peer_req->w.cb = e_end_resync_block;

	spin_lock_irq(&device->resource->req_lock);
	list_add(&peer_req->w.list, &device->sync_ee);
	spin_unlock_irq(&device->resource->req_lock);

	atomic_add(data_size >> 9, &device->rs_sect_ev);
	if (drbd_submit_peer_request(device, peer_req, WRITE, DRBD_FAULT_RS_WR) == 0)
		return 0;

	/* don't care for the reason here */
	drbd_err(device, "submit failed, triggering re-connect\n");
	spin_lock_irq(&device->resource->req_lock);
	list_del(&peer_req->w.list);
	spin_unlock_irq(&device->resource->req_lock);

	drbd_free_peer_req(device, peer_req);
fail:
	put_ldev(device);
	return -EIO;
}

static struct drbd_request *
find_request(struct drbd_device *device, struct rb_root *root, u64 id,
	     sector_t sector, bool missing_ok, const char *func)
{
	struct drbd_request *req;

	/* Request object according to our peer */
	req = (struct drbd_request *)(unsigned long)id;
	if (drbd_contains_interval(root, sector, &req->i) && req->i.local)
		return req;
	if (!missing_ok) {
		drbd_err(device, "%s: failed to find request 0x%lx, sector %llus\n", func,
			(unsigned long)id, (unsigned long long)sector);
	}
	return NULL;
}

static int receive_DataReply(struct drbd_connection *connection, struct packet_info *pi)
{
	struct drbd_peer_device *peer_device;
	struct drbd_device *device;
	struct drbd_request *req;
	sector_t sector;
	int err;
	struct p_data *p = pi->data;

	peer_device = conn_peer_device(connection, pi->vnr);
	if (!peer_device)
		return -EIO;
	device = peer_device->device;

	sector = be64_to_cpu(p->sector);

	spin_lock_irq(&device->resource->req_lock);
	req = find_request(device, &device->read_requests, p->block_id, sector, false, __func__);
	spin_unlock_irq(&device->resource->req_lock);
	if (unlikely(!req))
		return -EIO;

	/* drbd_remove_request_interval() is done in _req_may_be_done, to avoid
	 * special casing it there for the various failure cases.
	 * still no race with drbd_fail_pending_reads */
	err = recv_dless_read(peer_device, req, sector, pi->size);
	if (!err)
		req_mod(req, DATA_RECEIVED);
	/* else: nothing. handled from drbd_disconnect...
	 * I don't think we may complete this just yet
	 * in case we are "on-disconnect: freeze" */

	return err;
}

static int receive_RSDataReply(struct drbd_connection *connection, struct packet_info *pi)
{
	struct drbd_peer_device *peer_device;
	struct drbd_device *device;
	sector_t sector;
	int err;
	struct p_data *p = pi->data;

	peer_device = conn_peer_device(connection, pi->vnr);
	if (!peer_device)
		return -EIO;
	device = peer_device->device;

	sector = be64_to_cpu(p->sector);
	D_ASSERT(device, p->block_id == ID_SYNCER);

	if (get_ldev(device)) {
		/* data is submitted to disk within recv_resync_read.
		 * corresponding put_ldev done below on error,
		 * or in drbd_peer_request_endio. */
		err = recv_resync_read(peer_device, sector, pi->size);
	} else {
		if (DRBD_ratelimit(5*HZ, 5))
			drbd_err(device, "Can not write resync data to local disk.\n");

		err = drbd_drain_block(peer_device, pi->size);

		drbd_send_ack_dp(peer_device, P_NEG_ACK, p, pi->size);
	}

	atomic_add(pi->size >> 9, &device->rs_sect_in);

	return err;
}

static void restart_conflicting_writes(struct drbd_device *device,
				       sector_t sector, int size)
{
	struct drbd_interval *i;
	struct drbd_request *req;

	drbd_for_each_overlap(i, &device->write_requests, sector, size) {
		if (!i->local)
			continue;
		req = container_of(i, struct drbd_request, i);
		if (req->rq_state & RQ_LOCAL_PENDING ||
		    !(req->rq_state & RQ_POSTPONED))
			continue;
		/* as it is RQ_POSTPONED, this will cause it to
		 * be queued on the retry workqueue. */
		__req_mod(req, CONFLICT_RESOLVED, NULL);
	}
}

/*
 * e_end_block() is called in asender context via drbd_finish_peer_reqs().
 */
static int e_end_block(struct drbd_work *w, int cancel)
{
	struct drbd_peer_request *peer_req =
		container_of(w, struct drbd_peer_request, w);
	struct drbd_peer_device *peer_device = peer_req->peer_device;
	struct drbd_device *device = peer_device->device;
	sector_t sector = peer_req->i.sector;
	struct drbd_epoch *epoch;
	int err = 0, pcmd;

	if (peer_req->flags & EE_IS_BARRIER) {
		epoch = previous_epoch(first_peer_device(device)->connection, peer_req->epoch);
		if (epoch)
			drbd_may_finish_epoch(first_peer_device(device)->connection, epoch, EV_BARRIER_DONE + (cancel ? EV_CLEANUP : 0));
	}

	if (peer_req->flags & EE_SEND_WRITE_ACK) {
		if (likely((peer_req->flags & EE_WAS_ERROR) == 0)) {
			pcmd = (device->state.conn >= C_SYNC_SOURCE &&
				device->state.conn <= C_PAUSED_SYNC_T &&
				peer_req->flags & EE_MAY_SET_IN_SYNC) ?
				P_RS_WRITE_ACK : P_WRITE_ACK;
			err = drbd_send_ack(peer_device, pcmd, peer_req);
			if (pcmd == P_RS_WRITE_ACK)
				drbd_set_in_sync(device, sector, peer_req->i.size);
		} else {
			err = drbd_send_ack(peer_device, P_NEG_ACK, peer_req);
			/* we expect it to be marked out of sync anyways...
			 * maybe assert this?  */
		}
		dec_unacked(device);
	}
	/* we delete from the conflict detection hash _after_ we sent out the
	 * P_WRITE_ACK / P_NEG_ACK, to get the sequence number right.  */
	if (peer_req->flags & EE_IN_INTERVAL_TREE) {
		spin_lock_irq(&device->resource->req_lock);
		D_ASSERT(device, !drbd_interval_empty(&peer_req->i));
		drbd_remove_epoch_entry_interval(device, peer_req);
		if (peer_req->flags & EE_RESTART_REQUESTS)
			restart_conflicting_writes(device, sector, peer_req->i.size);
		spin_unlock_irq(&device->resource->req_lock);
	} else
		D_ASSERT(device, drbd_interval_empty(&peer_req->i));

	drbd_may_finish_epoch(first_peer_device(device)->connection, peer_req->epoch, EV_PUT + (cancel ? EV_CLEANUP : 0));

	return err;
}

static int e_send_ack(struct drbd_work *w, enum drbd_packet ack)
{
	struct drbd_peer_request *peer_req =
		container_of(w, struct drbd_peer_request, w);
	struct drbd_peer_device *peer_device = peer_req->peer_device;
	int err;

	err = drbd_send_ack(peer_device, ack, peer_req);
	dec_unacked(peer_device->device);

	return err;
}

static int e_send_superseded(struct drbd_work *w, int unused)
{
	return e_send_ack(w, P_SUPERSEDED);
}

static int e_send_retry_write(struct drbd_work *w, int unused)
{
	struct drbd_peer_request *peer_req =
		container_of(w, struct drbd_peer_request, w);
	struct drbd_connection *connection = peer_req->peer_device->connection;

	return e_send_ack(w, connection->agreed_pro_version >= 100 ?
			     P_RETRY_WRITE : P_SUPERSEDED);
}

static bool seq_greater(u32 a, u32 b)
{
	/*
	 * We assume 32-bit wrap-around here.
	 * For 24-bit wrap-around, we would have to shift:
	 *  a <<= 8; b <<= 8;
	 */
	return (s32)a - (s32)b > 0;
}

static u32 seq_max(u32 a, u32 b)
{
	return seq_greater(a, b) ? a : b;
}

static void update_peer_seq(struct drbd_peer_device *peer_device, unsigned int peer_seq)
{
	struct drbd_device *device = peer_device->device;
	unsigned int newest_peer_seq;

	if (test_bit(RESOLVE_CONFLICTS, &peer_device->connection->flags)) {
		spin_lock(&device->peer_seq_lock);
		newest_peer_seq = seq_max(device->peer_seq, peer_seq);
		device->peer_seq = newest_peer_seq;
		spin_unlock(&device->peer_seq_lock);
		/* wake up only if we actually changed device->peer_seq */
		if (peer_seq == newest_peer_seq)
			wake_up(&device->seq_wait);
	}
}

static inline int overlaps(sector_t s1, int l1, sector_t s2, int l2)
{
	return !((s1 + (l1>>9) <= s2) || (s1 >= s2 + (l2>>9)));
}

/* maybe change sync_ee into interval trees as well? */
static bool overlapping_resync_write(struct drbd_device *device, struct drbd_peer_request *peer_req)
{
	struct drbd_peer_request *rs_req;
	bool rv = 0;

	spin_lock_irq(&device->resource->req_lock);
	list_for_each_entry(rs_req, &device->sync_ee, w.list) {
		if (overlaps(peer_req->i.sector, peer_req->i.size,
			     rs_req->i.sector, rs_req->i.size)) {
			rv = 1;
			break;
		}
	}
	spin_unlock_irq(&device->resource->req_lock);

	return rv;
}

/* Called from receive_Data.
 * Synchronize packets on sock with packets on msock.
 *
 * This is here so even when a P_DATA packet traveling via sock overtook an Ack
 * packet traveling on msock, they are still processed in the order they have
 * been sent.
 *
 * Note: we don't care for Ack packets overtaking P_DATA packets.
 *
 * In case packet_seq is larger than device->peer_seq number, there are
 * outstanding packets on the msock. We wait for them to arrive.
 * In case we are the logically next packet, we update device->peer_seq
 * ourselves. Correctly handles 32bit wrap around.
 *
 * Assume we have a 10 GBit connection, that is about 1<<30 byte per second,
 * about 1<<21 sectors per second. So "worst" case, we have 1<<3 == 8 seconds
 * for the 24bit wrap (historical atomic_t guarantee on some archs), and we have
 * 1<<9 == 512 seconds aka ages for the 32bit wrap around...
 *
 * returns 0 if we may process the packet,
 * -ERESTARTSYS if we were interrupted (by disconnect signal). */
static int wait_for_and_update_peer_seq(struct drbd_peer_device *peer_device, const u32 peer_seq)
{
	struct drbd_device *device = peer_device->device;
	DEFINE_WAIT(wait);
	long timeout;
	int ret = 0, tp;

	if (!test_bit(RESOLVE_CONFLICTS, &peer_device->connection->flags))
		return 0;

	spin_lock(&device->peer_seq_lock);
	for (;;) {
		if (!seq_greater(peer_seq - 1, device->peer_seq)) {
			device->peer_seq = seq_max(device->peer_seq, peer_seq);
			break;
		}

		if (signal_pending(current)) {
			ret = -ERESTARTSYS;
			break;
		}

		rcu_read_lock();
		tp = rcu_dereference(first_peer_device(device)->connection->net_conf)->two_primaries;
		rcu_read_unlock();

		if (!tp)
			break;

		/* Only need to wait if two_primaries is enabled */
		prepare_to_wait(&device->seq_wait, &wait, TASK_INTERRUPTIBLE);
		spin_unlock(&device->peer_seq_lock);
		rcu_read_lock();
		timeout = rcu_dereference(peer_device->connection->net_conf)->ping_timeo*HZ/10;
		rcu_read_unlock();
		timeout = schedule_timeout(timeout);
		spin_lock(&device->peer_seq_lock);
		if (!timeout) {
			ret = -ETIMEDOUT;
			drbd_err(device, "Timed out waiting for missing ack packets; disconnecting\n");
			break;
		}
	}
	spin_unlock(&device->peer_seq_lock);
	finish_wait(&device->seq_wait, &wait);
	return ret;
}

/* see also bio_flags_to_wire()
 * DRBD_REQ_*, because we need to semantically map the flags to data packet
 * flags and back. We may replicate to other kernel versions. */
static unsigned long wire_flags_to_bio(struct drbd_connection *connection, u32 dpf)
{
	if (connection->agreed_pro_version >= 95)
		return  (dpf & DP_RW_SYNC ? DRBD_REQ_SYNC : 0) |
			(dpf & DP_UNPLUG ? DRBD_REQ_UNPLUG : 0) |
			(dpf & DP_FUA ? DRBD_REQ_FUA : 0) |
			(dpf & DP_FLUSH ? DRBD_REQ_FLUSH : 0) |
			(dpf & DP_DISCARD ? DRBD_REQ_DISCARD : 0);

	/* else: we used to communicate one bit only in older DRBD */
	return dpf & DP_RW_SYNC ? (DRBD_REQ_SYNC | DRBD_REQ_UNPLUG) : 0;
}

static void fail_postponed_requests(struct drbd_device *device, sector_t sector,
				    unsigned int size)
{
	struct drbd_interval *i;

    repeat:
	drbd_for_each_overlap(i, &device->write_requests, sector, size) {
		struct drbd_request *req;
		struct bio_and_error m;

		if (!i->local)
			continue;
		req = container_of(i, struct drbd_request, i);
		if (!(req->rq_state & RQ_POSTPONED))
			continue;
		req->rq_state &= ~RQ_POSTPONED;
		__req_mod(req, NEG_ACKED, &m);
		spin_unlock_irq(&device->resource->req_lock);
		if (m.bio)
			complete_master_bio(device, &m);
		spin_lock_irq(&device->resource->req_lock);
		goto repeat;
	}
}

static int handle_write_conflicts(struct drbd_device *device,
				  struct drbd_peer_request *peer_req)
{
	struct drbd_connection *connection = peer_req->peer_device->connection;
	bool resolve_conflicts = test_bit(RESOLVE_CONFLICTS, &connection->flags);
	sector_t sector = peer_req->i.sector;
	const unsigned int size = peer_req->i.size;
	struct drbd_interval *i;
	bool equal;
	int err;

	/*
	 * Inserting the peer request into the write_requests tree will prevent
	 * new conflicting local requests from being added.
	 */
	drbd_insert_interval(&device->write_requests, &peer_req->i);

    repeat:
	drbd_for_each_overlap(i, &device->write_requests, sector, size) {
		if (i == &peer_req->i)
			continue;

		if (!i->local) {
			/*
			 * Our peer has sent a conflicting remote request; this
			 * should not happen in a two-node setup.  Wait for the
			 * earlier peer request to complete.
			 */
			err = drbd_wait_misc(device, i);
			if (err)
				goto out;
			goto repeat;
		}

		equal = i->sector == sector && i->size == size;
		if (resolve_conflicts) {
			/*
			 * If the peer request is fully contained within the
			 * overlapping request, it can be considered overwritten
			 * and thus superseded; otherwise, it will be retried
			 * once all overlapping requests have completed.
			 */
			bool superseded = i->sector <= sector && i->sector +
				       (i->size >> 9) >= sector + (size >> 9);

			if (!equal)
				drbd_alert(device, "Concurrent writes detected: "
					       "local=%llus +%u, remote=%llus +%u, "
					       "assuming %s came first\n",
					  (unsigned long long)i->sector, i->size,
					  (unsigned long long)sector, size,
					  superseded ? "local" : "remote");

			inc_unacked(device);
			peer_req->w.cb = superseded ? e_send_superseded :
						   e_send_retry_write;
			list_add_tail(&peer_req->w.list, &device->done_ee);
			wake_asender(connection);

			err = -ENOENT;
			goto out;
		} else {
			struct drbd_request *req =
				container_of(i, struct drbd_request, i);

			if (!equal)
				drbd_alert(device, "Concurrent writes detected: "
					       "local=%llus +%u, remote=%llus +%u\n",
					  (unsigned long long)i->sector, i->size,
					  (unsigned long long)sector, size);

			if (req->rq_state & RQ_LOCAL_PENDING ||
			    !(req->rq_state & RQ_POSTPONED)) {
				/*
				 * Wait for the node with the discard flag to
				 * decide if this request has been superseded
				 * or needs to be retried.
				 * Requests that have been superseded will
				 * disappear from the write_requests tree.
				 *
				 * In addition, wait for the conflicting
				 * request to finish locally before submitting
				 * the conflicting peer request.
				 */
				err = drbd_wait_misc(device, &req->i);
				if (err) {
					_conn_request_state(connection, NS(conn, C_TIMEOUT), CS_HARD);
					fail_postponed_requests(device, sector, size);
					goto out;
				}
				goto repeat;
			}
			/*
			 * Remember to restart the conflicting requests after
			 * the new peer request has completed.
			 */
			peer_req->flags |= EE_RESTART_REQUESTS;
		}
	}
	err = 0;

    out:
	if (err)
		drbd_remove_epoch_entry_interval(device, peer_req);
	return err;
}

/* mirrored write */
static int receive_Data(struct drbd_connection *connection, struct packet_info *pi)
{
	struct drbd_peer_device *peer_device;
	struct drbd_device *device;
	sector_t sector;
	struct drbd_peer_request *peer_req;
	struct p_data *p = pi->data;
	u32 peer_seq = be32_to_cpu(p->seq_num);
	int rw = WRITE;
	u32 dp_flags;
	int err, tp;

	peer_device = conn_peer_device(connection, pi->vnr);
	if (!peer_device)
		return -EIO;
	device = peer_device->device;

	if (!get_ldev(device)) {
		int err2;

		err = wait_for_and_update_peer_seq(peer_device, peer_seq);
		drbd_send_ack_dp(peer_device, P_NEG_ACK, p, pi->size);
		atomic_inc(&connection->current_epoch->epoch_size);
		err2 = drbd_drain_block(peer_device, pi->size);
		if (!err)
			err = err2;
		return err;
	}

	/*
	 * Corresponding put_ldev done either below (on various errors), or in
	 * drbd_peer_request_endio, if we successfully submit the data at the
	 * end of this function.
	 */

	sector = be64_to_cpu(p->sector);
	peer_req = read_in_block(peer_device, p->block_id, sector, pi->size);
	if (!peer_req) {
		put_ldev(device);
		return -EIO;
	}

	peer_req->w.cb = e_end_block;

	dp_flags = be32_to_cpu(p->dp_flags);
	rw |= wire_flags_to_bio(connection, dp_flags);
	if (peer_req->pages == NULL) {
		D_ASSERT(device, peer_req->i.size == 0);
		D_ASSERT(device, dp_flags & DP_FLUSH);
	}

	if (dp_flags & DP_MAY_SET_IN_SYNC)
		peer_req->flags |= EE_MAY_SET_IN_SYNC;

	/* last "fixes" to rw flags.
	 * Strip off BIO_RW_BARRIER unconditionally,
	 * it is not supposed to be here anyways.
	 * (Was FUA or FLUSH on the peer,
	 * and got translated to BARRIER on this side).
	 * Note that the epoch handling code below
	 * may add it again, though.
	 */
	rw &= ~DRBD_REQ_HARDBARRIER;

	spin_lock(&connection->epoch_lock);
	peer_req->epoch = connection->current_epoch;
	atomic_inc(&peer_req->epoch->epoch_size);
	atomic_inc(&peer_req->epoch->active);

	if (first_peer_device(device)->connection->write_ordering == WO_bio_barrier &&
	    atomic_read(&peer_req->epoch->epoch_size) == 1) {
		struct drbd_epoch *epoch;
		/* Issue a barrier if we start a new epoch, and the previous epoch
		   was not a epoch containing a single request which already was
		   a Barrier. */
		epoch = list_entry(peer_req->epoch->list.prev, struct drbd_epoch, list);
		if (epoch == peer_req->epoch) {
			set_bit(DE_CONTAINS_A_BARRIER, &peer_req->epoch->flags);
			rw |= DRBD_REQ_FLUSH | DRBD_REQ_FUA;
			peer_req->flags |= EE_IS_BARRIER;
		} else {
			if (atomic_read(&epoch->epoch_size) > 1 ||
			    !test_bit(DE_CONTAINS_A_BARRIER, &epoch->flags)) {
				set_bit(DE_BARRIER_IN_NEXT_EPOCH_ISSUED, &epoch->flags);
				set_bit(DE_CONTAINS_A_BARRIER, &peer_req->epoch->flags);
				rw |= DRBD_REQ_FLUSH | DRBD_REQ_FUA;
				peer_req->flags |= EE_IS_BARRIER;
			}
		}
	}
	spin_unlock(&connection->epoch_lock);

	rcu_read_lock();
	tp = rcu_dereference(peer_device->connection->net_conf)->two_primaries;
	rcu_read_unlock();
	if (tp) {
		peer_req->flags |= EE_IN_INTERVAL_TREE;
		err = wait_for_and_update_peer_seq(peer_device, peer_seq);
		if (err)
			goto out_interrupted;
		spin_lock_irq(&device->resource->req_lock);
		err = handle_write_conflicts(device, peer_req);
		if (err) {
			spin_unlock_irq(&device->resource->req_lock);
			if (err == -ENOENT) {
				put_ldev(device);
				return 0;
			}
			goto out_interrupted;
		}
	} else {
		update_peer_seq(peer_device, peer_seq);
		spin_lock_irq(&device->resource->req_lock);
	}
	list_add(&peer_req->w.list, &device->active_ee);
	spin_unlock_irq(&device->resource->req_lock);

	if (device->state.conn == C_SYNC_TARGET)
		wait_event(device->ee_wait, !overlapping_resync_write(device, peer_req));

	if (peer_device->connection->agreed_pro_version < 100) {
		rcu_read_lock();
		switch (rcu_dereference(peer_device->connection->net_conf)->wire_protocol) {
		case DRBD_PROT_C:
			dp_flags |= DP_SEND_WRITE_ACK;
			break;
		case DRBD_PROT_B:
			dp_flags |= DP_SEND_RECEIVE_ACK;
			break;
		}
		rcu_read_unlock();
	}

	if (dp_flags & DP_SEND_WRITE_ACK) {
		peer_req->flags |= EE_SEND_WRITE_ACK;
		inc_unacked(device);
		/* corresponding dec_unacked() in e_end_block()
		 * respective _drbd_clear_done_ee */
	}

	if (dp_flags & DP_SEND_RECEIVE_ACK) {
		/* I really don't like it that the receiver thread
		 * sends on the msock, but anyways */
		drbd_send_ack(first_peer_device(device), P_RECV_ACK, peer_req);
	}

	if (device->state.pdsk < D_INCONSISTENT) {
		/* In case we have the only disk of the cluster, */
		drbd_set_out_of_sync(device, peer_req->i.sector, peer_req->i.size);
		peer_req->flags |= EE_CALL_AL_COMPLETE_IO;
		peer_req->flags &= ~EE_MAY_SET_IN_SYNC;
		drbd_al_begin_io(device, &peer_req->i, true);
	}

	err = drbd_submit_peer_request(device, peer_req, rw, DRBD_FAULT_DT_WR);
	if (!err)
		return 0;

	/* don't care for the reason here */
	drbd_err(device, "submit failed, triggering re-connect\n");
	spin_lock_irq(&device->resource->req_lock);
	list_del(&peer_req->w.list);
	drbd_remove_epoch_entry_interval(device, peer_req);
	spin_unlock_irq(&device->resource->req_lock);
	if (peer_req->flags & EE_CALL_AL_COMPLETE_IO)
		drbd_al_complete_io(device, &peer_req->i);

out_interrupted:
	drbd_may_finish_epoch(connection, peer_req->epoch, EV_PUT + EV_CLEANUP);
	put_ldev(device);
	drbd_free_peer_req(device, peer_req);
	return err;
}

/* We may throttle resync, if the lower device seems to be busy,
 * and current sync rate is above c_min_rate.
 *
 * To decide whether or not the lower device is busy, we use a scheme similar
 * to MD RAID is_mddev_idle(): if the partition stats reveal "significant"
 * (more than 64 sectors) of activity we cannot account for with our own resync
 * activity, it obviously is "busy".
 *
 * The current sync rate used here uses only the most recent two step marks,
 * to have a short time average so we can react faster.
 */
int drbd_rs_should_slow_down(struct drbd_device *device, sector_t sector)
{
	unsigned long db, dt, dbdt;
	struct lc_element *tmp;
	int curr_events;
	int throttle = 0;
	unsigned int c_min_rate;

	rcu_read_lock();
	c_min_rate = rcu_dereference(device->ldev->disk_conf)->c_min_rate;
	rcu_read_unlock();

	/* feature disabled? */
	if (c_min_rate == 0)
		return 0;

	spin_lock_irq(&device->al_lock);
	tmp = lc_find(device->resync, BM_SECT_TO_EXT(sector));
	if (tmp) {
		struct bm_extent *bm_ext = lc_entry(tmp, struct bm_extent, lce);
		if (test_bit(BME_PRIORITY, &bm_ext->flags)) {
			spin_unlock_irq(&device->al_lock);
			return 0;
		}
		/* Do not slow down if app IO is already waiting for this extent */
	}
	spin_unlock_irq(&device->al_lock);

	curr_events = drbd_backing_bdev_events(device->ldev->backing_bdev->bd_contains->bd_disk)
		    - atomic_read(&device->rs_sect_ev);

	if (!device->rs_last_events || curr_events - device->rs_last_events > 64) {
		unsigned long rs_left;
		int i;

		device->rs_last_events = curr_events;

		/* sync speed average over the last 2*DRBD_SYNC_MARK_STEP,
		 * approx. */
		i = (device->rs_last_mark + DRBD_SYNC_MARKS-1) % DRBD_SYNC_MARKS;

		if (device->state.conn == C_VERIFY_S || device->state.conn == C_VERIFY_T)
			rs_left = device->ov_left;
		else
			rs_left = drbd_bm_total_weight(device) - device->rs_failed;

		dt = ((long)jiffies - (long)device->rs_mark_time[i]) / HZ;
		if (!dt)
			dt++;
		db = device->rs_mark_left[i] - rs_left;
		dbdt = Bit2KB(db/dt);

		if (dbdt > c_min_rate)
			throttle = 1;
	}
	return throttle;
}


static int receive_DataRequest(struct drbd_connection *connection, struct packet_info *pi)
{
	struct drbd_peer_device *peer_device;
	struct drbd_device *device;
	sector_t sector;
	sector_t capacity;
	struct drbd_peer_request *peer_req;
	struct digest_info *di = NULL;
	int size, verb;
	unsigned int fault_type;
	struct p_block_req *p =	pi->data;

	peer_device = conn_peer_device(connection, pi->vnr);
	if (!peer_device)
		return -EIO;
	device = peer_device->device;
	capacity = drbd_get_capacity(device->this_bdev);

	sector = be64_to_cpu(p->sector);
	size   = be32_to_cpu(p->blksize);

	if (size <= 0 || !IS_ALIGNED(size, 512) || size > DRBD_MAX_BIO_SIZE) {
		drbd_err(device, "%s:%d: sector: %llus, size: %u\n", __FILE__, __LINE__,
				(unsigned long long)sector, size);
		return -EINVAL;
	}
	if (sector + (size>>9) > capacity) {
		drbd_err(device, "%s:%d: sector: %llus, size: %u\n", __FILE__, __LINE__,
				(unsigned long long)sector, size);
		return -EINVAL;
	}

	if (!get_ldev_if_state(device, D_UP_TO_DATE)) {
		verb = 1;
		switch (pi->cmd) {
		case P_DATA_REQUEST:
			drbd_send_ack_rp(peer_device, P_NEG_DREPLY, p);
			break;
		case P_RS_DATA_REQUEST:
		case P_CSUM_RS_REQUEST:
		case P_OV_REQUEST:
			drbd_send_ack_rp(peer_device, P_NEG_RS_DREPLY , p);
			break;
		case P_OV_REPLY:
			verb = 0;
			dec_rs_pending(device);
			drbd_send_ack_ex(peer_device, P_OV_RESULT, sector, size, ID_IN_SYNC);
			break;
		default:
			BUG();
		}
		if (verb && DRBD_ratelimit(5*HZ, 5))
			drbd_err(device, "Can not satisfy peer's read request, "
			    "no local data.\n");

		/* drain possibly payload */
		return drbd_drain_block(peer_device, pi->size);
	}

	/* GFP_NOIO, because we must not cause arbitrary write-out: in a DRBD
	 * "criss-cross" setup, that might cause write-out on some other DRBD,
	 * which in turn might block on the other node at this very place.  */
	peer_req = drbd_alloc_peer_req(peer_device, p->block_id, sector, size, GFP_NOIO);
	if (!peer_req) {
		put_ldev(device);
		return -ENOMEM;
	}

	switch (pi->cmd) {
	case P_DATA_REQUEST:
		peer_req->w.cb = w_e_end_data_req;
		fault_type = DRBD_FAULT_DT_RD;
		/* application IO, don't drbd_rs_begin_io */
		goto submit;

	case P_RS_DATA_REQUEST:
		peer_req->w.cb = w_e_end_rsdata_req;
		fault_type = DRBD_FAULT_RS_RD;
		/* used in the sector offset progress display */
		device->bm_resync_fo = BM_SECT_TO_BIT(sector);
		break;

	case P_OV_REPLY:
	case P_CSUM_RS_REQUEST:
		fault_type = DRBD_FAULT_RS_RD;
		di = kmalloc(sizeof(*di) + pi->size, GFP_NOIO);
		if (!di)
			goto out_free_e;

		di->digest_size = pi->size;
		di->digest = (((char *)di)+sizeof(struct digest_info));

		peer_req->digest = di;
		peer_req->flags |= EE_HAS_DIGEST;

		if (drbd_recv_all(peer_device->connection, di->digest, pi->size))
			goto out_free_e;

		if (pi->cmd == P_CSUM_RS_REQUEST) {
			D_ASSERT(device, peer_device->connection->agreed_pro_version >= 89);
			peer_req->w.cb = w_e_end_csum_rs_req;
			/* used in the sector offset progress display */
			device->bm_resync_fo = BM_SECT_TO_BIT(sector);
		} else if (pi->cmd == P_OV_REPLY) {
			/* track progress, we may need to throttle */
			atomic_add(size >> 9, &device->rs_sect_in);
			peer_req->w.cb = w_e_end_ov_reply;
			dec_rs_pending(device);
			/* drbd_rs_begin_io done when we sent this request,
			 * but accounting still needs to be done. */
			goto submit_for_resync;
		}
		break;

	case P_OV_REQUEST:
		if (device->ov_start_sector == ~(sector_t)0 &&
		    peer_device->connection->agreed_pro_version >= 90) {
			unsigned long now = jiffies;
			int i;
			device->ov_start_sector = sector;
			device->ov_position = sector;
			device->ov_left = drbd_bm_bits(device) - BM_SECT_TO_BIT(sector);
			device->rs_total = device->ov_left;
			for (i = 0; i < DRBD_SYNC_MARKS; i++) {
				device->rs_mark_left[i] = device->ov_left;
				device->rs_mark_time[i] = now;
			}
			drbd_info(device, "Online Verify start sector: %llu\n",
					(unsigned long long)sector);
		}
		peer_req->w.cb = w_e_end_ov_req;
		fault_type = DRBD_FAULT_RS_RD;
		break;

	default:
		BUG();
	}

	/* Throttle, drbd_rs_begin_io and submit should become asynchronous
	 * wrt the receiver, but it is not as straightforward as it may seem.
	 * Various places in the resync start and stop logic assume resync
	 * requests are processed in order, requeuing this on the worker thread
	 * introduces a bunch of new code for synchronization between threads.
	 *
	 * Unlimited throttling before drbd_rs_begin_io may stall the resync
	 * "forever", throttling after drbd_rs_begin_io will lock that extent
	 * for application writes for the same time.  For now, just throttle
	 * here, where the rest of the code expects the receiver to sleep for
	 * a while, anyways.
	 */

	/* Throttle before drbd_rs_begin_io, as that locks out application IO;
	 * this defers syncer requests for some time, before letting at least
	 * on request through.  The resync controller on the receiving side
	 * will adapt to the incoming rate accordingly.
	 *
	 * We cannot throttle here if remote is Primary/SyncTarget:
	 * we would also throttle its application reads.
	 * In that case, throttling is done on the SyncTarget only.
	 */
	if (device->state.peer != R_PRIMARY && drbd_rs_should_slow_down(device, sector))
		schedule_timeout_uninterruptible(HZ/10);
	if (drbd_rs_begin_io(device, sector))
		goto out_free_e;

submit_for_resync:
	atomic_add(size >> 9, &device->rs_sect_ev);

submit:
	inc_unacked(device);
	spin_lock_irq(&device->resource->req_lock);
	list_add_tail(&peer_req->w.list, &device->read_ee);
	spin_unlock_irq(&device->resource->req_lock);

	if (drbd_submit_peer_request(device, peer_req, READ, fault_type) == 0)
		return 0;

	/* don't care for the reason here */
	drbd_err(device, "submit failed, triggering re-connect\n");
	spin_lock_irq(&device->resource->req_lock);
	list_del(&peer_req->w.list);
	spin_unlock_irq(&device->resource->req_lock);
	/* no drbd_rs_complete_io(), we are dropping the connection anyways */

out_free_e:
	put_ldev(device);
	drbd_free_peer_req(device, peer_req);
	return -EIO;
}

/**
 * drbd_asb_recover_0p  -  Recover after split-brain with no remaining primaries
 */
static int drbd_asb_recover_0p(struct drbd_peer_device *peer_device) __must_hold(local)
{
	struct drbd_device *device = peer_device->device;
	int self, peer, rv = -100;
	unsigned long ch_self, ch_peer;
	enum drbd_after_sb_p after_sb_0p;

	self = device->ldev->md.uuid[UI_BITMAP] & 1;
	peer = device->p_uuid[UI_BITMAP] & 1;

	ch_peer = device->p_uuid[UI_SIZE];
	ch_self = device->comm_bm_set;

	rcu_read_lock();
	after_sb_0p = rcu_dereference(peer_device->connection->net_conf)->after_sb_0p;
	rcu_read_unlock();
	switch (after_sb_0p) {
	case ASB_CONSENSUS:
	case ASB_DISCARD_SECONDARY:
	case ASB_CALL_HELPER:
	case ASB_VIOLENTLY:
		drbd_err(device, "Configuration error.\n");
		break;
	case ASB_DISCONNECT:
		break;
	case ASB_DISCARD_YOUNGER_PRI:
		if (self == 0 && peer == 1) {
			rv = -1;
			break;
		}
		if (self == 1 && peer == 0) {
			rv =  1;
			break;
		}
		/* Else fall through to one of the other strategies... */
	case ASB_DISCARD_OLDER_PRI:
		if (self == 0 && peer == 1) {
			rv = 1;
			break;
		}
		if (self == 1 && peer == 0) {
			rv = -1;
			break;
		}
		/* Else fall through to one of the other strategies... */
		drbd_warn(device, "Discard younger/older primary did not find a decision\n"
		     "Using discard-least-changes instead\n");
	case ASB_DISCARD_ZERO_CHG:
		if (ch_peer == 0 && ch_self == 0) {
			rv = test_bit(RESOLVE_CONFLICTS, &peer_device->connection->flags)
				? -1 : 1;
			break;
		} else {
			if (ch_peer == 0) { rv =  1; break; }
			if (ch_self == 0) { rv = -1; break; }
		}
		if (after_sb_0p == ASB_DISCARD_ZERO_CHG)
			break;
	case ASB_DISCARD_LEAST_CHG:
		if	(ch_self < ch_peer)
			rv = -1;
		else if (ch_self > ch_peer)
			rv =  1;
		else /* ( ch_self == ch_peer ) */
		     /* Well, then use something else. */
			rv = test_bit(RESOLVE_CONFLICTS, &peer_device->connection->flags)
				? -1 : 1;
		break;
	case ASB_DISCARD_LOCAL:
		rv = -1;
		break;
	case ASB_DISCARD_REMOTE:
		rv =  1;
	}

	return rv;
}

/**
 * drbd_asb_recover_1p  -  Recover after split-brain with one remaining primary
 */
static int drbd_asb_recover_1p(struct drbd_peer_device *peer_device) __must_hold(local)
{
	struct drbd_device *device = peer_device->device;
	int hg, rv = -100;
	enum drbd_after_sb_p after_sb_1p;

	rcu_read_lock();
	after_sb_1p = rcu_dereference(peer_device->connection->net_conf)->after_sb_1p;
	rcu_read_unlock();
	switch (after_sb_1p) {
	case ASB_DISCARD_YOUNGER_PRI:
	case ASB_DISCARD_OLDER_PRI:
	case ASB_DISCARD_LEAST_CHG:
	case ASB_DISCARD_LOCAL:
	case ASB_DISCARD_REMOTE:
	case ASB_DISCARD_ZERO_CHG:
		drbd_err(device, "Configuration error.\n");
		break;
	case ASB_DISCONNECT:
		break;
	case ASB_CONSENSUS:
		hg = drbd_asb_recover_0p(peer_device);
		if (hg == -1 && device->state.role == R_SECONDARY)
			rv = hg;
		if (hg == 1  && device->state.role == R_PRIMARY)
			rv = hg;
		break;
	case ASB_VIOLENTLY:
		rv = drbd_asb_recover_0p(peer_device);
		break;
	case ASB_DISCARD_SECONDARY:
		return device->state.role == R_PRIMARY ? 1 : -1;
	case ASB_CALL_HELPER:
		hg = drbd_asb_recover_0p(peer_device);
		if (hg == -1 && device->state.role == R_PRIMARY) {
			enum drbd_state_rv rv2;

			 /* drbd_change_state() does not sleep while in SS_IN_TRANSIENT_STATE,
			  * we might be here in C_WF_REPORT_PARAMS which is transient.
			  * we do not need to wait for the after state change work either. */
			rv2 = drbd_change_state(device, CS_VERBOSE, NS(role, R_SECONDARY));
			if (rv2 != SS_SUCCESS) {
				drbd_khelper(device, "pri-lost-after-sb");
			} else {
				drbd_warn(device, "Successfully gave up primary role.\n");
				rv = hg;
			}
		} else
			rv = hg;
	}

	return rv;
}

/**
 * drbd_asb_recover_2p  -  Recover after split-brain with two remaining primaries
 */
static int drbd_asb_recover_2p(struct drbd_peer_device *peer_device) __must_hold(local)
{
	struct drbd_device *device = peer_device->device;
	int hg, rv = -100;
	enum drbd_after_sb_p after_sb_2p;

	rcu_read_lock();
	after_sb_2p = rcu_dereference(peer_device->connection->net_conf)->after_sb_2p;
	rcu_read_unlock();
	switch (after_sb_2p) {
	case ASB_DISCARD_YOUNGER_PRI:
	case ASB_DISCARD_OLDER_PRI:
	case ASB_DISCARD_LEAST_CHG:
	case ASB_DISCARD_LOCAL:
	case ASB_DISCARD_REMOTE:
	case ASB_CONSENSUS:
	case ASB_DISCARD_SECONDARY:
	case ASB_DISCARD_ZERO_CHG:
		drbd_err(device, "Configuration error.\n");
		break;
	case ASB_VIOLENTLY:
		rv = drbd_asb_recover_0p(peer_device);
		break;
	case ASB_DISCONNECT:
		break;
	case ASB_CALL_HELPER:
		hg = drbd_asb_recover_0p(peer_device);
		if (hg == -1) {
			enum drbd_state_rv rv2;

			 /* drbd_change_state() does not sleep while in SS_IN_TRANSIENT_STATE,
			  * we might be here in C_WF_REPORT_PARAMS which is transient.
			  * we do not need to wait for the after state change work either. */
			rv2 = drbd_change_state(device, CS_VERBOSE, NS(role, R_SECONDARY));
			if (rv2 != SS_SUCCESS) {
				drbd_khelper(device, "pri-lost-after-sb");
			} else {
				drbd_warn(device, "Successfully gave up primary role.\n");
				rv = hg;
			}
		} else
			rv = hg;
	}

	return rv;
}

static void drbd_uuid_dump(struct drbd_device *device, char *text, u64 *uuid,
			   u64 bits, u64 flags)
{
	if (!uuid) {
		drbd_info(device, "%s uuid info vanished while I was looking!\n", text);
		return;
	}
	drbd_info(device, "%s %016llX:%016llX:%016llX:%016llX bits:%llu flags:%llX\n",
	     text,
	     (unsigned long long)uuid[UI_CURRENT],
	     (unsigned long long)uuid[UI_BITMAP],
	     (unsigned long long)uuid[UI_HISTORY_START],
	     (unsigned long long)uuid[UI_HISTORY_END],
	     (unsigned long long)bits,
	     (unsigned long long)flags);
}

/*
  100	after split brain try auto recover
    2	C_SYNC_SOURCE set BitMap
    1	C_SYNC_SOURCE use BitMap
    0	no Sync
   -1	C_SYNC_TARGET use BitMap
   -2	C_SYNC_TARGET set BitMap
 -100	after split brain, disconnect
-1000	unrelated data
-1091   requires proto 91
-1096   requires proto 96
 */
static int drbd_uuid_compare(struct drbd_device *device, int *rule_nr) __must_hold(local)
{
	u64 self, peer;
	int i, j;

	self = device->ldev->md.uuid[UI_CURRENT] & ~((u64)1);
	peer = device->p_uuid[UI_CURRENT] & ~((u64)1);

	*rule_nr = 10;
	if (self == UUID_JUST_CREATED && peer == UUID_JUST_CREATED)
		return 0;

	*rule_nr = 20;
	if ((self == UUID_JUST_CREATED || self == (u64)0) &&
	     peer != UUID_JUST_CREATED)
		return -2;

	*rule_nr = 30;
	if (self != UUID_JUST_CREATED &&
	    (peer == UUID_JUST_CREATED || peer == (u64)0))
		return 2;

	if (self == peer) {
		int rct, dc; /* roles at crash time */

		if (device->p_uuid[UI_BITMAP] == (u64)0 && device->ldev->md.uuid[UI_BITMAP] != (u64)0) {

			if (first_peer_device(device)->connection->agreed_pro_version < 91)
				return -1091;

			if ((device->ldev->md.uuid[UI_BITMAP] & ~((u64)1)) == (device->p_uuid[UI_HISTORY_START] & ~((u64)1)) &&
			    (device->ldev->md.uuid[UI_HISTORY_START] & ~((u64)1)) == (device->p_uuid[UI_HISTORY_START + 1] & ~((u64)1))) {
				drbd_info(device, "was SyncSource, missed the resync finished event, corrected myself:\n");
				drbd_uuid_move_history(device);
				device->ldev->md.uuid[UI_HISTORY_START] = device->ldev->md.uuid[UI_BITMAP];
				device->ldev->md.uuid[UI_BITMAP] = 0;

				drbd_uuid_dump(device, "self", device->ldev->md.uuid,
					       device->state.disk >= D_NEGOTIATING ? drbd_bm_total_weight(device) : 0, 0);
				*rule_nr = 34;
			} else {
				drbd_info(device, "was SyncSource (peer failed to write sync_uuid)\n");
				*rule_nr = 36;
			}

			return 1;
		}

		if (device->ldev->md.uuid[UI_BITMAP] == (u64)0 && device->p_uuid[UI_BITMAP] != (u64)0) {

			if (first_peer_device(device)->connection->agreed_pro_version < 91)
				return -1091;

			if ((device->ldev->md.uuid[UI_HISTORY_START] & ~((u64)1)) == (device->p_uuid[UI_BITMAP] & ~((u64)1)) &&
			    (device->ldev->md.uuid[UI_HISTORY_START + 1] & ~((u64)1)) == (device->p_uuid[UI_HISTORY_START] & ~((u64)1))) {
				drbd_info(device, "was SyncTarget, peer missed the resync finished event, corrected peer:\n");

				device->p_uuid[UI_HISTORY_START + 1] = device->p_uuid[UI_HISTORY_START];
				device->p_uuid[UI_HISTORY_START] = device->p_uuid[UI_BITMAP];
				device->p_uuid[UI_BITMAP] = 0UL;

				drbd_uuid_dump(device, "peer", device->p_uuid, device->p_uuid[UI_SIZE], device->p_uuid[UI_FLAGS]);
				*rule_nr = 35;
			} else {
				drbd_info(device, "was SyncTarget (failed to write sync_uuid)\n");
				*rule_nr = 37;
			}

			return -1;
		}

		/* Common power [off|failure] */
		rct = (test_bit(CRASHED_PRIMARY, &device->flags) ? 1 : 0) +
			(device->p_uuid[UI_FLAGS] & 2);
		/* lowest bit is set when we were primary,
		 * next bit (weight 2) is set when peer was primary */
		*rule_nr = 40;

		switch (rct) {
		case 0: /* !self_pri && !peer_pri */ return 0;
		case 1: /*  self_pri && !peer_pri */ return 1;
		case 2: /* !self_pri &&  peer_pri */ return -1;
		case 3: /*  self_pri &&  peer_pri */
			dc = test_bit(RESOLVE_CONFLICTS, &first_peer_device(device)->connection->flags);
			return dc ? -1 : 1;
		}
	}

	*rule_nr = 50;
	peer = device->p_uuid[UI_BITMAP] & ~((u64)1);
	if (self == peer)
		return -1;

	*rule_nr = 51;
	peer = device->p_uuid[UI_HISTORY_START] & ~((u64)1);
	if (self == peer) {
		if (first_peer_device(device)->connection->agreed_pro_version < 96 ?
		    (device->ldev->md.uuid[UI_HISTORY_START] & ~((u64)1)) ==
		    (device->p_uuid[UI_HISTORY_START + 1] & ~((u64)1)) :
		    peer + UUID_NEW_BM_OFFSET == (device->p_uuid[UI_BITMAP] & ~((u64)1))) {
			/* The last P_SYNC_UUID did not get though. Undo the last start of
			   resync as sync source modifications of the peer's UUIDs. */

			if (first_peer_device(device)->connection->agreed_pro_version < 91)
				return -1091;

			device->p_uuid[UI_BITMAP] = device->p_uuid[UI_HISTORY_START];
			device->p_uuid[UI_HISTORY_START] = device->p_uuid[UI_HISTORY_START + 1];

			drbd_info(device, "Lost last syncUUID packet, corrected:\n");
			drbd_uuid_dump(device, "peer", device->p_uuid, device->p_uuid[UI_SIZE], device->p_uuid[UI_FLAGS]);

			return -1;
		}
	}

	*rule_nr = 60;
	self = device->ldev->md.uuid[UI_CURRENT] & ~((u64)1);
	for (i = UI_HISTORY_START; i <= UI_HISTORY_END; i++) {
		peer = device->p_uuid[i] & ~((u64)1);
		if (self == peer)
			return -2;
	}

	*rule_nr = 70;
	self = device->ldev->md.uuid[UI_BITMAP] & ~((u64)1);
	peer = device->p_uuid[UI_CURRENT] & ~((u64)1);
	if (self == peer)
		return 1;

	*rule_nr = 71;
	self = device->ldev->md.uuid[UI_HISTORY_START] & ~((u64)1);
	if (self == peer) {
		if (first_peer_device(device)->connection->agreed_pro_version < 96 ?
		    (device->ldev->md.uuid[UI_HISTORY_START + 1] & ~((u64)1)) ==
		    (device->p_uuid[UI_HISTORY_START] & ~((u64)1)) :
		    self + UUID_NEW_BM_OFFSET == (device->ldev->md.uuid[UI_BITMAP] & ~((u64)1))) {
			/* The last P_SYNC_UUID did not get though. Undo the last start of
			   resync as sync source modifications of our UUIDs. */

			if (first_peer_device(device)->connection->agreed_pro_version < 91)
				return -1091;

			__drbd_uuid_set(device, UI_BITMAP, device->ldev->md.uuid[UI_HISTORY_START]);
			__drbd_uuid_set(device, UI_HISTORY_START, device->ldev->md.uuid[UI_HISTORY_START + 1]);

			drbd_info(device, "Last syncUUID did not get through, corrected:\n");
			drbd_uuid_dump(device, "self", device->ldev->md.uuid,
				       device->state.disk >= D_NEGOTIATING ? drbd_bm_total_weight(device) : 0, 0);

			return 1;
		}
	}


	*rule_nr = 80;
	peer = device->p_uuid[UI_CURRENT] & ~((u64)1);
	for (i = UI_HISTORY_START; i <= UI_HISTORY_END; i++) {
		self = device->ldev->md.uuid[i] & ~((u64)1);
		if (self == peer)
			return 2;
	}

	*rule_nr = 90;
	self = device->ldev->md.uuid[UI_BITMAP] & ~((u64)1);
	peer = device->p_uuid[UI_BITMAP] & ~((u64)1);
	if (self == peer && self != ((u64)0))
		return 100;

	*rule_nr = 100;
	for (i = UI_HISTORY_START; i <= UI_HISTORY_END; i++) {
		self = device->ldev->md.uuid[i] & ~((u64)1);
		for (j = UI_HISTORY_START; j <= UI_HISTORY_END; j++) {
			peer = device->p_uuid[j] & ~((u64)1);
			if (self == peer)
				return -100;
		}
	}

	return -1000;
}

/* drbd_sync_handshake() returns the new conn state on success, or
   CONN_MASK (-1) on failure.
 */
static enum drbd_conns drbd_sync_handshake(struct drbd_peer_device *peer_device,
					   enum drbd_role peer_role,
					   enum drbd_disk_state peer_disk) __must_hold(local)
{
	struct drbd_device *device = peer_device->device;
	enum drbd_conns rv = C_MASK;
	enum drbd_disk_state mydisk;
	struct net_conf *nc;
	int hg, rule_nr, rr_conflict, tentative;

	mydisk = device->state.disk;
	if (mydisk == D_NEGOTIATING)
		mydisk = device->new_state_tmp.disk;

	drbd_info(device, "drbd_sync_handshake:\n");

	spin_lock_irq(&device->ldev->md.uuid_lock);
	drbd_uuid_dump(device, "self", device->ldev->md.uuid, device->comm_bm_set, 0);
	drbd_uuid_dump(device, "peer", device->p_uuid,
		       device->p_uuid[UI_SIZE], device->p_uuid[UI_FLAGS]);

	hg = drbd_uuid_compare(device, &rule_nr);
	spin_unlock_irq(&device->ldev->md.uuid_lock);

	drbd_info(device, "uuid_compare()=%d by rule %d\n", hg, rule_nr);

	if (hg == -1000) {
		drbd_alert(device, "Unrelated data, aborting!\n");
		return C_MASK;
	}
	if (hg < -1000) {
		drbd_alert(device, "To resolve this both sides have to support at least protocol %d\n", -hg - 1000);
		return C_MASK;
	}

	if    ((mydisk == D_INCONSISTENT && peer_disk > D_INCONSISTENT) ||
	    (peer_disk == D_INCONSISTENT && mydisk    > D_INCONSISTENT)) {
		int f = (hg == -100) || abs(hg) == 2;
		hg = mydisk > D_INCONSISTENT ? 1 : -1;
		if (f)
			hg = hg*2;
		drbd_info(device, "Becoming sync %s due to disk states.\n",
		     hg > 0 ? "source" : "target");
	}

	if (abs(hg) == 100)
		drbd_khelper(device, "initial-split-brain");

	rcu_read_lock();
	nc = rcu_dereference(peer_device->connection->net_conf);

	if (hg == 100 || (hg == -100 && nc->always_asbp)) {
		int pcount = (device->state.role == R_PRIMARY)
			   + (peer_role == R_PRIMARY);
		int forced = (hg == -100);

		switch (pcount) {
		case 0:
			hg = drbd_asb_recover_0p(peer_device);
			break;
		case 1:
			hg = drbd_asb_recover_1p(peer_device);
			break;
		case 2:
			hg = drbd_asb_recover_2p(peer_device);
			break;
		}
		if (abs(hg) < 100) {
			drbd_warn(device, "Split-Brain detected, %d primaries, "
			     "automatically solved. Sync from %s node\n",
			     pcount, (hg < 0) ? "peer" : "this");
			if (forced) {
				drbd_warn(device, "Doing a full sync, since"
				     " UUIDs where ambiguous.\n");
				hg = hg*2;
			}
		}
	}

	if (hg == -100) {
		if (test_bit(DISCARD_MY_DATA, &device->flags) && !(device->p_uuid[UI_FLAGS]&1))
			hg = -1;
		if (!test_bit(DISCARD_MY_DATA, &device->flags) && (device->p_uuid[UI_FLAGS]&1))
			hg = 1;

		if (abs(hg) < 100)
			drbd_warn(device, "Split-Brain detected, manually solved. "
			     "Sync from %s node\n",
			     (hg < 0) ? "peer" : "this");
	}
	rr_conflict = nc->rr_conflict;
	tentative = nc->tentative;
	rcu_read_unlock();

	if (hg == -100) {
		/* FIXME this log message is not correct if we end up here
		 * after an attempted attach on a diskless node.
		 * We just refuse to attach -- well, we drop the "connection"
		 * to that disk, in a way... */
		drbd_alert(device, "Split-Brain detected but unresolved, dropping connection!\n");
		drbd_khelper(device, "split-brain");
		return C_MASK;
	}

	if (hg > 0 && mydisk <= D_INCONSISTENT) {
		drbd_err(device, "I shall become SyncSource, but I am inconsistent!\n");
		return C_MASK;
	}

	if (hg < 0 && /* by intention we do not use mydisk here. */
	    device->state.role == R_PRIMARY && device->state.disk >= D_CONSISTENT) {
		switch (rr_conflict) {
		case ASB_CALL_HELPER:
			drbd_khelper(device, "pri-lost");
			/* fall through */
		case ASB_DISCONNECT:
			drbd_err(device, "I shall become SyncTarget, but I am primary!\n");
			return C_MASK;
		case ASB_VIOLENTLY:
			drbd_warn(device, "Becoming SyncTarget, violating the stable-data"
			     "assumption\n");
		}
	}

	if (tentative || test_bit(CONN_DRY_RUN, &peer_device->connection->flags)) {
		if (hg == 0)
			drbd_info(device, "dry-run connect: No resync, would become Connected immediately.\n");
		else
			drbd_info(device, "dry-run connect: Would become %s, doing a %s resync.",
				 drbd_conn_str(hg > 0 ? C_SYNC_SOURCE : C_SYNC_TARGET),
				 abs(hg) >= 2 ? "full" : "bit-map based");
		return C_MASK;
	}

	if (abs(hg) >= 2) {
		drbd_info(device, "Writing the whole bitmap, full sync required after drbd_sync_handshake.\n");
		if (drbd_bitmap_io(device, &drbd_bmio_set_n_write, "set_n_write from sync_handshake",
					BM_LOCKED_SET_ALLOWED))
			return C_MASK;
	}

	if (hg > 0) { /* become sync source. */
		rv = C_WF_BITMAP_S;
	} else if (hg < 0) { /* become sync target */
		rv = C_WF_BITMAP_T;
	} else {
		rv = C_CONNECTED;
		if (drbd_bm_total_weight(device)) {
			drbd_info(device, "No resync, but %lu bits in bitmap!\n",
			     drbd_bm_total_weight(device));
		}
	}

	return rv;
}

static enum drbd_after_sb_p convert_after_sb(enum drbd_after_sb_p peer)
{
	/* ASB_DISCARD_REMOTE - ASB_DISCARD_LOCAL is valid */
	if (peer == ASB_DISCARD_REMOTE)
		return ASB_DISCARD_LOCAL;

	/* any other things with ASB_DISCARD_REMOTE or ASB_DISCARD_LOCAL are invalid */
	if (peer == ASB_DISCARD_LOCAL)
		return ASB_DISCARD_REMOTE;

	/* everything else is valid if they are equal on both sides. */
	return peer;
}

static int receive_protocol(struct drbd_connection *connection, struct packet_info *pi)
{
	struct p_protocol *p = pi->data;
	enum drbd_after_sb_p p_after_sb_0p, p_after_sb_1p, p_after_sb_2p;
	int p_proto, p_discard_my_data, p_two_primaries, cf;
	struct net_conf *nc, *old_net_conf, *new_net_conf = NULL;
	char integrity_alg[SHARED_SECRET_MAX] = "";
	struct crypto_hash *peer_integrity_tfm = NULL;
	void *int_dig_in = NULL, *int_dig_vv = NULL;

	p_proto		= be32_to_cpu(p->protocol);
	p_after_sb_0p	= be32_to_cpu(p->after_sb_0p);
	p_after_sb_1p	= be32_to_cpu(p->after_sb_1p);
	p_after_sb_2p	= be32_to_cpu(p->after_sb_2p);
	p_two_primaries = be32_to_cpu(p->two_primaries);
	cf		= be32_to_cpu(p->conn_flags);
	p_discard_my_data = cf & CF_DISCARD_MY_DATA;

	if (connection->agreed_pro_version >= 87) {
		int err;

		if (pi->size > sizeof(integrity_alg))
			return -EIO;
		err = drbd_recv_all(connection, integrity_alg, pi->size);
		if (err)
			return err;
		integrity_alg[SHARED_SECRET_MAX - 1] = 0;
	}

	if (pi->cmd != P_PROTOCOL_UPDATE) {
		clear_bit(CONN_DRY_RUN, &connection->flags);

		if (cf & CF_DRY_RUN)
			set_bit(CONN_DRY_RUN, &connection->flags);

		rcu_read_lock();
		nc = rcu_dereference(connection->net_conf);

		if (p_proto != nc->wire_protocol) {
			drbd_err(connection, "incompatible %s settings\n", "protocol");
			goto disconnect_rcu_unlock;
		}

		if (convert_after_sb(p_after_sb_0p) != nc->after_sb_0p) {
			drbd_err(connection, "incompatible %s settings\n", "after-sb-0pri");
			goto disconnect_rcu_unlock;
		}

		if (convert_after_sb(p_after_sb_1p) != nc->after_sb_1p) {
			drbd_err(connection, "incompatible %s settings\n", "after-sb-1pri");
			goto disconnect_rcu_unlock;
		}

		if (convert_after_sb(p_after_sb_2p) != nc->after_sb_2p) {
			drbd_err(connection, "incompatible %s settings\n", "after-sb-2pri");
			goto disconnect_rcu_unlock;
		}

		if (p_discard_my_data && nc->discard_my_data) {
			drbd_err(connection, "incompatible %s settings\n", "discard-my-data");
			goto disconnect_rcu_unlock;
		}

		if (p_two_primaries != nc->two_primaries) {
			drbd_err(connection, "incompatible %s settings\n", "allow-two-primaries");
			goto disconnect_rcu_unlock;
		}

		if (strcmp(integrity_alg, nc->integrity_alg)) {
			drbd_err(connection, "incompatible %s settings\n", "data-integrity-alg");
			goto disconnect_rcu_unlock;
		}

		rcu_read_unlock();
	}

	if (integrity_alg[0]) {
		int hash_size;

		/*
		 * We can only change the peer data integrity algorithm
		 * here.  Changing our own data integrity algorithm
		 * requires that we send a P_PROTOCOL_UPDATE packet at
		 * the same time; otherwise, the peer has no way to
		 * tell between which packets the algorithm should
		 * change.
		 */

		peer_integrity_tfm = crypto_alloc_hash(integrity_alg, 0, CRYPTO_ALG_ASYNC);
		if (!peer_integrity_tfm) {
			drbd_err(connection, "peer data-integrity-alg %s not supported\n",
				 integrity_alg);
			goto disconnect;
		}

		hash_size = crypto_hash_digestsize(peer_integrity_tfm);
		int_dig_in = kmalloc(hash_size, GFP_KERNEL);
		int_dig_vv = kmalloc(hash_size, GFP_KERNEL);
		if (!(int_dig_in && int_dig_vv)) {
			drbd_err(connection, "Allocation of buffers for data integrity checking failed\n");
			goto disconnect;
		}
	}

	new_net_conf = kmalloc(sizeof(struct net_conf), GFP_KERNEL);
	if (!new_net_conf) {
		drbd_err(connection, "Allocation of new net_conf failed\n");
		goto disconnect;
	}

	mutex_lock(&connection->data.mutex);
	mutex_lock(&connection->resource->conf_update);
	old_net_conf = connection->net_conf;
	*new_net_conf = *old_net_conf;

	new_net_conf->wire_protocol = p_proto;
	new_net_conf->after_sb_0p = convert_after_sb(p_after_sb_0p);
	new_net_conf->after_sb_1p = convert_after_sb(p_after_sb_1p);
	new_net_conf->after_sb_2p = convert_after_sb(p_after_sb_2p);
	new_net_conf->two_primaries = p_two_primaries;

	rcu_assign_pointer(connection->net_conf, new_net_conf);
	mutex_unlock(&connection->resource->conf_update);
	mutex_unlock(&connection->data.mutex);

	crypto_free_hash(connection->peer_integrity_tfm);
	kfree(connection->int_dig_in);
	kfree(connection->int_dig_vv);
	connection->peer_integrity_tfm = peer_integrity_tfm;
	connection->int_dig_in = int_dig_in;
	connection->int_dig_vv = int_dig_vv;

	if (strcmp(old_net_conf->integrity_alg, integrity_alg))
		drbd_info(connection, "peer data-integrity-alg: %s\n",
			  integrity_alg[0] ? integrity_alg : "(none)");

	synchronize_rcu();
	kfree(old_net_conf);
	return 0;

disconnect_rcu_unlock:
	rcu_read_unlock();
disconnect:
	crypto_free_hash(peer_integrity_tfm);
	kfree(int_dig_in);
	kfree(int_dig_vv);
	conn_request_state(connection, NS(conn, C_DISCONNECTING), CS_HARD);
	return -EIO;
}

/* helper function
 * input: alg name, feature name
 * return: NULL (alg name was "")
 *         ERR_PTR(error) if something goes wrong
 *         or the crypto hash ptr, if it worked out ok. */
struct crypto_hash *drbd_crypto_alloc_digest_safe(const struct drbd_device *device,
		const char *alg, const char *name)
{
	struct crypto_hash *tfm;

	if (!alg[0])
		return NULL;

	tfm = crypto_alloc_hash(alg, 0, CRYPTO_ALG_ASYNC);
	if (IS_ERR(tfm)) {
		drbd_err(device, "Can not allocate \"%s\" as %s (reason: %ld)\n",
			alg, name, PTR_ERR(tfm));
		return tfm;
	}
	return tfm;
}

static int ignore_remaining_packet(struct drbd_connection *connection, struct packet_info *pi)
{
	void *buffer = connection->data.rbuf;
	int size = pi->size;

	while (size) {
		int s = min_t(int, size, DRBD_SOCKET_BUFFER_SIZE);
		s = drbd_recv(connection, buffer, s);
		if (s <= 0) {
			if (s < 0)
				return s;
			break;
		}
		size -= s;
	}
	if (size)
		return -EIO;
	return 0;
}

/*
 * config_unknown_volume  -  device configuration command for unknown volume
 *
 * When a device is added to an existing connection, the node on which the
 * device is added first will send configuration commands to its peer but the
 * peer will not know about the device yet.  It will warn and ignore these
 * commands.  Once the device is added on the second node, the second node will
 * send the same device configuration commands, but in the other direction.
 *
 * (We can also end up here if drbd is misconfigured.)
 */
static int config_unknown_volume(struct drbd_connection *connection, struct packet_info *pi)
{
	drbd_warn(connection, "%s packet received for volume %u, which is not configured locally\n",
		  cmdname(pi->cmd), pi->vnr);
	return ignore_remaining_packet(connection, pi);
}

static int receive_SyncParam(struct drbd_connection *connection, struct packet_info *pi)
{
	struct drbd_peer_device *peer_device;
	struct drbd_device *device;
	struct p_rs_param_95 *p;
	unsigned int header_size, data_size, exp_max_sz;
	struct crypto_hash *verify_tfm = NULL;
	struct crypto_hash *csums_tfm = NULL;
	struct net_conf *old_net_conf, *new_net_conf = NULL;
	struct disk_conf *old_disk_conf = NULL, *new_disk_conf = NULL;
	const int apv = connection->agreed_pro_version;
	struct fifo_buffer *old_plan = NULL, *new_plan = NULL;
	int fifo_size = 0;
	int err;

	peer_device = conn_peer_device(connection, pi->vnr);
	if (!peer_device)
		return config_unknown_volume(connection, pi);
	device = peer_device->device;

	exp_max_sz  = apv <= 87 ? sizeof(struct p_rs_param)
		    : apv == 88 ? sizeof(struct p_rs_param)
					+ SHARED_SECRET_MAX
		    : apv <= 94 ? sizeof(struct p_rs_param_89)
		    : /* apv >= 95 */ sizeof(struct p_rs_param_95);

	if (pi->size > exp_max_sz) {
		drbd_err(device, "SyncParam packet too long: received %u, expected <= %u bytes\n",
		    pi->size, exp_max_sz);
		return -EIO;
	}

	if (apv <= 88) {
		header_size = sizeof(struct p_rs_param);
		data_size = pi->size - header_size;
	} else if (apv <= 94) {
		header_size = sizeof(struct p_rs_param_89);
		data_size = pi->size - header_size;
		D_ASSERT(device, data_size == 0);
	} else {
		header_size = sizeof(struct p_rs_param_95);
		data_size = pi->size - header_size;
		D_ASSERT(device, data_size == 0);
	}

	/* initialize verify_alg and csums_alg */
	p = pi->data;
	memset(p->verify_alg, 0, 2 * SHARED_SECRET_MAX);

	err = drbd_recv_all(peer_device->connection, p, header_size);
	if (err)
		return err;

	mutex_lock(&connection->resource->conf_update);
	old_net_conf = peer_device->connection->net_conf;
	if (get_ldev(device)) {
		new_disk_conf = kzalloc(sizeof(struct disk_conf), GFP_KERNEL);
		if (!new_disk_conf) {
			put_ldev(device);
			mutex_unlock(&connection->resource->conf_update);
			drbd_err(device, "Allocation of new disk_conf failed\n");
			return -ENOMEM;
		}

		old_disk_conf = device->ldev->disk_conf;
		*new_disk_conf = *old_disk_conf;

		new_disk_conf->resync_rate = be32_to_cpu(p->resync_rate);
	}

	if (apv >= 88) {
		if (apv == 88) {
			if (data_size > SHARED_SECRET_MAX || data_size == 0) {
				drbd_err(device, "verify-alg of wrong size, "
					"peer wants %u, accepting only up to %u byte\n",
					data_size, SHARED_SECRET_MAX);
				err = -EIO;
				goto reconnect;
			}

			err = drbd_recv_all(peer_device->connection, p->verify_alg, data_size);
			if (err)
				goto reconnect;
			/* we expect NUL terminated string */
			/* but just in case someone tries to be evil */
			D_ASSERT(device, p->verify_alg[data_size-1] == 0);
			p->verify_alg[data_size-1] = 0;

		} else /* apv >= 89 */ {
			/* we still expect NUL terminated strings */
			/* but just in case someone tries to be evil */
			D_ASSERT(device, p->verify_alg[SHARED_SECRET_MAX-1] == 0);
			D_ASSERT(device, p->csums_alg[SHARED_SECRET_MAX-1] == 0);
			p->verify_alg[SHARED_SECRET_MAX-1] = 0;
			p->csums_alg[SHARED_SECRET_MAX-1] = 0;
		}

		if (strcmp(old_net_conf->verify_alg, p->verify_alg)) {
			if (device->state.conn == C_WF_REPORT_PARAMS) {
				drbd_err(device, "Different verify-alg settings. me=\"%s\" peer=\"%s\"\n",
				    old_net_conf->verify_alg, p->verify_alg);
				goto disconnect;
			}
			verify_tfm = drbd_crypto_alloc_digest_safe(device,
					p->verify_alg, "verify-alg");
			if (IS_ERR(verify_tfm)) {
				verify_tfm = NULL;
				goto disconnect;
			}
		}

		if (apv >= 89 && strcmp(old_net_conf->csums_alg, p->csums_alg)) {
			if (device->state.conn == C_WF_REPORT_PARAMS) {
				drbd_err(device, "Different csums-alg settings. me=\"%s\" peer=\"%s\"\n",
				    old_net_conf->csums_alg, p->csums_alg);
				goto disconnect;
			}
			csums_tfm = drbd_crypto_alloc_digest_safe(device,
					p->csums_alg, "csums-alg");
			if (IS_ERR(csums_tfm)) {
				csums_tfm = NULL;
				goto disconnect;
			}
		}

		if (apv > 94 && new_disk_conf) {
			new_disk_conf->c_plan_ahead = be32_to_cpu(p->c_plan_ahead);
			new_disk_conf->c_delay_target = be32_to_cpu(p->c_delay_target);
			new_disk_conf->c_fill_target = be32_to_cpu(p->c_fill_target);
			new_disk_conf->c_max_rate = be32_to_cpu(p->c_max_rate);

			fifo_size = (new_disk_conf->c_plan_ahead * 10 * SLEEP_TIME) / HZ;
			if (fifo_size != device->rs_plan_s->size) {
				new_plan = fifo_alloc(fifo_size);
				if (!new_plan) {
					drbd_err(device, "kmalloc of fifo_buffer failed");
					put_ldev(device);
					goto disconnect;
				}
			}
		}

		if (verify_tfm || csums_tfm) {
			new_net_conf = kzalloc(sizeof(struct net_conf), GFP_KERNEL);
			if (!new_net_conf) {
				drbd_err(device, "Allocation of new net_conf failed\n");
				goto disconnect;
			}

			*new_net_conf = *old_net_conf;

			if (verify_tfm) {
				strcpy(new_net_conf->verify_alg, p->verify_alg);
				new_net_conf->verify_alg_len = strlen(p->verify_alg) + 1;
				crypto_free_hash(peer_device->connection->verify_tfm);
				peer_device->connection->verify_tfm = verify_tfm;
				drbd_info(device, "using verify-alg: \"%s\"\n", p->verify_alg);
			}
			if (csums_tfm) {
				strcpy(new_net_conf->csums_alg, p->csums_alg);
				new_net_conf->csums_alg_len = strlen(p->csums_alg) + 1;
				crypto_free_hash(peer_device->connection->csums_tfm);
				peer_device->connection->csums_tfm = csums_tfm;
				drbd_info(device, "using csums-alg: \"%s\"\n", p->csums_alg);
			}
			rcu_assign_pointer(connection->net_conf, new_net_conf);
		}
	}

	if (new_disk_conf) {
		rcu_assign_pointer(device->ldev->disk_conf, new_disk_conf);
		put_ldev(device);
	}

	if (new_plan) {
		old_plan = device->rs_plan_s;
		rcu_assign_pointer(device->rs_plan_s, new_plan);
	}

	mutex_unlock(&connection->resource->conf_update);
	synchronize_rcu();
	if (new_net_conf)
		kfree(old_net_conf);
	kfree(old_disk_conf);
	kfree(old_plan);

	return 0;

reconnect:
	if (new_disk_conf) {
		put_ldev(device);
		kfree(new_disk_conf);
	}
	mutex_unlock(&connection->resource->conf_update);
	return -EIO;

disconnect:
	kfree(new_plan);
	if (new_disk_conf) {
		put_ldev(device);
		kfree(new_disk_conf);
	}
	mutex_unlock(&connection->resource->conf_update);
	/* just for completeness: actually not needed,
	 * as this is not reached if csums_tfm was ok. */
	crypto_free_hash(csums_tfm);
	/* but free the verify_tfm again, if csums_tfm did not work out */
	crypto_free_hash(verify_tfm);
	conn_request_state(peer_device->connection, NS(conn, C_DISCONNECTING), CS_HARD);
	return -EIO;
}

static void drbd_setup_order_type(struct drbd_device *device, int peer)
{
	/* sorry, we currently have no working implementation
	 * of distributed TCQ */
}

/* warn if the arguments differ by more than 12.5% */
static void warn_if_differ_considerably(struct drbd_device *device,
	const char *s, sector_t a, sector_t b)
{
	sector_t d;
	if (a == 0 || b == 0)
		return;
	d = (a > b) ? (a - b) : (b - a);
	if (d > (a>>3) || d > (b>>3))
		drbd_warn(device, "Considerable difference in %s: %llus vs. %llus\n", s,
		     (unsigned long long)a, (unsigned long long)b);
}

static int receive_sizes(struct drbd_connection *connection, struct packet_info *pi)
{
	struct drbd_peer_device *peer_device;
	struct drbd_device *device;
	struct p_sizes *p = pi->data;
	enum determine_dev_size dd = DS_UNCHANGED;
	sector_t p_size, p_usize, my_usize;
	int ldsc = 0; /* local disk size changed */
	enum dds_flags ddsf;

	peer_device = conn_peer_device(connection, pi->vnr);
	if (!peer_device)
		return config_unknown_volume(connection, pi);
	device = peer_device->device;

	p_size = be64_to_cpu(p->d_size);
	p_usize = be64_to_cpu(p->u_size);

	/* just store the peer's disk size for now.
	 * we still need to figure out whether we accept that. */
	device->p_size = p_size;

	if (get_ldev(device)) {
		rcu_read_lock();
		my_usize = rcu_dereference(device->ldev->disk_conf)->disk_size;
		rcu_read_unlock();

		warn_if_differ_considerably(device, "lower level device sizes",
			   p_size, drbd_get_max_capacity(device->ldev));
		warn_if_differ_considerably(device, "user requested size",
					    p_usize, my_usize);

		/* if this is the first connect, or an otherwise expected
		 * param exchange, choose the minimum */
		if (device->state.conn == C_WF_REPORT_PARAMS)
			p_usize = min_not_zero(my_usize, p_usize);

		/* Never shrink a device with usable data during connect.
		   But allow online shrinking if we are connected. */
		if (drbd_new_dev_size(device, device->ldev, p_usize, 0) <
		    drbd_get_capacity(device->this_bdev) &&
		    device->state.disk >= D_OUTDATED &&
		    device->state.conn < C_CONNECTED) {
			drbd_err(device, "The peer's disk size is too small!\n");
			conn_request_state(peer_device->connection, NS(conn, C_DISCONNECTING), CS_HARD);
			put_ldev(device);
			return -EIO;
		}

		if (my_usize != p_usize) {
			struct disk_conf *old_disk_conf, *new_disk_conf = NULL;

			new_disk_conf = kzalloc(sizeof(struct disk_conf), GFP_KERNEL);
			if (!new_disk_conf) {
				drbd_err(device, "Allocation of new disk_conf failed\n");
				put_ldev(device);
				return -ENOMEM;
			}

			mutex_lock(&connection->resource->conf_update);
			old_disk_conf = device->ldev->disk_conf;
			*new_disk_conf = *old_disk_conf;
			new_disk_conf->disk_size = p_usize;

			rcu_assign_pointer(device->ldev->disk_conf, new_disk_conf);
			mutex_unlock(&connection->resource->conf_update);
			synchronize_rcu();
			kfree(old_disk_conf);

			drbd_info(device, "Peer sets u_size to %lu sectors\n",
				 (unsigned long)my_usize);
		}

		put_ldev(device);
	}

	ddsf = be16_to_cpu(p->dds_flags);
	if (get_ldev(device)) {
		dd = drbd_determine_dev_size(device, ddsf, NULL);
		put_ldev(device);
		if (dd == DS_ERROR)
			return -EIO;
		drbd_md_sync(device);
	} else {
		/* I am diskless, need to accept the peer's size. */
		drbd_set_my_capacity(device, p_size);
	}

	device->peer_max_bio_size = be32_to_cpu(p->max_bio_size);
	drbd_reconsider_max_bio_size(device);

	if (get_ldev(device)) {
		if (device->ldev->known_size != drbd_get_capacity(device->ldev->backing_bdev)) {
			device->ldev->known_size = drbd_get_capacity(device->ldev->backing_bdev);
			ldsc = 1;
		}

		drbd_setup_order_type(device, be16_to_cpu(p->queue_order_type));
		put_ldev(device);
	}

	if (device->state.conn > C_WF_REPORT_PARAMS) {
		if (be64_to_cpu(p->c_size) !=
		    drbd_get_capacity(device->this_bdev) || ldsc) {
			/* we have different sizes, probably peer
			 * needs to know my new size... */
			drbd_send_sizes(peer_device, 0, ddsf);
		}
		if (test_and_clear_bit(RESIZE_PENDING, &device->flags) ||
		    (dd == DS_GREW && device->state.conn == C_CONNECTED)) {
			if (device->state.pdsk >= D_INCONSISTENT &&
			    device->state.disk >= D_INCONSISTENT) {
				if (ddsf & DDSF_NO_RESYNC)
					drbd_info(device, "Resync of new storage suppressed with --assume-clean\n");
				else
					resync_after_online_grow(device);
			} else
				set_bit(RESYNC_AFTER_NEG, &device->flags);
		}
	}

	return 0;
}

static int receive_uuids(struct drbd_connection *connection, struct packet_info *pi)
{
	struct drbd_peer_device *peer_device;
	struct drbd_device *device;
	struct p_uuids *p = pi->data;
	u64 *p_uuid;
	int i, updated_uuids = 0;

	peer_device = conn_peer_device(connection, pi->vnr);
	if (!peer_device)
		return config_unknown_volume(connection, pi);
	device = peer_device->device;

	p_uuid = kmalloc(sizeof(u64)*UI_EXTENDED_SIZE, GFP_NOIO);
	if (!p_uuid) {
		drbd_err(device, "kmalloc of p_uuid failed\n");
		return false;
	}

	for (i = UI_CURRENT; i < UI_EXTENDED_SIZE; i++)
		p_uuid[i] = be64_to_cpu(p->uuid[i]);

	kfree(device->p_uuid);
	device->p_uuid = p_uuid;

	if (device->state.conn < C_CONNECTED &&
	    device->state.disk < D_INCONSISTENT &&
	    device->state.role == R_PRIMARY &&
	    (device->ed_uuid & ~((u64)1)) != (p_uuid[UI_CURRENT] & ~((u64)1))) {
		drbd_err(device, "Can only connect to data with current UUID=%016llX\n",
		    (unsigned long long)device->ed_uuid);
		conn_request_state(peer_device->connection, NS(conn, C_DISCONNECTING), CS_HARD);
		return -EIO;
	}

	if (get_ldev(device)) {
		int skip_initial_sync =
			device->state.conn == C_CONNECTED &&
			peer_device->connection->agreed_pro_version >= 90 &&
			device->ldev->md.uuid[UI_CURRENT] == UUID_JUST_CREATED &&
			(p_uuid[UI_FLAGS] & 8);
		if (skip_initial_sync) {
			drbd_info(device, "Accepted new current UUID, preparing to skip initial sync\n");
			drbd_bitmap_io(device, &drbd_bmio_clear_n_write,
					"clear_n_write from receive_uuids",
					BM_LOCKED_TEST_ALLOWED);
			_drbd_uuid_set(device, UI_CURRENT, p_uuid[UI_CURRENT]);
			_drbd_uuid_set(device, UI_BITMAP, 0);
			_drbd_set_state(_NS2(device, disk, D_UP_TO_DATE, pdsk, D_UP_TO_DATE),
					CS_VERBOSE, NULL);
			drbd_md_sync(device);
			updated_uuids = 1;
		}
		put_ldev(device);
	} else if (device->state.disk < D_INCONSISTENT &&
		   device->state.role == R_PRIMARY) {
		/* I am a diskless primary, the peer just created a new current UUID
		   for me. */
		updated_uuids = drbd_set_ed_uuid(device, p_uuid[UI_CURRENT]);
	}

	/* Before we test for the disk state, we should wait until an eventually
	   ongoing cluster wide state change is finished. That is important if
	   we are primary and are detaching from our disk. We need to see the
	   new disk state... */
	mutex_lock(device->state_mutex);
	mutex_unlock(device->state_mutex);
	if (device->state.conn >= C_CONNECTED && device->state.disk < D_INCONSISTENT)
		updated_uuids |= drbd_set_ed_uuid(device, p_uuid[UI_CURRENT]);

	if (updated_uuids)
		drbd_print_uuids(device, "receiver updated UUIDs to");

	return 0;
}

/**
 * convert_state() - Converts the peer's view of the cluster state to our point of view
 * @ps:		The state as seen by the peer.
 */
static union drbd_state convert_state(union drbd_state ps)
{
	union drbd_state ms;

	static enum drbd_conns c_tab[] = {
		[C_WF_REPORT_PARAMS] = C_WF_REPORT_PARAMS,
		[C_CONNECTED] = C_CONNECTED,

		[C_STARTING_SYNC_S] = C_STARTING_SYNC_T,
		[C_STARTING_SYNC_T] = C_STARTING_SYNC_S,
		[C_DISCONNECTING] = C_TEAR_DOWN, /* C_NETWORK_FAILURE, */
		[C_VERIFY_S]       = C_VERIFY_T,
		[C_MASK]   = C_MASK,
	};

	ms.i = ps.i;

	ms.conn = c_tab[ps.conn];
	ms.peer = ps.role;
	ms.role = ps.peer;
	ms.pdsk = ps.disk;
	ms.disk = ps.pdsk;
	ms.peer_isp = (ps.aftr_isp | ps.user_isp);

	return ms;
}

static int receive_req_state(struct drbd_connection *connection, struct packet_info *pi)
{
	struct drbd_peer_device *peer_device;
	struct drbd_device *device;
	struct p_req_state *p = pi->data;
	union drbd_state mask, val;
	enum drbd_state_rv rv;

	peer_device = conn_peer_device(connection, pi->vnr);
	if (!peer_device)
		return -EIO;
	device = peer_device->device;

	mask.i = be32_to_cpu(p->mask);
	val.i = be32_to_cpu(p->val);

	if (test_bit(RESOLVE_CONFLICTS, &peer_device->connection->flags) &&
	    mutex_is_locked(device->state_mutex)) {
		drbd_send_sr_reply(peer_device, SS_CONCURRENT_ST_CHG);
		return 0;
	}

	mask = convert_state(mask);
	val = convert_state(val);

	rv = drbd_change_state(device, CS_VERBOSE, mask, val);
	drbd_send_sr_reply(peer_device, rv);

	drbd_md_sync(device);

	return 0;
}

static int receive_req_conn_state(struct drbd_connection *connection, struct packet_info *pi)
{
	struct p_req_state *p = pi->data;
	union drbd_state mask, val;
	enum drbd_state_rv rv;

	mask.i = be32_to_cpu(p->mask);
	val.i = be32_to_cpu(p->val);

	if (test_bit(RESOLVE_CONFLICTS, &connection->flags) &&
	    mutex_is_locked(&connection->cstate_mutex)) {
		conn_send_sr_reply(connection, SS_CONCURRENT_ST_CHG);
		return 0;
	}

	mask = convert_state(mask);
	val = convert_state(val);

	rv = conn_request_state(connection, mask, val, CS_VERBOSE | CS_LOCAL_ONLY | CS_IGN_OUTD_FAIL);
	conn_send_sr_reply(connection, rv);

	return 0;
}

static int receive_state(struct drbd_connection *connection, struct packet_info *pi)
{
	struct drbd_peer_device *peer_device;
	struct drbd_device *device;
	struct p_state *p = pi->data;
	union drbd_state os, ns, peer_state;
	enum drbd_disk_state real_peer_disk;
	enum chg_state_flags cs_flags;
	int rv;

	peer_device = conn_peer_device(connection, pi->vnr);
	if (!peer_device)
		return config_unknown_volume(connection, pi);
	device = peer_device->device;

	peer_state.i = be32_to_cpu(p->state);

	real_peer_disk = peer_state.disk;
	if (peer_state.disk == D_NEGOTIATING) {
		real_peer_disk = device->p_uuid[UI_FLAGS] & 4 ? D_INCONSISTENT : D_CONSISTENT;
		drbd_info(device, "real peer disk state = %s\n", drbd_disk_str(real_peer_disk));
	}

	spin_lock_irq(&device->resource->req_lock);
 retry:
	os = ns = drbd_read_state(device);
	spin_unlock_irq(&device->resource->req_lock);

	/* If some other part of the code (asender thread, timeout)
	 * already decided to close the connection again,
	 * we must not "re-establish" it here. */
	if (os.conn <= C_TEAR_DOWN)
		return -ECONNRESET;

	/* If this is the "end of sync" confirmation, usually the peer disk
	 * transitions from D_INCONSISTENT to D_UP_TO_DATE. For empty (0 bits
	 * set) resync started in PausedSyncT, or if the timing of pause-/
	 * unpause-sync events has been "just right", the peer disk may
	 * transition from D_CONSISTENT to D_UP_TO_DATE as well.
	 */
	if ((os.pdsk == D_INCONSISTENT || os.pdsk == D_CONSISTENT) &&
	    real_peer_disk == D_UP_TO_DATE &&
	    os.conn > C_CONNECTED && os.disk == D_UP_TO_DATE) {
		/* If we are (becoming) SyncSource, but peer is still in sync
		 * preparation, ignore its uptodate-ness to avoid flapping, it
		 * will change to inconsistent once the peer reaches active
		 * syncing states.
		 * It may have changed syncer-paused flags, however, so we
		 * cannot ignore this completely. */
		if (peer_state.conn > C_CONNECTED &&
		    peer_state.conn < C_SYNC_SOURCE)
			real_peer_disk = D_INCONSISTENT;

		/* if peer_state changes to connected at the same time,
		 * it explicitly notifies us that it finished resync.
		 * Maybe we should finish it up, too? */
		else if (os.conn >= C_SYNC_SOURCE &&
			 peer_state.conn == C_CONNECTED) {
			if (drbd_bm_total_weight(device) <= device->rs_failed)
				drbd_resync_finished(device);
			return 0;
		}
	}

	/* explicit verify finished notification, stop sector reached. */
	if (os.conn == C_VERIFY_T && os.disk == D_UP_TO_DATE &&
	    peer_state.conn == C_CONNECTED && real_peer_disk == D_UP_TO_DATE) {
		ov_out_of_sync_print(device);
		drbd_resync_finished(device);
		return 0;
	}

	/* peer says his disk is inconsistent, while we think it is uptodate,
	 * and this happens while the peer still thinks we have a sync going on,
	 * but we think we are already done with the sync.
	 * We ignore this to avoid flapping pdsk.
	 * This should not happen, if the peer is a recent version of drbd. */
	if (os.pdsk == D_UP_TO_DATE && real_peer_disk == D_INCONSISTENT &&
	    os.conn == C_CONNECTED && peer_state.conn > C_SYNC_SOURCE)
		real_peer_disk = D_UP_TO_DATE;

	if (ns.conn == C_WF_REPORT_PARAMS)
		ns.conn = C_CONNECTED;

	if (peer_state.conn == C_AHEAD)
		ns.conn = C_BEHIND;

	if (device->p_uuid && peer_state.disk >= D_NEGOTIATING &&
	    get_ldev_if_state(device, D_NEGOTIATING)) {
		int cr; /* consider resync */

		/* if we established a new connection */
		cr  = (os.conn < C_CONNECTED);
		/* if we had an established connection
		 * and one of the nodes newly attaches a disk */
		cr |= (os.conn == C_CONNECTED &&
		       (peer_state.disk == D_NEGOTIATING ||
			os.disk == D_NEGOTIATING));
		/* if we have both been inconsistent, and the peer has been
		 * forced to be UpToDate with --overwrite-data */
		cr |= test_bit(CONSIDER_RESYNC, &device->flags);
		/* if we had been plain connected, and the admin requested to
		 * start a sync by "invalidate" or "invalidate-remote" */
		cr |= (os.conn == C_CONNECTED &&
				(peer_state.conn >= C_STARTING_SYNC_S &&
				 peer_state.conn <= C_WF_BITMAP_T));

		if (cr)
			ns.conn = drbd_sync_handshake(peer_device, peer_state.role, real_peer_disk);

		put_ldev(device);
		if (ns.conn == C_MASK) {
			ns.conn = C_CONNECTED;
			if (device->state.disk == D_NEGOTIATING) {
				drbd_force_state(device, NS(disk, D_FAILED));
			} else if (peer_state.disk == D_NEGOTIATING) {
				drbd_err(device, "Disk attach process on the peer node was aborted.\n");
				peer_state.disk = D_DISKLESS;
				real_peer_disk = D_DISKLESS;
			} else {
				if (test_and_clear_bit(CONN_DRY_RUN, &peer_device->connection->flags))
					return -EIO;
				D_ASSERT(device, os.conn == C_WF_REPORT_PARAMS);
				conn_request_state(peer_device->connection, NS(conn, C_DISCONNECTING), CS_HARD);
				return -EIO;
			}
		}
	}

	spin_lock_irq(&device->resource->req_lock);
	if (os.i != drbd_read_state(device).i)
		goto retry;
	clear_bit(CONSIDER_RESYNC, &device->flags);
	ns.peer = peer_state.role;
	ns.pdsk = real_peer_disk;
	ns.peer_isp = (peer_state.aftr_isp | peer_state.user_isp);
	if ((ns.conn == C_CONNECTED || ns.conn == C_WF_BITMAP_S) && ns.disk == D_NEGOTIATING)
		ns.disk = device->new_state_tmp.disk;
	cs_flags = CS_VERBOSE + (os.conn < C_CONNECTED && ns.conn >= C_CONNECTED ? 0 : CS_HARD);
	if (ns.pdsk == D_CONSISTENT && drbd_suspended(device) && ns.conn == C_CONNECTED && os.conn < C_CONNECTED &&
	    test_bit(NEW_CUR_UUID, &device->flags)) {
		/* Do not allow tl_restart(RESEND) for a rebooted peer. We can only allow this
		   for temporal network outages! */
		spin_unlock_irq(&device->resource->req_lock);
		drbd_err(device, "Aborting Connect, can not thaw IO with an only Consistent peer\n");
		tl_clear(peer_device->connection);
		drbd_uuid_new_current(device);
		clear_bit(NEW_CUR_UUID, &device->flags);
		conn_request_state(peer_device->connection, NS2(conn, C_PROTOCOL_ERROR, susp, 0), CS_HARD);
		return -EIO;
	}
	rv = _drbd_set_state(device, ns, cs_flags, NULL);
	ns = drbd_read_state(device);
	spin_unlock_irq(&device->resource->req_lock);

	if (rv < SS_SUCCESS) {
		conn_request_state(peer_device->connection, NS(conn, C_DISCONNECTING), CS_HARD);
		return -EIO;
	}

	if (os.conn > C_WF_REPORT_PARAMS) {
		if (ns.conn > C_CONNECTED && peer_state.conn <= C_CONNECTED &&
		    peer_state.disk != D_NEGOTIATING ) {
			/* we want resync, peer has not yet decided to sync... */
			/* Nowadays only used when forcing a node into primary role and
			   setting its disk to UpToDate with that */
			drbd_send_uuids(peer_device);
			drbd_send_current_state(peer_device);
		}
	}

	clear_bit(DISCARD_MY_DATA, &device->flags);

	drbd_md_sync(device); /* update connected indicator, la_size_sect, ... */

	return 0;
}

static int receive_sync_uuid(struct drbd_connection *connection, struct packet_info *pi)
{
	struct drbd_peer_device *peer_device;
	struct drbd_device *device;
	struct p_rs_uuid *p = pi->data;

	peer_device = conn_peer_device(connection, pi->vnr);
	if (!peer_device)
		return -EIO;
	device = peer_device->device;

	wait_event(device->misc_wait,
		   device->state.conn == C_WF_SYNC_UUID ||
		   device->state.conn == C_BEHIND ||
		   device->state.conn < C_CONNECTED ||
		   device->state.disk < D_NEGOTIATING);

	/* D_ASSERT(device,  device->state.conn == C_WF_SYNC_UUID ); */

	/* Here the _drbd_uuid_ functions are right, current should
	   _not_ be rotated into the history */
	if (get_ldev_if_state(device, D_NEGOTIATING)) {
		_drbd_uuid_set(device, UI_CURRENT, be64_to_cpu(p->uuid));
		_drbd_uuid_set(device, UI_BITMAP, 0UL);

		drbd_print_uuids(device, "updated sync uuid");
		drbd_start_resync(device, C_SYNC_TARGET);

		put_ldev(device);
	} else
		drbd_err(device, "Ignoring SyncUUID packet!\n");

	return 0;
}

/**
 * receive_bitmap_plain
 *
 * Return 0 when done, 1 when another iteration is needed, and a negative error
 * code upon failure.
 */
static int
receive_bitmap_plain(struct drbd_peer_device *peer_device, unsigned int size,
		     unsigned long *p, struct bm_xfer_ctx *c)
{
	unsigned int data_size = DRBD_SOCKET_BUFFER_SIZE -
				 drbd_header_size(peer_device->connection);
	unsigned int num_words = min_t(size_t, data_size / sizeof(*p),
				       c->bm_words - c->word_offset);
	unsigned int want = num_words * sizeof(*p);
	int err;

	if (want != size) {
		drbd_err(peer_device, "%s:want (%u) != size (%u)\n", __func__, want, size);
		return -EIO;
	}
	if (want == 0)
		return 0;
	err = drbd_recv_all(peer_device->connection, p, want);
	if (err)
		return err;

	drbd_bm_merge_lel(peer_device->device, c->word_offset, num_words, p);

	c->word_offset += num_words;
	c->bit_offset = c->word_offset * BITS_PER_LONG;
	if (c->bit_offset > c->bm_bits)
		c->bit_offset = c->bm_bits;

	return 1;
}

static enum drbd_bitmap_code dcbp_get_code(struct p_compressed_bm *p)
{
	return (enum drbd_bitmap_code)(p->encoding & 0x0f);
}

static int dcbp_get_start(struct p_compressed_bm *p)
{
	return (p->encoding & 0x80) != 0;
}

static int dcbp_get_pad_bits(struct p_compressed_bm *p)
{
	return (p->encoding >> 4) & 0x7;
}

/**
 * recv_bm_rle_bits
 *
 * Return 0 when done, 1 when another iteration is needed, and a negative error
 * code upon failure.
 */
static int
recv_bm_rle_bits(struct drbd_peer_device *peer_device,
		struct p_compressed_bm *p,
		 struct bm_xfer_ctx *c,
		 unsigned int len)
{
	struct bitstream bs;
	u64 look_ahead;
	u64 rl;
	u64 tmp;
	unsigned long s = c->bit_offset;
	unsigned long e;
	int toggle = dcbp_get_start(p);
	int have;
	int bits;

	bitstream_init(&bs, p->code, len, dcbp_get_pad_bits(p));

	bits = bitstream_get_bits(&bs, &look_ahead, 64);
	if (bits < 0)
		return -EIO;

	for (have = bits; have > 0; s += rl, toggle = !toggle) {
		bits = vli_decode_bits(&rl, look_ahead);
		if (bits <= 0)
			return -EIO;

		if (toggle) {
			e = s + rl -1;
			if (e >= c->bm_bits) {
				drbd_err(peer_device, "bitmap overflow (e:%lu) while decoding bm RLE packet\n", e);
				return -EIO;
			}
			_drbd_bm_set_bits(peer_device->device, s, e);
		}

		if (have < bits) {
			drbd_err(peer_device, "bitmap decoding error: h:%d b:%d la:0x%08llx l:%u/%u\n",
				have, bits, look_ahead,
				(unsigned int)(bs.cur.b - p->code),
				(unsigned int)bs.buf_len);
			return -EIO;
		}
		/* if we consumed all 64 bits, assign 0; >> 64 is "undefined"; */
		if (likely(bits < 64))
			look_ahead >>= bits;
		else
			look_ahead = 0;
		have -= bits;

		bits = bitstream_get_bits(&bs, &tmp, 64 - have);
		if (bits < 0)
			return -EIO;
		look_ahead |= tmp << have;
		have += bits;
	}

	c->bit_offset = s;
	bm_xfer_ctx_bit_to_word_offset(c);

	return (s != c->bm_bits);
}

/**
 * decode_bitmap_c
 *
 * Return 0 when done, 1 when another iteration is needed, and a negative error
 * code upon failure.
 */
static int
decode_bitmap_c(struct drbd_peer_device *peer_device,
		struct p_compressed_bm *p,
		struct bm_xfer_ctx *c,
		unsigned int len)
{
	if (dcbp_get_code(p) == RLE_VLI_Bits)
		return recv_bm_rle_bits(peer_device, p, c, len - sizeof(*p));

	/* other variants had been implemented for evaluation,
	 * but have been dropped as this one turned out to be "best"
	 * during all our tests. */

	drbd_err(peer_device, "receive_bitmap_c: unknown encoding %u\n", p->encoding);
	conn_request_state(peer_device->connection, NS(conn, C_PROTOCOL_ERROR), CS_HARD);
	return -EIO;
}

void INFO_bm_xfer_stats(struct drbd_device *device,
		const char *direction, struct bm_xfer_ctx *c)
{
	/* what would it take to transfer it "plaintext" */
	unsigned int header_size = drbd_header_size(first_peer_device(device)->connection);
	unsigned int data_size = DRBD_SOCKET_BUFFER_SIZE - header_size;
	unsigned int plain =
		header_size * (DIV_ROUND_UP(c->bm_words, data_size) + 1) +
		c->bm_words * sizeof(unsigned long);
	unsigned int total = c->bytes[0] + c->bytes[1];
	unsigned int r;

	/* total can not be zero. but just in case: */
	if (total == 0)
		return;

	/* don't report if not compressed */
	if (total >= plain)
		return;

	/* total < plain. check for overflow, still */
	r = (total > UINT_MAX/1000) ? (total / (plain/1000))
		                    : (1000 * total / plain);

	if (r > 1000)
		r = 1000;

	r = 1000 - r;
	drbd_info(device, "%s bitmap stats [Bytes(packets)]: plain %u(%u), RLE %u(%u), "
	     "total %u; compression: %u.%u%%\n",
			direction,
			c->bytes[1], c->packets[1],
			c->bytes[0], c->packets[0],
			total, r/10, r % 10);
}

/* Since we are processing the bitfield from lower addresses to higher,
   it does not matter if the process it in 32 bit chunks or 64 bit
   chunks as long as it is little endian. (Understand it as byte stream,
   beginning with the lowest byte...) If we would use big endian
   we would need to process it from the highest address to the lowest,
   in order to be agnostic to the 32 vs 64 bits issue.

   returns 0 on failure, 1 if we successfully received it. */
static int receive_bitmap(struct drbd_connection *connection, struct packet_info *pi)
{
	struct drbd_peer_device *peer_device;
	struct drbd_device *device;
	struct bm_xfer_ctx c;
	int err;

	peer_device = conn_peer_device(connection, pi->vnr);
	if (!peer_device)
		return -EIO;
	device = peer_device->device;

	drbd_bm_lock(device, "receive bitmap", BM_LOCKED_SET_ALLOWED);
	/* you are supposed to send additional out-of-sync information
	 * if you actually set bits during this phase */

	c = (struct bm_xfer_ctx) {
		.bm_bits = drbd_bm_bits(device),
		.bm_words = drbd_bm_words(device),
	};

	for(;;) {
		if (pi->cmd == P_BITMAP)
			err = receive_bitmap_plain(peer_device, pi->size, pi->data, &c);
		else if (pi->cmd == P_COMPRESSED_BITMAP) {
			/* MAYBE: sanity check that we speak proto >= 90,
			 * and the feature is enabled! */
			struct p_compressed_bm *p = pi->data;

			if (pi->size > DRBD_SOCKET_BUFFER_SIZE - drbd_header_size(connection)) {
				drbd_err(device, "ReportCBitmap packet too large\n");
				err = -EIO;
				goto out;
			}
			if (pi->size <= sizeof(*p)) {
				drbd_err(device, "ReportCBitmap packet too small (l:%u)\n", pi->size);
				err = -EIO;
				goto out;
			}
			err = drbd_recv_all(peer_device->connection, p, pi->size);
			if (err)
			       goto out;
			err = decode_bitmap_c(peer_device, p, &c, pi->size);
		} else {
			drbd_warn(device, "receive_bitmap: cmd neither ReportBitMap nor ReportCBitMap (is 0x%x)", pi->cmd);
			err = -EIO;
			goto out;
		}

		c.packets[pi->cmd == P_BITMAP]++;
		c.bytes[pi->cmd == P_BITMAP] += drbd_header_size(connection) + pi->size;

		if (err <= 0) {
			if (err < 0)
				goto out;
			break;
		}
		err = drbd_recv_header(peer_device->connection, pi);
		if (err)
			goto out;
	}

	INFO_bm_xfer_stats(device, "receive", &c);

	if (device->state.conn == C_WF_BITMAP_T) {
		enum drbd_state_rv rv;

		err = drbd_send_bitmap(device);
		if (err)
			goto out;
		/* Omit CS_ORDERED with this state transition to avoid deadlocks. */
		rv = _drbd_request_state(device, NS(conn, C_WF_SYNC_UUID), CS_VERBOSE);
		D_ASSERT(device, rv == SS_SUCCESS);
	} else if (device->state.conn != C_WF_BITMAP_S) {
		/* admin may have requested C_DISCONNECTING,
		 * other threads may have noticed network errors */
		drbd_info(device, "unexpected cstate (%s) in receive_bitmap\n",
		    drbd_conn_str(device->state.conn));
	}
	err = 0;

 out:
	drbd_bm_unlock(device);
	if (!err && device->state.conn == C_WF_BITMAP_S)
		drbd_start_resync(device, C_SYNC_SOURCE);
	return err;
}

static int receive_skip(struct drbd_connection *connection, struct packet_info *pi)
{
	drbd_warn(connection, "skipping unknown optional packet type %d, l: %d!\n",
		 pi->cmd, pi->size);

	return ignore_remaining_packet(connection, pi);
}

static int receive_UnplugRemote(struct drbd_connection *connection, struct packet_info *pi)
{
	/* just unplug all devices always, regardless which volume number */
	drbd_unplug_all_devices(connection);

	/* Make sure we've acked all the TCP data associated
	 * with the data requests being unplugged */
	drbd_tcp_quickack(connection->data.socket);

	return 0;
}

static int receive_out_of_sync(struct drbd_connection *connection, struct packet_info *pi)
{
	struct drbd_peer_device *peer_device;
	struct drbd_device *device;
	struct p_block_desc *p = pi->data;

	peer_device = conn_peer_device(connection, pi->vnr);
	if (!peer_device)
		return -EIO;
	device = peer_device->device;

	switch (device->state.conn) {
	case C_WF_SYNC_UUID:
	case C_WF_BITMAP_T:
	case C_BEHIND:
			break;
	default:
		drbd_err(device, "ASSERT FAILED cstate = %s, expected: WFSyncUUID|WFBitMapT|Behind\n",
				drbd_conn_str(device->state.conn));
	}

	drbd_set_out_of_sync(device, be64_to_cpu(p->sector), be32_to_cpu(p->blksize));

	return 0;
}

struct data_cmd {
	int expect_payload;
	size_t pkt_size;
	int (*fn)(struct drbd_connection *, struct packet_info *);
};

static struct data_cmd drbd_cmd_handler[] = {
	[P_DATA]	    = { 1, sizeof(struct p_data), receive_Data },
	[P_DATA_REPLY]	    = { 1, sizeof(struct p_data), receive_DataReply },
	[P_RS_DATA_REPLY]   = { 1, sizeof(struct p_data), receive_RSDataReply } ,
	[P_BARRIER]	    = { 0, sizeof(struct p_barrier), receive_Barrier } ,
	[P_BITMAP]	    = { 1, 0, receive_bitmap } ,
	[P_COMPRESSED_BITMAP] = { 1, 0, receive_bitmap } ,
	[P_UNPLUG_REMOTE]   = { 0, 0, receive_UnplugRemote },
	[P_DATA_REQUEST]    = { 0, sizeof(struct p_block_req), receive_DataRequest },
	[P_RS_DATA_REQUEST] = { 0, sizeof(struct p_block_req), receive_DataRequest },
	[P_SYNC_PARAM]	    = { 1, 0, receive_SyncParam },
	[P_SYNC_PARAM89]    = { 1, 0, receive_SyncParam },
	[P_PROTOCOL]        = { 1, sizeof(struct p_protocol), receive_protocol },
	[P_UUIDS]	    = { 0, sizeof(struct p_uuids), receive_uuids },
	[P_SIZES]	    = { 0, sizeof(struct p_sizes), receive_sizes },
	[P_STATE]	    = { 0, sizeof(struct p_state), receive_state },
	[P_STATE_CHG_REQ]   = { 0, sizeof(struct p_req_state), receive_req_state },
	[P_SYNC_UUID]       = { 0, sizeof(struct p_rs_uuid), receive_sync_uuid },
	[P_OV_REQUEST]      = { 0, sizeof(struct p_block_req), receive_DataRequest },
	[P_OV_REPLY]        = { 1, sizeof(struct p_block_req), receive_DataRequest },
	[P_CSUM_RS_REQUEST] = { 1, sizeof(struct p_block_req), receive_DataRequest },
	[P_DELAY_PROBE]     = { 0, sizeof(struct p_delay_probe93), receive_skip },
	[P_OUT_OF_SYNC]     = { 0, sizeof(struct p_block_desc), receive_out_of_sync },
	[P_CONN_ST_CHG_REQ] = { 0, sizeof(struct p_req_state), receive_req_conn_state },
	[P_PROTOCOL_UPDATE] = { 1, sizeof(struct p_protocol), receive_protocol },
};

static void drbdd(struct drbd_connection *connection)
{
	struct packet_info pi;
	size_t shs; /* sub header size */
	int err;

	while (get_t_state(&connection->receiver) == RUNNING) {
		struct data_cmd *cmd;

		drbd_thread_current_set_cpu(&connection->receiver);
		if (drbd_recv_header(connection, &pi))
			goto err_out;

		cmd = &drbd_cmd_handler[pi.cmd];
		if (unlikely(pi.cmd >= ARRAY_SIZE(drbd_cmd_handler) || !cmd->fn)) {
			drbd_err(connection, "Unexpected data packet %s (0x%04x)",
				 cmdname(pi.cmd), pi.cmd);
			goto err_out;
		}

		shs = cmd->pkt_size;
		if (pi.size > shs && !cmd->expect_payload) {
			drbd_err(connection, "No payload expected %s l:%d\n",
				 cmdname(pi.cmd), pi.size);
			goto err_out;
		}

		if (shs) {
			err = drbd_recv_all_warn(connection, pi.data, shs);
			if (err)
				goto err_out;
			pi.size -= shs;
		}

		err = cmd->fn(connection, &pi);
		if (err) {
			drbd_err(connection, "error receiving %s, e: %d l: %d!\n",
				 cmdname(pi.cmd), err, pi.size);
			goto err_out;
		}
	}
	return;

    err_out:
	conn_request_state(connection, NS(conn, C_PROTOCOL_ERROR), CS_HARD);
}

static void conn_disconnect(struct drbd_connection *connection)
{
	struct drbd_peer_device *peer_device;
	enum drbd_conns oc;
	int vnr;

	if (connection->cstate == C_STANDALONE)
		return;

	/* We are about to start the cleanup after connection loss.
	 * Make sure drbd_make_request knows about that.
	 * Usually we should be in some network failure state already,
	 * but just in case we are not, we fix it up here.
	 */
	conn_request_state(connection, NS(conn, C_NETWORK_FAILURE), CS_HARD);

	/* asender does not clean up anything. it must not interfere, either */
	drbd_thread_stop(&connection->asender);
	drbd_free_sock(connection);

	rcu_read_lock();
	idr_for_each_entry(&connection->peer_devices, peer_device, vnr) {
		struct drbd_device *device = peer_device->device;

		kobject_get(&device->kobj);
		rcu_read_unlock();
		drbd_disconnected(peer_device);
		kobject_put(&device->kobj);
		rcu_read_lock();
	}
	rcu_read_unlock();

	if (!list_empty(&connection->current_epoch->list))
		drbd_err(connection, "ASSERTION FAILED: connection->current_epoch->list not empty\n");
	/* ok, no more ee's on the fly, it is safe to reset the epoch_size */
	atomic_set(&connection->current_epoch->epoch_size, 0);
	connection->send.seen_any_write_yet = false;

	drbd_info(connection, "Connection closed\n");

	if (conn_highest_role(connection) == R_PRIMARY && conn_highest_pdsk(connection) >= D_UNKNOWN)
		conn_try_outdate_peer_async(connection);

	spin_lock_irq(&connection->resource->req_lock);
	oc = connection->cstate;
	if (oc >= C_UNCONNECTED)
		_conn_request_state(connection, NS(conn, C_UNCONNECTED), CS_VERBOSE);

	spin_unlock_irq(&connection->resource->req_lock);

	if (oc == C_DISCONNECTING)
		conn_request_state(connection, NS(conn, C_STANDALONE), CS_VERBOSE | CS_HARD);
}

static int drbd_disconnected(struct drbd_peer_device *peer_device)
{
	struct drbd_device *device = peer_device->device;
	unsigned int i;

	/* wait for current activity to cease. */
	spin_lock_irq(&device->resource->req_lock);
	_drbd_wait_ee_list_empty(device, &device->active_ee);
	_drbd_wait_ee_list_empty(device, &device->sync_ee);
	_drbd_wait_ee_list_empty(device, &device->read_ee);
	spin_unlock_irq(&device->resource->req_lock);

	/* We do not have data structures that would allow us to
	 * get the rs_pending_cnt down to 0 again.
	 *  * On C_SYNC_TARGET we do not have any data structures describing
	 *    the pending RSDataRequest's we have sent.
	 *  * On C_SYNC_SOURCE there is no data structure that tracks
	 *    the P_RS_DATA_REPLY blocks that we sent to the SyncTarget.
	 *  And no, it is not the sum of the reference counts in the
	 *  resync_LRU. The resync_LRU tracks the whole operation including
	 *  the disk-IO, while the rs_pending_cnt only tracks the blocks
	 *  on the fly. */
	drbd_rs_cancel_all(device);
	device->rs_total = 0;
	device->rs_failed = 0;
	atomic_set(&device->rs_pending_cnt, 0);
	wake_up(&device->misc_wait);

	del_timer_sync(&device->resync_timer);
	resync_timer_fn((unsigned long)device);

	/* wait for all w_e_end_data_req, w_e_end_rsdata_req, w_send_barrier,
	 * w_make_resync_request etc. which may still be on the worker queue
	 * to be "canceled" */
	drbd_flush_workqueue(&peer_device->connection->sender_work);

	drbd_finish_peer_reqs(device);

	/* This second workqueue flush is necessary, since drbd_finish_peer_reqs()
	   might have issued a work again. The one before drbd_finish_peer_reqs() is
	   necessary to reclain net_ee in drbd_finish_peer_reqs(). */
	drbd_flush_workqueue(&peer_device->connection->sender_work);

	/* need to do it again, drbd_finish_peer_reqs() may have populated it
	 * again via drbd_try_clear_on_disk_bm(). */
	drbd_rs_cancel_all(device);

	kfree(device->p_uuid);
	device->p_uuid = NULL;

	if (!drbd_suspended(device))
		tl_clear(peer_device->connection);

	drbd_md_sync(device);

	/* serialize with bitmap writeout triggered by the state change,
	 * if any. */
	wait_event(device->misc_wait, !test_bit(BITMAP_IO, &device->flags));

	/* tcp_close and release of sendpage pages can be deferred.  I don't
	 * want to use SO_LINGER, because apparently it can be deferred for
	 * more than 20 seconds (longest time I checked).
	 *
	 * Actually we don't care for exactly when the network stack does its
	 * put_page(), but release our reference on these pages right here.
	 */
	i = drbd_free_peer_reqs(device, &device->net_ee);
	if (i)
		drbd_info(device, "net_ee not empty, killed %u entries\n", i);
	i = atomic_read(&device->pp_in_use_by_net);
	if (i)
		drbd_info(device, "pp_in_use_by_net = %d, expected 0\n", i);
	i = atomic_read(&device->pp_in_use);
	if (i)
		drbd_info(device, "pp_in_use = %d, expected 0\n", i);

	D_ASSERT(device, list_empty(&device->read_ee));
	D_ASSERT(device, list_empty(&device->active_ee));
	D_ASSERT(device, list_empty(&device->sync_ee));
	D_ASSERT(device, list_empty(&device->done_ee));

	return 0;
}

/*
 * We support PRO_VERSION_MIN to PRO_VERSION_MAX. The protocol version
 * we can agree on is stored in agreed_pro_version.
 *
 * feature flags and the reserved array should be enough room for future
 * enhancements of the handshake protocol, and possible plugins...
 *
 * for now, they are expected to be zero, but ignored.
 */
static int drbd_send_features(struct drbd_connection *connection)
{
	struct drbd_socket *sock;
	struct p_connection_features *p;

	sock = &connection->data;
	p = conn_prepare_command(connection, sock);
	if (!p)
		return -EIO;
	memset(p, 0, sizeof(*p));
	p->protocol_min = cpu_to_be32(PRO_VERSION_MIN);
	p->protocol_max = cpu_to_be32(PRO_VERSION_MAX);
	return conn_send_command(connection, sock, P_CONNECTION_FEATURES, sizeof(*p), NULL, 0);
}

/*
 * return values:
 *   1 yes, we have a valid connection
 *   0 oops, did not work out, please try again
 *  -1 peer talks different language,
 *     no point in trying again, please go standalone.
 */
static int drbd_do_features(struct drbd_connection *connection)
{
	/* ASSERT current == connection->receiver ... */
	struct p_connection_features *p;
	const int expect = sizeof(struct p_connection_features);
	struct packet_info pi;
	int err;

	err = drbd_send_features(connection);
	if (err)
		return 0;

	err = drbd_recv_header(connection, &pi);
	if (err)
		return 0;

	if (pi.cmd != P_CONNECTION_FEATURES) {
		drbd_err(connection, "expected ConnectionFeatures packet, received: %s (0x%04x)\n",
			 cmdname(pi.cmd), pi.cmd);
		return -1;
	}

	if (pi.size != expect) {
		drbd_err(connection, "expected ConnectionFeatures length: %u, received: %u\n",
		     expect, pi.size);
		return -1;
	}

	p = pi.data;
	err = drbd_recv_all_warn(connection, p, expect);
	if (err)
		return 0;

	p->protocol_min = be32_to_cpu(p->protocol_min);
	p->protocol_max = be32_to_cpu(p->protocol_max);
	if (p->protocol_max == 0)
		p->protocol_max = p->protocol_min;

	if (PRO_VERSION_MAX < p->protocol_min ||
	    PRO_VERSION_MIN > p->protocol_max)
		goto incompat;

	connection->agreed_pro_version = min_t(int, PRO_VERSION_MAX, p->protocol_max);

	drbd_info(connection, "Handshake successful: "
	     "Agreed network protocol version %d\n", connection->agreed_pro_version);

	return 1;

 incompat:
	drbd_err(connection, "incompatible DRBD dialects: "
	    "I support %d-%d, peer supports %d-%d\n",
	    PRO_VERSION_MIN, PRO_VERSION_MAX,
	    p->protocol_min, p->protocol_max);
	return -1;
}

#if !defined(CONFIG_CRYPTO_HMAC) && !defined(CONFIG_CRYPTO_HMAC_MODULE)
static int drbd_do_auth(struct drbd_connection *connection)
{
	drbd_err(connection, "This kernel was build without CONFIG_CRYPTO_HMAC.\n");
	drbd_err(connection, "You need to disable 'cram-hmac-alg' in drbd.conf.\n");
	return -1;
}
#else
#define CHALLENGE_LEN 64

/* Return value:
	1 - auth succeeded,
	0 - failed, try again (network error),
	-1 - auth failed, don't try again.
*/

static int drbd_do_auth(struct drbd_connection *connection)
{
	struct drbd_socket *sock;
	char my_challenge[CHALLENGE_LEN];  /* 64 Bytes... */
	struct scatterlist sg;
	char *response = NULL;
	char *right_response = NULL;
	char *peers_ch = NULL;
	unsigned int key_len;
	char secret[SHARED_SECRET_MAX]; /* 64 byte */
	unsigned int resp_size;
	struct hash_desc desc;
	struct packet_info pi;
	struct net_conf *nc;
	int err, rv;

	/* FIXME: Put the challenge/response into the preallocated socket buffer.  */

	rcu_read_lock();
	nc = rcu_dereference(connection->net_conf);
	key_len = strlen(nc->shared_secret);
	memcpy(secret, nc->shared_secret, key_len);
	rcu_read_unlock();

	desc.tfm = connection->cram_hmac_tfm;
	desc.flags = 0;

	rv = crypto_hash_setkey(connection->cram_hmac_tfm, (u8 *)secret, key_len);
	if (rv) {
		drbd_err(connection, "crypto_hash_setkey() failed with %d\n", rv);
		rv = -1;
		goto fail;
	}

	get_random_bytes(my_challenge, CHALLENGE_LEN);

	sock = &connection->data;
	if (!conn_prepare_command(connection, sock)) {
		rv = 0;
		goto fail;
	}
	rv = !conn_send_command(connection, sock, P_AUTH_CHALLENGE, 0,
				my_challenge, CHALLENGE_LEN);
	if (!rv)
		goto fail;

	err = drbd_recv_header(connection, &pi);
	if (err) {
		rv = 0;
		goto fail;
	}

	if (pi.cmd != P_AUTH_CHALLENGE) {
		drbd_err(connection, "expected AuthChallenge packet, received: %s (0x%04x)\n",
			 cmdname(pi.cmd), pi.cmd);
		rv = 0;
		goto fail;
	}

	if (pi.size > CHALLENGE_LEN * 2) {
		drbd_err(connection, "expected AuthChallenge payload too big.\n");
		rv = -1;
		goto fail;
	}

	peers_ch = kmalloc(pi.size, GFP_NOIO);
	if (peers_ch == NULL) {
		drbd_err(connection, "kmalloc of peers_ch failed\n");
		rv = -1;
		goto fail;
	}

	err = drbd_recv_all_warn(connection, peers_ch, pi.size);
	if (err) {
		rv = 0;
		goto fail;
	}

	resp_size = crypto_hash_digestsize(connection->cram_hmac_tfm);
	response = kmalloc(resp_size, GFP_NOIO);
	if (response == NULL) {
		drbd_err(connection, "kmalloc of response failed\n");
		rv = -1;
		goto fail;
	}

	sg_init_table(&sg, 1);
	sg_set_buf(&sg, peers_ch, pi.size);

	rv = crypto_hash_digest(&desc, &sg, sg.length, response);
	if (rv) {
		drbd_err(connection, "crypto_hash_digest() failed with %d\n", rv);
		rv = -1;
		goto fail;
	}

	if (!conn_prepare_command(connection, sock)) {
		rv = 0;
		goto fail;
	}
	rv = !conn_send_command(connection, sock, P_AUTH_RESPONSE, 0,
				response, resp_size);
	if (!rv)
		goto fail;

	err = drbd_recv_header(connection, &pi);
	if (err) {
		rv = 0;
		goto fail;
	}

	if (pi.cmd != P_AUTH_RESPONSE) {
		drbd_err(connection, "expected AuthResponse packet, received: %s (0x%04x)\n",
			 cmdname(pi.cmd), pi.cmd);
		rv = 0;
		goto fail;
	}

	if (pi.size != resp_size) {
		drbd_err(connection, "expected AuthResponse payload of wrong size\n");
		rv = 0;
		goto fail;
	}

	err = drbd_recv_all_warn(connection, response , resp_size);
	if (err) {
		rv = 0;
		goto fail;
	}

	right_response = kmalloc(resp_size, GFP_NOIO);
	if (right_response == NULL) {
		drbd_err(connection, "kmalloc of right_response failed\n");
		rv = -1;
		goto fail;
	}

	sg_set_buf(&sg, my_challenge, CHALLENGE_LEN);

	rv = crypto_hash_digest(&desc, &sg, sg.length, right_response);
	if (rv) {
		drbd_err(connection, "crypto_hash_digest() failed with %d\n", rv);
		rv = -1;
		goto fail;
	}

	rv = !memcmp(response, right_response, resp_size);

	if (rv)
		drbd_info(connection, "Peer authenticated using %d bytes HMAC\n",
		     resp_size);
	else
		rv = -1;

 fail:
	kfree(peers_ch);
	kfree(response);
	kfree(right_response);

	return rv;
}
#endif

int drbd_receiver(struct drbd_thread *thi)
{
	struct drbd_connection *connection = thi->connection;
	int h;

	drbd_info(connection, "receiver (re)started\n");

	do {
		h = conn_connect(connection);
		if (h == 0) {
			conn_disconnect(connection);
			schedule_timeout_interruptible(HZ);
		}
		if (h == -1) {
			drbd_warn(connection, "Discarding network configuration.\n");
			conn_request_state(connection, NS(conn, C_DISCONNECTING), CS_HARD);
		}
	} while (h == 0);

	if (h > 0)
		drbdd(connection);

	conn_disconnect(connection);

	drbd_info(connection, "receiver terminated\n");
	return 0;
}

/* ********* acknowledge sender ******** */

static int got_conn_RqSReply(struct drbd_connection *connection, struct packet_info *pi)
{
	struct p_req_state_reply *p = pi->data;
	int retcode = be32_to_cpu(p->retcode);

	if (retcode >= SS_SUCCESS) {
		set_bit(CONN_WD_ST_CHG_OKAY, &connection->flags);
	} else {
		set_bit(CONN_WD_ST_CHG_FAIL, &connection->flags);
		drbd_err(connection, "Requested state change failed by peer: %s (%d)\n",
			 drbd_set_st_err_str(retcode), retcode);
	}
	wake_up(&connection->ping_wait);

	return 0;
}

static int got_RqSReply(struct drbd_connection *connection, struct packet_info *pi)
{
	struct drbd_peer_device *peer_device;
	struct drbd_device *device;
	struct p_req_state_reply *p = pi->data;
	int retcode = be32_to_cpu(p->retcode);

	peer_device = conn_peer_device(connection, pi->vnr);
	if (!peer_device)
		return -EIO;
	device = peer_device->device;

	if (test_bit(CONN_WD_ST_CHG_REQ, &connection->flags)) {
		D_ASSERT(device, connection->agreed_pro_version < 100);
		return got_conn_RqSReply(connection, pi);
	}

	if (retcode >= SS_SUCCESS) {
		set_bit(CL_ST_CHG_SUCCESS, &device->flags);
	} else {
		set_bit(CL_ST_CHG_FAIL, &device->flags);
		drbd_err(device, "Requested state change failed by peer: %s (%d)\n",
			drbd_set_st_err_str(retcode), retcode);
	}
	wake_up(&device->state_wait);

	return 0;
}

static int got_Ping(struct drbd_connection *connection, struct packet_info *pi)
{
	return drbd_send_ping_ack(connection);

}

static int got_PingAck(struct drbd_connection *connection, struct packet_info *pi)
{
	if (!test_and_set_bit(GOT_PING_ACK, &connection->flags))
		wake_up(&connection->ping_wait);

	return 0;
}

static int got_IsInSync(struct drbd_connection *connection, struct packet_info *pi)
{
	struct drbd_peer_device *peer_device;
	struct drbd_device *device;
	struct p_block_ack *p = pi->data;
	sector_t sector = be64_to_cpu(p->sector);
	int blksize = be32_to_cpu(p->blksize);

	peer_device = conn_peer_device(connection, pi->vnr);
	if (!peer_device)
		return -EIO;
	device = peer_device->device;

	D_ASSERT(device, peer_device->connection->agreed_pro_version >= 89);

	update_peer_seq(peer_device, be32_to_cpu(p->seq_num));

	if (get_ldev(device)) {
		drbd_rs_complete_io(device, sector);
		drbd_set_in_sync(device, sector, blksize);
		/* rs_same_csums is supposed to count in units of BM_BLOCK_SIZE */
		device->rs_same_csum += (blksize >> BM_BLOCK_SHIFT);
		put_ldev(device);
	}
	dec_rs_pending(device);
	atomic_add(blksize >> 9, &device->rs_sect_in);

	return 0;
}

static int
validate_req_change_req_state(struct drbd_device *device, u64 id, sector_t sector,
			      struct rb_root *root, const char *func,
			      enum drbd_req_event what, bool missing_ok)
{
	struct drbd_request *req;
	struct bio_and_error m;

	spin_lock_irq(&device->resource->req_lock);
	req = find_request(device, root, id, sector, missing_ok, func);
	if (unlikely(!req)) {
		spin_unlock_irq(&device->resource->req_lock);
		return -EIO;
	}
	__req_mod(req, what, &m);
	spin_unlock_irq(&device->resource->req_lock);

	if (m.bio)
		complete_master_bio(device, &m);
	return 0;
}

static int got_BlockAck(struct drbd_connection *connection, struct packet_info *pi)
{
	struct drbd_peer_device *peer_device;
	struct drbd_device *device;
	struct p_block_ack *p = pi->data;
	sector_t sector = be64_to_cpu(p->sector);
	int blksize = be32_to_cpu(p->blksize);
	enum drbd_req_event what;

	peer_device = conn_peer_device(connection, pi->vnr);
	if (!peer_device)
		return -EIO;
	device = peer_device->device;

	update_peer_seq(peer_device, be32_to_cpu(p->seq_num));

	if (p->block_id == ID_SYNCER) {
		drbd_set_in_sync(device, sector, blksize);
		dec_rs_pending(device);
		return 0;
	}
	switch (pi->cmd) {
	case P_RS_WRITE_ACK:
		what = WRITE_ACKED_BY_PEER_AND_SIS;
		break;
	case P_WRITE_ACK:
		what = WRITE_ACKED_BY_PEER;
		break;
	case P_RECV_ACK:
		what = RECV_ACKED_BY_PEER;
		break;
	case P_SUPERSEDED:
		what = CONFLICT_RESOLVED;
		break;
	case P_RETRY_WRITE:
		what = POSTPONE_WRITE;
		break;
	default:
		BUG();
	}

	return validate_req_change_req_state(device, p->block_id, sector,
					     &device->write_requests, __func__,
					     what, false);
}

static int got_NegAck(struct drbd_connection *connection, struct packet_info *pi)
{
	struct drbd_peer_device *peer_device;
	struct drbd_device *device;
	struct p_block_ack *p = pi->data;
	sector_t sector = be64_to_cpu(p->sector);
	int size = be32_to_cpu(p->blksize);
	int err;

	peer_device = conn_peer_device(connection, pi->vnr);
	if (!peer_device)
		return -EIO;
	device = peer_device->device;

	update_peer_seq(peer_device, be32_to_cpu(p->seq_num));

	if (p->block_id == ID_SYNCER) {
		dec_rs_pending(device);
		drbd_rs_failed_io(device, sector, size);
		return 0;
	}

	err = validate_req_change_req_state(device, p->block_id, sector,
					    &device->write_requests, __func__,
					    NEG_ACKED, true);
	if (err) {
		/* Protocol A has no P_WRITE_ACKs, but has P_NEG_ACKs.
		   The master bio might already be completed, therefore the
		   request is no longer in the collision hash. */
		/* In Protocol B we might already have got a P_RECV_ACK
		   but then get a P_NEG_ACK afterwards. */
		drbd_set_out_of_sync(device, sector, size);
	}
	return 0;
}

static int got_NegDReply(struct drbd_connection *connection, struct packet_info *pi)
{
	struct drbd_peer_device *peer_device;
	struct drbd_device *device;
	struct p_block_ack *p = pi->data;
	sector_t sector = be64_to_cpu(p->sector);

	peer_device = conn_peer_device(connection, pi->vnr);
	if (!peer_device)
		return -EIO;
	device = peer_device->device;

	update_peer_seq(peer_device, be32_to_cpu(p->seq_num));

	drbd_err(device, "Got NegDReply; Sector %llus, len %u.\n",
	    (unsigned long long)sector, be32_to_cpu(p->blksize));

	return validate_req_change_req_state(device, p->block_id, sector,
					     &device->read_requests, __func__,
					     NEG_ACKED, false);
}

static int got_NegRSDReply(struct drbd_connection *connection, struct packet_info *pi)
{
	struct drbd_peer_device *peer_device;
	struct drbd_device *device;
	sector_t sector;
	int size;
	struct p_block_ack *p = pi->data;

	peer_device = conn_peer_device(connection, pi->vnr);
	if (!peer_device)
		return -EIO;
	device = peer_device->device;

	sector = be64_to_cpu(p->sector);
	size = be32_to_cpu(p->blksize);

	update_peer_seq(peer_device, be32_to_cpu(p->seq_num));

	dec_rs_pending(device);

	if (get_ldev_if_state(device, D_FAILED)) {
		drbd_rs_complete_io(device, sector);
		switch (pi->cmd) {
		case P_NEG_RS_DREPLY:
			drbd_rs_failed_io(device, sector, size);
		case P_RS_CANCEL:
			break;
		default:
			BUG();
		}
		put_ldev(device);
	}

	return 0;
}

static int got_BarrierAck(struct drbd_connection *connection, struct packet_info *pi)
{
	struct p_barrier_ack *p = pi->data;
	struct drbd_peer_device *peer_device;
	int vnr;

	tl_release(connection, p->barrier, be32_to_cpu(p->set_size));

	rcu_read_lock();
	idr_for_each_entry(&connection->peer_devices, peer_device, vnr) {
		struct drbd_device *device = peer_device->device;

		if (device->state.conn == C_AHEAD &&
		    atomic_read(&device->ap_in_flight) == 0 &&
		    !test_and_set_bit(AHEAD_TO_SYNC_SOURCE, &device->flags)) {
			device->start_resync_timer.expires = jiffies + HZ;
			add_timer(&device->start_resync_timer);
		}
	}
	rcu_read_unlock();

	return 0;
}

static int got_OVResult(struct drbd_connection *connection, struct packet_info *pi)
{
	struct drbd_peer_device *peer_device;
	struct drbd_device *device;
	struct p_block_ack *p = pi->data;
	struct drbd_device_work *dw;
	sector_t sector;
	int size;

	peer_device = conn_peer_device(connection, pi->vnr);
	if (!peer_device)
		return -EIO;
	device = peer_device->device;

	sector = be64_to_cpu(p->sector);
	size = be32_to_cpu(p->blksize);

	update_peer_seq(peer_device, be32_to_cpu(p->seq_num));

	if (be64_to_cpu(p->block_id) == ID_OUT_OF_SYNC)
		drbd_ov_out_of_sync_found(device, sector, size);
	else
		ov_out_of_sync_print(device);

	if (!get_ldev(device))
		return 0;

	drbd_rs_complete_io(device, sector);
	dec_rs_pending(device);

	--device->ov_left;

	/* let's advance progress step marks only for every other megabyte */
	if ((device->ov_left & 0x200) == 0x200)
		drbd_advance_rs_marks(device, device->ov_left);

	if (device->ov_left == 0) {
		dw = kmalloc(sizeof(*dw), GFP_NOIO);
		if (dw) {
			dw->w.cb = w_ov_finished;
			dw->device = device;
			drbd_queue_work(&peer_device->connection->sender_work, &dw->w);
		} else {
			drbd_err(device, "kmalloc(dw) failed.");
			ov_out_of_sync_print(device);
			drbd_resync_finished(device);
		}
	}
	put_ldev(device);
	return 0;
}

static int got_skip(struct drbd_connection *connection, struct packet_info *pi)
{
	return 0;
}

static int connection_finish_peer_reqs(struct drbd_connection *connection)
{
	struct drbd_peer_device *peer_device;
	int vnr, not_empty = 0;

	do {
		clear_bit(SIGNAL_ASENDER, &connection->flags);
		flush_signals(current);

		rcu_read_lock();
		idr_for_each_entry(&connection->peer_devices, peer_device, vnr) {
			struct drbd_device *device = peer_device->device;

			kobject_get(&device->kobj);
			rcu_read_unlock();
			if (drbd_finish_peer_reqs(device)) {
				kobject_put(&device->kobj);
				return 1;
			}
			kobject_put(&device->kobj);
			rcu_read_lock();
		}
		set_bit(SIGNAL_ASENDER, &connection->flags);

		spin_lock_irq(&connection->resource->req_lock);
		idr_for_each_entry(&connection->peer_devices, peer_device, vnr) {
			struct drbd_device *device = peer_device->device;
			not_empty = !list_empty(&device->done_ee);
			if (not_empty)
				break;
		}
		spin_unlock_irq(&connection->resource->req_lock);
		rcu_read_unlock();
	} while (not_empty);

	return 0;
}

struct asender_cmd {
	size_t pkt_size;
	int (*fn)(struct drbd_connection *connection, struct packet_info *);
};

static struct asender_cmd asender_tbl[] = {
	[P_PING]	    = { 0, got_Ping },
	[P_PING_ACK]	    = { 0, got_PingAck },
	[P_RECV_ACK]	    = { sizeof(struct p_block_ack), got_BlockAck },
	[P_WRITE_ACK]	    = { sizeof(struct p_block_ack), got_BlockAck },
	[P_RS_WRITE_ACK]    = { sizeof(struct p_block_ack), got_BlockAck },
	[P_SUPERSEDED]   = { sizeof(struct p_block_ack), got_BlockAck },
	[P_NEG_ACK]	    = { sizeof(struct p_block_ack), got_NegAck },
	[P_NEG_DREPLY]	    = { sizeof(struct p_block_ack), got_NegDReply },
	[P_NEG_RS_DREPLY]   = { sizeof(struct p_block_ack), got_NegRSDReply },
	[P_OV_RESULT]	    = { sizeof(struct p_block_ack), got_OVResult },
	[P_BARRIER_ACK]	    = { sizeof(struct p_barrier_ack), got_BarrierAck },
	[P_STATE_CHG_REPLY] = { sizeof(struct p_req_state_reply), got_RqSReply },
	[P_RS_IS_IN_SYNC]   = { sizeof(struct p_block_ack), got_IsInSync },
	[P_DELAY_PROBE]     = { sizeof(struct p_delay_probe93), got_skip },
	[P_RS_CANCEL]       = { sizeof(struct p_block_ack), got_NegRSDReply },
	[P_CONN_ST_CHG_REPLY]={ sizeof(struct p_req_state_reply), got_conn_RqSReply },
	[P_RETRY_WRITE]	    = { sizeof(struct p_block_ack), got_BlockAck },
};

int drbd_asender(struct drbd_thread *thi)
{
	struct drbd_connection *connection = thi->connection;
	struct asender_cmd *cmd = NULL;
	struct packet_info pi;
	int rv;
	void *buf    = connection->meta.rbuf;
	int received = 0;
	unsigned int header_size = drbd_header_size(connection);
	int expect   = header_size;
	bool ping_timeout_active = false;
	struct net_conf *nc;
	int ping_timeo, tcp_cork, ping_int;
	struct sched_param param = { .sched_priority = 2 };

	rv = sched_setscheduler(current, SCHED_RR, &param);
	if (rv < 0)
		drbd_err(connection, "drbd_asender: ERROR set priority, ret=%d\n", rv);

	while (get_t_state(thi) == RUNNING) {
		drbd_thread_current_set_cpu(thi);

		rcu_read_lock();
		nc = rcu_dereference(connection->net_conf);
		ping_timeo = nc->ping_timeo;
		tcp_cork = nc->tcp_cork;
		ping_int = nc->ping_int;
		rcu_read_unlock();

		if (test_and_clear_bit(SEND_PING, &connection->flags)) {
			if (drbd_send_ping(connection)) {
				drbd_err(connection, "drbd_send_ping has failed\n");
				goto reconnect;
			}
			connection->meta.socket->sk->sk_rcvtimeo = ping_timeo * HZ / 10;
			ping_timeout_active = true;
		}

		/* TODO: conditionally cork; it may hurt latency if we cork without
		   much to send */
		if (tcp_cork)
			drbd_tcp_cork(connection->meta.socket);
		if (connection_finish_peer_reqs(connection)) {
			drbd_err(connection, "connection_finish_peer_reqs() failed\n");
			goto reconnect;
		}
		/* but unconditionally uncork unless disabled */
		if (tcp_cork)
			drbd_tcp_uncork(connection->meta.socket);

		/* short circuit, recv_msg would return EINTR anyways. */
		if (signal_pending(current))
			continue;

		rv = drbd_recv_short(connection->meta.socket, buf, expect-received, 0);
		clear_bit(SIGNAL_ASENDER, &connection->flags);

		flush_signals(current);

		/* Note:
		 * -EINTR	 (on meta) we got a signal
		 * -EAGAIN	 (on meta) rcvtimeo expired
		 * -ECONNRESET	 other side closed the connection
		 * -ERESTARTSYS  (on data) we got a signal
		 * rv <  0	 other than above: unexpected error!
		 * rv == expected: full header or command
		 * rv <  expected: "woken" by signal during receive
		 * rv == 0	 : "connection shut down by peer"
		 */
		if (likely(rv > 0)) {
			received += rv;
			buf	 += rv;
		} else if (rv == 0) {
			if (test_bit(DISCONNECT_SENT, &connection->flags)) {
				long t;
				rcu_read_lock();
				t = rcu_dereference(connection->net_conf)->ping_timeo * HZ/10;
				rcu_read_unlock();

				t = wait_event_timeout(connection->ping_wait,
						       connection->cstate < C_WF_REPORT_PARAMS,
						       t);
				if (t)
					break;
			}
			drbd_err(connection, "meta connection shut down by peer.\n");
			goto reconnect;
		} else if (rv == -EAGAIN) {
			/* If the data socket received something meanwhile,
			 * that is good enough: peer is still alive. */
			if (time_after(connection->last_received,
				jiffies - connection->meta.socket->sk->sk_rcvtimeo))
				continue;
			if (ping_timeout_active) {
				drbd_err(connection, "PingAck did not arrive in time.\n");
				goto reconnect;
			}
			set_bit(SEND_PING, &connection->flags);
			continue;
		} else if (rv == -EINTR) {
			continue;
		} else {
			drbd_err(connection, "sock_recvmsg returned %d\n", rv);
			goto reconnect;
		}

		if (received == expect && cmd == NULL) {
			if (decode_header(connection, connection->meta.rbuf, &pi))
				goto reconnect;
			cmd = &asender_tbl[pi.cmd];
			if (pi.cmd >= ARRAY_SIZE(asender_tbl) || !cmd->fn) {
				drbd_err(connection, "Unexpected meta packet %s (0x%04x)\n",
					 cmdname(pi.cmd), pi.cmd);
				goto disconnect;
			}
			expect = header_size + cmd->pkt_size;
			if (pi.size != expect - header_size) {
				drbd_err(connection, "Wrong packet size on meta (c: %d, l: %d)\n",
					pi.cmd, pi.size);
				goto reconnect;
			}
		}
		if (received == expect) {
			bool err;

			err = cmd->fn(connection, &pi);
			if (err) {
				drbd_err(connection, "%pf failed\n", cmd->fn);
				goto reconnect;
			}

			connection->last_received = jiffies;

			if (cmd == &asender_tbl[P_PING_ACK]) {
				/* restore idle timeout */
				connection->meta.socket->sk->sk_rcvtimeo = ping_int * HZ;
				ping_timeout_active = false;
			}

			buf	 = connection->meta.rbuf;
			received = 0;
			expect	 = header_size;
			cmd	 = NULL;
		}
	}

	if (0) {
reconnect:
		conn_request_state(connection, NS(conn, C_NETWORK_FAILURE), CS_HARD);
		conn_md_sync(connection);
	}
	if (0) {
disconnect:
		conn_request_state(connection, NS(conn, C_DISCONNECTING), CS_HARD);
	}
	clear_bit(SIGNAL_ASENDER, &connection->flags);

	drbd_info(connection, "asender terminated\n");

	return 0;
}<|MERGE_RESOLUTION|>--- conflicted
+++ resolved
@@ -291,17 +291,10 @@
 {
 	struct drbd_device *device = peer_device->device;
 	struct page *page = NULL;
-<<<<<<< HEAD
 	struct net_conf *nc;
-=======
-	unsigned int max_buffers = mdev->net_conf->max_buffers;
->>>>>>> facf4555
 	DEFINE_WAIT(wait);
-	int mxb;
-
-<<<<<<< HEAD
-	/* Yes, we may run up to @number over max_buffers. If we
-	 * follow it strictly, the admin will get it wrong anyways. */
+	unsigned int mxb;
+
 	rcu_read_lock();
 	nc = rcu_dereference(peer_device->connection->net_conf);
 	mxb = nc ? nc->max_buffers : 1000000;
@@ -309,23 +302,14 @@
 
 	if (atomic_read(&device->pp_in_use) < mxb)
 		page = __drbd_alloc_pages(device, number);
-=======
-	if (atomic_read(&mdev->pp_in_use) < max_buffers)
-		page = drbd_pp_first_pages_or_try_alloc(mdev, number);
->>>>>>> facf4555
 
 	while (page == NULL) {
 		prepare_to_wait(&drbd_pp_wait, &wait, TASK_INTERRUPTIBLE);
 
 		drbd_kick_lo_and_reclaim_net(device);
 
-<<<<<<< HEAD
 		if (atomic_read(&device->pp_in_use) < mxb) {
 			page = __drbd_alloc_pages(device, number);
-=======
-		if (atomic_read(&mdev->pp_in_use) < max_buffers) {
-			page = drbd_pp_first_pages_or_try_alloc(mdev, number);
->>>>>>> facf4555
 			if (page)
 				break;
 		}
@@ -339,7 +323,7 @@
 		}
 
 		if (schedule_timeout(HZ/10) == 0)
-			max_buffers = UINT_MAX;
+			mxb = UINT_MAX;
 	}
 	finish_wait(&drbd_pp_wait, &wait);
 
