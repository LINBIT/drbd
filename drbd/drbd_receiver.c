--- conflicted
+++ resolved
@@ -673,16 +673,6 @@
 	return err;
 }
 
-<<<<<<< HEAD
-void connect_timer_fn(struct timer_list *t)
-{
-	struct drbd_connection *connection = from_timer(connection, t, connect_timer);
-
-	drbd_queue_work(&connection->sender_work, &connection->connect_timer_work);
-}
-
-=======
->>>>>>> 1f59029d
 static void conn_connect2(struct drbd_connection *connection)
 {
 	struct drbd_peer_device *peer_device;
@@ -729,12 +719,8 @@
 void connect_timer_fn(struct timer_list *t)
 {
 	struct drbd_connection *connection = from_timer(connection, t, connect_timer);
-	struct drbd_resource *resource = connection->resource;
-	unsigned long irq_flags;
-
-	spin_lock_irqsave(&resource->req_lock, irq_flags);
+
 	drbd_queue_work(&connection->sender_work, &connection->connect_timer_work);
-	spin_unlock_irqrestore(&resource->req_lock, irq_flags);
 }
 
 static int connect_work(struct drbd_work *work, int cancel)
@@ -920,7 +906,12 @@
 		goto retry;
 	}
 
-<<<<<<< HEAD
+	atomic_set(&connection->ap_in_flight, 0);
+	atomic_set(&connection->rs_in_flight, 0);
+
+	if (connection->agreed_pro_version >= 117)
+		conn_connect2(connection);
+
 	if (resource->res_opts.node_id < connection->peer_node_id) {
 		kref_get(&connection->kref);
 		kref_debug_get(&connection->kref_debug, 11);
@@ -930,32 +921,6 @@
 				"conflicts\n", jiffies_to_msecs(timeout));
 		connection->connect_timer.expires = jiffies + timeout;
 		add_timer(&connection->connect_timer);
-=======
-	atomic_set(&connection->ap_in_flight, 0);
-	atomic_set(&connection->rs_in_flight, 0);
-
-	if (connection->agreed_pro_version >= 110) {
-		if (connection->agreed_pro_version >= 117)
-			conn_connect2(connection);
-
-		if (resource->res_opts.node_id < connection->peer_node_id) {
-			kref_get(&connection->kref);
-			kref_debug_get(&connection->kref_debug, 11);
-			connection->connect_timer_work.cb = connect_work;
-			timeout = twopc_retry_timeout(resource, 0);
-			drbd_debug(connection, "Waiting for %ums to avoid transaction "
-				   "conflicts\n", jiffies_to_msecs(timeout));
-			connection->connect_timer.expires = jiffies + timeout;
-			add_timer(&connection->connect_timer);
-		}
-	} else {
-		enum drbd_state_rv rv;
-		rv = change_cstate(connection, C_CONNECTED,
-				   CS_VERBOSE | CS_WAIT_COMPLETE | CS_SERIALIZE | CS_LOCAL_ONLY);
-		if (rv < SS_SUCCESS || connection->cstate[NOW] != C_CONNECTED)
-			goto retry;
-		conn_connect2(connection);
->>>>>>> 1f59029d
 	}
 	return true;
 
@@ -6658,13 +6623,8 @@
 
 	rv = end_state_change_locked(resource);
 	new_repl_state = peer_device->repl_state[NOW];
-<<<<<<< HEAD
-	set_bit(INITIAL_STATE_PROCESSED, &peer_device->flags);
+	set_bit(INITIAL_STATE_PROCESSED, &peer_device->flags); /* Only relevant for agreed_pro_version < 117 */
 	write_unlock_irq(&resource->state_rwlock);
-=======
-	set_bit(INITIAL_STATE_PROCESSED, &peer_device->flags); /* Only relevant for agreed_pro_version < 117 */
-	spin_unlock_irq(&resource->req_lock);
->>>>>>> 1f59029d
 
 	if (rv < SS_SUCCESS)
 		goto fail;
