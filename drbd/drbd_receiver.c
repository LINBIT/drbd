// SPDX-License-Identifier: GPL-2.0-or-later
/*
   drbd_receiver.c

   This file is part of DRBD by Philipp Reisner and Lars Ellenberg.

   Copyright (C) 2001-2008, LINBIT Information Technologies GmbH.
   Copyright (C) 1999-2008, Philipp Reisner <philipp.reisner@linbit.com>.
   Copyright (C) 2002-2008, Lars Ellenberg <lars.ellenberg@linbit.com>.

 */


#include <linux/module.h>

#include <linux/uaccess.h>
#include <net/sock.h>

#include <linux/drbd.h>
#include <linux/fs.h>
#include <linux/file.h>
#include <linux/in.h>
#include <linux/mm.h>
#include <linux/memcontrol.h>
#include <linux/mm_inline.h>
#include <linux/slab.h>
#include <linux/pkt_sched.h>
#include <uapi/linux/sched/types.h>
#define __KERNEL_SYSCALLS__
#include <linux/unistd.h>
#include <linux/vmalloc.h>
#include <linux/random.h>
#include <net/ipv6.h>
#include <linux/scatterlist.h>
#include <linux/part_stat.h>

#include "drbd_int.h"
#include "drbd_protocol.h"
#include "drbd_req.h"
#include "drbd_vli.h"

#define PRO_FEATURES (DRBD_FF_TRIM|DRBD_FF_THIN_RESYNC|DRBD_FF_WSAME|DRBD_FF_WZEROES)

struct flush_work {
	struct drbd_work w;
	struct drbd_epoch *epoch;
};

enum epoch_event {
	EV_PUT,
	EV_GOT_BARRIER_NR,
	EV_BARRIER_DONE,
	EV_BECAME_LAST,
	EV_CLEANUP = 32, /* used as flag */
};

enum finish_epoch {
	FE_STILL_LIVE,
	FE_DESTROYED,
	FE_RECYCLED,
};

enum resync_reason {
	AFTER_UNSTABLE,
	DISKLESS_PRIMARY,
};

enum sync_strategy {
	UNDETERMINED,
	NO_SYNC,
	SYNC_SOURCE_IF_BOTH_FAILED,
	SYNC_SOURCE_USE_BITMAP,
	SYNC_SOURCE_SET_BITMAP,
	SYNC_SOURCE_COPY_BITMAP,
	SYNC_TARGET_IF_BOTH_FAILED,
	SYNC_TARGET_USE_BITMAP,
	SYNC_TARGET_SET_BITMAP,
	SYNC_TARGET_CLEAR_BITMAP,
	SPLIT_BRAIN_AUTO_RECOVER,
	SPLIT_BRAIN_DISCONNECT,
	UNRELATED_DATA,
	RETRY_CONNECT,
	REQUIRES_PROTO_91,
	REQUIRES_PROTO_96,
};

struct sync_descriptor {
	char * const name;
	int required_protocol;
	bool is_split_brain;
	bool is_sync_source;
	bool is_sync_target;
	int resync_peer_preference;
	enum sync_strategy full_sync_equivalent;
};

static const struct sync_descriptor sync_descriptors[] = {
	[UNDETERMINED] = {
		.name = "?",
	},
	[NO_SYNC] = {
		.name = "no-sync",
		.resync_peer_preference = 5,
	},
	[SYNC_SOURCE_IF_BOTH_FAILED] = {
		.name = "source-if-both-failed",
		.is_sync_source = true,
	},
	[SYNC_SOURCE_USE_BITMAP] = {
		.name = "source-use-bitmap",
		.is_sync_source = true,
		.full_sync_equivalent = SYNC_SOURCE_SET_BITMAP,
	},
	[SYNC_SOURCE_SET_BITMAP] = {
		.name = "source-set-bitmap",
		.is_sync_source = true,
	},
	[SYNC_SOURCE_COPY_BITMAP] = {
		.name = "source-copy-other-bitmap",
		.is_sync_source = true,
	},
	[SYNC_TARGET_IF_BOTH_FAILED] = {
		.name = "target-if-both-failed",
		.is_sync_target = true,
		.resync_peer_preference = 4,
	},
	[SYNC_TARGET_USE_BITMAP] = {
		.name = "target-use-bitmap",
		.is_sync_target = true,
		.full_sync_equivalent = SYNC_TARGET_SET_BITMAP,
		.resync_peer_preference = 3,
	},
	[SYNC_TARGET_SET_BITMAP] = {
		.name = "target-set-bitmap",
		.is_sync_target = true,
		.resync_peer_preference = 2,
	},
	[SYNC_TARGET_CLEAR_BITMAP] = {
		.name = "target-clear-bitmap",
		.is_sync_target = true,
		.resync_peer_preference = 1,
	},
	[SPLIT_BRAIN_AUTO_RECOVER] = {
		.name = "split-brain-auto-recover",
		.is_split_brain = true,
	},
	[SPLIT_BRAIN_DISCONNECT] = {
		.name = "split-brain-disconnect",
		.is_split_brain = true,
	},
	[UNRELATED_DATA] = {
		.name = "unrelated-data",
	},
	[RETRY_CONNECT] = {
		.name = "retry-connect",
	},
	[REQUIRES_PROTO_91] = {
		.name = "requires-proto-91",
		.required_protocol = 91,
	},
	[REQUIRES_PROTO_96] = {
		.name = "requires-proto-96",
		.required_protocol = 96,
	},
};

int drbd_do_features(struct drbd_connection *connection);
int drbd_do_auth(struct drbd_connection *connection);
static void conn_disconnect(struct drbd_connection *connection);

static enum finish_epoch drbd_may_finish_epoch(struct drbd_connection *, struct drbd_epoch *, enum epoch_event);
static int e_end_block(struct drbd_work *, int);
static void cleanup_unacked_peer_requests(struct drbd_connection *connection);
static void cleanup_peer_ack_list(struct drbd_connection *connection);
static u64 node_ids_to_bitmap(struct drbd_device *device, u64 node_ids);
static int process_twopc(struct drbd_connection *, struct twopc_reply *, struct packet_info *, unsigned long);
static void drbd_resync(struct drbd_peer_device *, enum resync_reason) __must_hold(local);
static void drbd_unplug_all_devices(struct drbd_connection *connection);
static int decode_header(struct drbd_connection *, void *, struct packet_info *);
static void check_resync_source(struct drbd_device *device, u64 weak_nodes);

static const struct sync_descriptor strategy_descriptor(enum sync_strategy strategy)
{
	if (strategy < 0 || strategy > sizeof(sync_descriptors) / sizeof(struct sync_descriptor))
		BUG();
	return sync_descriptors[strategy];
}

static bool is_strategy_determined(enum sync_strategy strategy)
{
	return strategy == NO_SYNC ||
			strategy_descriptor(strategy).is_sync_source ||
			strategy_descriptor(strategy).is_sync_target;
}

static struct drbd_epoch *previous_epoch(struct drbd_connection *connection, struct drbd_epoch *epoch)
{
	struct drbd_epoch *prev;
	spin_lock(&connection->epoch_lock);
	prev = list_entry(epoch->list.prev, struct drbd_epoch, list);
	if (prev == epoch || prev == connection->current_epoch)
		prev = NULL;
	spin_unlock(&connection->epoch_lock);
	return prev;
}

/*
 * some helper functions to deal with single linked page lists,
 * page->private being our "next" pointer.
 */

/* If at least n pages are linked at head, get n pages off.
 * Otherwise, don't modify head, and return NULL.
 * Locking is the responsibility of the caller.
 */
static struct page *page_chain_del(struct page **head, int n)
{
	struct page *page;
	struct page *tmp;

	BUG_ON(!n);
	BUG_ON(!head);

	page = *head;

	if (!page)
		return NULL;

	while (page) {
		tmp = page_chain_next(page);
		set_page_chain_offset(page, 0);
		set_page_chain_size(page, 0);
		if (--n == 0)
			break; /* found sufficient pages */
		if (tmp == NULL)
			/* insufficient pages, don't use any of them. */
			return NULL;
		page = tmp;
	}

	/* add end of list marker for the returned list */
	set_page_chain_next(page, NULL);
	/* actual return value, and adjustment of head */
	page = *head;
	*head = tmp;
	return page;
}

/* may be used outside of locks to find the tail of a (usually short)
 * "private" page chain, before adding it back to a global chain head
 * with page_chain_add() under a spinlock. */
static struct page *page_chain_tail(struct page *page, int *len)
{
	struct page *tmp;
	int i = 1;
	while ((tmp = page_chain_next(page)))
		++i, page = tmp;
	if (len)
		*len = i;
	return page;
}

static int page_chain_free(struct page *page)
{
	struct page *tmp;
	int i = 0;
	page_chain_for_each_safe(page, tmp) {
		set_page_chain_next_offset_size(page, NULL, 0, 0);
		put_page(page);
		++i;
	}
	return i;
}

static void page_chain_add(struct page **head,
		struct page *chain_first, struct page *chain_last)
{
#if 1
	struct page *tmp;
	tmp = page_chain_tail(chain_first, NULL);
	BUG_ON(tmp != chain_last);
#endif

	/* add chain to head */
	set_page_chain_next(chain_last, *head);
	*head = chain_first;
}

static struct page *__drbd_alloc_pages(unsigned int number, gfp_t gfp_mask)
{
	struct page *page = NULL;
	struct page *tmp = NULL;
	unsigned int i = 0;

	/* Yes, testing drbd_pp_vacant outside the lock is racy.
	 * So what. It saves a spin_lock. */
	if (drbd_pp_vacant >= number) {
		spin_lock(&drbd_pp_lock);
		page = page_chain_del(&drbd_pp_pool, number);
		if (page)
			drbd_pp_vacant -= number;
		spin_unlock(&drbd_pp_lock);
		if (page)
			return page;
	}

	for (i = 0; i < number; i++) {
		tmp = alloc_page(gfp_mask);
		if (!tmp)
			break;
		set_page_chain_next_offset_size(tmp, page, 0, 0);
		page = tmp;
	}

	if (i == number)
		return page;

	/* Not enough pages immediately available this time.
	 * No need to jump around here, drbd_alloc_pages will retry this
	 * function "soon". */
	if (page) {
		tmp = page_chain_tail(page, NULL);
		spin_lock(&drbd_pp_lock);
		page_chain_add(&drbd_pp_pool, page, tmp);
		drbd_pp_vacant += i;
		spin_unlock(&drbd_pp_lock);
	}
	return NULL;
}

static void rs_sectors_came_in(struct drbd_peer_device *peer_device, int size)
{
	int rs_sect_in = atomic_add_return(size >> 9, &peer_device->rs_sect_in);

	/* In case resync runs faster than anticipated, run the resync_work early */
	if (rs_sect_in >= peer_device->rs_in_flight)
		drbd_queue_work_if_unqueued(
			&peer_device->connection->sender_work,
			&peer_device->resync_work);
}

static void reclaim_finished_net_peer_reqs(struct drbd_connection *connection,
					   struct list_head *to_be_freed)
{
	struct drbd_peer_request *peer_req, *tmp;

	/* The EEs are always appended to the end of the list. Since
	   they are sent in order over the wire, they have to finish
	   in order. As soon as we see the first not finished we can
	   stop to examine the list... */

	list_for_each_entry_safe(peer_req, tmp, &connection->net_ee, w.list) {
		if (drbd_peer_req_has_active_page(peer_req))
			break;
		list_move(&peer_req->w.list, to_be_freed);
	}
}

static void drbd_reclaim_net_peer_reqs(struct drbd_connection *connection)
{
	LIST_HEAD(reclaimed);
	struct drbd_peer_request *peer_req, *t;

	spin_lock_irq(&connection->peer_reqs_lock);
	reclaim_finished_net_peer_reqs(connection, &reclaimed);
	spin_unlock_irq(&connection->peer_reqs_lock);

	list_for_each_entry_safe(peer_req, t, &reclaimed, w.list)
		drbd_free_net_peer_req(peer_req);
}

/**
 * drbd_alloc_pages() - Returns @number pages, retries forever (or until signalled)
 * @device:	DRBD device.
 * @number:	number of pages requested
 * @gfp_mask:	how to allocate and whether to loop until we succeed
 *
 * Tries to allocate number pages, first from our own page pool, then from
 * the kernel.
 * Possibly retry until DRBD frees sufficient pages somewhere else.
 *
 * If this allocation would exceed the max_buffers setting, we throttle
 * allocation (schedule_timeout) to give the system some room to breathe.
 *
 * We do not use max-buffers as hard limit, because it could lead to
 * congestion and further to a distributed deadlock during online-verify or
 * (checksum based) resync, if the max-buffers, socket buffer sizes and
 * resync-rate settings are mis-configured.
 *
 * Returns a page chain linked via (struct drbd_page_chain*)&page->lru.
 */
struct page *drbd_alloc_pages(struct drbd_transport *transport, unsigned int number,
			      gfp_t gfp_mask)
{
	struct drbd_connection *connection =
		container_of(transport, struct drbd_connection, transport);
	struct page *page = NULL;
	DEFINE_WAIT(wait);
	unsigned int mxb;

	rcu_read_lock();
	mxb = rcu_dereference(transport->net_conf)->max_buffers;
	rcu_read_unlock();

	if (atomic_read(&connection->pp_in_use) < mxb)
		page = __drbd_alloc_pages(number, gfp_mask & ~__GFP_RECLAIM);

	/* Try to keep the fast path fast, but occasionally we need
	 * to reclaim the pages we lent to the network stack. */
	if (page && atomic_read(&connection->pp_in_use_by_net) > 512)
		drbd_reclaim_net_peer_reqs(connection);

	while (page == NULL) {
		prepare_to_wait(&drbd_pp_wait, &wait, TASK_INTERRUPTIBLE);

		drbd_reclaim_net_peer_reqs(connection);

		if (atomic_read(&connection->pp_in_use) < mxb) {
			page = __drbd_alloc_pages(number, gfp_mask);
			if (page)
				break;
		}

		if (!(gfp_mask & __GFP_RECLAIM))
			break;

		if (signal_pending(current)) {
			drbd_warn(connection, "drbd_alloc_pages interrupted!\n");
			break;
		}

		if (schedule_timeout(HZ/10) == 0)
			mxb = UINT_MAX;
	}
	finish_wait(&drbd_pp_wait, &wait);

	if (page)
		atomic_add(number, &connection->pp_in_use);
	return page;
}

/* Must not be used from irq, as that may deadlock: see drbd_alloc_pages.
 * Either links the page chain back to the global pool,
 * or returns all pages to the system. */
void drbd_free_pages(struct drbd_transport *transport, struct page *page, int is_net)
{
	struct drbd_connection *connection =
		container_of(transport, struct drbd_connection, transport);
	atomic_t *a = is_net ? &connection->pp_in_use_by_net : &connection->pp_in_use;
	int i;

	if (page == NULL)
		return;

	if (drbd_pp_vacant > (DRBD_MAX_BIO_SIZE/PAGE_SIZE) * drbd_minor_count)
		i = page_chain_free(page);
	else {
		struct page *tmp;
		tmp = page_chain_tail(page, &i);
		spin_lock(&drbd_pp_lock);
		page_chain_add(&drbd_pp_pool, page, tmp);
		drbd_pp_vacant += i;
		spin_unlock(&drbd_pp_lock);
	}
	i = atomic_sub_return(i, a);
	if (i < 0)
		drbd_warn(connection, "ASSERTION FAILED: %s: %d < 0\n",
			is_net ? "pp_in_use_by_net" : "pp_in_use", i);
	wake_up(&drbd_pp_wait);
}

/* normal: payload_size == request size (bi_size)
 * w_same: payload_size == logical_block_size
 * trim: payload_size == 0 */
struct drbd_peer_request *
drbd_alloc_peer_req(struct drbd_peer_device *peer_device, gfp_t gfp_mask) __must_hold(local)
{
	struct drbd_device *device = peer_device->device;
	struct drbd_peer_request *peer_req;

	if (drbd_insert_fault(device, DRBD_FAULT_AL_EE))
		return NULL;

	peer_req = mempool_alloc(&drbd_ee_mempool, gfp_mask & ~__GFP_HIGHMEM);
	if (!peer_req) {
		if (!(gfp_mask & __GFP_NOWARN))
			drbd_err(device, "%s: allocation failed\n", __func__);
		return NULL;
	}

	memset(peer_req, 0, sizeof(*peer_req));
	INIT_LIST_HEAD(&peer_req->w.list);
	drbd_clear_interval(&peer_req->i);
	INIT_LIST_HEAD(&peer_req->recv_order);
	INIT_LIST_HEAD(&peer_req->wait_for_actlog);
	peer_req->submit_jif = jiffies;
	peer_req->peer_device = peer_device;

	return peer_req;
}

void __drbd_free_peer_req(struct drbd_peer_request *peer_req, int is_net)
{
	struct drbd_peer_device *peer_device = peer_req->peer_device;

	might_sleep();
	if (peer_req->flags & EE_HAS_DIGEST)
		kfree(peer_req->digest);
	D_ASSERT(peer_device, atomic_read(&peer_req->pending_bios) == 0);
	D_ASSERT(peer_device, drbd_interval_empty(&peer_req->i));
	drbd_free_page_chain(&peer_device->connection->transport, &peer_req->page_chain, is_net);
	mempool_free(peer_req, &drbd_ee_mempool);
}

int drbd_free_peer_reqs(struct drbd_connection *connection, struct list_head *list, bool is_net_ee)
{
	LIST_HEAD(work_list);
	struct drbd_peer_request *peer_req, *t;
	int count = 0;

	spin_lock_irq(&connection->peer_reqs_lock);
	list_splice_init(list, &work_list);
	spin_unlock_irq(&connection->peer_reqs_lock);

	list_for_each_entry_safe(peer_req, t, &work_list, w.list) {
		__drbd_free_peer_req(peer_req, is_net_ee);
		count++;
	}
	return count;
}

/*
 * See also comments in _req_mod(,BARRIER_ACKED) and receive_Barrier.
 */
static int drbd_finish_peer_reqs(struct drbd_connection *connection)
{
	LIST_HEAD(work_list);
	LIST_HEAD(reclaimed);
	struct drbd_peer_request *peer_req, *t;
	int err = 0;
	int n = 0;

	spin_lock_irq(&connection->peer_reqs_lock);
	reclaim_finished_net_peer_reqs(connection, &reclaimed);
	list_splice_init(&connection->done_ee, &work_list);
	spin_unlock_irq(&connection->peer_reqs_lock);

	list_for_each_entry_safe(peer_req, t, &reclaimed, w.list)
		drbd_free_net_peer_req(peer_req);

	/* possible callbacks here:
	 * e_end_block, and e_end_resync_block, e_send_discard_write.
	 * all ignore the last argument.
	 */
	list_for_each_entry_safe(peer_req, t, &work_list, w.list) {
		int err2;

		++n;
		/* list_del not necessary, next/prev members not touched */
		err2 = peer_req->w.cb(&peer_req->w, !!err);
		if (!err)
			err = err2;
		if (!list_empty(&peer_req->recv_order)) {
			drbd_free_page_chain(&connection->transport, &peer_req->page_chain, 0);
		} else
			drbd_free_peer_req(peer_req);
	}
	if (atomic_sub_and_test(n, &connection->done_ee_cnt))
		wake_up(&connection->ee_wait);

	return err;
}

static int drbd_recv(struct drbd_connection *connection, void **buf, size_t size, int flags)
{
	struct drbd_transport_ops *tr_ops = connection->transport.ops;
	int rv;

	rv = tr_ops->recv(&connection->transport, DATA_STREAM, buf, size, flags);

	if (rv < 0) {
		if (rv == -ECONNRESET)
			drbd_info(connection, "sock was reset by peer\n");
		else if (rv != -ERESTARTSYS)
			drbd_info(connection, "sock_recvmsg returned %d\n", rv);
	} else if (rv == 0) {
		if (test_bit(DISCONNECT_EXPECTED, &connection->flags)) {
			long t;
			rcu_read_lock();
			t = rcu_dereference(connection->transport.net_conf)->ping_timeo * HZ/10;
			rcu_read_unlock();

			t = wait_event_timeout(connection->resource->state_wait,
					       connection->cstate[NOW] < C_CONNECTED, t);

			if (t)
				goto out;
		}
		drbd_info(connection, "sock was shut down by peer\n");
	}

	if (rv != size)
		change_cstate(connection, C_BROKEN_PIPE, CS_HARD);

out:
	return rv;
}

static int drbd_recv_into(struct drbd_connection *connection, void *buf, size_t size)
{
	int err;

	err = drbd_recv(connection, &buf, size, CALLER_BUFFER);

	if (err != size) {
		if (err >= 0)
			err = -EIO;
	} else
		err = 0;
	return err;
}

static int drbd_recv_all(struct drbd_connection *connection, void **buf, size_t size)
{
	int err;

	err = drbd_recv(connection, buf, size, 0);

	if (err != size) {
		if (err >= 0)
			err = -EIO;
	} else
		err = 0;
	return err;
}

static int drbd_recv_all_warn(struct drbd_connection *connection, void **buf, size_t size)
{
	int err;

	err = drbd_recv_all(connection, buf, size);
	if (err && !signal_pending(current))
		drbd_warn(connection, "short read (expected size %d)\n", (int)size);
	return err;
}

/* Gets called if a connection is established, or if a new minor gets created
   in a connection */
int drbd_connected(struct drbd_peer_device *peer_device)
{
	struct drbd_device *device = peer_device->device;
	u64 weak_nodes = 0;
	int err;

	atomic_set(&peer_device->packet_seq, 0);
	peer_device->peer_seq = 0;

	if (device->resource->role[NOW] == R_PRIMARY)
		weak_nodes = drbd_weak_nodes_device(device);

	err = drbd_send_sync_param(peer_device);
	if (!err)
		err = drbd_send_sizes(peer_device, 0, 0);
	if (!err)
		err = drbd_send_uuids(peer_device, 0, weak_nodes);
	if (!err) {
		set_bit(INITIAL_STATE_SENT, &peer_device->flags);
		err = drbd_send_current_state(peer_device);
	}

	clear_bit(USE_DEGR_WFC_T, &peer_device->flags);
	clear_bit(RESIZE_PENDING, &peer_device->flags);
	mod_timer(&device->request_timer, jiffies + HZ); /* just start it here. */
	return err;
}

void conn_connect2(struct drbd_connection *connection)
{
	struct drbd_peer_device *peer_device;
	int vnr;

	rcu_read_lock();
	idr_for_each_entry(&connection->peer_devices, peer_device, vnr) {
		struct drbd_device *device = peer_device->device;
		kref_get(&device->kref);
		/* connection cannot go away: caller holds a reference. */
		rcu_read_unlock();

		down_read_non_owner(&device->uuid_sem);
		set_bit(HOLDING_UUID_READ_LOCK, &peer_device->flags);
		/* since drbd_connected() is also called from drbd_create_device()
		   aquire lock here before calling drbd_connected(). */
		drbd_connected(peer_device);

		rcu_read_lock();
		kref_put(&device->kref, drbd_destroy_device);
	}
	rcu_read_unlock();
	drbd_uncork(connection, DATA_STREAM);
}

static bool initial_states_received(struct drbd_connection *connection)
{
	struct drbd_peer_device *peer_device;
	int vnr;
	bool rv = true;

	rcu_read_lock();
	idr_for_each_entry(&connection->peer_devices, peer_device, vnr) {
		if (!test_bit(INITIAL_STATE_RECEIVED, &peer_device->flags)) {
			rv = false;
			break;
		}
	}
	rcu_read_unlock();

	return rv;
}

void wait_initial_states_received(struct drbd_connection *connection)
{
	struct net_conf *nc;
	long timeout;

	rcu_read_lock();
	nc = rcu_dereference(connection->transport.net_conf);
	timeout = nc->ping_timeo * 4 * HZ/10;
	rcu_read_unlock();
	wait_event_interruptible_timeout(connection->ee_wait,
					 initial_states_received(connection),
					 timeout);
}

void connect_timer_fn(struct timer_list *t)
{
	struct drbd_connection *connection = from_timer(connection, t, connect_timer);

	drbd_queue_work(&connection->sender_work, &connection->connect_timer_work);
}

static bool retry_by_rr_conflict(struct drbd_connection *connection)
{
	enum drbd_after_sb_p rr_conflict;
	struct net_conf *nc;

	rcu_read_lock();
	nc = rcu_dereference(connection->transport.net_conf);
	rr_conflict = nc->rr_conflict;
	rcu_read_unlock();

	return rr_conflict == ASB_RETRY_CONNECT;
}

static int connect_work(struct drbd_work *work, int cancel)
{
	struct drbd_connection *connection =
		container_of(work, struct drbd_connection, connect_timer_work);
	struct drbd_resource *resource = connection->resource;
	enum drbd_state_rv rv;
	long t = resource->res_opts.auto_promote_timeout * HZ / 10;
	bool retry = retry_by_rr_conflict(connection);

	if (connection->cstate[NOW] != C_CONNECTING)
		goto out_put;

	if (connection->agreed_pro_version == 117)
		wait_initial_states_received(connection);

	do {
		/* Carefully check if it is okay to do a two_phase_commit from sender context */
		if (down_trylock(&resource->state_sem)) {
			rv = SS_CONCURRENT_ST_CHG;
			break;
		}
		rv = change_cstate(connection, C_CONNECTED, CS_SERIALIZE |
				   CS_ALREADY_SERIALIZED | CS_VERBOSE | CS_DONT_RETRY);
		up(&resource->state_sem);
		if (rv != SS_PRIMARY_READER)
			break;

		/* We have a connection established, peer is primary. On my side is a
		   read-only opener, probably udev or some other scanning after device creating.
		   This short lived read-only open prevents now that we can continue.
		   Better retry after the read-only opener goes away. */

		t = wait_event_interruptible_timeout(resource->state_wait,
						     !drbd_open_ro_count(resource),
						     t);
	} while (t > 0);

	if (rv >= SS_SUCCESS) {
		if (connection->agreed_pro_version < 117)
			conn_connect2(connection);
	} else if (rv == SS_TIMEOUT || rv == SS_CONCURRENT_ST_CHG) {
		if (connection->cstate[NOW] != C_CONNECTING)
			goto out_put;
		connection->connect_timer.expires = jiffies + HZ/20;
		add_timer(&connection->connect_timer);
		return 0; /* Return early. Keep the reference on the connection! */
	} else if (rv == SS_HANDSHAKE_RETRY || (rv == SS_CW_FAILED_BY_PEER && retry)) {
		connection->connect_timer.expires = jiffies + HZ;
		add_timer(&connection->connect_timer);
		return 0; /* Keep reference */
	} else if (rv == SS_HANDSHAKE_DISCONNECT || (rv == SS_CW_FAILED_BY_PEER && !retry)) {
		change_cstate(connection, C_DISCONNECTING, CS_HARD);
	} else {
		drbd_info(connection, "Failure to connect %d %s; retrying\n",
			  rv, drbd_set_st_err_str(rv));
		change_cstate(connection, C_NETWORK_FAILURE, CS_HARD);
	}

 out_put:
	kref_debug_put(&connection->kref_debug, 11);
	kref_put(&connection->kref, drbd_destroy_connection);
	return 0;
}

/*
 * Returns true if we have a valid connection.
 */
static bool conn_connect(struct drbd_connection *connection)
{
	struct drbd_transport *transport = &connection->transport;
	struct drbd_resource *resource = connection->resource;
	int ping_timeo, ping_int, h, err, vnr, timeout;
	struct drbd_peer_device *peer_device;
	struct net_conf *nc;
	bool discard_my_data;
	bool have_mutex;
	bool no_addr = false;

start:
	have_mutex = false;
	clear_bit(DISCONNECT_EXPECTED, &connection->flags);
	if (change_cstate(connection, C_CONNECTING, CS_VERBOSE) < SS_SUCCESS) {
		/* We do not have a network config. */
		return false;
	}

	/* Assume that the peer only understands our handshake
	 * protocol version; until we know better. */
	connection->agreed_pro_version = PRO_VERSION_HANDSHAKE;

	err = transport->ops->connect(transport);
	if (err == -EAGAIN) {
		enum drbd_conn_state cstate;
		read_lock_irq(&resource->state_rwlock); /* See commit message */
		cstate = connection->cstate[NOW];
		read_unlock_irq(&resource->state_rwlock);
		if (cstate == C_DISCONNECTING)
			return false;
		goto retry;
	} else if (err == -EADDRNOTAVAIL) {
		struct net_conf *nc;
		int connect_int;
		long t;

		rcu_read_lock();
		nc = rcu_dereference(transport->net_conf);
		connect_int = nc ? nc->connect_int : 10;
		rcu_read_unlock();

		if (!no_addr) {
			drbd_warn(connection,
				  "Configured local address not found, retrying every %d sec, "
				  "err=%d\n", connect_int, err);
			no_addr = true;
		}

		t = schedule_timeout_interruptible(connect_int * HZ);
		if (t || connection->cstate[NOW] == C_DISCONNECTING)
			return false;
		goto start;
	} else if (err < 0) {
		drbd_warn(connection, "Failed to initiate connection, err=%d\n", err);
		goto abort;
	}

	connection->last_received = jiffies;

	rcu_read_lock();
	nc = rcu_dereference(connection->transport.net_conf);
	ping_timeo = nc->ping_timeo;
	ping_int = nc->ping_int;
	rcu_read_unlock();

	/* Make sure we are "uncorked", otherwise we risk timeouts,
	 * in case this is a reconnect and we had been corked before. */
	drbd_uncork(connection, CONTROL_STREAM);
	drbd_uncork(connection, DATA_STREAM);

	/* Make sure the handshake happens without interference from other threads,
	 * or the challenge response authentication could be garbled. */
	mutex_lock(&connection->mutex[DATA_STREAM]);
	have_mutex = true;
	transport->ops->set_rcvtimeo(transport, DATA_STREAM, ping_timeo * 4 * HZ/10);
	transport->ops->set_rcvtimeo(transport, CONTROL_STREAM, ping_int * HZ);

	h = drbd_do_features(connection);
	if (h < 0)
		goto abort;
	if (h == 0)
		goto retry;

	if (connection->cram_hmac_tfm) {
		switch (drbd_do_auth(connection)) {
		case -1:
			drbd_err(connection, "Authentication of peer failed\n");
			goto abort;
		case 0:
			drbd_err(connection, "Authentication of peer failed, trying again.\n");
			goto retry;
		}
	}

	discard_my_data = test_bit(CONN_DISCARD_MY_DATA, &connection->flags);

	if (__drbd_send_protocol(connection, P_PROTOCOL) == -EOPNOTSUPP)
		goto abort;

	rcu_read_lock();
	idr_for_each_entry(&connection->peer_devices, peer_device, vnr) {
		if (discard_my_data)
			set_bit(DISCARD_MY_DATA, &peer_device->flags);
		else
			clear_bit(DISCARD_MY_DATA, &peer_device->flags);
	}
	rcu_read_unlock();
	mutex_unlock(&connection->mutex[DATA_STREAM]);
	have_mutex = false;

	drbd_thread_start(&connection->ack_receiver);
	connection->ack_sender =
		alloc_ordered_workqueue("drbd_as_%s", WQ_MEM_RECLAIM, connection->resource->name);
	if (!connection->ack_sender) {
		drbd_err(connection, "Failed to create workqueue ack_sender\n");
		schedule_timeout_uninterruptible(HZ);
		goto retry;
	}

	atomic_set(&connection->ap_in_flight, 0);
	atomic_set(&connection->rs_in_flight, 0);

	/* Allow 5 seconds for the two-phase commits */
	transport->ops->set_rcvtimeo(transport, DATA_STREAM, ping_timeo * 10 * HZ);

	if (connection->agreed_pro_version == 117)
		conn_connect2(connection);

	if (resource->res_opts.node_id < connection->peer_node_id) {
		kref_get(&connection->kref);
		kref_debug_get(&connection->kref_debug, 11);
		connection->connect_timer_work.cb = connect_work;
		timeout = twopc_retry_timeout(resource, 0);
		drbd_debug(connection, "Waiting for %ums to avoid transaction "
				"conflicts\n", jiffies_to_msecs(timeout));
		connection->connect_timer.expires = jiffies + timeout;
		add_timer(&connection->connect_timer);
	}
	return true;

retry:
	if (have_mutex)
		mutex_unlock(&connection->mutex[DATA_STREAM]);
	conn_disconnect(connection);
	schedule_timeout_interruptible(HZ);
	goto start;

abort:
	if (have_mutex)
		mutex_unlock(&connection->mutex[DATA_STREAM]);
	change_cstate(connection, C_DISCONNECTING, CS_HARD);
	return false;
}

static int decode_header(struct drbd_connection *connection, void *header, struct packet_info *pi)
{
	unsigned int header_size = drbd_header_size(connection);

	if (header_size == sizeof(struct p_header100) &&
	    *(__be32 *)header == cpu_to_be32(DRBD_MAGIC_100)) {
		struct p_header100 *h = header;
		u16 vnr = be16_to_cpu(h->volume);

		if (h->pad != 0) {
			drbd_err(connection, "Header padding is not zero\n");
			return -EINVAL;
		}
		pi->vnr = vnr == ((u16) 0xFFFF) ? -1 : vnr;

		pi->cmd = be16_to_cpu(h->command);
		pi->size = be32_to_cpu(h->length);
	} else if (header_size == sizeof(struct p_header95) &&
		   *(__be16 *)header == cpu_to_be16(DRBD_MAGIC_BIG)) {
		struct p_header95 *h = header;
		pi->cmd = be16_to_cpu(h->command);
		pi->size = be32_to_cpu(h->length);
		pi->vnr = 0;
	} else if (header_size == sizeof(struct p_header80) &&
		   *(__be32 *)header == cpu_to_be32(DRBD_MAGIC)) {
		struct p_header80 *h = header;
		pi->cmd = be16_to_cpu(h->command);
		pi->size = be16_to_cpu(h->length);
		pi->vnr = 0;
	} else {
		drbd_err(connection, "Wrong magic value 0x%08x in protocol version %d\n",
			 be32_to_cpu(*(__be32 *)header),
			 connection->agreed_pro_version);
		return -EINVAL;
	}
	pi->data = header + header_size;
	return 0;
}

static void drbd_unplug_all_devices(struct drbd_connection *connection)
{
	if (current->plug == &connection->receiver_plug) {
		blk_finish_plug(&connection->receiver_plug);
		blk_start_plug(&connection->receiver_plug);
	} /* else: maybe just schedule() ?? */
}

static int drbd_recv_header(struct drbd_connection *connection, struct packet_info *pi)
{
	void *buffer;
	int err;

	err = drbd_recv_all_warn(connection, &buffer, drbd_header_size(connection));
	if (err)
		return err;

	err = decode_header(connection, buffer, pi);
	connection->last_received = jiffies;

	return err;
}

static int drbd_recv_header_maybe_unplug(struct drbd_connection *connection, struct packet_info *pi)
{
	struct drbd_transport_ops *tr_ops = connection->transport.ops;
	unsigned int size = drbd_header_size(connection);
	void *buffer;
	int err;

	err = tr_ops->recv(&connection->transport, DATA_STREAM, &buffer,
			   size, MSG_NOSIGNAL | MSG_DONTWAIT);
	if (err != size) {
		int rflags = 0;

		/* If we have nothing in the receive buffer now, to reduce
		 * application latency, try to drain the backend queues as
		 * quickly as possible, and let remote TCP know what we have
		 * received so far. */
		if (err == -EAGAIN) {
			tr_ops->hint(&connection->transport, DATA_STREAM, QUICKACK);
			drbd_unplug_all_devices(connection);
		} else if (err > 0) {
			size -= err;
			rflags |= GROW_BUFFER;
		}

		err = drbd_recv(connection, &buffer, size, rflags);
		if (err != size) {
			if (err >= 0)
				err = -EIO;
		} else
			err = 0;

		if (err)
			return err;
	}

	err = decode_header(connection, buffer, pi);
	connection->last_received = jiffies;

	return err;
}

/* This is blkdev_issue_flush, but asynchronous.
 * We want to submit to all component volumes in parallel,
 * then wait for all completions.
 */
struct issue_flush_context {
	atomic_t pending;
	int error;
	struct completion done;
};
struct one_flush_context {
	struct drbd_device *device;
	struct issue_flush_context *ctx;
};

static void one_flush_endio(struct bio *bio)
{
	struct one_flush_context *octx = bio->bi_private;
	struct drbd_device *device = octx->device;
	struct issue_flush_context *ctx = octx->ctx;

	blk_status_t status = bio->bi_status;

	if (status) {
		ctx->error = blk_status_to_errno(status);
		drbd_info(device, "local disk FLUSH FAILED with status %d\n", status);
	}
	kfree(octx);
	bio_put(bio);

	clear_bit(FLUSH_PENDING, &device->flags);
	put_ldev(device);
	kref_debug_put(&device->kref_debug, 7);
	kref_put(&device->kref, drbd_destroy_device);

	if (atomic_dec_and_test(&ctx->pending))
		complete(&ctx->done);
}

static void submit_one_flush(struct drbd_device *device, struct issue_flush_context *ctx)
{
	struct bio *bio = bio_alloc(GFP_NOIO, 0);
	struct one_flush_context *octx = kmalloc(sizeof(*octx), GFP_NOIO);
	if (!bio || !octx) {
		drbd_warn(device, "Could not allocate a bio, CANNOT ISSUE FLUSH\n");
		/* FIXME: what else can I do now?  disconnecting or detaching
		 * really does not help to improve the state of the world, either.
		 */
		kfree(octx);
		if (bio)
			bio_put(bio);

		ctx->error = -ENOMEM;
		put_ldev(device);
		kref_debug_put(&device->kref_debug, 7);
		kref_put(&device->kref, drbd_destroy_device);
		return;
	}

	octx->device = device;
	octx->ctx = ctx;
	bio_set_dev(bio, device->ldev->backing_bdev);
	bio->bi_private = octx;
	bio->bi_end_io = one_flush_endio;

	device->flush_jif = jiffies;
	set_bit(FLUSH_PENDING, &device->flags);
	atomic_inc(&ctx->pending);
	bio->bi_opf = REQ_OP_FLUSH | REQ_PREFLUSH;
	submit_bio(bio);
}

static enum finish_epoch drbd_flush_after_epoch(struct drbd_connection *connection, struct drbd_epoch *epoch)
{
	struct drbd_resource *resource = connection->resource;

	if (resource->write_ordering >= WO_BDEV_FLUSH) {
		struct drbd_device *device;
		struct issue_flush_context ctx;
		int vnr;

		atomic_set(&ctx.pending, 1);
		ctx.error = 0;
		init_completion(&ctx.done);

		rcu_read_lock();
		idr_for_each_entry(&resource->devices, device, vnr) {
			if (!get_ldev(device))
				continue;
			kref_get(&device->kref);
			kref_debug_get(&device->kref_debug, 7);
			rcu_read_unlock();

			submit_one_flush(device, &ctx);

			rcu_read_lock();
		}
		rcu_read_unlock();

		/* Do we want to add a timeout,
		 * if disk-timeout is set? */
		if (!atomic_dec_and_test(&ctx.pending))
			wait_for_completion(&ctx.done);

		if (ctx.error) {
			/* would rather check on EOPNOTSUPP, but that is not reliable.
			 * don't try again for ANY return value != 0
			 * if (rv == -EOPNOTSUPP) */
			/* Any error is already reported by bio_endio callback. */
			drbd_bump_write_ordering(connection->resource, NULL, WO_DRAIN_IO);
		}
	}

	/* If called before sending P_CONFIRM_STABLE, we don't have the epoch
	 * (and must not finish it yet, anyways) */
	if (epoch == NULL)
		return FE_STILL_LIVE;
	return drbd_may_finish_epoch(connection, epoch, EV_BARRIER_DONE);
}

static int w_flush(struct drbd_work *w, int cancel)
{
	struct flush_work *fw = container_of(w, struct flush_work, w);
	struct drbd_epoch *epoch = fw->epoch;
	struct drbd_connection *connection = epoch->connection;

	kfree(fw);

	if (!test_and_set_bit(DE_BARRIER_IN_NEXT_EPOCH_ISSUED, &epoch->flags))
		drbd_flush_after_epoch(connection, epoch);

	drbd_may_finish_epoch(connection, epoch, EV_PUT |
			      (connection->cstate[NOW] < C_CONNECTED ? EV_CLEANUP : 0));

	return 0;
}

static void drbd_send_b_ack(struct drbd_connection *connection, u32 barrier_nr, u32 set_size)
{
	struct p_barrier_ack *p;

	if (connection->cstate[NOW] < C_CONNECTED)
		return;

	p = conn_prepare_command(connection, sizeof(*p), CONTROL_STREAM);
	if (!p)
		return;
	p->barrier = barrier_nr;
	p->set_size = cpu_to_be32(set_size);
	send_command(connection, -1, P_BARRIER_ACK, CONTROL_STREAM);
}

static void drbd_send_confirm_stable(struct drbd_peer_request *peer_req)
{
	struct drbd_connection *connection = peer_req->peer_device->connection;
	struct drbd_epoch *epoch = peer_req->epoch;
	struct drbd_peer_request *oldest, *youngest;
	struct p_confirm_stable *p;
	int count;

	if (connection->cstate[NOW] < C_CONNECTED)
		return;

	/* peer_req is not on stable storage yet, but the only one in this epoch.
	 * Nothing to confirm, just wait for the normal barrier_ack and peer_ack
	 * to do their work. */
	oldest = epoch->oldest_unconfirmed_peer_req;
	if (oldest == peer_req)
		return;

	p = conn_prepare_command(connection, sizeof(*p), CONTROL_STREAM);
	if (!p)
		return;

	/* receive_Data() does a list_add_tail() for every requests, which
	 * means the oldest is .next, the currently blocked one that triggered
	 * this code path is .prev, and the youngest that now should be on
	 * stable storage is .prev->prev */
	spin_lock_irq(&connection->peer_reqs_lock);
	youngest = list_entry(peer_req->recv_order.prev, struct drbd_peer_request, recv_order);
	spin_unlock_irq(&connection->peer_reqs_lock);

	count = atomic_read(&epoch->epoch_size) - atomic_read(&epoch->confirmed) - 1;
	atomic_add(count, &epoch->confirmed);
	epoch->oldest_unconfirmed_peer_req = peer_req;

	D_ASSERT(connection, oldest->epoch == youngest->epoch);
	D_ASSERT(connection, count > 0);

	p->oldest_block_id = oldest->block_id;
	p->youngest_block_id = youngest->block_id;
	p->set_size = cpu_to_be32(count);
	p->pad = 0;

	send_command(connection, -1, P_CONFIRM_STABLE, CONTROL_STREAM);
}

/**
 * drbd_may_finish_epoch() - Applies an epoch_event to the epoch's state, eventually finishes it.
 * @connection:	DRBD connection.
 * @epoch:	Epoch object.
 * @ev:		Epoch event.
 */
static enum finish_epoch drbd_may_finish_epoch(struct drbd_connection *connection,
					       struct drbd_epoch *epoch,
					       enum epoch_event ev)
{
	int finish, epoch_size;
	struct drbd_epoch *next_epoch;
	int schedule_flush = 0;
	enum finish_epoch rv = FE_STILL_LIVE;
	struct drbd_resource *resource = connection->resource;

	spin_lock(&connection->epoch_lock);
	do {
		next_epoch = NULL;
		finish = 0;

		epoch_size = atomic_read(&epoch->epoch_size);

		switch (ev & ~EV_CLEANUP) {
		case EV_PUT:
			atomic_dec(&epoch->active);
			break;
		case EV_GOT_BARRIER_NR:
			set_bit(DE_HAVE_BARRIER_NUMBER, &epoch->flags);

			/* Special case: If we just switched from WO_BIO_BARRIER to
			   WO_BDEV_FLUSH we should not finish the current epoch */
			if (test_bit(DE_CONTAINS_A_BARRIER, &epoch->flags) && epoch_size == 1 &&
			    resource->write_ordering != WO_BIO_BARRIER &&
			    epoch == connection->current_epoch)
				clear_bit(DE_CONTAINS_A_BARRIER, &epoch->flags);
			break;
		case EV_BARRIER_DONE:
			set_bit(DE_BARRIER_IN_NEXT_EPOCH_DONE, &epoch->flags);
			break;
		case EV_BECAME_LAST:
			/* nothing to do*/
			break;
		}

		if (epoch_size != 0 &&
		    atomic_read(&epoch->active) == 0 &&
		    (test_bit(DE_HAVE_BARRIER_NUMBER, &epoch->flags) || ev & EV_CLEANUP) &&
		    epoch->list.prev == &connection->current_epoch->list &&
		    !test_bit(DE_IS_FINISHING, &epoch->flags)) {
			/* Nearly all conditions are met to finish that epoch... */
			if (test_bit(DE_BARRIER_IN_NEXT_EPOCH_DONE, &epoch->flags) ||
			    resource->write_ordering == WO_NONE ||
			    (epoch_size == 1 && test_bit(DE_CONTAINS_A_BARRIER, &epoch->flags)) ||
			    ev & EV_CLEANUP) {
				finish = 1;
				set_bit(DE_IS_FINISHING, &epoch->flags);
			} else if (!test_bit(DE_BARRIER_IN_NEXT_EPOCH_ISSUED, &epoch->flags) &&
				 resource->write_ordering == WO_BIO_BARRIER) {
				atomic_inc(&epoch->active);
				schedule_flush = 1;
			}
		}
		if (finish) {
			if (!(ev & EV_CLEANUP)) {
				/* adjust for nr requests already confirmed via P_CONFIRM_STABLE, if any. */
				epoch_size -= atomic_read(&epoch->confirmed);
				spin_unlock(&connection->epoch_lock);
				drbd_send_b_ack(epoch->connection, epoch->barrier_nr, epoch_size);
				spin_lock(&connection->epoch_lock);
			}

			if (connection->current_epoch != epoch) {
				next_epoch = list_entry(epoch->list.next, struct drbd_epoch, list);
				list_del(&epoch->list);
				ev = EV_BECAME_LAST | (ev & EV_CLEANUP);
				connection->epochs--;
				kfree(epoch);

				if (rv == FE_STILL_LIVE)
					rv = FE_DESTROYED;
			} else {
				epoch->oldest_unconfirmed_peer_req = NULL;
				epoch->flags = 0;
				atomic_set(&epoch->epoch_size, 0);
				atomic_set(&epoch->confirmed, 0);
				/* atomic_set(&epoch->active, 0); is alrady zero */
				if (rv == FE_STILL_LIVE)
					rv = FE_RECYCLED;
			}
		}

		if (!next_epoch)
			break;

		epoch = next_epoch;
	} while (1);

	spin_unlock(&connection->epoch_lock);

	if (schedule_flush) {
		struct flush_work *fw;
		fw = kmalloc(sizeof(*fw), GFP_ATOMIC);
		if (fw) {
			fw->w.cb = w_flush;
			fw->epoch = epoch;
			drbd_queue_work(&resource->work, &fw->w);
		} else {
			drbd_warn(resource, "Could not kmalloc a flush_work obj\n");
			set_bit(DE_BARRIER_IN_NEXT_EPOCH_ISSUED, &epoch->flags);
			/* That is not a recursion, only one level */
			drbd_may_finish_epoch(connection, epoch, EV_BARRIER_DONE);
			drbd_may_finish_epoch(connection, epoch, EV_PUT);
		}
	}

	return rv;
}

static enum write_ordering_e
max_allowed_wo(struct drbd_backing_dev *bdev, enum write_ordering_e wo)
{
	struct disk_conf *dc;

	dc = rcu_dereference(bdev->disk_conf);

	if (wo == WO_BIO_BARRIER && !dc->disk_barrier)
		wo = WO_BDEV_FLUSH;
	if (wo == WO_BDEV_FLUSH && !dc->disk_flushes)
		wo = WO_DRAIN_IO;
	if (wo == WO_DRAIN_IO && !dc->disk_drain)
		wo = WO_NONE;

	return wo;
}

/**
 * drbd_bump_write_ordering() - Fall back to an other write ordering method
 * @resource:	DRBD resource.
 * @wo:		Write ordering method to try.
 */
void drbd_bump_write_ordering(struct drbd_resource *resource, struct drbd_backing_dev *bdev,
			      enum write_ordering_e wo) __must_hold(local)
{
	struct drbd_device *device;
	enum write_ordering_e pwo;
	int vnr, i = 0;
	static char *write_ordering_str[] = {
		[WO_NONE] = "none",
		[WO_DRAIN_IO] = "drain",
		[WO_BDEV_FLUSH] = "flush",
		[WO_BIO_BARRIER] = "barrier",
	};

	pwo = resource->write_ordering;
	if (wo != WO_BIO_BARRIER)
		wo = min(pwo, wo);
	rcu_read_lock();
	idr_for_each_entry(&resource->devices, device, vnr) {
		if (i++ == 1 && wo == WO_BIO_BARRIER)
			wo = WO_BDEV_FLUSH; /* WO = barrier does not handle multiple volumes */

		if (get_ldev(device)) {
			wo = max_allowed_wo(device->ldev, wo);
			if (device->ldev == bdev)
				bdev = NULL;
			put_ldev(device);
		}
	}

	if (bdev)
		wo = max_allowed_wo(bdev, wo);

	rcu_read_unlock();

	resource->write_ordering = wo;
	if (pwo != resource->write_ordering || wo == WO_BIO_BARRIER)
		drbd_info(resource, "Method to ensure write ordering: %s\n", write_ordering_str[resource->write_ordering]);
}

/*
 * We *may* ignore the discard-zeroes-data setting, if so configured.
 *
 * Assumption is that this "discard_zeroes_data=0" is only because the backend
 * may ignore partial unaligned discards.
 *
 * LVM/DM thin as of at least
 *   LVM version:     2.02.115(2)-RHEL7 (2015-01-28)
 *   Library version: 1.02.93-RHEL7 (2015-01-28)
 *   Driver version:  4.29.0
 * still behaves this way.
 *
 * For unaligned (wrt. alignment and granularity) or too small discards,
 * we zero-out the initial (and/or) trailing unaligned partial chunks,
 * but discard all the aligned full chunks.
 *
 * At least for LVM/DM thin, with skip_block_zeroing=false,
 * the result is effectively "discard_zeroes_data=1".
 */
/* flags: EE_TRIM|EE_ZEROOUT */
int drbd_issue_discard_or_zero_out(struct drbd_device *device, sector_t start, unsigned int nr_sectors, int flags)
{
	struct block_device *bdev = device->ldev->backing_bdev;
	struct request_queue *q = bdev_get_queue(bdev);
	sector_t tmp, nr;
	unsigned int max_discard_sectors, granularity;
	int alignment;
	int err = 0;

	if ((flags & EE_ZEROOUT) || !(flags & EE_TRIM))
		goto zero_out;

	/* Zero-sector (unknown) and one-sector granularities are the same.  */
	granularity = max(q->limits.discard_granularity >> 9, 1U);
	alignment = (bdev_discard_alignment(bdev) >> 9) % granularity;

	max_discard_sectors = min(q->limits.max_discard_sectors, (1U << 22));
	max_discard_sectors -= max_discard_sectors % granularity;
	if (unlikely(!max_discard_sectors))
		goto zero_out;

	if (nr_sectors < granularity)
		goto zero_out;

	tmp = start;
	if (sector_div(tmp, granularity) != alignment) {
		if (nr_sectors < 2*granularity)
			goto zero_out;
		/* start + gran - (start + gran - align) % gran */
		tmp = start + granularity - alignment;
		tmp = start + granularity - sector_div(tmp, granularity);

		nr = tmp - start;
		/* don't flag BLKDEV_ZERO_NOUNMAP, we don't know how many
		 * layers are below us, some may have smaller granularity */
		err |= blkdev_issue_zeroout(bdev, start, nr, GFP_NOIO, 0);
		nr_sectors -= nr;
		start = tmp;
	}
	while (nr_sectors >= max_discard_sectors) {
		err |= blkdev_issue_discard(bdev, start, max_discard_sectors, GFP_NOIO, 0);
		nr_sectors -= max_discard_sectors;
		start += max_discard_sectors;
	}
	if (nr_sectors) {
		/* max_discard_sectors is unsigned int (and a multiple of
		 * granularity, we made sure of that above already);
		 * nr is < max_discard_sectors;
		 * I don't need sector_div here, even though nr is sector_t */
		nr = nr_sectors;
		nr -= (unsigned int)nr % granularity;
		if (nr) {
			err |= blkdev_issue_discard(bdev, start, nr, GFP_NOIO, 0);
			nr_sectors -= nr;
			start += nr;
		}
	}
 zero_out:
	if (nr_sectors) {
		err |= blkdev_issue_zeroout(bdev, start, nr_sectors, GFP_NOIO,
				(flags & EE_TRIM) ? 0 : BLKDEV_ZERO_NOUNMAP);
	}
	return err != 0;
}

static bool can_do_reliable_discards(struct drbd_device *device)
{
	struct request_queue *q = bdev_get_queue(device->ldev->backing_bdev);
	struct disk_conf *dc;
	bool can_do;

	if (!blk_queue_discard(q))
		return false;

	if (queue_discard_zeroes_data(q))
		return true;

	rcu_read_lock();
	dc = rcu_dereference(device->ldev->disk_conf);
	can_do = dc->discard_zeroes_if_aligned;
	rcu_read_unlock();
	return can_do;
}

static void drbd_issue_peer_discard_or_zero_out(struct drbd_device *device, struct drbd_peer_request *peer_req)
{
	/* If the backend cannot discard, or does not guarantee
	 * read-back zeroes in discarded ranges, we fall back to
	 * zero-out.  Unless configuration specifically requested
	 * otherwise. */
	if (!can_do_reliable_discards(device))
		peer_req->flags |= EE_ZEROOUT;

	if (drbd_issue_discard_or_zero_out(device, peer_req->i.sector,
	    peer_req->i.size >> 9, peer_req->flags & (EE_ZEROOUT|EE_TRIM)))
		peer_req->flags |= EE_WAS_ERROR;
	drbd_endio_write_sec_final(peer_req);
}

static void drbd_issue_peer_wsame(struct drbd_device *device,
				  struct drbd_peer_request *peer_req)
{
	struct block_device *bdev = device->ldev->backing_bdev;
	sector_t s = peer_req->i.sector;
	sector_t nr = peer_req->i.size >> 9;
	if (blkdev_issue_write_same(bdev, s, nr, GFP_NOIO, peer_req->page_chain.head))
		peer_req->flags |= EE_WAS_ERROR;
	drbd_endio_write_sec_final(peer_req);
}

static bool conn_wait_ee_cond(struct drbd_connection *connection, struct list_head *head)
{
	bool done;

	spin_lock_irq(&connection->peer_reqs_lock);
	done = list_empty(head);
	spin_unlock_irq(&connection->peer_reqs_lock);

	if (!done)
		drbd_unplug_all_devices(connection);

	return done;
}

static void conn_wait_ee_empty(struct drbd_connection *connection, struct list_head *head)
{
	wait_event(connection->ee_wait, conn_wait_ee_cond(connection, head));
}

static int peer_request_fault_type(struct drbd_peer_request *peer_req)
{
	if (peer_req_op(peer_req) == REQ_OP_READ) {
		return peer_req->flags & EE_APPLICATION ?
			DRBD_FAULT_DT_RD : DRBD_FAULT_RS_RD;
	} else {
		return peer_req->flags & EE_APPLICATION ?
			DRBD_FAULT_DT_WR : DRBD_FAULT_RS_WR;
	}
}

/**
 * drbd_submit_peer_request()
 * @peer_req:	peer request
 *
 * May spread the pages to multiple bios,
 * depending on bio_add_page restrictions.
 *
 * Returns 0 if all bios have been submitted,
 * -ENOMEM if we could not allocate enough bios,
 * -ENOSPC (any better suggestion?) if we have not been able to bio_add_page a
 *  single page to an empty bio (which should never happen and likely indicates
 *  that the lower level IO stack is in some way broken). This has been observed
 *  on certain Xen deployments.
 *
 *  When this function returns 0, it "consumes" an ldev reference; the
 *  reference is released when the request completes.
 */
/* TODO allocate from our own bio_set. */
int drbd_submit_peer_request(struct drbd_peer_request *peer_req)
{
	struct drbd_device *device = peer_req->peer_device->device;
	struct bio *bios = NULL;
	struct bio *bio;
	struct page *page = peer_req->page_chain.head;
	sector_t sector = peer_req->i.sector;
	unsigned data_size = peer_req->i.size;
	unsigned n_bios = 0;
	unsigned nr_pages = peer_req->page_chain.nr_pages;
	int err = -ENOMEM;

	if (peer_req->flags & EE_SET_OUT_OF_SYNC)
		drbd_set_out_of_sync(peer_req->peer_device,
				peer_req->i.sector, peer_req->i.size);

	/* TRIM/DISCARD: for now, always use the helper function
	 * blkdev_issue_zeroout(..., discard=true).
	 * It's synchronous, but it does the right thing wrt. bio splitting.
	 * Correctness first, performance later.  Next step is to code an
	 * asynchronous variant of the same.
	 */
	if (peer_req->flags & (EE_TRIM|EE_WRITE_SAME|EE_ZEROOUT)) {
		peer_req->submit_jif = jiffies;
		peer_req->flags |= EE_SUBMITTED;

		if (peer_req->flags & (EE_TRIM|EE_ZEROOUT))
			drbd_issue_peer_discard_or_zero_out(device, peer_req);
		else /* EE_WRITE_SAME */
			drbd_issue_peer_wsame(device, peer_req);
		return 0;
	}

	/* In most cases, we will only need one bio.  But in case the lower
	 * level restrictions happen to be different at this offset on this
	 * side than those of the sending peer, we may need to submit the
	 * request in more than one bio.
	 *
	 * Plain bio_alloc is good enough here, this is no DRBD internally
	 * generated bio, but a bio allocated on behalf of the peer.
	 */
next_bio:
	/* REQ_OP_WRITE_SAME, _DISCARD, _WRITE_ZEROES handled above.
	 * REQ_OP_FLUSH (empty flush) not expected,
	 * should have been mapped to a "drbd protocol barrier".
	 * REQ_OP_SECURE_ERASE: I don't see how we could ever support that.
	 */
	if (!(peer_req_op(peer_req) == REQ_OP_WRITE ||
				peer_req_op(peer_req) == REQ_OP_READ)) {
		drbd_err(device, "Invalid bio op received: 0x%x\n", peer_req->opf);
		err = -EINVAL;
		goto fail;
	}

	bio = bio_alloc(GFP_NOIO, nr_pages);
	if (!bio) {
		drbd_err(device, "submit_ee: Allocation of a bio failed (nr_pages=%u)\n", nr_pages);
		goto fail;
	}
	/* > peer_req->i.sector, unless this is the first bio */
	bio->bi_iter.bi_sector = sector;
	bio_set_dev(bio, device->ldev->backing_bdev);
	/* we special case some flags in the multi-bio case, see below
	 * (REQ_PREFLUSH, or BIO_RW_BARRIER in older kernels) */
	bio->bi_opf = peer_req->opf;
	bio->bi_private = peer_req;
	bio->bi_end_io = drbd_peer_request_endio;

	bio->bi_next = bios;
	bios = bio;
	++n_bios;

	page_chain_for_each(page) {
		unsigned off, len;
		int res;

		if (peer_req_op(peer_req) == REQ_OP_READ) {
			set_page_chain_offset(page, 0);
			set_page_chain_size(page, min_t(unsigned, data_size, PAGE_SIZE));
		}
		off = page_chain_offset(page);
		len = page_chain_size(page);

		if (off > PAGE_SIZE || len > PAGE_SIZE - off || len > data_size || len == 0) {
			drbd_err(device, "invalid page chain: offset %u size %u remaining data_size %u\n",
					off, len, data_size);
			err = -EINVAL;
			goto fail;
		}

		res = bio_add_page(bio, page, len, off);
		if (res <= 0) {
			/* A single page must always be possible!
			 * But in case it fails anyways,
			 * we deal with it, and complain (below). */
			if (bio->bi_vcnt == 0) {
				drbd_err(device,
					"bio_add_page(%p, %p, %u, %u): %d (bi_vcnt %u bi_max_vecs %u bi_sector %llu, bi_flags 0x%lx)\n",
					bio, page, len, off, res, bio->bi_vcnt, bio->bi_max_vecs, (uint64_t)bio->bi_iter.bi_sector,
					 (unsigned long)bio->bi_flags);
				err = -ENOSPC;
				goto fail;
			}
			goto next_bio;
		}
		data_size -= len;
		sector += len >> 9;
		--nr_pages;
	}
	D_ASSERT(device, data_size == 0);
	D_ASSERT(device, page == NULL);

	atomic_set(&peer_req->pending_bios, n_bios);
	/* for debugfs: update timestamp, mark as submitted */
	peer_req->submit_jif = jiffies;
	peer_req->flags |= EE_SUBMITTED;
	do {
		bio = bios;
		bios = bios->bi_next;
		bio->bi_next = NULL;

		drbd_submit_bio_noacct(device, peer_request_fault_type(peer_req), bio);

		/* strip off REQ_PREFLUSH,
		 * unless it is the first or last bio */
		if (bios && bios->bi_next)
			bios->bi_opf &= ~REQ_PREFLUSH;
	} while (bios);
	return 0;

fail:
	while (bios) {
		bio = bios;
		bios = bios->bi_next;
		bio_put(bio);
	}
	return err;
}

static void drbd_remove_peer_req_interval(struct drbd_device *device,
					  struct drbd_peer_request *peer_req)
{
	struct drbd_interval *i = &peer_req->i;

	drbd_remove_interval(&device->write_requests, i);
	drbd_clear_interval(i);
	peer_req->flags &= ~EE_IN_INTERVAL_TREE;

	/* Wake up any processes waiting for this peer request to complete.  */
	if (i->waiting)
		wake_up(&device->misc_wait);
}

/**
 * w_e_reissue() - Worker callback; Resubmit a bio
 * @device:	DRBD device.
 * @dw:		work object.
 * @cancel:	The connection will be closed anyways (unused in this callback)
 */
int w_e_reissue(struct drbd_work *w, int cancel) __releases(local)
{
	struct drbd_peer_request *peer_req =
		container_of(w, struct drbd_peer_request, w);
	struct drbd_peer_device *peer_device = peer_req->peer_device;
	struct drbd_connection *connection = peer_device->connection;
	struct drbd_device *device = peer_device->device;
	int err;
	/* We leave DE_CONTAINS_A_BARRIER and EE_IS_BARRIER in place,
	   (and DE_BARRIER_IN_NEXT_EPOCH_ISSUED in the previous Epoch)
	   so that we can finish that epoch in drbd_may_finish_epoch().
	   That is necessary if we already have a long chain of Epochs, before
	   we realize that BARRIER is actually not supported */

	/* As long as the -ENOTSUPP on the barrier is reported immediately
	   that will never trigger. If it is reported late, we will just
	   print that warning and continue correctly for all future requests
	   with WO_BDEV_FLUSH */
	if (previous_epoch(connection, peer_req->epoch))
		drbd_warn(device, "Write ordering was not enforced (one time event)\n");

	/* we still have a local reference,
	 * get_ldev was done in receive_Data. */

	peer_req->w.cb = e_end_block;
	err = drbd_submit_peer_request(peer_req);
	switch (err) {
	case -ENOMEM:
		peer_req->w.cb = w_e_reissue;
		drbd_queue_work(&connection->sender_work,
				&peer_req->w);
		/* retry later */
		fallthrough;
	case 0:
		/* keep worker happy and connection up */
		return 0;

	case -ENOSPC:
		/* no other error expected, but anyways: */
	default:
		/* forget the object,
		 * and cause a "Network failure" */
		spin_lock_irq(&connection->peer_reqs_lock);
		list_del(&peer_req->w.list);
		spin_unlock(&connection->peer_reqs_lock);
		spin_lock(&device->interval_lock);
		drbd_remove_peer_req_interval(device, peer_req);
		spin_unlock_irq(&device->interval_lock);
		drbd_al_complete_io(device, &peer_req->i);
		drbd_may_finish_epoch(connection, peer_req->epoch, EV_PUT | EV_CLEANUP);
		drbd_free_peer_req(peer_req);
		drbd_err(device, "submit failed, triggering re-connect\n");
		return err;
	}
}

static void conn_wait_done_ee_empty_or_disconnect(struct drbd_connection *connection)
{
	wait_event(connection->ee_wait,
		atomic_read(&connection->done_ee_cnt) == 0
		|| connection->cstate[NOW] < C_CONNECTED);
}

static void conn_wait_active_ee_empty_or_disconnect(struct drbd_connection *connection)
{
	if (atomic_read(&connection->active_ee_cnt) == 0)
		return;

	drbd_unplug_all_devices(connection);

	wait_event(connection->ee_wait,
		atomic_read(&connection->active_ee_cnt) == 0
		|| connection->cstate[NOW] < C_CONNECTED);
}

static int receive_Barrier(struct drbd_connection *connection, struct packet_info *pi)
{
	struct drbd_transport_ops *tr_ops = connection->transport.ops;
	int rv, issue_flush;
	struct p_barrier *p = pi->data;
	struct drbd_epoch *epoch;

	tr_ops->hint(&connection->transport, DATA_STREAM, QUICKACK);
	drbd_unplug_all_devices(connection);

	/* FIXME these are unacked on connection,
	 * not a specific (peer)device.
	 */
	connection->current_epoch->barrier_nr = p->barrier;
	connection->current_epoch->connection = connection;
	rv = drbd_may_finish_epoch(connection, connection->current_epoch, EV_GOT_BARRIER_NR);

	/* P_BARRIER_ACK may imply that the corresponding extent is dropped from
	 * the activity log, which means it would not be resynced in case the
	 * R_PRIMARY crashes now.
	 * Therefore we must send the barrier_ack after the barrier request was
	 * completed. */
	switch (connection->resource->write_ordering) {
	case WO_BIO_BARRIER:
	case WO_NONE:
		if (rv == FE_RECYCLED)
			return 0;
		break;

	case WO_BDEV_FLUSH:
	case WO_DRAIN_IO:
		if (rv == FE_STILL_LIVE) {
			set_bit(DE_BARRIER_IN_NEXT_EPOCH_ISSUED, &connection->current_epoch->flags);
			conn_wait_active_ee_empty_or_disconnect(connection);
			rv = drbd_flush_after_epoch(connection, connection->current_epoch);
		}
		if (rv == FE_RECYCLED)
			return 0;

		/* The ack_sender will send all the ACKs and barrier ACKs out, since
		   all EEs moved from the active_ee to the done_ee. We need to
		   provide a new epoch object for the EEs that come in soon */
		break;
	}

	/* receiver context, in the writeout path of the other node.
	 * avoid potential distributed deadlock */
	epoch = kzalloc(sizeof(struct drbd_epoch), GFP_NOIO);
	if (!epoch) {
		drbd_warn(connection, "Allocation of an epoch failed, slowing down\n");
		issue_flush = !test_and_set_bit(DE_BARRIER_IN_NEXT_EPOCH_ISSUED, &connection->current_epoch->flags);
		conn_wait_active_ee_empty_or_disconnect(connection);
		if (issue_flush) {
			rv = drbd_flush_after_epoch(connection, connection->current_epoch);
			if (rv == FE_RECYCLED)
				return 0;
		}

		conn_wait_done_ee_empty_or_disconnect(connection);

		return 0;
	}

	spin_lock(&connection->epoch_lock);
	if (atomic_read(&connection->current_epoch->epoch_size)) {
		list_add(&epoch->list, &connection->current_epoch->list);
		connection->current_epoch = epoch;
		connection->epochs++;
	} else {
		/* The current_epoch got recycled while we allocated this one... */
		kfree(epoch);
	}
	spin_unlock(&connection->epoch_lock);

	return 0;
}

/* pi->data points into some recv buffer, which may be
 * re-used/recycled/overwritten by the next receive operation.
 * (read_in_block via recv_resync_read) */
static void p_req_detail_from_pi(struct drbd_connection *connection,
		struct drbd_peer_request_details *d, struct packet_info *pi)
{
	struct p_trim *p = pi->data;
	bool is_trim_or_wsame = pi->cmd == P_TRIM || pi->cmd == P_WSAME || pi->cmd == P_ZEROES;
	unsigned int digest_size =
		pi->cmd != P_TRIM && connection->peer_integrity_tfm ?
		crypto_shash_digestsize(connection->peer_integrity_tfm) : 0;

	d->sector = be64_to_cpu(p->p_data.sector);
	d->block_id = p->p_data.block_id;
	d->peer_seq = be64_to_cpu(p->p_data.seq_num);
	d->dp_flags = be32_to_cpu(p->p_data.dp_flags);
	d->length = pi->size;
	d->bi_size = is_trim_or_wsame ? be32_to_cpu(p->size) : pi->size - digest_size;
	d->digest_size = digest_size;
}

/* used from receive_RSDataReply (recv_resync_read)
 * and from receive_Data.
 * data_size: actual payload ("data in")
 * 	for normal writes that is bi_size.
 * 	for discards, that is zero.
 * 	for write same, it is logical_block_size.
 * both trim and write same have the bi_size ("data len to be affected")
 * as extra argument in the packet header.
 */
static struct drbd_peer_request *
read_in_block(struct drbd_peer_device *peer_device, struct drbd_peer_request_details *d) __must_hold(local)
{
	struct drbd_device *device = peer_device->device;
	const uint64_t capacity = get_capacity(device->vdisk);
	struct drbd_peer_request *peer_req;
	int err;
	void *dig_in = peer_device->connection->int_dig_in;
	void *dig_vv = peer_device->connection->int_dig_vv;
	struct drbd_transport *transport = &peer_device->connection->transport;
	struct drbd_transport_ops *tr_ops = transport->ops;

	if (d->digest_size) {
		err = drbd_recv_into(peer_device->connection, dig_in, d->digest_size);
		if (err)
			return NULL;
	}

	if (!expect(peer_device, IS_ALIGNED(d->bi_size, 512)))
		return NULL;
	if (d->dp_flags & (DP_WSAME|DP_DISCARD|DP_ZEROES)) {
		if (!expect(peer_device, d->bi_size <= (DRBD_MAX_BBIO_SECTORS << 9)))
			return NULL;
	} else if (!expect(peer_device, d->bi_size <= DRBD_MAX_BIO_SIZE))
		return NULL;

	/* even though we trust our peer,
	 * we sometimes have to double check. */
	if (d->sector + (d->bi_size>>9) > capacity) {
		drbd_err(device, "request from peer beyond end of local disk: "
			"capacity: %llus < sector: %llus + size: %u\n",
			capacity, d->sector, d->bi_size);
		return NULL;
	}

	peer_req = drbd_alloc_peer_req(peer_device, GFP_TRY);
	if (!peer_req)
		return NULL;
	peer_req->i.size = d->bi_size; /* storage size */
	peer_req->i.sector = d->sector;
	peer_req->block_id = d->block_id;

	peer_req->flags |= EE_WRITE;
	if (d->length == 0)
		return peer_req;

	err = tr_ops->recv_pages(transport, &peer_req->page_chain, d->length - d->digest_size);
	if (err)
		goto fail;

	if (drbd_insert_fault(device, DRBD_FAULT_RECEIVE)) {
		struct page *page;
		unsigned long *data;
		drbd_err(device, "Fault injection: Corrupting data on receive, sector %llu\n",
				d->sector);
		page = peer_req->page_chain.head;
		data = kmap(page) + page_chain_offset(page);
		data[0] = ~data[0];
		kunmap(page);
	}

	if (d->digest_size) {
		drbd_csum_pages(peer_device->connection->peer_integrity_tfm, peer_req->page_chain.head, dig_vv);
		if (memcmp(dig_in, dig_vv, d->digest_size)) {
			drbd_err(device, "Digest integrity check FAILED: %llus +%u\n",
				d->sector, d->bi_size);
			goto fail;
		}
	}
	peer_device->recv_cnt += d->bi_size >> 9;
	return peer_req;

fail:
	drbd_free_peer_req(peer_req);
	return NULL;
}

static int ignore_remaining_packet(struct drbd_connection *connection, int size)
{
	void *data_to_ignore;

	while (size) {
		int s = min_t(int, size, DRBD_SOCKET_BUFFER_SIZE);
		int rv = drbd_recv(connection, &data_to_ignore, s, 0);
		if (rv < 0)
			return rv;

		size -= rv;
	}

	return 0;
}

static int recv_dless_read(struct drbd_peer_device *peer_device, struct drbd_request *req,
			   sector_t sector, int data_size)
{
	struct bio_vec bvec;
	struct bvec_iter iter;
	struct bio *bio;
	int digest_size, err, expect;
	void *dig_in = peer_device->connection->int_dig_in;
	void *dig_vv = peer_device->connection->int_dig_vv;

	digest_size = 0;
	if (peer_device->connection->peer_integrity_tfm) {
		digest_size = crypto_shash_digestsize(peer_device->connection->peer_integrity_tfm);
		err = drbd_recv_into(peer_device->connection, dig_in, digest_size);
		if (err)
			return err;
		data_size -= digest_size;
	}

	/* optimistically update recv_cnt.  if receiving fails below,
	 * we disconnect anyways, and counters will be reset. */
	peer_device->recv_cnt += data_size >> 9;

	bio = req->master_bio;
	D_ASSERT(peer_device->device, sector == bio->bi_iter.bi_sector);

	bio_for_each_segment(bvec, bio, iter) {
		void *mapped = kmap(bvec.bv_page) + bvec.bv_offset;
		expect = min_t(int, data_size, bvec.bv_len);
		err = drbd_recv_into(peer_device->connection, mapped, expect);
		kunmap(bvec.bv_page);
		if (err)
			return err;
		data_size -= expect;
	}

	if (digest_size) {
		drbd_csum_bio(peer_device->connection->peer_integrity_tfm, bio, dig_vv);
		if (memcmp(dig_in, dig_vv, digest_size)) {
			drbd_err(peer_device, "Digest integrity check FAILED. Broken NICs?\n");
			return -EINVAL;
		}
	}

	D_ASSERT(peer_device->device, data_size == 0);
	return 0;
}

/*
 * e_end_resync_block() is called in ack_sender context via
 * drbd_finish_peer_reqs().
 */
static int e_end_resync_block(struct drbd_work *w, int unused)
{
	struct drbd_peer_request *peer_req =
		container_of(w, struct drbd_peer_request, w);
	struct drbd_peer_device *peer_device = peer_req->peer_device;
	struct drbd_device *device = peer_device->device;
	sector_t sector = peer_req->i.sector;
	int err;

	D_ASSERT(device, drbd_interval_empty(&peer_req->i));

	if (likely((peer_req->flags & EE_WAS_ERROR) == 0)) {
		drbd_set_in_sync(peer_device, sector, peer_req->i.size);
		err = drbd_send_ack(peer_device, P_RS_WRITE_ACK, peer_req);
	} else {
		/* Record failure to sync */
		drbd_rs_failed_io(peer_device, sector, peer_req->i.size);

		err  = drbd_send_ack(peer_device, P_NEG_ACK, peer_req);
	}
	dec_unacked(peer_device);

	return err;
}

static int recv_resync_read(struct drbd_peer_device *peer_device,
			    struct drbd_peer_request_details *d) __releases(local)
{
	struct drbd_connection *connection = peer_device->connection;
	struct drbd_device *device = peer_device->device;
	struct drbd_peer_request *peer_req;
	unsigned int size;
	sector_t sector;
	int err;
	u64 im;

	peer_req = read_in_block(peer_device, d);
	if (!peer_req)
		return -EIO;

	if (test_bit(UNSTABLE_RESYNC, &peer_device->flags))
		clear_bit(STABLE_RESYNC, &device->flags);

	dec_rs_pending(peer_device);

	inc_unacked(peer_device);
	/* corresponding dec_unacked() in e_end_resync_block()
	 * respective _drbd_clear_done_ee */

	peer_req->w.cb = e_end_resync_block;
	peer_req->opf = REQ_OP_WRITE;
	peer_req->submit_jif = jiffies;

	spin_lock_irq(&connection->peer_reqs_lock);
	list_add_tail(&peer_req->w.list, &connection->sync_ee);
	spin_unlock_irq(&connection->peer_reqs_lock);

	atomic_add(d->bi_size >> 9, &device->rs_sect_ev);

	/* Setting all peer out of sync here. Sync source peer will be set
	   in sync when the write completes. Other peers will be set in
	   sync by the sync source with a P_PEERS_IN_SYNC packet soon. */
	sector = peer_req->i.sector;
	size = peer_req->i.size;
	drbd_set_all_out_of_sync(device, sector, size);

	err = drbd_submit_peer_request(peer_req);
	if (err)
		goto out;
	peer_req = NULL; /* since submitted, might be destroyed already */

	for_each_peer_device_ref(peer_device, im, device) {
		enum drbd_repl_state repl_state = peer_device->repl_state[NOW];
		if (repl_state == L_WF_BITMAP_S || repl_state == L_SYNC_SOURCE || repl_state == L_PAUSED_SYNC_S)
			drbd_send_out_of_sync(peer_device, sector, size);
	}
	return 0;
out:
	/* don't care for the reason here */
	drbd_err(device, "submit failed, triggering re-connect\n");
	spin_lock_irq(&connection->peer_reqs_lock);
	list_del(&peer_req->w.list);
	spin_unlock_irq(&connection->peer_reqs_lock);

	drbd_free_peer_req(peer_req);
	return err;
}

/* caller must hold interval_lock */
static struct drbd_request *
find_request(struct drbd_device *device, struct rb_root *root, u64 id,
	     sector_t sector, bool missing_ok, const char *func)
{
	struct drbd_request *req;

	/* Request object according to our peer */
	req = (struct drbd_request *)(unsigned long)id;
	if (drbd_contains_interval(root, sector, &req->i) && req->i.local)
		return req;
	if (!missing_ok) {
		drbd_err(device, "%s: failed to find request 0x%lx, sector %llus\n", func,
			(unsigned long)id, (unsigned long long)sector);
	}
	return NULL;
}

static int receive_DataReply(struct drbd_connection *connection, struct packet_info *pi)
{
	struct drbd_peer_device *peer_device;
	struct drbd_device *device;
	struct drbd_request *req;
	sector_t sector;
	int err;
	struct p_data *p = pi->data;

	peer_device = conn_peer_device(connection, pi->vnr);
	if (!peer_device)
		return -EIO;
	device = peer_device->device;

	sector = be64_to_cpu(p->sector);

	spin_lock_irq(&device->interval_lock);
	req = find_request(device, &device->read_requests, p->block_id, sector, false, __func__);
	spin_unlock_irq(&device->interval_lock);
	if (unlikely(!req))
		return -EIO;

	err = recv_dless_read(peer_device, req, sector, pi->size);
	if (!err)
		req_mod(req, DATA_RECEIVED, peer_device);
	/* else: nothing. handled from drbd_disconnect...
	 * I don't think we may complete this just yet
	 * in case we are "on-disconnect: freeze" */

	return err;
}

/**
 * _drbd_send_ack() - Sends an ack packet
 * @device:	DRBD device.
 * @cmd:	Packet command code.
 * @sector:	sector, needs to be in big endian byte order
 * @blksize:	size in byte, needs to be in big endian byte order
 * @block_id:	Id, big endian byte order
 */
static int _drbd_send_ack(struct drbd_peer_device *peer_device, enum drbd_packet cmd,
			  u64 sector, u32 blksize, u64 block_id)
{
	struct p_block_ack *p;

	if (peer_device->repl_state[NOW] < L_ESTABLISHED)
		return -EIO;

	p = drbd_prepare_command(peer_device, sizeof(*p), CONTROL_STREAM);
	if (!p)
		return -EIO;
	p->sector = sector;
	p->block_id = block_id;
	p->blksize = blksize;
	p->seq_num = cpu_to_be32(atomic_inc_return(&peer_device->packet_seq));
	return drbd_send_command(peer_device, cmd, CONTROL_STREAM);
}

static int drbd_send_ack_dp(struct drbd_peer_device *peer_device, enum drbd_packet cmd,
		  struct drbd_peer_request_details *d)
{
	return _drbd_send_ack(peer_device, cmd,
			      cpu_to_be64(d->sector),
			      cpu_to_be32(d->bi_size),
			      d->block_id);
}

static void drbd_send_ack_rp(struct drbd_peer_device *peer_device, enum drbd_packet cmd,
		      struct p_block_req *rp)
{
	_drbd_send_ack(peer_device, cmd, rp->sector, rp->blksize, rp->block_id);
}

/**
 * drbd_send_ack() - Sends an ack packet
 * @device:	DRBD device
 * @cmd:	packet command code
 * @peer_req:	peer request
 */
int drbd_send_ack(struct drbd_peer_device *peer_device, enum drbd_packet cmd,
		  struct drbd_peer_request *peer_req)
{
	return _drbd_send_ack(peer_device, cmd,
			      cpu_to_be64(peer_req->i.sector),
			      cpu_to_be32(peer_req->i.size),
			      peer_req->block_id);
}

/* This function misuses the block_id field to signal if the blocks
 * are is sync or not. */
int drbd_send_ack_ex(struct drbd_peer_device *peer_device, enum drbd_packet cmd,
		     sector_t sector, int blksize, u64 block_id)
{
	return _drbd_send_ack(peer_device, cmd,
			      cpu_to_be64(sector),
			      cpu_to_be32(blksize),
			      cpu_to_be64(block_id));
}

static int receive_RSDataReply(struct drbd_connection *connection, struct packet_info *pi)
{
	struct drbd_peer_request_details d;
	struct drbd_peer_device *peer_device;
	struct drbd_device *device;
	int err;

	p_req_detail_from_pi(connection, &d, pi);
	pi->data = NULL;

	peer_device = conn_peer_device(connection, pi->vnr);
	if (!peer_device)
		return -EIO;
	device = peer_device->device;

	D_ASSERT(device, d.block_id == ID_SYNCER);

	if (get_ldev(device)) {
		err = recv_resync_read(peer_device, &d);
		if (err)
			put_ldev(device);
	} else {
		if (drbd_ratelimit())
			drbd_err(device, "Cannot write resync data to local disk.\n");

		err = ignore_remaining_packet(connection, pi->size);

		drbd_send_ack_dp(peer_device, P_NEG_ACK, &d);
	}

	rs_sectors_came_in(peer_device, d.bi_size);

	return err;
}

/* caller must hold interval_lock */
static void restart_conflicting_writes(struct drbd_peer_request *peer_req)
{
	struct drbd_interval *i;
	struct drbd_request *req;
	struct drbd_device *device = peer_req->peer_device->device;
	const sector_t sector = peer_req->i.sector;
	const unsigned int size = peer_req->i.size;

	drbd_for_each_overlap(i, &device->write_requests, sector, size) {
		unsigned int local_rq_state;

		if (!i->local)
			continue;
		req = container_of(i, struct drbd_request, i);
		local_rq_state = READ_ONCE(req->local_rq_state);
		if ((local_rq_state & RQ_LOCAL_PENDING) ||
		   !(local_rq_state & RQ_POSTPONED))
			continue;
		/* as it is RQ_POSTPONED, this will cause it to
		 * be queued on the retry workqueue. */
		__req_mod(req, DISCARD_WRITE, peer_req->peer_device, NULL);
	}
}

/*
 * e_end_block() is called in ack_sender context via drbd_finish_peer_reqs().
 */
static int e_end_block(struct drbd_work *w, int cancel)
{
	struct drbd_peer_request *peer_req =
		container_of(w, struct drbd_peer_request, w);
	struct drbd_peer_device *peer_device = peer_req->peer_device;
	struct drbd_device *device = peer_device->device;
	sector_t sector = peer_req->i.sector;
	struct drbd_epoch *epoch;
	int err = 0, pcmd;

	if (peer_req->flags & EE_IS_BARRIER) {
		epoch = previous_epoch(peer_device->connection, peer_req->epoch);
		if (epoch)
			drbd_may_finish_epoch(peer_device->connection, epoch, EV_BARRIER_DONE + (cancel ? EV_CLEANUP : 0));
	}

	if (peer_req->flags & EE_SEND_WRITE_ACK) {
		if (unlikely(peer_req->flags & EE_WAS_ERROR)) {
			pcmd = P_NEG_ACK;
			/* we expect it to be marked out of sync anyways...
			 * maybe assert this?  */
		} else if (peer_device->repl_state[NOW] >= L_SYNC_SOURCE &&
			   peer_device->repl_state[NOW] <= L_PAUSED_SYNC_T &&
			   peer_req->flags & EE_MAY_SET_IN_SYNC) {
			pcmd = P_RS_WRITE_ACK;
			drbd_set_in_sync(peer_device, sector, peer_req->i.size);
		} else
			pcmd = P_WRITE_ACK;
		err = drbd_send_ack(peer_device, pcmd, peer_req);
		dec_unacked(peer_device);
	}

	/* we delete from the conflict detection hash _after_ we sent out the
	 * P_WRITE_ACK / P_NEG_ACK, to get the sequence number right.  */
	if (peer_req->flags & EE_IN_INTERVAL_TREE) {
		read_lock_irq(&device->resource->state_rwlock);
		spin_lock(&device->interval_lock);
		D_ASSERT(device, !drbd_interval_empty(&peer_req->i));
		drbd_remove_peer_req_interval(device, peer_req);
		if (peer_req->flags & EE_RESTART_REQUESTS)
			restart_conflicting_writes(peer_req);
		spin_unlock(&device->interval_lock);
		read_unlock_irq(&device->resource->state_rwlock);
	} else
		D_ASSERT(device, drbd_interval_empty(&peer_req->i));

	drbd_may_finish_epoch(peer_device->connection, peer_req->epoch, EV_PUT + (cancel ? EV_CLEANUP : 0));

	return err;
}

static int e_send_ack(struct drbd_work *w, enum drbd_packet ack)
{
	struct drbd_peer_request *peer_req =
		container_of(w, struct drbd_peer_request, w);
	struct drbd_peer_device *peer_device = peer_req->peer_device;
	int err;

	err = drbd_send_ack(peer_device, ack, peer_req);
	dec_unacked(peer_device);

	return err;
}

static int e_send_discard_write(struct drbd_work *w, int unused)
{
	return e_send_ack(w, P_SUPERSEDED);
}

static int e_send_retry_write(struct drbd_work *w, int unused)
{
	return e_send_ack(w, P_RETRY_WRITE);
}

static bool seq_greater(u32 a, u32 b)
{
	/*
	 * We assume 32-bit wrap-around here.
	 * For 24-bit wrap-around, we would have to shift:
	 *  a <<= 8; b <<= 8;
	 */
	return (s32)a - (s32)b > 0;
}

static u32 seq_max(u32 a, u32 b)
{
	return seq_greater(a, b) ? a : b;
}

static void update_peer_seq(struct drbd_peer_device *peer_device, unsigned int peer_seq)
{
	unsigned int newest_peer_seq;

	if (test_bit(RESOLVE_CONFLICTS, &peer_device->connection->transport.flags)) {
		spin_lock(&peer_device->peer_seq_lock);
		newest_peer_seq = seq_max(peer_device->peer_seq, peer_seq);
		peer_device->peer_seq = newest_peer_seq;
		spin_unlock(&peer_device->peer_seq_lock);
		/* wake up only if we actually changed peer_device->peer_seq */
		if (peer_seq == newest_peer_seq)
			wake_up(&peer_device->device->seq_wait);
	}
}

/* Called from receive_Data.
 * Synchronize packets on sock with packets on msock.
 *
 * This is here so even when a P_DATA packet traveling via sock overtook an Ack
 * packet traveling on msock, they are still processed in the order they have
 * been sent.
 *
 * Note: we don't care for Ack packets overtaking P_DATA packets.
 *
 * In case packet_seq is larger than peer_device->peer_seq number, there are
 * outstanding packets on the msock. We wait for them to arrive.
 * In case we are the logically next packet, we update peer_device->peer_seq
 * ourselves. Correctly handles 32bit wrap around.
 *
 * Assume we have a 10 GBit connection, that is about 1<<30 byte per second,
 * about 1<<21 sectors per second. So "worst" case, we have 1<<3 == 8 seconds
 * for the 24bit wrap (historical atomic_t guarantee on some archs), and we have
 * 1<<9 == 512 seconds aka ages for the 32bit wrap around...
 *
 * returns 0 if we may process the packet,
 * -ERESTARTSYS if we were interrupted (by disconnect signal). */
static int wait_for_and_update_peer_seq(struct drbd_peer_device *peer_device, const u32 peer_seq)
{
	struct drbd_connection *connection = peer_device->connection;
	DEFINE_WAIT(wait);
	long timeout;
	int ret = 0, tp;

	if (!test_bit(RESOLVE_CONFLICTS, &connection->transport.flags))
		return 0;

	spin_lock(&peer_device->peer_seq_lock);
	for (;;) {
		if (!seq_greater(peer_seq - 1, peer_device->peer_seq)) {
			peer_device->peer_seq = seq_max(peer_device->peer_seq, peer_seq);
			break;
		}

		if (signal_pending(current)) {
			ret = -ERESTARTSYS;
			break;
		}

		rcu_read_lock();
		tp = rcu_dereference(connection->transport.net_conf)->two_primaries;
		rcu_read_unlock();

		if (!tp)
			break;

		/* Only need to wait if two_primaries is enabled */
		prepare_to_wait(&peer_device->device->seq_wait, &wait, TASK_INTERRUPTIBLE);
		spin_unlock(&peer_device->peer_seq_lock);
		rcu_read_lock();
		timeout = rcu_dereference(connection->transport.net_conf)->ping_timeo*HZ/10;
		rcu_read_unlock();
		timeout = schedule_timeout(timeout);
		spin_lock(&peer_device->peer_seq_lock);
		if (!timeout) {
			ret = -ETIMEDOUT;
			drbd_err(peer_device, "Timed out waiting for missing ack packets; disconnecting\n");
			break;
		}
	}
	spin_unlock(&peer_device->peer_seq_lock);
	finish_wait(&peer_device->device->seq_wait, &wait);
	return ret;
}

static unsigned long wire_flags_to_bio_op(u32 dpf)
{
	if (dpf & DP_ZEROES)
		return REQ_OP_WRITE_ZEROES;
	if (dpf & DP_DISCARD)
		return REQ_OP_DISCARD;
	if (dpf & DP_WSAME)
		return REQ_OP_WRITE_SAME;
	else
		return REQ_OP_WRITE;
}

/* see also bio_flags_to_wire() */
static unsigned long wire_flags_to_bio(struct drbd_connection *connection, u32 dpf)
{
	return wire_flags_to_bio_op(dpf) |
		(dpf & DP_RW_SYNC ? REQ_SYNC : 0) |
		(dpf & DP_FUA ? REQ_FUA : 0) |
		(dpf & DP_FLUSH ? REQ_PREFLUSH : 0);
}

static void fail_postponed_requests(struct drbd_peer_request *peer_req)
{
	struct drbd_device *device = peer_req->peer_device->device;
	struct drbd_interval *i;
	const sector_t sector = peer_req->i.sector;
	const unsigned int size = peer_req->i.size;

    repeat:
	drbd_for_each_overlap(i, &device->write_requests, sector, size) {
		struct drbd_request *req;

		if (!i->local)
			continue;
		req = container_of(i, struct drbd_request, i);
		if (!(req->local_rq_state & RQ_POSTPONED))
			continue;
		req->local_rq_state &= ~RQ_POSTPONED;
		spin_unlock_irq(&device->interval_lock);
		req_mod(req, NEG_ACKED, peer_req->peer_device);
		spin_lock_irq(&device->interval_lock);
		goto repeat;
	}
}

/**
 * wait_misc  -  wait for a request or peer request to make progress
 * @device:	device associated with the request or peer request
 * @peer_device: NULL when waiting for a request; the peer device of the peer
 *		 request when waiting for a peer request
 * @i:		the struct drbd_interval embedded in struct drbd_request or
 *		struct drbd_peer_request
 */
static int wait_misc(struct drbd_device *device, struct drbd_peer_device *peer_device, struct drbd_interval *i)
{
	DEFINE_WAIT(wait);
	long timeout;

	rcu_read_lock();
	if (peer_device) {
		struct net_conf *net_conf = rcu_dereference(peer_device->connection->transport.net_conf);
		if (!net_conf) {
			rcu_read_unlock();
			return -ETIMEDOUT;
		}
		timeout = net_conf->ko_count ? net_conf->timeout * HZ / 10 * net_conf->ko_count :
					       MAX_SCHEDULE_TIMEOUT;
	} else {
		struct disk_conf *disk_conf = rcu_dereference(device->ldev->disk_conf);
		timeout = disk_conf->disk_timeout * HZ / 10;
	}
	rcu_read_unlock();

	/* Indicate to wake up device->misc_wait on progress.  */
	i->waiting = true;
	prepare_to_wait(&device->misc_wait, &wait, TASK_INTERRUPTIBLE);
	spin_unlock_irq(&device->interval_lock);
	timeout = schedule_timeout(timeout);
	finish_wait(&device->misc_wait, &wait);
	spin_lock_irq(&device->interval_lock);
	if (!timeout || (peer_device && peer_device->repl_state[NOW] < L_ESTABLISHED))
		return -ETIMEDOUT;
	if (signal_pending(current))
		return -ERESTARTSYS;
	return 0;
}

static int handle_write_conflicts(struct drbd_peer_request *peer_req)
{
	struct drbd_peer_device *peer_device = peer_req->peer_device;
	struct drbd_device *device = peer_device->device;
	struct drbd_connection *connection = peer_device->connection;
	bool resolve_conflicts = test_bit(RESOLVE_CONFLICTS, &connection->transport.flags);
	sector_t sector = peer_req->i.sector;
	const unsigned int size = peer_req->i.size;
	struct drbd_interval *i;
	bool equal;
	int err;

	spin_lock_irq(&device->interval_lock);
	/*
	 * Inserting the peer request into the write_requests tree will prevent
	 * new conflicting local requests from being added.
	 */
	drbd_insert_interval(&device->write_requests, &peer_req->i);
	peer_req->flags |= EE_IN_INTERVAL_TREE;

    repeat:
	drbd_for_each_overlap(i, &device->write_requests, sector, size) {
		if (i == &peer_req->i)
			continue;
		if (i->completed)
			continue;

		if (!i->local) {
			/*
			 * Our peer has sent a conflicting remote request; this
			 * should not happen in a two-node setup.  Wait for the
			 * earlier peer request to complete.
			 */
			err = wait_misc(device, peer_device, i);
			if (err)
				goto out;
			goto repeat;
		}

		equal = i->sector == sector && i->size == size;
		if (resolve_conflicts) {
			/*
			 * If the peer request is fully contained within the
			 * overlapping request, it can be discarded; otherwise,
			 * it will be retried once all overlapping requests
			 * have completed.
			 */
			bool discard = i->sector <= sector && i->sector +
				       (i->size >> 9) >= sector + (size >> 9);

			if (!equal)
				drbd_alert(device, "Concurrent writes detected: "
					       "local=%llus +%u, remote=%llus +%u, "
					       "assuming %s came first\n",
					  (unsigned long long)i->sector, i->size,
					  (unsigned long long)sector, size,
					  discard ? "local" : "remote");

			peer_req->w.cb = discard ? e_send_discard_write :
						   e_send_retry_write;
			atomic_inc(&connection->done_ee_cnt);
			spin_lock(&connection->peer_reqs_lock);
			list_add_tail(&peer_req->w.list, &connection->done_ee);
			spin_unlock(&connection->peer_reqs_lock);
			queue_work(connection->ack_sender, &connection->send_acks_work);

			err = -ENOENT;
			goto out;
		} else {
			struct drbd_request *req = container_of(i, struct drbd_request, i);
			unsigned int local_rq_state;


			if (!equal)
				drbd_alert(device, "Concurrent writes detected: "
					       "local=%llus +%u, remote=%llus +%u\n",
					  (unsigned long long)i->sector, i->size,
					  (unsigned long long)sector, size);

			local_rq_state = READ_ONCE(req->local_rq_state);
			if (local_rq_state & RQ_LOCAL_PENDING ||
			    !(local_rq_state & RQ_POSTPONED)) {
				/*
				 * Wait for the node with the discard flag to
				 * decide if this request will be discarded or
				 * retried.  Requests that are discarded will
				 * disappear from the write_requests tree.
				 *
				 * In addition, wait for the conflicting
				 * request to finish locally before submitting
				 * the conflicting peer request.
				 */
				err = wait_misc(device, NULL, &req->i);
				if (err) {
					fail_postponed_requests(peer_req);
					goto out;
				}
				goto repeat;
			}
			/*
			 * Remember to restart the conflicting requests after
			 * the new peer request has completed.
			 */
			peer_req->flags |= EE_RESTART_REQUESTS;
		}
	}
	err = 0;

    out:
	if (err)
		drbd_remove_peer_req_interval(device, peer_req);

	spin_unlock_irq(&device->interval_lock);
	return err;
}

static void drbd_queue_peer_request(struct drbd_device *device, struct drbd_peer_request *peer_req)
{
	atomic_inc(&device->wait_for_actlog);
	spin_lock(&device->submit.lock);
	list_add_tail(&peer_req->wait_for_actlog, &device->submit.peer_writes);
	spin_unlock(&device->submit.lock);
	queue_work(device->submit.wq, &device->submit.worker);
	/* do_submit() may sleep internally on al_wait, too */
	wake_up(&device->al_wait);
}

/* FIXME
 * TODO grab the device->al_lock *once*, and check:
 *     if possible, non-blocking get the reference(s),
 *     if transaction is required, queue them up,
 *        AND account for the queued up worst-case slot consumption
 *     if available slots, corrected by other accounting, suggest
 *        that we might block on this now or later,
 *        *FIRST* drain, then flush, then send P_CONFIRM_STABLE,
 *        then wait for available slots to be sufficient.
 */
static enum { DRBD_PAL_QUEUE, DRBD_PAL_DISCONNECTED, DRBD_PAL_SUBMIT }
prepare_activity_log(struct drbd_peer_request *peer_req)
{
	struct drbd_peer_device *peer_device = peer_req->peer_device;
	struct drbd_connection *connection = peer_device->connection;
	struct drbd_device *device = peer_device->device;

	struct lru_cache *al;
	int nr_al_extents = interval_to_al_extents(&peer_req->i);
	int nr, used, ecnt;
	int ret = DRBD_PAL_SUBMIT;

	/* Let the activity log know we are about to use it.
	 * See also drbd_request_prepare() for the "request" entry point. */
	ecnt = atomic_add_return(nr_al_extents, &device->wait_for_actlog_ecnt);

	spin_lock_irq(&device->al_lock);
	al = device->act_log;
	nr = al->nr_elements;
	used = al->used;
	spin_unlock_irq(&device->al_lock);

	/* note: due to the slight delay between being accounted in "used" after
	 * being committed to the activity log with drbd_al_begin_io_commit(),
	 * and being subtracted from "wait_for_actlog_ecnt" in __drbd_submit_peer_request(),
	 * this can err, but only on the conservative side (overestimating ecnt). */
	if (ecnt > nr - used) {
		conn_wait_active_ee_empty_or_disconnect(connection);
		drbd_flush_after_epoch(connection, NULL);
		conn_wait_done_ee_empty_or_disconnect(connection);

		/* would this peer even understand me? */
		if (connection->agreed_pro_version >= 114)
			drbd_send_confirm_stable(peer_req);

		if  (drbd_al_begin_io_for_peer(peer_device, &peer_req->i))
			ret = DRBD_PAL_DISCONNECTED;
	} else if (nr_al_extents != 1 || !drbd_al_begin_io_fastpath(device, &peer_req->i)) {
		ret = DRBD_PAL_QUEUE;
	}
	if (ret == DRBD_PAL_SUBMIT)
		peer_req->flags |= EE_IN_ACTLOG;
	if (ret != DRBD_PAL_QUEUE)
		atomic_sub(nr_al_extents, &device->wait_for_actlog_ecnt);

	return ret;
}

/* mirrored write */
static int receive_Data(struct drbd_connection *connection, struct packet_info *pi)
{
	struct drbd_peer_device *peer_device;
	struct drbd_device *device;
	struct net_conf *nc;
	struct drbd_peer_request *peer_req;
	struct drbd_peer_request_details d;
	int err, tp;

	peer_device = conn_peer_device(connection, pi->vnr);
	if (!peer_device)
		return -EIO;
	device = peer_device->device;

	if (pi->cmd == P_TRIM)
		D_ASSERT(peer_device, pi->size == 0);

	p_req_detail_from_pi(connection, &d, pi);
	pi->data = NULL;

	if (!get_ldev(device)) {
		int err2;

		err = wait_for_and_update_peer_seq(peer_device, d.peer_seq);
		drbd_send_ack_dp(peer_device, P_NEG_ACK, &d);
		atomic_inc(&connection->current_epoch->epoch_size);
		err2 = ignore_remaining_packet(connection, pi->size);
		if (!err)
			err = err2;
		return err;
	}

	/*
	 * Corresponding put_ldev done either below (on various errors), or in
	 * drbd_peer_request_endio, if we successfully submit the data at the
	 * end of this function.
	 */

	peer_req = read_in_block(peer_device, &d);
	if (!peer_req) {
		put_ldev(device);
		return -EIO;
	}
	if (pi->cmd == P_TRIM)
		peer_req->flags |= EE_TRIM;
	else if (pi->cmd == P_ZEROES)
		peer_req->flags |= EE_ZEROOUT;
	else if (pi->cmd == P_WSAME)
		peer_req->flags |= EE_WRITE_SAME;

	peer_req->dagtag_sector = connection->last_dagtag_sector + (peer_req->i.size >> 9);
	connection->last_dagtag_sector = peer_req->dagtag_sector;

	peer_req->w.cb = e_end_block;
	peer_req->submit_jif = jiffies;
	peer_req->flags |= EE_APPLICATION;

	peer_req->opf = wire_flags_to_bio(connection, d.dp_flags);
	if (pi->cmd == P_TRIM) {
		D_ASSERT(peer_device, peer_req->i.size > 0);
		D_ASSERT(peer_device, d.dp_flags & DP_DISCARD);
		D_ASSERT(peer_device, peer_req_op(peer_req) == REQ_OP_DISCARD);
		D_ASSERT(peer_device, peer_req->page_chain.head == NULL);
		D_ASSERT(peer_device, peer_req->page_chain.nr_pages == 0);
		/* need to play safe: an older DRBD sender
		 * may mean zero-out while sending P_TRIM. */
		if (0 == (connection->agreed_features & DRBD_FF_WZEROES))
			peer_req->flags |= EE_ZEROOUT;
	} else if (pi->cmd == P_ZEROES) {
		D_ASSERT(peer_device, peer_req->i.size > 0);
		D_ASSERT(peer_device, d.dp_flags & DP_ZEROES);
		D_ASSERT(peer_device, peer_req_op(peer_req) == REQ_OP_WRITE_ZEROES);
		D_ASSERT(peer_device, peer_req->page_chain.head == NULL);
		D_ASSERT(peer_device, peer_req->page_chain.nr_pages == 0);
		/* Do (not) pass down BLKDEV_ZERO_NOUNMAP? */
		if (d.dp_flags & DP_DISCARD)
			peer_req->flags |= EE_TRIM;
	} else if (pi->cmd == P_WSAME) {
		D_ASSERT(peer_device, peer_req->i.size > 0);
		D_ASSERT(peer_device, peer_req_op(peer_req) == REQ_OP_WRITE_SAME);
		D_ASSERT(peer_device, peer_req->page_chain.head != NULL);
	} else if (peer_req->page_chain.head == NULL) {
		/* Actually, this must not happen anymore,
		 * "empty" flushes are mapped to P_BARRIER,
		 * and should never end up here.
		 * Compat with old DRBD? */
		D_ASSERT(device, peer_req->i.size == 0);
		D_ASSERT(device, d.dp_flags & DP_FLUSH);
	} else {
		D_ASSERT(peer_device, peer_req->i.size > 0);
		D_ASSERT(peer_device, peer_req_op(peer_req) == REQ_OP_WRITE);
	}

	if (d.dp_flags & DP_MAY_SET_IN_SYNC)
		peer_req->flags |= EE_MAY_SET_IN_SYNC;

	spin_lock(&connection->epoch_lock);
	peer_req->epoch = connection->current_epoch;
	atomic_inc(&peer_req->epoch->epoch_size);
	atomic_inc(&peer_req->epoch->active);
	if (peer_req->epoch->oldest_unconfirmed_peer_req == NULL)
		peer_req->epoch->oldest_unconfirmed_peer_req = peer_req;

	if (connection->resource->write_ordering == WO_BIO_BARRIER &&
	    atomic_read(&peer_req->epoch->epoch_size) == 1) {
		struct drbd_epoch *epoch;
		/* Issue a barrier if we start a new epoch, and the previous epoch
		   was not a epoch containing a single request which already was
		   a Barrier. */
		epoch = list_entry(peer_req->epoch->list.prev, struct drbd_epoch, list);
		if (epoch == peer_req->epoch) {
			set_bit(DE_CONTAINS_A_BARRIER, &peer_req->epoch->flags);
			peer_req->opf |= REQ_PREFLUSH | REQ_FUA;
			peer_req->flags |= EE_IS_BARRIER;
		} else {
			if (atomic_read(&epoch->epoch_size) > 1 ||
			    !test_bit(DE_CONTAINS_A_BARRIER, &epoch->flags)) {
				set_bit(DE_BARRIER_IN_NEXT_EPOCH_ISSUED, &epoch->flags);
				set_bit(DE_CONTAINS_A_BARRIER, &peer_req->epoch->flags);
				peer_req->opf |= REQ_PREFLUSH | REQ_FUA;
				peer_req->flags |= EE_IS_BARRIER;
			}
		}
	}
	spin_unlock(&connection->epoch_lock);

	rcu_read_lock();
	nc = rcu_dereference(connection->transport.net_conf);
	tp = nc->two_primaries;
	rcu_read_unlock();

	if (d.dp_flags & DP_SEND_WRITE_ACK) {
		peer_req->flags |= EE_SEND_WRITE_ACK;
		inc_unacked(peer_device);
		/* corresponding dec_unacked() in e_end_block()
		 * respective _drbd_clear_done_ee */
	}

	if (d.dp_flags & DP_SEND_RECEIVE_ACK) {
		/* I really don't like it that the receiver thread
		 * sends on the msock, but anyways */
		drbd_send_ack(peer_device, P_RECV_ACK, peer_req);
	}

	if (tp) {
		/* two primaries implies protocol C */
		D_ASSERT(device, d.dp_flags & DP_SEND_WRITE_ACK);
		err = wait_for_and_update_peer_seq(peer_device, d.peer_seq);
		if (err)
			goto out_interrupted;
		err = handle_write_conflicts(peer_req);
		if (err) {
			change_cstate(connection, C_TIMEOUT, CS_HARD);

			if (err == -ENOENT) {
				put_ldev(device);
				return 0;
			}
			goto out_interrupted;
		}
	} else {
		update_peer_seq(peer_device, d.peer_seq);
	}
	spin_lock_irq(&connection->peer_reqs_lock);
	/* Added to list here already, so debugfs can find it.
	 * NOTE: active_ee_cnt is only increased *after* we checked we won't
	 * need to wait for current activity to drain in prepare_activity_log()
	 */
	list_add_tail(&peer_req->w.list, &connection->active_ee);
	list_add_tail(&peer_req->recv_order, &connection->peer_requests);
	spin_unlock_irq(&connection->peer_reqs_lock);

	err = prepare_activity_log(peer_req);
	if (err == DRBD_PAL_DISCONNECTED)
		goto disconnect_during_al_begin_io;

	/* Note: this now may or may not be "hot" in the activity log.
	 * Still, it is the best time to record that we need to set the
	 * out-of-sync bit, if we delay that until drbd_submit_peer_request(),
	 * we may introduce a race with some re-attach on the peer.
	 * Unless we want to guarantee that we drain all in-flight IO
	 * whenever we receive a state change. Which I'm not sure about.
	 * Use the EE_SET_OUT_OF_SYNC flag, to be acted on just before
	 * the actual submit, when we can be sure it is "hot".
	 */
	if (peer_device->disk_state[NOW] < D_INCONSISTENT) {
		peer_req->flags &= ~EE_MAY_SET_IN_SYNC;
		peer_req->flags |= EE_SET_OUT_OF_SYNC;
	}

	atomic_inc(&connection->active_ee_cnt);

	if (err == DRBD_PAL_QUEUE) {
		drbd_queue_peer_request(device, peer_req);
		return 0;
	}

	err = drbd_submit_peer_request(peer_req);
	if (!err)
		return 0;

	/* don't care for the reason here */
	drbd_err(peer_device, "submit failed, triggering re-connect\n");
	drbd_al_complete_io(device, &peer_req->i);

disconnect_during_al_begin_io:
	spin_lock_irq(&connection->peer_reqs_lock);
	list_del(&peer_req->w.list);
	list_del_init(&peer_req->recv_order);
	spin_unlock(&connection->peer_reqs_lock);
	spin_lock(&device->interval_lock);
	drbd_remove_peer_req_interval(device, peer_req);
	spin_unlock_irq(&device->interval_lock);

out_interrupted:
	drbd_may_finish_epoch(connection, peer_req->epoch, EV_PUT + EV_CLEANUP);
	put_ldev(device);
	drbd_free_peer_req(peer_req);
	return err;
}

/*
 * To be called when __drbd_submit_peer_request() fails from submitter
 * workqueue context.  Mimic what happens in the receive_Data() error path,
 * when the submit happens directly in the receiver context.
 */
void drbd_cleanup_after_failed_submit_peer_request(struct drbd_peer_request *peer_req)
{
	struct drbd_peer_device *peer_device = peer_req->peer_device;
	struct drbd_device *device = peer_device->device;
	struct drbd_connection *connection = peer_device->connection;

	if (drbd_ratelimit())
		drbd_err(peer_device, "submit failed, triggering re-connect\n");

	drbd_al_complete_io(device, &peer_req->i);

	spin_lock_irq(&connection->peer_reqs_lock);
	list_del(&peer_req->w.list);
	list_del_init(&peer_req->recv_order);
	spin_unlock(&connection->peer_reqs_lock);
	spin_lock(&device->interval_lock);
	drbd_remove_peer_req_interval(device, peer_req);
	spin_unlock_irq(&device->interval_lock);

	drbd_may_finish_epoch(connection, peer_req->epoch, EV_PUT + EV_CLEANUP);
	put_ldev(device);
	drbd_free_peer_req(peer_req);
	change_cstate(connection, C_PROTOCOL_ERROR, CS_HARD);
}

/* Possibly "cancel" and forget about all peer_requests that had still been
 * waiting for the activity log (wfa) when the connection to their peer failed,
 * and pretend we never received them.
 */
void drbd_cleanup_peer_requests_wfa(struct drbd_device *device, struct list_head *cleanup)
{
	struct drbd_connection *connection;
	struct drbd_peer_request *peer_req, *pr_tmp;

	write_lock_irq(&device->resource->state_rwlock);
	list_for_each_entry(peer_req, cleanup, wait_for_actlog) {
		list_del(&peer_req->w.list); /* should be on the "->active_ee" list */
		atomic_dec(&peer_req->peer_device->connection->active_ee_cnt);
		list_del_init(&peer_req->recv_order);
		drbd_remove_peer_req_interval(device, peer_req);
	}
	write_unlock_irq(&device->resource->state_rwlock);

	list_for_each_entry_safe(peer_req, pr_tmp, cleanup, wait_for_actlog) {
		atomic_sub(interval_to_al_extents(&peer_req->i), &device->wait_for_actlog_ecnt);
		atomic_dec(&device->wait_for_actlog);
		dec_unacked(peer_req->peer_device);
		list_del_init(&peer_req->wait_for_actlog);
		drbd_may_finish_epoch(peer_req->peer_device->connection, peer_req->epoch, EV_PUT | EV_CLEANUP);
		drbd_free_peer_req(peer_req);
		put_ldev(device);
	}
	/* We changed (likely: cleared out) active_ee for "at least one" connection.
	 * We should wake potential waiters, just in case. */
	for_each_connection(connection, device->resource)
		wake_up(&connection->ee_wait);
}

/* We may throttle resync, if the lower device seems to be busy,
 * and current sync rate is above c_min_rate.
 *
 * To decide whether or not the lower device is busy, we use a scheme similar
 * to MD RAID is_mddev_idle(): if the partition stats reveal "significant"
 * (more than 64 sectors) of activity we cannot account for with our own resync
 * activity, it obviously is "busy".
 *
 * The current sync rate used here uses only the most recent two step marks,
 * to have a short time average so we can react faster.
 */
bool drbd_rs_should_slow_down(struct drbd_peer_device *peer_device, sector_t sector,
			      bool throttle_if_app_is_waiting)
{
	bool throttle = drbd_rs_c_min_rate_throttle(peer_device);

	if (!throttle || throttle_if_app_is_waiting)
		return throttle;

	return !drbd_sector_has_priority(peer_device, sector);
}

bool drbd_rs_c_min_rate_throttle(struct drbd_peer_device *peer_device)
{
	struct drbd_device *device = peer_device->device;
	struct hd_struct *part = &device->ldev->backing_bdev->bd_contains->bd_disk->part0;
	unsigned long db, dt, dbdt;
	unsigned int c_min_rate;
	int curr_events;

	rcu_read_lock();
	c_min_rate = rcu_dereference(peer_device->conf)->c_min_rate;
	rcu_read_unlock();

	/* feature disabled? */
	if (c_min_rate == 0)
		return false;

	curr_events = (int)part_stat_read(part, sectors[0])
		+ (int)part_stat_read(part, sectors[1])
		- atomic_read(&device->rs_sect_ev);

	if (atomic_read(&device->ap_actlog_cnt) || curr_events - peer_device->rs_last_events > 64) {
		unsigned long rs_left;
		int i;

		peer_device->rs_last_events = curr_events;

		/* sync speed average over the last 2*DRBD_SYNC_MARK_STEP,
		 * approx. */
		i = (peer_device->rs_last_mark + DRBD_SYNC_MARKS-1) % DRBD_SYNC_MARKS;

		if (peer_device->repl_state[NOW] == L_VERIFY_S || peer_device->repl_state[NOW] == L_VERIFY_T)
			rs_left = peer_device->ov_left;
		else
			rs_left = drbd_bm_total_weight(peer_device) - peer_device->rs_failed;

		dt = ((long)jiffies - (long)peer_device->rs_mark_time[i]) / HZ;
		if (!dt)
			dt++;
		db = peer_device->rs_mark_left[i] - rs_left;
		dbdt = Bit2KB(db/dt);

		if (dbdt > c_min_rate)
			return true;
	}
	return false;
}

static void verify_skipped_block(struct drbd_peer_device *peer_device,
		const sector_t sector, const unsigned int size)
{
	++peer_device->ov_skipped;
	if (peer_device->ov_last_skipped_start + peer_device->ov_last_skipped_size == sector) {
		peer_device->ov_last_skipped_size += size>>9;
	} else {
		ov_skipped_print(peer_device);
		peer_device->ov_last_skipped_start = sector;
		peer_device->ov_last_skipped_size = size>>9;
	}
	verify_progress(peer_device, sector, size);
}

static int receive_DataRequest(struct drbd_connection *connection, struct packet_info *pi)
{
	struct drbd_peer_device *peer_device;
	struct drbd_device *device;
	sector_t sector;
	sector_t capacity;
	struct drbd_peer_request *peer_req;
	struct digest_info *di = NULL;
	int size, verb;
	struct p_block_req *p =	pi->data;
	enum drbd_disk_state min_d_state;
	int err;

	peer_device = conn_peer_device(connection, pi->vnr);
	if (!peer_device)
		return -EIO;
	device = peer_device->device;
	capacity = get_capacity(device->vdisk);

	sector = be64_to_cpu(p->sector);
	size   = be32_to_cpu(p->blksize);

	if (size <= 0 || !IS_ALIGNED(size, 512) || size > DRBD_MAX_BIO_SIZE) {
		drbd_err(peer_device, "%s:%d: sector: %llus, size: %u\n", __FILE__, __LINE__,
				(unsigned long long)sector, size);
		return -EINVAL;
	}
	if (sector + (size>>9) > capacity) {
		drbd_err(peer_device, "%s:%d: sector: %llus, size: %u\n", __FILE__, __LINE__,
				(unsigned long long)sector, size);
		return -EINVAL;
	}

	/* Tell target to have a retry, waiting for the rescheduled
	 * drbd_start_resync to complete. Otherwise the concurrency
	 * of send oos and resync may lead to a data lose. */
	if ((pi->cmd == P_RS_DATA_REQUEST || pi->cmd == P_CSUM_RS_REQUEST) &&
	    peer_device->repl_state[NOW] == L_WF_BITMAP_S) {
		drbd_send_ack_rp(peer_device, P_RS_CANCEL, p);
		return ignore_remaining_packet(connection, pi->size);
	}

	min_d_state = pi->cmd == P_DATA_REQUEST ? D_UP_TO_DATE : D_OUTDATED;
	if (!get_ldev_if_state(device, min_d_state)) {
		verb = 1;
		switch (pi->cmd) {
		case P_DATA_REQUEST:
			drbd_send_ack_rp(peer_device, P_NEG_DREPLY, p);
			break;
		case P_OV_REQUEST:
			verify_skipped_block(peer_device, sector, size);
			drbd_send_ack_rp(peer_device, P_RS_CANCEL, p);
			break;
		case P_RS_THIN_REQ:
		case P_RS_DATA_REQUEST:
		case P_CSUM_RS_REQUEST:
			if (peer_device->repl_state[NOW] == L_PAUSED_SYNC_S) {
				verb = 0;
				drbd_send_ack_rp(peer_device, P_RS_CANCEL, p);
			} else {
				drbd_send_ack_rp(peer_device, P_NEG_RS_DREPLY, p);
			}
			break;
		case P_OV_REPLY:
			verb = 0;
			dec_rs_pending(peer_device);
			drbd_send_ack_ex(peer_device, P_OV_RESULT, sector, size, ID_IN_SYNC);
			break;
		default:
			BUG();
		}
		if (verb && drbd_ratelimit())
			drbd_err(peer_device, "Can not satisfy peer's read request, "
			    "no local data.\n");

		/* drain possibly payload */
		return ignore_remaining_packet(connection, pi->size);
	}

	peer_req = drbd_alloc_peer_req(peer_device, GFP_TRY);
	err = -ENOMEM;
	if (!peer_req)
		goto fail;
	if (size) {
		drbd_alloc_page_chain(&peer_device->connection->transport,
			&peer_req->page_chain, DIV_ROUND_UP(size, PAGE_SIZE), GFP_TRY);
		if (!peer_req->page_chain.head)
			goto fail2;
	}
	peer_req->i.size = size;
	peer_req->i.sector = sector;
	peer_req->block_id = p->block_id;
	peer_req->opf = REQ_OP_READ;
	/* no longer valid, about to call drbd_recv again for the digest... */
	p = pi->data = NULL;


	if (peer_device->repl_state[NOW] == L_AHEAD) {
		if (pi->cmd == P_DATA_REQUEST) {
			/* P_DATA_REQUEST originates from a Primary,
			 * so if I am "Ahead", the Primary would be "Behind":
			 * Can not happen. */
			if (drbd_ratelimit())
				drbd_err(peer_device, "received P_DATA_REQUEST while L_AHEAD\n");
			err = -EINVAL;
			goto fail2;
		}
		if (connection->agreed_pro_version >= 115) {
			switch (pi->cmd) {
			/* case P_DATA_REQUEST: see above, not based on protocol version */
			case P_OV_REQUEST:
				verify_skipped_block(peer_device, sector, size);
				fallthrough;
			case P_RS_DATA_REQUEST:
			case P_RS_THIN_REQ:
			case P_CSUM_RS_REQUEST:
				err = drbd_send_ack(peer_device, P_RS_CANCEL_AHEAD, peer_req);
				goto fail2;
			case P_OV_REPLY:
				/* FIXME how can we cancel these?
				 * just ignore L_AHEAD for now */
				break;
			default:
				BUG();
			}
		}
	}

	switch (pi->cmd) {
	case P_DATA_REQUEST:
		peer_req->w.cb = w_e_end_data_req;
		/* application IO, don't drbd_rs_begin_io */
		peer_req->flags |= EE_APPLICATION;
		goto submit;

	case P_RS_THIN_REQ:
		/* If at some point in the future we have a smart way to
		   find out if this data block is completely deallocated,
		   then we would do something smarter here than reading
		   the block... */
		peer_req->flags |= EE_RS_THIN_REQ;
		fallthrough;
	case P_RS_DATA_REQUEST:
		peer_req->w.cb = w_e_end_rsdata_req;
		break;

	case P_OV_REPLY:
	case P_CSUM_RS_REQUEST:
		di = kmalloc(sizeof(*di) + pi->size, GFP_NOIO);
		err = -ENOMEM;
		if (!di)
			goto fail2;

		di->digest_size = pi->size;
		di->digest = (((char *)di)+sizeof(struct digest_info));

		peer_req->digest = di;
		peer_req->flags |= EE_HAS_DIGEST;

		err = drbd_recv_into(connection, di->digest, pi->size);
		if (err)
			goto fail2;

		if (pi->cmd == P_CSUM_RS_REQUEST) {
			peer_req->w.cb = w_e_end_csum_rs_req;
			/* remember to report stats in drbd_resync_finished */
			peer_device->use_csums = true;
		} else if (pi->cmd == P_OV_REPLY) {
			/* track progress, we may need to throttle */
			rs_sectors_came_in(peer_device, size);
			peer_req->w.cb = w_e_end_ov_reply;
			dec_rs_pending(peer_device);
			/* drbd_rs_begin_io done when we sent this request,
			 * but accounting still needs to be done. */
			goto submit_for_resync;
		}
		break;

	case P_OV_REQUEST:
		peer_device->ov_position = sector;
		if (peer_device->ov_start_sector == ~(sector_t)0) {
			unsigned long now = jiffies;
			int i;
			peer_device->ov_start_sector = sector;
			peer_device->ov_left = drbd_bm_bits(device) - BM_SECT_TO_BIT(sector);
			peer_device->ov_skipped = 0;
			peer_device->rs_total = peer_device->ov_left;
			peer_device->rs_last_writeout = now;
			for (i = 0; i < DRBD_SYNC_MARKS; i++) {
				peer_device->rs_mark_left[i] = peer_device->ov_left;
				peer_device->rs_mark_time[i] = now;
			}
			drbd_info(device, "Online Verify start sector: %llu\n",
					(unsigned long long)sector);
		}
		peer_req->w.cb = w_e_end_ov_req;
		break;

	default:
		BUG();
	}

	/* Throttle, drbd_rs_begin_io and submit should become asynchronous
	 * wrt the receiver, but it is not as straightforward as it may seem.
	 * Various places in the resync start and stop logic assume resync
	 * requests are processed in order, requeuing this on the worker thread
	 * introduces a bunch of new code for synchronization between threads.
	 *
	 * Unlimited throttling before drbd_rs_begin_io may stall the resync
	 * "forever", throttling after drbd_rs_begin_io will lock that extent
	 * for application writes for the same time.  For now, just throttle
	 * here, where the rest of the code expects the receiver to sleep for
	 * a while, anyways.
	 */

	/* Throttle before drbd_rs_begin_io, as that locks out application IO;
	 * this defers syncer requests for some time, before letting at least
	 * on request through.  The resync controller on the receiving side
	 * will adapt to the incoming rate accordingly.
	 *
	 * We cannot throttle here if remote is Primary/SyncTarget:
	 * we would also throttle its application reads.
	 * In that case, throttling is done on the SyncTarget only.
	 */

	/* Even though this may be a resync request, we do add to "read_ee";
	 * "sync_ee" is only used for resync WRITEs.
	 * Add to list early, so debugfs can find this request
	 * even if we have to sleep below. */
	spin_lock_irq(&connection->peer_reqs_lock);
	list_add_tail(&peer_req->w.list, &connection->read_ee);
	spin_unlock_irq(&connection->peer_reqs_lock);

	update_receiver_timing_details(connection, drbd_rs_should_slow_down);
	if (connection->peer_role[NOW] != R_PRIMARY &&
	    drbd_rs_should_slow_down(peer_device, sector, false))
		schedule_timeout_uninterruptible(HZ/10);

	/* We may not sleep here in order to avoid deadlocks.
	   Instruct the SyncSource to retry */
	err = drbd_try_rs_begin_io(peer_device, sector, false);
	if (err) {
		if (pi->cmd == P_OV_REQUEST)
			verify_skipped_block(peer_device, sector, size);
		err = drbd_send_ack(peer_device, P_RS_CANCEL, peer_req);
		/* If err is set, we will drop the connection... */
		goto fail3;
	}

submit_for_resync:
	atomic_add(size >> 9, &device->rs_sect_ev);

submit:
	update_receiver_timing_details(connection, drbd_submit_peer_request);
	inc_unacked(peer_device);
	if (drbd_submit_peer_request(peer_req) == 0)
		return 0;

	/* don't care for the reason here */
	drbd_err(device, "submit failed, triggering re-connect\n");
	err = -EIO;

fail3:
	spin_lock_irq(&connection->peer_reqs_lock);
	list_del(&peer_req->w.list);
	spin_unlock_irq(&connection->peer_reqs_lock);
	/* no drbd_rs_complete_io(), we are dropping the connection anyways */
fail2:
	drbd_free_peer_req(peer_req);
fail:
	put_ldev(device);
	return err;
}

/**
 * drbd_asb_recover_0p  -  Recover after split-brain with no remaining primaries
 */
static enum sync_strategy drbd_asb_recover_0p(struct drbd_peer_device *peer_device) __must_hold(local)
{
	const int node_id = peer_device->device->resource->res_opts.node_id;
	int self, peer;
	enum sync_strategy rv = SPLIT_BRAIN_DISCONNECT;
	unsigned long ch_self, ch_peer;
	enum drbd_after_sb_p after_sb_0p;

	self = drbd_bitmap_uuid(peer_device) & UUID_PRIMARY;
	peer = peer_device->bitmap_uuids[node_id] & UUID_PRIMARY;

	ch_peer = peer_device->dirty_bits;
	ch_self = peer_device->comm_bm_set;

	rcu_read_lock();
	after_sb_0p = rcu_dereference(peer_device->connection->transport.net_conf)->after_sb_0p;
	rcu_read_unlock();
	switch (after_sb_0p) {
	case ASB_CONSENSUS:
	case ASB_DISCARD_SECONDARY:
	case ASB_CALL_HELPER:
	case ASB_VIOLENTLY:
	case ASB_RETRY_CONNECT:
		drbd_err(peer_device, "Configuration error.\n");
		break;
	case ASB_DISCONNECT:
		break;
	case ASB_DISCARD_YOUNGER_PRI:
		if (self == 0 && peer == 1) {
			rv = SYNC_TARGET_USE_BITMAP;
			break;
		}
		if (self == 1 && peer == 0) {
			rv = SYNC_SOURCE_USE_BITMAP;
			break;
		}
		fallthrough;	/* to one of the other strategies */
	case ASB_DISCARD_OLDER_PRI:
		if (self == 0 && peer == 1) {
			rv = SYNC_SOURCE_USE_BITMAP;
			break;
		}
		if (self == 1 && peer == 0) {
			rv = SYNC_TARGET_USE_BITMAP;
			break;
		}
		drbd_warn(peer_device, "Discard younger/older primary did not find a decision\n"
			  "Using discard-least-changes instead\n");
		fallthrough;
	case ASB_DISCARD_ZERO_CHG:
		if (ch_peer == 0 && ch_self == 0) {
			rv = test_bit(RESOLVE_CONFLICTS, &peer_device->connection->transport.flags)
				? SYNC_TARGET_USE_BITMAP : SYNC_SOURCE_USE_BITMAP;
			break;
		} else {
			if (ch_peer == 0) { rv = SYNC_SOURCE_USE_BITMAP; break; }
			if (ch_self == 0) { rv = SYNC_TARGET_USE_BITMAP; break; }
		}
		if (after_sb_0p == ASB_DISCARD_ZERO_CHG)
			break;
		fallthrough;
	case ASB_DISCARD_LEAST_CHG:
		if	(ch_self < ch_peer)
			rv = SYNC_TARGET_USE_BITMAP;
		else if (ch_self > ch_peer)
			rv = SYNC_SOURCE_USE_BITMAP;
		else /* ( ch_self == ch_peer ) */
		     /* Well, then use something else. */
			rv = test_bit(RESOLVE_CONFLICTS, &peer_device->connection->transport.flags)
				? SYNC_TARGET_USE_BITMAP : SYNC_SOURCE_USE_BITMAP;
		break;
	case ASB_DISCARD_LOCAL:
		rv = SYNC_TARGET_USE_BITMAP;
		break;
	case ASB_DISCARD_REMOTE:
		rv = SYNC_SOURCE_USE_BITMAP;
	}

	return rv;
}

/**
 * drbd_asb_recover_1p  -  Recover after split-brain with one remaining primary
 */
static enum sync_strategy drbd_asb_recover_1p(struct drbd_peer_device *peer_device) __must_hold(local)
{
	struct drbd_device *device = peer_device->device;
	struct drbd_connection *connection = peer_device->connection;
	struct drbd_resource *resource = device->resource;
	enum sync_strategy strategy, rv = SPLIT_BRAIN_DISCONNECT;
	enum drbd_after_sb_p after_sb_1p;

	rcu_read_lock();
	after_sb_1p = rcu_dereference(connection->transport.net_conf)->after_sb_1p;
	rcu_read_unlock();
	switch (after_sb_1p) {
	case ASB_DISCARD_YOUNGER_PRI:
	case ASB_DISCARD_OLDER_PRI:
	case ASB_DISCARD_LEAST_CHG:
	case ASB_DISCARD_LOCAL:
	case ASB_DISCARD_REMOTE:
	case ASB_DISCARD_ZERO_CHG:
	case ASB_RETRY_CONNECT:
		drbd_err(device, "Configuration error.\n");
		break;
	case ASB_DISCONNECT:
		break;
	case ASB_CONSENSUS:
		strategy = drbd_asb_recover_0p(peer_device);
		if (strategy == SYNC_TARGET_USE_BITMAP && resource->role[NOW] == R_SECONDARY)
			rv = strategy;
		if (strategy == SYNC_SOURCE_USE_BITMAP && resource->role[NOW] == R_PRIMARY)
			rv = strategy;
		break;
	case ASB_VIOLENTLY:
		rv = drbd_asb_recover_0p(peer_device);
		break;
	case ASB_DISCARD_SECONDARY:
		return resource->role[NOW] == R_PRIMARY ? SYNC_SOURCE_USE_BITMAP : SYNC_TARGET_USE_BITMAP;
	case ASB_CALL_HELPER:
		strategy = drbd_asb_recover_0p(peer_device);
		if (strategy == SYNC_TARGET_USE_BITMAP && resource->role[NOW] == R_PRIMARY) {
			enum drbd_state_rv rv2;

			 /* drbd_change_state() does not sleep while in SS_IN_TRANSIENT_STATE,
			  * we might be here in L_OFF which is transient.
			  * we do not need to wait for the after state change work either. */
			rv2 = change_role(resource, R_SECONDARY, CS_VERBOSE, false, NULL);
			if (rv2 != SS_SUCCESS) {
				drbd_maybe_khelper(device, connection, "pri-lost-after-sb");
			} else {
				drbd_warn(device, "Successfully gave up primary role.\n");
				rv = strategy;
			}
		} else
			rv = strategy;
	}

	return rv;
}

/**
 * drbd_asb_recover_2p  -  Recover after split-brain with two remaining primaries
 */
static enum sync_strategy drbd_asb_recover_2p(struct drbd_peer_device *peer_device) __must_hold(local)
{
	struct drbd_device *device = peer_device->device;
	struct drbd_connection *connection = peer_device->connection;
	enum sync_strategy strategy, rv = SPLIT_BRAIN_DISCONNECT;
	enum drbd_after_sb_p after_sb_2p;

	rcu_read_lock();
	after_sb_2p = rcu_dereference(connection->transport.net_conf)->after_sb_2p;
	rcu_read_unlock();
	switch (after_sb_2p) {
	case ASB_DISCARD_YOUNGER_PRI:
	case ASB_DISCARD_OLDER_PRI:
	case ASB_DISCARD_LEAST_CHG:
	case ASB_DISCARD_LOCAL:
	case ASB_DISCARD_REMOTE:
	case ASB_CONSENSUS:
	case ASB_DISCARD_SECONDARY:
	case ASB_DISCARD_ZERO_CHG:
	case ASB_RETRY_CONNECT:
		drbd_err(device, "Configuration error.\n");
		break;
	case ASB_VIOLENTLY:
		rv = drbd_asb_recover_0p(peer_device);
		break;
	case ASB_DISCONNECT:
		break;
	case ASB_CALL_HELPER:
		strategy = drbd_asb_recover_0p(peer_device);
		if (strategy == SYNC_TARGET_USE_BITMAP) {
			enum drbd_state_rv rv2;

			 /* drbd_change_state() does not sleep while in SS_IN_TRANSIENT_STATE,
			  * we might be here in L_OFF which is transient.
			  * we do not need to wait for the after state change work either. */
			rv2 = change_role(device->resource, R_SECONDARY, CS_VERBOSE, false, NULL);
			if (rv2 != SS_SUCCESS) {
				drbd_maybe_khelper(device, connection, "pri-lost-after-sb");
			} else {
				drbd_warn(device, "Successfully gave up primary role.\n");
				rv = strategy;
			}
		} else
			rv = strategy;
	}

	return rv;
}

static void drbd_uuid_dump_self(struct drbd_peer_device *peer_device, u64 bits, u64 flags)
{
	struct drbd_device *device = peer_device->device;

	drbd_info(peer_device, "self %016llX:%016llX:%016llX:%016llX bits:%llu flags:%llX\n",
		  (unsigned long long)drbd_resolved_uuid(peer_device, NULL),
		  (unsigned long long)drbd_bitmap_uuid(peer_device),
		  (unsigned long long)drbd_history_uuid(device, 0),
		  (unsigned long long)drbd_history_uuid(device, 1),
		  (unsigned long long)bits,
		  (unsigned long long)flags);
}


static void drbd_uuid_dump_peer(struct drbd_peer_device *peer_device, u64 bits, u64 flags)
{
	const int node_id = peer_device->device->resource->res_opts.node_id;

	drbd_info(peer_device, "peer %016llX:%016llX:%016llX:%016llX bits:%llu flags:%llX\n",
	     (unsigned long long)peer_device->current_uuid,
	     (unsigned long long)peer_device->bitmap_uuids[node_id],
	     (unsigned long long)peer_device->history_uuids[0],
	     (unsigned long long)peer_device->history_uuids[1],
	     (unsigned long long)bits,
	     (unsigned long long)flags);
}

static enum sync_strategy drbd_uuid_compare(struct drbd_peer_device *peer_device,
			     int *rule_nr, int *peer_node_id) __must_hold(local)
{
	struct drbd_connection *connection = peer_device->connection;
	struct drbd_device *device = peer_device->device;
	const int node_id = device->resource->res_opts.node_id;
	u64 resolved_uuid;
	bool my_current_in_peers_history;
	bool peers_current_in_my_history;
	bool flags_matches_initial;
	bool uuid_matches_initial;
	bool initial_handshake;
	u64 local_uuid_flags = 0;
	u64 self, peer;
	int i, j;

	resolved_uuid = drbd_resolved_uuid(peer_device, &local_uuid_flags) & ~UUID_PRIMARY;

	self = resolved_uuid;
	peer = peer_device->current_uuid & ~UUID_PRIMARY;
	local_uuid_flags |= drbd_collect_local_uuid_flags(peer_device, NULL);

	initial_handshake =
		test_bit(INITIAL_STATE_SENT, &peer_device->flags) &&
		!test_bit(INITIAL_STATE_RECEIVED, &peer_device->flags);
	uuid_matches_initial = self == (peer_device->comm_current_uuid & ~UUID_PRIMARY);
	flags_matches_initial = local_uuid_flags == peer_device->comm_uuid_flags;
	if (initial_handshake && (!uuid_matches_initial || !flags_matches_initial)) {
		*rule_nr = 9;
		if (!uuid_matches_initial)
			drbd_warn(peer_device, "My current UUID changed during "
				  "handshake. Retry connecting.\n");
		if (!flags_matches_initial)
			drbd_warn(peer_device, "My uuid_flags changed from 0x%llX to 0x%llX during "
				  "handshake. Retry connecting.\n",
				  (unsigned long long)peer_device->comm_uuid_flags,
				  (unsigned long long)local_uuid_flags);
		return RETRY_CONNECT;
	}

	/* Before DRBD 8.0.2 (from 2007), the uuid on sync targets was set to
	 * zero during resyncs for no good reason. */
	if (self == 0)
		self = UUID_JUST_CREATED;
	if (peer == 0)
		peer = UUID_JUST_CREATED;

	*rule_nr = 10;
	if (self == UUID_JUST_CREATED && peer == UUID_JUST_CREATED)
		return NO_SYNC;

	*rule_nr = 20;
	if (self == UUID_JUST_CREATED)
		return SYNC_TARGET_SET_BITMAP;

	*rule_nr = 30;
	if (peer == UUID_JUST_CREATED)
		return SYNC_SOURCE_SET_BITMAP;

	if (self == peer) {
		if (test_bit(RS_SOURCE_MISSED_END, &peer_device->flags)) {
			*rule_nr = 34;
			return SYNC_SOURCE_USE_BITMAP;
		}
		if (test_bit(RS_PEER_MISSED_END, &peer_device->flags)) {
			*rule_nr = 35;
			return SYNC_TARGET_USE_BITMAP;
		}

		*rule_nr = 39;
		if (peer_device->uuid_flags & UUID_FLAG_PRIMARY_LOST_QUORUM &&
		    !test_bit(PRIMARY_LOST_QUORUM, &device->flags))
			return SYNC_TARGET_IF_BOTH_FAILED;

		if (!(peer_device->uuid_flags & UUID_FLAG_PRIMARY_LOST_QUORUM) &&
		    test_bit(PRIMARY_LOST_QUORUM, &device->flags))
			return SYNC_SOURCE_IF_BOTH_FAILED;

		if (peer_device->uuid_flags & UUID_FLAG_PRIMARY_LOST_QUORUM &&
		    test_bit(PRIMARY_LOST_QUORUM, &device->flags))
			return test_bit(RESOLVE_CONFLICTS, &connection->transport.flags) ?
				SYNC_SOURCE_IF_BOTH_FAILED :
				SYNC_TARGET_IF_BOTH_FAILED;

		*rule_nr = 38;
		/* This is a safety net for the following two clauses */
		if (peer_device->uuid_flags & UUID_FLAG_RECONNECT &&
		    local_uuid_flags & UUID_FLAG_RECONNECT)
			return NO_SYNC;

		/* Peer crashed as primary, I survived, resync from me */
		if (peer_device->uuid_flags & UUID_FLAG_CRASHED_PRIMARY &&
		    local_uuid_flags & UUID_FLAG_RECONNECT)
			return SYNC_SOURCE_IF_BOTH_FAILED;

		/* I am a crashed primary, peer survived, resync to me */
		if (local_uuid_flags & UUID_FLAG_CRASHED_PRIMARY &&
		    peer_device->uuid_flags & UUID_FLAG_RECONNECT)
			return SYNC_TARGET_IF_BOTH_FAILED;

		/* One of us had a connection to the other node before.
		   i.e. this is not a common power failure. */
		if (peer_device->uuid_flags & UUID_FLAG_RECONNECT ||
		    local_uuid_flags & UUID_FLAG_RECONNECT)
			return NO_SYNC;

		/* Common power [off|failure]? */
		*rule_nr = 40;
		if (local_uuid_flags & UUID_FLAG_CRASHED_PRIMARY) {
			if ((peer_device->uuid_flags & UUID_FLAG_CRASHED_PRIMARY) &&
			    test_bit(RESOLVE_CONFLICTS, &connection->transport.flags))
				return SYNC_TARGET_IF_BOTH_FAILED;
			return SYNC_SOURCE_IF_BOTH_FAILED;
		} else if (peer_device->uuid_flags & UUID_FLAG_CRASHED_PRIMARY)
				return SYNC_TARGET_IF_BOTH_FAILED;
		else
			return NO_SYNC;
	}

	*rule_nr = 50;
	peer = peer_device->bitmap_uuids[node_id] & ~UUID_PRIMARY;
	if (self == peer)
		return SYNC_TARGET_USE_BITMAP;

	*rule_nr = 52;
	for (i = 0; i < DRBD_PEERS_MAX; i++) {
		peer = peer_device->bitmap_uuids[i] & ~UUID_PRIMARY;
		if (self == peer) {
			*peer_node_id = i;
			return SYNC_TARGET_CLEAR_BITMAP;
		}
	}

	*rule_nr = 70;
	self = drbd_bitmap_uuid(peer_device) & ~UUID_PRIMARY;
	peer = peer_device->current_uuid & ~UUID_PRIMARY;
	if (self == peer)
		return SYNC_SOURCE_USE_BITMAP;

	*rule_nr = 72;
	for (i = 0; i < DRBD_NODE_ID_MAX; i++) {
		if (i == peer_device->node_id)
			continue;
		if (i == device->ldev->md.node_id)
			continue;
		if (connection->agreed_pro_version < 116 &&
		    device->ldev->md.peers[i].bitmap_index == -1)
			continue;
		self = device->ldev->md.peers[i].bitmap_uuid & ~UUID_PRIMARY;
		if (self == peer) {
			*peer_node_id = i;
			return SYNC_SOURCE_COPY_BITMAP;
		}
	}

	my_current_in_peers_history = false;
	self = resolved_uuid;
	for (i = 0; i < ARRAY_SIZE(peer_device->history_uuids); i++) {
		peer = peer_device->history_uuids[i] & ~UUID_PRIMARY;
		if (self == peer) {
			my_current_in_peers_history = true;
			break;
		}
	}

	peers_current_in_my_history = false;
	peer = peer_device->current_uuid & ~UUID_PRIMARY;
	for (i = 0; i < HISTORY_UUIDS; i++) {
		self = drbd_history_uuid(device, i) & ~UUID_PRIMARY;
		if (self == peer) {
			peers_current_in_my_history = true;
			break;
		}
	}

	if (my_current_in_peers_history && !peers_current_in_my_history) {
		*rule_nr = 60;
		return SYNC_TARGET_SET_BITMAP;
	}
	if (!my_current_in_peers_history && peers_current_in_my_history) {
		*rule_nr = 80;
		return SYNC_SOURCE_SET_BITMAP;
	}

	*rule_nr = 90;
	self = drbd_bitmap_uuid(peer_device) & ~UUID_PRIMARY;
	peer = peer_device->bitmap_uuids[node_id] & ~UUID_PRIMARY;
	if (self == peer && self != ((u64)0))
		return SPLIT_BRAIN_AUTO_RECOVER;

	*rule_nr = 100;
	for (i = 0; i < HISTORY_UUIDS; i++) {
		self = drbd_history_uuid(device, i) & ~UUID_PRIMARY;
		/* Don't conclude to have "data divergence" from a "common ancestor"
		 * if that common ancestor is just a not used yet slot in the history,
		 * which is still initialized to zero on both peers. */
		if (self == 0)
			break;
		for (j = 0; j < ARRAY_SIZE(peer_device->history_uuids); j++) {
			peer = peer_device->history_uuids[j] & ~UUID_PRIMARY;
			if (peer == 0)
				break;
			if (self == peer)
				return SPLIT_BRAIN_DISCONNECT;
		}
	}

	return UNRELATED_DATA;
}

static void log_handshake(struct drbd_peer_device *peer_device)
{
	u64 uuid_flags = drbd_collect_local_uuid_flags(peer_device, NULL);

	drbd_info(peer_device, "drbd_sync_handshake:\n");
	drbd_uuid_dump_self(peer_device, peer_device->comm_bm_set, uuid_flags);
	drbd_uuid_dump_peer(peer_device, peer_device->dirty_bits, peer_device->uuid_flags);
}

static enum sync_strategy drbd_handshake(struct drbd_peer_device *peer_device,
			  int *rule_nr,
			  int *peer_node_id,
			  bool always_verbose) __must_hold(local)
{
	struct drbd_device *device = peer_device->device;
	enum sync_strategy strategy;

	spin_lock_irq(&device->ldev->md.uuid_lock);
	if (always_verbose)
		log_handshake(peer_device);

	strategy = drbd_uuid_compare(peer_device, rule_nr, peer_node_id);
	if (strategy != NO_SYNC && !always_verbose)
		log_handshake(peer_device);
	spin_unlock_irq(&device->ldev->md.uuid_lock);

	if (strategy != NO_SYNC || always_verbose)
		drbd_info(peer_device, "uuid_compare()=%s by rule %d\n", strategy_descriptor(strategy).name, *rule_nr);

	return strategy;
}

static bool is_resync_running(struct drbd_device *device)
{
	struct drbd_peer_device *peer_device;
	bool rv = false;

	rcu_read_lock();
	for_each_peer_device_rcu(peer_device, device) {
		enum drbd_repl_state repl_state = peer_device->repl_state[NOW];
		if (repl_state == L_SYNC_TARGET || repl_state == L_PAUSED_SYNC_T) {
			rv = true;
			break;
		}
	}
	rcu_read_unlock();

	return rv;
}

static int bitmap_mod_after_handshake(struct drbd_peer_device *peer_device, enum sync_strategy strategy, int peer_node_id)
{
	struct drbd_device *device = peer_device->device;

	/* reduce contention by giving up uuid_sem before taking bitmap locks */
	if (test_and_clear_bit(HOLDING_UUID_READ_LOCK, &peer_device->flags)) {
		struct drbd_transport *transport = &peer_device->connection->transport;
		up_read_non_owner(&device->uuid_sem);
		transport->ops->set_rcvtimeo(transport, DATA_STREAM, MAX_SCHEDULE_TIMEOUT);
	}

	if (strategy == SYNC_SOURCE_COPY_BITMAP) {
		int from = device->ldev->md.peers[peer_node_id].bitmap_index;

		if (from == -1)
			from = drbd_unallocated_index(device->ldev, device->bitmap->bm_max_peers);

		if (peer_device->bitmap_index == -1)
			return 0;

		if (from == -1)
			drbd_info(peer_device,
				  "Setting all bitmap bits, day0 bm not available node_id=%d\n",
				  peer_node_id);
		else
			drbd_info(peer_device,
				  "Copying bitmap of peer node_id=%d (bitmap_index=%d)\n",
				  peer_node_id, from);

		drbd_suspend_io(device, WRITE_ONLY);
		drbd_bm_slot_lock(peer_device, "copy_slot/set_many sync_handshake", BM_LOCK_BULK);
		if (from == -1)
			drbd_bm_set_many_bits(peer_device, 0, -1UL);
		else
			drbd_bm_copy_slot(device, from, peer_device->bitmap_index);
		drbd_bm_write(device, NULL);
		drbd_bm_slot_unlock(peer_device);
		drbd_resume_io(device);
	} else if (strategy == SYNC_TARGET_CLEAR_BITMAP) {
		drbd_info(peer_device, "Resync source provides bitmap (node_id=%d)\n", peer_node_id);
		drbd_suspend_io(device, WRITE_ONLY);
		drbd_bm_slot_lock(peer_device, "bm_clear_many_bits sync_handshake", BM_LOCK_BULK);
		drbd_bm_clear_many_bits(peer_device, 0, -1UL);
		drbd_bm_write(device, NULL);
		drbd_bm_slot_unlock(peer_device);
		drbd_resume_io(device);
	} else if (strategy == SYNC_SOURCE_SET_BITMAP || strategy == SYNC_TARGET_SET_BITMAP) {
		int (*io_func)(struct drbd_device *, struct drbd_peer_device *);
		int err;

		if (strategy == SYNC_TARGET_SET_BITMAP &&
		    drbd_current_uuid(device) == UUID_JUST_CREATED &&
		    is_resync_running(device))
			return 0;

		if (drbd_current_uuid(device) == UUID_JUST_CREATED) {
			drbd_info(peer_device, "Setting and writing the whole bitmap, fresh node\n");
			io_func = &drbd_bmio_set_allocated_n_write;
		} else {
			drbd_info(peer_device, "Setting and writing one bitmap slot, after drbd_sync_handshake\n");
			io_func = &drbd_bmio_set_n_write;
		}
		err = drbd_bitmap_io(device, io_func, "set_n_write sync_handshake",
				     BM_LOCK_CLEAR | BM_LOCK_BULK, peer_device);
		if (err)
			return -1;
	}
	return 0;
}

static enum drbd_repl_state strategy_to_repl_state(struct drbd_peer_device *peer_device,
						   enum drbd_role peer_role,
						   enum sync_strategy strategy)
{
	struct drbd_device *device = peer_device->device;
	enum drbd_role role = peer_device->device->resource->role[NOW];
	enum drbd_repl_state rv;

	if (strategy == SYNC_SOURCE_IF_BOTH_FAILED || strategy == SYNC_TARGET_IF_BOTH_FAILED) {
		if (role == R_PRIMARY || peer_role == R_PRIMARY) {
			/* We have at least one primary, follow that with the resync decision */
			rv = peer_role == R_SECONDARY ? L_WF_BITMAP_S :
				role == R_SECONDARY ? L_WF_BITMAP_T :
				L_ESTABLISHED;
			return rv;
		}
		/* No current primary. Handle it as a common power failure, consider the
		   roles at crash time */
	}

	if (strategy_descriptor(strategy).is_sync_source) {
		rv = L_WF_BITMAP_S;
	} else if (strategy_descriptor(strategy).is_sync_target) {
		rv = L_WF_BITMAP_T;
	} else {
		u64 peer_current_uuid = peer_device->current_uuid & ~UUID_PRIMARY;
		u64 my_current_uuid = drbd_current_uuid(device) & ~UUID_PRIMARY;

		rv = L_ESTABLISHED;
		if (peer_current_uuid == my_current_uuid && !(peer_device->uuid_flags & UUID_FLAG_SYNC_TARGET)) {
			if (drbd_bitmap_uuid(peer_device)) {
				drbd_info(peer_device, "clearing bitmap UUID and bitmap content (%lu bits)\n",
					  drbd_bm_total_weight(peer_device));
				down_write(&device->uuid_sem);
				drbd_uuid_set_bitmap(peer_device, 0);
				up_write(&device->uuid_sem);

			} else if (drbd_bm_total_weight(peer_device)) {
				drbd_info(peer_device, "bitmap content (%lu bits)\n",
					  drbd_bm_total_weight(peer_device));
			}
			drbd_bm_clear_many_bits(peer_device, 0, -1UL);
		}
	}

	return rv;
}

static void disk_states_to_strategy(struct drbd_peer_device *peer_device,
				    enum drbd_disk_state peer_disk_state,
				    enum sync_strategy *strategy, int rule_nr)
{
	enum drbd_disk_state disk_state = peer_device->comm_state.disk;
	struct drbd_device *device = peer_device->device;
	bool decide_based_on_dstates = false;
	bool prefer_local;

	if (disk_state == D_NEGOTIATING)
		disk_state = disk_state_from_md(device);

	if ((disk_state == D_INCONSISTENT && peer_disk_state > D_INCONSISTENT) ||
	    (peer_disk_state == D_INCONSISTENT && disk_state > D_INCONSISTENT)) {
		decide_based_on_dstates = true;
		prefer_local = disk_state > D_INCONSISTENT;
	}

	if (rule_nr == 40 || *strategy == NO_SYNC) {
		/* rule_nr 40 means that the current UUIDs are equal. The decision
		   was found by looking at the crashed_primary bits.
		   The current disk states might give a better basis for decision-making! */

		if (decide_based_on_dstates) {
			*strategy = prefer_local ? SYNC_SOURCE_USE_BITMAP : SYNC_TARGET_USE_BITMAP;
			drbd_info(peer_device, "Becoming sync %s due to disk states.\n",
				  strategy_descriptor(*strategy).is_sync_source ? "source" : "target");
		}
	}
}

static enum drbd_repl_state drbd_attach_handshake(struct drbd_peer_device *peer_device,
						  enum drbd_disk_state peer_disk_state) __must_hold(local)
{
	enum sync_strategy strategy;
	int rule_nr, peer_node_id;

	strategy = drbd_handshake(peer_device, &rule_nr, &peer_node_id, true);

	if (!is_strategy_determined(strategy))
		return -1;

	bitmap_mod_after_handshake(peer_device, strategy, peer_node_id);
	disk_states_to_strategy(peer_device, peer_disk_state, &strategy, rule_nr);

	return strategy_to_repl_state(peer_device, peer_device->connection->peer_role[NOW], strategy);
}

/* drbd_sync_handshake() returns the new replication state on success, and -1
 * on failure.
 */
static enum drbd_repl_state drbd_sync_handshake(struct drbd_peer_device *peer_device,
						union drbd_state peer_state) __must_hold(local)
{
	struct drbd_device *device = peer_device->device;
	struct drbd_connection *connection = peer_device->connection;
	enum drbd_disk_state disk_state;
	struct net_conf *nc;
	enum sync_strategy strategy;
	int rule_nr, rr_conflict, always_asbp, peer_node_id = 0, r;
	enum drbd_role peer_role = peer_state.role;
	enum drbd_disk_state peer_disk_state = peer_state.disk;
	int required_protocol;

	strategy = drbd_handshake(peer_device, &rule_nr, &peer_node_id, true);

	disk_state = device->disk_state[NOW];
	if (disk_state == D_NEGOTIATING)
		disk_state = disk_state_from_md(device);

	if (strategy == RETRY_CONNECT)
		return -1; /* retry connect */

	if (strategy == UNRELATED_DATA) {
		drbd_alert(device, "Unrelated data, aborting!\n");
		return -2;
	}
	required_protocol = strategy_descriptor(strategy).required_protocol;
	if (required_protocol) {
		drbd_alert(device, "To resolve this both sides have to support at least protocol %d\n", required_protocol);
		return -2;
	}

	disk_states_to_strategy(peer_device, peer_disk_state, &strategy, rule_nr);

	if (strategy == SPLIT_BRAIN_AUTO_RECOVER && (!drbd_device_stable(device, NULL) || !(peer_device->uuid_flags & UUID_FLAG_STABLE))) {
		drbd_warn(device, "Ignore Split-Brain, for now, at least one side unstable\n");
		strategy = NO_SYNC;
	}

	if (strategy_descriptor(strategy).is_split_brain)
		drbd_maybe_khelper(device, connection, "initial-split-brain");

	rcu_read_lock();
	nc = rcu_dereference(connection->transport.net_conf);
	always_asbp = nc->always_asbp;
	rr_conflict = nc->rr_conflict;
	rcu_read_unlock();

	if (strategy == SPLIT_BRAIN_AUTO_RECOVER || (strategy == SPLIT_BRAIN_DISCONNECT && always_asbp)) {
		int pcount = (device->resource->role[NOW] == R_PRIMARY)
			   + (peer_role == R_PRIMARY);
		int forced = (strategy == SPLIT_BRAIN_DISCONNECT);

		if (device->resource->res_opts.quorum != QOU_OFF &&
		    connection->agreed_pro_version >= 113) {
			if (device->have_quorum[NOW] && !peer_state.quorum)
				strategy = SYNC_SOURCE_USE_BITMAP;
			else if (!device->have_quorum[NOW] && peer_state.quorum)
				strategy = SYNC_TARGET_USE_BITMAP;
		}
		if (strategy_descriptor(strategy).is_split_brain) {
			switch (pcount) {
			case 0:
				strategy = drbd_asb_recover_0p(peer_device);
				break;
			case 1:
				strategy = drbd_asb_recover_1p(peer_device);
				break;
			case 2:
				strategy = drbd_asb_recover_2p(peer_device);
				break;
			}
		}
		if (!strategy_descriptor(strategy).is_split_brain) {
			drbd_warn(device, "Split-Brain detected, %d primaries, "
			     "automatically solved. Sync from %s node\n",
			     pcount, strategy_descriptor(strategy).is_sync_target ? "peer" : "this");
			if (forced) {
				if (!strategy_descriptor(strategy).full_sync_equivalent) {
					drbd_alert(device, "Want full sync but cannot decide direction, dropping connection!\n");
					return -2;
				}
				drbd_warn(device, "Doing a full sync, since"
				     " UUIDs where ambiguous.\n");
				strategy = strategy_descriptor(strategy).full_sync_equivalent;
			}
		}
	}

	if (strategy == SPLIT_BRAIN_DISCONNECT) {
		if (test_bit(DISCARD_MY_DATA, &peer_device->flags) &&
		    !(peer_device->uuid_flags & UUID_FLAG_DISCARD_MY_DATA))
			strategy = SYNC_TARGET_USE_BITMAP;
		if (!test_bit(DISCARD_MY_DATA, &peer_device->flags) &&
		    (peer_device->uuid_flags & UUID_FLAG_DISCARD_MY_DATA))
			strategy = SYNC_SOURCE_USE_BITMAP;

		if (!strategy_descriptor(strategy).is_split_brain)
			drbd_warn(device, "Split-Brain detected, manually solved. "
			     "Sync from %s node\n",
			     strategy_descriptor(strategy).is_sync_target ? "peer" : "this");
	}

	if (strategy_descriptor(strategy).is_split_brain) {
		drbd_alert(device, "Split-Brain detected but unresolved, dropping connection!\n");
		drbd_maybe_khelper(device, connection, "split-brain");
		return -2;
	}

	if (!is_strategy_determined(strategy)) {
		drbd_alert(device, "Failed to fully determine sync strategy, dropping connection!\n");
		return -2;
	}

	if (strategy_descriptor(strategy).is_sync_target &&
	    strategy != SYNC_TARGET_IF_BOTH_FAILED &&
	    device->resource->role[NOW] == R_PRIMARY && device->disk_state[NOW] >= D_CONSISTENT) {
		switch (rr_conflict) {
		case ASB_CALL_HELPER:
			drbd_maybe_khelper(device, connection, "pri-lost");
			fallthrough;
		case ASB_DISCONNECT:
		case ASB_RETRY_CONNECT:
			drbd_err(device, "I shall become SyncTarget, but I am primary!\n");
			return rr_conflict == ASB_RETRY_CONNECT ? -1 : -2;
		case ASB_VIOLENTLY:
			drbd_warn(device, "Becoming SyncTarget, violating the stable-data"
			     "assumption\n");
		}
	}

	if (test_bit(CONN_DRY_RUN, &connection->flags)) {
		if (strategy == NO_SYNC)
			drbd_info(device, "dry-run connect: No resync, would become Connected immediately.\n");
		else
			drbd_info(device, "dry-run connect: Would become %s, doing a %s resync.",
				 drbd_repl_str(strategy_descriptor(strategy).is_sync_target ? L_SYNC_TARGET : L_SYNC_SOURCE),
				 strategy_descriptor(strategy).name);
		return -2;
	}

	r = bitmap_mod_after_handshake(peer_device, strategy, peer_node_id);
	if (r)
		return r;

	return strategy_to_repl_state(peer_device, peer_role, strategy);
}

static enum drbd_after_sb_p convert_after_sb(enum drbd_after_sb_p peer)
{
	/* ASB_DISCARD_REMOTE - ASB_DISCARD_LOCAL is valid */
	if (peer == ASB_DISCARD_REMOTE)
		return ASB_DISCARD_LOCAL;

	/* any other things with ASB_DISCARD_REMOTE or ASB_DISCARD_LOCAL are invalid */
	if (peer == ASB_DISCARD_LOCAL)
		return ASB_DISCARD_REMOTE;

	/* everything else is valid if they are equal on both sides. */
	return peer;
}

static int receive_protocol(struct drbd_connection *connection, struct packet_info *pi)
{
	struct p_protocol *p = pi->data;
	enum drbd_after_sb_p p_after_sb_0p, p_after_sb_1p, p_after_sb_2p;
	int p_proto, p_discard_my_data, p_two_primaries, cf;
	struct net_conf *nc, *old_net_conf, *new_net_conf = NULL;
	char integrity_alg[SHARED_SECRET_MAX] = "";
	struct crypto_shash *peer_integrity_tfm = NULL;
	void *int_dig_in = NULL, *int_dig_vv = NULL;
	int err;

	p_proto		= be32_to_cpu(p->protocol);
	p_after_sb_0p	= be32_to_cpu(p->after_sb_0p);
	p_after_sb_1p	= be32_to_cpu(p->after_sb_1p);
	p_after_sb_2p	= be32_to_cpu(p->after_sb_2p);
	p_two_primaries = be32_to_cpu(p->two_primaries);
	cf		= be32_to_cpu(p->conn_flags);
	p_discard_my_data = cf & CF_DISCARD_MY_DATA;

	if (pi->size > sizeof(integrity_alg))
		return -EIO;
	err = drbd_recv_into(connection, integrity_alg, pi->size);
	if (err)
		return err;
	integrity_alg[SHARED_SECRET_MAX - 1] = 0;

	if (pi->cmd != P_PROTOCOL_UPDATE) {
		if (cf & CF_DRY_RUN)
			set_bit(CONN_DRY_RUN, &connection->flags);

		rcu_read_lock();
		nc = rcu_dereference(connection->transport.net_conf);

		if (p_proto != nc->wire_protocol) {
			drbd_err(connection, "incompatible %s settings\n", "protocol");
			goto disconnect_rcu_unlock;
		}

		if (convert_after_sb(p_after_sb_0p) != nc->after_sb_0p) {
			drbd_err(connection, "incompatible %s settings\n", "after-sb-0pri");
			goto disconnect_rcu_unlock;
		}

		if (convert_after_sb(p_after_sb_1p) != nc->after_sb_1p) {
			drbd_err(connection, "incompatible %s settings\n", "after-sb-1pri");
			goto disconnect_rcu_unlock;
		}

		if (convert_after_sb(p_after_sb_2p) != nc->after_sb_2p) {
			drbd_err(connection, "incompatible %s settings\n", "after-sb-2pri");
			goto disconnect_rcu_unlock;
		}

		if (p_discard_my_data && test_bit(CONN_DISCARD_MY_DATA, &connection->flags)) {
			drbd_err(connection, "incompatible %s settings\n", "discard-my-data");
			goto disconnect_rcu_unlock;
		}

		if (p_two_primaries != nc->two_primaries) {
			drbd_err(connection, "incompatible %s settings\n", "allow-two-primaries");
			goto disconnect_rcu_unlock;
		}

		if (strcmp(integrity_alg, nc->integrity_alg)) {
			drbd_err(connection, "incompatible %s settings\n", "data-integrity-alg");
			goto disconnect_rcu_unlock;
		}

		rcu_read_unlock();
	}

	if (integrity_alg[0]) {
		int hash_size;

		/*
		 * We can only change the peer data integrity algorithm
		 * here.  Changing our own data integrity algorithm
		 * requires that we send a P_PROTOCOL_UPDATE packet at
		 * the same time; otherwise, the peer has no way to
		 * tell between which packets the algorithm should
		 * change.
		 */

		peer_integrity_tfm = crypto_alloc_shash(integrity_alg, 0, 0);
		if (IS_ERR(peer_integrity_tfm)) {
			peer_integrity_tfm = NULL;
			drbd_err(connection, "peer data-integrity-alg %s not supported\n",
				 integrity_alg);
			goto disconnect;
		}

		hash_size = crypto_shash_digestsize(peer_integrity_tfm);
		int_dig_in = kmalloc(hash_size, GFP_KERNEL);
		int_dig_vv = kmalloc(hash_size, GFP_KERNEL);
		if (!(int_dig_in && int_dig_vv)) {
			drbd_err(connection, "Allocation of buffers for data integrity checking failed\n");
			goto disconnect;
		}
	}

	new_net_conf = kmalloc(sizeof(struct net_conf), GFP_KERNEL);
	if (!new_net_conf) {
		drbd_err(connection, "Allocation of new net_conf failed\n");
		goto disconnect;
	}

	if (mutex_lock_interruptible(&connection->resource->conf_update)) {
		drbd_err(connection, "Interrupted while waiting for conf_update\n");
		goto disconnect;
	}

	mutex_lock(&connection->mutex[DATA_STREAM]);
	old_net_conf = connection->transport.net_conf;
	*new_net_conf = *old_net_conf;

	new_net_conf->wire_protocol = p_proto;
	new_net_conf->after_sb_0p = convert_after_sb(p_after_sb_0p);
	new_net_conf->after_sb_1p = convert_after_sb(p_after_sb_1p);
	new_net_conf->after_sb_2p = convert_after_sb(p_after_sb_2p);
	new_net_conf->two_primaries = p_two_primaries;

	rcu_assign_pointer(connection->transport.net_conf, new_net_conf);
	mutex_unlock(&connection->mutex[DATA_STREAM]);
	mutex_unlock(&connection->resource->conf_update);

	crypto_free_shash(connection->peer_integrity_tfm);
	kfree(connection->int_dig_in);
	kfree(connection->int_dig_vv);
	connection->peer_integrity_tfm = peer_integrity_tfm;
	connection->int_dig_in = int_dig_in;
	connection->int_dig_vv = int_dig_vv;

	if (strcmp(old_net_conf->integrity_alg, integrity_alg))
		drbd_info(connection, "peer data-integrity-alg: %s\n",
			  integrity_alg[0] ? integrity_alg : "(none)");

	synchronize_rcu();
	kfree(old_net_conf);
	return 0;

disconnect_rcu_unlock:
	rcu_read_unlock();
disconnect:
	kfree(new_net_conf);
	crypto_free_shash(peer_integrity_tfm);
	kfree(int_dig_in);
	kfree(int_dig_vv);
	change_cstate(connection, C_DISCONNECTING, CS_HARD);
	return -EIO;
}

/* helper function
 * input: alg name, feature name
 * return: NULL (alg name was "")
 *         ERR_PTR(error) if something goes wrong
 *         or the crypto hash ptr, if it worked out ok. */
static struct crypto_shash *drbd_crypto_alloc_digest_safe(const struct drbd_device *device,
		const char *alg, const char *name)
{
	struct crypto_shash *tfm;

	if (!alg[0])
		return NULL;

	tfm = crypto_alloc_shash(alg, 0, 0);
	if (IS_ERR(tfm)) {
		drbd_err(device, "Can not allocate \"%s\" as %s (reason: %ld)\n",
			alg, name, PTR_ERR(tfm));
		return tfm;
	}
	return tfm;
}

/*
 * config_unknown_volume  -  device configuration command for unknown volume
 *
 * When a device is added to an existing connection, the node on which the
 * device is added first will send configuration commands to its peer but the
 * peer will not know about the device yet.  It will warn and ignore these
 * commands.  Once the device is added on the second node, the second node will
 * send the same device configuration commands, but in the other direction.
 *
 * (We can also end up here if drbd is misconfigured.)
 */
static int config_unknown_volume(struct drbd_connection *connection, struct packet_info *pi)
{
	drbd_warn(connection, "%s packet received for volume %d, which is not configured locally\n",
		  drbd_packet_name(pi->cmd), pi->vnr);
	return ignore_remaining_packet(connection, pi->size);
}

static int receive_SyncParam(struct drbd_connection *connection, struct packet_info *pi)
{
	struct drbd_peer_device *peer_device;
	struct drbd_device *device;
	struct p_rs_param_95 *p;
	unsigned int header_size, data_size, exp_max_sz;
	struct crypto_shash *verify_tfm = NULL;
	struct crypto_shash *csums_tfm = NULL;
	struct net_conf *old_net_conf, *new_net_conf = NULL;
	struct peer_device_conf *old_peer_device_conf = NULL, *new_peer_device_conf = NULL;
	struct fifo_buffer *old_plan = NULL, *new_plan = NULL;
	struct drbd_resource *resource = connection->resource;
	unsigned int fifo_size = 0;
	int err;

	peer_device = conn_peer_device(connection, pi->vnr);
	if (!peer_device)
		return config_unknown_volume(connection, pi);
	device = peer_device->device;

	exp_max_sz  = sizeof(struct p_rs_param_95);

	if (pi->size > exp_max_sz) {
		drbd_err(device, "SyncParam packet too long: received %u, expected <= %u bytes\n",
		    pi->size, exp_max_sz);
		return -EIO;
	}

	header_size = sizeof(struct p_rs_param_95);
	data_size = pi->size - header_size;
	D_ASSERT(device, data_size == 0);

	err = drbd_recv_all(connection, (void **)&p, header_size + data_size);
	if (err)
		return err;

	err = mutex_lock_interruptible(&resource->conf_update);
	if (err) {
		drbd_err(connection, "Interrupted while waiting for conf_update\n");
		return err;
	}
	old_net_conf = connection->transport.net_conf;
	if (get_ldev(device)) {
		new_peer_device_conf = kzalloc(sizeof(struct peer_device_conf), GFP_KERNEL);
		if (!new_peer_device_conf) {
			put_ldev(device);
			mutex_unlock(&resource->conf_update);
			drbd_err(device, "Allocation of new peer_device_conf failed\n");
			return -ENOMEM;
		}
		/* With a non-zero new_peer_device_conf, we will call put_ldev() below.  */

		old_peer_device_conf = peer_device->conf;
		*new_peer_device_conf = *old_peer_device_conf;

		new_peer_device_conf->resync_rate = be32_to_cpu(p->resync_rate);
	}

	/* we still expect NUL terminated strings */
	/* but just in case someone tries to be evil */
	D_ASSERT(device, p->verify_alg[SHARED_SECRET_MAX-1] == 0);
	D_ASSERT(device, p->csums_alg[SHARED_SECRET_MAX-1] == 0);
	p->verify_alg[SHARED_SECRET_MAX-1] = 0;
	p->csums_alg[SHARED_SECRET_MAX-1] = 0;

	if (strcmp(old_net_conf->verify_alg, p->verify_alg)) {
		if (peer_device->repl_state[NOW] == L_OFF) {
			drbd_err(device, "Different verify-alg settings. me=\"%s\" peer=\"%s\"\n",
					old_net_conf->verify_alg, p->verify_alg);
			goto disconnect;
		}
		verify_tfm = drbd_crypto_alloc_digest_safe(device,
				p->verify_alg, "verify-alg");
		if (IS_ERR(verify_tfm)) {
			verify_tfm = NULL;
			goto disconnect;
		}
	}

	if (strcmp(old_net_conf->csums_alg, p->csums_alg)) {
		if (peer_device->repl_state[NOW] == L_OFF) {
			drbd_err(device, "Different csums-alg settings. me=\"%s\" peer=\"%s\"\n",
					old_net_conf->csums_alg, p->csums_alg);
			goto disconnect;
		}
		csums_tfm = drbd_crypto_alloc_digest_safe(device,
				p->csums_alg, "csums-alg");
		if (IS_ERR(csums_tfm)) {
			csums_tfm = NULL;
			goto disconnect;
		}
	}

	if (new_peer_device_conf) {
		new_peer_device_conf->c_plan_ahead = be32_to_cpu(p->c_plan_ahead);
		new_peer_device_conf->c_delay_target = be32_to_cpu(p->c_delay_target);
		new_peer_device_conf->c_fill_target = be32_to_cpu(p->c_fill_target);
		new_peer_device_conf->c_max_rate = be32_to_cpu(p->c_max_rate);

		fifo_size = (new_peer_device_conf->c_plan_ahead * 10 * RS_MAKE_REQS_INTV) / HZ;
		old_plan = rcu_dereference_protected(peer_device->rs_plan_s,
				lockdep_is_held(&resource->conf_update));
		if (!old_plan || fifo_size != old_plan->size) {
			new_plan = fifo_alloc(fifo_size);
			if (!new_plan) {
				drbd_err(device, "kmalloc of fifo_buffer failed");
				goto disconnect;
			}
		}
	}

	if (verify_tfm || csums_tfm) {
		new_net_conf = kzalloc(sizeof(struct net_conf), GFP_KERNEL);
		if (!new_net_conf) {
			drbd_err(device, "Allocation of new net_conf failed\n");
			goto disconnect;
		}

		*new_net_conf = *old_net_conf;

		if (verify_tfm) {
			strcpy(new_net_conf->verify_alg, p->verify_alg);
			new_net_conf->verify_alg_len = strlen(p->verify_alg) + 1;
			crypto_free_shash(connection->verify_tfm);
			connection->verify_tfm = verify_tfm;
			drbd_info(device, "using verify-alg: \"%s\"\n", p->verify_alg);
		}
		if (csums_tfm) {
			strcpy(new_net_conf->csums_alg, p->csums_alg);
			new_net_conf->csums_alg_len = strlen(p->csums_alg) + 1;
			crypto_free_shash(connection->csums_tfm);
			connection->csums_tfm = csums_tfm;
			drbd_info(device, "using csums-alg: \"%s\"\n", p->csums_alg);
		}
		rcu_assign_pointer(connection->transport.net_conf, new_net_conf);
	}

	if (new_peer_device_conf) {
		rcu_assign_pointer(peer_device->conf, new_peer_device_conf);
		put_ldev(device);
	}

	if (new_plan)
		rcu_assign_pointer(peer_device->rs_plan_s, new_plan);

	mutex_unlock(&resource->conf_update);
	synchronize_rcu();
	if (new_net_conf)
		kfree(old_net_conf);
	kfree(old_peer_device_conf);
	if (new_plan)
		kfree(old_plan);

	return 0;

disconnect:
	kfree(new_plan);
	if (new_peer_device_conf) {
		put_ldev(device);
		kfree(new_peer_device_conf);
	}
	mutex_unlock(&resource->conf_update);
	/* just for completeness: actually not needed,
	 * as this is not reached if csums_tfm was ok. */
	crypto_free_shash(csums_tfm);
	/* but free the verify_tfm again, if csums_tfm did not work out */
	crypto_free_shash(verify_tfm);
	change_cstate(connection, C_DISCONNECTING, CS_HARD);
	return -EIO;
}

static void drbd_setup_order_type(struct drbd_device *device, int peer)
{
	/* sorry, we currently have no working implementation
	 * of distributed TCQ */
}

/* warn if the arguments differ by more than 12.5% */
static void warn_if_differ_considerably(struct drbd_peer_device *peer_device,
	const char *s, sector_t a, sector_t b)
{
	sector_t d;
	if (a == 0 || b == 0)
		return;
	d = (a > b) ? (a - b) : (b - a);
	if (d > (a>>3) || d > (b>>3))
		drbd_warn(peer_device, "Considerable difference in %s: %llus vs. %llus\n", s,
		     (unsigned long long)a, (unsigned long long)b);
}

static struct drbd_peer_device *get_neighbor_device(struct drbd_device *device,
		enum drbd_neighbor neighbor)
{
	s32 self_id, peer_id, pivot;
	struct drbd_peer_device *peer_device, *peer_device_ret = NULL;

	if (!get_ldev(device))
		return NULL;
	self_id = device->ldev->md.node_id;
	put_ldev(device);

	pivot = neighbor == NEXT_LOWER ? 0 : neighbor == NEXT_HIGHER ? S32_MAX : -1;
	if (pivot == -1)
		return NULL;

	rcu_read_lock();
	for_each_peer_device_rcu(peer_device, device) {
		bool found_new = false;
		peer_id = peer_device->node_id;

		if (neighbor == NEXT_LOWER && peer_id < self_id && peer_id >= pivot)
			found_new = true;
		else if (neighbor == NEXT_HIGHER && peer_id > self_id && peer_id <= pivot)
			found_new = true;

		if (found_new && peer_device->disk_state[NOW] >= D_INCONSISTENT) {
			pivot = peer_id;
			peer_device_ret = peer_device;
		}
	}
	rcu_read_unlock();

	return peer_device_ret;
}

static void maybe_trigger_resync(struct drbd_device *device, struct drbd_peer_device *peer_device, bool grew, bool skip)
{
	if (!peer_device)
		return;
	if (peer_device->repl_state[NOW] <= L_OFF)
		return;
	if (test_and_clear_bit(RESIZE_PENDING, &peer_device->flags) ||
	    (grew && peer_device->repl_state[NOW] == L_ESTABLISHED)) {
		if (peer_device->disk_state[NOW] >= D_INCONSISTENT &&
		    device->disk_state[NOW] >= D_INCONSISTENT) {
			if (skip)
				drbd_info(peer_device, "Resync of new storage suppressed with --assume-clean\n");
			else
				resync_after_online_grow(peer_device);
		} else
			set_bit(RESYNC_AFTER_NEG, &peer_device->flags);
	}
}

static int receive_sizes(struct drbd_connection *connection, struct packet_info *pi)
{
	struct drbd_peer_device *peer_device, *peer_device_it = NULL;
	struct drbd_device *device;
	struct p_sizes *p = pi->data;
	struct o_qlim *o = (connection->agreed_features & DRBD_FF_WSAME) ? p->qlim : NULL;
	uint64_t p_size, p_usize, p_csize;
	uint64_t my_usize, my_max_size, cur_size;
	enum determine_dev_size dd = DS_UNCHANGED;
	bool should_send_sizes = false;
	enum dds_flags ddsf;
	bool have_ldev = false;
	bool have_mutex = false;
	bool is_handshake;
	int err;
	u64 im;

	peer_device = conn_peer_device(connection, pi->vnr);
	if (!peer_device)
		return config_unknown_volume(connection, pi);
	device = peer_device->device;

	err = mutex_lock_interruptible(&connection->resource->conf_update);
	if (err) {
		drbd_err(connection, "Interrupted while waiting for conf_update\n");
		goto out;
	}
	have_mutex = true;

	/* just store the peer's disk size for now.
	 * we still need to figure out whether we accept that. */
	p_size = be64_to_cpu(p->d_size);
	p_usize = be64_to_cpu(p->u_size);
	p_csize = be64_to_cpu(p->c_size);

	peer_device->d_size = p_size;
	peer_device->u_size = p_usize;
	peer_device->c_size = p_csize;

	/* Ignore "current" size for calculating "max" size. */
	/* If it used to have a disk, but now is detached, don't revert back to zero. */
	if (p_size)
		peer_device->max_size = p_size;

	cur_size = get_capacity(device->vdisk);
	dynamic_drbd_dbg(device, "current_size: %llu\n", (unsigned long long)cur_size);
	dynamic_drbd_dbg(peer_device, "c_size: %llu u_size: %llu d_size: %llu max_size: %llu\n",
			(unsigned long long)p_csize,
			(unsigned long long)p_usize,
			(unsigned long long)p_size,
			(unsigned long long)peer_device->max_size);

	if ((p_size && p_csize > p_size) || (p_usize && p_csize > p_usize)) {
		drbd_warn(peer_device, "Peer sent bogus sizes, disconnecting\n");
		goto disconnect;
	}

	peer_device->max_bio_size = min(be32_to_cpu(p->max_bio_size), DRBD_MAX_BIO_SIZE);
	ddsf = be16_to_cpu(p->dds_flags);

	is_handshake = (peer_device->repl_state[NOW] == L_OFF);
	/* Maybe the peer knows something about peers I cannot currently see. */
	ddsf |= DDSF_IGNORE_PEER_CONSTRAINTS;

	if (get_ldev(device)) {
		sector_t new_size;

		have_ldev = true;

		rcu_read_lock();
		my_usize = rcu_dereference(device->ldev->disk_conf)->disk_size;
		rcu_read_unlock();

		my_max_size = drbd_get_max_capacity(device, device->ldev, false);
		dynamic_drbd_dbg(peer_device, "la_size: %llu my_usize: %llu my_max_size: %llu\n",
			(unsigned long long)device->ldev->md.effective_size,
			(unsigned long long)my_usize,
			(unsigned long long)my_max_size);

		if (peer_device->disk_state[NOW] > D_DISKLESS)
			warn_if_differ_considerably(peer_device, "lower level device sizes",
				   p_size, my_max_size);
		warn_if_differ_considerably(peer_device, "user requested size",
					    p_usize, my_usize);

		if (is_handshake)
			p_usize = min_not_zero(my_usize, p_usize);

		if (p_usize == 0) {
			/* Peer may reset usize to zero only if it has a backend.
			 * Because a diskless node has no disk config,
			 * and always sends zero. */
			if (p_size == 0)
				p_usize = my_usize;
		}

		new_size = drbd_new_dev_size(device, p_csize, p_usize, ddsf);

		/* Never shrink a device with usable data during connect,
		 * or "attach" on the peer.
		 * But allow online shrinking if we are connected. */
		if (new_size < cur_size &&
		    device->disk_state[NOW] >= D_OUTDATED &&
		    (peer_device->repl_state[NOW] < L_ESTABLISHED || peer_device->disk_state[NOW] == D_DISKLESS)) {
			drbd_err(peer_device, "The peer's disk size is too small! (%llu < %llu sectors)\n",
					(unsigned long long)new_size, (unsigned long long)cur_size);
			goto disconnect;
		}

		/* Disconnect, if we cannot grow to the peer's current size */
		if (my_max_size < p_csize && !is_handshake) {
			drbd_err(peer_device, "Peer's size larger than my maximum capacity (%llu < %llu sectors)\n",
					(unsigned long long)my_max_size, (unsigned long long)p_csize);
			goto disconnect;
		}

		if (my_usize != p_usize) {
			struct disk_conf *old_disk_conf, *new_disk_conf;

			new_disk_conf = kzalloc(sizeof(struct disk_conf), GFP_KERNEL);
			if (!new_disk_conf) {
				drbd_err(device, "Allocation of new disk_conf failed\n");
				err = -ENOMEM;
				goto out;
			}

			old_disk_conf = device->ldev->disk_conf;
			*new_disk_conf = *old_disk_conf;
			new_disk_conf->disk_size = p_usize;

			rcu_assign_pointer(device->ldev->disk_conf, new_disk_conf);
			synchronize_rcu();
			kfree(old_disk_conf);

			drbd_info(peer_device, "Peer sets u_size to %llu sectors (old: %llu)\n",
				 (unsigned long long)p_usize, (unsigned long long)my_usize);
			/* Do not set should_send_sizes here. That might cause packet storms */
		}
	}

	/* Leave drbd_reconsider_queue_parameters() before drbd_determine_dev_size().
	   In case we cleared the QUEUE_FLAG_DISCARD from our queue in
	   drbd_reconsider_queue_parameters(), we can be sure that after
	   drbd_determine_dev_size() no REQ_OP_DISCARDs are in the queue. */
	if (have_ldev) {
		enum dds_flags local_ddsf = ddsf;
		drbd_reconsider_queue_parameters(device, device->ldev, o);

		/* To support thinly provisioned nodes (partial resync) joining later,
		   clear all bitmap slots, including the unused ones. */
		if (device->ldev->md.effective_size == 0)
			local_ddsf |= DDSF_NO_RESYNC;

		dd = drbd_determine_dev_size(device, p_csize, local_ddsf, NULL);

		if (dd == DS_GREW || dd == DS_SHRUNK)
			should_send_sizes = true;

		if (dd == DS_ERROR) {
			err = -EIO;
			goto out;
		}
		drbd_md_sync_if_dirty(device);
	} else {
		uint64_t new_size = 0;

		drbd_reconsider_queue_parameters(device, NULL, o);
		/* In case I am diskless, need to accept the peer's *current* size.
		 *
		 * At this point, the peer knows more about my disk, or at
		 * least about what we last agreed upon, than myself.
		 * So if his c_size is less than his d_size, the most likely
		 * reason is that *my* d_size was smaller last time we checked,
		 * or some other peer does not (yet) have enough room.
		 *
		 * Unless of course he does not have a disk himself.
		 * In which case we ignore this completely.
		 */
		new_size = p_csize;
		new_size = min_not_zero(new_size, p_usize);
		new_size = min_not_zero(new_size, p_size);

		if (new_size == 0) {
			/* Ignore, peer does not know nothing. */
		} else if (new_size == cur_size) {
			/* nothing to do */
		} else if (cur_size != 0 && p_size == 0) {
			dynamic_drbd_dbg(peer_device,
					"Ignored diskless peer device size (peer:%llu != me:%llu sectors)!\n",
					(unsigned long long)new_size, (unsigned long long)cur_size);
		} else if (new_size < cur_size && device->resource->role[NOW] == R_PRIMARY) {
			drbd_err(peer_device,
				"The peer's device size is too small! (%llu < %llu sectors); demote me first!\n",
				(unsigned long long)new_size, (unsigned long long)cur_size);
			goto disconnect;

/* FIXME for each peer device: can I currently see any peer with attached disk
 * with a current size smaller than what that guy advertises? Then I better not
 * believe him.
 */
		} else {
			/* I believe the peer, if
			 *  - I don't have a current size myself
			 *  - we agree on the size anyways
			 *  - I do have a current size, am Secondary,
			 *    and he has the only disk
			 *  - I do have a current size, am Primary,
			 *    and he has the only disk,
			 *    which is larger than my current size
			 */
			should_send_sizes = true;
			drbd_set_my_capacity(device, new_size);
		}
	}

	if (have_ldev) {
		if (device->ldev->known_size != drbd_get_capacity(device->ldev->backing_bdev)) {
			device->ldev->known_size = drbd_get_capacity(device->ldev->backing_bdev);
			should_send_sizes = true;
		}

		drbd_setup_order_type(device, be16_to_cpu(p->queue_order_type));
	}

	cur_size = get_capacity(device->vdisk);

	for_each_peer_device_ref(peer_device_it, im, device) {
		struct drbd_connection *con_it = peer_device_it->connection;

		/* drop cached max_size, if we already grew beyond it */
		if (peer_device_it->max_size < cur_size)
			peer_device_it->max_size = 0;

		if (con_it->cstate[NOW] < C_CONNECTED)
			continue;

		/* Send size updates only if something relevant has changed.
		 * TODO: only tell the sender thread to do so,
		 * or we may end up in a distributed deadlock on congestion. */

		if (should_send_sizes)
			drbd_send_sizes(peer_device_it, p_usize, ddsf);
	}

	maybe_trigger_resync(device, get_neighbor_device(device, NEXT_HIGHER),
					dd == DS_GREW, ddsf & DDSF_NO_RESYNC);
	maybe_trigger_resync(device, get_neighbor_device(device, NEXT_LOWER),
					dd == DS_GREW, ddsf & DDSF_NO_RESYNC);
	err = 0;

out:
	if (have_ldev)
		put_ldev(device);
	if (have_mutex)
		mutex_unlock(&connection->resource->conf_update);
	return err;

disconnect:
	/* don't let a rejected peer confuse future handshakes with different peers. */
	peer_device->max_size = 0;
	change_cstate(connection, C_DISCONNECTING, CS_HARD);
	err = -EIO;
	goto out;
}

static enum sync_strategy resolve_splitbrain_from_disk_states(struct drbd_peer_device *peer_device)
{
	struct drbd_device *device = peer_device->device;
	enum drbd_disk_state peer_disk_state = peer_device->disk_state[NOW];
	enum drbd_disk_state disk_state = device->disk_state[NOW];

	return  disk_state <= D_UP_TO_DATE && peer_disk_state == D_UP_TO_DATE ? SYNC_TARGET_USE_BITMAP :
		disk_state == D_UP_TO_DATE && peer_disk_state <= D_UP_TO_DATE ? SYNC_SOURCE_USE_BITMAP :
		SPLIT_BRAIN_AUTO_RECOVER;
}

static void drbd_resync(struct drbd_peer_device *peer_device,
			enum resync_reason reason) __must_hold(local)
{
	enum drbd_role peer_role = peer_device->connection->peer_role[NOW];
	enum drbd_repl_state new_repl_state;
	enum drbd_disk_state peer_disk_state;
	enum sync_strategy strategy;
	int rule_nr, peer_node_id;
	enum drbd_state_rv rv;

	strategy = drbd_handshake(peer_device, &rule_nr, &peer_node_id, reason == DISKLESS_PRIMARY);
	if (strategy == SPLIT_BRAIN_AUTO_RECOVER && reason == AFTER_UNSTABLE)
		strategy = resolve_splitbrain_from_disk_states(peer_device);

	if (!is_strategy_determined(strategy)) {
		drbd_info(peer_device, "Unexpected result of handshake() %s!\n", strategy_descriptor(strategy).name);
		return;
	}

	new_repl_state = strategy_to_repl_state(peer_device, peer_role, strategy);
	if (new_repl_state != L_ESTABLISHED) {
		bitmap_mod_after_handshake(peer_device, strategy, peer_node_id);
		drbd_info(peer_device, "Becoming %s %s\n", drbd_repl_str(new_repl_state),
			  reason == AFTER_UNSTABLE ? "after unstable" : "because primary is diskless");
	}

	peer_disk_state = peer_device->disk_state[NOW];
	if (new_repl_state == L_ESTABLISHED && peer_disk_state >= D_CONSISTENT &&
	    peer_device->device->disk_state[NOW] == D_OUTDATED) {
		/* No resync with up-to-date peer -> I should be consistent or up-to-date as well.
		   Note: Former unstable (but up-to-date) nodes become consistent for a short
		   time after loosing their primary peer. Therefore consider consistent here
		   as well. */
		drbd_info(peer_device, "Upgrading local disk to %s after unstable/weak (and no resync).\n",
			  drbd_disk_str(peer_disk_state));
		change_disk_state(peer_device->device, peer_disk_state, CS_VERBOSE, NULL);
		return;
	}

	rv = change_repl_state(peer_device, new_repl_state, CS_VERBOSE);
	if ((rv == SS_NOTHING_TO_DO || rv == SS_RESYNC_RUNNING) &&
	    (new_repl_state == L_WF_BITMAP_S || new_repl_state == L_WF_BITMAP_T)) {
		/* Those events might happen very quickly. In case we are still processing
		   the previous resync we need to re-enter that state. Schedule sending of
		   the bitmap here explicitly */
		peer_device->resync_again++;
		drbd_info(peer_device, "...postponing this until current resync finished\n");
	}
}

static void update_bitmap_slot_of_peer(struct drbd_peer_device *peer_device, int node_id, u64 bitmap_uuid)
{
	struct drbd_device *device = peer_device->device;

	if (peer_device->bitmap_uuids[node_id] && bitmap_uuid == 0) {
		/* If we learn from a neighbor that it no longer has a bitmap
		   against a third node, we need to deduce from that knowledge
		   that in the other direction the bitmap was cleared as well.
		 */
		struct drbd_peer_device *peer_device2;

		rcu_read_lock();
		peer_device2 = peer_device_by_node_id(peer_device->device, node_id);
		if (peer_device2) {
			int node_id2 = peer_device->connection->peer_node_id;
			peer_device2->bitmap_uuids[node_id2] = 0;
		}
		rcu_read_unlock();
	}

	if (bitmap_uuid != -1 && get_ldev(device)) {
		_drbd_uuid_push_history(device, bitmap_uuid);
		put_ldev(device);
	}
	peer_device->bitmap_uuids[node_id] = bitmap_uuid;
}

static int __receive_uuids(struct drbd_peer_device *peer_device, u64 node_mask)
{
	enum drbd_repl_state repl_state = peer_device->repl_state[NOW];
	struct drbd_device *device = peer_device->device;
	struct drbd_resource *resource = device->resource;
	int updated_uuids = 0, err = 0;

	if (get_ldev(device)) {
		int skip_initial_sync =
			repl_state == L_ESTABLISHED &&
			drbd_current_uuid(device) == UUID_JUST_CREATED &&
			(peer_device->uuid_flags & UUID_FLAG_SKIP_INITIAL_SYNC);
		if (skip_initial_sync) {
			unsigned long irq_flags;

			drbd_info(device, "Accepted new current UUID, preparing to skip initial sync\n");
			drbd_bitmap_io(device, &drbd_bmio_clear_all_n_write,
					"clear_n_write from receive_uuids",
					BM_LOCK_SET | BM_LOCK_CLEAR | BM_LOCK_BULK, NULL);
			_drbd_uuid_set_current(device, peer_device->current_uuid);
			peer_device->comm_current_uuid = peer_device->current_uuid;
			peer_device->comm_uuid_flags = peer_device->uuid_flags;
			_drbd_uuid_set_bitmap(peer_device, 0);
			begin_state_change(device->resource, &irq_flags, CS_VERBOSE);
			__change_disk_state(device, D_UP_TO_DATE);
			__change_peer_disk_state(peer_device, D_UP_TO_DATE);
			end_state_change(device->resource, &irq_flags);
			updated_uuids = 1;
		}

		if (peer_device->uuid_flags & UUID_FLAG_NEW_DATAGEN) {
			drbd_warn(peer_device, "received new current UUID: %016llX "
				  "weak_nodes=%016llX\n", peer_device->current_uuid, node_mask);
			drbd_uuid_received_new_current(peer_device, peer_device->current_uuid, node_mask);
		}

		if (device->disk_state[NOW] > D_OUTDATED) {
			enum sync_strategy strategy;
			int unused_int;
			strategy = drbd_uuid_compare(peer_device, &unused_int, &unused_int);

			if (strategy == SYNC_TARGET_SET_BITMAP || strategy == SYNC_TARGET_USE_BITMAP) {
				struct drbd_resource *resource = device->resource;
				unsigned long irq_flags;

				begin_state_change(resource, &irq_flags, CS_VERBOSE);
				if (device->disk_state[NEW] > D_OUTDATED)
					__change_disk_state(device, D_OUTDATED);
				end_state_change(resource, &irq_flags);
			}
		}

		drbd_uuid_detect_finished_resyncs(peer_device);

		drbd_md_sync_if_dirty(device);
		put_ldev(device);
	} else if (device->disk_state[NOW] < D_INCONSISTENT &&
		   repl_state >= L_ESTABLISHED &&
		   peer_device->disk_state[NOW] == D_UP_TO_DATE &&
		   (peer_device->current_uuid & ~UUID_PRIMARY) !=
		   (device->exposed_data_uuid & ~UUID_PRIMARY) &&
		   (resource->role[NOW] == R_SECONDARY ||
		    test_and_clear_bit(NEW_CUR_UUID, &device->flags))) {

		write_lock_irq(&resource->state_rwlock);
		if (resource->remote_state_change) {
			drbd_info(peer_device, "Delaying update of exposed data uuid\n");
			device->next_exposed_data_uuid = peer_device->current_uuid;
		} else
			updated_uuids = drbd_set_exposed_data_uuid(device, peer_device->current_uuid);
		write_unlock_irq(&resource->state_rwlock);

	}

	if (updated_uuids)
		drbd_print_uuids(peer_device, "receiver updated UUIDs to");

	peer_device->uuid_node_mask = node_mask;

	if ((repl_state == L_SYNC_TARGET || repl_state == L_PAUSED_SYNC_T) &&
	    !(peer_device->uuid_flags & UUID_FLAG_STABLE) &&
	    !drbd_stable_sync_source_present(peer_device, NOW))
		set_bit(UNSTABLE_RESYNC, &peer_device->flags);

	/* send notification in case UUID flags have changed */
	drbd_broadcast_peer_device_state(peer_device);

	return err;
}

static int receive_uuids110(struct drbd_connection *connection, struct packet_info *pi)
{
	struct drbd_peer_device *peer_device;
	struct p_uuids110 *p = pi->data;
	int bitmap_uuids, history_uuids, rest, i, pos, err;
	u64 bitmap_uuids_mask, node_mask;
	struct drbd_peer_md *peer_md = NULL;
	struct drbd_device *device;


	peer_device = conn_peer_device(connection, pi->vnr);
	if (!peer_device)
		return config_unknown_volume(connection, pi);

	device = peer_device->device;
	bitmap_uuids_mask = be64_to_cpu(p->bitmap_uuids_mask);
	if (bitmap_uuids_mask & ~(NODE_MASK(DRBD_PEERS_MAX) - 1))
		return -EIO;
	bitmap_uuids = hweight64(bitmap_uuids_mask);

	if (pi->size / sizeof(p->other_uuids[0]) < bitmap_uuids)
		return -EIO;
	history_uuids = pi->size / sizeof(p->other_uuids[0]) - bitmap_uuids;
	if (history_uuids > ARRAY_SIZE(peer_device->history_uuids))
		history_uuids = ARRAY_SIZE(peer_device->history_uuids);

	err = drbd_recv_into(connection, p->other_uuids,
			     (bitmap_uuids + history_uuids) *
			     sizeof(p->other_uuids[0]));
	if (err)
		return err;

	rest = pi->size - (bitmap_uuids + history_uuids) * sizeof(p->other_uuids[0]);
	if (rest) {
		err = ignore_remaining_packet(connection, rest);
		if (err)
			return err;
	}

	if (get_ldev(device)) {
		peer_md = device->ldev->md.peers;
		spin_lock_irq(&device->ldev->md.uuid_lock);
	}
	peer_device->current_uuid = be64_to_cpu(p->current_uuid);
	peer_device->dirty_bits = be64_to_cpu(p->dirty_bits);
	peer_device->uuid_flags = be64_to_cpu(p->uuid_flags);

	pos = 0;
	for (i = 0; i < ARRAY_SIZE(peer_device->bitmap_uuids); i++) {
		u64 bitmap_uuid;

		if (bitmap_uuids_mask & NODE_MASK(i)) {
			bitmap_uuid = be64_to_cpu(p->other_uuids[pos++]);

			if (peer_md && !(peer_md[i].flags & MDF_HAVE_BITMAP))
				peer_md[i].flags |= MDF_NODE_EXISTS;
		} else {
			bitmap_uuid = -1;
		}

		update_bitmap_slot_of_peer(peer_device, i, bitmap_uuid);
	}

	for (i = 0; i < history_uuids; i++)
		peer_device->history_uuids[i] = be64_to_cpu(p->other_uuids[pos++]);
	while (i < ARRAY_SIZE(peer_device->history_uuids))
		peer_device->history_uuids[i++] = 0;
	peer_device->uuids_received = true;
	if (peer_md) {
		spin_unlock_irq(&device->ldev->md.uuid_lock);
		put_ldev(device);
	}

	node_mask = be64_to_cpu(p->node_mask);

	if (test_bit(INITIAL_STATE_PROCESSED, &peer_device->flags) &&
	    peer_device->connection->peer_role[NOW] == R_PRIMARY &&
	    peer_device->uuid_flags & UUID_FLAG_STABLE)
		check_resync_source(device, node_mask);

	err = __receive_uuids(peer_device, node_mask);

	if (!test_bit(RECONCILIATION_RESYNC, &peer_device->flags)) {
		if (peer_device->uuid_flags & UUID_FLAG_GOT_STABLE) {
			struct drbd_device *device = peer_device->device;

			if (peer_device->repl_state[NOW] == L_ESTABLISHED &&
			    drbd_device_stable(device, NULL) && get_ldev(device)) {
				drbd_send_uuids(peer_device, UUID_FLAG_RESYNC, 0);
				drbd_resync(peer_device, AFTER_UNSTABLE);
				put_ldev(device);
			}
		}

		if (peer_device->uuid_flags & UUID_FLAG_RESYNC) {
			if (get_ldev(device)) {
				bool dp = peer_device->uuid_flags & UUID_FLAG_DISKLESS_PRIMARY;
				drbd_resync(peer_device, dp ? DISKLESS_PRIMARY : AFTER_UNSTABLE);
				put_ldev(device);
			}
		}
	}

	return err;
}


/* If a primary looses connection to a SYNC_SOURCE node from us, then we
 * need to abort that resync. Why?
 *
 * When the primary sends a write we get that and write that as well. With
 * the peer_ack packet we will set that as out-of-sync towards the sync
 * source node.
 * When the resync process finds such bits we will request outdated
 * data from the sync source!
 *
 * -> better stop a resync from such a source.
 */
static void check_resync_source(struct drbd_device *device, u64 weak_nodes)
{
	struct drbd_peer_device *peer_device;

	rcu_read_lock();
	for_each_peer_device_rcu(peer_device, device) {
		enum drbd_repl_state repl_state = peer_device->repl_state[NOW];
		if ((repl_state == L_SYNC_TARGET || repl_state == L_PAUSED_SYNC_T) &&
		    NODE_MASK(peer_device->node_id) & weak_nodes) {
			rcu_read_unlock();
			goto abort;
		}
	}
	rcu_read_unlock();
	return;
abort:
	drbd_info(peer_device, "My sync source became a weak node, aborting resync!\n");
	change_repl_state(peer_device, L_ESTABLISHED, CS_VERBOSE);
	drbd_flush_workqueue(&device->resource->work);

	wait_event_interruptible(device->misc_wait,
				 peer_device->repl_state[NOW] <= L_ESTABLISHED  ||
				 atomic_read(&peer_device->rs_pending_cnt) == 0);

	drbd_rs_del_all(peer_device);
	peer_device->rs_total  = 0;
	peer_device->rs_failed = 0;
	peer_device->rs_paused = 0;
}

/**
 * convert_state() - Converts the peer's view of the cluster state to our point of view
 * @peer_state:	The state as seen by the peer.
 */
static union drbd_state convert_state(union drbd_state peer_state)
{
	union drbd_state state;

	static enum drbd_conn_state c_tab[] = {
		[L_OFF] = L_OFF,
		[L_ESTABLISHED] = L_ESTABLISHED,

		[L_STARTING_SYNC_S] = L_STARTING_SYNC_T,
		[L_STARTING_SYNC_T] = L_STARTING_SYNC_S,
		[C_DISCONNECTING] = C_TEAR_DOWN, /* C_NETWORK_FAILURE, */
		[C_CONNECTING] = C_CONNECTING,
		[L_VERIFY_S]       = L_VERIFY_T,
		[C_MASK]   = C_MASK,
	};

	state.i = peer_state.i;

	state.conn = c_tab[peer_state.conn];
	state.peer = peer_state.role;
	state.role = peer_state.peer;
	state.pdsk = peer_state.disk;
	state.disk = peer_state.pdsk;
	state.peer_isp = (peer_state.aftr_isp | peer_state.user_isp);

	return state;
}

static enum drbd_state_rv
__change_connection_state(struct drbd_connection *connection,
			  union drbd_state mask, union drbd_state val,
			  enum chg_state_flags flags)
{
	struct drbd_resource *resource = connection->resource;

	if (mask.role) {
		/* not allowed */
	}
	if (mask.susp) {
		mask.susp ^= -1;
		__change_io_susp_user(resource, val.susp);
	}
	if (mask.susp_nod) {
		mask.susp_nod ^= -1;
		__change_io_susp_no_data(resource, val.susp_nod);
	}
	if (mask.susp_fen) {
		mask.susp_fen ^= -1;
		__change_io_susp_fencing(connection, val.susp_fen);
	}
	if (mask.disk) {
		/* Handled in __change_peer_device_state(). */
		mask.disk ^= -1;
	}
	if (mask.conn) {
		mask.conn ^= -1;
		__change_cstate(connection,
				min_t(enum drbd_conn_state, val.conn, C_CONNECTED));
	}
	if (mask.pdsk) {
		/* Handled in __change_peer_device_state(). */
		mask.pdsk ^= -1;
	}
	if (mask.peer) {
		mask.peer ^= -1;
		__change_peer_role(connection, val.peer);
	}
	if (mask.i) {
		drbd_info(connection, "Remote state change: request %u/%u not "
		"understood\n", mask.i, val.i & mask.i);
		return SS_NOT_SUPPORTED;
	}
	return SS_SUCCESS;
}

static enum drbd_state_rv
__change_peer_device_state(struct drbd_peer_device *peer_device,
			   union drbd_state mask, union drbd_state val)
{
	struct drbd_device *device = peer_device->device;

	if (mask.peer) {
		/* Handled in __change_connection_state(). */
		mask.peer ^= -1;
	}
	if (mask.disk) {
		mask.disk ^= -1;
		__change_disk_state(device, val.disk);
	}

	if (mask.conn) {
		mask.conn ^= -1;
		__change_repl_state(peer_device,
				max_t(enum drbd_repl_state, val.conn, L_OFF));
	}
	if (mask.pdsk) {
		mask.pdsk ^= -1;
		__change_peer_disk_state(peer_device, val.pdsk);
	}
	if (mask.user_isp) {
		mask.user_isp ^= -1;
		__change_resync_susp_user(peer_device, val.user_isp);
	}
	if (mask.peer_isp) {
		mask.peer_isp ^= -1;
		__change_resync_susp_peer(peer_device, val.peer_isp);
	}
	if (mask.aftr_isp) {
		mask.aftr_isp ^= -1;
		__change_resync_susp_dependency(peer_device, val.aftr_isp);
	}
	if (mask.i) {
		drbd_info(peer_device, "Remote state change: request %u/%u not "
		"understood\n", mask.i, val.i & mask.i);
		return SS_NOT_SUPPORTED;
	}
	return SS_SUCCESS;
}

static union drbd_state
sanitize_outdate(struct drbd_peer_device *peer_device,
		 union drbd_state mask,
		 union drbd_state val)
{
	struct drbd_device *device = peer_device->device;
	union drbd_state result_mask = mask;

	if (val.pdsk == D_OUTDATED && peer_device->disk_state[NEW] < D_OUTDATED)
		result_mask.pdsk = 0;
	if (val.disk == D_OUTDATED && device->disk_state[NEW] < D_OUTDATED)
		result_mask.disk = 0;

	return result_mask;
}

static void log_openers(struct drbd_resource *resource)
{
	struct drbd_device *device;
	int vnr;

	mutex_lock(&resource->open_release);
	rcu_read_lock();
	idr_for_each_entry(&resource->devices, device, vnr) {
		struct opener *opener;

		opener = list_first_entry_or_null(&device->openers.list, struct opener, list);
		if (opener)
			drbd_warn(device, "Held open by %s(%d)\n", opener->comm, opener->pid);
	}
	rcu_read_unlock();
	mutex_unlock(&resource->open_release);
}

/**
 * change_connection_state()  -  change state of a connection and all its peer devices
 *
 * Also changes the state of the peer devices' devices and of the resource.
 * Cluster-wide state changes are not supported.
 */
static enum drbd_state_rv
change_connection_state(struct drbd_connection *connection,
			union drbd_state mask,
			union drbd_state val,
			struct twopc_reply *reply,
			enum chg_state_flags flags)
{
	struct drbd_resource *resource = connection->resource;
	long t = resource->res_opts.auto_promote_timeout * HZ / 10;
	bool is_disconnect = reply->is_disconnect;
	bool is_connect = reply->is_connect;
	struct drbd_peer_device *peer_device;
	unsigned long irq_flags;
	enum drbd_state_rv rv;
	int vnr;

	mask = convert_state(mask);
	val = convert_state(val);

	if (is_connect && connection->agreed_pro_version >= 118) {
		if (flags & CS_PREPARE)
			conn_connect2(connection);
		if (flags & CS_ABORT)
			abort_connect(connection);
	}
retry:
	begin_state_change(resource, &irq_flags, flags & ~CS_VERBOSE);
	idr_for_each_entry(&connection->peer_devices, peer_device, vnr) {
		union drbd_state l_mask;
		l_mask = is_disconnect ? sanitize_outdate(peer_device, mask, val) : mask;
		rv = __change_peer_device_state(peer_device, l_mask, val);
		if (rv < SS_SUCCESS)
			goto fail;
	}
	rv = __change_connection_state(connection, mask, val, flags);
	if (rv < SS_SUCCESS)
		goto fail;

	if (reply) {
		u64 directly_reachable = directly_connected_nodes(resource, NEW) |
			NODE_MASK(resource->res_opts.node_id);

		if (reply->primary_nodes & ~directly_reachable)
			__outdate_myself(resource);
	}

	if (is_connect && connection->agreed_pro_version >= 117)
		apply_connect(connection, flags & CS_PREPARED);
	rv = end_state_change(resource, &irq_flags);
out:

	if ((rv == SS_NO_UP_TO_DATE_DISK && resource->role[NOW] != R_PRIMARY) ||
	    rv == SS_PRIMARY_READER) {
		/* Most probably udev opened it read-only. That might happen
		   if it was demoted very recently. Wait up to one second. */
		t = wait_event_interruptible_timeout(resource->state_wait,
						     drbd_open_ro_count(resource) == 0,
						     t);
		if (t > 0)
			goto retry;
	}

	if (rv < SS_SUCCESS) {
		drbd_err(resource, "State change failed: %s\n", drbd_set_st_err_str(rv));
		if (rv == SS_PRIMARY_READER)
			log_openers(resource);
	}

	return rv;
fail:
	abort_state_change(resource, &irq_flags);
	goto out;
}

/**
 * change_peer_device_state()  -  change state of a peer and its connection
 *
 * Also changes the state of the peer device's device and of the resource.
 * Cluster-wide state changes are not supported.
 */
static enum drbd_state_rv
change_peer_device_state(struct drbd_peer_device *peer_device,
			 union drbd_state mask,
			 union drbd_state val,
			 enum chg_state_flags flags)
{
	struct drbd_connection *connection = peer_device->connection;
	unsigned long irq_flags;
	enum drbd_state_rv rv;

	mask = convert_state(mask);
	val = convert_state(val);

	begin_state_change(connection->resource, &irq_flags, flags);
	rv = __change_peer_device_state(peer_device, mask, val);
	if (rv < SS_SUCCESS)
		goto fail;
	rv = __change_connection_state(connection, mask, val, flags);
	if (rv < SS_SUCCESS)
		goto fail;
	rv = end_state_change(connection->resource, &irq_flags);
out:
	return rv;
fail:
	abort_state_change(connection->resource, &irq_flags);
	goto out;
}

int abort_nested_twopc_work(struct drbd_work *work, int cancel)
{
	struct drbd_resource *resource =
		container_of(work, struct drbd_resource, twopc_work);
	bool prepared = false;

	write_lock_irq(&resource->state_rwlock);
	if (resource->twopc_reply.initiator_node_id != -1) {
		struct drbd_connection *connection, *tmp;
		resource->remote_state_change = false;
		resource->twopc_reply.initiator_node_id = -1;
		list_for_each_entry_safe(connection, tmp, &resource->twopc_parents, twopc_parent_list) {
			kref_debug_put(&connection->kref_debug, 9);
			kref_put(&connection->kref, drbd_destroy_connection);
		}
		INIT_LIST_HEAD(&resource->twopc_parents);

		prepared = true;
	}
	resource->twopc_work.cb = NULL;
	write_unlock_irq(&resource->state_rwlock);
	wake_up(&resource->twopc_wait);
	queue_queued_twopc(resource);

	if (prepared)
		abort_prepared_state_change(resource);
	return 0;
}

void twopc_timer_fn(struct timer_list *t)
{
	struct drbd_resource *resource = from_timer(resource, t, twopc_timer);
	unsigned long irq_flags;

	write_lock_irqsave(&resource->state_rwlock, irq_flags);
	if (resource->twopc_work.cb == NULL) {
		drbd_err(resource, "Two-phase commit %u timeout\n",
			   resource->twopc_reply.tid);
		resource->twopc_work.cb = abort_nested_twopc_work;
		drbd_queue_work(&resource->work, &resource->twopc_work);
	} else {
		mod_timer(&resource->twopc_timer, jiffies + HZ/10);
	}
	write_unlock_irqrestore(&resource->state_rwlock, irq_flags);
}

static enum drbd_state_rv outdate_if_weak(struct drbd_resource *resource,
					  struct twopc_reply *reply,
					  enum chg_state_flags flags)
{
	u64 directly_reachable = directly_connected_nodes(resource, NOW) |
		NODE_MASK(resource->res_opts.node_id);

	if (reply->primary_nodes & ~directly_reachable) {
		unsigned long irq_flags;

		begin_state_change(resource, &irq_flags, flags);
		__outdate_myself(resource);
		return end_state_change(resource, &irq_flags);
	}

	return SS_NOTHING_TO_DO;
}

bool drbd_have_local_disk(struct drbd_resource *resource)
{
	struct drbd_device *device;
	int vnr;

	rcu_read_lock();
	idr_for_each_entry(&resource->devices, device, vnr) {
		if (device->disk_state[NOW] > D_DISKLESS) {
			rcu_read_unlock();
			return true;
		}
	}
	rcu_read_unlock();
	return false;
}

static enum drbd_state_rv
far_away_change(struct drbd_connection *connection, union drbd_state mask,
		union drbd_state val, struct twopc_reply *reply,
		enum chg_state_flags flags)
{
	struct drbd_resource *resource = connection->resource;
	int vnr = resource->twopc_reply.vnr;

	if (mask.i == 0 && val.i == 0 &&
	    resource->role[NOW] == R_PRIMARY && vnr == -1) {
		/* A node far away test if there are primaries. I am the guy he
		   is concerned about... He learned about me in the CS_PREPARE phase.
		   Since he is committing it I know that he is outdated now... */
		struct drbd_connection *affected_connection;
		int initiator_node_id = resource->twopc_reply.initiator_node_id;

		affected_connection = drbd_get_connection_by_node_id(resource, initiator_node_id);
		if (affected_connection) {
			unsigned long irq_flags;
			enum drbd_state_rv rv;

			begin_state_change(resource, &irq_flags, flags);
			__downgrade_peer_disk_states(affected_connection, D_OUTDATED);
			rv = end_state_change(resource, &irq_flags);
			kref_put(&affected_connection->kref, drbd_destroy_connection);
			return rv;
		}
	}
	if (flags & CS_PREPARE && mask.role == role_MASK && val.role == R_PRIMARY &&
	    resource->role[NOW] == R_PRIMARY) {
		struct net_conf *nc;
		bool two_primaries_allowed = false;

		rcu_read_lock();
		nc = rcu_dereference(connection->transport.net_conf);
		if (nc)
			two_primaries_allowed = nc->two_primaries;
		rcu_read_unlock();
		if (!two_primaries_allowed)
			return SS_TWO_PRIMARIES;

		/* A node further away wants to become primary. In case I am
		   primary allow it only when I am diskless. See
		   also check_primaries_distances() in drbd_state.c */
		if (drbd_have_local_disk(resource))
			return SS_WEAKLY_CONNECTED;
	}
	return outdate_if_weak(resource, reply, flags);
}

enum csc_rv {
	CSC_CLEAR,
	CSC_REJECT,
	CSC_ABORT_LOCAL,
	CSC_QUEUE,
	CSC_TID_MISS,
	CSC_MATCH,
};

static enum csc_rv
check_concurrent_transactions(struct drbd_resource *resource, struct twopc_reply *new_r)
{
	struct twopc_reply *ongoing = &resource->twopc_reply;

	if (!resource->remote_state_change)
		return CSC_CLEAR;

	if (new_r->initiator_node_id < ongoing->initiator_node_id) {
		if (ongoing->initiator_node_id == resource->res_opts.node_id)
			return CSC_ABORT_LOCAL;
		else
			return CSC_QUEUE;
	} else if (new_r->initiator_node_id > ongoing->initiator_node_id) {
		return CSC_REJECT;
	}
	if (new_r->tid != ongoing->tid)
		return CSC_TID_MISS;

	return CSC_MATCH;
}


enum alt_rv {
	ALT_LOCKED,
	ALT_MATCH,
	ALT_TIMEOUT,
};

static enum alt_rv when_done_lock(struct drbd_resource *resource, unsigned int for_tid)
{
	write_lock_irq(&resource->state_rwlock);
	if (!resource->remote_state_change)
		return ALT_LOCKED;
	write_unlock_irq(&resource->state_rwlock);
	if (resource->twopc_reply.tid == for_tid)
		return ALT_MATCH;

	return ALT_TIMEOUT;
}
static enum alt_rv abort_local_transaction(struct drbd_resource *resource, unsigned int for_tid)
{
	long t = twopc_timeout(resource) / 8;
	enum alt_rv rv;

	set_bit(TWOPC_ABORT_LOCAL, &resource->flags);
	write_unlock_irq(&resource->state_rwlock);
	wake_up(&resource->state_wait);
	wait_event_timeout(resource->twopc_wait,
			   (rv = when_done_lock(resource, for_tid)) != ALT_TIMEOUT, t);
	clear_bit(TWOPC_ABORT_LOCAL, &resource->flags);
	return rv;
}

static void arm_queue_twopc_timer(struct drbd_resource *resource)
{
	struct queued_twopc *q;
	q = list_first_entry_or_null(&resource->queued_twopc, struct queued_twopc, w.list);

	if (q) {
		unsigned long t = twopc_timeout(resource) / 4;
		mod_timer(&resource->queued_twopc_timer, q->start_jif + t);
	} else {
		del_timer(&resource->queued_twopc_timer);
	}
}

static int queue_twopc(struct drbd_connection *connection, struct twopc_reply *twopc, struct packet_info *pi)
{
	struct drbd_resource *resource = connection->resource;
	struct queued_twopc *q;
	bool was_empty, already_queued = false;

	spin_lock_irq(&resource->queued_twopc_lock);
	list_for_each_entry(q, &resource->queued_twopc, w.list) {
		if (q->reply.tid == twopc->tid &&
		    q->reply.initiator_node_id == twopc->initiator_node_id &&
		    q->connection == connection)
			already_queued = true;
	}
	spin_unlock_irq(&resource->queued_twopc_lock);

	if (already_queued)
		return 0;

	q = kmalloc(sizeof(*q), GFP_NOIO);
	if (!q)
		return -ENOMEM;

	q->reply = *twopc;
	q->packet_data = *(struct p_twopc_request *)pi->data;
	q->packet_info = *pi;
	q->packet_info.data = &q->packet_data;
	kref_get(&connection->kref);
	kref_debug_get(&connection->kref_debug, 16);
	q->connection = connection;
	q->start_jif = jiffies;

	spin_lock_irq(&resource->queued_twopc_lock);
	was_empty = list_empty(&resource->queued_twopc);
	list_add_tail(&q->w.list, &resource->queued_twopc);
	if (was_empty)
		arm_queue_twopc_timer(resource);
	spin_unlock_irq(&resource->queued_twopc_lock);

	return 0;
}

static int queued_twopc_work(struct drbd_work *w, int cancel)
{
	struct queued_twopc *q = container_of(w, struct queued_twopc, w), *q2, *tmp;
	struct drbd_connection *connection = q->connection;
	struct drbd_resource *resource = connection->resource;
	unsigned long t = twopc_timeout(resource) / 4;
	LIST_HEAD(work_list);

	/* Look for more for the same TID... */
	spin_lock_irq(&resource->queued_twopc_lock);
	list_for_each_entry_safe(q2, tmp, &resource->queued_twopc, w.list) {
		if (q2->reply.tid == q->reply.tid &&
		    q2->reply.initiator_node_id == q->reply.initiator_node_id)
			list_move_tail(&q2->w.list, &work_list);
	}
	spin_unlock_irq(&resource->queued_twopc_lock);

	while (true) {
		if (jiffies - q->start_jif >= t || cancel) {
			if (!cancel)
				drbd_info(connection, "Rejecting concurrent "
					  "remote state change %u because of "
					  "state change %u takes too long\n",
					  q->reply.tid,
					  resource->twopc_reply.tid);
			drbd_send_twopc_reply(connection, P_TWOPC_RETRY, &q->reply);
		} else {
			process_twopc(connection, &q->reply, &q->packet_info, q->start_jif);
		}

		kref_debug_put(&connection->kref_debug, 16);
		kref_put(&connection->kref, drbd_destroy_connection);
		kfree(q);

		q = list_first_entry_or_null(&work_list, struct queued_twopc, w.list);
		if (q) {
			list_del(&q->w.list);
			connection = q->connection;
		} else
			break;
	}

	return 0;
}

void queued_twopc_timer_fn(struct timer_list *t)
{
	struct drbd_resource *resource = from_timer(resource, t, queued_twopc_timer);
	struct queued_twopc *q;
	unsigned long irq_flags;
	unsigned long time = twopc_timeout(resource) / 4;

	spin_lock_irqsave(&resource->queued_twopc_lock, irq_flags);
	q = list_first_entry_or_null(&resource->queued_twopc, struct queued_twopc, w.list);
	if (q) {
		if (jiffies - q->start_jif >= time) {
			resource->starting_queued_twopc = q;
			list_del(&q->w.list);
		}
	}
	spin_unlock_irqrestore(&resource->queued_twopc_lock, irq_flags);

	if (q) {
		q->w.cb = &queued_twopc_work;
		drbd_queue_work(&resource->work , &q->w);
	}
}

void queue_queued_twopc(struct drbd_resource *resource)
{
	struct queued_twopc *q;
	unsigned long irq_flags;

	spin_lock_irqsave(&resource->queued_twopc_lock, irq_flags);
	q = list_first_entry_or_null(&resource->queued_twopc, struct queued_twopc, w.list);
	if (q) {
		resource->starting_queued_twopc = q;
		list_del(&q->w.list);
		arm_queue_twopc_timer(resource);
	}
	spin_unlock_irqrestore(&resource->queued_twopc_lock, irq_flags);

	if (!q)
		return;

	q->w.cb = &queued_twopc_work;
	drbd_queue_work(&resource->work , &q->w);
}

static int abort_starting_twopc(struct drbd_resource *resource, struct twopc_reply *twopc)
{
	struct queued_twopc *q = resource->starting_queued_twopc;

	if (q && q->reply.tid == twopc->tid) {
		q->reply.is_aborted = 1;
		return 0;
	}

	return -ENOENT;
}

static int abort_queued_twopc(struct drbd_resource *resource, struct twopc_reply *twopc)
{
	struct queued_twopc *q;
	unsigned long irq_flags;

	spin_lock_irqsave(&resource->queued_twopc_lock, irq_flags);
	list_for_each_entry(q, &resource->queued_twopc, w.list) {
		if (q->reply.tid == twopc->tid) {
			list_del(&q->w.list);
			goto found;
		}
	}
	q = NULL;
found:
	spin_unlock_irqrestore(&resource->queued_twopc_lock, irq_flags);

	if (q) {
		kref_put(&q->connection->kref, drbd_destroy_connection);
		kfree(q);
		return 0;
	}

	return -ENOENT;
}

static int receive_twopc(struct drbd_connection *connection, struct packet_info *pi)
{
	struct drbd_resource *resource = connection->resource;
	struct p_twopc_request *p = pi->data;
	struct twopc_reply reply = {0};
	int rv;

	reply.vnr = pi->vnr;
	reply.tid = be32_to_cpu(p->tid);
	reply.initiator_node_id = be32_to_cpu(p->initiator_node_id);
	reply.target_node_id = be32_to_cpu(p->target_node_id);
	reply.reachable_nodes = directly_connected_nodes(resource, NOW) |
				NODE_MASK(resource->res_opts.node_id);

	if (pi->cmd == P_TWOPC_PREPARE &&
			reply.initiator_node_id == connection->peer_node_id &&
			reply.target_node_id == resource->res_opts.node_id) {
		/* Clear the relevant flags at the start of a connection
		 * attempt from this peer. They must be cleared before we
		 * receive any more packets, because the state packets follow
		 * after this one even when this two-phase commit is queued. If
		 * the two-phase commit is not a connection attempt, clearing
		 * the flags is harmless. The peer will never initiate a
		 * concurrent two-phase commit while a connection attempt is
		 * ongoing. */
		clear_bit(CONN_HANDSHAKE_DISCONNECT, &connection->flags);
		clear_bit(CONN_HANDSHAKE_RETRY, &connection->flags);
		clear_bit(CONN_HANDSHAKE_READY, &connection->flags);
	}

	rv = process_twopc(connection, &reply, pi, jiffies);

	return rv;
}

static void nested_twopc_abort(struct drbd_resource *resource, int vnr, enum drbd_packet cmd,
			       struct p_twopc_request *request)
{
	struct drbd_connection *connection;
	u64 nodes_to_reach, reach_immediately, im;

	read_lock_irq(&resource->state_rwlock);
	nodes_to_reach = be64_to_cpu(request->nodes_to_reach);
	reach_immediately = directly_connected_nodes(resource, NOW) & nodes_to_reach;
	nodes_to_reach &= ~(reach_immediately | NODE_MASK(resource->res_opts.node_id));
	request->nodes_to_reach = cpu_to_be64(nodes_to_reach);
	read_unlock_irq(&resource->state_rwlock);

	for_each_connection_ref(connection, im, resource) {
		u64 mask = NODE_MASK(connection->peer_node_id);
		if (reach_immediately & mask)
			conn_send_twopc_request(connection, vnr, cmd, request);
	}
}

static bool is_prepare(enum drbd_packet cmd)
{
	return cmd == P_TWOPC_PREP_RSZ || cmd == P_TWOPC_PREPARE;
}


enum determine_dev_size
drbd_commit_size_change(struct drbd_device *device, struct resize_parms *rs, u64 nodes_to_reach)
{
	struct twopc_resize *tr = &device->resource->twopc_resize;
	enum determine_dev_size dd;
	uint64_t my_usize;

	if (!get_ldev(device)) {
		drbd_set_my_capacity(device, tr->new_size);
		return DS_UNCHANGED; /* Not entirely true, but we are diskless... */
	}

	rcu_read_lock();
	my_usize = rcu_dereference(device->ldev->disk_conf)->disk_size;
	rcu_read_unlock();

	if (my_usize != tr->user_size) {
		struct disk_conf *old_disk_conf, *new_disk_conf;

		new_disk_conf = kzalloc(sizeof(struct disk_conf), GFP_KERNEL);
		if (!new_disk_conf) {
			drbd_err(device, "Allocation of new disk_conf failed\n");
			device->ldev->disk_conf->disk_size = tr->user_size;
			goto cont;
		}

		old_disk_conf = device->ldev->disk_conf;
		*new_disk_conf = *old_disk_conf;
		new_disk_conf->disk_size = tr->user_size;

		rcu_assign_pointer(device->ldev->disk_conf, new_disk_conf);
		synchronize_rcu();
		kfree(old_disk_conf);

		drbd_info(device, "New u_size %llu sectors\n",
			  (unsigned long long)tr->user_size);
	}
cont:
	dd = drbd_determine_dev_size(device, tr->new_size, tr->dds_flags | DDSF_2PC, rs);

	if (dd > DS_UNCHANGED) { /* DS_SHRUNK, DS_GREW, DS_GREW_FROM_ZERO */
		struct drbd_peer_device *peer_device;
		u64 im;

		for_each_peer_device_ref(peer_device, im, device) {
			if (peer_device->repl_state[NOW] != L_ESTABLISHED ||
			    peer_device->disk_state[NOW] < D_INCONSISTENT)
				continue;

			/* update cached sizes, relevant for the next handshake
			 * of a currently unconnected peer. */
			peer_device->c_size = tr->new_size;
			peer_device->u_size = tr->user_size;
			if (dd >= DS_GREW) {
				if (tr->new_size > peer_device->d_size)
					peer_device->d_size = tr->new_size;

				if (tr->new_size > peer_device->max_size)
					peer_device->max_size = tr->new_size;
			} else if (dd == DS_SHRUNK) {
				if (tr->new_size < peer_device->d_size)
					peer_device->d_size = tr->new_size;

				if (tr->new_size < peer_device->max_size)
					peer_device->max_size = tr->new_size;
			}
		}
	}

	if (dd == DS_GREW && !(tr->dds_flags & DDSF_NO_RESYNC)) {
		struct drbd_resource *resource = device->resource;
		const int my_node_id = resource->res_opts.node_id;
		struct drbd_peer_device *peer_device;
		u64 im;

		for_each_peer_device_ref(peer_device, im, device) {
			if (peer_device->repl_state[NOW] != L_ESTABLISHED ||
			    peer_device->disk_state[NOW] < D_INCONSISTENT)
				continue;

			if (tr->diskful_primary_nodes) {
				if (tr->diskful_primary_nodes & NODE_MASK(my_node_id)) {
					enum drbd_repl_state resync;
					if (peer_device->connection->peer_role[NOW] == R_SECONDARY) {
						resync = L_SYNC_SOURCE;
					} else /* peer == R_PRIMARY */ {
						resync = peer_device->node_id < my_node_id ?
							L_SYNC_TARGET : L_SYNC_SOURCE;
					}
					drbd_start_resync(peer_device, resync);
				} else {
					if (peer_device->connection->peer_role[NOW] == R_PRIMARY)
						drbd_start_resync(peer_device, L_SYNC_TARGET);
					/* else  no resync */
				}
			} else {
				if (resource->twopc_parent_nodes & NODE_MASK(peer_device->node_id))
					drbd_start_resync(peer_device, L_SYNC_TARGET);
				else if (nodes_to_reach & NODE_MASK(peer_device->node_id))
					drbd_start_resync(peer_device, L_SYNC_SOURCE);
				/* else  no resync */
			}
		}
	}

	put_ldev(device);
	return dd;
}

enum drbd_state_rv drbd_support_2pc_resize(struct drbd_resource *resource)
{
	struct drbd_connection *connection;
	enum drbd_state_rv rv = SS_SUCCESS;

	rcu_read_lock();
	for_each_connection_rcu(connection, resource) {
		if (connection->cstate[NOW] == C_CONNECTED &&
		    connection->agreed_pro_version < 112) {
			rv = SS_NOT_SUPPORTED;
			break;
		}
	}
	rcu_read_unlock();

	return rv;
}

static int process_twopc(struct drbd_connection *connection,
			 struct twopc_reply *reply,
			 struct packet_info *pi,
			 unsigned long receive_jif)
{
	struct drbd_connection *affected_connection = connection;
	struct drbd_resource *resource = connection->resource;
	struct drbd_peer_device *peer_device = NULL;
	struct p_twopc_request *p = pi->data;
	union drbd_state mask = {}, val = {};
	enum chg_state_flags flags = CS_VERBOSE | CS_LOCAL_ONLY;
	enum drbd_state_rv rv = SS_SUCCESS;
	enum csc_rv csc_rv;

	/* Check for concurrent transactions and duplicate packets. */
	write_lock_irq(&resource->state_rwlock);

	csc_rv = check_concurrent_transactions(resource, reply);

	if (csc_rv == CSC_CLEAR && pi->cmd != P_TWOPC_ABORT) {
		if (!is_prepare(pi->cmd)) {
			/* We have committed or aborted this transaction already. */
			write_unlock_irq(&resource->state_rwlock);
			drbd_debug(connection, "Ignoring %s packet %u\n",
				   drbd_packet_name(pi->cmd),
				   reply->tid);
			return 0;
		}
		if (reply->is_aborted) {
			write_unlock_irq(&resource->state_rwlock);
			return 0;
		}
		resource->starting_queued_twopc = NULL;
		resource->remote_state_change = true;
		resource->twopc_type = pi->cmd == P_TWOPC_PREPARE ? TWOPC_STATE_CHANGE : TWOPC_RESIZE;
		resource->twopc_prepare_reply_cmd = 0;
		resource->twopc_parent_nodes = NODE_MASK(connection->peer_node_id);
		clear_bit(TWOPC_EXECUTED, &resource->flags);
	} else if (csc_rv == CSC_MATCH && !is_prepare(pi->cmd)) {
		flags |= CS_PREPARED;

		if (test_and_set_bit(TWOPC_EXECUTED, &resource->flags)) {
			write_unlock_irq(&resource->state_rwlock);
			drbd_info(connection, "Ignoring redundant %s packet %u.\n",
				  drbd_packet_name(pi->cmd),
				  reply->tid);
			return 0;
		}
	} else if (csc_rv == CSC_ABORT_LOCAL && is_prepare(pi->cmd)) {
		enum alt_rv alt_rv;

		drbd_info(connection, "Aborting local state change %u to yield to remote "
			  "state change %u.\n",
			  resource->twopc_reply.tid,
			  reply->tid);
		alt_rv = abort_local_transaction(resource, reply->tid);
		if (alt_rv == ALT_MATCH) {
			/* abort_local_transaction() comes back unlocked in this case... */
			goto match;
		} else if (alt_rv == ALT_TIMEOUT) {
			/* abort_local_transaction() comes back unlocked in this case... */
			drbd_info(connection, "Aborting local state change %u "
				  "failed. Rejecting remote state change %u.\n",
				  resource->twopc_reply.tid,
				  reply->tid);
			drbd_send_twopc_reply(connection, P_TWOPC_RETRY, reply);
			return 0;
		}
		/* abort_local_transaction() returned with the state_rwlock write lock */
		if (reply->is_aborted) {
			write_unlock_irq(&resource->state_rwlock);
			return 0;
		}
		resource->starting_queued_twopc = NULL;
		resource->remote_state_change = true;
		resource->twopc_type = pi->cmd == P_TWOPC_PREPARE ? TWOPC_STATE_CHANGE : TWOPC_RESIZE;
		resource->twopc_parent_nodes = NODE_MASK(connection->peer_node_id);
		resource->twopc_prepare_reply_cmd = 0;
		clear_bit(TWOPC_EXECUTED, &resource->flags);
	} else if (pi->cmd == P_TWOPC_ABORT) {
		/* crc_rc != CRC_MATCH */
		int err;

		err = abort_starting_twopc(resource, reply);
		write_unlock_irq(&resource->state_rwlock);
		if (err) {
			err = abort_queued_twopc(resource, reply);
			if (err)
				drbd_info(connection, "Ignoring %s packet %u.\n",
					  drbd_packet_name(pi->cmd),
					  reply->tid);
		}

		nested_twopc_abort(resource, pi->vnr, pi->cmd, p);
		return 0;
	} else {
		write_unlock_irq(&resource->state_rwlock);

		if (csc_rv == CSC_REJECT) {
		reject:
			drbd_info(connection, "Rejecting concurrent "
				  "remote state change %u because of "
				  "state change %u\n",
				  reply->tid,
				  resource->twopc_reply.tid);
			drbd_send_twopc_reply(connection, P_TWOPC_RETRY, reply);
			return 0;
		}

		if (is_prepare(pi->cmd)) {
			if (csc_rv == CSC_QUEUE) {
				int err = queue_twopc(connection, reply, pi);
				if (err)
					goto reject;
			} else if (csc_rv == CSC_TID_MISS) {
				goto reject;
			} else if (csc_rv == CSC_MATCH) {
				/* We have prepared this transaction already. */
				enum drbd_packet reply_cmd;

			match:
				write_lock_irq(&resource->state_rwlock);
				resource->twopc_parent_nodes |= NODE_MASK(connection->peer_node_id);
				reply_cmd = resource->twopc_prepare_reply_cmd;
				if (!reply_cmd) {
					kref_get(&connection->kref);
					kref_debug_get(&connection->kref_debug, 9);
					list_add(&connection->twopc_parent_list,
						 &resource->twopc_parents);
				}
				write_unlock_irq(&resource->state_rwlock);

				if (reply_cmd) {
					drbd_send_twopc_reply(connection, reply_cmd,
							      &resource->twopc_reply);
				} else {
					/* if a node sends us a prepare, that means he has
					   prepared this himsilf successfully. */
					set_bit(TWOPC_YES, &connection->flags);

					if (cluster_wide_reply_ready(resource)) {
						if (resource->twopc_work.cb == NULL) {
							resource->twopc_work.cb = nested_twopc_work;
							drbd_queue_work(&resource->work, &resource->twopc_work);
						}
					}
				}
			}
		} else {
			drbd_info(connection, "Ignoring %s packet %u "
				  "current processing state change %u\n",
				  drbd_packet_name(pi->cmd),
				  reply->tid,
				  resource->twopc_reply.tid);
		}
		return 0;
	}

	if (reply->initiator_node_id != connection->peer_node_id) {
		/*
		 * This is an indirect request.  Unless we are directly
		 * connected to the initiator as well as indirectly, we don't
		 * have connection or peer device objects for this peer.
		 */
<<<<<<< HEAD
		for_each_connection(affected_connection, resource) {
			/* for_each_connection() protected by holding state_rwlock here */
			if (reply->initiator_node_id ==
			    affected_connection->peer_node_id)
				goto directly_connected;
		}
		/* only indirectly connected */
		affected_connection = NULL;
=======
		affected_connection = drbd_connection_by_node_id(resource, reply->initiator_node_id);
>>>>>>> f876f296
	}

	if (reply->target_node_id != -1 &&
	    reply->target_node_id != resource->res_opts.node_id) {
		affected_connection = NULL;
	}

	if (resource->twopc_type == TWOPC_STATE_CHANGE) {
		mask.i = be32_to_cpu(p->mask);
		val.i = be32_to_cpu(p->val);
	}

	if (affected_connection && affected_connection->cstate[NOW] < C_CONNECTED &&
	    mask.conn == 0)
		affected_connection = NULL;

	if (pi->vnr != -1 && affected_connection) {
		peer_device = conn_peer_device(affected_connection, pi->vnr);
		/* If we do not know the peer_device, then we are fine with
		   whatever is going on in the cluster. E.g. detach and del-minor
		   one each node, one after the other */

		affected_connection = NULL; /* It is intended for a peer_device! */
	}

	if (mask.conn == conn_MASK) {
		u64 m = NODE_MASK(reply->initiator_node_id);

		if (val.conn == C_CONNECTED) {
			reply->reachable_nodes |= m;
			if (affected_connection)
				reply->is_connect = 1;
		}
		if (val.conn == C_DISCONNECTING) {
			reply->reachable_nodes &= ~m;
			reply->is_disconnect = 1;
		}
	}

	if (pi->cmd == P_TWOPC_PREPARE) {
		reply->primary_nodes = be64_to_cpu(p->primary_nodes);
		if (resource->role[NOW] == R_PRIMARY) {
			reply->primary_nodes |= NODE_MASK(resource->res_opts.node_id);
			reply->weak_nodes = ~reply->reachable_nodes;
		}
	}
	if (pi->cmd == P_TWOPC_PREP_RSZ) {
		struct drbd_device *device;

		device = (peer_device ?: conn_peer_device(connection, pi->vnr))->device;
		if (get_ldev(device)) {
			if (resource->role[NOW] == R_PRIMARY)
				reply->diskful_primary_nodes = NODE_MASK(resource->res_opts.node_id);
			reply->max_possible_size = drbd_local_max_size(device);
			put_ldev(device);
		} else {
			reply->max_possible_size = DRBD_MAX_SECTORS;
			reply->diskful_primary_nodes = 0;
		}
		resource->twopc_resize.dds_flags = be16_to_cpu(p->dds_flags);
		resource->twopc_resize.user_size = be64_to_cpu(p->user_size);
	}

	resource->twopc_reply = *reply;
	write_unlock_irq(&resource->state_rwlock);

	switch(pi->cmd) {
	case P_TWOPC_PREPARE:
		drbd_info(connection, "Preparing remote state change %u ", reply->tid);
		flags |= CS_PREPARE;
		break;
	case P_TWOPC_PREP_RSZ:
		drbd_info(connection, "Preparing remote state change %u "
			  "(local_max_size = %llu KiB)\n",
			  reply->tid, (unsigned long long)reply->max_possible_size >> 1);
		flags |= CS_PREPARE;
		break;
	case P_TWOPC_ABORT:
		drbd_info(connection, "Aborting remote state change %u\n",
			  reply->tid);
		flags |= CS_ABORT;
		break;
	case P_TWOPC_COMMIT:
		drbd_info(connection, "Committing remote state change %u (primary_nodes=%llX)\n",
			  reply->tid, be64_to_cpu(p->primary_nodes));
		break;
	default:
		BUG();
	}

	switch (resource->twopc_type) {
	case TWOPC_STATE_CHANGE:
		if (flags & CS_PREPARED)
			reply->primary_nodes = be64_to_cpu(p->primary_nodes);

		if (peer_device)
			rv = change_peer_device_state(peer_device, mask, val, flags);
		else if (affected_connection)
			rv = change_connection_state(affected_connection,
						     mask, val, reply, flags | CS_IGN_OUTD_FAIL);
		else
			rv = far_away_change(connection, mask, val, reply, flags);
		break;
	case TWOPC_RESIZE:
		if (flags & CS_PREPARE)
			rv = drbd_support_2pc_resize(resource);
		break;
	}

	if (flags & CS_PREPARE) {
		write_lock_irq(&resource->state_rwlock);
		kref_get(&connection->kref);
		kref_debug_get(&connection->kref_debug, 9);
		list_add(&connection->twopc_parent_list, &resource->twopc_parents);
		mod_timer(&resource->twopc_timer, receive_jif + twopc_timeout(resource));
		write_unlock_irq(&resource->state_rwlock);

		/* Retry replies can be sent immediately. Otherwise use the
		 * nested twopc path. This waits for the state handshake to
		 * complete in the case of a twopc for transitioning to
		 * C_CONNECTED. */
		if (rv == SS_IN_TRANSIENT_STATE) {
			resource->twopc_prepare_reply_cmd = P_TWOPC_RETRY;
			drbd_send_twopc_reply(connection, P_TWOPC_RETRY, reply);
		} else {
			resource->twopc_reply.state_change_failed = rv < SS_SUCCESS;
			nested_twopc_request(resource, pi->vnr, pi->cmd, p);
		}
	} else {
		if (flags & CS_PREPARED) {
			if (rv < SS_SUCCESS)
				drbd_err(resource, "FATAL: Local commit of prepared %u failed! \n",
					 reply->tid);

			del_timer(&resource->twopc_timer);
		}

		nested_twopc_request(resource, pi->vnr, pi->cmd, p);

		if (resource->twopc_type == TWOPC_RESIZE && flags & CS_PREPARED && !(flags & CS_ABORT)) {
			struct twopc_resize *tr = &resource->twopc_resize;
			struct drbd_device *device;

			tr->diskful_primary_nodes = be64_to_cpu(p->diskful_primary_nodes);
			tr->new_size = be64_to_cpu(p->exposed_size);
			device = (peer_device ?: conn_peer_device(connection, pi->vnr))->device;

			drbd_commit_size_change(device, NULL, be64_to_cpu(p->nodes_to_reach));
			rv = SS_SUCCESS;
		}
		if (connection->agreed_pro_version >= 118 &&
		    (flags & CS_ABORT) && reply->is_connect) {
			bool retry_connect = true;

			if (test_bit(CONN_HANDSHAKE_DISCONNECT, &connection->flags))
				retry_connect = false;
			else if (resource->twopc_prepare_reply_cmd == P_TWOPC_NO)
				retry_connect = retry_by_rr_conflict(connection);

			if (!retry_connect)
				change_cstate(connection, C_DISCONNECTING, CS_HARD);
		}

		clear_remote_state_change(resource);

		if (peer_device && rv >= SS_SUCCESS && !(flags & CS_ABORT))
			drbd_md_sync_if_dirty(peer_device->device);

		if (connection->agreed_pro_version < 117 &&
		    rv >= SS_SUCCESS && !(flags & CS_ABORT) &&
		    affected_connection &&
		    mask.conn == conn_MASK && val.conn == C_CONNECTED)
			conn_connect2(connection);
	}

	return 0;
}

void drbd_try_to_get_resynced(struct drbd_device *device)
{
	int best_resync_peer_preference = 0;
	struct drbd_peer_device *best_peer_device = NULL;
	struct drbd_peer_device *peer_device;
	enum sync_strategy best_strategy = UNDETERMINED;

	if (!get_ldev(device))
		return;

	rcu_read_lock();
	for_each_peer_device_rcu(peer_device, device) {
		enum sync_strategy strategy;
		int rule_nr, peer_node_id;
		if (peer_device->disk_state[NOW] == D_UP_TO_DATE) {
			strategy = drbd_uuid_compare(peer_device, &rule_nr, &peer_node_id);
			drbd_info(peer_device, "strategy = %s\n", strategy_descriptor(strategy).name);
			if (strategy_descriptor(strategy).resync_peer_preference > best_resync_peer_preference) {
				best_resync_peer_preference = strategy_descriptor(strategy).resync_peer_preference;
				best_peer_device = peer_device;
				best_strategy = strategy;
			}
		}
	}
	rcu_read_unlock();
	peer_device = best_peer_device;

	if (best_strategy == NO_SYNC) {
		change_disk_state(device, D_UP_TO_DATE, CS_VERBOSE, NULL);
	} else if (peer_device) {
		drbd_resync(peer_device, DISKLESS_PRIMARY);
		drbd_send_uuids(peer_device, UUID_FLAG_RESYNC | UUID_FLAG_DISKLESS_PRIMARY, 0);
	}
	put_ldev(device);
}

static void finish_nested_twopc(struct drbd_connection *connection)
{
	struct drbd_resource *resource = connection->resource;
	struct drbd_peer_device *peer_device;
	int vnr = 0;

	idr_for_each_entry(&connection->peer_devices, peer_device, vnr) {
		if (!test_bit(INITIAL_STATE_RECEIVED, &peer_device->flags))
			return;
	}

	set_bit(CONN_HANDSHAKE_READY, &connection->flags);

	wake_up(&resource->state_wait);

	if (!resource->remote_state_change)
		return;

	if (resource->twopc_parent_nodes == 0) /* we are the initiator, no nesting here */
		return;

	if (cluster_wide_reply_ready(resource) && resource->twopc_work.cb == NULL) {
		resource->twopc_work.cb = nested_twopc_work;
		drbd_queue_work(&resource->work, &resource->twopc_work);
	}
}

static int receive_state(struct drbd_connection *connection, struct packet_info *pi)
{
	struct drbd_resource *resource = connection->resource;
	struct drbd_peer_device *peer_device = NULL;
	enum drbd_repl_state *repl_state;
	struct drbd_device *device = NULL;
	struct p_state *p = pi->data;
	union drbd_state old_peer_state, peer_state;
	enum drbd_disk_state peer_disk_state, new_disk_state = D_MASK;
	enum drbd_repl_state new_repl_state;
	bool peer_was_resync_target;
	enum chg_state_flags begin_state_chg_flags = CS_VERBOSE;
	int rv;

	if (pi->vnr != -1) {
		peer_device = conn_peer_device(connection, pi->vnr);
		if (!peer_device)
			return config_unknown_volume(connection, pi);
		device = peer_device->device;
	}

	peer_state.i = be32_to_cpu(p->state);

	if (pi->vnr == -1) {
		if (peer_state.role == R_SECONDARY) {
			unsigned long irq_flags;

			begin_state_change(resource, &irq_flags, CS_HARD | CS_VERBOSE);
			__change_peer_role(connection, R_SECONDARY);
			rv = end_state_change(resource, &irq_flags);
			if (rv < SS_SUCCESS)
				goto fail;
		}
		return 0;
        }

	peer_disk_state = peer_state.disk;

	if (peer_disk_state > D_DISKLESS && !want_bitmap(peer_device)) {
		drbd_warn(device, "The peer is configured to be diskless but presents %s\n",
			  drbd_disk_str(peer_disk_state));
		goto fail;
	}

	if (peer_state.disk == D_NEGOTIATING) {
		peer_disk_state = peer_device->uuid_flags & UUID_FLAG_INCONSISTENT ?
			D_INCONSISTENT : D_CONSISTENT;
		drbd_info(device, "real peer disk state = %s\n", drbd_disk_str(peer_disk_state));
	}

	read_lock_irq(&resource->state_rwlock);
	old_peer_state = drbd_get_peer_device_state(peer_device, NOW);
	read_unlock_irq(&resource->state_rwlock);
 retry:
	new_repl_state = max_t(enum drbd_repl_state, old_peer_state.conn, L_OFF);

	/* If some other part of the code (ack_receiver thread, timeout)
	 * already decided to close the connection again,
	 * we must not "re-establish" it here. */
	if (old_peer_state.conn <= C_TEAR_DOWN)
		return -ECONNRESET;

	if (!test_bit(INITIAL_STATE_RECEIVED, &peer_device->flags) &&
	    peer_state.role == R_PRIMARY && peer_device->uuid_flags & UUID_FLAG_STABLE)
		check_resync_source(device, peer_device->uuid_node_mask);

	peer_was_resync_target =
		peer_device->last_repl_state == L_SYNC_TARGET ||
		peer_device->last_repl_state == L_PAUSED_SYNC_T;
	/* If this is the "end of sync" confirmation, usually the peer disk
	 * was D_INCONSISTENT or D_CONSISTENT. (Since the peer might be
	 * weak we do not know anything about its new disk state)
	 */
	if (peer_was_resync_target &&
	    (old_peer_state.pdsk == D_INCONSISTENT || old_peer_state.pdsk == D_CONSISTENT) &&
	    old_peer_state.conn > L_ESTABLISHED && old_peer_state.disk >= D_INCONSISTENT) {
		/* If we are (becoming) SyncSource, but peer is still in sync
		 * preparation, ignore its uptodate-ness to avoid flapping, it
		 * will change to inconsistent once the peer reaches active
		 * syncing states.
		 * It may have changed syncer-paused flags, however, so we
		 * cannot ignore this completely. */
		if (peer_state.conn > L_ESTABLISHED &&
		    peer_state.conn < L_SYNC_SOURCE)
			peer_disk_state = D_INCONSISTENT;

		/* if peer_state changes to connected at the same time,
		 * it explicitly notifies us that it finished resync.
		 * Maybe we should finish it up, too? */
		else if (peer_state.conn == L_ESTABLISHED) {
			bool finish_now = false;

			if (old_peer_state.conn == L_WF_BITMAP_S) {
				read_lock_irq(&resource->state_rwlock);
				if (peer_device->repl_state[NOW] == L_WF_BITMAP_S)
					peer_device->resync_finished_pdsk = peer_state.disk;
				else if (peer_device->repl_state[NOW] == L_SYNC_SOURCE)
					finish_now = true;
				read_unlock_irq(&resource->state_rwlock);
			}

			if (finish_now || old_peer_state.conn == L_SYNC_SOURCE ||
			    old_peer_state.conn == L_PAUSED_SYNC_S) {
				drbd_resync_finished(peer_device, peer_state.disk);
				peer_device->last_repl_state = peer_state.conn;
			}
			return 0;
		}
	}

	/* explicit verify finished notification, stop sector reached. */
	if (old_peer_state.conn == L_VERIFY_T && old_peer_state.disk == D_UP_TO_DATE &&
	    peer_state.conn == L_ESTABLISHED && peer_disk_state == D_UP_TO_DATE) {
		ov_out_of_sync_print(peer_device);
		drbd_resync_finished(peer_device, D_MASK);
		peer_device->last_repl_state = peer_state.conn;
		return 0;
	}

	/* Start resync after AHEAD/BEHIND */
	if (peer_state.conn == L_SYNC_SOURCE && old_peer_state.conn == L_BEHIND) {
		drbd_start_resync(peer_device, L_SYNC_TARGET);
		return 0;
	}

	/* peer says his disk is inconsistent, while we think it is uptodate,
	 * and this happens while the peer still thinks we have a sync going on,
	 * but we think we are already done with the sync.
	 * We ignore this to avoid flapping pdsk.
	 * This should not happen, if the peer is a recent version of drbd. */
	if (old_peer_state.pdsk == D_UP_TO_DATE && peer_disk_state == D_INCONSISTENT &&
	    old_peer_state.conn == L_ESTABLISHED && peer_state.conn > L_SYNC_SOURCE)
		peer_disk_state = D_UP_TO_DATE;

	if (new_repl_state == L_OFF)
		new_repl_state = L_ESTABLISHED;

	if (peer_state.conn == L_AHEAD)
		new_repl_state = L_BEHIND;

	if (peer_device->uuids_received &&
	    peer_state.disk >= D_NEGOTIATING &&
	    get_ldev_if_state(device, D_NEGOTIATING)) {
		bool consider_resync;

		/* clear CONN_DISCARD_MY_DATA so late, to not lose it if peer
		   gets aborted before we are able to do the resync handshake. */
		clear_bit(CONN_DISCARD_MY_DATA, &connection->flags);

		/* if we established a new connection */
		consider_resync = (old_peer_state.conn < L_ESTABLISHED);
		/* if we have both been inconsistent, and the peer has been
		 * forced to be UpToDate with --force */
		consider_resync |= test_bit(CONSIDER_RESYNC, &peer_device->flags);
		/* if we had been plain connected, and the admin requested to
		 * start a sync by "invalidate" or "invalidate-remote" */
		consider_resync |= (old_peer_state.conn == L_ESTABLISHED &&
				    (peer_state.conn == L_STARTING_SYNC_S ||
				     peer_state.conn == L_STARTING_SYNC_T));

		consider_resync |= peer_state.conn == L_WF_BITMAP_T &&
				   peer_device->flags & UUID_FLAG_CRASHED_PRIMARY;

		if (consider_resync) {
			new_repl_state = drbd_sync_handshake(peer_device, peer_state);
		} else if (old_peer_state.conn == L_ESTABLISHED &&
			   (peer_state.disk == D_NEGOTIATING ||
			    old_peer_state.disk == D_NEGOTIATING)) {
			new_repl_state = drbd_attach_handshake(peer_device, peer_disk_state);
			if (new_repl_state == L_ESTABLISHED && device->disk_state[NOW] == D_UP_TO_DATE)
				peer_disk_state = D_UP_TO_DATE;
		}

		put_ldev(device);
		if (new_repl_state == -1) { /* retry connect */
			if (connection->agreed_pro_version >= 118) {
				new_repl_state = L_OFF;
				set_bit(CONN_HANDSHAKE_RETRY, &connection->flags);
			} else {
				return -EIO; /* retry connect */
			}
		} else if (new_repl_state == -2) {
			new_repl_state = L_ESTABLISHED;
			if (device->disk_state[NOW] == D_NEGOTIATING) {
				new_repl_state = L_NEG_NO_RESULT;
			} else if (peer_state.disk == D_NEGOTIATING) {
				/* The peer will decide later and let us know... */
				peer_disk_state = D_NEGOTIATING;
			} else {
				if (test_and_clear_bit(CONN_DRY_RUN, &connection->flags))
					return -EIO;
				if (connection->agreed_pro_version >= 118) {
					new_repl_state = L_OFF;
					set_bit(CONN_HANDSHAKE_DISCONNECT, &connection->flags);
				} else {
					goto fail;
				}
			}
		}

		if (device->disk_state[NOW] == D_NEGOTIATING) {
			begin_state_chg_flags |= CS_FORCE_RECALC;
			peer_device->negotiation_result = new_repl_state;
		}
	}
	/* This is after the point where we did UUID comparison and joined with the
	   diskless case again. Releasing uuid_sem here */
	if (test_and_clear_bit(HOLDING_UUID_READ_LOCK, &peer_device->flags)) {
		struct drbd_transport *transport = &connection->transport;
		up_read_non_owner(&device->uuid_sem);
		/* Last packet of handshake received, disarm receive timeout */
		transport->ops->set_rcvtimeo(transport, DATA_STREAM, MAX_SCHEDULE_TIMEOUT);
	}

	if (new_repl_state == L_ESTABLISHED && peer_disk_state == D_CONSISTENT &&
	    drbd_suspended(device) && peer_device->repl_state[NOW] < L_ESTABLISHED &&
	    test_and_clear_bit(NEW_CUR_UUID, &device->flags)) {
		unsigned long irq_flags;

		/* Do not allow RESEND for a rebooted peer. We can only allow this
		   for temporary network outages! */
		drbd_err(device, "Aborting Connect, can not thaw IO with an only Consistent peer\n");
		tl_walk(connection, CONNECTION_LOST_WHILE_PENDING);
		drbd_uuid_new_current(device, false);
		begin_state_change(resource, &irq_flags, CS_HARD);
		__change_cstate(connection, C_PROTOCOL_ERROR);
		__change_io_susp_user(resource, false);
		end_state_change(resource, &irq_flags);
		return -EIO;
	}

	clear_bit(RS_SOURCE_MISSED_END, &peer_device->flags);
	clear_bit(RS_PEER_MISSED_END, &peer_device->flags);

	if (connection->cstate[NOW] == C_CONNECTING) {
		/* Since protocol 117 state comes before change on the cstate */
		peer_device->connect_state = (union drbd_state)
			{ { .disk = new_disk_state,
			    .conn = new_repl_state,
			    .peer = peer_state.role,
			    .pdsk = peer_disk_state,
			    .peer_isp = peer_state.aftr_isp | peer_state.user_isp } };

		set_bit(INITIAL_STATE_RECEIVED, &peer_device->flags);
		wake_up(&connection->ee_wait);

		finish_nested_twopc(connection);
		return 0;
	}
	set_bit(INITIAL_STATE_RECEIVED, &peer_device->flags);

	write_lock_irq(&resource->state_rwlock);
	begin_state_change_locked(resource, begin_state_chg_flags);
	if (old_peer_state.i != drbd_get_peer_device_state(peer_device, NOW).i) {
		old_peer_state = drbd_get_peer_device_state(peer_device, NOW);
		abort_state_change_locked(resource);
		write_unlock_irq(&resource->state_rwlock);
		goto retry;
	}
	clear_bit(CONSIDER_RESYNC, &peer_device->flags);
	if (new_disk_state != D_MASK)
		__change_disk_state(device, new_disk_state);
	if (device->disk_state[NOW] != D_NEGOTIATING)
		__change_repl_state(peer_device, new_repl_state);
	if (connection->peer_role[NOW] == R_UNKNOWN || peer_state.role == R_SECONDARY)
		__change_peer_role(connection, peer_state.role);
	__change_peer_disk_state(peer_device, peer_disk_state);
	__change_resync_susp_peer(peer_device, peer_state.aftr_isp | peer_state.user_isp);
	repl_state = peer_device->repl_state;
	if (repl_state[OLD] < L_ESTABLISHED && repl_state[NEW] >= L_ESTABLISHED)
		resource->state_change_flags |= CS_HARD;

	rv = end_state_change_locked(resource);
	new_repl_state = peer_device->repl_state[NOW];
	set_bit(INITIAL_STATE_PROCESSED, &peer_device->flags); /* Only relevant for agreed_pro_version < 117 */
	write_unlock_irq(&resource->state_rwlock);

	if (rv < SS_SUCCESS)
		goto fail;

	if (old_peer_state.conn > L_OFF) {
		if (new_repl_state > L_ESTABLISHED && peer_state.conn <= L_ESTABLISHED &&
		    peer_state.disk != D_NEGOTIATING ) {
			/* we want resync, peer has not yet decided to sync... */
			/* Nowadays only used when forcing a node into primary role and
			   setting its disk to UpToDate with that */
			drbd_send_uuids(peer_device, 0, 0);
			drbd_send_current_state(peer_device);
		}
	}

	clear_bit(DISCARD_MY_DATA, &peer_device->flags); /* Only relevant for agreed_pro_version < 117 */

	drbd_md_sync(device); /* update connected indicator, effective_size, ... */

	peer_device->last_repl_state = peer_state.conn;
	return 0;
fail:
	change_cstate(connection, C_DISCONNECTING, CS_HARD);
	return -EIO;
}

static int receive_sync_uuid(struct drbd_connection *connection, struct packet_info *pi)
{
	struct drbd_peer_device *peer_device;
	struct drbd_device *device;
	struct p_uuid *p = pi->data;

	peer_device = conn_peer_device(connection, pi->vnr);
	if (!peer_device)
		return -EIO;
	device = peer_device->device;

	wait_event(device->misc_wait,
		   peer_device->repl_state[NOW] == L_WF_SYNC_UUID ||
		   peer_device->repl_state[NOW] == L_BEHIND ||
		   peer_device->repl_state[NOW] < L_ESTABLISHED ||
		   device->disk_state[NOW] < D_NEGOTIATING);

	/* D_ASSERT(device,  peer_device->repl_state[NOW] == L_WF_SYNC_UUID ); */

	/* Here the _drbd_uuid_ functions are right, current should
	   _not_ be rotated into the history */
	if (get_ldev_if_state(device, D_NEGOTIATING)) {
		_drbd_uuid_set_current(device, be64_to_cpu(p->uuid));
		_drbd_uuid_set_bitmap(peer_device, 0UL);

		drbd_print_uuids(peer_device, "updated sync uuid");
		drbd_start_resync(peer_device, L_SYNC_TARGET);

		put_ldev(device);
	} else
		drbd_err(device, "Ignoring SyncUUID packet!\n");

	return 0;
}

/**
 * receive_bitmap_plain
 *
 * Return 0 when done, 1 when another iteration is needed, and a negative error
 * code upon failure.
 */
static int
receive_bitmap_plain(struct drbd_peer_device *peer_device, unsigned int size,
		     struct bm_xfer_ctx *c)
{
	unsigned long *p;
	unsigned int data_size = DRBD_SOCKET_BUFFER_SIZE -
				 drbd_header_size(peer_device->connection);
	unsigned int num_words = min_t(size_t, data_size / sizeof(*p),
				       c->bm_words - c->word_offset);
	unsigned int want = num_words * sizeof(*p);
	int err;

	if (want != size) {
		drbd_err(peer_device, "%s:want (%u) != size (%u)\n", __func__, want, size);
		return -EIO;
	}
	if (want == 0)
		return 0;
	err = drbd_recv_all(peer_device->connection, (void **)&p, want);
	if (err)
		return err;

	drbd_bm_merge_lel(peer_device, c->word_offset, num_words, p);

	c->word_offset += num_words;
	c->bit_offset = c->word_offset * BITS_PER_LONG;
	if (c->bit_offset > c->bm_bits)
		c->bit_offset = c->bm_bits;

	return 1;
}

static enum drbd_bitmap_code dcbp_get_code(struct p_compressed_bm *p)
{
	return (enum drbd_bitmap_code)(p->encoding & 0x0f);
}

static int dcbp_get_start(struct p_compressed_bm *p)
{
	return (p->encoding & 0x80) != 0;
}

static int dcbp_get_pad_bits(struct p_compressed_bm *p)
{
	return (p->encoding >> 4) & 0x7;
}

/**
 * recv_bm_rle_bits
 *
 * Return 0 when done, 1 when another iteration is needed, and a negative error
 * code upon failure.
 */
static int
recv_bm_rle_bits(struct drbd_peer_device *peer_device,
		struct p_compressed_bm *p,
		 struct bm_xfer_ctx *c,
		 unsigned int len)
{
	struct bitstream bs;
	u64 look_ahead;
	u64 rl;
	u64 tmp;
	unsigned long s = c->bit_offset;
	unsigned long e;
	int toggle = dcbp_get_start(p);
	int have;
	int bits;

	bitstream_init(&bs, p->code, len, dcbp_get_pad_bits(p));

	bits = bitstream_get_bits(&bs, &look_ahead, 64);
	if (bits < 0)
		return -EIO;

	for (have = bits; have > 0; s += rl, toggle = !toggle) {
		bits = vli_decode_bits(&rl, look_ahead);
		if (bits <= 0)
			return -EIO;

		if (toggle) {
			e = s + rl -1;
			if (e >= c->bm_bits) {
				drbd_err(peer_device, "bitmap overflow (e:%lu) while decoding bm RLE packet\n", e);
				return -EIO;
			}
			drbd_bm_set_many_bits(peer_device, s, e);
		}

		if (have < bits) {
			drbd_err(peer_device, "bitmap decoding error: h:%d b:%d la:0x%08llx l:%u/%u\n",
				have, bits, look_ahead,
				(unsigned int)(bs.cur.b - p->code),
				(unsigned int)bs.buf_len);
			return -EIO;
		}
		/* if we consumed all 64 bits, assign 0; >> 64 is "undefined"; */
		if (likely(bits < 64))
			look_ahead >>= bits;
		else
			look_ahead = 0;
		have -= bits;

		bits = bitstream_get_bits(&bs, &tmp, 64 - have);
		if (bits < 0)
			return -EIO;
		look_ahead |= tmp << have;
		have += bits;
	}

	c->bit_offset = s;
	bm_xfer_ctx_bit_to_word_offset(c);

	return (s != c->bm_bits);
}

/**
 * decode_bitmap_c
 *
 * Return 0 when done, 1 when another iteration is needed, and a negative error
 * code upon failure.
 */
static int
decode_bitmap_c(struct drbd_peer_device *peer_device,
		struct p_compressed_bm *p,
		struct bm_xfer_ctx *c,
		unsigned int len)
{
	if (dcbp_get_code(p) == RLE_VLI_Bits)
		return recv_bm_rle_bits(peer_device, p, c, len - sizeof(*p));

	/* other variants had been implemented for evaluation,
	 * but have been dropped as this one turned out to be "best"
	 * during all our tests. */

	drbd_err(peer_device, "receive_bitmap_c: unknown encoding %u\n", p->encoding);
	change_cstate(peer_device->connection, C_PROTOCOL_ERROR, CS_HARD);
	return -EIO;
}

void INFO_bm_xfer_stats(struct drbd_peer_device *peer_device,
		const char *direction, struct bm_xfer_ctx *c)
{
	/* what would it take to transfer it "plaintext" */
	unsigned int header_size = drbd_header_size(peer_device->connection);
	unsigned int data_size = DRBD_SOCKET_BUFFER_SIZE - header_size;
	unsigned int plain =
		header_size * (DIV_ROUND_UP(c->bm_words, data_size) + 1) +
		c->bm_words * sizeof(unsigned long);
	unsigned int total = c->bytes[0] + c->bytes[1];
	unsigned int r;

	/* total can not be zero. but just in case: */
	if (total == 0)
		return;

	/* don't report if not compressed */
	if (total >= plain)
		return;

	/* total < plain. check for overflow, still */
	r = (total > UINT_MAX/1000) ? (total / (plain/1000))
		                    : (1000 * total / plain);

	if (r > 1000)
		r = 1000;

	r = 1000 - r;
	drbd_info(peer_device, "%s bitmap stats [Bytes(packets)]: plain %u(%u), RLE %u(%u), "
	     "total %u; compression: %u.%u%%\n",
			direction,
			c->bytes[1], c->packets[1],
			c->bytes[0], c->packets[0],
			total, r/10, r % 10);
}

static enum drbd_disk_state read_disk_state(struct drbd_device *device)
{
	struct drbd_resource *resource = device->resource;
	enum drbd_disk_state disk_state;

	read_lock_irq(&resource->state_rwlock);
	disk_state = device->disk_state[NOW];
	read_unlock_irq(&resource->state_rwlock);

	return disk_state;
}

/* Since we are processing the bitfield from lower addresses to higher,
   it does not matter if the process it in 32 bit chunks or 64 bit
   chunks as long as it is little endian. (Understand it as byte stream,
   beginning with the lowest byte...) If we would use big endian
   we would need to process it from the highest address to the lowest,
   in order to be agnostic to the 32 vs 64 bits issue.

   returns 0 on failure, 1 if we successfully received it. */
static int receive_bitmap(struct drbd_connection *connection, struct packet_info *pi)
{
	struct drbd_peer_device *peer_device;
	enum drbd_repl_state repl_state;
	struct drbd_device *device;
	struct bm_xfer_ctx c;
	int err;

	peer_device = conn_peer_device(connection, pi->vnr);
	if (!peer_device)
		return -EIO;
	if (peer_device->bitmap_index == -1) {
		drbd_err(peer_device, "No bitmap allocated in receive_bitmap()!\n");
		return -EIO;
	}
	device = peer_device->device;

	/* Final repl_states become visible when the disk leaves NEGOTIATING state */
	wait_event_interruptible(device->resource->state_wait,
				 read_disk_state(device) != D_NEGOTIATING);

	drbd_bm_slot_lock(peer_device, "receive bitmap", BM_LOCK_CLEAR | BM_LOCK_BULK);
	/* you are supposed to send additional out-of-sync information
	 * if you actually set bits during this phase */

	c = (struct bm_xfer_ctx) {
		.bm_bits = drbd_bm_bits(device),
		.bm_words = drbd_bm_words(device),
	};

	for(;;) {
		if (pi->cmd == P_BITMAP)
			err = receive_bitmap_plain(peer_device, pi->size, &c);
		else if (pi->cmd == P_COMPRESSED_BITMAP) {
			/* MAYBE: sanity check that we speak proto >= 90,
			 * and the feature is enabled! */
			struct p_compressed_bm *p;

			if (pi->size > DRBD_SOCKET_BUFFER_SIZE - drbd_header_size(connection)) {
				drbd_err(device, "ReportCBitmap packet too large\n");
				err = -EIO;
				goto out;
			}
			if (pi->size <= sizeof(*p)) {
				drbd_err(device, "ReportCBitmap packet too small (l:%u)\n", pi->size);
				err = -EIO;
				goto out;
			}
			err = drbd_recv_all(connection, (void **)&p, pi->size);
			if (err)
			       goto out;
			err = decode_bitmap_c(peer_device, p, &c, pi->size);
		} else {
			drbd_warn(device, "receive_bitmap: cmd neither ReportBitMap nor ReportCBitMap (is 0x%x)", pi->cmd);
			err = -EIO;
			goto out;
		}

		c.packets[pi->cmd == P_BITMAP]++;
		c.bytes[pi->cmd == P_BITMAP] += drbd_header_size(connection) + pi->size;

		if (err <= 0) {
			if (err < 0)
				goto out;
			break;
		}
		err = drbd_recv_header(connection, pi);
		if (err)
			goto out;
	}

	INFO_bm_xfer_stats(peer_device, "receive", &c);

	repl_state = peer_device->repl_state[NOW];
	if (repl_state == L_WF_BITMAP_T) {
		err = drbd_send_bitmap(device, peer_device);
		if (err)
			goto out;
	}

	drbd_bm_slot_unlock(peer_device);

	if (repl_state == L_WF_BITMAP_S) {
		drbd_start_resync(peer_device, L_SYNC_SOURCE);
	} else if (repl_state == L_WF_BITMAP_T) {
		if (connection->agreed_pro_version < 110) {
			enum drbd_state_rv rv;

			/* Omit CS_WAIT_COMPLETE and CS_SERIALIZE with this state
			 * transition to avoid deadlocks. */
			rv = stable_change_repl_state(peer_device, L_WF_SYNC_UUID, CS_VERBOSE);
			D_ASSERT(device, rv == SS_SUCCESS);
		} else {
			drbd_start_resync(peer_device, L_SYNC_TARGET);
		}
	} else {
		/* admin may have requested C_DISCONNECTING,
		 * other threads may have noticed network errors */
		drbd_info(peer_device, "unexpected repl_state (%s) in receive_bitmap\n",
			  drbd_repl_str(repl_state));
	}

	return 0;
 out:
	drbd_bm_slot_unlock(peer_device);
	return err;
}

static int receive_skip(struct drbd_connection *connection, struct packet_info *pi)
{
	drbd_warn(connection, "skipping unknown optional packet type %d, l: %d!\n",
		 pi->cmd, pi->size);

	return ignore_remaining_packet(connection, pi->size);
}

static int receive_UnplugRemote(struct drbd_connection *connection, struct packet_info *pi)
{
	struct drbd_transport *transport = &connection->transport;

	/* Make sure we've acked all the data associated
	 * with the data requests being unplugged */
	transport->ops->hint(transport, DATA_STREAM, QUICKACK);

	/* just unplug all devices always, regardless which volume number */
	drbd_unplug_all_devices(connection);

	return 0;
}

static int receive_out_of_sync(struct drbd_connection *connection, struct packet_info *pi)
{
	struct drbd_peer_device *peer_device;
	struct drbd_device *device;
	struct p_block_desc *p = pi->data;
	sector_t sector;

	peer_device = conn_peer_device(connection, pi->vnr);
	if (!peer_device)
		return -EIO;
	device = peer_device->device;

	sector = be64_to_cpu(p->sector);

	/* see also process_one_request(), before drbd_send_out_of_sync().
	 * Make sure any pending write requests that potentially may
	 * set in-sync have drained, before setting it out-of-sync.
	 * That should be implicit, because of the "epoch" and P_BARRIER logic,
	 * But let's just double-check.
	 */
	conn_wait_active_ee_empty_or_disconnect(connection);
	conn_wait_done_ee_empty_or_disconnect(connection);

	mutex_lock(&peer_device->resync_next_bit_mutex);

	if (peer_device->repl_state[NOW] == L_SYNC_TARGET) {
		unsigned long bit = BM_SECT_TO_BIT(sector);
		if (bit < peer_device->resync_next_bit)
			peer_device->resync_next_bit = bit;
	}

	drbd_set_out_of_sync(peer_device, sector, be32_to_cpu(p->blksize));

	mutex_unlock(&peer_device->resync_next_bit_mutex);

	return 0;
}

static int receive_dagtag(struct drbd_connection *connection, struct packet_info *pi)
{
	struct p_dagtag *p = pi->data;

	connection->last_dagtag_sector = be64_to_cpu(p->dagtag);
	return 0;
}

struct drbd_connection *drbd_connection_by_node_id(struct drbd_resource *resource, int node_id)
{
	/* Caller needs to hold rcu_read_lock(), conf_update */
	struct drbd_connection *connection;

	for_each_connection_rcu(connection, resource) {
		if (connection->peer_node_id == node_id)
			return connection;
	}

	return NULL;
}

struct drbd_connection *drbd_get_connection_by_node_id(struct drbd_resource *resource, int node_id)
{
	struct drbd_connection *connection;

	rcu_read_lock();
	connection = drbd_connection_by_node_id(resource, node_id);
	if (connection)
		kref_get(&connection->kref);
	rcu_read_unlock();

	return connection;
}

static int receive_peer_dagtag(struct drbd_connection *connection, struct packet_info *pi)
{
	struct drbd_resource *resource = connection->resource;
	struct drbd_peer_device *peer_device;
	enum drbd_repl_state new_repl_state;
	struct p_peer_dagtag *p = pi->data;
	struct drbd_connection *lost_peer;
	enum sync_strategy strategy = NO_SYNC;
	s64 dagtag_offset;
	int vnr = 0;

	lost_peer = drbd_get_connection_by_node_id(resource, be32_to_cpu(p->node_id));
	if (!lost_peer)
		return 0;

	kref_debug_get(&lost_peer->kref_debug, 12);

	if (lost_peer->cstate[NOW] == C_CONNECTED) {
		drbd_ping_peer(lost_peer);
		if (lost_peer->cstate[NOW] == C_CONNECTED)
			goto out;
	}

	idr_for_each_entry(&connection->peer_devices, peer_device, vnr) {
		enum sync_strategy ps;
		int rule_nr, unused;

		if (peer_device->repl_state[NOW] > L_ESTABLISHED)
			goto out;
		if (!get_ldev(peer_device->device))
			continue;
		ps = drbd_uuid_compare(peer_device, &rule_nr, &unused);
		put_ldev(peer_device->device);

		if (strategy == NO_SYNC) {
			strategy = ps;
			if (strategy != NO_SYNC &&
			    strategy != SYNC_SOURCE_USE_BITMAP &&
			    strategy != SYNC_TARGET_USE_BITMAP) {
				drbd_info(peer_device,
					  "receive_peer_dagatg(): %s by rule %d\n",
					  strategy_descriptor(strategy).name, rule_nr);
				goto out;
			}
		} else if (ps != strategy) {
			drbd_err(peer_device,
				 "receive_peer_dagatg(): Inconsistent resync directions %s %s\n",
				 strategy_descriptor(strategy).name, strategy_descriptor(ps).name);
			goto out;
		}
	}

	/* Need to wait until the other receiver thread has called the
	   cleanup_unacked_peer_requests() function */
	wait_event(resource->state_wait,
		   lost_peer->cstate[NOW] <= C_UNCONNECTED || lost_peer->cstate[NOW] == C_CONNECTING);

	dagtag_offset = (s64)lost_peer->last_dagtag_sector - (s64)be64_to_cpu(p->dagtag);
	if (strategy == SYNC_SOURCE_USE_BITMAP)  {
		new_repl_state = L_WF_BITMAP_S;
	} else if (strategy == SYNC_TARGET_USE_BITMAP)  {
		new_repl_state = L_WF_BITMAP_T;
	} else {
		if (dagtag_offset > 0)
			new_repl_state = L_WF_BITMAP_S;
		else if (dagtag_offset < 0)
			new_repl_state = L_WF_BITMAP_T;
		else
			new_repl_state = L_ESTABLISHED;
	}

	if (new_repl_state != L_ESTABLISHED) {
		unsigned long irq_flags;
		enum drbd_state_rv rv;

		if (new_repl_state == L_WF_BITMAP_T) {
			connection->after_reconciliation.dagtag_sector = be64_to_cpu(p->dagtag);
			connection->after_reconciliation.lost_node_id = be32_to_cpu(p->node_id);
		}

		begin_state_change(resource, &irq_flags, CS_VERBOSE);
		idr_for_each_entry(&connection->peer_devices, peer_device, vnr) {
			__change_repl_state(peer_device, new_repl_state);
			set_bit(RECONCILIATION_RESYNC, &peer_device->flags);
		}
		rv = end_state_change(resource, &irq_flags);
		if (rv == SS_SUCCESS)
			drbd_info(connection, "Reconciliation resync because \'%s\' disappeared. (o=%d)\n",
				  lost_peer->transport.net_conf->name, (int)dagtag_offset);
		else if (rv == SS_NOTHING_TO_DO)
			drbd_info(connection, "\'%s\' disappeared (o=%d), no reconciliation since one diskless\n",
				  lost_peer->transport.net_conf->name, (int)dagtag_offset);
			/* sanitize_state() silently removes the resync and the RECONCILIATION_RESYNC bit */
		else
			drbd_info(connection, "rv = %d", rv);
	} else {
		drbd_info(connection, "No reconciliation resync even though \'%s\' disappeared. (o=%d)\n",
			  lost_peer->transport.net_conf->name, (int)dagtag_offset);

		idr_for_each_entry(&connection->peer_devices, peer_device, vnr)
			drbd_bm_clear_many_bits(peer_device, 0, -1UL);
	}

out:
	kref_debug_put(&lost_peer->kref_debug, 12);
	kref_put(&lost_peer->kref, drbd_destroy_connection);
	return 0;
}

/* Accept a new current UUID generated on a diskless node, that just became primary
   (or during handshake) */
static int receive_current_uuid(struct drbd_connection *connection, struct packet_info *pi)
{
	struct drbd_resource *resource = connection->resource;
	struct drbd_peer_device *peer_device;
	struct drbd_device *device;
	struct p_current_uuid *p = pi->data;
	u64 current_uuid, weak_nodes;

	peer_device = conn_peer_device(connection, pi->vnr);
	if (!peer_device)
		return config_unknown_volume(connection, pi);
	device = peer_device->device;

	current_uuid = be64_to_cpu(p->uuid);
	weak_nodes = be64_to_cpu(p->weak_nodes);
	weak_nodes |= NODE_MASK(peer_device->node_id);
	peer_device->current_uuid = current_uuid;

	if (test_bit(INITIAL_STATE_PROCESSED, &peer_device->flags) &&
	    connection->peer_role[NOW] == R_PRIMARY)
		check_resync_source(device, weak_nodes);

	if (connection->peer_role[NOW] == R_UNKNOWN)
		return 0;

	if (current_uuid == drbd_current_uuid(device))
		return 0;

	if (test_bit(INITIAL_STATE_PROCESSED, &peer_device->flags) &&
	    get_ldev_if_state(device, D_UP_TO_DATE)) {
		if (connection->peer_role[NOW] == R_PRIMARY) {
			drbd_warn(peer_device, "received new current UUID: %016llX "
				  "weak_nodes=%016llX\n", current_uuid, weak_nodes);
			drbd_uuid_received_new_current(peer_device, current_uuid, weak_nodes);
			drbd_md_sync_if_dirty(device);
		}
		put_ldev(device);
	} else if (device->disk_state[NOW] == D_DISKLESS && resource->role[NOW] == R_PRIMARY) {
		drbd_set_exposed_data_uuid(device, peer_device->current_uuid);
	}

	return 0;
}

static int receive_rs_deallocated(struct drbd_connection *connection, struct packet_info *pi)
{
	struct drbd_peer_device *peer_device;
	struct p_block_desc *p = pi->data;
	struct drbd_device *device;
	sector_t sector;
	int size, err = 0;

	peer_device = conn_peer_device(connection, pi->vnr);
	if (!peer_device)
		return -EIO;
	device = peer_device->device;

	sector = be64_to_cpu(p->sector);
	size = be32_to_cpu(p->blksize);

	if (get_ldev(device)) {
		struct drbd_peer_request *peer_req;

		peer_req = drbd_alloc_peer_req(peer_device, GFP_NOIO);
		if (!peer_req) {
			put_ldev(device);
			return -ENOMEM;
		}

		dec_rs_pending(peer_device);

		inc_unacked(peer_device);

		peer_req->i.size = size;
		peer_req->i.sector = sector;
		peer_req->block_id = ID_SYNCER;
		peer_req->w.cb = e_end_resync_block;
		peer_req->opf = REQ_OP_DISCARD;
		peer_req->submit_jif = jiffies;
		peer_req->flags |= EE_TRIM;

		spin_lock_irq(&connection->peer_reqs_lock);
		list_add_tail(&peer_req->w.list, &connection->sync_ee);
		spin_unlock_irq(&connection->peer_reqs_lock);

		atomic_add(pi->size >> 9, &device->rs_sect_ev);
		err = drbd_submit_peer_request(peer_req);

		if (err) {
			drbd_err(device, "discard submit failed, triggering re-connect\n");
			spin_lock_irq(&connection->peer_reqs_lock);
			list_del(&peer_req->w.list);
			spin_unlock_irq(&connection->peer_reqs_lock);

			drbd_free_peer_req(peer_req);
			put_ldev(device);
		}

		/* No put_ldev() here. Gets called in drbd_endio_write_sec_final(),
		   as well as drbd_rs_complete_io() */
	} else {
		if (drbd_ratelimit())
			drbd_err(device, "Cannot discard on local disk.\n");

		drbd_send_ack_ex(peer_device, P_NEG_ACK, sector, size, ID_SYNCER);
	}

	rs_sectors_came_in(peer_device, size);

	return err;
}

struct data_cmd {
	int expect_payload;
	unsigned int pkt_size;
	int (*fn)(struct drbd_connection *, struct packet_info *);
};

static struct data_cmd drbd_cmd_handler[] = {
	[P_DATA]	    = { 1, sizeof(struct p_data), receive_Data },
	[P_DATA_REPLY]	    = { 1, sizeof(struct p_data), receive_DataReply },
	[P_RS_DATA_REPLY]   = { 1, sizeof(struct p_data), receive_RSDataReply } ,
	[P_BARRIER]	    = { 0, sizeof(struct p_barrier), receive_Barrier } ,
	[P_BITMAP]	    = { 1, 0, receive_bitmap } ,
	[P_COMPRESSED_BITMAP] = { 1, 0, receive_bitmap } ,
	[P_UNPLUG_REMOTE]   = { 0, 0, receive_UnplugRemote },
	[P_DATA_REQUEST]    = { 0, sizeof(struct p_block_req), receive_DataRequest },
	[P_RS_DATA_REQUEST] = { 0, sizeof(struct p_block_req), receive_DataRequest },
	[P_SYNC_PARAM89]    = { 1, 0, receive_SyncParam },
	[P_PROTOCOL]        = { 1, sizeof(struct p_protocol), receive_protocol },
	[P_SIZES]	    = { 0, sizeof(struct p_sizes), receive_sizes },
	[P_STATE]	    = { 0, sizeof(struct p_state), receive_state },
	[P_SYNC_UUID]       = { 0, sizeof(struct p_uuid), receive_sync_uuid },
	[P_OV_REQUEST]      = { 0, sizeof(struct p_block_req), receive_DataRequest },
	[P_OV_REPLY]        = { 1, sizeof(struct p_block_req), receive_DataRequest },
	[P_CSUM_RS_REQUEST] = { 1, sizeof(struct p_block_req), receive_DataRequest },
	[P_RS_THIN_REQ]     = { 0, sizeof(struct p_block_req), receive_DataRequest },
	[P_DELAY_PROBE]     = { 0, sizeof(struct p_delay_probe93), receive_skip },
	[P_OUT_OF_SYNC]     = { 0, sizeof(struct p_block_desc), receive_out_of_sync },
	[P_PROTOCOL_UPDATE] = { 1, sizeof(struct p_protocol), receive_protocol },
	[P_TWOPC_PREPARE] = { 0, sizeof(struct p_twopc_request), receive_twopc },
	[P_TWOPC_PREP_RSZ]  = { 0, sizeof(struct p_twopc_request), receive_twopc },
	[P_TWOPC_ABORT] = { 0, sizeof(struct p_twopc_request), receive_twopc },
	[P_DAGTAG]	    = { 0, sizeof(struct p_dagtag), receive_dagtag },
	[P_UUIDS110]	    = { 1, sizeof(struct p_uuids110), receive_uuids110 },
	[P_PEER_DAGTAG]     = { 0, sizeof(struct p_peer_dagtag), receive_peer_dagtag },
	[P_CURRENT_UUID]    = { 0, sizeof(struct p_current_uuid), receive_current_uuid },
	[P_TWOPC_COMMIT]    = { 0, sizeof(struct p_twopc_request), receive_twopc },
	[P_TRIM]	    = { 0, sizeof(struct p_trim), receive_Data },
	[P_ZEROES]	    = { 0, sizeof(struct p_trim), receive_Data },
	[P_RS_DEALLOCATED]  = { 0, sizeof(struct p_block_desc), receive_rs_deallocated },
	[P_WSAME]	    = { 1, sizeof(struct p_wsame), receive_Data },
};

static void drbdd(struct drbd_connection *connection)
{
	struct packet_info pi;
	size_t shs; /* sub header size */
	int err;

	while (get_t_state(&connection->receiver) == RUNNING) {
		struct data_cmd const *cmd;

		drbd_thread_current_set_cpu(&connection->receiver);
		update_receiver_timing_details(connection, drbd_recv_header_maybe_unplug);
		if (drbd_recv_header_maybe_unplug(connection, &pi))
			goto err_out;

		cmd = &drbd_cmd_handler[pi.cmd];
		if (unlikely(pi.cmd >= ARRAY_SIZE(drbd_cmd_handler) || !cmd->fn)) {
			drbd_err(connection, "Unexpected data packet %s (0x%04x)",
				 drbd_packet_name(pi.cmd), pi.cmd);
			goto err_out;
		}

		shs = cmd->pkt_size;
		if (pi.cmd == P_SIZES && connection->agreed_features & DRBD_FF_WSAME)
			shs += sizeof(struct o_qlim);
		if (pi.size > shs && !cmd->expect_payload) {
			drbd_err(connection, "No payload expected %s l:%d\n",
				 drbd_packet_name(pi.cmd), pi.size);
			goto err_out;
		}
		if (pi.size < shs) {
			drbd_err(connection, "%s: unexpected packet size, expected:%d received:%d\n",
				 drbd_packet_name(pi.cmd), (int)shs, pi.size);
			goto err_out;
		}

		if (shs) {
			update_receiver_timing_details(connection, drbd_recv_all_warn);
			err = drbd_recv_all_warn(connection, &pi.data, shs);
			if (err)
				goto err_out;
			pi.size -= shs;
		}

		update_receiver_timing_details(connection, cmd->fn);
		err = cmd->fn(connection, &pi);
		if (err) {
			drbd_err(connection, "error receiving %s, e: %d l: %d!\n",
				 drbd_packet_name(pi.cmd), err, pi.size);
			goto err_out;
		}
	}
	return;

    err_out:
	change_cstate(connection, C_PROTOCOL_ERROR, CS_HARD);
}

static void cleanup_resync_leftovers(struct drbd_peer_device *peer_device)
{
	/* We do not have data structures that would allow us to
	 * get the rs_pending_cnt down to 0 again.
	 *  * On L_SYNC_TARGET we do not have any data structures describing
	 *    the pending RSDataRequest's we have sent.
	 *  * On L_SYNC_SOURCE there is no data structure that tracks
	 *    the P_RS_DATA_REPLY blocks that we sent to the SyncTarget.
	 *  And no, it is not the sum of the reference counts in the
	 *  resync_LRU. The resync_LRU tracks the whole operation including
	 *  the disk-IO, while the rs_pending_cnt only tracks the blocks
	 *  on the fly. */
	drbd_rs_cancel_all(peer_device);
	peer_device->rs_total = 0;
	peer_device->rs_failed = 0;
	atomic_set(&peer_device->rs_pending_cnt, 0);
	wake_up(&peer_device->device->misc_wait);

	del_timer_sync(&peer_device->resync_timer);
	resync_timer_fn(&peer_device->resync_timer);
	del_timer_sync(&peer_device->start_resync_timer);
}

static void drain_resync_activity(struct drbd_connection *connection)
{
	struct drbd_peer_device *peer_device;
	int vnr;

	/* verify or resync related peer requests are read_ee or sync_ee,
	 * drain them first */

	conn_wait_ee_empty(connection, &connection->read_ee);
	conn_wait_ee_empty(connection, &connection->sync_ee);

	rcu_read_lock();
	idr_for_each_entry(&connection->peer_devices, peer_device, vnr) {
		struct drbd_device *device = peer_device->device;

		kref_get(&device->kref);
		rcu_read_unlock();

		cleanup_resync_leftovers(peer_device);

		kref_put(&device->kref, drbd_destroy_device);
		rcu_read_lock();
	}
	rcu_read_unlock();
}

static void peer_device_disconnected(struct drbd_peer_device *peer_device)
{
	struct drbd_device *device = peer_device->device;

	if (test_and_clear_bit(HOLDING_UUID_READ_LOCK, &peer_device->flags))
		up_read_non_owner(&device->uuid_sem);

	clear_bit(INITIAL_STATE_SENT, &peer_device->flags);
	clear_bit(INITIAL_STATE_RECEIVED, &peer_device->flags);
	clear_bit(INITIAL_STATE_PROCESSED, &peer_device->flags);

	/* need to do it again, drbd_finish_peer_reqs() may have populated it
	 * again via drbd_try_clear_on_disk_bm(). */
	drbd_rs_cancel_all(peer_device);

	peer_device->uuids_received = false;

	if (!drbd_suspended(device)) {
		struct drbd_resource *resource = device->resource;

		/* We need to create the new UUID immediately when we finish
		   requests that did not reach the lost peer.
		   But when we lost quorum we are going to finish those
		   requests with error, therefore do not create the new UUID
		   immediately! */
		if (!list_empty(&resource->transfer_log) &&
		    drbd_data_accessible(device, NOW) &&
		    !test_bit(PRIMARY_LOST_QUORUM, &device->flags) &&
		    test_and_clear_bit(NEW_CUR_UUID, &device->flags))
			drbd_check_peers_new_current_uuid(device);

		tl_walk(peer_device->connection, CONNECTION_LOST_WHILE_PENDING);
	}

	drbd_md_sync(device);

	if (get_ldev(device)) {
		drbd_bitmap_io(device, &drbd_bm_write_copy_pages, "write from disconnected",
				BM_LOCK_BULK | BM_LOCK_SINGLE_SLOT, peer_device);
		put_ldev(device);
	}
}

static bool any_connection_up(struct drbd_resource *resource)
{
	struct drbd_connection *connection;
	bool rv = false;

	rcu_read_lock();
	for_each_connection_rcu(connection, resource) {
		struct drbd_transport *transport = &connection->transport;
		enum drbd_conn_state cstate = connection->cstate[NOW];

		if (cstate == C_CONNECTED ||
		    (cstate == C_CONNECTING &&
		     transport->ops->stream_ok(transport, DATA_STREAM) &&
		     transport->ops->stream_ok(transport, CONTROL_STREAM))) {
			rv = true;
			break;
		}
	}
	rcu_read_unlock();

	return rv;
}

static void cleanup_remote_state_change(struct drbd_connection *connection)
{
	struct drbd_resource *resource = connection->resource;
	struct twopc_reply *reply = &resource->twopc_reply;

	write_lock_irq(&resource->state_rwlock);
	if (resource->remote_state_change &&
	    (drbd_twopc_between_peer_and_me(connection) || !any_connection_up(resource))) {
		bool remote = reply->initiator_node_id != resource->res_opts.node_id;

		drbd_info(connection, "Aborting %s state change %u commit not possible\n",
			  remote ? "remote" : "local", reply->tid);
		if (remote) {
			__clear_remote_state_change(resource);
		} else {
			enum alt_rv alt_rv = abort_local_transaction(resource, 0);
			if (alt_rv != ALT_LOCKED)
				return;
		}
	}
	write_unlock_irq(&resource->state_rwlock);
}

static void conn_disconnect(struct drbd_connection *connection)
{
	struct drbd_resource *resource = connection->resource;
	struct drbd_peer_device *peer_device;
	enum drbd_conn_state oc;
	unsigned long irq_flags;
	int vnr, i;

	clear_bit(CONN_DRY_RUN, &connection->flags);
	clear_bit(CONN_CONGESTED, &connection->flags);

	if (connection->cstate[NOW] == C_STANDALONE)
		return;

	/* We are about to start the cleanup after connection loss.
	 * Make sure drbd_submit_bio knows about that.
	 * Usually we should be in some network failure state already,
	 * but just in case we are not, we fix it up here.
	 */
	change_cstate(connection, C_NETWORK_FAILURE, CS_HARD);

	del_connect_timer(connection);

	/* ack_receiver does not clean up anything. it must not interfere, either */
	drbd_thread_stop(&connection->ack_receiver);
	if (connection->ack_sender) {
		destroy_workqueue(connection->ack_sender);
		connection->ack_sender = NULL;
	}

	/* restart sender thread,
	 * potentially get it out of blocking network operations */
	drbd_thread_restart_nowait(&connection->sender);

	drbd_transport_shutdown(connection, CLOSE_CONNECTION);

	cleanup_remote_state_change(connection);

	drain_resync_activity(connection);

	connection->after_reconciliation.lost_node_id = -1;

	/* Wait for current activity to cease.  This includes waiting for
	 * peer_request queued to the submitter workqueue. */
	conn_wait_ee_empty(connection, &connection->active_ee);

	/* wait for all w_e_end_data_req, w_e_end_rsdata_req, w_send_barrier,
	 * w_make_resync_request etc. which may still be on the worker queue
	 * to be "canceled" */
	drbd_flush_workqueue(&connection->sender_work);

	drbd_finish_peer_reqs(connection);

	/* This second workqueue flush is necessary, since drbd_finish_peer_reqs()
	   might have issued a work again. The one before drbd_finish_peer_reqs() is
	   necessary to reclaim net_ee in drbd_finish_peer_reqs(). */
	drbd_flush_workqueue(&connection->sender_work);

	rcu_read_lock();
	idr_for_each_entry(&connection->peer_devices, peer_device, vnr) {
		struct drbd_device *device = peer_device->device;

		kref_get(&device->kref);
		rcu_read_unlock();

		peer_device_disconnected(peer_device);

		kref_put(&device->kref, drbd_destroy_device);
		rcu_read_lock();
	}
	rcu_read_unlock();

	i = drbd_free_peer_reqs(connection, &connection->read_ee, true);
	if (i)
		drbd_info(connection, "read_ee not empty, killed %u entries\n", i);
	i = drbd_free_peer_reqs(connection, &connection->active_ee, true);
	if (i)
		drbd_info(connection, "active_ee not empty, killed %u entries\n", i);
	i = drbd_free_peer_reqs(connection, &connection->sync_ee, true);
	if (i)
		drbd_info(connection, "sync_ee not empty, killed %u entries\n", i);
	i = drbd_free_peer_reqs(connection, &connection->net_ee, true);
	if (i)
		drbd_info(connection, "net_ee not empty, killed %u entries\n", i);

	cleanup_unacked_peer_requests(connection);
	cleanup_peer_ack_list(connection);

	i = atomic_read(&connection->pp_in_use);
	if (i)
		drbd_info(connection, "pp_in_use = %d, expected 0\n", i);
	i = atomic_read(&connection->pp_in_use_by_net);
	if (i)
		drbd_info(connection, "pp_in_use_by_net = %d, expected 0\n", i);

	if (!list_empty(&connection->current_epoch->list))
		drbd_err(connection, "ASSERTION FAILED: connection->current_epoch->list not empty\n");
	/* ok, no more ee's on the fly, it is safe to reset the epoch_size */
	atomic_set(&connection->current_epoch->epoch_size, 0);
	connection->send.seen_any_write_yet = false;

	drbd_info(connection, "Connection closed\n");

	if (resource->role[NOW] == R_PRIMARY && conn_highest_pdsk(connection) >= D_UNKNOWN)
		conn_try_outdate_peer_async(connection);

	drbd_maybe_khelper(NULL, connection, "disconnected");

	begin_state_change(resource, &irq_flags, CS_VERBOSE | CS_LOCAL_ONLY);
	oc = connection->cstate[NOW];
	if (oc >= C_UNCONNECTED) {
		__change_cstate(connection, C_UNCONNECTED);
		/* drbd_receiver() has to be restarted after it returns */
		drbd_thread_restart_nowait(&connection->receiver);
	}
	end_state_change(resource, &irq_flags);

	if (oc == C_DISCONNECTING)
		change_cstate(connection, C_STANDALONE, CS_VERBOSE | CS_HARD | CS_LOCAL_ONLY);
}

/*
 * We support PRO_VERSION_MIN to PRO_VERSION_MAX. The protocol version
 * we can agree on is stored in agreed_pro_version.
 *
 * feature flags and the reserved array should be enough room for future
 * enhancements of the handshake protocol, and possible plugins...
 *
 * for now, they are expected to be zero, but ignored.
 */
static int drbd_send_features(struct drbd_connection *connection)
{
	struct p_connection_features *p;

	p = __conn_prepare_command(connection, sizeof(*p), DATA_STREAM);
	if (!p)
		return -EIO;
	memset(p, 0, sizeof(*p));
	p->protocol_min = cpu_to_be32(drbd_protocol_version_min);
	p->protocol_max = cpu_to_be32(PRO_VERSION_MAX);
	p->sender_node_id = cpu_to_be32(connection->resource->res_opts.node_id);
	p->receiver_node_id = cpu_to_be32(connection->peer_node_id);
	p->feature_flags = cpu_to_be32(PRO_FEATURES);
	return __send_command(connection, -1, P_CONNECTION_FEATURES, DATA_STREAM);
}

/*
 * return values:
 *   1 yes, we have a valid connection
 *   0 oops, did not work out, please try again
 *  -1 peer talks different language,
 *     no point in trying again, please go standalone.
 */
int drbd_do_features(struct drbd_connection *connection)
{
	/* ASSERT current == connection->receiver ... */
	struct drbd_resource *resource = connection->resource;
	struct p_connection_features *p;
	const int expect = sizeof(struct p_connection_features);
	struct packet_info pi;
	int err;

	err = drbd_send_features(connection);
	if (err)
		return 0;

	err = drbd_recv_header(connection, &pi);
	if (err) {
		if (err == -EAGAIN)
			drbd_err(connection, "timeout while waiting for feature packet\n");
		return 0;
	}

	if (pi.cmd != P_CONNECTION_FEATURES) {
		drbd_err(connection, "expected ConnectionFeatures packet, received: %s (0x%04x)\n",
			 drbd_packet_name(pi.cmd), pi.cmd);
		return -1;
	}

	if (pi.size != expect) {
		drbd_err(connection, "expected ConnectionFeatures length: %u, received: %u\n",
		     expect, pi.size);
		return -1;
	}

	err = drbd_recv_all_warn(connection, (void **)&p, expect);
	if (err)
		return 0;

	p->protocol_min = be32_to_cpu(p->protocol_min);
	p->protocol_max = be32_to_cpu(p->protocol_max);
	if (p->protocol_max == 0)
		p->protocol_max = p->protocol_min;

	if (PRO_VERSION_MAX < p->protocol_min ||
	    drbd_protocol_version_min > p->protocol_max) {
		drbd_err(connection, "incompatible DRBD dialects: "
		    "I support %d-%d, peer supports %d-%d\n",
		    drbd_protocol_version_min, PRO_VERSION_MAX,
		    p->protocol_min, p->protocol_max);
		return -1;
	}

	connection->agreed_pro_version = min_t(int, PRO_VERSION_MAX, p->protocol_max);
	connection->agreed_features = PRO_FEATURES & be32_to_cpu(p->feature_flags);

	if (be32_to_cpu(p->sender_node_id) != connection->peer_node_id) {
		drbd_err(connection, "Peer presented a node_id of %d instead of %d\n",
				be32_to_cpu(p->sender_node_id), connection->peer_node_id);
		return 0;
	}
	if (be32_to_cpu(p->receiver_node_id) != resource->res_opts.node_id) {
		drbd_err(connection, "Peer expects me to have a node_id of %d instead of %d\n",
				be32_to_cpu(p->receiver_node_id), resource->res_opts.node_id);
		return 0;
	}

	drbd_info(connection, "Handshake to peer %d successful: "
			"Agreed network protocol version %d\n",
			connection->peer_node_id,
			connection->agreed_pro_version);

	drbd_info(connection, "Feature flags enabled on protocol level: 0x%x%s%s%s%s.\n",
		  connection->agreed_features,
		  connection->agreed_features & DRBD_FF_TRIM ? " TRIM" : "",
		  connection->agreed_features & DRBD_FF_THIN_RESYNC ? " THIN_RESYNC" : "",
		  connection->agreed_features & DRBD_FF_WSAME ? " WRITE_SAME" : "",
		  connection->agreed_features & DRBD_FF_WZEROES ? " WRITE_ZEROES" :
		  connection->agreed_features ? "" : " none");

	return 1;
}

#if !defined(CONFIG_CRYPTO_HMAC) && !defined(CONFIG_CRYPTO_HMAC_MODULE)
int drbd_do_auth(struct drbd_connection *connection)
{
	drbd_err(connection, "This kernel was build without CONFIG_CRYPTO_HMAC.\n");
	drbd_err(connection, "You need to disable 'cram-hmac-alg' in drbd.conf.\n");
	return -1;
}
#else
#define CHALLENGE_LEN 64 /* must be multiple of 4 */

/* Return value:
	1 - auth succeeded,
	0 - failed, try again (network error),
	-1 - auth failed, don't try again.
*/

struct auth_challenge {
	char d[CHALLENGE_LEN];
	u32 i;
} __attribute__((packed));

int drbd_do_auth(struct drbd_connection *connection)
{
	struct auth_challenge my_challenge, *peers_ch = NULL;
	void *response;
	char *right_response = NULL;
	unsigned int key_len;
	char secret[SHARED_SECRET_MAX]; /* 64 byte */
	unsigned int resp_size;
	struct shash_desc *desc;
	struct packet_info pi;
	struct net_conf *nc;
	int err, rv, dig_size;
	void *packet_body;

	rcu_read_lock();
	nc = rcu_dereference(connection->transport.net_conf);
	key_len = strlen(nc->shared_secret);
	memcpy(secret, nc->shared_secret, key_len);
	rcu_read_unlock();

	desc = kmalloc(sizeof(struct shash_desc) +
		       crypto_shash_descsize(connection->cram_hmac_tfm),
		       GFP_KERNEL);
	if (!desc) {
		rv = -1;
		goto fail;
	}
	desc->tfm = connection->cram_hmac_tfm;

	rv = crypto_shash_setkey(connection->cram_hmac_tfm, (u8 *)secret, key_len);
	if (rv) {
		drbd_err(connection, "crypto_shash_setkey() failed with %d\n", rv);
		rv = -1;
		goto fail;
	}

	get_random_bytes(my_challenge.d, sizeof(my_challenge.d));

	packet_body = __conn_prepare_command(connection, sizeof(my_challenge.d), DATA_STREAM);
	if (!packet_body) {
		rv = 0;
		goto fail;
	}
	memcpy(packet_body, my_challenge.d, sizeof(my_challenge.d));

	rv = !__send_command(connection, -1, P_AUTH_CHALLENGE, DATA_STREAM);
	if (!rv)
		goto fail;

	err = drbd_recv_header(connection, &pi);
	if (err) {
		rv = 0;
		goto fail;
	}

	if (pi.cmd != P_AUTH_CHALLENGE) {
		drbd_err(connection, "expected AuthChallenge packet, received: %s (0x%04x)\n",
			 drbd_packet_name(pi.cmd), pi.cmd);
		rv = -1;
		goto fail;
	}

	if (pi.size != sizeof(peers_ch->d)) {
		drbd_err(connection, "unexpected AuthChallenge payload.\n");
		rv = -1;
		goto fail;
	}

	peers_ch = kmalloc(sizeof(*peers_ch), GFP_NOIO);
	if (peers_ch == NULL) {
		drbd_err(connection, "kmalloc of peers_ch failed\n");
		rv = -1;
		goto fail;
	}

	err = drbd_recv_into(connection, peers_ch->d, sizeof(peers_ch->d));
	if (err) {
		rv = 0;
		goto fail;
	}

	if (!memcmp(my_challenge.d, peers_ch->d, sizeof(my_challenge.d))) {
		drbd_err(connection, "Peer presented the same challenge!\n");
		rv = -1;
		goto fail;
	}

	resp_size = crypto_shash_digestsize(connection->cram_hmac_tfm);
	response = __conn_prepare_command(connection, resp_size, DATA_STREAM);
	if (!response) {
		rv = 0;
		goto fail;
	}

	dig_size = pi.size;
	peers_ch->i = cpu_to_be32(connection->resource->res_opts.node_id);
	dig_size += sizeof(peers_ch->i);

	rv = crypto_shash_digest(desc, peers_ch->d, dig_size, response);
	if (rv) {
		drbd_err(connection, "crypto_shash_digest() failed with %d\n", rv);
		rv = -1;
		goto fail;
	}

	rv = !__send_command(connection, -1, P_AUTH_RESPONSE, DATA_STREAM);
	if (!rv)
		goto fail;

	err = drbd_recv_header(connection, &pi);
	if (err) {
		rv = 0;
		goto fail;
	}

	if (pi.cmd != P_AUTH_RESPONSE) {
		drbd_err(connection, "expected AuthResponse packet, received: %s (0x%04x)\n",
			 drbd_packet_name(pi.cmd), pi.cmd);
		rv = 0;
		goto fail;
	}

	if (pi.size != resp_size) {
		drbd_err(connection, "expected AuthResponse payload of %u bytes, received %u\n",
				resp_size, pi.size);
		rv = 0;
		goto fail;
	}

	err = drbd_recv_all(connection, &response, resp_size);
	if (err) {
		rv = 0;
		goto fail;
	}

	right_response = kmalloc(resp_size, GFP_NOIO);
	if (right_response == NULL) {
		drbd_err(connection, "kmalloc of right_response failed\n");
		rv = -1;
		goto fail;
	}

	dig_size = sizeof(my_challenge.d);
	my_challenge.i = cpu_to_be32(connection->peer_node_id);
	dig_size += sizeof(my_challenge.i);

	rv = crypto_shash_digest(desc, my_challenge.d, dig_size, right_response);
	if (rv) {
		drbd_err(connection, "crypto_shash_digest() failed with %d\n", rv);
		rv = -1;
		goto fail;
	}

	rv = !memcmp(response, right_response, resp_size);

	if (rv)
		drbd_info(connection, "Peer authenticated using %d bytes HMAC\n",
		     resp_size);
	else
		rv = -1;

 fail:
	kfree(peers_ch);
	kfree(right_response);
	if (desc) {
		shash_desc_zero(desc);
		kfree(desc);
	}

	return rv;
}
#endif

int drbd_receiver(struct drbd_thread *thi)
{
	struct drbd_connection *connection = thi->connection;

	if (conn_connect(connection)) {
		blk_start_plug(&connection->receiver_plug);
		drbdd(connection);
		blk_finish_plug(&connection->receiver_plug);
	}

	conn_disconnect(connection);
	return 0;
}

/* ********* acknowledge sender ******** */

static int process_peer_ack_list(struct drbd_connection *connection)
{
	struct drbd_resource *resource = connection->resource;
	struct drbd_peer_ack *peer_ack, *tmp;
	u64 node_id_mask;
	int err = 0;

	node_id_mask = NODE_MASK(connection->peer_node_id);

	spin_lock_irq(&resource->peer_ack_lock);
	peer_ack = list_first_entry(&resource->peer_ack_list, struct drbd_peer_ack, list);
	while (&peer_ack->list != &resource->peer_ack_list) {
		if (!(peer_ack->pending_mask & node_id_mask)) {
			peer_ack = list_next_entry(peer_ack, list);
			continue;
		}
		spin_unlock_irq(&resource->peer_ack_lock);

		err = drbd_send_peer_ack(connection, peer_ack);

		spin_lock_irq(&resource->peer_ack_lock);
		tmp = list_next_entry(peer_ack, list);
		peer_ack->pending_mask &= ~node_id_mask;
		drbd_destroy_peer_ack_if_done(peer_ack);
		if (err)
			break;
		peer_ack = tmp;
	}
	spin_unlock_irq(&resource->peer_ack_lock);
	return err;
}

static int got_peers_in_sync(struct drbd_connection *connection, struct packet_info *pi)
{
	struct drbd_peer_device *peer_device;
	struct drbd_device *device;
	struct p_peer_block_desc *p = pi->data;
	sector_t sector;
	u64 in_sync_b;
	int size;

	peer_device = conn_peer_device(connection, pi->vnr);
	if (!peer_device)
		return -EIO;

	device = peer_device->device;

	if (get_ldev(device)) {
		sector = be64_to_cpu(p->sector);
		size = be32_to_cpu(p->size);
		in_sync_b = node_ids_to_bitmap(device, be64_to_cpu(p->mask));

		drbd_set_sync(device, sector, size, 0, in_sync_b);
		put_ldev(device);
	}

	return 0;
}

static int got_twopc_reply(struct drbd_connection *connection, struct packet_info *pi)
{
	struct drbd_resource *resource = connection->resource;
	struct p_twopc_reply *p = pi->data;

	write_lock_irq(&resource->state_rwlock);
	if (resource->twopc_reply.initiator_node_id == be32_to_cpu(p->initiator_node_id) &&
	    resource->twopc_reply.tid == be32_to_cpu(p->tid)) {
		drbd_debug(connection, "Got a %s reply for state change %u\n",
			   drbd_packet_name(pi->cmd),
			   resource->twopc_reply.tid);

		if (pi->cmd == P_TWOPC_YES) {
			struct drbd_peer_device *peer_device;
			u64 reachable_nodes;
			u64 max_size;

			switch (resource->twopc_type) {
			case TWOPC_STATE_CHANGE:
				reachable_nodes =
					be64_to_cpu(p->reachable_nodes);

				if (resource->res_opts.node_id ==
				    resource->twopc_reply.initiator_node_id &&
				    connection->peer_node_id ==
				    resource->twopc_reply.target_node_id) {
					resource->twopc_reply.target_reachable_nodes |=
						reachable_nodes;
				} else {
					resource->twopc_reply.reachable_nodes |=
						reachable_nodes;
				}
				resource->twopc_reply.primary_nodes |=
					be64_to_cpu(p->primary_nodes);
				resource->twopc_reply.weak_nodes |=
					be64_to_cpu(p->weak_nodes);
				break;
			case TWOPC_RESIZE:
				resource->twopc_reply.diskful_primary_nodes |=
					be64_to_cpu(p->diskful_primary_nodes);
				max_size = be64_to_cpu(p->max_possible_size);
				resource->twopc_reply.max_possible_size =
					min_t(sector_t, resource->twopc_reply.max_possible_size,
					      max_size);
				peer_device = conn_peer_device(connection, resource->twopc_reply.vnr);
				if (peer_device)
					peer_device->max_size = max_size;
				break;
			}
		}

		if (pi->cmd == P_TWOPC_YES)
			set_bit(TWOPC_YES, &connection->flags);
		else if (pi->cmd == P_TWOPC_NO)
			set_bit(TWOPC_NO, &connection->flags);
		else if (pi->cmd == P_TWOPC_RETRY)
			set_bit(TWOPC_RETRY, &connection->flags);
		if (cluster_wide_reply_ready(resource)) {
			int my_node_id = resource->res_opts.node_id;
			if (resource->twopc_reply.initiator_node_id == my_node_id) {
				wake_up(&resource->state_wait);
			} else if (resource->twopc_work.cb == NULL) {
				/* in case the timeout timer was not quicker in queuing the work... */
				resource->twopc_work.cb = nested_twopc_work;
				drbd_queue_work(&resource->work, &resource->twopc_work);
			}
		}
	} else {
		drbd_debug(connection, "Ignoring %s reply for state change %u\n",
			   drbd_packet_name(pi->cmd),
			   be32_to_cpu(p->tid));
	}
	write_unlock_irq(&resource->state_rwlock);

	return 0;
}

void twopc_connection_down(struct drbd_connection *connection)
{
	struct drbd_resource *resource = connection->resource;

	if (resource->twopc_reply.initiator_node_id != -1 &&
	    test_bit(TWOPC_PREPARED, &connection->flags)) {
		set_bit(TWOPC_RETRY, &connection->flags);
		if (cluster_wide_reply_ready(resource)) {
			int my_node_id = resource->res_opts.node_id;
			if (resource->twopc_reply.initiator_node_id == my_node_id) {
				wake_up(&resource->state_wait);
			} else if (resource->twopc_work.cb == NULL) {
				/* in case the timeout timer was not quicker in queuing the work... */
				resource->twopc_work.cb = nested_twopc_work;
				drbd_queue_work(&resource->work, &resource->twopc_work);
			}
		}
	}
}

static int got_Ping(struct drbd_connection *connection, struct packet_info *pi)
{
	return drbd_send_ping_ack(connection);

}

static int got_PingAck(struct drbd_connection *connection, struct packet_info *pi)
{
	if (!test_bit(GOT_PING_ACK, &connection->flags)) {
		set_bit(GOT_PING_ACK, &connection->flags);
		wake_up(&connection->resource->state_wait);
	}

	return 0;
}

static int got_IsInSync(struct drbd_connection *connection, struct packet_info *pi)
{
	struct drbd_peer_device *peer_device;
	struct drbd_device *device;
	struct p_block_ack *p = pi->data;
	sector_t sector = be64_to_cpu(p->sector);
	int blksize = be32_to_cpu(p->blksize);

	peer_device = conn_peer_device(connection, pi->vnr);
	if (!peer_device)
		return -EIO;
	device = peer_device->device;

	update_peer_seq(peer_device, be32_to_cpu(p->seq_num));

	if (get_ldev(device)) {
		drbd_rs_complete_io(peer_device, sector);
		drbd_set_in_sync(peer_device, sector, blksize);
		/* rs_same_csums is supposed to count in units of BM_BLOCK_SIZE */
		peer_device->rs_same_csum += (blksize >> BM_BLOCK_SHIFT);
		put_ldev(device);
	}
	dec_rs_pending(peer_device);
	rs_sectors_came_in(peer_device, blksize);

	return 0;
}

static int
validate_req_change_req_state(struct drbd_peer_device *peer_device, u64 id, sector_t sector,
			      struct rb_root *root, const char *func,
			      enum drbd_req_event what, bool missing_ok)
{
	struct drbd_device *device = peer_device->device;
	struct drbd_request *req;

	spin_lock_irq(&device->interval_lock);
	req = find_request(device, root, id, sector, missing_ok, func);
	spin_unlock_irq(&device->interval_lock);
	if (unlikely(!req))
		return -EIO;
	req_mod(req, what, peer_device);

	return 0;
}

static int got_BlockAck(struct drbd_connection *connection, struct packet_info *pi)
{
	struct drbd_peer_device *peer_device;
	struct drbd_device *device;
	struct p_block_ack *p = pi->data;
	sector_t sector = be64_to_cpu(p->sector);
	int blksize = be32_to_cpu(p->blksize);
	enum drbd_req_event what;

	peer_device = conn_peer_device(connection, pi->vnr);
	if (!peer_device)
		return -EIO;
	device = peer_device->device;

	update_peer_seq(peer_device, be32_to_cpu(p->seq_num));

	if (p->block_id == ID_SYNCER) {
		drbd_set_in_sync(peer_device, sector, blksize);
		dec_rs_pending(peer_device);
		atomic_sub(blksize >> 9, &connection->rs_in_flight);
		return 0;
	}
	switch (pi->cmd) {
	case P_RS_WRITE_ACK:
		what = WRITE_ACKED_BY_PEER_AND_SIS;
		break;
	case P_WRITE_ACK:
		what = WRITE_ACKED_BY_PEER;
		break;
	case P_RECV_ACK:
		what = RECV_ACKED_BY_PEER;
		break;
	case P_SUPERSEDED:
		what = DISCARD_WRITE;
		break;
	case P_RETRY_WRITE:
		what = POSTPONE_WRITE;
		break;
	default:
		BUG();
	}

	return validate_req_change_req_state(peer_device, p->block_id, sector,
					     &device->write_requests, __func__,
					     what, false);
}

static int got_NegAck(struct drbd_connection *connection, struct packet_info *pi)
{
	struct drbd_peer_device *peer_device;
	struct drbd_device *device;
	struct p_block_ack *p = pi->data;
	sector_t sector = be64_to_cpu(p->sector);
	int size = be32_to_cpu(p->blksize);
	int err;

	peer_device = conn_peer_device(connection, pi->vnr);
	if (!peer_device)
		return -EIO;
	device = peer_device->device;

	update_peer_seq(peer_device, be32_to_cpu(p->seq_num));

	if (peer_device->disk_state[NOW] == D_UP_TO_DATE)
		set_bit(GOT_NEG_ACK, &peer_device->flags);

	if (p->block_id == ID_SYNCER) {
		dec_rs_pending(peer_device);
		drbd_rs_failed_io(peer_device, sector, size);
		return 0;
	}

	err = validate_req_change_req_state(peer_device, p->block_id, sector,
					    &device->write_requests, __func__,
					    NEG_ACKED, true);
	if (err) {
		/* Protocol A has no P_WRITE_ACKs, but has P_NEG_ACKs.
		   The master bio might already be completed, therefore the
		   request is no longer in the collision hash. */
		/* In Protocol B we might already have got a P_RECV_ACK
		   but then get a P_NEG_ACK afterwards. */
		drbd_set_out_of_sync(peer_device, sector, size);
	}
	return 0;
}

static int got_NegDReply(struct drbd_connection *connection, struct packet_info *pi)
{
	struct drbd_peer_device *peer_device;
	struct drbd_device *device;
	struct p_block_ack *p = pi->data;
	sector_t sector = be64_to_cpu(p->sector);

	peer_device = conn_peer_device(connection, pi->vnr);
	if (!peer_device)
		return -EIO;
	device = peer_device->device;

	update_peer_seq(peer_device, be32_to_cpu(p->seq_num));

	drbd_err(device, "Got NegDReply; Sector %llus, len %u.\n",
		 (unsigned long long)sector, be32_to_cpu(p->blksize));

	return validate_req_change_req_state(peer_device, p->block_id, sector,
					     &device->read_requests, __func__,
					     NEG_ACKED, false);
}

static int got_NegRSDReply(struct drbd_connection *connection, struct packet_info *pi)
{
	struct drbd_peer_device *peer_device;
	struct drbd_device *device;
	sector_t sector;
	int size;
	struct p_block_ack *p = pi->data;
	unsigned long bit;

	peer_device = conn_peer_device(connection, pi->vnr);
	if (!peer_device)
		return -EIO;
	device = peer_device->device;

	sector = be64_to_cpu(p->sector);
	size = be32_to_cpu(p->blksize);

	update_peer_seq(peer_device, be32_to_cpu(p->seq_num));

	dec_rs_pending(peer_device);

	if (get_ldev_if_state(device, D_DETACHING)) {
		drbd_rs_complete_io(peer_device, sector);
		switch (pi->cmd) {
		case P_NEG_RS_DREPLY:
			drbd_rs_failed_io(peer_device, sector, size);
			break;
		case P_RS_CANCEL_AHEAD:
			set_bit(SYNC_TARGET_TO_BEHIND, &peer_device->flags);
			fallthrough;
		case P_RS_CANCEL:
			if (peer_device->repl_state[NOW] == L_VERIFY_S) {
				verify_skipped_block(peer_device, sector, size);
			} else {
				bit = BM_SECT_TO_BIT(sector);
				mutex_lock(&peer_device->resync_next_bit_mutex);
				peer_device->resync_next_bit = min(peer_device->resync_next_bit, bit);
				mutex_unlock(&peer_device->resync_next_bit_mutex);
			}

			break;
		default:
			BUG();
		}
		rs_sectors_came_in(peer_device, size);
		mod_timer(&peer_device->resync_timer, jiffies + RS_MAKE_REQS_INTV);
		put_ldev(device);
	}

	return 0;
}

static int got_BarrierAck(struct drbd_connection *connection, struct packet_info *pi)
{
	struct p_barrier_ack *p = pi->data;

	tl_release(connection, 0, 0, p->barrier, be32_to_cpu(p->set_size));

	return 0;
}

static int got_confirm_stable(struct drbd_connection *connection, struct packet_info *pi)
{
	struct p_confirm_stable *p = pi->data;

	tl_release(connection, p->oldest_block_id, p->youngest_block_id, 0, be32_to_cpu(p->set_size));

	return 0;
}

static int got_OVResult(struct drbd_connection *connection, struct packet_info *pi)
{
	struct drbd_peer_device *peer_device;
	struct drbd_device *device;
	struct p_block_ack *p = pi->data;
	sector_t sector;
	int size;

	peer_device = conn_peer_device(connection, pi->vnr);
	if (!peer_device)
		return -EIO;
	device = peer_device->device;

	sector = be64_to_cpu(p->sector);
	size = be32_to_cpu(p->blksize);

	update_peer_seq(peer_device, be32_to_cpu(p->seq_num));

	if (be64_to_cpu(p->block_id) == ID_OUT_OF_SYNC)
		drbd_ov_out_of_sync_found(peer_device, sector, size);
	else
		ov_out_of_sync_print(peer_device);

	if (!get_ldev(device))
		return 0;

	drbd_rs_complete_io(peer_device, sector);
	dec_rs_pending(peer_device);

	verify_progress(peer_device, sector, size);

	put_ldev(device);
	return 0;
}

static int got_skip(struct drbd_connection *connection, struct packet_info *pi)
{
	return 0;
}

static u64 node_id_to_mask(struct drbd_peer_md *peer_md, int node_id) __must_hold(local)
{
	int bitmap_bit = peer_md[node_id].bitmap_index;
	return (bitmap_bit >= 0) ? NODE_MASK(bitmap_bit) : 0;
}

static u64 node_ids_to_bitmap(struct drbd_device *device, u64 node_ids) __must_hold(local)
{
	struct drbd_peer_md *peer_md = device->ldev->md.peers;
	u64 bitmap_bits = 0;
	int node_id;

	for_each_set_bit(node_id, (unsigned long *)&node_ids, DRBD_NODE_ID_MAX)
		bitmap_bits |= node_id_to_mask(peer_md, node_id);
	return bitmap_bits;
}


static bool is_sync_source(struct drbd_peer_device *peer_device)
{
	return is_sync_source_state(peer_device, NOW) ||
		peer_device->repl_state[NOW] == L_WF_BITMAP_S;
}

static int w_send_out_of_sync(struct drbd_work *w, int cancel)
{
	struct drbd_peer_request *peer_req =
		container_of(w, struct drbd_peer_request, w);
	struct drbd_peer_device *peer_device = peer_req->send_oos_peer_device;
	struct drbd_device *device = peer_device->device;
	u64 in_sync = peer_req->send_oos_in_sync;
	int err;

	err = drbd_send_out_of_sync(peer_device, peer_req->i.sector, peer_req->i.size);
	peer_req->sent_oos_nodes |= NODE_MASK(peer_device->node_id);

	rcu_read_lock();
	for_each_peer_device_rcu(peer_device, device) {
		if (!(NODE_MASK(peer_device->node_id) & in_sync) &&
		    is_sync_source(peer_device) &&
		    !(peer_req->sent_oos_nodes & NODE_MASK(peer_device->node_id))) {
			rcu_read_unlock();
			peer_req->send_oos_peer_device = peer_device;
			drbd_queue_work(&peer_device->connection->sender_work,
					&peer_req->w);
			return err;
		}
	}
	rcu_read_unlock();
	drbd_free_peer_req(peer_req);

	return err;
}

static void notify_sync_targets_or_free(struct drbd_peer_request *peer_req, u64 in_sync)
{
	struct drbd_device *device = peer_req->peer_device->device;
	struct drbd_peer_device *peer_device;

	rcu_read_lock();
	for_each_peer_device_rcu(peer_device, device) {
		if (!(NODE_MASK(peer_device->node_id) & in_sync) &&
		    is_sync_source(peer_device)) {
			rcu_read_unlock();
			peer_req->sent_oos_nodes = 0;
			peer_req->send_oos_peer_device = peer_device;
			peer_req->send_oos_in_sync = in_sync;
			peer_req->w.cb = w_send_out_of_sync;
			drbd_queue_work(&peer_device->connection->sender_work,
					&peer_req->w);
			return;
		}
	}
	rcu_read_unlock();
	drbd_free_peer_req(peer_req);
}

static int got_peer_ack(struct drbd_connection *connection, struct packet_info *pi)
{
	struct p_peer_ack *p = pi->data;
	u64 dagtag, in_sync;
	struct drbd_peer_request *peer_req, *tmp;
	struct list_head work_list;

	dagtag = be64_to_cpu(p->dagtag);
	in_sync = be64_to_cpu(p->mask);

	spin_lock_irq(&connection->peer_reqs_lock);
	list_for_each_entry(peer_req, &connection->peer_requests, recv_order) {
		if (dagtag == peer_req->dagtag_sector)
			goto found;
	}
	spin_unlock_irq(&connection->peer_reqs_lock);

	drbd_err(connection, "peer request with dagtag %llu not found\n", dagtag);
	return -EIO;

found:
	list_cut_position(&work_list, &connection->peer_requests, &peer_req->recv_order);
	spin_unlock_irq(&connection->peer_reqs_lock);

	list_for_each_entry_safe(peer_req, tmp, &work_list, recv_order) {
		struct drbd_peer_device *peer_device = peer_req->peer_device;
		struct drbd_device *device = peer_device->device;
		u64 in_sync_b, mask;

		D_ASSERT(peer_device, peer_req->flags & EE_IN_ACTLOG);

		if (get_ldev(device)) {
			if ((peer_req->flags & EE_WAS_ERROR) == 0)
				in_sync_b = node_ids_to_bitmap(device, in_sync);
			else
				in_sync_b = 0;
			mask = ~node_id_to_mask(device->ldev->md.peers,
						connection->peer_node_id);

			drbd_set_sync(device, peer_req->i.sector,
				      peer_req->i.size, ~in_sync_b, mask);
			drbd_al_complete_io(device, &peer_req->i);
			put_ldev(device);
		}
		list_del(&peer_req->recv_order);
		notify_sync_targets_or_free(peer_req, in_sync);
	}
	return 0;
}

void apply_unacked_peer_requests(struct drbd_connection *connection)
{
	struct drbd_peer_request *peer_req;

	list_for_each_entry(peer_req, &connection->peer_requests, recv_order) {
		struct drbd_peer_device *peer_device = peer_req->peer_device;
		struct drbd_device *device = peer_device->device;
		int bitmap_index = peer_device->bitmap_index;
		u64 mask = ~(bitmap_index != -1 ? 1UL << bitmap_index : 0UL);

		drbd_set_sync(device, peer_req->i.sector, peer_req->i.size,
			      mask, mask);
	}
}

static void cleanup_unacked_peer_requests(struct drbd_connection *connection)
{
	struct drbd_peer_request *peer_req, *tmp;
	LIST_HEAD(work_list);

	spin_lock_irq(&connection->peer_reqs_lock);
	list_splice_init(&connection->peer_requests, &work_list);
	spin_unlock_irq(&connection->peer_reqs_lock);

	list_for_each_entry_safe(peer_req, tmp, &work_list, recv_order) {
		struct drbd_peer_device *peer_device = peer_req->peer_device;
		struct drbd_device *device = peer_device->device;
		int bitmap_index = peer_device->bitmap_index;
		u64 mask = ~(bitmap_index != -1 ? 1UL << bitmap_index : 0UL);

		if (get_ldev(device)) {
			drbd_set_sync(device, peer_req->i.sector, peer_req->i.size,
				      mask, mask);
			drbd_al_complete_io(device, &peer_req->i);
			put_ldev(device);
		}
		list_del(&peer_req->recv_order);
		notify_sync_targets_or_free(peer_req, 0);
	}
}

static void cleanup_peer_ack_list(struct drbd_connection *connection)
{
	struct drbd_resource *resource = connection->resource;
	struct drbd_peer_ack *peer_ack, *tmp;
	struct drbd_request *req;
	int idx = connection->peer_node_id;
	u64 node_id_mask = NODE_MASK(idx);

	spin_lock_irq(&resource->peer_ack_lock);
	list_for_each_entry_safe(peer_ack, tmp, &resource->peer_ack_list, list) {
		if (!(peer_ack->pending_mask & node_id_mask))
			continue;
		peer_ack->pending_mask &= ~node_id_mask;
		drbd_destroy_peer_ack_if_done(peer_ack);
	}
	req = resource->peer_ack_req;
	if (req)
		req->net_rq_state[idx] &= ~RQ_NET_SENT;
	spin_unlock_irq(&resource->peer_ack_lock);
}

struct meta_sock_cmd {
	size_t pkt_size;
	int (*fn)(struct drbd_connection *connection, struct packet_info *);
};

static void set_rcvtimeo(struct drbd_connection *connection, bool ping_timeout)
{
	long t;
	struct net_conf *nc;
	struct drbd_transport *transport = &connection->transport;
	struct drbd_transport_ops *tr_ops = transport->ops;


	rcu_read_lock();
	nc = rcu_dereference(transport->net_conf);
	t = ping_timeout ? nc->ping_timeo : nc->ping_int;
	rcu_read_unlock();

	t *= HZ;
	if (ping_timeout)
		t /= 10;

	tr_ops->set_rcvtimeo(transport, CONTROL_STREAM, t);
}

static void set_ping_timeout(struct drbd_connection *connection)
{
	set_rcvtimeo(connection, 1);
}

static void set_idle_timeout(struct drbd_connection *connection)
{
	set_rcvtimeo(connection, 0);
}

static struct meta_sock_cmd ack_receiver_tbl[] = {
	[P_PING]	    = { 0, got_Ping },
	[P_PING_ACK]	    = { 0, got_PingAck },
	[P_RECV_ACK]	    = { sizeof(struct p_block_ack), got_BlockAck },
	[P_WRITE_ACK]	    = { sizeof(struct p_block_ack), got_BlockAck },
	[P_RS_WRITE_ACK]    = { sizeof(struct p_block_ack), got_BlockAck },
	[P_SUPERSEDED]      = { sizeof(struct p_block_ack), got_BlockAck },
	[P_NEG_ACK]	    = { sizeof(struct p_block_ack), got_NegAck },
	[P_NEG_DREPLY]	    = { sizeof(struct p_block_ack), got_NegDReply },
	[P_NEG_RS_DREPLY]   = { sizeof(struct p_block_ack), got_NegRSDReply },
	[P_OV_RESULT]	    = { sizeof(struct p_block_ack), got_OVResult },
	[P_BARRIER_ACK]	    = { sizeof(struct p_barrier_ack), got_BarrierAck },
	[P_CONFIRM_STABLE]  = { sizeof(struct p_confirm_stable), got_confirm_stable },
	[P_RS_IS_IN_SYNC]   = { sizeof(struct p_block_ack), got_IsInSync },
	[P_DELAY_PROBE]     = { sizeof(struct p_delay_probe93), got_skip },
	[P_RS_CANCEL]       = { sizeof(struct p_block_ack), got_NegRSDReply },
	[P_RS_CANCEL_AHEAD] = { sizeof(struct p_block_ack), got_NegRSDReply },
	[P_RETRY_WRITE]	    = { sizeof(struct p_block_ack), got_BlockAck },
	[P_PEER_ACK]	    = { sizeof(struct p_peer_ack), got_peer_ack },
	[P_PEERS_IN_SYNC]   = { sizeof(struct p_peer_block_desc), got_peers_in_sync },
	[P_TWOPC_YES]       = { sizeof(struct p_twopc_reply), got_twopc_reply },
	[P_TWOPC_NO]        = { sizeof(struct p_twopc_reply), got_twopc_reply },
	[P_TWOPC_RETRY]     = { sizeof(struct p_twopc_reply), got_twopc_reply },
};

int drbd_ack_receiver(struct drbd_thread *thi)
{
	struct drbd_connection *connection = thi->connection;
	struct meta_sock_cmd *cmd = NULL;
	struct packet_info pi;
	unsigned long pre_recv_jif;
	int rv;
	void *buffer;
	int received = 0, rflags = 0;
	unsigned int header_size = drbd_header_size(connection);
	int expect   = header_size;
	bool ping_timeout_active = false;
	struct sched_param param = { .sched_priority = 2 };
	struct drbd_transport *transport = &connection->transport;
	struct drbd_transport_ops *tr_ops = transport->ops;

	rv = sched_setscheduler(current, SCHED_RR, &param);
	if (rv < 0)
		drbd_err(connection, "drbd_ack_receiver: ERROR set priority, ret=%d\n", rv);

	while (get_t_state(thi) == RUNNING) {
		drbd_thread_current_set_cpu(thi);

		drbd_reclaim_net_peer_reqs(connection);

		if (test_bit(SEND_PING, &connection->flags)) {
			clear_bit(SEND_PING, &connection->flags);
			if (drbd_send_ping(connection)) {
				drbd_err(connection, "drbd_send_ping has failed\n");
				goto reconnect;
			}
			set_ping_timeout(connection);
			ping_timeout_active = true;
		}

		pre_recv_jif = jiffies;
		rv = tr_ops->recv(transport, CONTROL_STREAM, &buffer, expect - received, rflags);

		/* Note:
		 * -EINTR	 (on meta) we got a signal
		 * -EAGAIN	 (on meta) rcvtimeo expired
		 * -ECONNRESET	 other side closed the connection
		 * -ERESTARTSYS  (on data) we got a signal
		 * rv <  0	 other than above: unexpected error!
		 * rv == expected: full header or command
		 * rv <  expected: "woken" by signal during receive
		 * rv == 0	 : "connection shut down by peer"
		 */
		if (likely(rv > 0)) {
			received += rv;

			if (received < expect)
				rflags = GROW_BUFFER;

		} else if (rv == 0) {
			long t;

			rcu_read_lock();
			t = rcu_dereference(connection->transport.net_conf)->ping_timeo * HZ/10;
			rcu_read_unlock();

			t = wait_event_timeout(connection->resource->state_wait,
					       connection->cstate[NOW] < C_CONNECTING,
					       t);
			if (t)
				break;

			drbd_err(connection, "meta connection shut down by peer.\n");
			goto reconnect;
		} else if (rv == -EAGAIN) {
			/* If the data socket received something meanwhile,
			 * that is good enough: peer is still alive. */

			if (time_after(connection->last_received, pre_recv_jif))
				continue;
			if (ping_timeout_active) {
				drbd_err(connection, "PingAck did not arrive in time.\n");
				goto reconnect;
			}
			set_bit(SEND_PING, &connection->flags);
			continue;
		} else if (rv == -EINTR) {
			/* maybe drbd_thread_stop(): the while condition will notice.
			 * maybe woken for send_ping: we'll send a ping above,
			 * and change the rcvtimeo */
			flush_signals(current);
			continue;
		} else {
			drbd_err(connection, "sock_recvmsg returned %d\n", rv);
			goto reconnect;
		}

		if (received == expect && cmd == NULL) {
			if (decode_header(connection, buffer, &pi))
				goto reconnect;

			cmd = &ack_receiver_tbl[pi.cmd];
			if (pi.cmd >= ARRAY_SIZE(ack_receiver_tbl) || !cmd->fn) {
				drbd_err(connection, "Unexpected meta packet %s (0x%04x)\n",
					 drbd_packet_name(pi.cmd), pi.cmd);
				goto disconnect;
			}
			expect = header_size + cmd->pkt_size;
			if (pi.size != expect - header_size) {
				drbd_err(connection, "Wrong packet size on meta (c: %d, l: %d)\n",
					pi.cmd, pi.size);
				goto reconnect;
			}
			rflags = 0;
		}
		if (received == expect) {
			bool err;

			pi.data = buffer;
			err = cmd->fn(connection, &pi);
			if (err) {
				drbd_err(connection, "%ps failed\n", cmd->fn);
				goto reconnect;
			}

			connection->last_received = jiffies;

			if (cmd == &ack_receiver_tbl[P_PING_ACK]) {
				set_idle_timeout(connection);
				ping_timeout_active = false;
			}

			received = 0;
			expect = header_size;
			cmd = NULL;
			rflags = 0;
		}
	}

	if (0) {
reconnect:
		change_cstate(connection, C_NETWORK_FAILURE, CS_HARD);
	}
	if (0) {
disconnect:
		change_cstate(connection, C_DISCONNECTING, CS_HARD);
	}

	drbd_info(connection, "ack_receiver terminated\n");

	return 0;
}

void drbd_send_acks_wf(struct work_struct *ws)
{
	struct drbd_connection *connection =
		container_of(ws, struct drbd_connection, send_acks_work);
	struct drbd_transport *transport = &connection->transport;
	struct net_conf *nc;
	int tcp_cork, err;

	rcu_read_lock();
	nc = rcu_dereference(transport->net_conf);
	tcp_cork = nc->tcp_cork;
	rcu_read_unlock();

	/* TODO: conditionally cork; it may hurt latency if we cork without
	   much to send */
	if (tcp_cork)
		drbd_cork(connection, CONTROL_STREAM);
	err = drbd_finish_peer_reqs(connection);

	/* but unconditionally uncork unless disabled */
	if (tcp_cork)
		drbd_uncork(connection, CONTROL_STREAM);

	if (err)
		change_cstate(connection, C_NETWORK_FAILURE, CS_HARD);
}

void drbd_send_peer_ack_wf(struct work_struct *ws)
{
	struct drbd_connection *connection =
		container_of(ws, struct drbd_connection, peer_ack_work);

	if (process_peer_ack_list(connection))
		change_cstate(connection, C_NETWORK_FAILURE, CS_HARD);
}

EXPORT_SYMBOL(drbd_alloc_pages); /* for transports */
EXPORT_SYMBOL(drbd_free_pages);<|MERGE_RESOLUTION|>--- conflicted
+++ resolved
@@ -6307,18 +6307,7 @@
 		 * connected to the initiator as well as indirectly, we don't
 		 * have connection or peer device objects for this peer.
 		 */
-<<<<<<< HEAD
-		for_each_connection(affected_connection, resource) {
-			/* for_each_connection() protected by holding state_rwlock here */
-			if (reply->initiator_node_id ==
-			    affected_connection->peer_node_id)
-				goto directly_connected;
-		}
-		/* only indirectly connected */
-		affected_connection = NULL;
-=======
 		affected_connection = drbd_connection_by_node_id(resource, reply->initiator_node_id);
->>>>>>> f876f296
 	}
 
 	if (reply->target_node_id != -1 &&
