--- conflicted
+++ resolved
@@ -976,7 +976,7 @@
 				sock.socket = s;
 				break;
 			case P_INITIAL_META:
-				set_bit(DISCARD_CONCURRENT, &tconn->flags);
+				set_bit(DISCARD_CONCURRENT, &connection->flags);
 				if (msock.socket) {
 					drbd_warn(connection, "initial packet M crossed\n");
 					sock_release(msock.socket);
@@ -984,10 +984,6 @@
 					goto randomize;
 				}
 				msock.socket = s;
-<<<<<<< HEAD
-				set_bit(DISCARD_CONCURRENT, &connection->flags);
-=======
->>>>>>> 846e00ce
 				break;
 			default:
 				drbd_warn(connection, "Error receiving initial packet\n");
