--- conflicted
+++ resolved
@@ -2552,12 +2552,8 @@
 	} else if (mdev->state.conn == WFBitMapT) {
 		ok = !drbd_send_bitmap(mdev);
 		if (!ok) goto out;
-<<<<<<< HEAD
-		ok = drbd_request_state(mdev, NS(conn, WFSyncUUID));
-=======
 		/* Omit ChgOrdered with this state transition to avoid deadlocks. */
 		ok = _drbd_request_state(mdev, NS(conn, WFSyncUUID), ChgStateVerbose);
->>>>>>> 01ca44dd
 		D_ASSERT( ok == SS_Success );
 	} else {
 		ERR("unexpected cstate (%s) in receive_bitmap\n",
