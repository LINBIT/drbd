--- conflicted
+++ resolved
@@ -1013,37 +1013,11 @@
 		}
 	}
 
-<<<<<<< HEAD
-	if (conn_request_state(tconn, NS(conn, C_WF_REPORT_PARAMS), CS_VERBOSE) < SS_SUCCESS)
-		return 0;
-
 	sock->sk->sk_sndtimeo = timeout;
-=======
-	sock->sk->sk_sndtimeo = mdev->net_conf->timeout*HZ/10;
->>>>>>> 14326e9d
 	sock->sk->sk_rcvtimeo = MAX_SCHEDULE_TIMEOUT;
 
-	drbd_thread_start(&tconn->asender);
-
-<<<<<<< HEAD
 	if (drbd_send_protocol(tconn) == -EOPNOTSUPP)
 		return -1;
-=======
-	if (drbd_send_protocol(mdev) == -1)
-		return -1;
-	drbd_send_sync_param(mdev, &mdev->sync_conf);
-	drbd_send_sizes(mdev, 0, 0);
-	drbd_send_uuids(mdev);
-	drbd_send_state(mdev);
-	clear_bit(USE_DEGR_WFC_T, &mdev->flags);
-	clear_bit(RESIZE_PENDING, &mdev->flags);
-
-	if (drbd_request_state(mdev, NS(conn, C_WF_REPORT_PARAMS)) < SS_SUCCESS)
-		return 0;
-
-	drbd_thread_start(&mdev->asender);
-	mod_timer(&mdev->request_timer, jiffies + HZ); /* just start it here. */
->>>>>>> 14326e9d
 
 	rcu_read_lock();
 	idr_for_each_entry(&tconn->volumes, mdev, vnr) {
@@ -1054,6 +1028,11 @@
 		rcu_read_lock();
 	}
 	rcu_read_unlock();
+
+	if (conn_request_state(tconn, NS(conn, C_WF_REPORT_PARAMS), CS_VERBOSE) < SS_SUCCESS)
+		return 0;
+
+	drbd_thread_start(&tconn->asender);
 
 	return h;
 
