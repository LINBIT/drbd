/*
   drbd_receiver.c

   This file is part of DRBD by Philipp Reisner and Lars Ellenberg.

   Copyright (C) 2001-2008, LINBIT Information Technologies GmbH.
   Copyright (C) 1999-2008, Philipp Reisner <philipp.reisner@linbit.com>.
   Copyright (C) 2002-2008, Lars Ellenberg <lars.ellenberg@linbit.com>.

   drbd is free software; you can redistribute it and/or modify
   it under the terms of the GNU General Public License as published by
   the Free Software Foundation; either version 2, or (at your option)
   any later version.

   drbd is distributed in the hope that it will be useful,
   but WITHOUT ANY WARRANTY; without even the implied warranty of
   MERCHANTABILITY or FITNESS FOR A PARTICULAR PURPOSE.  See the
   GNU General Public License for more details.

   You should have received a copy of the GNU General Public License
   along with drbd; see the file COPYING.  If not, write to
   the Free Software Foundation, 675 Mass Ave, Cambridge, MA 02139, USA.
 */


#include <linux/autoconf.h>
#include <linux/module.h>

#include <asm/uaccess.h>
#include <net/sock.h>

#include <linux/drbd.h>
#include <linux/fs.h>
#include <linux/file.h>
#include <linux/in.h>
#include <linux/mm.h>
#include <linux/memcontrol.h>
#include <linux/mm_inline.h>
#include <linux/slab.h>
#include <linux/pkt_sched.h>
#define __KERNEL_SYSCALLS__
#include <linux/unistd.h>
#include <linux/vmalloc.h>
#include <linux/random.h>
#include "drbd_int.h"
#include "drbd_protocol.h"
#include "drbd_req.h"
#include "drbd_vli.h"
#include <linux/scatterlist.h>

struct flush_work {
	struct drbd_work w;
	struct drbd_device *device;
	struct drbd_epoch *epoch;
};

struct packet_info {
	enum drbd_packet cmd;
	unsigned int size;
	int vnr;
	void *data;
};

enum finish_epoch {
	FE_STILL_LIVE,
	FE_DESTROYED,
	FE_RECYCLED,
};

STATIC int drbd_do_features(struct drbd_connection *connection);
STATIC int drbd_do_auth(struct drbd_connection *connection);
static int drbd_disconnected(struct drbd_peer_device *);

STATIC enum finish_epoch drbd_may_finish_epoch(struct drbd_connection *, struct drbd_epoch *, enum epoch_event);
STATIC int e_end_block(struct drbd_work *, int);

static struct drbd_epoch *previous_epoch(struct drbd_connection *connection, struct drbd_epoch *epoch)
{
	struct drbd_epoch *prev;
	spin_lock(&connection->epoch_lock);
	prev = list_entry(epoch->list.prev, struct drbd_epoch, list);
	if (prev == epoch || prev == connection->current_epoch)
		prev = NULL;
	spin_unlock(&connection->epoch_lock);
	return prev;
}

#define GFP_TRY	(__GFP_HIGHMEM | __GFP_NOWARN)

/*
 * some helper functions to deal with single linked page lists,
 * page->private being our "next" pointer.
 */

/* If at least n pages are linked at head, get n pages off.
 * Otherwise, don't modify head, and return NULL.
 * Locking is the responsibility of the caller.
 */
static struct page *page_chain_del(struct page **head, int n)
{
	struct page *page;
	struct page *tmp;

	BUG_ON(!n);
	BUG_ON(!head);

	page = *head;

	if (!page)
		return NULL;

	while (page) {
		tmp = page_chain_next(page);
		if (--n == 0)
			break; /* found sufficient pages */
		if (tmp == NULL)
			/* insufficient pages, don't use any of them. */
			return NULL;
		page = tmp;
	}

	/* add end of list marker for the returned list */
	set_page_private(page, 0);
	/* actual return value, and adjustment of head */
	page = *head;
	*head = tmp;
	return page;
}

/* may be used outside of locks to find the tail of a (usually short)
 * "private" page chain, before adding it back to a global chain head
 * with page_chain_add() under a spinlock. */
static struct page *page_chain_tail(struct page *page, int *len)
{
	struct page *tmp;
	int i = 1;
	while ((tmp = page_chain_next(page)))
		++i, page = tmp;
	if (len)
		*len = i;
	return page;
}

static int page_chain_free(struct page *page)
{
	struct page *tmp;
	int i = 0;
	page_chain_for_each_safe(page, tmp) {
		put_page(page);
		++i;
	}
	return i;
}

static void page_chain_add(struct page **head,
		struct page *chain_first, struct page *chain_last)
{
#if 1
	struct page *tmp;
	tmp = page_chain_tail(chain_first, NULL);
	BUG_ON(tmp != chain_last);
#endif

	/* add chain to head */
	set_page_private(chain_last, (unsigned long)*head);
	*head = chain_first;
}

static struct page *__drbd_alloc_pages(struct drbd_device *device,
				       unsigned int number)
{
	struct page *page = NULL;
	struct page *tmp = NULL;
	unsigned int i = 0;

	/* Yes, testing drbd_pp_vacant outside the lock is racy.
	 * So what. It saves a spin_lock. */
	if (drbd_pp_vacant >= number) {
		spin_lock(&drbd_pp_lock);
		page = page_chain_del(&drbd_pp_pool, number);
		if (page)
			drbd_pp_vacant -= number;
		spin_unlock(&drbd_pp_lock);
		if (page)
			return page;
	}

	/* GFP_TRY, because we must not cause arbitrary write-out: in a DRBD
	 * "criss-cross" setup, that might cause write-out on some other DRBD,
	 * which in turn might block on the other node at this very place.  */
	for (i = 0; i < number; i++) {
		tmp = alloc_page(GFP_TRY);
		if (!tmp)
			break;
		set_page_private(tmp, (unsigned long)page);
		page = tmp;
	}

	if (i == number)
		return page;

	/* Not enough pages immediately available this time.
	 * No need to jump around here, drbd_alloc_pages will retry this
	 * function "soon". */
	if (page) {
		tmp = page_chain_tail(page, NULL);
		spin_lock(&drbd_pp_lock);
		page_chain_add(&drbd_pp_pool, page, tmp);
		drbd_pp_vacant += i;
		spin_unlock(&drbd_pp_lock);
	}
	return NULL;
}

static void reclaim_finished_net_peer_reqs(struct drbd_device *device,
					   struct list_head *to_be_freed)
{
	struct drbd_peer_request *peer_req, *tmp;

	/* The EEs are always appended to the end of the list. Since
	   they are sent in order over the wire, they have to finish
	   in order. As soon as we see the first not finished we can
	   stop to examine the list... */

	list_for_each_entry_safe(peer_req, tmp, &device->net_ee, w.list) {
		if (drbd_peer_req_has_active_page(peer_req))
			break;
		list_move(&peer_req->w.list, to_be_freed);
	}
}

static void drbd_reclaim_net(struct drbd_device *device)
{
	LIST_HEAD(reclaimed);
	struct drbd_peer_request *peer_req, *t;

	spin_lock_irq(&device->resource->req_lock);
	reclaim_finished_net_peer_reqs(device, &reclaimed);
	spin_unlock_irq(&device->resource->req_lock);

	list_for_each_entry_safe(peer_req, t, &reclaimed, w.list)
		drbd_free_net_peer_req(device, peer_req);
}

/**
 * drbd_alloc_pages() - Returns @number pages, retries forever (or until signalled)
 * @device:	DRBD device.
 * @number:	number of pages requested
 * @retry:	whether to retry, if not enough pages are available right now
 *
 * Tries to allocate number pages, first from our own page pool, then from
 * the kernel, unless this allocation would exceed the max_buffers setting.
 * Possibly retry until DRBD frees sufficient pages somewhere else.
 *
 * Returns a page chain linked via page->private.
 */
struct page *drbd_alloc_pages(struct drbd_peer_device *peer_device, unsigned int number,
			      bool retry)
{
	struct drbd_device *device = peer_device->device;
	struct page *page = NULL;
	DEFINE_WAIT(wait);

	if (atomic_read(&device->pp_in_use) < device->device_conf.max_buffers)
		page = __drbd_alloc_pages(device, number);

	while (page == NULL) {
		prepare_to_wait(&drbd_pp_wait, &wait, TASK_INTERRUPTIBLE);

		drbd_reclaim_net(device);

		if (atomic_read(&device->pp_in_use) < device->device_conf.max_buffers) {
			page = __drbd_alloc_pages(device, number);
			if (page)
				break;
		}

		if (!retry)
			break;

		if (signal_pending(current)) {
			drbd_warn(device, "drbd_alloc_pages interrupted!\n");
			break;
		}

		schedule();
	}
	finish_wait(&drbd_pp_wait, &wait);

	if (page)
		atomic_add(number, &device->pp_in_use);
	return page;
}

/* Must not be used from irq, as that may deadlock: see drbd_alloc_pages.
 * Is also used from inside an other spin_lock_irq(&resource->req_lock);
 * Either links the page chain back to the global pool,
 * or returns all pages to the system. */
STATIC void drbd_free_pages(struct drbd_device *device, struct page *page, int is_net)
{
	atomic_t *a = is_net ? &device->pp_in_use_by_net : &device->pp_in_use;
	int i;

	if (drbd_pp_vacant > (DRBD_MAX_BIO_SIZE/PAGE_SIZE) * minor_count)
		i = page_chain_free(page);
	else {
		struct page *tmp;
		tmp = page_chain_tail(page, &i);
		spin_lock(&drbd_pp_lock);
		page_chain_add(&drbd_pp_pool, page, tmp);
		drbd_pp_vacant += i;
		spin_unlock(&drbd_pp_lock);
	}
	i = atomic_sub_return(i, a);
	if (i < 0)
		drbd_warn(device, "ASSERTION FAILED: %s: %d < 0\n",
			is_net ? "pp_in_use_by_net" : "pp_in_use", i);
	wake_up(&drbd_pp_wait);
}

/*
You need to hold the req_lock:
 _drbd_wait_ee_list_empty()

You must not have the req_lock:
 drbd_free_peer_req()
 drbd_alloc_peer_req()
 drbd_free_peer_reqs()
 drbd_ee_fix_bhs()
 drbd_finish_peer_reqs()
 drbd_clear_done_ee()
 drbd_wait_ee_list_empty()
*/

struct drbd_peer_request *
drbd_alloc_peer_req(struct drbd_peer_device *peer_device, u64 id, sector_t sector,
		    unsigned int data_size, gfp_t gfp_mask) __must_hold(local)
{
	struct drbd_device *device = peer_device->device;
	struct drbd_peer_request *peer_req;
	struct page *page;
	unsigned nr_pages = (data_size + PAGE_SIZE -1) >> PAGE_SHIFT;

	if (drbd_insert_fault(device, DRBD_FAULT_AL_EE))
		return NULL;

	peer_req = mempool_alloc(drbd_ee_mempool, gfp_mask & ~__GFP_HIGHMEM);
	if (!peer_req) {
		if (!(gfp_mask & __GFP_NOWARN))
			drbd_err(device, "%s: allocation failed\n", __func__);
		return NULL;
	}

	page = drbd_alloc_pages(peer_device, nr_pages, (gfp_mask & __GFP_WAIT));
	if (!page)
		goto fail;

	drbd_clear_interval(&peer_req->i);
	peer_req->i.size = data_size;
	peer_req->i.sector = sector;
	peer_req->i.local = false;
	peer_req->i.waiting = false;

	peer_req->epoch = NULL;
	peer_req->peer_device = peer_device;
	peer_req->pages = page;
	atomic_set(&peer_req->pending_bios, 0);
	peer_req->flags = 0;
	/*
	 * The block_id is opaque to the receiver.  It is not endianness
	 * converted, and sent back to the sender unchanged.
	 */
	peer_req->block_id = id;

	return peer_req;

 fail:
	mempool_free(peer_req, drbd_ee_mempool);
	return NULL;
}

void __drbd_free_peer_req(struct drbd_device *device, struct drbd_peer_request *peer_req,
		       int is_net)
{
	if (peer_req->flags & EE_HAS_DIGEST)
		kfree(peer_req->digest);
	drbd_free_pages(device, peer_req->pages, is_net);
	D_ASSERT(device, atomic_read(&peer_req->pending_bios) == 0);
	D_ASSERT(device, drbd_interval_empty(&peer_req->i));
	mempool_free(peer_req, drbd_ee_mempool);
}

int drbd_free_peer_reqs(struct drbd_device *device, struct list_head *list)
{
	LIST_HEAD(work_list);
	struct drbd_peer_request *peer_req, *t;
	int count = 0;
	int is_net = list == &device->net_ee;

	spin_lock_irq(&device->resource->req_lock);
	list_splice_init(list, &work_list);
	spin_unlock_irq(&device->resource->req_lock);

	list_for_each_entry_safe(peer_req, t, &work_list, w.list) {
		__drbd_free_peer_req(device, peer_req, is_net);
		count++;
	}
	return count;
}

/*
 * See also comments in _req_mod(,BARRIER_ACKED) and receive_Barrier.
 */
static int drbd_finish_peer_reqs(struct drbd_device *device)
{
	LIST_HEAD(work_list);
	LIST_HEAD(reclaimed);
	struct drbd_peer_request *peer_req, *t;
	int err = 0;

	spin_lock_irq(&device->resource->req_lock);
	reclaim_finished_net_peer_reqs(device, &reclaimed);
	list_splice_init(&device->done_ee, &work_list);
	spin_unlock_irq(&device->resource->req_lock);

	list_for_each_entry_safe(peer_req, t, &reclaimed, w.list)
		drbd_free_net_peer_req(device, peer_req);

	/* possible callbacks here:
	 * e_end_block, and e_end_resync_block, e_send_discard_write.
	 * all ignore the last argument.
	 */
	list_for_each_entry_safe(peer_req, t, &work_list, w.list) {
		int err2;

		/* list_del not necessary, next/prev members not touched */
		err2 = peer_req->w.cb(&peer_req->w, !!err);
		if (!err)
			err = err2;
		drbd_free_peer_req(device, peer_req);
	}
	wake_up(&device->ee_wait);

	return err;
}

static void _drbd_wait_ee_list_empty(struct drbd_device *device,
				     struct list_head *head)
{
	DEFINE_WAIT(wait);

	/* avoids spin_lock/unlock
	 * and calling prepare_to_wait in the fast path */
	while (!list_empty(head)) {
		prepare_to_wait(&device->ee_wait, &wait, TASK_UNINTERRUPTIBLE);
		spin_unlock_irq(&device->resource->req_lock);
		schedule();
		finish_wait(&device->ee_wait, &wait);
		spin_lock_irq(&device->resource->req_lock);
	}
}

static void drbd_wait_ee_list_empty(struct drbd_device *device,
				    struct list_head *head)
{
	spin_lock_irq(&device->resource->req_lock);
	_drbd_wait_ee_list_empty(device, head);
	spin_unlock_irq(&device->resource->req_lock);
}

/* see also kernel_accept; which is only present since 2.6.18.
 * also we want to log which part of it failed, exactly */
STATIC int drbd_accept(const char **what, struct socket *sock, struct socket **newsock)
{
	struct sock *sk = sock->sk;
	int err = 0;

	*what = "listen";
	err = sock->ops->listen(sock, 5);
	if (err < 0)
		goto out;

	*what = "sock_create_lite";
	err = sock_create_lite(sk->sk_family, sk->sk_type, sk->sk_protocol,
			       newsock);
	if (err < 0)
		goto out;

	*what = "accept";
	err = sock->ops->accept(sock, *newsock, 0);
	if (err < 0) {
		sock_release(*newsock);
		*newsock = NULL;
		goto out;
	}
	(*newsock)->ops  = sock->ops;
	__module_get((*newsock)->ops->owner);

out:
	return err;
}

STATIC int drbd_recv_short(struct socket *sock, void *buf, size_t size, int flags)
{
	mm_segment_t oldfs;
	struct kvec iov = {
		.iov_base = buf,
		.iov_len = size,
	};
	struct msghdr msg = {
		.msg_iovlen = 1,
		.msg_iov = (struct iovec *)&iov,
		.msg_flags = (flags ? flags : MSG_WAITALL | MSG_NOSIGNAL)
	};
	int rv;

	oldfs = get_fs();
	set_fs(KERNEL_DS);
	rv = sock_recvmsg(sock, &msg, size, msg.msg_flags);
	set_fs(oldfs);

	return rv;
}

STATIC int drbd_recv(struct drbd_connection *connection, void *buf, size_t size)
{
	mm_segment_t oldfs;
	struct kvec iov = {
		.iov_base = buf,
		.iov_len = size,
	};
	struct msghdr msg = {
		.msg_iovlen = 1,
		.msg_iov = (struct iovec *)&iov,
		.msg_flags = MSG_WAITALL | MSG_NOSIGNAL
	};
	int rv;

	oldfs = get_fs();
	set_fs(KERNEL_DS);

	for (;;) {
		rv = sock_recvmsg(connection->data.socket, &msg, size, msg.msg_flags);
		if (rv == size)
			break;

		/* Note:
		 * ECONNRESET	other side closed the connection
		 * ERESTARTSYS	(on  sock) we got a signal
		 */

		if (rv < 0) {
			if (rv == -ECONNRESET)
				drbd_info(connection, "sock was reset by peer\n");
			else if (rv != -ERESTARTSYS)
				drbd_err(connection, "sock_recvmsg returned %d\n", rv);
			break;
		} else if (rv == 0) {
			drbd_info(connection, "sock was shut down by peer\n");
			break;
		} else	{
			/* signal came in, or peer/link went down,
			 * after we read a partial message
			 */
			/* D_ASSERT(device, signal_pending(current)); */
			break;
		}
	};

	set_fs(oldfs);

	if (rv != size)
		change_cstate(connection, C_BROKEN_PIPE, CS_HARD);

	return rv;
}

static int drbd_recv_all(struct drbd_connection *connection, void *buf, size_t size)
{
	int err;

	err = drbd_recv(connection, buf, size);
	if (err != size) {
		if (err >= 0)
			err = -EIO;
	} else
		err = 0;
	return err;
}

static int drbd_recv_all_warn(struct drbd_connection *connection, void *buf, size_t size)
{
	int err;

	err = drbd_recv_all(connection, buf, size);
	if (err && !signal_pending(current))
		drbd_warn(connection, "short read (expected size %d)\n", (int)size);
	return err;
}

/* quoting tcp(7):
 *   On individual connections, the socket buffer size must be set prior to the
 *   listen(2) or connect(2) calls in order to have it take effect.
 * This is our wrapper to do so.
 */
static void drbd_setbufsize(struct socket *sock, unsigned int snd,
		unsigned int rcv)
{
	/* open coded SO_SNDBUF, SO_RCVBUF */
	if (snd) {
		sock->sk->sk_sndbuf = snd;
		sock->sk->sk_userlocks |= SOCK_SNDBUF_LOCK;
	}
	if (rcv) {
		sock->sk->sk_rcvbuf = rcv;
		sock->sk->sk_userlocks |= SOCK_RCVBUF_LOCK;
	}
}

STATIC struct socket *drbd_try_connect(struct drbd_connection *connection)
{
	const char *what;
	struct socket *sock;
	struct sockaddr_in6 src_in6;
	struct sockaddr_in6 peer_in6;
	struct net_conf *nc;
	int err, peer_addr_len, my_addr_len;
	int sndbuf_size, rcvbuf_size, connect_int;
	int disconnect_on_error = 1;

	rcu_read_lock();
	nc = rcu_dereference(connection->net_conf);
	if (!nc) {
		rcu_read_unlock();
		return NULL;
	}
	sndbuf_size = nc->sndbuf_size;
	rcvbuf_size = nc->rcvbuf_size;
	connect_int = nc->connect_int;
	rcu_read_unlock();

	my_addr_len = min_t(int, connection->my_addr_len, sizeof(src_in6));
	memcpy(&src_in6, &connection->my_addr, my_addr_len);

	if (((struct sockaddr *)&connection->my_addr)->sa_family == AF_INET6)
		src_in6.sin6_port = 0;
	else
		((struct sockaddr_in *)&src_in6)->sin_port = 0; /* AF_INET & AF_SCI */

	peer_addr_len = min_t(int, connection->peer_addr_len, sizeof(src_in6));
	memcpy(&peer_in6, &connection->peer_addr, peer_addr_len);

	what = "sock_create_kern";
	err = sock_create_kern(((struct sockaddr *)&src_in6)->sa_family,
			       SOCK_STREAM, IPPROTO_TCP, &sock);
	if (err < 0) {
		sock = NULL;
		goto out;
	}

	sock->sk->sk_rcvtimeo =
	sock->sk->sk_sndtimeo = connect_int * HZ;
	drbd_setbufsize(sock, sndbuf_size, rcvbuf_size);

       /* explicitly bind to the configured IP as source IP
	*  for the outgoing connections.
	*  This is needed for multihomed hosts and to be
	*  able to use lo: interfaces for drbd.
	* Make sure to use 0 as port number, so linux selects
	*  a free one dynamically.
	*/
	what = "bind before connect";
	err = sock->ops->bind(sock, (struct sockaddr *) &src_in6, my_addr_len);
	if (err < 0)
		goto out;

	/* connect may fail, peer not yet available.
	 * stay C_WF_CONNECTION, don't go Disconnecting! */
	disconnect_on_error = 0;
	what = "connect";
	err = sock->ops->connect(sock, (struct sockaddr *) &peer_in6, peer_addr_len, 0);

out:
	if (err < 0) {
		if (sock) {
			sock_release(sock);
			sock = NULL;
		}
		switch (-err) {
			/* timeout, busy, signal pending */
		case ETIMEDOUT: case EAGAIN: case EINPROGRESS:
		case EINTR: case ERESTARTSYS:
			/* peer not (yet) available, network problem */
		case ECONNREFUSED: case ENETUNREACH:
		case EHOSTDOWN:    case EHOSTUNREACH:
			disconnect_on_error = 0;
			break;
		default:
			drbd_err(connection, "%s failed, err = %d\n", what, err);
		}
		if (disconnect_on_error)
			change_cstate(connection, C_DISCONNECTING, CS_HARD);
	}

	return sock;
}

STATIC struct socket *drbd_wait_for_connect(struct drbd_connection *connection)
{
	int timeo, err, my_addr_len;
	int sndbuf_size, rcvbuf_size, connect_int;
	struct socket *s_estab = NULL, *s_listen;
	struct sockaddr_in6 my_addr;
	struct net_conf *nc;
	const char *what;

	rcu_read_lock();
	nc = rcu_dereference(connection->net_conf);
	if (!nc) {
		rcu_read_unlock();
		return NULL;
	}
	sndbuf_size = nc->sndbuf_size;
	rcvbuf_size = nc->rcvbuf_size;
	connect_int = nc->connect_int;
	rcu_read_unlock();

	my_addr_len = min_t(int, connection->my_addr_len, sizeof(struct sockaddr_in6));
	memcpy(&my_addr, &connection->my_addr, my_addr_len);

	what = "sock_create_kern";
	err = sock_create_kern(((struct sockaddr *)&my_addr)->sa_family,
		SOCK_STREAM, IPPROTO_TCP, &s_listen);
	if (err) {
		s_listen = NULL;
		goto out;
	}

	timeo = connect_int * HZ;
	timeo += (random32() & 1) ? timeo / 7 : -timeo / 7; /* 28.5% random jitter */

	s_listen->sk->sk_reuse    = 1; /* SO_REUSEADDR */
	s_listen->sk->sk_rcvtimeo = timeo;
	s_listen->sk->sk_sndtimeo = timeo;
	drbd_setbufsize(s_listen, sndbuf_size, rcvbuf_size);

	what = "bind before listen";
	err = s_listen->ops->bind(s_listen, (struct sockaddr *)&my_addr, my_addr_len);
	if (err < 0)
		goto out;

	err = drbd_accept(&what, s_listen, &s_estab);

out:
	if (s_listen)
		sock_release(s_listen);
	if (err < 0) {
		if (err != -EAGAIN && err != -EINTR && err != -ERESTARTSYS) {
			drbd_err(connection, "%s failed, err = %d\n", what, err);
			change_cstate(connection, C_DISCONNECTING, CS_HARD);
		}
	}

	return s_estab;
}

static int decode_header(struct drbd_connection *, void *, struct packet_info *);

static int send_first_packet(struct drbd_connection *connection, struct drbd_socket *sock,
			     enum drbd_packet cmd)
{
	if (!conn_prepare_command(connection, sock))
		return -EIO;
	return conn_send_command(connection, sock, cmd, 0, NULL, 0);
}

static int receive_first_packet(struct drbd_connection *connection, struct socket *sock)
{
	unsigned int header_size = drbd_header_size(connection);
	struct packet_info pi;
	int err;

	err = drbd_recv_short(sock, connection->data.rbuf, header_size, 0);
	if (err != header_size) {
		if (err >= 0)
			err = -EIO;
		return err;
	}
	err = decode_header(connection, connection->data.rbuf, &pi);
	if (err)
		return err;
	return pi.cmd;
}

/**
 * drbd_socket_okay() - Free the socket if its connection is not okay
 * @sock:	pointer to the pointer to the socket.
 */
static int drbd_socket_okay(struct socket **sock)
{
	int rr;
	char tb[4];

	if (!*sock)
		return false;

	rr = drbd_recv_short(*sock, tb, 4, MSG_DONTWAIT | MSG_PEEK);

	if (rr > 0 || rr == -EAGAIN) {
		return true;
	} else {
		sock_release(*sock);
		*sock = NULL;
		return false;
	}
}
/* Gets called if a connection is established, or if a new minor gets created
   in a connection */
int drbd_connected(struct drbd_peer_device *peer_device)
{
	struct drbd_device *device = peer_device->device;
	int err;

	atomic_set(&peer_device->packet_seq, 0);
	peer_device->peer_seq = 0;

	err = drbd_send_sync_param(peer_device);
	if (!err)
		err = drbd_send_sizes(peer_device, 0, 0);
	if (!err)
		err = drbd_send_uuids(peer_device);
	clear_bit(USE_DEGR_WFC_T, &peer_device->flags);
	clear_bit(RESIZE_PENDING, &peer_device->flags);
	mod_timer(&device->request_timer, jiffies + HZ); /* just start it here. */
	return err;
}

/*
 * return values:
 *   1 yes, we have a valid connection
 *   0 oops, did not work out, please try again
 *  -1 peer talks different language,
 *     no point in trying again, please go standalone.
 *  -2 We do not have a network config...
 */
STATIC int conn_connect(struct drbd_connection *connection)
{
	struct drbd_socket sock, msock;
	struct drbd_peer_device *peer_device;
	struct net_conf *nc;
	int vnr, timeout, try, h, ok;
	bool discard_my_data;

	if (change_cstate(connection, C_WF_CONNECTION, CS_VERBOSE) < SS_SUCCESS)
		return -2;

	mutex_init(&sock.mutex);
	sock.sbuf = connection->data.sbuf;
	sock.rbuf = connection->data.rbuf;
	sock.socket = NULL;
	mutex_init(&msock.mutex);
	msock.sbuf = connection->meta.sbuf;
	msock.rbuf = connection->meta.rbuf;
	msock.socket = NULL;

	clear_bit(DISCARD_CONCURRENT, &connection->flags);

	/* Assume that the peer only understands protocol 80 until we know better.  */
	connection->agreed_pro_version = 80;

	do {
		struct socket *s;

		for (try = 0;;) {
			/* 3 tries, this should take less than a second! */
			s = drbd_try_connect(connection);
			if (s || ++try >= 3)
				break;
			/* give the other side time to call bind() & listen() */
			schedule_timeout_interruptible(HZ / 10);
		}

		if (s) {
			if (!sock.socket) {
				sock.socket = s;
				send_first_packet(connection, &sock, P_INITIAL_DATA);
			} else if (!msock.socket) {
				msock.socket = s;
				send_first_packet(connection, &msock, P_INITIAL_META);
			} else {
				drbd_err(connection, "Logic error in conn_connect()\n");
				goto out_release_sockets;
			}
		}

		if (sock.socket && msock.socket) {
			rcu_read_lock();
			nc = rcu_dereference(connection->net_conf);
			timeout = nc->ping_timeo * HZ / 10;
			rcu_read_unlock();
			schedule_timeout_interruptible(timeout);
			ok = drbd_socket_okay(&sock.socket);
			ok = drbd_socket_okay(&msock.socket) && ok;
			if (ok)
				break;
		}

retry:
		s = drbd_wait_for_connect(connection);
		if (s) {
			try = receive_first_packet(connection, s);
			drbd_socket_okay(&sock.socket);
			drbd_socket_okay(&msock.socket);
			switch (try) {
			case P_INITIAL_DATA:
				if (sock.socket) {
					drbd_warn(connection, "initial packet S crossed\n");
					sock_release(sock.socket);
				}
				sock.socket = s;
				break;
			case P_INITIAL_META:
				if (msock.socket) {
					drbd_warn(connection, "initial packet M crossed\n");
					sock_release(msock.socket);
				}
				msock.socket = s;
				set_bit(DISCARD_CONCURRENT, &connection->flags);
				break;
			default:
				drbd_warn(connection, "Error receiving initial packet\n");
				sock_release(s);
				if (random32() & 1)
					goto retry;
			}
		}

		if (connection->cstate[NOW] <= C_DISCONNECTING)
			goto out_release_sockets;
		if (signal_pending(current)) {
			flush_signals(current);
			smp_rmb();
			if (get_t_state(&connection->receiver) == EXITING)
				goto out_release_sockets;
		}

		if (sock.socket && &msock.socket) {
			ok = drbd_socket_okay(&sock.socket);
			ok = drbd_socket_okay(&msock.socket) && ok;
			if (ok)
				break;
		}
	} while (1);

	sock.socket->sk->sk_reuse = 1; /* SO_REUSEADDR */
	msock.socket->sk->sk_reuse = 1; /* SO_REUSEADDR */

	sock.socket->sk->sk_allocation = GFP_NOIO;
	msock.socket->sk->sk_allocation = GFP_NOIO;

	sock.socket->sk->sk_priority = TC_PRIO_INTERACTIVE_BULK;
	msock.socket->sk->sk_priority = TC_PRIO_INTERACTIVE;

	/* NOT YET ...
	 * sock.socket->sk->sk_sndtimeo = connection->net_conf->timeout*HZ/10;
	 * sock.socket->sk->sk_rcvtimeo = MAX_SCHEDULE_TIMEOUT;
	 * first set it to the P_CONNECTION_FEATURES timeout,
	 * which we set to 4x the configured ping_timeout. */
	rcu_read_lock();
	nc = rcu_dereference(connection->net_conf);

	sock.socket->sk->sk_sndtimeo =
	sock.socket->sk->sk_rcvtimeo = nc->ping_timeo*4*HZ/10;

	msock.socket->sk->sk_rcvtimeo = nc->ping_int*HZ;
	timeout = nc->timeout * HZ / 10;
	discard_my_data = nc->discard_my_data;
	rcu_read_unlock();

	msock.socket->sk->sk_sndtimeo = timeout;

	/* we don't want delays.
	 * we use TCP_CORK where appropriate, though */
	drbd_tcp_nodelay(sock.socket);
	drbd_tcp_nodelay(msock.socket);

	connection->data.socket = sock.socket;
	connection->meta.socket = msock.socket;
	connection->last_received = jiffies;

	h = drbd_do_features(connection);
	if (h <= 0)
		return h;

	if (connection->cram_hmac_tfm) {
		switch (drbd_do_auth(connection)) {
		case -1:
			drbd_err(connection, "Authentication of peer failed\n");
			return -1;
		case 0:
			drbd_err(connection, "Authentication of peer failed, trying again.\n");
			return 0;
		}
	}

	connection->data.socket->sk->sk_sndtimeo = timeout;
	connection->data.socket->sk->sk_rcvtimeo = MAX_SCHEDULE_TIMEOUT;

	if (drbd_send_protocol(connection) == -EOPNOTSUPP)
		return -1;

	clear_bit(INITIAL_STATE_SENT, &connection->flags);
	clear_bit(INITIAL_STATE_RECEIVED, &connection->flags);
	rcu_read_lock();
	idr_for_each_entry(&connection->peer_devices, peer_device, vnr) {
		struct drbd_device *device = peer_device->device;
		kref_get(&device->kref);
		/* peer_device->connection cannot go away: caller holds a reference. */
		rcu_read_unlock();

		if (discard_my_data)
			set_bit(DISCARD_MY_DATA, &device->flags);
		else
			clear_bit(DISCARD_MY_DATA, &device->flags);

		drbd_connected(peer_device);
		kref_put(&device->kref, drbd_destroy_device);
		rcu_read_lock();
	}
	rcu_read_unlock();

	if (stable_state_change(connection->resource,
		change_cstate(connection, C_CONNECTED,
			CS_VERBOSE | CS_WAIT_COMPLETE | CS_SERIALIZE)) < SS_SUCCESS)
		return 0;

	drbd_thread_start(&connection->asender);

	mutex_lock(&connection->resource->conf_update);
	/* The discard_my_data flag is a single-shot modifier to the next
	 * connection attempt, the handshake of which is now well underway.
	 * No need for rcu style copying of the whole struct
	 * just to clear a single value. */
	connection->net_conf->discard_my_data = 0;
	mutex_unlock(&connection->resource->conf_update);

	return h;

out_release_sockets:
	if (sock.socket)
		sock_release(sock.socket);
	if (msock.socket)
		sock_release(msock.socket);
	return -1;
}

static int decode_header(struct drbd_connection *connection, void *header, struct packet_info *pi)
{
	unsigned int header_size = drbd_header_size(connection);

	if (header_size == sizeof(struct p_header100) &&
	    *(__be32 *)header == cpu_to_be32(DRBD_MAGIC_100)) {
		struct p_header100 *h = header;
		if (h->pad != 0) {
			drbd_err(connection, "Header padding is not zero\n");
			return -EINVAL;
		}
		pi->vnr = (s16)be16_to_cpu(h->volume);
		pi->cmd = be16_to_cpu(h->command);
		pi->size = be32_to_cpu(h->length);
	} else if (header_size == sizeof(struct p_header95) &&
		   *(__be16 *)header == cpu_to_be16(DRBD_MAGIC_BIG)) {
		struct p_header95 *h = header;
		pi->cmd = be16_to_cpu(h->command);
		pi->size = be32_to_cpu(h->length);
		pi->vnr = 0;
	} else if (header_size == sizeof(struct p_header80) &&
		   *(__be32 *)header == cpu_to_be32(DRBD_MAGIC)) {
		struct p_header80 *h = header;
		pi->cmd = be16_to_cpu(h->command);
		pi->size = be16_to_cpu(h->length);
		pi->vnr = 0;
	} else {
		drbd_err(connection, "Wrong magic value 0x%08x in protocol version %d\n",
			 be32_to_cpu(*(__be32 *)header),
			 connection->agreed_pro_version);
		return -EINVAL;
	}
	pi->data = header + header_size;
	return 0;
}

static int drbd_recv_header(struct drbd_connection *connection, struct packet_info *pi)
{
	void *buffer = connection->data.rbuf;
	int err;

	err = drbd_recv_all_warn(connection, buffer, drbd_header_size(connection));
	if (err)
		return err;

	err = decode_header(connection, buffer, pi);
	connection->last_received = jiffies;

	return err;
}

STATIC enum finish_epoch drbd_flush_after_epoch(struct drbd_connection *connection, struct drbd_epoch *epoch)
{
	int rv;
	struct drbd_resource *resource = connection->resource;
	struct drbd_device *device;
	int vnr;

	if (resource->write_ordering >= WO_BDEV_FLUSH) {
		rcu_read_lock();
		idr_for_each_entry(&resource->devices, device, vnr) {
			if (!get_ldev(device))
				continue;
			kref_get(&device->kref);
			rcu_read_unlock();

			rv = blkdev_issue_flush(device->ldev->backing_bdev, GFP_KERNEL,
						NULL);
			if (rv) {
				drbd_info(device, "local disk flush failed with status %d\n", rv);
				/* would rather check on EOPNOTSUPP, but that is not reliable.
				 * don't try again for ANY return value != 0
				 * if (rv == -EOPNOTSUPP) */
				drbd_bump_write_ordering(resource, WO_DRAIN_IO);
			}
			put_ldev(device);
			kref_put(&device->kref, drbd_destroy_device);

			rcu_read_lock();
			if (rv)
				break;
		}
		rcu_read_unlock();
	}

	return drbd_may_finish_epoch(connection, epoch, EV_BARRIER_DONE);
}

STATIC int w_flush(struct drbd_work *w, int cancel)
{
	struct flush_work *fw = container_of(w, struct flush_work, w);
	struct drbd_epoch *epoch = fw->epoch;
<<<<<<< HEAD
	struct drbd_peer_device *peer_device = epoch->peer_device;
	struct drbd_connection *connection = peer_device->connection;
=======
	struct drbd_tconn *tconn = epoch->tconn;
>>>>>>> 0be2e4b0

	kfree(fw);

	if (!test_and_set_bit(DE_BARRIER_IN_NEXT_EPOCH_ISSUED, &epoch->flags))
<<<<<<< HEAD
		drbd_flush_after_epoch(connection, epoch);

	drbd_may_finish_epoch(connection, epoch, EV_PUT |
			      (peer_device->repl_state[NOW] < L_CONNECTED ? EV_CLEANUP : 0));
=======
		drbd_flush_after_epoch(tconn, epoch);

	drbd_may_finish_epoch(tconn, epoch, EV_PUT |
			      (tconn->cstate < C_WF_REPORT_PARAMS ? EV_CLEANUP : 0));
>>>>>>> 0be2e4b0

	return 0;
}

/**
 * drbd_may_finish_epoch() - Applies an epoch_event to the epoch's state, eventually finishes it.
 * @connection:	DRBD connection.
 * @epoch:	Epoch object.
 * @ev:		Epoch event.
 */
STATIC enum finish_epoch drbd_may_finish_epoch(struct drbd_connection *connection,
					       struct drbd_epoch *epoch,
					       enum epoch_event ev)
{
	int finish, epoch_size;
	struct drbd_epoch *next_epoch;
	int schedule_flush = 0;
	enum finish_epoch rv = FE_STILL_LIVE;
	struct drbd_resource *resource = connection->resource;

	spin_lock(&connection->epoch_lock);
	do {
		next_epoch = NULL;
		finish = 0;

		epoch_size = atomic_read(&epoch->epoch_size);

		switch (ev & ~EV_CLEANUP) {
		case EV_PUT:
			atomic_dec(&epoch->active);
			break;
		case EV_GOT_BARRIER_NR:
			set_bit(DE_HAVE_BARRIER_NUMBER, &epoch->flags);

			/* Special case: If we just switched from WO_BIO_BARRIER to
			   WO_BDEV_FLUSH we should not finish the current epoch */
			if (test_bit(DE_CONTAINS_A_BARRIER, &epoch->flags) && epoch_size == 1 &&
			    resource->write_ordering != WO_BIO_BARRIER &&
			    epoch == connection->current_epoch)
				clear_bit(DE_CONTAINS_A_BARRIER, &epoch->flags);
			break;
		case EV_BARRIER_DONE:
			set_bit(DE_BARRIER_IN_NEXT_EPOCH_DONE, &epoch->flags);
			break;
		case EV_BECAME_LAST:
			/* nothing to do*/
			break;
		}

		if (epoch_size != 0 &&
		    atomic_read(&epoch->active) == 0 &&
		    (test_bit(DE_HAVE_BARRIER_NUMBER, &epoch->flags) || ev & EV_CLEANUP) &&
		    epoch->list.prev == &connection->current_epoch->list &&
		    !test_bit(DE_IS_FINISHING, &epoch->flags)) {
			/* Nearly all conditions are met to finish that epoch... */
			if (test_bit(DE_BARRIER_IN_NEXT_EPOCH_DONE, &epoch->flags) ||
			    resource->write_ordering == WO_NONE ||
			    (epoch_size == 1 && test_bit(DE_CONTAINS_A_BARRIER, &epoch->flags)) ||
			    ev & EV_CLEANUP) {
				finish = 1;
				set_bit(DE_IS_FINISHING, &epoch->flags);
			} else if (!test_bit(DE_BARRIER_IN_NEXT_EPOCH_ISSUED, &epoch->flags) &&
				 resource->write_ordering == WO_BIO_BARRIER) {
				atomic_inc(&epoch->active);
				schedule_flush = 1;
			}
		}
		if (finish) {
			if (!(ev & EV_CLEANUP)) {
<<<<<<< HEAD
				spin_unlock(&connection->epoch_lock);
				drbd_send_b_ack(epoch->peer_device, epoch->barrier_nr, epoch_size);
				spin_lock(&connection->epoch_lock);
=======
				spin_unlock(&tconn->epoch_lock);
				drbd_send_b_ack(epoch->tconn, epoch->barrier_nr, epoch_size);
				spin_lock(&tconn->epoch_lock);
>>>>>>> 0be2e4b0
			}
#if 0
			/* FIXME: dec unacked on connection, once we have
			 * something to count pending connection packets in. */
			if (test_bit(DE_HAVE_BARRIER_NUMBER, &epoch->flags))
<<<<<<< HEAD
				dec_unacked(epoch->peer_device);
=======
				dec_unacked(epoch->tconn);
#endif
>>>>>>> 0be2e4b0

			if (connection->current_epoch != epoch) {
				next_epoch = list_entry(epoch->list.next, struct drbd_epoch, list);
				list_del(&epoch->list);
				ev = EV_BECAME_LAST | (ev & EV_CLEANUP);
				connection->epochs--;
				kfree(epoch);

				if (rv == FE_STILL_LIVE)
					rv = FE_DESTROYED;
			} else {
				epoch->flags = 0;
				atomic_set(&epoch->epoch_size, 0);
				/* atomic_set(&epoch->active, 0); is alrady zero */
				if (rv == FE_STILL_LIVE)
					rv = FE_RECYCLED;
			}
		}

		if (!next_epoch)
			break;

		epoch = next_epoch;
	} while (1);

	spin_unlock(&connection->epoch_lock);

	if (schedule_flush) {
		struct flush_work *fw;
		fw = kmalloc(sizeof(*fw), GFP_ATOMIC);
		if (fw) {
			fw->w.cb = w_flush;
			fw->epoch = epoch;
<<<<<<< HEAD
			fw->device = NULL; /* FIXME drop this member, it is unused. */
			drbd_queue_work(&resource->work, &fw->w);
=======
			fw->w.tconn = tconn;
			drbd_queue_work(&tconn->data.work, &fw->w);
>>>>>>> 0be2e4b0
		} else {
			drbd_warn(resource, "Could not kmalloc a flush_work obj\n");
			set_bit(DE_BARRIER_IN_NEXT_EPOCH_ISSUED, &epoch->flags);
			/* That is not a recursion, only one level */
			drbd_may_finish_epoch(connection, epoch, EV_BARRIER_DONE);
			drbd_may_finish_epoch(connection, epoch, EV_PUT);
		}
	}

	return rv;
}

/**
 * drbd_bump_write_ordering() - Fall back to an other write ordering method
 * @resource:	DRBD resource.
 * @wo:		Write ordering method to try.
 */
void drbd_bump_write_ordering(struct drbd_resource *resource, enum write_ordering_e wo) __must_hold(local)
{
	struct disk_conf *dc;
	struct drbd_device *device;
	enum write_ordering_e pwo;
	int vnr, i = 0;
	static char *write_ordering_str[] = {
		[WO_NONE] = "none",
		[WO_DRAIN_IO] = "drain",
		[WO_BDEV_FLUSH] = "flush",
		[WO_BIO_BARRIER] = "barrier",
	};

	pwo = resource->write_ordering;
	wo = min(pwo, wo);
	rcu_read_lock();
	idr_for_each_entry(&resource->devices, device, vnr) {
		if (i++ == 1 && wo == WO_BIO_BARRIER)
			wo = WO_BDEV_FLUSH; /* WO = barrier does not handle multiple volumes */
		if (!get_ldev(device))
			continue;

		dc = rcu_dereference(device->ldev->disk_conf);

		if (wo == WO_BIO_BARRIER && !dc->disk_barrier)
			wo = WO_BDEV_FLUSH;
		if (wo == WO_BDEV_FLUSH && !dc->disk_flushes)
			wo = WO_DRAIN_IO;
		if (wo == WO_DRAIN_IO && !dc->disk_drain)
			wo = WO_NONE;
		put_ldev(device);
	}
	rcu_read_unlock();
	resource->write_ordering = wo;
	if (pwo != resource->write_ordering || wo == WO_BIO_BARRIER)
		drbd_info(resource, "Method to ensure write ordering: %s\n", write_ordering_str[resource->write_ordering]);
}

/**
 * drbd_submit_peer_request()
 * @device:	DRBD device.
 * @peer_req:	peer request
 * @rw:		flag field, see bio->bi_rw
 *
 * May spread the pages to multiple bios,
 * depending on bio_add_page restrictions.
 *
 * Returns 0 if all bios have been submitted,
 * -ENOMEM if we could not allocate enough bios,
 * -ENOSPC (any better suggestion?) if we have not been able to bio_add_page a
 *  single page to an empty bio (which should never happen and likely indicates
 *  that the lower level IO stack is in some way broken). This has been observed
 *  on certain Xen deployments.
 */
/* TODO allocate from our own bio_set. */
int drbd_submit_peer_request(struct drbd_device *device,
			     struct drbd_peer_request *peer_req,
			     const unsigned rw, const int fault_type)
{
	struct bio *bios = NULL;
	struct bio *bio;
	struct page *page = peer_req->pages;
	sector_t sector = peer_req->i.sector;
	unsigned ds = peer_req->i.size;
	unsigned n_bios = 0;
	unsigned nr_pages = (ds + PAGE_SIZE -1) >> PAGE_SHIFT;
	int err = -ENOMEM;

	/* In most cases, we will only need one bio.  But in case the lower
	 * level restrictions happen to be different at this offset on this
	 * side than those of the sending peer, we may need to submit the
	 * request in more than one bio.
	 *
	 * Plain bio_alloc is good enough here, this is no DRBD internally
	 * generated bio, but a bio allocated on behalf of the peer.
	 */
next_bio:
	bio = bio_alloc(GFP_NOIO, nr_pages);
	if (!bio) {
		drbd_err(device, "submit_ee: Allocation of a bio failed\n");
		goto fail;
	}
	/* > peer_req->i.sector, unless this is the first bio */
	bio->bi_sector = sector;
	bio->bi_bdev = device->ldev->backing_bdev;
	/* we special case some flags in the multi-bio case, see below
	 * (REQ_FLUSH, or BIO_RW_BARRIER in older kernels) */
	bio->bi_rw = rw;
	bio->bi_private = peer_req;
	bio->bi_end_io = drbd_peer_request_endio;

	bio->bi_next = bios;
	bios = bio;
	++n_bios;

	page_chain_for_each(page) {
		unsigned len = min_t(unsigned, ds, PAGE_SIZE);
		if (!bio_add_page(bio, page, len, 0)) {
			/* A single page must always be possible!
			 * But in case it fails anyways,
			 * we deal with it, and complain (below). */
			if (bio->bi_vcnt == 0) {
				drbd_err(device,
					"bio_add_page failed for len=%u, "
					"bi_vcnt=0 (bi_sector=%llu)\n",
					len, (unsigned long long)bio->bi_sector);
				err = -ENOSPC;
				goto fail;
			}
			goto next_bio;
		}
		ds -= len;
		sector += len >> 9;
		--nr_pages;
	}
	D_ASSERT(device, page == NULL);
	D_ASSERT(device, ds == 0);

	atomic_set(&peer_req->pending_bios, n_bios);
	do {
		bio = bios;
		bios = bios->bi_next;
		bio->bi_next = NULL;

		drbd_generic_make_request(device, fault_type, bio);

		/* strip off REQ_FLUSH,
		 * unless it is the first or last bio */
		if (bios && bios->bi_next)
			bios->bi_rw &= ~DRBD_REQ_FLUSH;
	} while (bios);
	return 0;

fail:
	while (bios) {
		bio = bios;
		bios = bios->bi_next;
		bio_put(bio);
	}
	return err;
}

static void drbd_remove_epoch_entry_interval(struct drbd_device *device,
					     struct drbd_peer_request *peer_req)
{
	struct drbd_interval *i = &peer_req->i;

	drbd_remove_interval(&device->write_requests, i);
	drbd_clear_interval(i);

	/* Wake up any processes waiting for this peer request to complete.  */
	if (i->waiting)
		wake_up(&device->misc_wait);
}

/**
 * w_e_reissue() - Worker callback; Resubmit a bio, without REQ_HARDBARRIER set
 * @device:	DRBD device.
 * @dw:		work object.
 * @cancel:	The connection will be closed anyways (unused in this callback)
 */
int w_e_reissue(struct drbd_work *w, int cancel) __releases(local)
{
	struct drbd_peer_request *peer_req =
		container_of(w, struct drbd_peer_request, w);
	struct drbd_peer_device *peer_device = peer_req->peer_device;
	struct drbd_device *device = peer_device->device;
	int err;
	/* We leave DE_CONTAINS_A_BARRIER and EE_IS_BARRIER in place,
	   (and DE_BARRIER_IN_NEXT_EPOCH_ISSUED in the previous Epoch)
	   so that we can finish that epoch in drbd_may_finish_epoch().
	   That is necessary if we already have a long chain of Epochs, before
	   we realize that BARRIER is actually not supported */

	/* As long as the -ENOTSUPP on the barrier is reported immediately
	   that will never trigger. If it is reported late, we will just
	   print that warning and continue correctly for all future requests
	   with WO_BDEV_FLUSH */
	if (previous_epoch(peer_device->connection, peer_req->epoch))
		drbd_warn(device, "Write ordering was not enforced (one time event)\n");

	/* we still have a local reference,
	 * get_ldev was done in receive_Data. */

	peer_req->w.cb = e_end_block;
	err = drbd_submit_peer_request(device, peer_req, WRITE, DRBD_FAULT_DT_WR);
	switch (err) {
	case -ENOMEM:
		peer_req->w.cb = w_e_reissue;
		drbd_queue_work(&peer_device->connection->sender_work,
				&peer_req->w);
		/* retry later; fall through */
	case 0:
		/* keep worker happy and connection up */
		return 0;

	case -ENOSPC:
		/* no other error expected, but anyways: */
	default:
		/* forget the object,
		 * and cause a "Network failure" */
		spin_lock_irq(&device->resource->req_lock);
		list_del(&peer_req->w.list);
		drbd_remove_epoch_entry_interval(device, peer_req);
		spin_unlock_irq(&device->resource->req_lock);
		if (peer_req->flags & EE_CALL_AL_COMPLETE_IO)
			drbd_al_complete_io(device, &peer_req->i);
		drbd_may_finish_epoch(peer_device->connection, peer_req->epoch, EV_PUT + EV_CLEANUP);
		drbd_free_peer_req(device, peer_req);
		drbd_err(device, "submit failed, triggering re-connect\n");
		return err;
	}
}

static struct drbd_peer_device *
conn_peer_device(struct drbd_connection *connection, int volume_number)
{
	return idr_find(&connection->peer_devices, volume_number);
}

void conn_wait_active_ee_empty(struct drbd_connection *connection)
{
	struct drbd_peer_device *peer_device;
	int vnr;

	rcu_read_lock();
	idr_for_each_entry(&connection->peer_devices, peer_device, vnr) {
		struct drbd_device *device = peer_device->device;
		kref_get(&device->kref);
		rcu_read_unlock();
		drbd_wait_ee_list_empty(device, &device->active_ee);
		kref_put(&device->kref, &drbd_destroy_device);
		rcu_read_lock();
	}
	rcu_read_unlock();
}

<<<<<<< HEAD
STATIC int receive_Barrier(struct drbd_connection *connection, struct packet_info *pi)
{
	struct drbd_peer_device *peer_device;
	struct drbd_device *device;
=======
void conn_wait_done_ee_empty(struct drbd_tconn *tconn)
{
	struct drbd_conf *mdev;
	int vnr;

	rcu_read_lock();
	idr_for_each_entry(&tconn->volumes, mdev, vnr) {
		kref_get(&mdev->kref);
		rcu_read_unlock();
		drbd_wait_ee_list_empty(mdev, &mdev->done_ee);
		kref_put(&mdev->kref, &drbd_minor_destroy);
		rcu_read_lock();
	}
	rcu_read_unlock();
}

STATIC int receive_Barrier(struct drbd_tconn *tconn, struct packet_info *pi)
{
>>>>>>> 0be2e4b0
	int rv, issue_flush;
	struct p_barrier *p = pi->data;
	struct drbd_epoch *epoch;

<<<<<<< HEAD
	peer_device = conn_peer_device(connection, pi->vnr);
	if (!peer_device)
		return -EIO;
	device = peer_device->device;

	inc_unacked(peer_device);

	connection->current_epoch->barrier_nr = p->barrier;
	connection->current_epoch->peer_device = peer_device;
	rv = drbd_may_finish_epoch(connection, connection->current_epoch, EV_GOT_BARRIER_NR);
=======
	/* FIXME these are unacked on connection,
	 * not a specific (peer)device.
	 */
	tconn->current_epoch->barrier_nr = p->barrier;
	tconn->current_epoch->tconn = tconn;
	rv = drbd_may_finish_epoch(tconn, tconn->current_epoch, EV_GOT_BARRIER_NR);
>>>>>>> 0be2e4b0

	/* P_BARRIER_ACK may imply that the corresponding extent is dropped from
	 * the activity log, which means it would not be resynced in case the
	 * R_PRIMARY crashes now.
	 * Therefore we must send the barrier_ack after the barrier request was
	 * completed. */
	switch (connection->resource->write_ordering) {
	case WO_BIO_BARRIER:
	case WO_NONE:
		if (rv == FE_RECYCLED)
			return 0;
		break;

	case WO_BDEV_FLUSH:
	case WO_DRAIN_IO:
		if (rv == FE_STILL_LIVE) {
			set_bit(DE_BARRIER_IN_NEXT_EPOCH_ISSUED, &connection->current_epoch->flags);
			conn_wait_active_ee_empty(connection);
			rv = drbd_flush_after_epoch(connection, connection->current_epoch);
		}
		if (rv == FE_RECYCLED)
			return 0;

		/* The asender will send all the ACKs and barrier ACKs out, since
		   all EEs moved from the active_ee to the done_ee. We need to
		   provide a new epoch object for the EEs that come in soon */
		break;
	}

	/* receiver context, in the writeout path of the other node.
	 * avoid potential distributed deadlock */
	epoch = kmalloc(sizeof(struct drbd_epoch), GFP_NOIO);
	if (!epoch) {
<<<<<<< HEAD
		drbd_warn(connection, "Allocation of an epoch failed, slowing down\n");
		issue_flush = !test_and_set_bit(DE_BARRIER_IN_NEXT_EPOCH_ISSUED, &connection->current_epoch->flags);
		conn_wait_active_ee_empty(connection);
=======
		issue_flush = !test_and_set_bit(DE_BARRIER_IN_NEXT_EPOCH_ISSUED, &tconn->current_epoch->flags);
		conn_wait_active_ee_empty(tconn);
>>>>>>> 0be2e4b0
		if (issue_flush) {
			rv = drbd_flush_after_epoch(connection, connection->current_epoch);
			if (rv == FE_RECYCLED)
				return 0;
		}

<<<<<<< HEAD
		drbd_wait_ee_list_empty(device, &device->done_ee);
=======
		conn_wait_done_ee_empty(tconn);
>>>>>>> 0be2e4b0

		return 0;
	}

	epoch->flags = 0;
	atomic_set(&epoch->epoch_size, 0);
	atomic_set(&epoch->active, 0);

	spin_lock(&connection->epoch_lock);
	if (atomic_read(&connection->current_epoch->epoch_size)) {
		list_add(&epoch->list, &connection->current_epoch->list);
		connection->current_epoch = epoch;
		connection->epochs++;
	} else {
		/* The current_epoch got recycled while we allocated this one... */
		kfree(epoch);
	}
	spin_unlock(&connection->epoch_lock);

	return 0;
}

/* used from receive_RSDataReply (recv_resync_read)
 * and from receive_Data */
STATIC struct drbd_peer_request *
read_in_block(struct drbd_peer_device *peer_device, u64 id, sector_t sector,
	      int data_size) __must_hold(local)
{
	struct drbd_device *device = peer_device->device;
	const sector_t capacity = drbd_get_capacity(device->this_bdev);
	struct drbd_peer_request *peer_req;
	struct page *page;
	int dgs, ds, err;
	void *dig_in = peer_device->connection->int_dig_in;
	void *dig_vv = peer_device->connection->int_dig_vv;
	unsigned long *data;

	dgs = 0;
	if (peer_device->connection->peer_integrity_tfm) {
		dgs = crypto_hash_digestsize(peer_device->connection->peer_integrity_tfm);
		/*
		 * FIXME: Receive the incoming digest into the receive buffer
		 *	  here, together with its struct p_data?
		 */
		err = drbd_recv_all_warn(peer_device->connection, dig_in, dgs);
		if (err)
			return NULL;
		data_size -= dgs;
	}

	if (!expect(peer_device, data_size != 0))
		return NULL;
	if (!expect(peer_device, IS_ALIGNED(data_size, 512)))
		return NULL;
	if (!expect(peer_device, data_size <= DRBD_MAX_BIO_SIZE))
		return NULL;

	/* even though we trust out peer,
	 * we sometimes have to double check. */
	if (sector + (data_size>>9) > capacity) {
		drbd_err(device, "request from peer beyond end of local disk: "
			"capacity: %llus < sector: %llus + size: %u\n",
			(unsigned long long)capacity,
			(unsigned long long)sector, data_size);
		return NULL;
	}

	/* GFP_NOIO, because we must not cause arbitrary write-out: in a DRBD
	 * "criss-cross" setup, that might cause write-out on some other DRBD,
	 * which in turn might block on the other node at this very place.  */
	peer_req = drbd_alloc_peer_req(peer_device, id, sector, data_size, GFP_NOIO);
	if (!peer_req)
		return NULL;

	ds = data_size;
	page = peer_req->pages;
	page_chain_for_each(page) {
		unsigned len = min_t(int, ds, PAGE_SIZE);
		data = kmap(page);
		err = drbd_recv_all_warn(peer_device->connection, data, len);
		if (drbd_insert_fault(device, DRBD_FAULT_RECEIVE)) {
			drbd_err(device, "Fault injection: Corrupting data on receive\n");
			data[0] = data[0] ^ (unsigned long)-1;
		}
		kunmap(page);
		if (err) {
			drbd_free_peer_req(device, peer_req);
			return NULL;
		}
		ds -= len;
	}

	if (dgs) {
		drbd_csum_ee(peer_device->connection->peer_integrity_tfm, peer_req, dig_vv);
		if (memcmp(dig_in, dig_vv, dgs)) {
			drbd_err(device, "Digest integrity check FAILED: %llus +%u\n",
				(unsigned long long)sector, data_size);
			drbd_free_peer_req(device, peer_req);
			return NULL;
		}
	}
	peer_device->recv_cnt += data_size >> 9;
	return peer_req;
}

/* drbd_drain_block() just takes a data block
 * out of the socket input buffer, and discards it.
 */
STATIC int drbd_drain_block(struct drbd_peer_device *peer_device, int data_size)
{
	struct page *page;
	int err = 0;
	void *data;

	if (!data_size)
		return 0;

	page = drbd_alloc_pages(peer_device, 1, 1);

	data = kmap(page);
	while (data_size) {
		unsigned int len = min_t(int, data_size, PAGE_SIZE);

		err = drbd_recv_all_warn(peer_device->connection, data, len);
		if (err)
			break;
		data_size -= len;
	}
	kunmap(page);
	drbd_free_pages(peer_device->device, page, 0);
	return err;
}

static int recv_dless_read(struct drbd_peer_device *peer_device, struct drbd_request *req,
			   sector_t sector, int data_size)
{
	struct bio_vec *bvec;
	struct bio *bio;
	int dgs, err, i, expect;
	void *dig_in = peer_device->connection->int_dig_in;
	void *dig_vv = peer_device->connection->int_dig_vv;

	dgs = 0;
	if (peer_device->connection->peer_integrity_tfm) {
		dgs = crypto_hash_digestsize(peer_device->connection->peer_integrity_tfm);
		err = drbd_recv_all_warn(peer_device->connection, dig_in, dgs);
		if (err)
			return err;
		data_size -= dgs;
	}

	/* optimistically update recv_cnt.  if receiving fails below,
	 * we disconnect anyways, and counters will be reset. */
	peer_device->recv_cnt += data_size >> 9;

	bio = req->master_bio;
	D_ASSERT(peer_device->device, sector == bio->bi_sector);

	bio_for_each_segment(bvec, bio, i) {
		void *mapped = kmap(bvec->bv_page) + bvec->bv_offset;
		expect = min_t(int, data_size, bvec->bv_len);
		err = drbd_recv_all_warn(peer_device->connection, mapped, expect);
		kunmap(bvec->bv_page);
		if (err)
			return err;
		data_size -= expect;
	}

	if (dgs) {
		drbd_csum_bio(peer_device->connection->peer_integrity_tfm, bio, dig_vv);
		if (memcmp(dig_in, dig_vv, dgs)) {
			drbd_err(peer_device, "Digest integrity check FAILED. Broken NICs?\n");
			return -EINVAL;
		}
	}

	D_ASSERT(peer_device->device, data_size == 0);
	return 0;
}

/*
 * e_end_resync_block() is called in asender context via
 * drbd_finish_peer_reqs().
 */
STATIC int e_end_resync_block(struct drbd_work *w, int unused)
{
	struct drbd_peer_request *peer_req =
		container_of(w, struct drbd_peer_request, w);
	struct drbd_peer_device *peer_device = peer_req->peer_device;
	struct drbd_device *device = peer_device->device;
	sector_t sector = peer_req->i.sector;
	int err;

	D_ASSERT(device, drbd_interval_empty(&peer_req->i));

	if (likely((peer_req->flags & EE_WAS_ERROR) == 0)) {
		drbd_set_in_sync(peer_device, sector, peer_req->i.size);
		err = drbd_send_ack(peer_device, P_RS_WRITE_ACK, peer_req);
	} else {
		/* Record failure to sync */
		drbd_rs_failed_io(peer_device, sector, peer_req->i.size);

		err  = drbd_send_ack(peer_device, P_NEG_ACK, peer_req);
	}
	dec_unacked(peer_device);

	return err;
}

STATIC int recv_resync_read(struct drbd_peer_device *peer_device, sector_t sector,
			    int data_size) __releases(local)
{
	struct drbd_device *device = peer_device->device;
	struct drbd_peer_request *peer_req;

	peer_req = read_in_block(peer_device, ID_SYNCER, sector, data_size);
	if (!peer_req)
		goto fail;

	dec_rs_pending(peer_device);

	inc_unacked(peer_device);
	/* corresponding dec_unacked() in e_end_resync_block()
	 * respective _drbd_clear_done_ee */

	peer_req->w.cb = e_end_resync_block;

	spin_lock_irq(&device->resource->req_lock);
	list_add(&peer_req->w.list, &device->sync_ee);
	spin_unlock_irq(&device->resource->req_lock);

	atomic_add(data_size >> 9, &device->rs_sect_ev);
	if (drbd_submit_peer_request(device, peer_req, WRITE, DRBD_FAULT_RS_WR) == 0)
		return 0;

	/* don't care for the reason here */
	drbd_err(device, "submit failed, triggering re-connect\n");
	spin_lock_irq(&device->resource->req_lock);
	list_del(&peer_req->w.list);
	spin_unlock_irq(&device->resource->req_lock);

	drbd_free_peer_req(device, peer_req);
fail:
	put_ldev(device);
	return -EIO;
}

static struct drbd_request *
find_request(struct drbd_device *device, struct rb_root *root, u64 id,
	     sector_t sector, bool missing_ok, const char *func)
{
	struct drbd_request *req;

	/* Request object according to our peer */
	req = (struct drbd_request *)(unsigned long)id;
	if (drbd_contains_interval(root, sector, &req->i) && req->i.local)
		return req;
	if (!missing_ok) {
		drbd_err(device, "%s: failed to find request 0x%lx, sector %llus\n", func,
			(unsigned long)id, (unsigned long long)sector);
	}
	return NULL;
}

STATIC int receive_DataReply(struct drbd_connection *connection, struct packet_info *pi)
{
	struct drbd_peer_device *peer_device;
	struct drbd_device *device;
	struct drbd_request *req;
	sector_t sector;
	int err;
	struct p_data *p = pi->data;

	peer_device = conn_peer_device(connection, pi->vnr);
	if (!peer_device)
		return -EIO;
	device = peer_device->device;

	sector = be64_to_cpu(p->sector);

	spin_lock_irq(&device->resource->req_lock);
	req = find_request(device, &device->read_requests, p->block_id, sector, false, __func__);
	spin_unlock_irq(&device->resource->req_lock);
	if (unlikely(!req))
		return -EIO;

	/* drbd_remove_request_interval() is done in _req_may_be_done, to avoid
	 * special casing it there for the various failure cases.
	 * still no race with drbd_fail_pending_reads */
	err = recv_dless_read(peer_device, req, sector, pi->size);
	if (!err)
		req_mod(req, DATA_RECEIVED);
	/* else: nothing. handled from drbd_disconnect...
	 * I don't think we may complete this just yet
	 * in case we are "on-disconnect: freeze" */

	return err;
}

STATIC int receive_RSDataReply(struct drbd_connection *connection, struct packet_info *pi)
{
	struct drbd_peer_device *peer_device;
	struct drbd_device *device;
	sector_t sector;
	int err;
	struct p_data *p = pi->data;

	peer_device = conn_peer_device(connection, pi->vnr);
	if (!peer_device)
		return -EIO;
	device = peer_device->device;

	sector = be64_to_cpu(p->sector);
	D_ASSERT(device, p->block_id == ID_SYNCER);

	if (get_ldev(device)) {
		/* data is submitted to disk within recv_resync_read.
		 * corresponding put_ldev done below on error,
		 * or in drbd_peer_request_endio. */
		err = recv_resync_read(peer_device, sector, pi->size);
	} else {
		if (drbd_ratelimit())
			drbd_err(device, "Can not write resync data to local disk.\n");

		err = drbd_drain_block(peer_device, pi->size);

		drbd_send_ack_dp(peer_device, P_NEG_ACK, p, pi->size);
	}

	atomic_add(pi->size >> 9, &peer_device->rs_sect_in);

	return err;
}

static void restart_conflicting_writes(struct drbd_device *device,
				       sector_t sector, int size)
{
	struct drbd_interval *i;
	struct drbd_request *req;

	drbd_for_each_overlap(i, &device->write_requests, sector, size) {
		if (!i->local)
			continue;
		req = container_of(i, struct drbd_request, i);
		if (req->rq_state & RQ_LOCAL_PENDING ||
		    !(req->rq_state & RQ_POSTPONED))
			continue;
		/* as it is RQ_POSTPONED, this will cause it to
		 * be queued on the retry workqueue. */
		__req_mod(req, DISCARD_WRITE, NULL);
	}
}

/*
 * e_end_block() is called in asender context via drbd_finish_peer_reqs().
 */
STATIC int e_end_block(struct drbd_work *w, int cancel)
{
	struct drbd_peer_request *peer_req =
		container_of(w, struct drbd_peer_request, w);
	struct drbd_peer_device *peer_device = peer_req->peer_device;
	struct drbd_device *device = peer_device->device;
	sector_t sector = peer_req->i.sector;
	struct drbd_epoch *epoch;
	int err = 0, pcmd;

	if (peer_req->flags & EE_IS_BARRIER) {
		epoch = previous_epoch(peer_device->connection, peer_req->epoch);
		if (epoch)
			drbd_may_finish_epoch(peer_device->connection, epoch, EV_BARRIER_DONE + (cancel ? EV_CLEANUP : 0));
	}

	if (peer_req->flags & EE_SEND_WRITE_ACK) {
		if (likely((peer_req->flags & EE_WAS_ERROR) == 0)) {
			pcmd = (peer_device->repl_state[NOW] >= L_SYNC_SOURCE &&
				peer_device->repl_state[NOW] <= L_PAUSED_SYNC_T &&
				peer_req->flags & EE_MAY_SET_IN_SYNC) ?
				P_RS_WRITE_ACK : P_WRITE_ACK;
			err = drbd_send_ack(peer_device, pcmd, peer_req);
			if (pcmd == P_RS_WRITE_ACK)
				drbd_set_in_sync(peer_device, sector, peer_req->i.size);
		} else {
			err = drbd_send_ack(peer_device, P_NEG_ACK, peer_req);
			/* we expect it to be marked out of sync anyways...
			 * maybe assert this?  */
		}
		dec_unacked(peer_device);
	}
	/* we delete from the conflict detection hash _after_ we sent out the
	 * P_WRITE_ACK / P_NEG_ACK, to get the sequence number right.  */
	if (peer_req->flags & EE_IN_INTERVAL_TREE) {
		spin_lock_irq(&device->resource->req_lock);
		D_ASSERT(device, !drbd_interval_empty(&peer_req->i));
		drbd_remove_epoch_entry_interval(device, peer_req);
		if (peer_req->flags & EE_RESTART_REQUESTS)
			restart_conflicting_writes(device, sector, peer_req->i.size);
		spin_unlock_irq(&device->resource->req_lock);
	} else
		D_ASSERT(device, drbd_interval_empty(&peer_req->i));

	drbd_may_finish_epoch(peer_device->connection, peer_req->epoch, EV_PUT + (cancel ? EV_CLEANUP : 0));

	return err;
}

static int e_send_ack(struct drbd_work *w, enum drbd_packet ack)
{
	struct drbd_peer_request *peer_req =
		container_of(w, struct drbd_peer_request, w);
	struct drbd_peer_device *peer_device = peer_req->peer_device;
	int err;

	err = drbd_send_ack(peer_device, ack, peer_req);
	dec_unacked(peer_device);

	return err;
}

static int e_send_discard_write(struct drbd_work *w, int unused)
{
	return e_send_ack(w, P_DISCARD_WRITE);
}

static int e_send_retry_write(struct drbd_work *w, int unused)
{

	struct drbd_peer_request *peer_request =
		container_of(w, struct drbd_peer_request, w);
	struct drbd_connection *connection = peer_request->peer_device->connection;

	return e_send_ack(w, connection->agreed_pro_version >= 100 ?
			     P_RETRY_WRITE : P_DISCARD_WRITE);
}

static bool seq_greater(u32 a, u32 b)
{
	/*
	 * We assume 32-bit wrap-around here.
	 * For 24-bit wrap-around, we would have to shift:
	 *  a <<= 8; b <<= 8;
	 */
	return (s32)a - (s32)b > 0;
}

static u32 seq_max(u32 a, u32 b)
{
	return seq_greater(a, b) ? a : b;
}

static bool need_peer_seq(struct drbd_peer_device *peer_device)
{
	struct drbd_connection *connection = peer_device->connection;
	int tp;

	/*
	 * We only need to keep track of the last packet_seq number of our peer
	 * if we are in dual-primary mode and we have the discard flag set; see
	 * handle_write_conflicts().
	 */

	rcu_read_lock();
	tp = rcu_dereference(connection->net_conf)->two_primaries;
	rcu_read_unlock();

	return tp && test_bit(DISCARD_CONCURRENT, &connection->flags);
}

static void update_peer_seq(struct drbd_peer_device *peer_device, unsigned int peer_seq)
{
	unsigned int newest_peer_seq;

	if (need_peer_seq(peer_device)) {
		spin_lock(&peer_device->peer_seq_lock);
		newest_peer_seq = seq_max(peer_device->peer_seq, peer_seq);
		peer_device->peer_seq = newest_peer_seq;
		spin_unlock(&peer_device->peer_seq_lock);
		/* wake up only if we actually changed peer_device->peer_seq */
		if (peer_seq == newest_peer_seq)
			wake_up(&peer_device->device->seq_wait);
	}
}

static inline int overlaps(sector_t s1, int l1, sector_t s2, int l2)
{
	return !((s1 + (l1>>9) <= s2) || (s1 >= s2 + (l2>>9)));
}

/* maybe change sync_ee into interval trees as well? */
static bool overlaping_resync_write(struct drbd_device *device, struct drbd_peer_request *peer_req)
{
	struct drbd_peer_request *rs_req;
	bool rv = 0;

	spin_lock_irq(&device->resource->req_lock);
	list_for_each_entry(rs_req, &device->sync_ee, w.list) {
		if (overlaps(peer_req->i.sector, peer_req->i.size,
			     rs_req->i.sector, rs_req->i.size)) {
			rv = 1;
			break;
		}
	}
	spin_unlock_irq(&device->resource->req_lock);

	if (rv)
		drbd_warn(device, "WARN: Avoiding concurrent data/resync write to single sector.\n");

	return rv;
}

/* Called from receive_Data.
 * Synchronize packets on sock with packets on msock.
 *
 * This is here so even when a P_DATA packet traveling via sock overtook an Ack
 * packet traveling on msock, they are still processed in the order they have
 * been sent.
 *
 * Note: we don't care for Ack packets overtaking P_DATA packets.
 *
 * In case packet_seq is larger than peer_device->peer_seq number, there are
 * outstanding packets on the msock. We wait for them to arrive.
 * In case we are the logically next packet, we update peer_device->peer_seq
 * ourselves. Correctly handles 32bit wrap around.
 *
 * Assume we have a 10 GBit connection, that is about 1<<30 byte per second,
 * about 1<<21 sectors per second. So "worst" case, we have 1<<3 == 8 seconds
 * for the 24bit wrap (historical atomic_t guarantee on some archs), and we have
 * 1<<9 == 512 seconds aka ages for the 32bit wrap around...
 *
 * returns 0 if we may process the packet,
 * -ERESTARTSYS if we were interrupted (by disconnect signal). */
static int wait_for_and_update_peer_seq(struct drbd_peer_device *peer_device, const u32 peer_seq)
{
	DEFINE_WAIT(wait);
	long timeout;
	int ret;

	if (!need_peer_seq(peer_device))
		return 0;

	spin_lock(&peer_device->peer_seq_lock);
	for (;;) {
		if (!seq_greater(peer_seq - 1, peer_device->peer_seq)) {
			peer_device->peer_seq = seq_max(peer_device->peer_seq, peer_seq);
			ret = 0;
			break;
		}
		if (signal_pending(current)) {
			ret = -ERESTARTSYS;
			break;
		}
		prepare_to_wait(&peer_device->device->seq_wait, &wait, TASK_INTERRUPTIBLE);
		spin_unlock(&peer_device->peer_seq_lock);
		rcu_read_lock();
		timeout = rcu_dereference(peer_device->connection->net_conf)->ping_timeo*HZ/10;
		rcu_read_unlock();
		timeout = schedule_timeout(timeout);
		spin_lock(&peer_device->peer_seq_lock);
		if (!timeout) {
			ret = -ETIMEDOUT;
			drbd_err(peer_device, "Timed out waiting for missing ack packets; disconnecting\n");
			break;
		}
	}
	spin_unlock(&peer_device->peer_seq_lock);
	finish_wait(&peer_device->device->seq_wait, &wait);
	return ret;
}

/* see also bio_flags_to_wire()
 * DRBD_REQ_*, because we need to semantically map the flags to data packet
 * flags and back. We may replicate to other kernel versions. */
static unsigned long wire_flags_to_bio(struct drbd_connection *connection, u32 dpf)
{
	if (connection->agreed_pro_version >= 95)
		return  (dpf & DP_RW_SYNC ? DRBD_REQ_SYNC : 0) |
			(dpf & DP_FUA ? DRBD_REQ_FUA : 0) |
			(dpf & DP_FLUSH ? DRBD_REQ_FLUSH : 0) |
			(dpf & DP_DISCARD ? DRBD_REQ_DISCARD : 0);

	/* else: we used to communicate one bit only in older DRBD */
	return dpf & DP_RW_SYNC ? DRBD_REQ_SYNC : 0;
}

static void fail_postponed_requests(struct drbd_device *device, sector_t sector,
				    unsigned int size)
{
	struct drbd_interval *i;

    repeat:
	drbd_for_each_overlap(i, &device->write_requests, sector, size) {
		struct drbd_request *req;
		struct bio_and_error m;

		if (!i->local)
			continue;
		req = container_of(i, struct drbd_request, i);
		if (!(req->rq_state & RQ_POSTPONED))
			continue;
		req->rq_state &= ~RQ_POSTPONED;
		__req_mod(req, NEG_ACKED, &m);
		spin_unlock_irq(&device->resource->req_lock);
		if (m.bio)
			complete_master_bio(device, &m);
		spin_lock_irq(&device->resource->req_lock);
		goto repeat;
	}
}

static int handle_write_conflicts(struct drbd_device *device,
				  struct drbd_peer_request *peer_req)
{
	struct drbd_connection *connection = peer_req->peer_device->connection;
	bool resolve_conflicts = test_bit(DISCARD_CONCURRENT, &connection->flags);
	sector_t sector = peer_req->i.sector;
	const unsigned int size = peer_req->i.size;
	struct drbd_interval *i;
	bool equal;
	int err;

	/*
	 * Inserting the peer request into the write_requests tree will prevent
	 * new conflicting local requests from being added.
	 */
	drbd_insert_interval(&device->write_requests, &peer_req->i);

    repeat:
	drbd_for_each_overlap(i, &device->write_requests, sector, size) {
		if (i == &peer_req->i)
			continue;

		if (!i->local) {
			/*
			 * Our peer has sent a conflicting remote request; this
			 * should not happen in a two-node setup.  Wait for the
			 * earlier peer request to complete.
			 */
			err = drbd_wait_misc(device, i);
			if (err)
				goto out;
			goto repeat;
		}

		equal = i->sector == sector && i->size == size;
		if (resolve_conflicts) {
			/*
			 * If the peer request is fully contained within the
			 * overlapping request, it can be discarded; otherwise,
			 * it will be retried once all overlapping requests
			 * have completed.
			 */
			bool discard = i->sector <= sector && i->sector +
				       (i->size >> 9) >= sector + (size >> 9);

			if (!equal)
				drbd_alert(device, "Concurrent writes detected: "
					       "local=%llus +%u, remote=%llus +%u, "
					       "assuming %s came first\n",
					  (unsigned long long)i->sector, i->size,
					  (unsigned long long)sector, size,
					  discard ? "local" : "remote");

			inc_unacked(peer_req->peer_device);
			peer_req->w.cb = discard ? e_send_discard_write :
						   e_send_retry_write;
			list_add_tail(&peer_req->w.list, &device->done_ee);
			wake_asender(connection);

			err = -ENOENT;
			goto out;
		} else {
			struct drbd_request *req =
				container_of(i, struct drbd_request, i);

			if (!equal)
				drbd_alert(device, "Concurrent writes detected: "
					       "local=%llus +%u, remote=%llus +%u\n",
					  (unsigned long long)i->sector, i->size,
					  (unsigned long long)sector, size);

			if (req->rq_state & RQ_LOCAL_PENDING ||
			    !(req->rq_state & RQ_POSTPONED)) {
				/*
				 * Wait for the node with the discard flag to
				 * decide if this request will be discarded or
				 * retried.  Requests that are discarded will
				 * disappear from the write_requests tree.
				 *
				 * In addition, wait for the conflicting
				 * request to finish locally before submitting
				 * the conflicting peer request.
				 */
				err = drbd_wait_misc(device, &req->i);
				if (err) {
					begin_state_change_locked(connection->resource, CS_HARD);
					__change_cstate(connection, C_TIMEOUT);
					end_state_change_locked(connection->resource);
					fail_postponed_requests(device, sector, size);
					goto out;
				}
				goto repeat;
			}
			/*
			 * Remember to restart the conflicting requests after
			 * the new peer request has completed.
			 */
			peer_req->flags |= EE_RESTART_REQUESTS;
		}
	}
	err = 0;

    out:
	if (err)
		drbd_remove_epoch_entry_interval(device, peer_req);
	return err;
}

/* mirrored write */
STATIC int receive_Data(struct drbd_connection *connection, struct packet_info *pi)
{
	struct drbd_peer_device *peer_device;
	struct drbd_device *device;
	sector_t sector;
	struct drbd_peer_request *peer_req;
	struct p_data *p = pi->data;
	u32 peer_seq = be32_to_cpu(p->seq_num);
	int rw = WRITE;
	u32 dp_flags;
	int err, tp;

	peer_device = conn_peer_device(connection, pi->vnr);
	if (!peer_device)
		return -EIO;
	device = peer_device->device;

	if (!get_ldev(device)) {
		int err2;

		err = wait_for_and_update_peer_seq(peer_device, peer_seq);
		drbd_send_ack_dp(peer_device, P_NEG_ACK, p, pi->size);
		atomic_inc(&connection->current_epoch->epoch_size);
		err2 = drbd_drain_block(peer_device, pi->size);
		if (!err)
			err = err2;
		return err;
	}

	/*
	 * Corresponding put_ldev done either below (on various errors), or in
	 * drbd_peer_request_endio, if we successfully submit the data at the
	 * end of this function.
	 */

	sector = be64_to_cpu(p->sector);
	peer_req = read_in_block(peer_device, p->block_id, sector, pi->size);
	if (!peer_req) {
		put_ldev(device);
		return -EIO;
	}

	peer_req->w.cb = e_end_block;

	dp_flags = be32_to_cpu(p->dp_flags);
	rw |= wire_flags_to_bio(connection, dp_flags);

	if (dp_flags & DP_MAY_SET_IN_SYNC)
		peer_req->flags |= EE_MAY_SET_IN_SYNC;

	/* last "fixes" to rw flags.
	 * Strip off BIO_RW_BARRIER unconditionally,
	 * it is not supposed to be here anyways.
	 * (Was FUA or FLUSH on the peer,
	 * and got translated to BARRIER on this side).
	 * Note that the epoch handling code below
	 * may add it again, though.
	 */
	rw &= ~DRBD_REQ_HARDBARRIER;

	spin_lock(&connection->epoch_lock);
	peer_req->epoch = connection->current_epoch;
	atomic_inc(&peer_req->epoch->epoch_size);
	atomic_inc(&peer_req->epoch->active);

	if (connection->resource->write_ordering == WO_BIO_BARRIER &&
	    atomic_read(&peer_req->epoch->epoch_size) == 1) {
		struct drbd_epoch *epoch;
		/* Issue a barrier if we start a new epoch, and the previous epoch
		   was not a epoch containing a single request which already was
		   a Barrier. */
		epoch = list_entry(peer_req->epoch->list.prev, struct drbd_epoch, list);
		if (epoch == peer_req->epoch) {
			set_bit(DE_CONTAINS_A_BARRIER, &peer_req->epoch->flags);
			rw |= DRBD_REQ_FLUSH | DRBD_REQ_FUA;
			peer_req->flags |= EE_IS_BARRIER;
		} else {
			if (atomic_read(&epoch->epoch_size) > 1 ||
			    !test_bit(DE_CONTAINS_A_BARRIER, &epoch->flags)) {
				set_bit(DE_BARRIER_IN_NEXT_EPOCH_ISSUED, &epoch->flags);
				set_bit(DE_CONTAINS_A_BARRIER, &peer_req->epoch->flags);
				rw |= DRBD_REQ_FLUSH | DRBD_REQ_FUA;
				peer_req->flags |= EE_IS_BARRIER;
			}
		}
	}
	spin_unlock(&connection->epoch_lock);

	rcu_read_lock();
	tp = rcu_dereference(peer_device->connection->net_conf)->two_primaries;
	rcu_read_unlock();
	if (tp) {
		peer_req->flags |= EE_IN_INTERVAL_TREE;
		err = wait_for_and_update_peer_seq(peer_device, peer_seq);
		if (err)
			goto out_interrupted;
		spin_lock_irq(&device->resource->req_lock);
		err = handle_write_conflicts(device, peer_req);
		if (err) {
			spin_unlock_irq(&device->resource->req_lock);
			if (err == -ENOENT) {
				put_ldev(device);
				return 0;
			}
			goto out_interrupted;
		}
	} else
		spin_lock_irq(&device->resource->req_lock);
	list_add(&peer_req->w.list, &device->active_ee);
	spin_unlock_irq(&device->resource->req_lock);

	if (peer_device->repl_state[NOW] == L_SYNC_TARGET)
		wait_event(device->ee_wait, !overlaping_resync_write(device, peer_req));

	if (peer_device->connection->agreed_pro_version < 100) {
		rcu_read_lock();
		switch (rcu_dereference(peer_device->connection->net_conf)->wire_protocol) {
		case DRBD_PROT_C:
			dp_flags |= DP_SEND_WRITE_ACK;
			break;
		case DRBD_PROT_B:
			dp_flags |= DP_SEND_RECEIVE_ACK;
			break;
		}
		rcu_read_unlock();
	}

	if (dp_flags & DP_SEND_WRITE_ACK) {
		peer_req->flags |= EE_SEND_WRITE_ACK;
		inc_unacked(peer_device);
		/* corresponding dec_unacked() in e_end_block()
		 * respective _drbd_clear_done_ee */
	}

	if (dp_flags & DP_SEND_RECEIVE_ACK) {
		/* I really don't like it that the receiver thread
		 * sends on the msock, but anyways */
		drbd_send_ack(peer_device, P_RECV_ACK, peer_req);
	}

	if (peer_device->disk_state[NOW] < D_INCONSISTENT) {
		/* In case we have the only disk of the cluster, */
		drbd_set_all_out_of_sync(device, peer_req->i.sector, peer_req->i.size);
		peer_req->flags |= EE_CALL_AL_COMPLETE_IO;
		peer_req->flags &= ~EE_MAY_SET_IN_SYNC;
		drbd_al_begin_io(device, &peer_req->i, true);
	}

	err = drbd_submit_peer_request(device, peer_req, rw, DRBD_FAULT_DT_WR);
	if (!err)
		return 0;

	/* don't care for the reason here */
	drbd_err(device, "submit failed, triggering re-connect\n");
	spin_lock_irq(&device->resource->req_lock);
	list_del(&peer_req->w.list);
	drbd_remove_epoch_entry_interval(device, peer_req);
	spin_unlock_irq(&device->resource->req_lock);
	if (peer_req->flags & EE_CALL_AL_COMPLETE_IO)
		drbd_al_complete_io(device, &peer_req->i);

out_interrupted:
	drbd_may_finish_epoch(connection, peer_req->epoch, EV_PUT + EV_CLEANUP);
	put_ldev(device);
	drbd_free_peer_req(device, peer_req);
	return err;
}

/* We may throttle resync, if the lower device seems to be busy,
 * and current sync rate is above c_min_rate.
 *
 * To decide whether or not the lower device is busy, we use a scheme similar
 * to MD RAID is_mddev_idle(): if the partition stats reveal "significant"
 * (more than 64 sectors) of activity we cannot account for with our own resync
 * activity, it obviously is "busy".
 *
 * The current sync rate used here uses only the most recent two step marks,
 * to have a short time average so we can react faster.
 */
int drbd_rs_should_slow_down(struct drbd_peer_device *peer_device, sector_t sector)
{
	struct drbd_device *device = peer_device->device;
	unsigned long db, dt, dbdt;
	struct lc_element *tmp;
	int curr_events;
	int throttle = 0;
	unsigned int c_min_rate;

	rcu_read_lock();
	c_min_rate = rcu_dereference(device->ldev->disk_conf)->c_min_rate;
	rcu_read_unlock();

	/* feature disabled? */
	if (c_min_rate == 0)
		return 0;

	spin_lock_irq(&device->al_lock);
	tmp = lc_find(peer_device->resync_lru, BM_SECT_TO_EXT(sector));
	if (tmp) {
		struct bm_extent *bm_ext = lc_entry(tmp, struct bm_extent, lce);
		if (test_bit(BME_PRIORITY, &bm_ext->flags)) {
			spin_unlock_irq(&device->al_lock);
			return 0;
		}
		/* Do not slow down if app IO is already waiting for this extent */
	}
	spin_unlock_irq(&device->al_lock);

	curr_events = drbd_backing_bdev_events(device) - atomic_read(&device->rs_sect_ev);

	if (!peer_device->rs_last_events ||
	    curr_events - peer_device->rs_last_events > 64) {
		unsigned long rs_left;
		int i;

		peer_device->rs_last_events = curr_events;

		/* sync speed average over the last 2*DRBD_SYNC_MARK_STEP,
		 * approx. */
		i = (peer_device->rs_last_mark + DRBD_SYNC_MARKS-1) % DRBD_SYNC_MARKS;

		if (peer_device->repl_state[NOW] == L_VERIFY_S || peer_device->repl_state[NOW] == L_VERIFY_T)
			rs_left = peer_device->ov_left;
		else
			rs_left = drbd_bm_total_weight(peer_device) - peer_device->rs_failed;

		dt = ((long)jiffies - (long)peer_device->rs_mark_time[i]) / HZ;
		if (!dt)
			dt++;
		db = peer_device->rs_mark_left[i] - rs_left;
		dbdt = Bit2KB(db/dt);

		if (dbdt > c_min_rate)
			throttle = 1;
	}
	return throttle;
}


STATIC int receive_DataRequest(struct drbd_connection *connection, struct packet_info *pi)
{
	struct drbd_peer_device *peer_device;
	struct drbd_device *device;
	sector_t sector;
	sector_t capacity;
	struct drbd_peer_request *peer_req;
	struct digest_info *di = NULL;
	int size, verb;
	unsigned int fault_type;
	struct p_block_req *p =	pi->data;

	peer_device = conn_peer_device(connection, pi->vnr);
	if (!peer_device)
		return -EIO;
	device = peer_device->device;
	capacity = drbd_get_capacity(device->this_bdev);

	sector = be64_to_cpu(p->sector);
	size   = be32_to_cpu(p->blksize);

	if (size <= 0 || !IS_ALIGNED(size, 512) || size > DRBD_MAX_BIO_SIZE) {
		drbd_err(device, "%s:%d: sector: %llus, size: %u\n", __FILE__, __LINE__,
				(unsigned long long)sector, size);
		return -EINVAL;
	}
	if (sector + (size>>9) > capacity) {
		drbd_err(device, "%s:%d: sector: %llus, size: %u\n", __FILE__, __LINE__,
				(unsigned long long)sector, size);
		return -EINVAL;
	}

	if (!get_ldev_if_state(device, D_UP_TO_DATE)) {
		verb = 1;
		switch (pi->cmd) {
		case P_DATA_REQUEST:
			drbd_send_ack_rp(peer_device, P_NEG_DREPLY, p);
			break;
		case P_RS_DATA_REQUEST:
		case P_CSUM_RS_REQUEST:
		case P_OV_REQUEST:
			drbd_send_ack_rp(peer_device, P_NEG_RS_DREPLY , p);
			break;
		case P_OV_REPLY:
			verb = 0;
			dec_rs_pending(peer_device);
			drbd_send_ack_ex(peer_device, P_OV_RESULT, sector, size, ID_IN_SYNC);
			break;
		default:
			BUG();
		}
		if (verb && drbd_ratelimit())
			drbd_err(device, "Can not satisfy peer's read request, "
			    "no local data.\n");

		/* drain possibly payload */
		return drbd_drain_block(peer_device, pi->size);
	}

	/* GFP_NOIO, because we must not cause arbitrary write-out: in a DRBD
	 * "criss-cross" setup, that might cause write-out on some other DRBD,
	 * which in turn might block on the other node at this very place.  */
	peer_req = drbd_alloc_peer_req(peer_device, p->block_id, sector, size, GFP_NOIO);
	if (!peer_req) {
		put_ldev(device);
		return -ENOMEM;
	}

	switch (pi->cmd) {
	case P_DATA_REQUEST:
		peer_req->w.cb = w_e_end_data_req;
		fault_type = DRBD_FAULT_DT_RD;
		/* application IO, don't drbd_rs_begin_io */
		goto submit;

	case P_RS_DATA_REQUEST:
		peer_req->w.cb = w_e_end_rsdata_req;
		fault_type = DRBD_FAULT_RS_RD;
		/* used in the sector offset progress display */
		device->bm_resync_fo = BM_SECT_TO_BIT(sector);
		break;

	case P_OV_REPLY:
	case P_CSUM_RS_REQUEST:
		fault_type = DRBD_FAULT_RS_RD;
		di = kmalloc(sizeof(*di) + pi->size, GFP_NOIO);
		if (!di)
			goto out_free_e;

		di->digest_size = pi->size;
		di->digest = (((char *)di)+sizeof(struct digest_info));

		peer_req->digest = di;
		peer_req->flags |= EE_HAS_DIGEST;

		if (drbd_recv_all(peer_device->connection, di->digest, pi->size))
			goto out_free_e;

		if (pi->cmd == P_CSUM_RS_REQUEST) {
			D_ASSERT(device, peer_device->connection->agreed_pro_version >= 89);
			peer_req->w.cb = w_e_end_csum_rs_req;
			/* used in the sector offset progress display */
			device->bm_resync_fo = BM_SECT_TO_BIT(sector);
		} else if (pi->cmd == P_OV_REPLY) {
			/* track progress, we may need to throttle */
			atomic_add(size >> 9, &peer_device->rs_sect_in);
			peer_req->w.cb = w_e_end_ov_reply;
			dec_rs_pending(peer_device);
			/* drbd_rs_begin_io done when we sent this request,
			 * but accounting still needs to be done. */
			goto submit_for_resync;
		}
		break;

	case P_OV_REQUEST:
		if (peer_device->ov_start_sector == ~(sector_t)0 &&
		    peer_device->connection->agreed_pro_version >= 90) {
			unsigned long now = jiffies;
			int i;
			peer_device->ov_start_sector = sector;
			peer_device->ov_position = sector;
			peer_device->ov_left = drbd_bm_bits(device) - BM_SECT_TO_BIT(sector);
			peer_device->rs_total = peer_device->ov_left;
			for (i = 0; i < DRBD_SYNC_MARKS; i++) {
				peer_device->rs_mark_left[i] = peer_device->ov_left;
				peer_device->rs_mark_time[i] = now;
			}
			drbd_info(device, "Online Verify start sector: %llu\n",
					(unsigned long long)sector);
		}
		peer_req->w.cb = w_e_end_ov_req;
		fault_type = DRBD_FAULT_RS_RD;
		break;

	default:
		BUG();
	}

	/* Throttle, drbd_rs_begin_io and submit should become asynchronous
	 * wrt the receiver, but it is not as straightforward as it may seem.
	 * Various places in the resync start and stop logic assume resync
	 * requests are processed in order, requeuing this on the worker thread
	 * introduces a bunch of new code for synchronization between threads.
	 *
	 * Unlimited throttling before drbd_rs_begin_io may stall the resync
	 * "forever", throttling after drbd_rs_begin_io will lock that extent
	 * for application writes for the same time.  For now, just throttle
	 * here, where the rest of the code expects the receiver to sleep for
	 * a while, anyways.
	 */

	/* Throttle before drbd_rs_begin_io, as that locks out application IO;
	 * this defers syncer requests for some time, before letting at least
	 * on request through.  The resync controller on the receiving side
	 * will adapt to the incoming rate accordingly.
	 *
	 * We cannot throttle here if remote is Primary/SyncTarget:
	 * we would also throttle its application reads.
	 * In that case, throttling is done on the SyncTarget only.
	 */
	if (connection->peer_role[NOW] != R_PRIMARY &&
	    drbd_rs_should_slow_down(peer_device, sector))
		schedule_timeout_uninterruptible(HZ/10);
	if (drbd_rs_begin_io(peer_device, sector))
		goto out_free_e;

submit_for_resync:
	atomic_add(size >> 9, &device->rs_sect_ev);

submit:
	inc_unacked(peer_device);
	spin_lock_irq(&device->resource->req_lock);
	list_add_tail(&peer_req->w.list, &device->read_ee);
	spin_unlock_irq(&device->resource->req_lock);

	if (drbd_submit_peer_request(device, peer_req, READ, fault_type) == 0)
		return 0;

	/* don't care for the reason here */
	drbd_err(device, "submit failed, triggering re-connect\n");
	spin_lock_irq(&device->resource->req_lock);
	list_del(&peer_req->w.list);
	spin_unlock_irq(&device->resource->req_lock);
	/* no drbd_rs_complete_io(), we are dropping the connection anyways */

out_free_e:
	put_ldev(device);
	drbd_free_peer_req(device, peer_req);
	return -EIO;
}

/**
 * drbd_asb_recover_0p  -  Recover after split-brain with no remaining primaries
 */
static int drbd_asb_recover_0p(struct drbd_peer_device *peer_device) __must_hold(local)
{
	int self, peer, rv = -100;
	unsigned long ch_self, ch_peer;
	enum drbd_after_sb_p after_sb_0p;

	self = drbd_uuid(peer_device, UI_BITMAP) & 1;
	peer = peer_device->p_uuid[UI_BITMAP] & 1;

	ch_peer = peer_device->p_uuid[UI_SIZE];
	ch_self = peer_device->comm_bm_set;

	rcu_read_lock();
	after_sb_0p = rcu_dereference(peer_device->connection->net_conf)->after_sb_0p;
	rcu_read_unlock();
	switch (after_sb_0p) {
	case ASB_CONSENSUS:
	case ASB_DISCARD_SECONDARY:
	case ASB_CALL_HELPER:
	case ASB_VIOLENTLY:
		drbd_err(peer_device, "Configuration error.\n");
		break;
	case ASB_DISCONNECT:
		break;
	case ASB_DISCARD_YOUNGER_PRI:
		if (self == 0 && peer == 1) {
			rv = -1;
			break;
		}
		if (self == 1 && peer == 0) {
			rv =  1;
			break;
		}
		/* Else fall through to one of the other strategies... */
	case ASB_DISCARD_OLDER_PRI:
		if (self == 0 && peer == 1) {
			rv = 1;
			break;
		}
		if (self == 1 && peer == 0) {
			rv = -1;
			break;
		}
		/* Else fall through to one of the other strategies... */
		drbd_warn(peer_device, "Discard younger/older primary did not find a decision\n"
			  "Using discard-least-changes instead\n");
	case ASB_DISCARD_ZERO_CHG:
		if (ch_peer == 0 && ch_self == 0) {
			rv = test_bit(DISCARD_CONCURRENT, &peer_device->connection->flags)
				? -1 : 1;
			break;
		} else {
			if (ch_peer == 0) { rv =  1; break; }
			if (ch_self == 0) { rv = -1; break; }
		}
		if (after_sb_0p == ASB_DISCARD_ZERO_CHG)
			break;
	case ASB_DISCARD_LEAST_CHG:
		if	(ch_self < ch_peer)
			rv = -1;
		else if (ch_self > ch_peer)
			rv =  1;
		else /* ( ch_self == ch_peer ) */
		     /* Well, then use something else. */
			rv = test_bit(DISCARD_CONCURRENT, &peer_device->connection->flags)
				? -1 : 1;
		break;
	case ASB_DISCARD_LOCAL:
		rv = -1;
		break;
	case ASB_DISCARD_REMOTE:
		rv =  1;
	}

	return rv;
}

/**
 * drbd_asb_recover_1p  -  Recover after split-brain with one remaining primary
 */
static int drbd_asb_recover_1p(struct drbd_peer_device *peer_device) __must_hold(local)
{
	struct drbd_device *device = peer_device->device;
	struct drbd_connection *connection = peer_device->connection;
	struct drbd_resource *resource = device->resource;
	int hg, rv = -100;
	enum drbd_after_sb_p after_sb_1p;

	rcu_read_lock();
	after_sb_1p = rcu_dereference(connection->net_conf)->after_sb_1p;
	rcu_read_unlock();
	switch (after_sb_1p) {
	case ASB_DISCARD_YOUNGER_PRI:
	case ASB_DISCARD_OLDER_PRI:
	case ASB_DISCARD_LEAST_CHG:
	case ASB_DISCARD_LOCAL:
	case ASB_DISCARD_REMOTE:
	case ASB_DISCARD_ZERO_CHG:
		drbd_err(device, "Configuration error.\n");
		break;
	case ASB_DISCONNECT:
		break;
	case ASB_CONSENSUS:
		hg = drbd_asb_recover_0p(peer_device);
		if (hg == -1 && resource->role[NOW] == R_SECONDARY)
			rv = hg;
		if (hg == 1  && resource->role[NOW] == R_PRIMARY)
			rv = hg;
		break;
	case ASB_VIOLENTLY:
		rv = drbd_asb_recover_0p(peer_device);
		break;
	case ASB_DISCARD_SECONDARY:
		return resource->role[NOW] == R_PRIMARY ? 1 : -1;
	case ASB_CALL_HELPER:
		hg = drbd_asb_recover_0p(peer_device);
		if (hg == -1 && resource->role[NOW] == R_PRIMARY) {
			enum drbd_state_rv rv2;

			drbd_set_role(device->resource, R_SECONDARY, false);
			 /* drbd_change_state() does not sleep while in SS_IN_TRANSIENT_STATE,
			  * we might be here in L_STANDALONE which is transient.
			  * we do not need to wait for the after state change work either. */
			rv2 = change_role(resource, R_SECONDARY, CS_VERBOSE, false);
			if (rv2 != SS_SUCCESS) {
				drbd_khelper(device, connection, "pri-lost-after-sb");
			} else {
				drbd_warn(device, "Successfully gave up primary role.\n");
				rv = hg;
			}
		} else
			rv = hg;
	}

	return rv;
}

/**
 * drbd_asb_recover_2p  -  Recover after split-brain with two remaining primaries
 */
static int drbd_asb_recover_2p(struct drbd_peer_device *peer_device) __must_hold(local)
{
	struct drbd_device *device = peer_device->device;
	struct drbd_connection *connection = peer_device->connection;
	int hg, rv = -100;
	enum drbd_after_sb_p after_sb_2p;

	rcu_read_lock();
	after_sb_2p = rcu_dereference(connection->net_conf)->after_sb_2p;
	rcu_read_unlock();
	switch (after_sb_2p) {
	case ASB_DISCARD_YOUNGER_PRI:
	case ASB_DISCARD_OLDER_PRI:
	case ASB_DISCARD_LEAST_CHG:
	case ASB_DISCARD_LOCAL:
	case ASB_DISCARD_REMOTE:
	case ASB_CONSENSUS:
	case ASB_DISCARD_SECONDARY:
	case ASB_DISCARD_ZERO_CHG:
		drbd_err(device, "Configuration error.\n");
		break;
	case ASB_VIOLENTLY:
		rv = drbd_asb_recover_0p(peer_device);
		break;
	case ASB_DISCONNECT:
		break;
	case ASB_CALL_HELPER:
		hg = drbd_asb_recover_0p(peer_device);
		if (hg == -1) {
			enum drbd_state_rv rv2;

			 /* drbd_change_state() does not sleep while in SS_IN_TRANSIENT_STATE,
			  * we might be here in L_STANDALONE which is transient.
			  * we do not need to wait for the after state change work either. */
			rv2 = change_role(device->resource, R_SECONDARY, CS_VERBOSE, false);
			if (rv2 != SS_SUCCESS) {
				drbd_khelper(device, connection, "pri-lost-after-sb");
			} else {
				drbd_warn(device, "Successfully gave up primary role.\n");
				rv = hg;
			}
		} else
			rv = hg;
	}

	return rv;
}

STATIC void drbd_uuid_dump_self(struct drbd_peer_device *peer_device, u64 bits, u64 flags)
{
	drbd_info(peer_device, "self %016llX:%016llX:%016llX:%016llX bits:%llu flags:%llX\n",
		  (unsigned long long)drbd_uuid(peer_device, UI_CURRENT),
		  (unsigned long long)drbd_uuid(peer_device, UI_BITMAP),
		  (unsigned long long)drbd_uuid(peer_device, UI_HISTORY_START),
		  (unsigned long long)drbd_uuid(peer_device, UI_HISTORY_END),
		  (unsigned long long)bits,
		  (unsigned long long)flags);
}


STATIC void drbd_uuid_dump_peer(struct drbd_peer_device *peer_device, u64 bits, u64 flags)
{
	drbd_info(peer_device, "peer %016llX:%016llX:%016llX:%016llX bits:%llu flags:%llX\n",
	     (unsigned long long)peer_device->p_uuid[UI_CURRENT],
	     (unsigned long long)peer_device->p_uuid[UI_BITMAP],
	     (unsigned long long)peer_device->p_uuid[UI_HISTORY_START],
	     (unsigned long long)peer_device->p_uuid[UI_HISTORY_END],
	     (unsigned long long)bits,
	     (unsigned long long)flags);
}

/*
  100	after split brain try auto recover
    2	L_SYNC_SOURCE set BitMap
    1	L_SYNC_SOURCE use BitMap
    0	no Sync
   -1	L_SYNC_TARGET use BitMap
   -2	L_SYNC_TARGET set BitMap
 -100	after split brain, disconnect
-1000	unrelated data
-1091   requires proto 91
-1096   requires proto 96
 */
STATIC int drbd_uuid_compare(struct drbd_peer_device *peer_device, int *rule_nr) __must_hold(local)
{
	struct drbd_device *device = peer_device->device;
	u64 self, peer;
	int i, j;

	self = drbd_uuid(peer_device, UI_CURRENT) & ~((u64)1);
	peer = peer_device->p_uuid[UI_CURRENT] & ~((u64)1);

	*rule_nr = 10;
	if (self == UUID_JUST_CREATED && peer == UUID_JUST_CREATED)
		return 0;

	*rule_nr = 20;
	if ((self == UUID_JUST_CREATED || self == (u64)0) &&
	     peer != UUID_JUST_CREATED)
		return -2;

	*rule_nr = 30;
	if (self != UUID_JUST_CREATED &&
	    (peer == UUID_JUST_CREATED || peer == (u64)0))
		return 2;

	if (self == peer) {
		int rct, dc; /* roles at crash time */

		if (peer_device->p_uuid[UI_BITMAP] == (u64)0 && drbd_uuid(peer_device, UI_BITMAP) != (u64)0) {

			if (peer_device->connection->agreed_pro_version < 91)
				return -1091;

			if ((drbd_uuid(peer_device, UI_BITMAP) & ~((u64)1)) == (peer_device->p_uuid[UI_HISTORY_START] & ~((u64)1)) &&
			    (drbd_uuid(peer_device, UI_HISTORY_START) & ~((u64)1)) == (peer_device->p_uuid[UI_HISTORY_START + 1] & ~((u64)1))) {
				drbd_info(device, "was SyncSource, missed the resync finished event, corrected myself:\n");
				drbd_uuid_set_bm(peer_device, 0UL);

				drbd_uuid_dump_self(peer_device,
						    device->disk_state[NOW] >= D_NEGOTIATING ? drbd_bm_total_weight(peer_device) : 0, 0);
				*rule_nr = 34;
			} else {
				drbd_info(device, "was SyncSource (peer failed to write sync_uuid)\n");
				*rule_nr = 36;
			}

			return 1;
		}

		if (drbd_uuid(peer_device, UI_BITMAP) == (u64)0 && peer_device->p_uuid[UI_BITMAP] != (u64)0) {

			if (peer_device->connection->agreed_pro_version < 91)
				return -1091;

			if ((drbd_uuid(peer_device, UI_HISTORY_START) & ~((u64)1)) == (peer_device->p_uuid[UI_BITMAP] & ~((u64)1)) &&
			    (drbd_uuid(peer_device, UI_HISTORY_START + 1) & ~((u64)1)) == (peer_device->p_uuid[UI_HISTORY_START] & ~((u64)1))) {
				drbd_info(device, "was SyncTarget, peer missed the resync finished event, corrected peer:\n");

				peer_device->p_uuid[UI_HISTORY_START + 1] = peer_device->p_uuid[UI_HISTORY_START];
				peer_device->p_uuid[UI_HISTORY_START] = peer_device->p_uuid[UI_BITMAP];
				peer_device->p_uuid[UI_BITMAP] = 0UL;

				drbd_uuid_dump_peer(peer_device, peer_device->p_uuid[UI_SIZE], peer_device->p_uuid[UI_FLAGS]);
				*rule_nr = 35;
			} else {
				drbd_info(device, "was SyncTarget (failed to write sync_uuid)\n");
				*rule_nr = 37;
			}

			return -1;
		}

		/* Common power [off|failure] */
		rct = (test_bit(CRASHED_PRIMARY, &device->flags) ? 1 : 0) +
			(peer_device->p_uuid[UI_FLAGS] & 2);
		/* lowest bit is set when we were primary,
		 * next bit (weight 2) is set when peer was primary */
		*rule_nr = 40;

		switch (rct) {
		case 0: /* !self_pri && !peer_pri */ return 0;
		case 1: /*  self_pri && !peer_pri */ return 1;
		case 2: /* !self_pri &&  peer_pri */ return -1;
		case 3: /*  self_pri &&  peer_pri */
			dc = test_bit(DISCARD_CONCURRENT, &peer_device->connection->flags);
			return dc ? -1 : 1;
		}
	}

	*rule_nr = 50;
	peer = peer_device->p_uuid[UI_BITMAP] & ~((u64)1);
	if (self == peer)
		return -1;

	*rule_nr = 51;
	peer = peer_device->p_uuid[UI_HISTORY_START] & ~((u64)1);
	if (self == peer) {
		if (peer_device->connection->agreed_pro_version < 96 ?
		    (drbd_uuid(peer_device, UI_HISTORY_START) & ~((u64)1)) ==
		    (peer_device->p_uuid[UI_HISTORY_START + 1] & ~((u64)1)) :
		    peer + UUID_NEW_BM_OFFSET == (peer_device->p_uuid[UI_BITMAP] & ~((u64)1))) {
			/* The last P_SYNC_UUID did not get though. Undo the last start of
			   resync as sync source modifications of the peer's UUIDs. */

			if (peer_device->connection->agreed_pro_version < 91)
				return -1091;

			peer_device->p_uuid[UI_BITMAP] = peer_device->p_uuid[UI_HISTORY_START];
			peer_device->p_uuid[UI_HISTORY_START] = peer_device->p_uuid[UI_HISTORY_START + 1];

			drbd_info(device, "Did not got last syncUUID packet, corrected:\n");
			drbd_uuid_dump_peer(peer_device, peer_device->p_uuid[UI_SIZE], peer_device->p_uuid[UI_FLAGS]);

			return -1;
		}
	}

	*rule_nr = 60;
	self = drbd_uuid(peer_device, UI_CURRENT) & ~((u64)1);
	for (i = UI_HISTORY_START; i <= UI_HISTORY_END; i++) {
		peer = peer_device->p_uuid[i] & ~((u64)1);
		if (self == peer)
			return -2;
	}

	*rule_nr = 70;
	self = drbd_uuid(peer_device, UI_BITMAP) & ~((u64)1);
	peer = peer_device->p_uuid[UI_CURRENT] & ~((u64)1);
	if (self == peer)
		return 1;

	*rule_nr = 71;
	self = drbd_uuid(peer_device, UI_HISTORY_START) & ~((u64)1);
	if (self == peer) {
		if (peer_device->connection->agreed_pro_version < 96 ?
		    (drbd_uuid(peer_device, UI_HISTORY_START + 1) & ~((u64)1)) ==
		    (peer_device->p_uuid[UI_HISTORY_START] & ~((u64)1)) :
		    self + UUID_NEW_BM_OFFSET == (drbd_uuid(peer_device, UI_BITMAP) & ~((u64)1))) {
			/* The last P_SYNC_UUID did not get though. Undo the last start of
			   resync as sync source modifications of our UUIDs. */

			if (peer_device->connection->agreed_pro_version < 91)
				return -1091;

			_drbd_uuid_set(peer_device, UI_BITMAP, drbd_uuid(peer_device, UI_HISTORY_START));
			_drbd_uuid_set(peer_device, UI_HISTORY_START, drbd_uuid(peer_device, UI_HISTORY_START + 1));

			drbd_info(device, "Last syncUUID did not get through, corrected:\n");
			drbd_uuid_dump_self(peer_device,
					    device->disk_state[NOW] >= D_NEGOTIATING ? drbd_bm_total_weight(peer_device) : 0, 0);

			return 1;
		}
	}


	*rule_nr = 80;
	peer = peer_device->p_uuid[UI_CURRENT] & ~((u64)1);
	for (i = UI_HISTORY_START; i <= UI_HISTORY_END; i++) {
		self = drbd_uuid(peer_device, i) & ~((u64)1);
		if (self == peer)
			return 2;
	}

	*rule_nr = 90;
	self = drbd_uuid(peer_device, UI_BITMAP) & ~((u64)1);
	peer = peer_device->p_uuid[UI_BITMAP] & ~((u64)1);
	if (self == peer && self != ((u64)0))
		return 100;

	*rule_nr = 100;
	for (i = UI_HISTORY_START; i <= UI_HISTORY_END; i++) {
		self = drbd_uuid(peer_device, i) & ~((u64)1);
		for (j = UI_HISTORY_START; j <= UI_HISTORY_END; j++) {
			peer = peer_device->p_uuid[j] & ~((u64)1);
			if (self == peer)
				return -100;
		}
	}

	return -1000;
}

/* drbd_sync_handshake() returns the new replication state on success, and -1
 * on failure.
 */
static enum drbd_repl_state drbd_sync_handshake(struct drbd_peer_device *peer_device,
						enum drbd_role peer_role,
						enum drbd_disk_state peer_disk_state) __must_hold(local)
{
	struct drbd_device *device = peer_device->device;
	struct drbd_connection *connection = peer_device->connection;
	enum drbd_repl_state rv = -1;
	enum drbd_disk_state disk_state;
	struct net_conf *nc;
	int hg, rule_nr, rr_conflict, tentative;

	disk_state = device->disk_state[NOW];
	if (disk_state == D_NEGOTIATING)
		disk_state = device->disk_state_from_metadata;

	drbd_info(device, "drbd_sync_handshake:\n");
	drbd_uuid_dump_self(peer_device, peer_device->comm_bm_set, 0);
	drbd_uuid_dump_peer(peer_device, peer_device->p_uuid[UI_SIZE], peer_device->p_uuid[UI_FLAGS]);

	hg = drbd_uuid_compare(peer_device, &rule_nr);

	drbd_info(device, "uuid_compare()=%d by rule %d\n", hg, rule_nr);

	if (hg == -1000) {
		drbd_alert(device, "Unrelated data, aborting!\n");
		return -1;
	}
	if (hg < -1000) {
		drbd_alert(device, "To resolve this both sides have to support at least protocol %d\n", -hg - 1000);
		return -1;
	}

	if ((disk_state == D_INCONSISTENT && peer_disk_state > D_INCONSISTENT) ||
	    (peer_disk_state == D_INCONSISTENT && disk_state > D_INCONSISTENT)) {
		int f = (hg == -100) || abs(hg) == 2;
		hg = disk_state > D_INCONSISTENT ? 1 : -1;
		if (f)
			hg = hg*2;
		drbd_info(device, "Becoming sync %s due to disk states.\n",
		     hg > 0 ? "source" : "target");
	}

	if (abs(hg) == 100)
		drbd_khelper(device, connection, "initial-split-brain");

	rcu_read_lock();
	nc = rcu_dereference(peer_device->connection->net_conf);

	if (hg == 100 || (hg == -100 && nc->always_asbp)) {
		int pcount = (device->resource->role[NOW] == R_PRIMARY)
			   + (peer_role == R_PRIMARY);
		int forced = (hg == -100);

		switch (pcount) {
		case 0:
			hg = drbd_asb_recover_0p(peer_device);
			break;
		case 1:
			hg = drbd_asb_recover_1p(peer_device);
			break;
		case 2:
			hg = drbd_asb_recover_2p(peer_device);
			break;
		}
		if (abs(hg) < 100) {
			drbd_warn(device, "Split-Brain detected, %d primaries, "
			     "automatically solved. Sync from %s node\n",
			     pcount, (hg < 0) ? "peer" : "this");
			if (forced) {
				drbd_warn(device, "Doing a full sync, since"
				     " UUIDs where ambiguous.\n");
				hg = hg*2;
			}
		}
	}

	if (hg == -100) {
		if (test_bit(DISCARD_MY_DATA, &device->flags) && !(peer_device->p_uuid[UI_FLAGS]&1))
			hg = -1;
		if (!test_bit(DISCARD_MY_DATA, &device->flags) && (peer_device->p_uuid[UI_FLAGS]&1))
			hg = 1;

		if (abs(hg) < 100)
			drbd_warn(device, "Split-Brain detected, manually solved. "
			     "Sync from %s node\n",
			     (hg < 0) ? "peer" : "this");
	}
	rr_conflict = nc->rr_conflict;
	tentative = nc->tentative;
	rcu_read_unlock();

	if (hg == -100) {
		/* FIXME this log message is not correct if we end up here
		 * after an attempted attach on a diskless node.
		 * We just refuse to attach -- well, we drop the "connection"
		 * to that disk, in a way... */
		drbd_alert(device, "Split-Brain detected but unresolved, dropping connection!\n");
		drbd_khelper(device, connection, "split-brain");
		return -1;
	}

	if (hg > 0 && disk_state <= D_INCONSISTENT) {
		drbd_err(device, "I shall become SyncSource, but I am inconsistent!\n");
		return -1;
	}

	if (hg < 0 && /* by intention we do not use disk_state here. */
	    device->resource->role[NOW] == R_PRIMARY && device->disk_state[NOW] >= D_CONSISTENT) {
		switch (rr_conflict) {
		case ASB_CALL_HELPER:
			drbd_khelper(device, connection, "pri-lost");
			/* fall through */
		case ASB_DISCONNECT:
			drbd_err(device, "I shall become SyncTarget, but I am primary!\n");
			return -1;
		case ASB_VIOLENTLY:
			drbd_warn(device, "Becoming SyncTarget, violating the stable-data"
			     "assumption\n");
		}
	}

	if (tentative || test_bit(CONN_DRY_RUN, &peer_device->connection->flags)) {
		if (hg == 0)
			drbd_info(device, "dry-run connect: No resync, would become Connected immediately.\n");
		else
			drbd_info(device, "dry-run connect: Would become %s, doing a %s resync.",
				 drbd_conn_str(hg > 0 ? L_SYNC_SOURCE : L_SYNC_TARGET),
				 abs(hg) >= 2 ? "full" : "bit-map based");
		return -1;
	}

	if (abs(hg) >= 2) {
		drbd_info(device, "Writing the whole bitmap, full sync required after drbd_sync_handshake.\n");
		if (drbd_bitmap_io(device, &drbd_bmio_set_n_write, "set_n_write from sync_handshake",
					BM_LOCK_CLEAR, peer_device))
			return -1;
	}

	if (hg > 0) { /* become sync source. */
		rv = L_WF_BITMAP_S;
	} else if (hg < 0) { /* become sync target */
		rv = L_WF_BITMAP_T;
	} else {
		rv = L_CONNECTED;
		if (drbd_bm_total_weight(peer_device)) {
			drbd_info(device, "No resync, but %lu bits in bitmap!\n",
			     drbd_bm_total_weight(peer_device));
		}
	}

	return rv;
}

STATIC enum drbd_after_sb_p convert_after_sb(enum drbd_after_sb_p peer)
{
	/* ASB_DISCARD_REMOTE - ASB_DISCARD_LOCAL is valid */
	if (peer == ASB_DISCARD_REMOTE)
		return ASB_DISCARD_LOCAL;

	/* any other things with ASB_DISCARD_REMOTE or ASB_DISCARD_LOCAL are invalid */
	if (peer == ASB_DISCARD_LOCAL)
		return ASB_DISCARD_REMOTE;

	/* everything else is valid if they are equal on both sides. */
	return peer;
}

STATIC int receive_protocol(struct drbd_connection *connection, struct packet_info *pi)
{
	struct p_protocol *p = pi->data;
	enum drbd_after_sb_p p_after_sb_0p, p_after_sb_1p, p_after_sb_2p;
	int p_proto, p_discard_my_data, p_two_primaries, cf;
	struct net_conf *nc, *old_net_conf, *new_net_conf = NULL;
	char integrity_alg[SHARED_SECRET_MAX] = "";
	struct crypto_hash *peer_integrity_tfm = NULL;
	void *int_dig_in = NULL, *int_dig_vv = NULL;

	p_proto		= be32_to_cpu(p->protocol);
	p_after_sb_0p	= be32_to_cpu(p->after_sb_0p);
	p_after_sb_1p	= be32_to_cpu(p->after_sb_1p);
	p_after_sb_2p	= be32_to_cpu(p->after_sb_2p);
	p_two_primaries = be32_to_cpu(p->two_primaries);
	cf		= be32_to_cpu(p->conn_flags);
	p_discard_my_data = cf & CF_DISCARD_MY_DATA;

	if (connection->agreed_pro_version >= 87) {
		int err;

		if (pi->size > sizeof(integrity_alg))
			return -EIO;
		err = drbd_recv_all(connection, integrity_alg, pi->size);
		if (err)
			return err;
		integrity_alg[SHARED_SECRET_MAX - 1] = 0;
	}

	if (pi->cmd != P_PROTOCOL_UPDATE) {
		clear_bit(CONN_DRY_RUN, &connection->flags);

		if (cf & CF_DRY_RUN)
			set_bit(CONN_DRY_RUN, &connection->flags);

		rcu_read_lock();
		nc = rcu_dereference(connection->net_conf);

		if (p_proto != nc->wire_protocol) {
			drbd_err(connection, "incompatible %s settings\n", "protocol");
			goto disconnect_rcu_unlock;
		}

		if (convert_after_sb(p_after_sb_0p) != nc->after_sb_0p) {
			drbd_err(connection, "incompatible %s settings\n", "after-sb-0pri");
			goto disconnect_rcu_unlock;
		}

		if (convert_after_sb(p_after_sb_1p) != nc->after_sb_1p) {
			drbd_err(connection, "incompatible %s settings\n", "after-sb-1pri");
			goto disconnect_rcu_unlock;
		}

		if (convert_after_sb(p_after_sb_2p) != nc->after_sb_2p) {
			drbd_err(connection, "incompatible %s settings\n", "after-sb-2pri");
			goto disconnect_rcu_unlock;
		}

		if (p_discard_my_data && nc->discard_my_data) {
			drbd_err(connection, "incompatible %s settings\n", "discard-my-data");
			goto disconnect_rcu_unlock;
		}

		if (p_two_primaries != nc->two_primaries) {
			drbd_err(connection, "incompatible %s settings\n", "allow-two-primaries");
			goto disconnect_rcu_unlock;
		}

		if (strcmp(integrity_alg, nc->integrity_alg)) {
			drbd_err(connection, "incompatible %s settings\n", "data-integrity-alg");
			goto disconnect_rcu_unlock;
		}

		rcu_read_unlock();
	}

	if (integrity_alg[0]) {
		int hash_size;

		/*
		 * We can only change the peer data integrity algorithm
		 * here.  Changing our own data integrity algorithm
		 * requires that we send a P_PROTOCOL_UPDATE packet at
		 * the same time; otherwise, the peer has no way to
		 * tell between which packets the algorithm should
		 * change.
		 */

		peer_integrity_tfm = crypto_alloc_hash(integrity_alg, 0, CRYPTO_ALG_ASYNC);
		if (!peer_integrity_tfm) {
			drbd_err(connection, "peer data-integrity-alg %s not supported\n",
				 integrity_alg);
			goto disconnect;
		}

		hash_size = crypto_hash_digestsize(peer_integrity_tfm);
		int_dig_in = kmalloc(hash_size, GFP_KERNEL);
		int_dig_vv = kmalloc(hash_size, GFP_KERNEL);
		if (!(int_dig_in && int_dig_vv)) {
			drbd_err(connection, "Allocation of buffers for data integrity checking failed\n");
			goto disconnect;
		}
	}

	new_net_conf = kmalloc(sizeof(struct net_conf), GFP_KERNEL);
	if (!new_net_conf) {
		drbd_err(connection, "Allocation of new net_conf failed\n");
		goto disconnect;
	}

	mutex_lock(&connection->resource->conf_update);
	mutex_lock(&connection->data.mutex);
	old_net_conf = connection->net_conf;
	*new_net_conf = *old_net_conf;

	new_net_conf->wire_protocol = p_proto;
	new_net_conf->after_sb_0p = convert_after_sb(p_after_sb_0p);
	new_net_conf->after_sb_1p = convert_after_sb(p_after_sb_1p);
	new_net_conf->after_sb_2p = convert_after_sb(p_after_sb_2p);
	new_net_conf->two_primaries = p_two_primaries;

	rcu_assign_pointer(connection->net_conf, new_net_conf);
	mutex_unlock(&connection->data.mutex);
	mutex_unlock(&connection->resource->conf_update);

	crypto_free_hash(connection->peer_integrity_tfm);
	kfree(connection->int_dig_in);
	kfree(connection->int_dig_vv);
	connection->peer_integrity_tfm = peer_integrity_tfm;
	connection->int_dig_in = int_dig_in;
	connection->int_dig_vv = int_dig_vv;

	if (strcmp(old_net_conf->integrity_alg, integrity_alg))
		drbd_info(connection, "peer data-integrity-alg: %s\n",
			  integrity_alg[0] ? integrity_alg : "(none)");

	synchronize_rcu();
	kfree(old_net_conf);
	return 0;

disconnect_rcu_unlock:
	rcu_read_unlock();
disconnect:
	crypto_free_hash(peer_integrity_tfm);
	kfree(int_dig_in);
	kfree(int_dig_vv);
	change_cstate(connection, C_DISCONNECTING, CS_HARD);
	return -EIO;
}

/* helper function
 * input: alg name, feature name
 * return: NULL (alg name was "")
 *         ERR_PTR(error) if something goes wrong
 *         or the crypto hash ptr, if it worked out ok. */
struct crypto_hash *drbd_crypto_alloc_digest_safe(const struct drbd_device *device,
		const char *alg, const char *name)
{
	struct crypto_hash *tfm;

	if (!alg[0])
		return NULL;

	tfm = crypto_alloc_hash(alg, 0, CRYPTO_ALG_ASYNC);
	if (IS_ERR(tfm)) {
		drbd_err(device, "Can not allocate \"%s\" as %s (reason: %ld)\n",
			alg, name, PTR_ERR(tfm));
		return tfm;
	}
	return tfm;
}

static int ignore_remaining_packet(struct drbd_connection *connection, struct packet_info *pi)
{
	void *buffer = connection->data.rbuf;
	int size = pi->size;

	while (size) {
		int s = min_t(int, size, DRBD_SOCKET_BUFFER_SIZE);
		s = drbd_recv(connection, buffer, s);
		if (s <= 0) {
			if (s < 0)
				return s;
			break;
		}
		size -= s;
	}
	if (size)
		return -EIO;
	return 0;
}

/*
 * config_unknown_volume  -  device configuration command for unknown volume
 *
 * When a device is added to an existing connection, the node on which the
 * device is added first will send configuration commands to its peer but the
 * peer will not know about the device yet.  It will warn and ignore these
 * commands.  Once the device is added on the second node, the second node will
 * send the same device configuration commands, but in the other direction.
 *
 * (We can also end up here if drbd is misconfigured.)
 */
static int config_unknown_volume(struct drbd_connection *connection, struct packet_info *pi)
{
	drbd_warn(connection, "%s packet received for volume %d, which is not configured locally\n",
		  cmdname(pi->cmd), pi->vnr);
	return ignore_remaining_packet(connection, pi);
}

STATIC int receive_SyncParam(struct drbd_connection *connection, struct packet_info *pi)
{
	struct drbd_peer_device *peer_device;
	struct drbd_device *device;
	struct p_rs_param_95 *p;
	unsigned int header_size, data_size, exp_max_sz;
	struct crypto_hash *verify_tfm = NULL;
	struct crypto_hash *csums_tfm = NULL;
	struct net_conf *old_net_conf, *new_net_conf = NULL;
	struct disk_conf *old_disk_conf = NULL, *new_disk_conf = NULL;
	const int apv = connection->agreed_pro_version;
	struct fifo_buffer *old_plan = NULL, *new_plan = NULL;
	int fifo_size = 0;
	int err;

	peer_device = conn_peer_device(connection, pi->vnr);
	if (!peer_device)
		return config_unknown_volume(connection, pi);
	device = peer_device->device;

	exp_max_sz  = apv <= 87 ? sizeof(struct p_rs_param)
		    : apv == 88 ? sizeof(struct p_rs_param)
					+ SHARED_SECRET_MAX
		    : apv <= 94 ? sizeof(struct p_rs_param_89)
		    : /* apv >= 95 */ sizeof(struct p_rs_param_95);

	if (pi->size > exp_max_sz) {
		drbd_err(device, "SyncParam packet too long: received %u, expected <= %u bytes\n",
		    pi->size, exp_max_sz);
		return -EIO;
	}

	if (apv <= 88) {
		header_size = sizeof(struct p_rs_param);
		data_size = pi->size - header_size;
	} else if (apv <= 94) {
		header_size = sizeof(struct p_rs_param_89);
		data_size = pi->size - header_size;
		D_ASSERT(device, data_size == 0);
	} else {
		header_size = sizeof(struct p_rs_param_95);
		data_size = pi->size - header_size;
		D_ASSERT(device, data_size == 0);
	}

	/* initialize verify_alg and csums_alg */
	p = pi->data;
	memset(p->verify_alg, 0, 2 * SHARED_SECRET_MAX);

	err = drbd_recv_all(peer_device->connection, p, header_size);
	if (err)
		return err;

	mutex_lock(&connection->resource->conf_update);
	old_net_conf = peer_device->connection->net_conf;
	if (get_ldev(device)) {
		new_disk_conf = kzalloc(sizeof(struct disk_conf), GFP_KERNEL);
		if (!new_disk_conf) {
			put_ldev(device);
			mutex_unlock(&connection->resource->conf_update);
			drbd_err(device, "Allocation of new disk_conf failed\n");
			return -ENOMEM;
		}

		old_disk_conf = device->ldev->disk_conf;
		*new_disk_conf = *old_disk_conf;

		new_disk_conf->resync_rate = be32_to_cpu(p->resync_rate);
	}

	if (apv >= 88) {
		if (apv == 88) {
			if (data_size > SHARED_SECRET_MAX) {
				drbd_err(device, "verify-alg too long, "
				    "peer wants %u, accepting only %u byte\n",
						data_size, SHARED_SECRET_MAX);
				err = -EIO;
				goto reconnect;
			}

			err = drbd_recv_all(peer_device->connection, p->verify_alg, data_size);
			if (err)
				goto reconnect;
			/* we expect NUL terminated string */
			/* but just in case someone tries to be evil */
			D_ASSERT(device, p->verify_alg[data_size-1] == 0);
			p->verify_alg[data_size-1] = 0;

		} else /* apv >= 89 */ {
			/* we still expect NUL terminated strings */
			/* but just in case someone tries to be evil */
			D_ASSERT(device, p->verify_alg[SHARED_SECRET_MAX-1] == 0);
			D_ASSERT(device, p->csums_alg[SHARED_SECRET_MAX-1] == 0);
			p->verify_alg[SHARED_SECRET_MAX-1] = 0;
			p->csums_alg[SHARED_SECRET_MAX-1] = 0;
		}

		if (strcmp(old_net_conf->verify_alg, p->verify_alg)) {
			if (peer_device->repl_state[NOW] == L_STANDALONE) {
				drbd_err(device, "Different verify-alg settings. me=\"%s\" peer=\"%s\"\n",
				    old_net_conf->verify_alg, p->verify_alg);
				goto disconnect;
			}
			verify_tfm = drbd_crypto_alloc_digest_safe(device,
					p->verify_alg, "verify-alg");
			if (IS_ERR(verify_tfm)) {
				verify_tfm = NULL;
				goto disconnect;
			}
		}

		if (apv >= 89 && strcmp(old_net_conf->csums_alg, p->csums_alg)) {
			if (peer_device->repl_state[NOW] == L_STANDALONE) {
				drbd_err(device, "Different csums-alg settings. me=\"%s\" peer=\"%s\"\n",
				    old_net_conf->csums_alg, p->csums_alg);
				goto disconnect;
			}
			csums_tfm = drbd_crypto_alloc_digest_safe(device,
					p->csums_alg, "csums-alg");
			if (IS_ERR(csums_tfm)) {
				csums_tfm = NULL;
				goto disconnect;
			}
		}

		if (apv > 94 && new_disk_conf) {
			new_disk_conf->c_plan_ahead = be32_to_cpu(p->c_plan_ahead);
			new_disk_conf->c_delay_target = be32_to_cpu(p->c_delay_target);
			new_disk_conf->c_fill_target = be32_to_cpu(p->c_fill_target);
			new_disk_conf->c_max_rate = be32_to_cpu(p->c_max_rate);

			fifo_size = (new_disk_conf->c_plan_ahead * 10 * SLEEP_TIME) / HZ;
			if (fifo_size != rcu_dereference(peer_device->rs_plan_s)->size) {
				new_plan = fifo_alloc(fifo_size);
				if (!new_plan) {
					drbd_err(device, "kmalloc of fifo_buffer failed");
					put_ldev(device);
					goto disconnect;
				}
			}
		}

		if (verify_tfm || csums_tfm) {
			new_net_conf = kzalloc(sizeof(struct net_conf), GFP_KERNEL);
			if (!new_net_conf) {
				drbd_err(device, "Allocation of new net_conf failed\n");
				goto disconnect;
			}

			*new_net_conf = *old_net_conf;

			if (verify_tfm) {
				strcpy(new_net_conf->verify_alg, p->verify_alg);
				new_net_conf->verify_alg_len = strlen(p->verify_alg) + 1;
				crypto_free_hash(peer_device->connection->verify_tfm);
				peer_device->connection->verify_tfm = verify_tfm;
				drbd_info(device, "using verify-alg: \"%s\"\n", p->verify_alg);
			}
			if (csums_tfm) {
				strcpy(new_net_conf->csums_alg, p->csums_alg);
				new_net_conf->csums_alg_len = strlen(p->csums_alg) + 1;
				crypto_free_hash(peer_device->connection->csums_tfm);
				peer_device->connection->csums_tfm = csums_tfm;
				drbd_info(device, "using csums-alg: \"%s\"\n", p->csums_alg);
			}
			rcu_assign_pointer(connection->net_conf, new_net_conf);
		}
	}

	if (new_disk_conf) {
		rcu_assign_pointer(device->ldev->disk_conf, new_disk_conf);
		put_ldev(device);
	}

	if (new_plan) {
		old_plan = rcu_dereference(peer_device->rs_plan_s);
		rcu_assign_pointer(peer_device->rs_plan_s, new_plan);
	}

	mutex_unlock(&connection->resource->conf_update);
	synchronize_rcu();
	if (new_net_conf)
		kfree(old_net_conf);
	kfree(old_disk_conf);
	kfree(old_plan);

	return 0;

reconnect:
	if (new_disk_conf) {
		put_ldev(device);
		kfree(new_disk_conf);
	}
	mutex_unlock(&connection->resource->conf_update);
	return -EIO;

disconnect:
	kfree(new_plan);
	if (new_disk_conf) {
		put_ldev(device);
		kfree(new_disk_conf);
	}
	mutex_unlock(&connection->resource->conf_update);
	/* just for completeness: actually not needed,
	 * as this is not reached if csums_tfm was ok. */
	crypto_free_hash(csums_tfm);
	/* but free the verify_tfm again, if csums_tfm did not work out */
	crypto_free_hash(verify_tfm);
	change_cstate(peer_device->connection, C_DISCONNECTING, CS_HARD);
	return -EIO;
}

STATIC void drbd_setup_order_type(struct drbd_device *device, int peer)
{
	/* sorry, we currently have no working implementation
	 * of distributed TCQ */
}

/* warn if the arguments differ by more than 12.5% */
static void warn_if_differ_considerably(struct drbd_device *device,
	const char *s, sector_t a, sector_t b)
{
	sector_t d;
	if (a == 0 || b == 0)
		return;
	d = (a > b) ? (a - b) : (b - a);
	if (d > (a>>3) || d > (b>>3))
		drbd_warn(device, "Considerable difference in %s: %llus vs. %llus\n", s,
		     (unsigned long long)a, (unsigned long long)b);
}

/* Maximum bio size that a protocol version supports. */
static unsigned int conn_max_bio_size(struct drbd_connection *connection)
{
	if (connection->agreed_pro_version >= 100)
		return DRBD_MAX_BIO_SIZE;
	else if (connection->agreed_pro_version >= 95)
		return DRBD_MAX_BIO_SIZE_P95;
	else
		return DRBD_MAX_SIZE_H80_PACKET;
}

STATIC int receive_sizes(struct drbd_connection *connection, struct packet_info *pi)
{
	struct drbd_peer_device *peer_device;
	struct drbd_device *device;
	struct p_sizes *p = pi->data;
	enum determine_dev_size dd = UNCHANGED;
	sector_t p_size, p_usize, my_usize;
	int ldsc = 0; /* local disk size changed */
	enum dds_flags ddsf;
	unsigned int protocol_max_bio_size;

	peer_device = conn_peer_device(connection, pi->vnr);
	if (!peer_device)
		return config_unknown_volume(connection, pi);
	device = peer_device->device;

	p_size = be64_to_cpu(p->d_size);
	p_usize = be64_to_cpu(p->u_size);

	/* just store the peer's disk size for now.
	 * we still need to figure out whether we accept that. */
	peer_device->disk_size = p_size;

	if (get_ldev(device)) {
		rcu_read_lock();
		my_usize = rcu_dereference(device->ldev->disk_conf)->disk_size;
		rcu_read_unlock();

		warn_if_differ_considerably(device, "lower level device sizes",
			   p_size, drbd_get_max_capacity(device->ldev));
		warn_if_differ_considerably(device, "user requested size",
					    p_usize, my_usize);

		/* if this is the first connect, or an otherwise expected
		 * param exchange, choose the minimum */
		if (peer_device->repl_state[NOW] == L_STANDALONE)
			p_usize = min_not_zero(my_usize, p_usize);

		/* Never shrink a device with usable data during connect.
		   But allow online shrinking if we are connected. */
		if (drbd_new_dev_size(device, device->ldev, p_usize, 0) <
		    drbd_get_capacity(device->this_bdev) &&
		    device->disk_state[NOW] >= D_OUTDATED &&
		    peer_device->repl_state[NOW] < L_CONNECTED) {
			drbd_err(device, "The peer's disk size is too small!\n");
			change_cstate(peer_device->connection, C_DISCONNECTING, CS_HARD);
			put_ldev(device);
			return -EIO;
		}

		if (my_usize != p_usize) {
			struct disk_conf *old_disk_conf, *new_disk_conf = NULL;

			new_disk_conf = kzalloc(sizeof(struct disk_conf), GFP_KERNEL);
			if (!new_disk_conf) {
				drbd_err(device, "Allocation of new disk_conf failed\n");
				put_ldev(device);
				return -ENOMEM;
			}

			mutex_lock(&connection->resource->conf_update);
			old_disk_conf = device->ldev->disk_conf;
			*new_disk_conf = *old_disk_conf;
			new_disk_conf->disk_size = p_usize;

			rcu_assign_pointer(device->ldev->disk_conf, new_disk_conf);
			mutex_unlock(&connection->resource->conf_update);
			synchronize_rcu();
			kfree(old_disk_conf);

			drbd_info(device, "Peer sets u_size to %lu sectors\n",
				 (unsigned long)my_usize);
		}

		put_ldev(device);
	}

	ddsf = be16_to_cpu(p->dds_flags);
	if (get_ldev(device)) {
		dd = drbd_determine_dev_size(device, ddsf);
		put_ldev(device);
		if (dd == DEV_SIZE_ERROR)
			return -EIO;
		drbd_md_sync(device);
	} else {
		/* I am diskless, need to accept the peer's size. */
		drbd_set_my_capacity(device, p_size);
	}

	/* The protocol version limits how big requests can be.  In addition,
	 * peers before protocol version 94 cannot split large requests into
	 * multiple bios; their reported max_bio_size is a hard limit.
	 */
	protocol_max_bio_size = conn_max_bio_size(connection);
	peer_device->max_bio_size = min(be32_to_cpu(p->max_bio_size), protocol_max_bio_size);
	if (device->device_conf.max_bio_size > protocol_max_bio_size ||
	    (connection->agreed_pro_version < 94 &&
	     device->device_conf.max_bio_size > peer_device->max_bio_size)) {
		drbd_err(device, "Peer cannot deal with requests bigger than %u. "
			 "Please reduce max_bio_size in the configuration.\n",
			 peer_device->max_bio_size);
		change_cstate(peer_device->connection, C_DISCONNECTING, CS_HARD);
		put_ldev(device);
		return -EIO;
	}

	drbd_reconsider_max_bio_size(device);

	if (get_ldev(device)) {
		if (device->ldev->known_size != drbd_get_capacity(device->ldev->backing_bdev)) {
			device->ldev->known_size = drbd_get_capacity(device->ldev->backing_bdev);
			ldsc = 1;
		}

		drbd_setup_order_type(device, be16_to_cpu(p->queue_order_type));
		put_ldev(device);
	}

	if (peer_device->repl_state[NOW] > L_STANDALONE) {
		if (be64_to_cpu(p->c_size) !=
		    drbd_get_capacity(device->this_bdev) || ldsc) {
			/* we have different sizes, probably peer
			 * needs to know my new size... */
			drbd_send_sizes(peer_device, 0, ddsf);
		}
		if (test_and_clear_bit(RESIZE_PENDING, &peer_device->flags) ||
		    (dd == GREW && peer_device->repl_state[NOW] == L_CONNECTED)) {
			if (peer_device->disk_state[NOW] >= D_INCONSISTENT &&
			    device->disk_state[NOW] >= D_INCONSISTENT) {
				if (ddsf & DDSF_NO_RESYNC)
					drbd_info(device, "Resync of new storage suppressed with --assume-clean\n");
				else
					resync_after_online_grow(peer_device);
			} else
				set_bit(RESYNC_AFTER_NEG, &peer_device->flags);
		}
	}

	return 0;
}

STATIC int receive_uuids(struct drbd_connection *connection, struct packet_info *pi)
{
	struct drbd_peer_device *peer_device;
	struct drbd_device *device;
	struct p_uuids *p = pi->data;
	u64 *p_uuid;
	int i, updated_uuids = 0, err = 0;

	peer_device = conn_peer_device(connection, pi->vnr);
	if (!peer_device)
		return config_unknown_volume(connection, pi);
	device = peer_device->device;

	p_uuid = kmalloc(sizeof(u64)*UI_EXTENDED_SIZE, GFP_NOIO);

	for (i = UI_CURRENT; i < UI_EXTENDED_SIZE; i++)
		p_uuid[i] = be64_to_cpu(p->uuid[i]);

	kfree(peer_device->p_uuid);
	peer_device->p_uuid = p_uuid;

	if (peer_device->repl_state[NOW] < L_CONNECTED &&
	    device->disk_state[NOW] < D_INCONSISTENT &&
	    device->resource->role[NOW] == R_PRIMARY &&
	    (device->exposed_data_uuid & ~((u64)1)) != (p_uuid[UI_CURRENT] & ~((u64)1))) {
		drbd_err(device, "Can only connect to data with current UUID=%016llX\n",
		    (unsigned long long)device->exposed_data_uuid);
		change_cstate(peer_device->connection, C_DISCONNECTING, CS_HARD);
		return -EIO;
	}

	if (get_ldev(device)) {
		int skip_initial_sync =
			peer_device->repl_state[NOW] == L_CONNECTED &&
			peer_device->connection->agreed_pro_version >= 90 &&
			drbd_uuid(peer_device, UI_CURRENT) == UUID_JUST_CREATED &&
			(p_uuid[UI_FLAGS] & 8);
		if (skip_initial_sync) {
			unsigned long irq_flags;

			drbd_info(device, "Accepted new current UUID, preparing to skip initial sync\n");
			drbd_bitmap_io(device, &drbd_bmio_clear_n_write,
					"clear_n_write from receive_uuids",
					BM_LOCK_SET | BM_LOCK_CLEAR, NULL);
			_drbd_uuid_set(peer_device, UI_CURRENT, p_uuid[UI_CURRENT]);
			_drbd_uuid_set(peer_device, UI_BITMAP, 0);
			begin_state_change(device->resource, &irq_flags, CS_VERBOSE);
			/* FIXME: Note that req_lock was not taken here before! */
			__change_disk_state(device, D_UP_TO_DATE);
			__change_peer_disk_state(peer_device, D_UP_TO_DATE);
			end_state_change(device->resource, &irq_flags);
			drbd_md_sync(device);
			updated_uuids = 1;
		}
		put_ldev(device);
	} else if (device->disk_state[NOW] < D_INCONSISTENT &&
		   device->resource->role[NOW] == R_PRIMARY) {
		/* I am a diskless primary, the peer just created a new current UUID
		   for me. */
		updated_uuids = drbd_set_exposed_data_uuid(device, p_uuid[UI_CURRENT]);
	}

	/* Before we test for the disk state, we should wait until an eventually
	   ongoing cluster wide state change is finished. That is important if
	   we are primary and are detaching from our disk. We need to see the
	   new disk state... */
	mutex_lock(&device->resource->state_mutex);
	mutex_unlock(&device->resource->state_mutex);
	if (peer_device->repl_state[NOW] >= L_CONNECTED && device->disk_state[NOW] < D_INCONSISTENT)
		updated_uuids |= drbd_set_exposed_data_uuid(device, p_uuid[UI_CURRENT]);

	if (updated_uuids)
		drbd_print_uuids(peer_device, "receiver updated UUIDs to");

	if (!test_bit(INITIAL_STATE_RECEIVED, &connection->flags)) {
		err = drbd_validate_bitmap_index(peer_device);
		if (!test_bit(INITIAL_STATE_SENT, &connection->flags)) {
			if (err == -EAGAIN)
				err = drbd_send_uuids(peer_device);

			if (!err)
				err = drbd_send_current_state(peer_device);
			set_bit(INITIAL_STATE_SENT, &connection->flags);
		} else if (err) {
			drbd_err(peer_device, "Needed to change bitmap slot late! Aborting handshake.\n");
		}
	}

	return err;
}

/**
 * convert_state() - Converts the peer's view of the cluster state to our point of view
 * @peer_state:	The state as seen by the peer.
 */
STATIC union drbd_state convert_state(union drbd_state peer_state)
{
	union drbd_state state;

	static enum drbd_conn_state c_tab[] = {
		[L_STANDALONE] = L_STANDALONE,
		[L_CONNECTED] = L_CONNECTED,

		[L_STARTING_SYNC_S] = L_STARTING_SYNC_T,
		[L_STARTING_SYNC_T] = L_STARTING_SYNC_S,
		[C_DISCONNECTING] = C_TEAR_DOWN, /* C_NETWORK_FAILURE, */
		[L_VERIFY_S]       = L_VERIFY_T,
		[C_MASK]   = C_MASK,
	};

	state.i = peer_state.i;

	state.conn = c_tab[peer_state.conn];
	state.peer = peer_state.role;
	state.role = peer_state.peer;
	state.pdsk = peer_state.disk;
	state.disk = peer_state.pdsk;
	state.peer_isp = (peer_state.aftr_isp | peer_state.user_isp);

	return state;
}

static union drbd_state
__change_connection_state(struct drbd_connection *connection,
			  union drbd_state mask, union drbd_state val)
{
	struct drbd_resource *resource = connection->resource;

	if (mask.role) {
		/* not allowed */
	}
	if (mask.susp) {
		mask.susp ^= -1;
		__change_io_susp_user(resource, val.susp);
	}
	if (mask.susp_nod) {
		mask.susp_nod ^= -1;
		__change_io_susp_no_data(resource, val.susp_nod);
	}
	if (mask.susp_fen) {
		mask.susp_fen ^= -1;
		__change_io_susp_fencing(resource, val.susp_fen);
	}

	if (mask.conn) {
		mask.conn ^= -1;
		__change_cstate(connection,
				min_t(enum drbd_conn_state, val.conn, C_CONNECTED));
	}
	if (mask.peer) {
		mask.peer ^= -1;
		__change_peer_role(connection, val.peer);
	}
	return mask;
}

static union drbd_state
__change_peer_device_state(struct drbd_peer_device *peer_device,
			   union drbd_state mask, union drbd_state val)
{
	struct drbd_device *device = peer_device->device;

	if (mask.disk) {
		mask.disk ^= -1;
		__change_disk_state(device, val.disk);
	}

	if (mask.conn) {
		mask.conn ^= -1;
		__change_repl_state(peer_device,
				max_t(enum drbd_repl_state, val.conn, L_STANDALONE));
	if (mask.pdsk)
		mask.pdsk ^= -1;
		__change_peer_disk_state(peer_device, val.pdsk);
	}
	if (mask.user_isp) {
		mask.user_isp ^= -1;
		__change_resync_susp_user(peer_device, val.user_isp);
	}
	if (mask.peer_isp) {
		mask.peer_isp ^= -1;
		__change_resync_susp_peer(peer_device, val.peer_isp);
	}
	if (mask.aftr_isp) {
		mask.aftr_isp ^= -1;
		__change_resync_susp_dependency(peer_device, val.aftr_isp);
	}
	return mask;
}

/**
 * change_connection_state()  -  change state of a connection and all its peer devices
 *
 * Also changes the state of the peer devices' devices and of the resource.
 * Cluster-wide state changes are not supported.
 */
static enum drbd_state_rv
change_connection_state(struct drbd_connection *connection,
			union drbd_state mask,
			union drbd_state val,
			enum chg_state_flags flags)
{
	struct drbd_peer_device *peer_device;
	union drbd_state mask_unused = mask;
	unsigned long irq_flags;
	int vnr;

	begin_state_change(connection->resource, &irq_flags, flags);
	idr_for_each_entry(&connection->peer_devices, peer_device, vnr)
		mask_unused.i &= __change_peer_device_state(peer_device, mask, val).i;
	mask_unused.i &= __change_connection_state(connection, mask, val).i;
	if (mask_unused.i) {
		abort_state_change(connection->resource, &irq_flags);
		return SS_NOT_SUPPORTED;
	}
	return end_state_change(connection->resource, &irq_flags);
}

/**
 * change_peer_device_state()  -  change state of a peer and its connection
 *
 * Also changes the state of the peer device's device and of the resource.
 * Cluster-wide state changes are not supported.
 */
static enum drbd_state_rv
change_peer_device_state(struct drbd_peer_device *peer_device,
			 union drbd_state mask,
			 union drbd_state val,
			 enum chg_state_flags flags)
{
	struct drbd_connection *connection = peer_device->connection;
	union drbd_state mask_unused = mask;
	unsigned long irq_flags;

	begin_state_change(connection->resource, &irq_flags, flags);
	mask_unused.i &= __change_peer_device_state(peer_device, mask, val).i;
	mask_unused.i &= __change_connection_state(connection, mask, val).i;
	if (mask_unused.i) {
		abort_state_change(connection->resource, &irq_flags);
		return SS_NOT_SUPPORTED;
	}
	return end_state_change(connection->resource, &irq_flags);
}

STATIC int receive_req_state(struct drbd_connection *connection, struct packet_info *pi)
{
	struct drbd_resource *resource = connection->resource;
	struct drbd_peer_device *peer_device = NULL;
	struct p_req_state *p = pi->data;
	union drbd_state mask, val;
	enum chg_state_flags flags = CS_VERBOSE | CS_SERIALIZE | CS_LOCAL_ONLY;
	enum drbd_state_rv rv;

	if (pi->cmd == P_STATE_CHG_REQ || (pi->cmd != P_CONN_ST_CHG_REQ && pi->vnr != -1)) {
		peer_device = conn_peer_device(connection, pi->vnr);
		if (!peer_device)
			return -EIO;
	}

	rv = SS_SUCCESS;
	spin_lock_irq(&resource->req_lock);
	if (resource->remote_state_change) {
		if (resource->remote_state_change_prepared == connection)
			flags |= CS_PREPARED;
		else
			rv = SS_CONCURRENT_ST_CHG;
	} else
		resource->remote_state_change = true;
	spin_unlock_irq(&resource->req_lock);

	if (rv != SS_SUCCESS) {
		drbd_info(connection, "Rejecting concurrent remote state change\n");
		if (peer_device)
			drbd_send_sr_reply(peer_device, rv);
		else
			conn_send_sr_reply(connection, rv);
		return 0;
	}

	switch(pi->cmd) {
	case P_CONN_ST_CHG_PREPARE:
		drbd_info(connection, "Preparing remote state change\n");
		flags |= CS_PREPARE;
		break;
	case P_CONN_ST_CHG_ABORT:
		if (!(flags & CS_PREPARED)) {
			/* P_CONN_ST_CHG_ABORT without prior P_CONN_ST_CHG_PREPARE */
			rv = SS_NOT_SUPPORTED;
			drbd_err(connection, "Remote state change: %s", drbd_set_st_err_str(rv));
			return rv;
		}
		drbd_info(connection, "Aborting remote state change\n");
		flags |= CS_ABORT;
		break;
	default:
		break;
	}

	mask.i = be32_to_cpu(p->mask);
	val.i = be32_to_cpu(p->val);

	mask = convert_state(mask);
	val = convert_state(val);

	if (peer_device) {
		rv = change_peer_device_state(peer_device, mask, val, flags);
		drbd_send_sr_reply(peer_device, rv);
		if (rv >= SS_SUCCESS && !(flags & (CS_PREPARE | CS_ABORT)))
			drbd_md_sync(peer_device->device);
	} else {
		rv = change_connection_state(connection, mask, val, flags | CS_IGN_OUTD_FAIL);
		conn_send_sr_reply(connection, rv);
	}

	spin_lock_irq(&resource->req_lock);
	if ((flags & CS_PREPARE) && rv >= SS_SUCCESS)
		resource->remote_state_change_prepared = connection;
	else {
		if (flags & CS_PREPARED)
			drbd_info(connection, "Remote state change finished\n");
		resource->remote_state_change = false;
		resource->remote_state_change_prepared = NULL;
	}
	spin_unlock_irq(&resource->req_lock);

	return 0;
}

STATIC int receive_state(struct drbd_connection *connection, struct packet_info *pi)
{
	struct drbd_resource *resource = connection->resource;
	struct drbd_peer_device *peer_device = NULL;
	enum drbd_repl_state *repl_state;
	struct drbd_device *device = NULL;
	struct p_state *p = pi->data;
	union drbd_state os, peer_state;
	enum drbd_disk_state peer_disk_state;
	enum drbd_repl_state new_repl_state;
	int rv;

	if (pi->vnr != -1) {
		peer_device = conn_peer_device(connection, pi->vnr);
		if (!peer_device)
			return config_unknown_volume(connection, pi);
		device = peer_device->device;
	}

	peer_state.i = be32_to_cpu(p->state);

	if (!peer_device) {
		unsigned long irq_flags;

		begin_state_change(resource, &irq_flags, CS_VERBOSE);
		__change_peer_role(connection, peer_state.role);
		rv = end_state_change(resource, &irq_flags);
		if (rv < SS_SUCCESS)
			return -EIO;
		return 0;
	}

	set_bit(INITIAL_STATE_RECEIVED, &connection->flags);

	peer_disk_state = peer_state.disk;
	if (peer_state.disk == D_NEGOTIATING) {
		peer_disk_state = peer_device->p_uuid[UI_FLAGS] & 4 ? D_INCONSISTENT : D_CONSISTENT;
		drbd_info(device, "real peer disk state = %s\n", drbd_disk_str(peer_disk_state));
	}

	spin_lock_irq(&resource->req_lock);
	os = drbd_get_peer_device_state(peer_device, NOW);
	spin_unlock_irq(&resource->req_lock);
 retry:
	new_repl_state = max_t(enum drbd_repl_state, os.conn, L_STANDALONE);

	/* If some other part of the code (asender thread, timeout)
	 * already decided to close the connection again,
	 * we must not "re-establish" it here. */
	if (os.conn <= C_TEAR_DOWN)
		return false;

	/* If this is the "end of sync" confirmation, usually the peer disk
	 * transitions from D_INCONSISTENT to D_UP_TO_DATE. For empty (0 bits
	 * set) resync started in PausedSyncT, or if the timing of pause-/
	 * unpause-sync events has been "just right", the peer disk may
	 * transition from D_CONSISTENT to D_UP_TO_DATE as well.
	 */
	if ((os.pdsk == D_INCONSISTENT || os.pdsk == D_CONSISTENT) &&
	    peer_disk_state == D_UP_TO_DATE &&
	    os.conn > L_CONNECTED && os.disk == D_UP_TO_DATE) {
		/* If we are (becoming) SyncSource, but peer is still in sync
		 * preparation, ignore its uptodate-ness to avoid flapping, it
		 * will change to inconsistent once the peer reaches active
		 * syncing states.
		 * It may have changed syncer-paused flags, however, so we
		 * cannot ignore this completely. */
		if (peer_state.conn > L_CONNECTED &&
		    peer_state.conn < L_SYNC_SOURCE)
			peer_disk_state = D_INCONSISTENT;

		/* if peer_state changes to connected at the same time,
		 * it explicitly notifies us that it finished resync.
		 * Maybe we should finish it up, too? */
		else if (os.conn >= L_SYNC_SOURCE &&
			 peer_state.conn == L_CONNECTED) {
			if (drbd_bm_total_weight(peer_device) <= peer_device->rs_failed)
				drbd_resync_finished(peer_device);
			return 0;
		}
	}

	/* peer says his disk is inconsistent, while we think it is uptodate,
	 * and this happens while the peer still thinks we have a sync going on,
	 * but we think we are already done with the sync.
	 * We ignore this to avoid flapping pdsk.
	 * This should not happen, if the peer is a recent version of drbd. */
	if (os.pdsk == D_UP_TO_DATE && peer_disk_state == D_INCONSISTENT &&
	    os.conn == L_CONNECTED && peer_state.conn > L_SYNC_SOURCE)
		peer_disk_state = D_UP_TO_DATE;

	if (new_repl_state == L_STANDALONE)
		new_repl_state = L_CONNECTED;

	if (peer_state.conn == L_AHEAD)
		new_repl_state = L_BEHIND;

	if (peer_device->p_uuid && peer_state.disk >= D_NEGOTIATING &&
	    get_ldev_if_state(device, D_NEGOTIATING)) {
		bool consider_resync;

		/* if we established a new connection */
		consider_resync = (os.conn < L_CONNECTED);
		/* if we had an established connection
		 * and one of the nodes newly attaches a disk */
		consider_resync |= (os.conn == L_CONNECTED &&
				    (peer_state.disk == D_NEGOTIATING ||
				     os.disk == D_NEGOTIATING));
		/* if we have both been inconsistent, and the peer has been
		 * forced to be UpToDate with --overwrite-data */
		consider_resync |= test_bit(CONSIDER_RESYNC, &peer_device->flags);
		/* if we had been plain connected, and the admin requested to
		 * start a sync by "invalidate" or "invalidate-remote" */
		consider_resync |= (os.conn == L_CONNECTED &&
				(peer_state.conn >= L_STARTING_SYNC_S &&
				 peer_state.conn <= L_WF_BITMAP_T));

		if (consider_resync)
			new_repl_state = drbd_sync_handshake(peer_device, peer_state.role, peer_disk_state);

		put_ldev(device);
		if (new_repl_state == -1) {
			new_repl_state = L_CONNECTED;
			if (device->disk_state[NOW] == D_NEGOTIATING) {
				change_disk_state(device, D_FAILED, CS_HARD);
			} else if (peer_state.disk == D_NEGOTIATING) {
				drbd_err(device, "Disk attach process on the peer node was aborted.\n");
				peer_state.disk = D_DISKLESS;
				peer_disk_state = D_DISKLESS;
			} else {
				if (test_and_clear_bit(CONN_DRY_RUN, &connection->flags))
					return -EIO;
				D_ASSERT(device, os.conn == L_STANDALONE);
				change_cstate(connection, C_DISCONNECTING, CS_HARD);
				return -EIO;
			}
		}
	}

	spin_lock_irq(&resource->req_lock);
	begin_state_change_locked(resource, CS_VERBOSE);
	if (os.i != drbd_get_peer_device_state(peer_device, NOW).i) {
		os = drbd_get_peer_device_state(peer_device, NOW);
		abort_state_change_locked(resource);
		spin_unlock_irq(&resource->req_lock);
		goto retry;
	}
	clear_bit(CONSIDER_RESYNC, &peer_device->flags);
	__change_repl_state(peer_device, new_repl_state);
	__change_peer_role(connection, peer_state.role);
	__change_peer_disk_state(peer_device, peer_disk_state);
	__change_resync_susp_peer(peer_device, peer_state.aftr_isp | peer_state.user_isp);
	repl_state = peer_device->repl_state;
	if ((repl_state[NEW] == L_CONNECTED || repl_state[NEW] == L_WF_BITMAP_S) &&
	    device->disk_state[NEW] == D_NEGOTIATING)
		__change_disk_state(device, device->disk_state_from_metadata);
	if (repl_state[OLD] < L_CONNECTED && repl_state[NEW] >= L_CONNECTED)
		resource->state_change_flags |= CS_HARD;
	if (peer_device->disk_state[NEW] == D_CONSISTENT &&
	    drbd_suspended(device) &&
	    repl_state[OLD] < L_CONNECTED && repl_state[NEW] == L_CONNECTED &&
	    test_bit(NEW_CUR_UUID, &device->flags)) {
		unsigned long irq_flags;

		/* Do not allow tl_restart(RESEND) for a rebooted peer. We can only allow this
		   for temporary network outages! */
		abort_state_change_locked(resource);
		spin_unlock_irq(&resource->req_lock);

		drbd_err(device, "Aborting Connect, can not thaw IO with an only Consistent peer\n");
		tl_clear(connection);
		drbd_uuid_new_current(device);
		clear_bit(NEW_CUR_UUID, &device->flags);
		begin_state_change(resource, &irq_flags, CS_HARD);
		__change_cstate(connection, C_PROTOCOL_ERROR);
		__change_io_susp_user(resource, false);
		end_state_change(resource, &irq_flags);
		return -EIO;
	}
	rv = end_state_change_locked(resource);
	new_repl_state = peer_device->repl_state[NOW];
	spin_unlock_irq(&resource->req_lock);

	if (rv < SS_SUCCESS) {
		change_cstate(connection, C_DISCONNECTING, CS_HARD);
		return -EIO;
	}

	if (os.conn > L_STANDALONE) {
		if (new_repl_state > L_CONNECTED && peer_state.conn <= L_CONNECTED &&
		    peer_state.disk != D_NEGOTIATING ) {
			/* we want resync, peer has not yet decided to sync... */
			/* Nowadays only used when forcing a node into primary role and
			   setting its disk to UpToDate with that */
			drbd_send_uuids(peer_device);
			drbd_send_current_state(peer_device);
		}
	}

	clear_bit(DISCARD_MY_DATA, &device->flags);

	drbd_md_sync(device); /* update connected indicator, la_size, ... */

	return 0;
}

STATIC int receive_sync_uuid(struct drbd_connection *connection, struct packet_info *pi)
{
	struct drbd_peer_device *peer_device;
	struct drbd_device *device;
	struct p_rs_uuid *p = pi->data;

	peer_device = conn_peer_device(connection, pi->vnr);
	if (!peer_device)
		return -EIO;
	device = peer_device->device;

	wait_event(device->misc_wait,
		   peer_device->repl_state[NOW] == L_WF_SYNC_UUID ||
		   peer_device->repl_state[NOW] == L_BEHIND ||
		   peer_device->repl_state[NOW] < L_CONNECTED ||
		   device->disk_state[NOW] < D_NEGOTIATING);

	/* D_ASSERT(device,  peer_device->repl_state[NOW] == L_WF_SYNC_UUID ); */

	/* Here the _drbd_uuid_ functions are right, current should
	   _not_ be rotated into the history */
	if (get_ldev_if_state(device, D_NEGOTIATING)) {
		_drbd_uuid_set(peer_device, UI_CURRENT, be64_to_cpu(p->uuid));
		_drbd_uuid_set(peer_device, UI_BITMAP, 0UL);

		drbd_print_uuids(peer_device, "updated sync uuid");
		drbd_start_resync(peer_device, L_SYNC_TARGET);

		put_ldev(device);
	} else
		drbd_err(device, "Ignoring SyncUUID packet!\n");

	return 0;
}

/**
 * receive_bitmap_plain
 *
 * Return 0 when done, 1 when another iteration is needed, and a negative error
 * code upon failure.
 */
static int
receive_bitmap_plain(struct drbd_peer_device *peer_device, unsigned int size,
		     unsigned long *p, struct bm_xfer_ctx *c)
{
	unsigned int data_size = DRBD_SOCKET_BUFFER_SIZE -
				 drbd_header_size(peer_device->connection);
	unsigned int num_words = min_t(size_t, data_size / sizeof(*p),
				       c->bm_words - c->word_offset);
	unsigned int want = num_words * sizeof(*p);
	int err;

	if (want != size) {
		drbd_err(peer_device, "%s:want (%u) != size (%u)\n", __func__, want, size);
		return -EIO;
	}
	if (want == 0)
		return 0;
	err = drbd_recv_all(peer_device->connection, p, want);
	if (err)
		return err;

	drbd_bm_merge_lel(peer_device, c->word_offset, num_words, p);

	c->word_offset += num_words;
	c->bit_offset = c->word_offset * BITS_PER_LONG;
	if (c->bit_offset > c->bm_bits)
		c->bit_offset = c->bm_bits;

	return 1;
}

static enum drbd_bitmap_code dcbp_get_code(struct p_compressed_bm *p)
{
	return (enum drbd_bitmap_code)(p->encoding & 0x0f);
}

static int dcbp_get_start(struct p_compressed_bm *p)
{
	return (p->encoding & 0x80) != 0;
}

static int dcbp_get_pad_bits(struct p_compressed_bm *p)
{
	return (p->encoding >> 4) & 0x7;
}

/**
 * recv_bm_rle_bits
 *
 * Return 0 when done, 1 when another iteration is needed, and a negative error
 * code upon failure.
 */
static int
recv_bm_rle_bits(struct drbd_peer_device *peer_device,
		struct p_compressed_bm *p,
		 struct bm_xfer_ctx *c,
		 unsigned int len)
{
	struct bitstream bs;
	u64 look_ahead;
	u64 rl;
	u64 tmp;
	unsigned long s = c->bit_offset;
	unsigned long e;
	int toggle = dcbp_get_start(p);
	int have;
	int bits;

	bitstream_init(&bs, p->code, len, dcbp_get_pad_bits(p));

	bits = bitstream_get_bits(&bs, &look_ahead, 64);
	if (bits < 0)
		return -EIO;

	for (have = bits; have > 0; s += rl, toggle = !toggle) {
		bits = vli_decode_bits(&rl, look_ahead);
		if (bits <= 0)
			return -EIO;

		if (toggle) {
			e = s + rl -1;
			if (e >= c->bm_bits) {
				drbd_err(peer_device, "bitmap overflow (e:%lu) while decoding bm RLE packet\n", e);
				return -EIO;
			}
			drbd_bm_set_many_bits(peer_device, s, e);
		}

		if (have < bits) {
			drbd_err(peer_device, "bitmap decoding error: h:%d b:%d la:0x%08llx l:%u/%u\n",
				have, bits, look_ahead,
				(unsigned int)(bs.cur.b - p->code),
				(unsigned int)bs.buf_len);
			return -EIO;
		}
		look_ahead >>= bits;
		have -= bits;

		bits = bitstream_get_bits(&bs, &tmp, 64 - have);
		if (bits < 0)
			return -EIO;
		look_ahead |= tmp << have;
		have += bits;
	}

	c->bit_offset = s;
	bm_xfer_ctx_bit_to_word_offset(c);

	return (s != c->bm_bits);
}

/**
 * decode_bitmap_c
 *
 * Return 0 when done, 1 when another iteration is needed, and a negative error
 * code upon failure.
 */
static int
decode_bitmap_c(struct drbd_peer_device *peer_device,
		struct p_compressed_bm *p,
		struct bm_xfer_ctx *c,
		unsigned int len)
{
	if (dcbp_get_code(p) == RLE_VLI_Bits)
		return recv_bm_rle_bits(peer_device, p, c, len - sizeof(*p));

	/* other variants had been implemented for evaluation,
	 * but have been dropped as this one turned out to be "best"
	 * during all our tests. */

	drbd_err(peer_device, "receive_bitmap_c: unknown encoding %u\n", p->encoding);
	change_cstate(peer_device->connection, C_PROTOCOL_ERROR, CS_HARD);
	return -EIO;
}

void INFO_bm_xfer_stats(struct drbd_peer_device *peer_device,
		const char *direction, struct bm_xfer_ctx *c)
{
	/* what would it take to transfer it "plaintext" */
	unsigned int header_size = drbd_header_size(peer_device->connection);
	unsigned int data_size = DRBD_SOCKET_BUFFER_SIZE - header_size;
	unsigned int plain =
		header_size * (DIV_ROUND_UP(c->bm_words, data_size) + 1) +
		c->bm_words * sizeof(unsigned long);
	unsigned int total = c->bytes[0] + c->bytes[1];
	unsigned int r;

	/* total can not be zero. but just in case: */
	if (total == 0)
		return;

	/* don't report if not compressed */
	if (total >= plain)
		return;

	/* total < plain. check for overflow, still */
	r = (total > UINT_MAX/1000) ? (total / (plain/1000))
		                    : (1000 * total / plain);

	if (r > 1000)
		r = 1000;

	r = 1000 - r;
	drbd_info(peer_device, "%s bitmap stats [Bytes(packets)]: plain %u(%u), RLE %u(%u), "
	     "total %u; compression: %u.%u%%\n",
			direction,
			c->bytes[1], c->packets[1],
			c->bytes[0], c->packets[0],
			total, r/10, r % 10);
}

/* Since we are processing the bitfield from lower addresses to higher,
   it does not matter if the process it in 32 bit chunks or 64 bit
   chunks as long as it is little endian. (Understand it as byte stream,
   beginning with the lowest byte...) If we would use big endian
   we would need to process it from the highest address to the lowest,
   in order to be agnostic to the 32 vs 64 bits issue.

   returns 0 on failure, 1 if we successfully received it. */
STATIC int receive_bitmap(struct drbd_connection *connection, struct packet_info *pi)
{
	struct drbd_peer_device *peer_device;
	struct drbd_device *device;
	struct bm_xfer_ctx c;
	int err;

	peer_device = conn_peer_device(connection, pi->vnr);
	if (!peer_device)
		return -EIO;
	device = peer_device->device;

	drbd_bm_lock(device, "receive bitmap", BM_LOCK_CLEAR);
	/* you are supposed to send additional out-of-sync information
	 * if you actually set bits during this phase */

	c = (struct bm_xfer_ctx) {
		.bm_bits = drbd_bm_bits(device),
		.bm_words = drbd_bm_words(device),
	};

	for(;;) {
		if (pi->cmd == P_BITMAP)
			err = receive_bitmap_plain(peer_device, pi->size, pi->data, &c);
		else if (pi->cmd == P_COMPRESSED_BITMAP) {
			/* MAYBE: sanity check that we speak proto >= 90,
			 * and the feature is enabled! */
			struct p_compressed_bm *p = pi->data;

			if (pi->size > DRBD_SOCKET_BUFFER_SIZE - drbd_header_size(connection)) {
				drbd_err(device, "ReportCBitmap packet too large\n");
				err = -EIO;
				goto out;
			}
			if (pi->size <= sizeof(*p)) {
				drbd_err(device, "ReportCBitmap packet too small (l:%u)\n", pi->size);
				err = -EIO;
				goto out;
			}
			err = drbd_recv_all(peer_device->connection, p, pi->size);
			if (err)
			       goto out;
			err = decode_bitmap_c(peer_device, p, &c, pi->size);
		} else {
			drbd_warn(device, "receive_bitmap: cmd neither ReportBitMap nor ReportCBitMap (is 0x%x)", pi->cmd);
			err = -EIO;
			goto out;
		}

		c.packets[pi->cmd == P_BITMAP]++;
		c.bytes[pi->cmd == P_BITMAP] += drbd_header_size(connection) + pi->size;

		if (err <= 0) {
			if (err < 0)
				goto out;
			break;
		}
		err = drbd_recv_header(peer_device->connection, pi);
		if (err)
			goto out;
	}

	INFO_bm_xfer_stats(peer_device, "receive", &c);

	if (peer_device->repl_state[NOW] == L_WF_BITMAP_T) {
		enum drbd_state_rv rv;

		err = drbd_send_bitmap(device, peer_device);
		if (err)
			goto out;
		/* Omit CS_WAIT_COMPLETE and CS_SERIALIZE with this state
		 * transition to avoid deadlocks. */
		rv = stable_change_repl_state(peer_device, L_WF_SYNC_UUID, CS_VERBOSE);
		D_ASSERT(device, rv == SS_SUCCESS);
	} else if (peer_device->repl_state[NOW] != L_WF_BITMAP_S) {
		/* admin may have requested C_DISCONNECTING,
		 * other threads may have noticed network errors */
		drbd_info(device, "unexpected repl_state (%s) in receive_bitmap\n",
		    drbd_conn_str(peer_device->repl_state[NOW]));
	}
	err = 0;

 out:
	drbd_bm_unlock(device);
	if (!err && peer_device->repl_state[NOW] == L_WF_BITMAP_S)
		drbd_start_resync(peer_device, L_SYNC_SOURCE);
	return err;
}

STATIC int receive_skip(struct drbd_connection *connection, struct packet_info *pi)
{
	drbd_warn(connection, "skipping unknown optional packet type %d, l: %d!\n",
		 pi->cmd, pi->size);

	return ignore_remaining_packet(connection, pi);
}

STATIC int receive_UnplugRemote(struct drbd_connection *connection, struct packet_info *pi)
{
	struct drbd_peer_device *peer_device;

	peer_device = conn_peer_device(connection, pi->vnr);
	if (!peer_device)
		return -EIO;

	/* Make sure we've acked all the TCP data associated
	 * with the data requests being unplugged */
	drbd_tcp_quickack(peer_device->connection->data.socket);

	return 0;
}

STATIC int receive_out_of_sync(struct drbd_connection *connection, struct packet_info *pi)
{
	struct drbd_peer_device *peer_device;
	struct drbd_device *device;
	struct p_block_desc *p = pi->data;

	peer_device = conn_peer_device(connection, pi->vnr);
	if (!peer_device)
		return -EIO;
	device = peer_device->device;

	switch (peer_device->repl_state[NOW]) {
	case L_WF_SYNC_UUID:
	case L_WF_BITMAP_T:
	case L_BEHIND:
			break;
	default:
		drbd_err(device, "ASSERT FAILED cstate = %s, expected: WFSyncUUID|WFBitMapT|Behind\n",
				drbd_conn_str(peer_device->repl_state[NOW]));
	}

	drbd_set_out_of_sync(peer_device, be64_to_cpu(p->sector), be32_to_cpu(p->blksize));

	return 0;
}

struct data_cmd {
	int expect_payload;
	size_t pkt_size;
	int (*fn)(struct drbd_connection *, struct packet_info *);
};

static struct data_cmd drbd_cmd_handler[] = {
	[P_DATA]	    = { 1, sizeof(struct p_data), receive_Data },
	[P_DATA_REPLY]	    = { 1, sizeof(struct p_data), receive_DataReply },
	[P_RS_DATA_REPLY]   = { 1, sizeof(struct p_data), receive_RSDataReply } ,
	[P_BARRIER]	    = { 0, sizeof(struct p_barrier), receive_Barrier } ,
	[P_BITMAP]	    = { 1, 0, receive_bitmap } ,
	[P_COMPRESSED_BITMAP] = { 1, 0, receive_bitmap } ,
	[P_UNPLUG_REMOTE]   = { 0, 0, receive_UnplugRemote },
	[P_DATA_REQUEST]    = { 0, sizeof(struct p_block_req), receive_DataRequest },
	[P_RS_DATA_REQUEST] = { 0, sizeof(struct p_block_req), receive_DataRequest },
	[P_SYNC_PARAM]	    = { 1, 0, receive_SyncParam },
	[P_SYNC_PARAM89]    = { 1, 0, receive_SyncParam },
	[P_PROTOCOL]        = { 1, sizeof(struct p_protocol), receive_protocol },
	[P_UUIDS]	    = { 0, sizeof(struct p_uuids), receive_uuids },
	[P_SIZES]	    = { 0, sizeof(struct p_sizes), receive_sizes },
	[P_STATE]	    = { 0, sizeof(struct p_state), receive_state },
	[P_STATE_CHG_REQ]   = { 0, sizeof(struct p_req_state), receive_req_state },
	[P_SYNC_UUID]       = { 0, sizeof(struct p_rs_uuid), receive_sync_uuid },
	[P_OV_REQUEST]      = { 0, sizeof(struct p_block_req), receive_DataRequest },
	[P_OV_REPLY]        = { 1, sizeof(struct p_block_req), receive_DataRequest },
	[P_CSUM_RS_REQUEST] = { 1, sizeof(struct p_block_req), receive_DataRequest },
	[P_DELAY_PROBE]     = { 0, sizeof(struct p_delay_probe93), receive_skip },
	[P_OUT_OF_SYNC]     = { 0, sizeof(struct p_block_desc), receive_out_of_sync },
	[P_CONN_ST_CHG_REQ] = { 0, sizeof(struct p_req_state), receive_req_state },
	[P_PROTOCOL_UPDATE] = { 1, sizeof(struct p_protocol), receive_protocol },
	[P_CONN_ST_CHG_PREPARE] = { 0, sizeof(struct p_req_state), receive_req_state },
	[P_CONN_ST_CHG_ABORT] = { 0, sizeof(struct p_req_state), receive_req_state },
};

STATIC void drbdd(struct drbd_connection *connection)
{
	struct packet_info pi;
	size_t shs; /* sub header size */
	int err;

	while (get_t_state(&connection->receiver) == RUNNING) {
		struct data_cmd *cmd;

		drbd_thread_current_set_cpu(&connection->receiver);
		if (drbd_recv_header(connection, &pi))
			goto err_out;

		cmd = &drbd_cmd_handler[pi.cmd];
		if (unlikely(pi.cmd >= ARRAY_SIZE(drbd_cmd_handler) || !cmd->fn)) {
			drbd_err(connection, "Unexpected data packet %s (0x%04x)",
				 cmdname(pi.cmd), pi.cmd);
			goto err_out;
		}

		shs = cmd->pkt_size;
		if (pi.size > shs && !cmd->expect_payload) {
			drbd_err(connection, "No payload expected %s l:%d\n",
				 cmdname(pi.cmd), pi.size);
			goto err_out;
		}

		if (shs) {
			err = drbd_recv_all_warn(connection, pi.data, shs);
			if (err)
				goto err_out;
			pi.size -= shs;
		}

		err = cmd->fn(connection, &pi);
		if (err) {
			drbd_err(connection, "error receiving %s, e: %d l: %d!\n",
				 cmdname(pi.cmd), err, pi.size);
			goto err_out;
		}
	}
	return;

    err_out:
	change_cstate(connection, C_PROTOCOL_ERROR, CS_HARD);
}

STATIC void conn_disconnect(struct drbd_connection *connection)
{
	struct drbd_peer_device *peer_device;
	enum drbd_conn_state oc;
	unsigned long irq_flags;
	int vnr;

	if (connection->cstate[NOW] == C_STANDALONE)
		return;

	/* We are about to start the cleanup after connection loss.
	 * Make sure drbd_make_request knows about that.
	 * Usually we should be in some network failure state already,
	 * but just in case we are not, we fix it up here.
	 */
	change_cstate(connection, C_NETWORK_FAILURE, CS_HARD);

	/* asender does not clean up anything. it must not interfere, either */
	drbd_thread_stop(&connection->asender);
	drbd_free_sock(connection);

	rcu_read_lock();
	idr_for_each_entry(&connection->peer_devices, peer_device, vnr) {
		struct drbd_device *device = peer_device->device;
		kref_get(&device->kref);
		rcu_read_unlock();
		drbd_disconnected(peer_device);
		kref_put(&device->kref, drbd_destroy_device);
		rcu_read_lock();
	}
	rcu_read_unlock();

	if (!list_empty(&connection->current_epoch->list))
		drbd_err(connection, "ASSERTION FAILED: connection->current_epoch->list not empty\n");
	/* ok, no more ee's on the fly, it is safe to reset the epoch_size */
	atomic_set(&connection->current_epoch->epoch_size, 0);
	connection->send.seen_any_write_yet = false;

	drbd_info(connection, "Connection closed\n");

	if (connection->resource->role[NOW] == R_PRIMARY && conn_highest_pdsk(connection) >= D_UNKNOWN)
		conn_try_outdate_peer_async(connection);

	begin_state_change(connection->resource, &irq_flags, CS_VERBOSE | CS_LOCAL_ONLY);
	oc = connection->cstate[NOW];
	if (oc >= C_UNCONNECTED)
		__change_cstate(connection, C_UNCONNECTED);
	end_state_change(connection->resource, &irq_flags);

	if (oc == C_DISCONNECTING)
		change_cstate(connection, C_STANDALONE, CS_VERBOSE | CS_HARD | CS_LOCAL_ONLY);
}

static int drbd_disconnected(struct drbd_peer_device *peer_device)
{
	struct drbd_device *device = peer_device->device;
	unsigned int i;

	/* wait for current activity to cease. */
	spin_lock_irq(&device->resource->req_lock);
	_drbd_wait_ee_list_empty(device, &device->active_ee);
	_drbd_wait_ee_list_empty(device, &device->sync_ee);
	_drbd_wait_ee_list_empty(device, &device->read_ee);
	spin_unlock_irq(&device->resource->req_lock);

	/* We do not have data structures that would allow us to
	 * get the rs_pending_cnt down to 0 again.
	 *  * On L_SYNC_TARGET we do not have any data structures describing
	 *    the pending RSDataRequest's we have sent.
	 *  * On L_SYNC_SOURCE there is no data structure that tracks
	 *    the P_RS_DATA_REPLY blocks that we sent to the SyncTarget.
	 *  And no, it is not the sum of the reference counts in the
	 *  resync_LRU. The resync_LRU tracks the whole operation including
	 *  the disk-IO, while the rs_pending_cnt only tracks the blocks
	 *  on the fly. */
	drbd_rs_cancel_all(peer_device);
	peer_device->rs_total = 0;
	peer_device->rs_failed = 0;
	atomic_set(&peer_device->rs_pending_cnt, 0);
	wake_up(&device->misc_wait);

	del_timer_sync(&peer_device->resync_timer);
	resync_timer_fn((unsigned long)peer_device);

	/* wait for all w_e_end_data_req, w_e_end_rsdata_req, w_send_barrier,
	 * w_make_resync_request etc. which may still be on the worker queue
	 * to be "canceled" */
	drbd_flush_workqueue(&peer_device->connection->sender_work);

	drbd_finish_peer_reqs(device);

	/* This second workqueue flush is necessary, since drbd_finish_peer_reqs()
	   might have issued a work again. The one before drbd_finish_peer_reqs() is
	   necessary to reclain net_ee in drbd_finish_peer_reqs(). */
	drbd_flush_workqueue(&peer_device->connection->sender_work);

	kfree(peer_device->p_uuid);
	peer_device->p_uuid = NULL;

	if (!drbd_suspended(device))
		tl_clear(peer_device->connection);

	drbd_md_sync(device);

	/* serialize with bitmap writeout triggered by the state change,
	 * if any. */
	wait_event(device->misc_wait, list_empty(&device->pending_bitmap_work));

	/* tcp_close and release of sendpage pages can be deferred.  I don't
	 * want to use SO_LINGER, because apparently it can be deferred for
	 * more than 20 seconds (longest time I checked).
	 *
	 * Actually we don't care for exactly when the network stack does its
	 * put_page(), but release our reference on these pages right here.
	 */
	i = drbd_free_peer_reqs(device, &device->net_ee);
	if (i)
		drbd_info(device, "net_ee not empty, killed %u entries\n", i);
	i = atomic_read(&device->pp_in_use_by_net);
	if (i)
		drbd_info(device, "pp_in_use_by_net = %d, expected 0\n", i);
	i = atomic_read(&device->pp_in_use);
	if (i)
		drbd_info(device, "pp_in_use = %d, expected 0\n", i);

	D_ASSERT(device, list_empty(&device->read_ee));
	D_ASSERT(device, list_empty(&device->active_ee));
	D_ASSERT(device, list_empty(&device->sync_ee));
	D_ASSERT(device, list_empty(&device->done_ee));

	return 0;
}

/*
 * We support PRO_VERSION_MIN to PRO_VERSION_MAX. The protocol version
 * we can agree on is stored in agreed_pro_version.
 *
 * feature flags and the reserved array should be enough room for future
 * enhancements of the handshake protocol, and possible plugins...
 *
 * for now, they are expected to be zero, but ignored.
 */
STATIC int drbd_send_features(struct drbd_connection *connection)
{
	struct drbd_socket *sock;
	struct p_connection_features *p;

	sock = &connection->data;
	p = conn_prepare_command(connection, sock);
	if (!p)
		return -EIO;
	memset(p, 0, sizeof(*p));
	p->protocol_min = cpu_to_be32(PRO_VERSION_MIN);
	p->protocol_max = cpu_to_be32(PRO_VERSION_MAX);
	return conn_send_command(connection, sock, P_CONNECTION_FEATURES, sizeof(*p), NULL, 0);
}

/*
 * return values:
 *   1 yes, we have a valid connection
 *   0 oops, did not work out, please try again
 *  -1 peer talks different language,
 *     no point in trying again, please go standalone.
 */
STATIC int drbd_do_features(struct drbd_connection *connection)
{
	/* ASSERT current == connection->receiver ... */
	struct p_connection_features *p;
	const int expect = sizeof(struct p_connection_features);
	struct packet_info pi;
	int err;

	err = drbd_send_features(connection);
	if (err)
		return 0;

	err = drbd_recv_header(connection, &pi);
	if (err)
		return 0;

	if (pi.cmd != P_CONNECTION_FEATURES) {
		drbd_err(connection, "expected ConnectionFeatures packet, received: %s (0x%04x)\n",
			 cmdname(pi.cmd), pi.cmd);
		return -1;
	}

	if (pi.size != expect) {
		drbd_err(connection, "expected ConnectionFeatures length: %u, received: %u\n",
		     expect, pi.size);
		return -1;
	}

	p = pi.data;
	err = drbd_recv_all_warn(connection, p, expect);
	if (err)
		return 0;

	p->protocol_min = be32_to_cpu(p->protocol_min);
	p->protocol_max = be32_to_cpu(p->protocol_max);
	if (p->protocol_max == 0)
		p->protocol_max = p->protocol_min;

	if (PRO_VERSION_MAX < p->protocol_min ||
	    PRO_VERSION_MIN > p->protocol_max) {
		drbd_err(connection, "incompatible DRBD dialects: "
		    "I support %d-%d, peer supports %d-%d\n",
		    PRO_VERSION_MIN, PRO_VERSION_MAX,
		    p->protocol_min, p->protocol_max);
		return -1;
	}

	connection->agreed_pro_version = min_t(int, PRO_VERSION_MAX, p->protocol_max);

	if (connection->agreed_pro_version < 110) {
		struct drbd_connection *connection2;

		for_each_connection(connection2, connection->resource) {
			if (connection == connection2)
				continue;
			drbd_err(connection, "Peer supports protocols %d-%d, but "
				 "multiple connections are only supported in protocol "
				 "110 and above\n", p->protocol_min, p->protocol_max);
			return -1;
		}
	}

	drbd_info(connection, "Handshake successful: "
	     "Agreed network protocol version %d\n", connection->agreed_pro_version);

	return 1;
}

#if !defined(CONFIG_CRYPTO_HMAC) && !defined(CONFIG_CRYPTO_HMAC_MODULE)
STATIC int drbd_do_auth(struct drbd_connection *connection)
{
	drbd_err(device, "This kernel was build without CONFIG_CRYPTO_HMAC.\n");
	drbd_err(device, "You need to disable 'cram-hmac-alg' in drbd.conf.\n");
	return -1;
}
#else
#define CHALLENGE_LEN 64

/* Return value:
	1 - auth succeeded,
	0 - failed, try again (network error),
	-1 - auth failed, don't try again.
*/

STATIC int drbd_do_auth(struct drbd_connection *connection)
{
	struct drbd_socket *sock;
	char my_challenge[CHALLENGE_LEN];  /* 64 Bytes... */
	struct scatterlist sg;
	char *response = NULL;
	char *right_response = NULL;
	char *peers_ch = NULL;
	unsigned int key_len;
	char secret[SHARED_SECRET_MAX]; /* 64 byte */
	unsigned int resp_size;
	struct hash_desc desc;
	struct packet_info pi;
	struct net_conf *nc;
	int err, rv;

	/* FIXME: Put the challenge/response into the preallocated socket buffer.  */

	rcu_read_lock();
	nc = rcu_dereference(connection->net_conf);
	key_len = strlen(nc->shared_secret);
	memcpy(secret, nc->shared_secret, key_len);
	rcu_read_unlock();

	desc.tfm = connection->cram_hmac_tfm;
	desc.flags = 0;

	rv = crypto_hash_setkey(connection->cram_hmac_tfm, (u8 *)secret, key_len);
	if (rv) {
		drbd_err(connection, "crypto_hash_setkey() failed with %d\n", rv);
		rv = -1;
		goto fail;
	}

	get_random_bytes(my_challenge, CHALLENGE_LEN);

	sock = &connection->data;
	if (!conn_prepare_command(connection, sock)) {
		rv = 0;
		goto fail;
	}
	rv = !conn_send_command(connection, sock, P_AUTH_CHALLENGE, 0,
				my_challenge, CHALLENGE_LEN);
	if (!rv)
		goto fail;

	err = drbd_recv_header(connection, &pi);
	if (err) {
		rv = 0;
		goto fail;
	}

	if (pi.cmd != P_AUTH_CHALLENGE) {
		drbd_err(connection, "expected AuthChallenge packet, received: %s (0x%04x)\n",
			 cmdname(pi.cmd), pi.cmd);
		rv = 0;
		goto fail;
	}

	if (pi.size > CHALLENGE_LEN * 2) {
		drbd_err(connection, "expected AuthChallenge payload too big.\n");
		rv = -1;
		goto fail;
	}

	peers_ch = kmalloc(pi.size, GFP_NOIO);
	if (peers_ch == NULL) {
		drbd_err(connection, "kmalloc of peers_ch failed\n");
		rv = -1;
		goto fail;
	}

	err = drbd_recv_all_warn(connection, peers_ch, pi.size);
	if (err) {
		rv = 0;
		goto fail;
	}

	resp_size = crypto_hash_digestsize(connection->cram_hmac_tfm);
	response = kmalloc(resp_size, GFP_NOIO);
	if (response == NULL) {
		drbd_err(connection, "kmalloc of response failed\n");
		rv = -1;
		goto fail;
	}

	sg_init_table(&sg, 1);
	sg_set_buf(&sg, peers_ch, pi.size);

	rv = crypto_hash_digest(&desc, &sg, sg.length, response);
	if (rv) {
		drbd_err(connection, "crypto_hash_digest() failed with %d\n", rv);
		rv = -1;
		goto fail;
	}

	if (!conn_prepare_command(connection, sock)) {
		rv = 0;
		goto fail;
	}
	rv = !conn_send_command(connection, sock, P_AUTH_RESPONSE, 0,
				response, resp_size);
	if (!rv)
		goto fail;

	err = drbd_recv_header(connection, &pi);
	if (err) {
		rv = 0;
		goto fail;
	}

	if (pi.cmd != P_AUTH_RESPONSE) {
		drbd_err(connection, "expected AuthResponse packet, received: %s (0x%04x)\n",
			 cmdname(pi.cmd), pi.cmd);
		rv = 0;
		goto fail;
	}

	if (pi.size != resp_size) {
		drbd_err(connection, "expected AuthResponse payload of wrong size\n");
		rv = 0;
		goto fail;
	}

	err = drbd_recv_all_warn(connection, response , resp_size);
	if (err) {
		rv = 0;
		goto fail;
	}

	right_response = kmalloc(resp_size, GFP_NOIO);
	if (right_response == NULL) {
		drbd_err(connection, "kmalloc of right_response failed\n");
		rv = -1;
		goto fail;
	}

	sg_set_buf(&sg, my_challenge, CHALLENGE_LEN);

	rv = crypto_hash_digest(&desc, &sg, sg.length, right_response);
	if (rv) {
		drbd_err(connection, "crypto_hash_digest() failed with %d\n", rv);
		rv = -1;
		goto fail;
	}

	rv = !memcmp(response, right_response, resp_size);

	if (rv)
		drbd_info(connection, "Peer authenticated using %d bytes HMAC\n",
		     resp_size);
	else
		rv = -1;

 fail:
	kfree(peers_ch);
	kfree(response);
	kfree(right_response);

	return rv;
}
#endif

int drbd_receiver(struct drbd_thread *thi)
{
	struct drbd_connection *connection = thi->connection;
	int h;

	drbd_info(connection, "receiver (re)started\n");

	do {
		h = conn_connect(connection);
		if (h == 0) {
			conn_disconnect(connection);
			schedule_timeout_interruptible(HZ);
		}
		if (h == -1) {
			drbd_warn(connection, "Discarding network configuration.\n");
			change_cstate(connection, C_DISCONNECTING, CS_HARD);
		}
	} while (h == 0);

	if (h > 0)
		drbdd(connection);

	conn_disconnect(connection);

	drbd_info(connection, "receiver terminated\n");
	return 0;
}

/* ********* acknowledge sender ******** */

STATIC int got_RqSReply(struct drbd_connection *connection, struct packet_info *pi)
{
	struct p_req_state_reply *p = pi->data;
	int retcode = be32_to_cpu(p->retcode);

	if (retcode >= SS_SUCCESS) {
		set_bit(CONN_WD_ST_CHG_OKAY, &connection->flags);
	} else {
		set_bit(CONN_WD_ST_CHG_FAIL, &connection->flags);
		drbd_err(connection, "Requested state change failed by peer: %s (%d)\n",
			drbd_set_st_err_str(retcode), retcode);
	}
	wake_up(&connection->resource->state_wait);
	wake_up(&connection->ping_wait);

	return 0;
}

STATIC int got_Ping(struct drbd_connection *connection, struct packet_info *pi)
{
	return drbd_send_ping_ack(connection);

}

STATIC int got_PingAck(struct drbd_connection *connection, struct packet_info *pi)
{
	if (!test_and_set_bit(GOT_PING_ACK, &connection->flags))
		wake_up(&connection->ping_wait);

	return 0;
}

STATIC int got_IsInSync(struct drbd_connection *connection, struct packet_info *pi)
{
	struct drbd_peer_device *peer_device;
	struct drbd_device *device;
	struct p_block_ack *p = pi->data;
	sector_t sector = be64_to_cpu(p->sector);
	int blksize = be32_to_cpu(p->blksize);

	peer_device = conn_peer_device(connection, pi->vnr);
	if (!peer_device)
		return -EIO;
	device = peer_device->device;

	D_ASSERT(device, peer_device->connection->agreed_pro_version >= 89);

	update_peer_seq(peer_device, be32_to_cpu(p->seq_num));

	if (get_ldev(device)) {
		drbd_rs_complete_io(peer_device, sector);
		drbd_set_in_sync(peer_device, sector, blksize);
		/* rs_same_csums is supposed to count in units of BM_BLOCK_SIZE */
		peer_device->rs_same_csum += (blksize >> BM_BLOCK_SHIFT);
		put_ldev(device);
	}
	dec_rs_pending(peer_device);
	atomic_add(blksize >> 9, &peer_device->rs_sect_in);

	return 0;
}

static int
validate_req_change_req_state(struct drbd_device *device, u64 id, sector_t sector,
			      struct rb_root *root, const char *func,
			      enum drbd_req_event what, bool missing_ok)
{
	struct drbd_request *req;
	struct bio_and_error m;

	spin_lock_irq(&device->resource->req_lock);
	req = find_request(device, root, id, sector, missing_ok, func);
	if (unlikely(!req)) {
		spin_unlock_irq(&device->resource->req_lock);
		return -EIO;
	}
	__req_mod(req, what, &m);
	spin_unlock_irq(&device->resource->req_lock);

	if (m.bio)
		complete_master_bio(device, &m);
	return 0;
}

STATIC int got_BlockAck(struct drbd_connection *connection, struct packet_info *pi)
{
	struct drbd_peer_device *peer_device;
	struct drbd_device *device;
	struct p_block_ack *p = pi->data;
	sector_t sector = be64_to_cpu(p->sector);
	int blksize = be32_to_cpu(p->blksize);
	enum drbd_req_event what;

	peer_device = conn_peer_device(connection, pi->vnr);
	if (!peer_device)
		return -EIO;
	device = peer_device->device;

	update_peer_seq(peer_device, be32_to_cpu(p->seq_num));

	if (p->block_id == ID_SYNCER) {
		drbd_set_in_sync(peer_device, sector, blksize);
		dec_rs_pending(peer_device);
		return 0;
	}
	switch (pi->cmd) {
	case P_RS_WRITE_ACK:
		what = WRITE_ACKED_BY_PEER_AND_SIS;
		break;
	case P_WRITE_ACK:
		what = WRITE_ACKED_BY_PEER;
		break;
	case P_RECV_ACK:
		what = RECV_ACKED_BY_PEER;
		break;
	case P_DISCARD_WRITE:
		what = DISCARD_WRITE;
		break;
	case P_RETRY_WRITE:
		what = POSTPONE_WRITE;
		break;
	default:
		BUG();
	}

	return validate_req_change_req_state(device, p->block_id, sector,
					     &device->write_requests, __func__,
					     what, false);
}

STATIC int got_NegAck(struct drbd_connection *connection, struct packet_info *pi)
{
	struct drbd_peer_device *peer_device;
	struct drbd_device *device;
	struct p_block_ack *p = pi->data;
	sector_t sector = be64_to_cpu(p->sector);
	int size = be32_to_cpu(p->blksize);
	int err;

	peer_device = conn_peer_device(connection, pi->vnr);
	if (!peer_device)
		return -EIO;
	device = peer_device->device;

	update_peer_seq(peer_device, be32_to_cpu(p->seq_num));

	if (p->block_id == ID_SYNCER) {
		dec_rs_pending(peer_device);
		drbd_rs_failed_io(peer_device, sector, size);
		return 0;
	}

	err = validate_req_change_req_state(device, p->block_id, sector,
					    &device->write_requests, __func__,
					    NEG_ACKED, true);
	if (err) {
		/* Protocol A has no P_WRITE_ACKs, but has P_NEG_ACKs.
		   The master bio might already be completed, therefore the
		   request is no longer in the collision hash. */
		/* In Protocol B we might already have got a P_RECV_ACK
		   but then get a P_NEG_ACK afterwards. */
		drbd_set_out_of_sync(peer_device, sector, size);
	}
	return 0;
}

STATIC int got_NegDReply(struct drbd_connection *connection, struct packet_info *pi)
{
	struct drbd_peer_device *peer_device;
	struct drbd_device *device;
	struct p_block_ack *p = pi->data;
	sector_t sector = be64_to_cpu(p->sector);

	peer_device = conn_peer_device(connection, pi->vnr);
	if (!peer_device)
		return -EIO;
	device = peer_device->device;

	update_peer_seq(peer_device, be32_to_cpu(p->seq_num));

	drbd_err(device, "Got NegDReply; Sector %llus, len %u.\n",
		 (unsigned long long)sector, be32_to_cpu(p->blksize));

	return validate_req_change_req_state(device, p->block_id, sector,
					     &device->read_requests, __func__,
					     NEG_ACKED, false);
}

STATIC int got_NegRSDReply(struct drbd_connection *connection, struct packet_info *pi)
{
	struct drbd_peer_device *peer_device;
	struct drbd_device *device;
	sector_t sector;
	int size;
	struct p_block_ack *p = pi->data;

	peer_device = conn_peer_device(connection, pi->vnr);
	if (!peer_device)
		return -EIO;
	device = peer_device->device;

	sector = be64_to_cpu(p->sector);
	size = be32_to_cpu(p->blksize);

	update_peer_seq(peer_device, be32_to_cpu(p->seq_num));

	dec_rs_pending(peer_device);

	if (get_ldev_if_state(device, D_FAILED)) {
		drbd_rs_complete_io(peer_device, sector);
		switch (pi->cmd) {
		case P_NEG_RS_DREPLY:
			drbd_rs_failed_io(peer_device, sector, size);
		case P_RS_CANCEL:
			break;
		default:
			BUG();
		}
		put_ldev(device);
	}

	return 0;
}

STATIC int got_BarrierAck(struct drbd_connection *connection, struct packet_info *pi)
{
<<<<<<< HEAD
	struct drbd_peer_device *peer_device;
	struct drbd_device *device;
=======
>>>>>>> 0be2e4b0
	struct p_barrier_ack *p = pi->data;
	struct drbd_conf *mdev;
	int vnr;

<<<<<<< HEAD
	peer_device = conn_peer_device(connection, pi->vnr);
	if (!peer_device)
		return -EIO;
	device = peer_device->device;

	tl_release(peer_device->connection, p->barrier, be32_to_cpu(p->set_size));

	if (peer_device->repl_state[NOW] == L_AHEAD &&
	    atomic_read(&device->ap_in_flight) == 0 &&
	    !test_and_set_bit(AHEAD_TO_SYNC_SOURCE, &device->flags)) {
		peer_device->start_resync_timer.expires = jiffies + HZ;
		add_timer(&peer_device->start_resync_timer);
=======
	tl_release(tconn, p->barrier, be32_to_cpu(p->set_size));

	rcu_read_lock();
	idr_for_each_entry(&tconn->volumes, mdev, vnr) {
		if (mdev->state.conn == C_AHEAD &&
		    atomic_read(&mdev->ap_in_flight) == 0 &&
		    !test_and_set_bit(AHEAD_TO_SYNC_SOURCE, &mdev->flags)) {
			mdev->start_resync_timer.expires = jiffies + HZ;
			add_timer(&mdev->start_resync_timer);
		}
>>>>>>> 0be2e4b0
	}
	rcu_read_unlock();

	return 0;
}

STATIC int got_OVResult(struct drbd_connection *connection, struct packet_info *pi)
{
	struct drbd_peer_device *peer_device;
	struct drbd_device *device;
	struct p_block_ack *p = pi->data;
	sector_t sector;
	int size;

	peer_device = conn_peer_device(connection, pi->vnr);
	if (!peer_device)
		return -EIO;
	device = peer_device->device;

	sector = be64_to_cpu(p->sector);
	size = be32_to_cpu(p->blksize);

	update_peer_seq(peer_device, be32_to_cpu(p->seq_num));

	if (be64_to_cpu(p->block_id) == ID_OUT_OF_SYNC)
		drbd_ov_out_of_sync_found(peer_device, sector, size);
	else
		ov_out_of_sync_print(peer_device);

	if (!get_ldev(device))
		return 0;

	drbd_rs_complete_io(peer_device, sector);
	dec_rs_pending(peer_device);

	--peer_device->ov_left;

	/* let's advance progress step marks only for every other megabyte */
	if ((peer_device->ov_left & 0x200) == 0x200)
		drbd_advance_rs_marks(peer_device, peer_device->ov_left);

	if (peer_device->ov_left == 0) {
		struct drbd_peer_device_work *dw = kmalloc(sizeof(*dw), GFP_NOIO);
		if (dw) {
			dw->w.cb = w_ov_finished;
			dw->peer_device = peer_device;
			drbd_queue_work(&peer_device->connection->sender_work, &dw->w);
		} else {
			drbd_err(device, "kmalloc(dw) failed.");
			ov_out_of_sync_print(peer_device);
			drbd_resync_finished(peer_device);
		}
	}
	put_ldev(device);
	return 0;
}

STATIC int got_skip(struct drbd_connection *connection, struct packet_info *pi)
{
	return 0;
}

static int connection_finish_peer_reqs(struct drbd_connection *connection)
{
	struct drbd_peer_device *peer_device;
	int vnr, not_empty = 0;

	do {
		clear_bit(SIGNAL_ASENDER, &connection->flags);
		flush_signals(current);

		rcu_read_lock();
		idr_for_each_entry(&connection->peer_devices, peer_device, vnr) {
			struct drbd_device *device = peer_device->device;
			kref_get(&device->kref);
			rcu_read_unlock();
			if (drbd_finish_peer_reqs(device)) {
				kref_put(&device->kref, drbd_destroy_device);
				return 1;
			}
			kref_put(&device->kref, drbd_destroy_device);
			rcu_read_lock();
		}
		set_bit(SIGNAL_ASENDER, &connection->flags);

		spin_lock_irq(&connection->resource->req_lock);
		idr_for_each_entry(&connection->peer_devices, peer_device, vnr) {
			struct drbd_device *device = peer_device->device;
			not_empty = !list_empty(&device->done_ee);
			if (not_empty)
				break;
		}
		spin_unlock_irq(&connection->resource->req_lock);
		rcu_read_unlock();
	} while (not_empty);

	return 0;
}

struct asender_cmd {
	size_t pkt_size;
	int (*fn)(struct drbd_connection *connection, struct packet_info *);
};

static struct asender_cmd asender_tbl[] = {
	[P_PING]	    = { 0, got_Ping },
	[P_PING_ACK]	    = { 0, got_PingAck },
	[P_RECV_ACK]	    = { sizeof(struct p_block_ack), got_BlockAck },
	[P_WRITE_ACK]	    = { sizeof(struct p_block_ack), got_BlockAck },
	[P_RS_WRITE_ACK]    = { sizeof(struct p_block_ack), got_BlockAck },
	[P_DISCARD_WRITE]   = { sizeof(struct p_block_ack), got_BlockAck },
	[P_NEG_ACK]	    = { sizeof(struct p_block_ack), got_NegAck },
	[P_NEG_DREPLY]	    = { sizeof(struct p_block_ack), got_NegDReply },
	[P_NEG_RS_DREPLY]   = { sizeof(struct p_block_ack), got_NegRSDReply },
	[P_OV_RESULT]	    = { sizeof(struct p_block_ack), got_OVResult },
	[P_BARRIER_ACK]	    = { sizeof(struct p_barrier_ack), got_BarrierAck },
	[P_STATE_CHG_REPLY] = { sizeof(struct p_req_state_reply), got_RqSReply },
	[P_RS_IS_IN_SYNC]   = { sizeof(struct p_block_ack), got_IsInSync },
	[P_DELAY_PROBE]     = { sizeof(struct p_delay_probe93), got_skip },
	[P_RS_CANCEL]       = { sizeof(struct p_block_ack), got_NegRSDReply },
	[P_CONN_ST_CHG_REPLY]={ sizeof(struct p_req_state_reply), got_RqSReply },
	[P_RETRY_WRITE]	    = { sizeof(struct p_block_ack), got_BlockAck },
};

int drbd_asender(struct drbd_thread *thi)
{
	struct drbd_connection *connection = thi->connection;
	struct asender_cmd *cmd = NULL;
	struct packet_info pi;
	int rv;
	void *buf    = connection->meta.rbuf;
	int received = 0;
	unsigned int header_size = drbd_header_size(connection);
	int expect   = header_size;
	bool ping_timeout_active = false;
	struct net_conf *nc;
	int ping_timeo, tcp_cork, ping_int;

	current->policy = SCHED_RR;  /* Make this a realtime task! */
	current->rt_priority = 2;    /* more important than all other tasks */

	while (get_t_state(thi) == RUNNING) {
		drbd_thread_current_set_cpu(thi);

		rcu_read_lock();
		nc = rcu_dereference(connection->net_conf);
		ping_timeo = nc->ping_timeo;
		tcp_cork = nc->tcp_cork;
		ping_int = nc->ping_int;
		rcu_read_unlock();

		if (test_and_clear_bit(SEND_PING, &connection->flags)) {
			if (drbd_send_ping(connection)) {
				drbd_err(connection, "drbd_send_ping has failed\n");
				goto reconnect;
			}
			connection->meta.socket->sk->sk_rcvtimeo = ping_timeo * HZ / 10;
			ping_timeout_active = true;
		}

		/* TODO: conditionally cork; it may hurt latency if we cork without
		   much to send */
		if (tcp_cork)
			drbd_tcp_cork(connection->meta.socket);
		if (connection_finish_peer_reqs(connection)) {
			drbd_err(connection, "connection_finish_peer_reqs() failed\n");
			goto reconnect;
		}
		/* but unconditionally uncork unless disabled */
		if (tcp_cork)
			drbd_tcp_uncork(connection->meta.socket);

		/* short circuit, recv_msg would return EINTR anyways. */
		if (signal_pending(current))
			continue;

		rv = drbd_recv_short(connection->meta.socket, buf, expect-received, 0);
		clear_bit(SIGNAL_ASENDER, &connection->flags);

		flush_signals(current);

		/* Note:
		 * -EINTR	 (on meta) we got a signal
		 * -EAGAIN	 (on meta) rcvtimeo expired
		 * -ECONNRESET	 other side closed the connection
		 * -ERESTARTSYS  (on data) we got a signal
		 * rv <  0	 other than above: unexpected error!
		 * rv == expected: full header or command
		 * rv <  expected: "woken" by signal during receive
		 * rv == 0	 : "connection shut down by peer"
		 */
		if (likely(rv > 0)) {
			received += rv;
			buf	 += rv;
		} else if (rv == 0) {
			drbd_err(connection, "meta connection shut down by peer.\n");
			goto reconnect;
		} else if (rv == -EAGAIN) {
			/* If the data socket received something meanwhile,
			 * that is good enough: peer is still alive. */
			if (time_after(connection->last_received,
				jiffies - connection->meta.socket->sk->sk_rcvtimeo))
				continue;
			if (ping_timeout_active) {
				drbd_err(connection, "PingAck did not arrive in time.\n");
				goto reconnect;
			}
			set_bit(SEND_PING, &connection->flags);
			continue;
		} else if (rv == -EINTR) {
			continue;
		} else {
			drbd_err(connection, "sock_recvmsg returned %d\n", rv);
			goto reconnect;
		}

		if (received == expect && cmd == NULL) {
			if (decode_header(connection, connection->meta.rbuf, &pi))
				goto reconnect;
			cmd = &asender_tbl[pi.cmd];
			if (pi.cmd >= ARRAY_SIZE(asender_tbl) || !cmd->fn) {
				drbd_err(connection, "Unexpected meta packet %s (0x%04x)\n",
					 cmdname(pi.cmd), pi.cmd);
				goto disconnect;
			}
			expect = header_size + cmd->pkt_size;
			if (pi.size != expect - header_size) {
				drbd_err(connection, "Wrong packet size on meta (c: %d, l: %d)\n",
					pi.cmd, pi.size);
				goto reconnect;
			}
		}
		if (received == expect) {
			bool err;

			err = cmd->fn(connection, &pi);
			if (err) {
				drbd_err(connection, "%pf failed\n", cmd->fn);
				goto reconnect;
			}

			connection->last_received = jiffies;

			if (cmd == &asender_tbl[P_PING_ACK]) {
				/* restore idle timeout */
				connection->meta.socket->sk->sk_rcvtimeo = ping_int * HZ;
				ping_timeout_active = false;
			}

			buf	 = connection->meta.rbuf;
			received = 0;
			expect	 = header_size;
			cmd	 = NULL;
		}
	}

	if (0) {
reconnect:
		change_cstate(connection, C_NETWORK_FAILURE, CS_HARD);
	}
	if (0) {
disconnect:
		change_cstate(connection, C_DISCONNECTING, CS_HARD);
	}
	clear_bit(SIGNAL_ASENDER, &connection->flags);

	drbd_info(connection, "asender terminated\n");

	return 0;
}<|MERGE_RESOLUTION|>--- conflicted
+++ resolved
@@ -1146,27 +1146,15 @@
 {
 	struct flush_work *fw = container_of(w, struct flush_work, w);
 	struct drbd_epoch *epoch = fw->epoch;
-<<<<<<< HEAD
-	struct drbd_peer_device *peer_device = epoch->peer_device;
-	struct drbd_connection *connection = peer_device->connection;
-=======
-	struct drbd_tconn *tconn = epoch->tconn;
->>>>>>> 0be2e4b0
+	struct drbd_connection *connection = epoch->connection;
 
 	kfree(fw);
 
 	if (!test_and_set_bit(DE_BARRIER_IN_NEXT_EPOCH_ISSUED, &epoch->flags))
-<<<<<<< HEAD
 		drbd_flush_after_epoch(connection, epoch);
 
 	drbd_may_finish_epoch(connection, epoch, EV_PUT |
-			      (peer_device->repl_state[NOW] < L_CONNECTED ? EV_CLEANUP : 0));
-=======
-		drbd_flush_after_epoch(tconn, epoch);
-
-	drbd_may_finish_epoch(tconn, epoch, EV_PUT |
-			      (tconn->cstate < C_WF_REPORT_PARAMS ? EV_CLEANUP : 0));
->>>>>>> 0be2e4b0
+			      (connection->cstate[NOW] < C_CONNECTED ? EV_CLEANUP : 0));
 
 	return 0;
 }
@@ -1236,26 +1224,16 @@
 		}
 		if (finish) {
 			if (!(ev & EV_CLEANUP)) {
-<<<<<<< HEAD
 				spin_unlock(&connection->epoch_lock);
-				drbd_send_b_ack(epoch->peer_device, epoch->barrier_nr, epoch_size);
+				drbd_send_b_ack(epoch->connection, epoch->barrier_nr, epoch_size);
 				spin_lock(&connection->epoch_lock);
-=======
-				spin_unlock(&tconn->epoch_lock);
-				drbd_send_b_ack(epoch->tconn, epoch->barrier_nr, epoch_size);
-				spin_lock(&tconn->epoch_lock);
->>>>>>> 0be2e4b0
 			}
 #if 0
 			/* FIXME: dec unacked on connection, once we have
 			 * something to count pending connection packets in. */
 			if (test_bit(DE_HAVE_BARRIER_NUMBER, &epoch->flags))
-<<<<<<< HEAD
-				dec_unacked(epoch->peer_device);
-=======
-				dec_unacked(epoch->tconn);
+				dec_unacked(epoch->connection);
 #endif
->>>>>>> 0be2e4b0
 
 			if (connection->current_epoch != epoch) {
 				next_epoch = list_entry(epoch->list.next, struct drbd_epoch, list);
@@ -1289,13 +1267,8 @@
 		if (fw) {
 			fw->w.cb = w_flush;
 			fw->epoch = epoch;
-<<<<<<< HEAD
 			fw->device = NULL; /* FIXME drop this member, it is unused. */
 			drbd_queue_work(&resource->work, &fw->w);
-=======
-			fw->w.tconn = tconn;
-			drbd_queue_work(&tconn->data.work, &fw->w);
->>>>>>> 0be2e4b0
 		} else {
 			drbd_warn(resource, "Could not kmalloc a flush_work obj\n");
 			set_bit(DE_BARRIER_IN_NEXT_EPOCH_ISSUED, &epoch->flags);
@@ -1550,54 +1523,35 @@
 	rcu_read_unlock();
 }
 
-<<<<<<< HEAD
+void conn_wait_done_ee_empty(struct drbd_connection *connection)
+{
+	struct drbd_peer_device *peer_device;
+	int vnr;
+
+	rcu_read_lock();
+	idr_for_each_entry(&connection->peer_devices, peer_device, vnr) {
+		struct drbd_device *device = peer_device->device;
+		kref_get(&device->kref);
+		rcu_read_unlock();
+		drbd_wait_ee_list_empty(device, &device->done_ee);
+		kref_put(&device->kref, &drbd_destroy_device);
+		rcu_read_lock();
+	}
+	rcu_read_unlock();
+}
+
 STATIC int receive_Barrier(struct drbd_connection *connection, struct packet_info *pi)
 {
-	struct drbd_peer_device *peer_device;
-	struct drbd_device *device;
-=======
-void conn_wait_done_ee_empty(struct drbd_tconn *tconn)
-{
-	struct drbd_conf *mdev;
-	int vnr;
-
-	rcu_read_lock();
-	idr_for_each_entry(&tconn->volumes, mdev, vnr) {
-		kref_get(&mdev->kref);
-		rcu_read_unlock();
-		drbd_wait_ee_list_empty(mdev, &mdev->done_ee);
-		kref_put(&mdev->kref, &drbd_minor_destroy);
-		rcu_read_lock();
-	}
-	rcu_read_unlock();
-}
-
-STATIC int receive_Barrier(struct drbd_tconn *tconn, struct packet_info *pi)
-{
->>>>>>> 0be2e4b0
 	int rv, issue_flush;
 	struct p_barrier *p = pi->data;
 	struct drbd_epoch *epoch;
 
-<<<<<<< HEAD
-	peer_device = conn_peer_device(connection, pi->vnr);
-	if (!peer_device)
-		return -EIO;
-	device = peer_device->device;
-
-	inc_unacked(peer_device);
-
-	connection->current_epoch->barrier_nr = p->barrier;
-	connection->current_epoch->peer_device = peer_device;
-	rv = drbd_may_finish_epoch(connection, connection->current_epoch, EV_GOT_BARRIER_NR);
-=======
 	/* FIXME these are unacked on connection,
 	 * not a specific (peer)device.
 	 */
-	tconn->current_epoch->barrier_nr = p->barrier;
-	tconn->current_epoch->tconn = tconn;
-	rv = drbd_may_finish_epoch(tconn, tconn->current_epoch, EV_GOT_BARRIER_NR);
->>>>>>> 0be2e4b0
+	connection->current_epoch->barrier_nr = p->barrier;
+	connection->current_epoch->connection = connection;
+	rv = drbd_may_finish_epoch(connection, connection->current_epoch, EV_GOT_BARRIER_NR);
 
 	/* P_BARRIER_ACK may imply that the corresponding extent is dropped from
 	 * the activity log, which means it would not be resynced in case the
@@ -1631,25 +1585,16 @@
 	 * avoid potential distributed deadlock */
 	epoch = kmalloc(sizeof(struct drbd_epoch), GFP_NOIO);
 	if (!epoch) {
-<<<<<<< HEAD
 		drbd_warn(connection, "Allocation of an epoch failed, slowing down\n");
 		issue_flush = !test_and_set_bit(DE_BARRIER_IN_NEXT_EPOCH_ISSUED, &connection->current_epoch->flags);
 		conn_wait_active_ee_empty(connection);
-=======
-		issue_flush = !test_and_set_bit(DE_BARRIER_IN_NEXT_EPOCH_ISSUED, &tconn->current_epoch->flags);
-		conn_wait_active_ee_empty(tconn);
->>>>>>> 0be2e4b0
 		if (issue_flush) {
 			rv = drbd_flush_after_epoch(connection, connection->current_epoch);
 			if (rv == FE_RECYCLED)
 				return 0;
 		}
 
-<<<<<<< HEAD
-		drbd_wait_ee_list_empty(device, &device->done_ee);
-=======
-		conn_wait_done_ee_empty(tconn);
->>>>>>> 0be2e4b0
+		conn_wait_done_ee_empty(connection);
 
 		return 0;
 	}
@@ -5608,40 +5553,21 @@
 
 STATIC int got_BarrierAck(struct drbd_connection *connection, struct packet_info *pi)
 {
-<<<<<<< HEAD
 	struct drbd_peer_device *peer_device;
-	struct drbd_device *device;
-=======
->>>>>>> 0be2e4b0
 	struct p_barrier_ack *p = pi->data;
-	struct drbd_conf *mdev;
 	int vnr;
 
-<<<<<<< HEAD
-	peer_device = conn_peer_device(connection, pi->vnr);
-	if (!peer_device)
-		return -EIO;
-	device = peer_device->device;
-
-	tl_release(peer_device->connection, p->barrier, be32_to_cpu(p->set_size));
-
-	if (peer_device->repl_state[NOW] == L_AHEAD &&
-	    atomic_read(&device->ap_in_flight) == 0 &&
-	    !test_and_set_bit(AHEAD_TO_SYNC_SOURCE, &device->flags)) {
-		peer_device->start_resync_timer.expires = jiffies + HZ;
-		add_timer(&peer_device->start_resync_timer);
-=======
-	tl_release(tconn, p->barrier, be32_to_cpu(p->set_size));
+	tl_release(connection, p->barrier, be32_to_cpu(p->set_size));
 
 	rcu_read_lock();
-	idr_for_each_entry(&tconn->volumes, mdev, vnr) {
-		if (mdev->state.conn == C_AHEAD &&
-		    atomic_read(&mdev->ap_in_flight) == 0 &&
-		    !test_and_set_bit(AHEAD_TO_SYNC_SOURCE, &mdev->flags)) {
-			mdev->start_resync_timer.expires = jiffies + HZ;
-			add_timer(&mdev->start_resync_timer);
-		}
->>>>>>> 0be2e4b0
+	idr_for_each_entry(&connection->peer_devices, peer_device, vnr) {
+		struct drbd_device *device = peer_device->device;
+		if (peer_device->repl_state[NOW] == L_AHEAD &&
+		    atomic_read(&device->ap_in_flight) == 0 &&
+		    !test_and_set_bit(AHEAD_TO_SYNC_SOURCE, &device->flags)) {
+			peer_device->start_resync_timer.expires = jiffies + HZ;
+			add_timer(&peer_device->start_resync_timer);
+		}
 	}
 	rcu_read_unlock();
 
