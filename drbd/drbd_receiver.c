--- conflicted
+++ resolved
@@ -2611,10 +2611,14 @@
 	op_flags = wire_flags_to_bio_flags(connection, d.dp_flags);
 	if (pi->cmd == P_TRIM) {
 		D_ASSERT(peer_device, peer_req->i.size > 0);
-<<<<<<< HEAD
 		D_ASSERT(peer_device, d.dp_flags & DP_DISCARD);
+		D_ASSERT(peer_device, op == REQ_OP_WRITE_ZEROES);
 		D_ASSERT(peer_device, peer_req->page_chain.head == NULL);
 		D_ASSERT(peer_device, peer_req->page_chain.nr_pages == 0);
+	} else if (pi->cmd == P_WSAME) {
+		D_ASSERT(peer_device, peer_req->i.size > 0);
+		D_ASSERT(peer_device, op == REQ_OP_WRITE_SAME);
+		D_ASSERT(peer_device, peer_req->page_chain.head != NULL);
 	} else if (peer_req->page_chain.head == NULL) {
 		/* Actually, this must not happen anymore,
 		 * "empty" flushes are mapped to P_BARRIER,
@@ -2622,21 +2626,9 @@
 		 * Compat with old DRBD? */
 		D_ASSERT(device, peer_req->i.size == 0);
 		D_ASSERT(device, d.dp_flags & DP_FLUSH);
-=======
-		D_ASSERT(peer_device, op == REQ_OP_WRITE_ZEROES);
-		D_ASSERT(peer_device, peer_req->pages == NULL);
-	} else if (pi->cmd == P_WSAME) {
-		D_ASSERT(peer_device, peer_req->i.size > 0);
-		D_ASSERT(peer_device, op == REQ_OP_WRITE_SAME);
-		D_ASSERT(peer_device, peer_req->pages != NULL);
-	} else if (peer_req->pages == NULL) {
-		D_ASSERT(device, peer_req->i.size == 0);
-		D_ASSERT(device, dp_flags & DP_FLUSH);
 	} else {
 		D_ASSERT(peer_device, peer_req->i.size > 0);
 		D_ASSERT(peer_device, op == REQ_OP_WRITE);
-		D_ASSERT(peer_device, peer_req->pages != NULL);
->>>>>>> fd419db1
 	}
 
 	if (d.dp_flags & DP_MAY_SET_IN_SYNC)
