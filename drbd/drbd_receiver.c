--- conflicted
+++ resolved
@@ -4937,18 +4937,13 @@
 
 	drbd_finish_peer_reqs(device);
 
-<<<<<<< HEAD
-	kfree(peer_device->p_uuid);
-	peer_device->p_uuid = NULL;
-=======
 	/* This second workqueue flush is necessary, since drbd_finish_peer_reqs()
 	   might have issued a work again. The one before drbd_finish_peer_reqs() is
 	   necessary to reclain net_ee in drbd_finish_peer_reqs(). */
-	drbd_flush_workqueue(mdev);
-
-	kfree(mdev->p_uuid);
-	mdev->p_uuid = NULL;
->>>>>>> 458fae3f
+	drbd_flush_workqueue(&peer_device->connection->data.work);
+
+	kfree(peer_device->p_uuid);
+	peer_device->p_uuid = NULL;
 
 	if (!drbd_suspended(device))
 		tl_clear(peer_device->connection);
