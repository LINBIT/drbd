--- conflicted
+++ resolved
@@ -865,17 +865,12 @@
  */
 STATIC int conn_connect(struct drbd_tconn *tconn)
 {
-<<<<<<< HEAD
 	struct drbd_socket sock, msock;
 	struct drbd_conf *mdev;
 	struct net_conf *nc;
 	int vnr, timeout, try, h, ok;
 	bool discard_my_data;
-=======
-	struct socket *s, *sock, *msock;
-	int try, h, ok;
 	enum drbd_state_rv rv;
->>>>>>> c19050f4
 
 	if (conn_request_state(tconn, NS(conn, C_WF_CONNECTION), CS_VERBOSE) < SS_SUCCESS)
 		return -2;
@@ -1035,7 +1030,8 @@
 
 	if (drbd_send_protocol(tconn) == -EOPNOTSUPP)
 		return -1;
-<<<<<<< HEAD
+
+	set_bit(STATE_SENT, &tconn->flags);
 
 	rcu_read_lock();
 	idr_for_each_entry(&tconn->volumes, mdev, vnr) {
@@ -1053,20 +1049,9 @@
 	}
 	rcu_read_unlock();
 
-	if (conn_request_state(tconn, NS(conn, C_WF_REPORT_PARAMS), CS_VERBOSE) < SS_SUCCESS)
-=======
-	set_bit(STATE_SENT, &mdev->flags);
-	drbd_send_sync_param(mdev, &mdev->sync_conf);
-	drbd_send_sizes(mdev, 0, 0);
-	drbd_send_uuids(mdev);
-	drbd_send_current_state(mdev);
-	clear_bit(USE_DEGR_WFC_T, &mdev->flags);
-	clear_bit(RESIZE_PENDING, &mdev->flags);
-
-	rv = _drbd_request_state(mdev, NS(conn, C_WF_REPORT_PARAMS), CS_VERBOSE);
+	rv = conn_request_state(tconn, NS(conn, C_WF_REPORT_PARAMS), CS_VERBOSE);
 	if (rv < SS_SUCCESS) {
-		clear_bit(STATE_SENT, &mdev->flags);
->>>>>>> c19050f4
+		clear_bit(STATE_SENT, &tconn->flags);
 		return 0;
 	}
 
