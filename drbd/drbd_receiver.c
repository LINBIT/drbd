// SPDX-License-Identifier: GPL-2.0-only
/*
   drbd_receiver.c

   This file is part of DRBD by Philipp Reisner and Lars Ellenberg.

   Copyright (C) 2001-2008, LINBIT Information Technologies GmbH.
   Copyright (C) 1999-2008, Philipp Reisner <philipp.reisner@linbit.com>.
   Copyright (C) 2002-2008, Lars Ellenberg <lars.ellenberg@linbit.com>.

 */


#include <linux/module.h>

#include <linux/uaccess.h>
#include <net/sock.h>

#include <linux/drbd.h>
#include <linux/fs.h>
#include <linux/file.h>
#include <linux/in.h>
#include <linux/mm.h>
#include <linux/memcontrol.h>
#include <linux/mm_inline.h>
#include <linux/slab.h>
#include <linux/pkt_sched.h>
#include <uapi/linux/sched/types.h>
#include <linux/unistd.h>
#include <linux/vmalloc.h>
#include <linux/random.h>
#include <net/ipv6.h>
#include <linux/scatterlist.h>
#include <linux/part_stat.h>

#include "drbd_int.h"
#include "drbd_protocol.h"
#include "drbd_req.h"
#include "drbd_vli.h"

#define PRO_FEATURES (DRBD_FF_TRIM | DRBD_FF_THIN_RESYNC | DRBD_FF_WSAME | DRBD_FF_WZEROES | \
		      DRBD_FF_RESYNC_DAGTAG | \
		      DRBD_FF_2PC_V2 | DRBD_FF_RS_SKIP_UUID)

enum ao_op {
	OUTDATE_DISKS,
	OUTDATE_DISKS_AND_DISCONNECT,
};

struct flush_work {
	struct drbd_work w;
	struct drbd_epoch *epoch;
};

struct update_peers_work {
       struct drbd_work w;
       struct drbd_peer_device *peer_device;
       sector_t sector_start;
       sector_t sector_end;
};

enum epoch_event {
	EV_PUT,
	EV_GOT_BARRIER_NR,
	EV_BARRIER_DONE,
	EV_BECAME_LAST,
	EV_CLEANUP = 32, /* used as flag */
};

enum finish_epoch {
	FE_STILL_LIVE,
	FE_DESTROYED,
	FE_RECYCLED,
};

enum resync_reason {
	AFTER_UNSTABLE,
	DISKLESS_PRIMARY,
};

enum sync_rule {
	RULE_SYNC_SOURCE_MISSED_FINISH,
	RULE_SYNC_SOURCE_PEER_MISSED_FINISH,
	RULE_SYNC_TARGET_MISSED_FINISH,
	RULE_SYNC_TARGET_PEER_MISSED_FINISH,
	RULE_SYNC_TARGET_MISSED_START,
	RULE_SYNC_SOURCE_MISSED_START,
	RULE_INITIAL_HANDSHAKE_CHANGED,
	RULE_JUST_CREATED_PEER,
	RULE_JUST_CREATED_SELF,
	RULE_JUST_CREATED_BOTH,
	RULE_CRASHED_PRIMARY,
	RULE_LOST_QUORUM,
	RULE_RECONNECTED,
	RULE_BOTH_OFF,
	RULE_BITMAP_PEER,
	RULE_BITMAP_PEER_OTHER,
	RULE_BITMAP_SELF,
	RULE_BITMAP_SELF_OTHER,
	RULE_BITMAP_BOTH,
	RULE_HISTORY_PEER,
	RULE_HISTORY_SELF,
	RULE_HISTORY_BOTH,
};

static const char * const sync_rule_names[] = {
	[RULE_SYNC_SOURCE_MISSED_FINISH] = "sync-source-missed-finish",
	[RULE_SYNC_SOURCE_PEER_MISSED_FINISH] = "sync-source-peer-missed-finish",
	[RULE_SYNC_TARGET_MISSED_FINISH] = "sync-target-missed-finish",
	[RULE_SYNC_TARGET_PEER_MISSED_FINISH] = "sync-target-peer-missed-finish",
	[RULE_SYNC_TARGET_MISSED_START] = "sync-target-missed-start",
	[RULE_SYNC_SOURCE_MISSED_START] = "sync-source-missed-start",
	[RULE_INITIAL_HANDSHAKE_CHANGED] = "initial-handshake-changed",
	[RULE_JUST_CREATED_PEER] = "just-created-peer",
	[RULE_JUST_CREATED_SELF] = "just-created-self",
	[RULE_JUST_CREATED_BOTH] = "just-created-both",
	[RULE_CRASHED_PRIMARY] = "crashed-primary",
	[RULE_LOST_QUORUM] = "lost-quorum",
	[RULE_RECONNECTED] = "reconnected",
	[RULE_BOTH_OFF] = "both-off",
	[RULE_BITMAP_PEER] = "bitmap-peer",
	[RULE_BITMAP_PEER_OTHER] = "bitmap-peer-other",
	[RULE_BITMAP_SELF] = "bitmap-self",
	[RULE_BITMAP_SELF_OTHER] = "bitmap-self-other",
	[RULE_BITMAP_BOTH] = "bitmap-both",
	[RULE_HISTORY_PEER] = "history-peer",
	[RULE_HISTORY_SELF] = "history-self",
	[RULE_HISTORY_BOTH] = "history-both",
};

enum sync_strategy {
	UNDETERMINED = 0,
	NO_SYNC,
	SYNC_SOURCE_IF_BOTH_FAILED,
	SYNC_SOURCE_USE_BITMAP,
	SYNC_SOURCE_SET_BITMAP,
	SYNC_SOURCE_COPY_BITMAP,
	SYNC_TARGET_IF_BOTH_FAILED,
	SYNC_TARGET_USE_BITMAP,
	SYNC_TARGET_SET_BITMAP,
	SYNC_TARGET_CLEAR_BITMAP,
	SPLIT_BRAIN_AUTO_RECOVER,
	SPLIT_BRAIN_DISCONNECT,
	UNRELATED_DATA,
	RETRY_CONNECT,
	REQUIRES_PROTO_91,
	REQUIRES_PROTO_96,
	SYNC_TARGET_PRIMARY_RECONNECT,
	SYNC_TARGET_PRIMARY_DISCONNECT,
};

struct sync_descriptor {
	char * const name;
	int required_protocol;
	bool is_split_brain;
	bool is_sync_source;
	bool is_sync_target;
	bool reconnect;
	bool disconnect;
	int resync_peer_preference;
	enum sync_strategy full_sync_equivalent;
	enum sync_strategy reverse;
};

static const struct sync_descriptor sync_descriptors[] = {
	[UNDETERMINED] = {
		.name = "?",
	},
	[NO_SYNC] = {
		.name = "no-sync",
		.resync_peer_preference = 5,
	},
	[SYNC_SOURCE_IF_BOTH_FAILED] = {
		.name = "source-if-both-failed",
		.is_sync_source = true,
		.reverse = SYNC_TARGET_IF_BOTH_FAILED,
	},
	[SYNC_SOURCE_USE_BITMAP] = {
		.name = "source-use-bitmap",
		.is_sync_source = true,
		.full_sync_equivalent = SYNC_SOURCE_SET_BITMAP,
		.reverse = SYNC_TARGET_USE_BITMAP,
	},
	[SYNC_SOURCE_SET_BITMAP] = {
		.name = "source-set-bitmap",
		.is_sync_source = true,
		.reverse = SYNC_TARGET_SET_BITMAP,
	},
	[SYNC_SOURCE_COPY_BITMAP] = {
		.name = "source-copy-other-bitmap",
		.is_sync_source = true,
	},
	[SYNC_TARGET_IF_BOTH_FAILED] = {
		.name = "target-if-both-failed",
		.is_sync_target = true,
		.resync_peer_preference = 4,
		.reverse = SYNC_SOURCE_IF_BOTH_FAILED,
	},
	[SYNC_TARGET_USE_BITMAP] = {
		.name = "target-use-bitmap",
		.is_sync_target = true,
		.full_sync_equivalent = SYNC_TARGET_SET_BITMAP,
		.resync_peer_preference = 3,
		.reverse = SYNC_SOURCE_USE_BITMAP,
	},
	[SYNC_TARGET_SET_BITMAP] = {
		.name = "target-set-bitmap",
		.is_sync_target = true,
		.resync_peer_preference = 2,
		.reverse = SYNC_SOURCE_SET_BITMAP,
	},
	[SYNC_TARGET_CLEAR_BITMAP] = {
		.name = "target-clear-bitmap",
		.is_sync_target = true,
		.resync_peer_preference = 1,
	},
	[SPLIT_BRAIN_AUTO_RECOVER] = {
		.name = "split-brain-auto-recover",
		.is_split_brain = true,
		.disconnect = true,
	},
	[SPLIT_BRAIN_DISCONNECT] = {
		.name = "split-brain-disconnect",
		.is_split_brain = true,
		.disconnect = true,
	},
	[UNRELATED_DATA] = {
		.name = "unrelated-data",
		.disconnect = true,
	},
	[RETRY_CONNECT] = {
		.name = "retry-connect",
		.reconnect = true,
	},
	[REQUIRES_PROTO_91] = {
		.name = "requires-proto-91",
		.required_protocol = 91,
		.disconnect = true,
	},
	[REQUIRES_PROTO_96] = {
		.name = "requires-proto-96",
		.required_protocol = 96,
		.disconnect = true,
	},
	[SYNC_TARGET_PRIMARY_RECONNECT] = {
		.name = "sync-target-primary-reconnect",
		.is_sync_target = true,
		.reconnect = true,
	},
	[SYNC_TARGET_PRIMARY_DISCONNECT] = {
		.name = "sync-target-primary-disconnect",
		.is_sync_target = true,
		.disconnect = true,
	},
};

enum rcv_timeou_kind {
	PING_TIMEOUT,
	REGULAR_TIMEOUT,
};

int drbd_do_features(struct drbd_connection *connection);
int drbd_do_auth(struct drbd_connection *connection);
static void conn_disconnect(struct drbd_connection *connection);

static enum finish_epoch drbd_may_finish_epoch(struct drbd_connection *, struct drbd_epoch *, enum epoch_event);
static int e_end_block(struct drbd_work *, int);
static void cleanup_unacked_peer_requests(struct drbd_connection *connection);
static void cleanup_peer_ack_list(struct drbd_connection *connection);
static u64 node_ids_to_bitmap(struct drbd_device *device, u64 node_ids);
static void process_twopc(struct drbd_connection *, struct twopc_reply *, struct packet_info *, unsigned long);
static void drbd_resync(struct drbd_peer_device *, enum resync_reason) __must_hold(local);
static void drbd_unplug_all_devices(struct drbd_connection *connection);
static int decode_header(struct drbd_connection *, const void *, struct packet_info *,
			 enum drbd_stream drbd_stream);
static void check_resync_source(struct drbd_device *device, u64 weak_nodes);
static void set_rcvtimeo(struct drbd_connection *connection, enum rcv_timeou_kind kind);
static bool disconnect_expected(struct drbd_connection *connection);
static bool uuid_in_peer_history(struct drbd_peer_device *peer_device, u64 uuid);
static bool uuid_in_my_history(struct drbd_device *device, u64 uuid);

static const char *drbd_sync_rule_str(enum sync_rule rule)
{
	if (rule < 0 || rule > ARRAY_SIZE(sync_rule_names)) {
		WARN_ON(true);
		return "?";
	}
	return sync_rule_names[rule];
}

static const struct sync_descriptor strategy_descriptor(enum sync_strategy strategy)
{
	if (strategy < 0 || strategy > ARRAY_SIZE(sync_descriptors)) {
		WARN_ON(true);
		return sync_descriptors[UNDETERMINED];
	}
	return sync_descriptors[strategy];
}

static bool is_strategy_determined(enum sync_strategy strategy)
{
	return strategy == NO_SYNC ||
			strategy_descriptor(strategy).is_sync_source ||
			strategy_descriptor(strategy).is_sync_target;
}

static struct drbd_epoch *previous_epoch(struct drbd_connection *connection, struct drbd_epoch *epoch)
{
	struct drbd_epoch *prev;
	spin_lock(&connection->epoch_lock);
	prev = list_entry(epoch->list.prev, struct drbd_epoch, list);
	if (prev == epoch || prev == connection->current_epoch)
		prev = NULL;
	spin_unlock(&connection->epoch_lock);
	return prev;
}

/*
 * some helper functions to deal with single linked page lists,
 * page->private being our "next" pointer.
 */

/* If at least n pages are linked at head, get n pages off.
 * Otherwise, don't modify head, and return NULL.
 * Locking is the responsibility of the caller.
 */
static struct page *page_chain_del(struct page **head, int n)
{
	struct page *page;
	struct page *tmp;

	BUG_ON(!n);
	BUG_ON(!head);

	page = *head;

	if (!page)
		return NULL;

	while (page) {
		tmp = page_chain_next(page);
		set_page_chain_offset(page, 0);
		set_page_chain_size(page, 0);
		if (--n == 0)
			break; /* found sufficient pages */
		if (tmp == NULL)
			/* insufficient pages, don't use any of them. */
			return NULL;
		page = tmp;
	}

	/* add end of list marker for the returned list */
	set_page_chain_next(page, NULL);
	/* actual return value, and adjustment of head */
	page = *head;
	*head = tmp;
	return page;
}

/* may be used outside of locks to find the tail of a (usually short)
 * "private" page chain, before adding it back to a global chain head
 * with page_chain_add() under a spinlock. */
static struct page *page_chain_tail(struct page *page, int *len)
{
	struct page *tmp;
	int i = 1;
	while ((tmp = page_chain_next(page))) {
		++i;
		page = tmp;
	}
	if (len)
		*len = i;
	return page;
}

static int page_chain_free(struct page *page)
{
	struct page *tmp;
	int i = 0;
	page_chain_for_each_safe(page, tmp) {
		set_page_chain_next_offset_size(page, NULL, 0, 0);
		put_page(page);
		++i;
	}
	return i;
}

static void page_chain_add(struct page **head,
		struct page *chain_first, struct page *chain_last)
{
#if 1
	struct page *tmp;
	tmp = page_chain_tail(chain_first, NULL);
	BUG_ON(tmp != chain_last);
#endif

	/* add chain to head */
	set_page_chain_next(chain_last, *head);
	*head = chain_first;
}

static struct page *__drbd_alloc_pages(struct drbd_resource *resource, unsigned int number, gfp_t gfp_mask)
{
	struct page *page = NULL;
	struct page *tmp = NULL;
	unsigned int i = 0;

	/* Yes, testing drbd_pp_vacant outside the lock is racy.
	 * So what. It saves a spin_lock. */
	if (resource->pp_vacant >= number) {
		spin_lock_bh(&resource->pp_lock);
		page = page_chain_del(&resource->pp_pool, number);
		if (page)
			resource->pp_vacant -= number;
		spin_unlock_bh(&resource->pp_lock);
		if (page)
			return page;
	}

	for (i = 0; i < number; i++) {
		tmp = alloc_page(gfp_mask);
		if (!tmp)
			break;
		set_page_chain_next_offset_size(tmp, page, 0, 0);
		page = tmp;
	}

	if (i == number)
		return page;

	/* Not enough pages immediately available this time.
	 * No need to jump around here, drbd_alloc_pages will retry this
	 * function "soon". */
	if (page) {
		tmp = page_chain_tail(page, NULL);
		spin_lock_bh(&resource->pp_lock);
		page_chain_add(&resource->pp_pool, page, tmp);
		resource->pp_vacant += i;
		spin_unlock_bh(&resource->pp_lock);
	}
	return NULL;
}

static void rs_sectors_came_in(struct drbd_peer_device *peer_device, int size)
{
	int rs_sect_in = atomic_add_return(size >> 9, &peer_device->rs_sect_in);

	/* When resync runs faster than anticipated, consider running the
	 * resync_work early. */
	if (rs_sect_in >= peer_device->rs_in_flight)
		drbd_rs_all_in_flight_came_back(peer_device, rs_sect_in);
}

static void reclaim_finished_net_peer_reqs(struct drbd_connection *connection,
					   struct list_head *to_be_freed)
{
	struct drbd_peer_request *peer_req, *tmp;

	/* The EEs are always appended to the end of the list. Since
	   they are sent in order over the wire, they have to finish
	   in order. As soon as we see the first not finished we can
	   stop to examine the list... */

	list_for_each_entry_safe(peer_req, tmp, &connection->net_ee, w.list) {
		if (drbd_peer_req_has_active_page(peer_req))
			break;
		list_move(&peer_req->w.list, to_be_freed);
	}
}

static void reclaim_from_resync_ack_ee(struct drbd_connection *connection,
				       struct page **page_chain)
{
	struct drbd_peer_request *peer_req;

	list_for_each_entry(peer_req, &connection->resync_ack_ee, w.list) {
		if (!test_bit(INTERVAL_SENT, &peer_req->i.flags))
			break;
		if (drbd_peer_req_has_active_page(peer_req))
			break;
		if (peer_req->page_chain.head) {
			*page_chain = peer_req->page_chain.head;
			peer_req->page_chain.head = NULL;
			peer_req->page_chain.nr_pages = 0;
			return;
		}
	}
}

static void drbd_reclaim_net_peer_reqs(struct drbd_connection *connection)
{
	LIST_HEAD(reclaimed);
	struct drbd_peer_request *peer_req, *t;
	struct page *page_chain = NULL;

	spin_lock_irq(&connection->peer_reqs_lock);
	reclaim_finished_net_peer_reqs(connection, &reclaimed);
	reclaim_from_resync_ack_ee(connection, &page_chain);
	spin_unlock_irq(&connection->peer_reqs_lock);

	list_for_each_entry_safe(peer_req, t, &reclaimed, w.list)
		drbd_free_peer_req(peer_req);

	if (page_chain)
		drbd_free_pages(&connection->transport, page_chain, false);
}

/**
 * drbd_alloc_pages() - Returns @number pages, retries forever (or until signalled)
 * @transport:	DRBD transport.
 * @number:	number of pages requested
 * @gfp_mask:	how to allocate and whether to loop until we succeed
 *
 * Tries to allocate number pages, first from our own page pool, then from
 * the kernel.
 * Possibly retry until DRBD frees sufficient pages somewhere else.
 *
 * If this allocation would exceed the max_buffers setting, we throttle
 * allocation (schedule_timeout) to give the system some room to breathe.
 *
 * We do not use max-buffers as hard limit, because it could lead to
 * congestion and further to a distributed deadlock during online-verify or
 * (checksum based) resync, if the max-buffers, socket buffer sizes and
 * resync-rate settings are mis-configured.
 *
 * Returns a page chain linked via (struct drbd_page_chain*)&page->lru.
 */
struct page *drbd_alloc_pages(struct drbd_transport *transport, unsigned int number,
			      gfp_t gfp_mask)
{
	struct drbd_connection *connection =
		container_of(transport, struct drbd_connection, transport);
	struct drbd_resource *resource = connection->resource;
	struct page *page = NULL;
	DEFINE_WAIT(wait);
	unsigned int mxb;

	rcu_read_lock();
	mxb = rcu_dereference(transport->net_conf)->max_buffers;
	rcu_read_unlock();

	if (atomic_read(&connection->pp_in_use) < mxb)
		page = __drbd_alloc_pages(resource, number, gfp_mask & ~__GFP_RECLAIM);

	/* Try to keep the fast path fast, but occasionally we need
	 * to reclaim the pages we lent to the network stack. */
	if (page && atomic_read(&connection->pp_in_use_by_net) > 512)
		drbd_reclaim_net_peer_reqs(connection);

	while (page == NULL) {
		prepare_to_wait(&resource->pp_wait, &wait, TASK_INTERRUPTIBLE);

		drbd_reclaim_net_peer_reqs(connection);

		if (atomic_read(&connection->pp_in_use) < mxb) {
			page = __drbd_alloc_pages(resource, number, gfp_mask);
			if (page)
				break;
		}

		if (!(gfp_mask & __GFP_RECLAIM))
			break;

		if (signal_pending(current)) {
			drbd_warn(connection, "drbd_alloc_pages interrupted!\n");
			break;
		}

		if (schedule_timeout(HZ/10) == 0)
			mxb = UINT_MAX;
	}
	finish_wait(&resource->pp_wait, &wait);

	if (page)
		atomic_add(number, &connection->pp_in_use);
	return page;
}

/* Must not be used from irq, as that may deadlock: see drbd_alloc_pages.
 * Either links the page chain back to the pool of free pages,
 * or returns all pages to the system. */
void drbd_free_pages(struct drbd_transport *transport, struct page *page, int is_net)
{
	struct drbd_connection *connection =
		container_of(transport, struct drbd_connection, transport);
	struct drbd_resource *resource = connection->resource;
	atomic_t *a = is_net ? &connection->pp_in_use_by_net : &connection->pp_in_use;
	int i;

	if (page == NULL)
		return;

	if (resource->pp_vacant > DRBD_MAX_BIO_SIZE/PAGE_SIZE)
		i = page_chain_free(page);
	else {
		struct page *tmp;
		tmp = page_chain_tail(page, &i);
		spin_lock_bh(&resource->pp_lock);
		page_chain_add(&resource->pp_pool, page, tmp);
		resource->pp_vacant += i;
		spin_unlock_bh(&resource->pp_lock);
	}
	i = atomic_sub_return(i, a);
	if (i < 0)
		drbd_warn(connection, "ASSERTION FAILED: %s: %d < 0\n",
			is_net ? "pp_in_use_by_net" : "pp_in_use", i);
	wake_up(&resource->pp_wait);
}

/* normal: payload_size == request size (bi_size)
 * w_same: payload_size == logical_block_size
 * trim: payload_size == 0 */
struct drbd_peer_request *
drbd_alloc_peer_req(struct drbd_peer_device *peer_device, gfp_t gfp_mask) __must_hold(local)
{
	struct drbd_device *device = peer_device->device;
	struct drbd_peer_request *peer_req;

	if (drbd_insert_fault(device, DRBD_FAULT_AL_EE))
		return NULL;

	peer_req = mempool_alloc(&drbd_ee_mempool, gfp_mask & ~__GFP_HIGHMEM);
	if (!peer_req) {
		if (!(gfp_mask & __GFP_NOWARN))
			drbd_err(device, "%s: allocation failed\n", __func__);
		return NULL;
	}

	memset(peer_req, 0, sizeof(*peer_req));
	INIT_LIST_HEAD(&peer_req->w.list);
	drbd_clear_interval(&peer_req->i);
	INIT_LIST_HEAD(&peer_req->recv_order);
	peer_req->submit_jif = jiffies;
	peer_req->peer_device = peer_device;
	peer_req->block_id = (unsigned long) peer_req;

	return peer_req;
}

void drbd_free_peer_req(struct drbd_peer_request *peer_req)
{
	struct drbd_peer_device *peer_device = peer_req->peer_device;
	struct drbd_connection *connection = peer_device->connection;
	bool is_net = peer_req->flags & EE_ON_NET_LIST;

	if (peer_req->flags & EE_ON_RECV_ORDER) {
		spin_lock_irq(&connection->peer_reqs_lock);
		if (peer_req->i.type == INTERVAL_RESYNC_WRITE)
			drbd_list_del_resync_request(peer_req);
		else
			list_del(&peer_req->recv_order);
		spin_unlock_irq(&connection->peer_reqs_lock);
	}

	if (peer_req->flags & EE_HAS_DIGEST)
		kfree(peer_req->digest);
	D_ASSERT(peer_device, atomic_read(&peer_req->pending_bios) == 0);
	D_ASSERT(peer_device, drbd_interval_empty(&peer_req->i));
	drbd_free_page_chain(&peer_device->connection->transport, &peer_req->page_chain, is_net);
	mempool_free(peer_req, &drbd_ee_mempool);
}

int drbd_free_peer_reqs(struct drbd_connection *connection, struct list_head *list)
{
	LIST_HEAD(work_list);
	struct drbd_peer_request *peer_req, *t;
	int count = 0;

	spin_lock_irq(&connection->peer_reqs_lock);
	list_splice_init(list, &work_list);
	spin_unlock_irq(&connection->peer_reqs_lock);

	list_for_each_entry_safe(peer_req, t, &work_list, w.list) {
		drbd_free_peer_req(peer_req);
		count++;
	}
	return count;
}

/*
 * See also comments in _req_mod(,BARRIER_ACKED) and receive_Barrier.
 */
static int drbd_finish_peer_reqs(struct drbd_connection *connection)
{
	LIST_HEAD(work_list);
	LIST_HEAD(reclaimed);
	struct drbd_peer_request *peer_req, *t;
	int err = 0;
	int n = 0;

	spin_lock_irq(&connection->peer_reqs_lock);
	reclaim_finished_net_peer_reqs(connection, &reclaimed);
	list_splice_init(&connection->done_ee, &work_list);
	spin_unlock_irq(&connection->peer_reqs_lock);

	list_for_each_entry_safe(peer_req, t, &reclaimed, w.list)
		drbd_free_peer_req(peer_req);

	/* possible callbacks here:
	 * e_end_block, and e_end_resync_block.
	 * all ignore the last argument.
	 */
	list_for_each_entry_safe(peer_req, t, &work_list, w.list) {
		int err2;

		++n;
		/* list_del not necessary, next/prev members not touched */
		/* The callback may free peer_req. */
		err2 = peer_req->w.cb(&peer_req->w, !!err);
		if (!err)
			err = err2;
	}
	if (atomic_sub_and_test(n, &connection->done_ee_cnt))
		wake_up(&connection->ee_wait);

	return err;
}

static int drbd_recv(struct drbd_connection *connection, void **buf, size_t size, int flags)
{
	struct drbd_transport_ops *tr_ops = &connection->transport.class->ops;
	int rv;

	rv = tr_ops->recv(&connection->transport, DATA_STREAM, buf, size, flags);

	if (rv < 0) {
		if (rv == -ECONNRESET)
			drbd_info(connection, "sock was reset by peer\n");
		else if (rv != -ERESTARTSYS)
			drbd_info(connection, "sock_recvmsg returned %d\n", rv);
	} else if (rv == 0) {
		if (test_bit(DISCONNECT_EXPECTED, &connection->flags)) {
			long t;
			rcu_read_lock();
			t = rcu_dereference(connection->transport.net_conf)->ping_timeo * HZ/10;
			rcu_read_unlock();

			t = wait_event_timeout(connection->resource->state_wait,
					       connection->cstate[NOW] < C_CONNECTED, t);

			if (t)
				goto out;
		}
		drbd_info(connection, "sock was shut down by peer\n");
	}

	if (rv != size)
		change_cstate(connection, C_BROKEN_PIPE, CS_HARD);

out:
	return rv;
}

static int drbd_recv_into(struct drbd_connection *connection, void *buf, size_t size)
{
	int err;

	err = drbd_recv(connection, &buf, size, CALLER_BUFFER);

	if (err != size) {
		if (err >= 0)
			err = -EIO;
	} else
		err = 0;
	return err;
}

static int drbd_recv_all(struct drbd_connection *connection, void **buf, size_t size)
{
	int err;

	err = drbd_recv(connection, buf, size, 0);

	if (err != size) {
		if (err >= 0)
			err = -EIO;
	} else
		err = 0;
	return err;
}

static int drbd_recv_all_warn(struct drbd_connection *connection, void **buf, size_t size)
{
	int err;

	err = drbd_recv_all(connection, buf, size);
	if (err && !signal_pending(current))
		drbd_warn(connection, "short read (expected size %d)\n", (int)size);
	return err;
}

static int drbd_send_disconnect(struct drbd_connection *connection)
{
	if (connection->agreed_pro_version < 118)
		return 0;

	if (!conn_prepare_command(connection, 0, DATA_STREAM))
		return -EIO;
	return send_command(connection, -1, P_DISCONNECT, DATA_STREAM);
}

static void initialize_send_buffer(struct drbd_connection *connection, enum drbd_stream drbd_stream)
{
	struct drbd_send_buffer *sbuf = &connection->send_buffer[drbd_stream];

	sbuf->unsent =
	sbuf->pos = page_address(sbuf->page);
	sbuf->allocated_size = 0;
	sbuf->additional_size = 0;
}

/* Gets called if a connection is established, or if a new minor gets created
   in a connection */
int drbd_connected(struct drbd_peer_device *peer_device)
{
	struct drbd_device *device = peer_device->device;
	u64 weak_nodes = 0;
	int err;

	atomic_set(&peer_device->packet_seq, 0);
	peer_device->peer_seq = 0;

	if (device->resource->role[NOW] == R_PRIMARY)
		weak_nodes = drbd_weak_nodes_device(device);

	err = drbd_send_sync_param(peer_device);
	if (!err)
		err = drbd_send_sizes(peer_device, 0, 0);
	if (!err)
		err = drbd_send_uuids(peer_device, 0, weak_nodes);
	if (!err) {
		set_bit(INITIAL_STATE_SENT, &peer_device->flags);
		err = drbd_send_current_state(peer_device);
	}

	clear_bit(USE_DEGR_WFC_T, &peer_device->flags);
	clear_bit(RESIZE_PENDING, &peer_device->flags);
	mod_timer(&device->request_timer, jiffies + HZ); /* just start it here. */
	return err;
}

void conn_connect2(struct drbd_connection *connection)
{
	struct drbd_peer_device *peer_device;
	int vnr;

	rcu_read_lock();
	idr_for_each_entry(&connection->peer_devices, peer_device, vnr) {
		struct drbd_device *device = peer_device->device;
		kref_get(&device->kref);
		peer_device->connect_state = (union drbd_state) {{ .disk = D_MASK }};

		/* connection cannot go away: caller holds a reference. */
		rcu_read_unlock();

		/* In the compatibility case with protocol version < 110, that
		 * is DRBD 8.4, we do not hold uuid_sem while exchanging the
		 * initial UUID and state packets. There is no need because
		 * there are no other peers which could interfere. */
		if (connection->agreed_pro_version >= 110) {
			down_read_non_owner(&device->uuid_sem);
			set_bit(HOLDING_UUID_READ_LOCK, &peer_device->flags);
			/* since drbd_connected() is also called from drbd_create_device()
			   aquire lock here before calling drbd_connected(). */
		}
		drbd_connected(peer_device);

		rcu_read_lock();
		kref_put(&device->kref, drbd_destroy_device);
	}
	rcu_read_unlock();
	drbd_uncork(connection, DATA_STREAM);
}

static bool initial_states_received(struct drbd_connection *connection)
{
	struct drbd_peer_device *peer_device;
	int vnr;
	bool rv = true;

	rcu_read_lock();
	idr_for_each_entry(&connection->peer_devices, peer_device, vnr) {
		if (!test_bit(INITIAL_STATE_RECEIVED, &peer_device->flags)) {
			rv = false;
			break;
		}
	}
	rcu_read_unlock();

	return rv;
}

void wait_initial_states_received(struct drbd_connection *connection)
{
	struct net_conf *nc;
	long timeout;

	rcu_read_lock();
	nc = rcu_dereference(connection->transport.net_conf);
	timeout = nc->ping_timeo * HZ/10;
	rcu_read_unlock();
	wait_event_interruptible_timeout(connection->ee_wait,
					 initial_states_received(connection),
					 timeout);
}

void connect_timer_fn(struct timer_list *t)
{
	struct drbd_connection *connection = from_timer(connection, t, connect_timer);

	drbd_queue_work(&connection->sender_work, &connection->connect_timer_work);
}

static void arm_connect_timer(struct drbd_connection *connection, unsigned long expires)
{
	bool was_pending = mod_timer(&connection->connect_timer, expires);

	if (was_pending) {
		kref_debug_put(&connection->kref_debug, 11);
		kref_put(&connection->kref, drbd_destroy_connection);
	}
}

static bool retry_by_rr_conflict(struct drbd_connection *connection)
{
	enum drbd_after_sb_p rr_conflict;
	struct net_conf *nc;

	rcu_read_lock();
	nc = rcu_dereference(connection->transport.net_conf);
	rr_conflict = nc->rr_conflict;
	rcu_read_unlock();

	return rr_conflict == ASB_RETRY_CONNECT;
}

static void apply_local_state_change(struct drbd_connection *connection, enum ao_op ao_op, bool force_demote)
{
	/* Although the connect failed, outdate local disks if we learn from the
	 * handshake that the peer has more recent data */
	struct drbd_resource *resource = connection->resource;
	unsigned long irq_flags;
	int vnr;

	begin_state_change(resource, &irq_flags, CS_HARD | (force_demote ? CS_FS_IGN_OPENERS : 0));
	if (ao_op == OUTDATE_DISKS_AND_DISCONNECT)
		__change_cstate(connection, C_DISCONNECTING);
	if (resource->role[NOW] == R_SECONDARY ||
	    (resource->cached_susp && (
		    resource->res_opts.on_no_data == OND_IO_ERROR ||
		    resource->res_opts.on_susp_primary_outdated == SPO_FORCE_SECONDARY))) {
		/* One day we might relax the above condition to
		 * resource->role[NOW] == R_SECONDARY || resource->cached_susp
		 * Right now it is that way, because we do not offer a way to gracefully
		 * get out of a Primary/Outdated state */
		struct drbd_peer_device *peer_device;

		idr_for_each_entry(&connection->peer_devices, peer_device, vnr) {
			enum drbd_repl_state r = peer_device->connect_state.conn;
			struct drbd_device *device = peer_device->device;
			if (r == L_WF_BITMAP_T || r == L_SYNC_TARGET || r == L_PAUSED_SYNC_T) {
				__change_disk_state(device, D_OUTDATED);
				resource->fail_io[NEW] = true;
			}
		}
		if (force_demote) {
			drbd_warn(connection, "Remote node has more recent data;"
				  " force secondary!\n");
			resource->role[NEW] = R_SECONDARY;
		}
	}
	end_state_change(resource, &irq_flags, "connect-failed");
}

static int connect_work(struct drbd_work *work, int cancel)
{
	struct drbd_connection *connection =
		container_of(work, struct drbd_connection, connect_timer_work);
	struct drbd_resource *resource = connection->resource;
	enum drbd_state_rv rv;
	long t = resource->res_opts.auto_promote_timeout * HZ / 10;
	bool retry = retry_by_rr_conflict(connection);
	bool incompat_states, force_demote;

	if (connection->cstate[NOW] != C_CONNECTING)
		goto out_put;

	if (connection->agreed_pro_version == 117)
		wait_initial_states_received(connection);

	do {
		/* Carefully check if it is okay to do a two_phase_commit from sender context */
		if (down_trylock(&resource->state_sem)) {
			rv = SS_CONCURRENT_ST_CHG;
			break;
		}
		rv = change_cstate_tag(connection, C_CONNECTED, CS_SERIALIZE |
				   CS_ALREADY_SERIALIZED | CS_VERBOSE | CS_DONT_RETRY,
				   "connected", NULL);
		up(&resource->state_sem);
		if (rv != SS_PRIMARY_READER)
			break;

		/* We have a connection established, peer is primary. On my side is a
		   read-only opener, probably udev or some other scanning after device creating.
		   This short lived read-only open prevents now that we can continue.
		   Better retry after the read-only opener goes away. */

		t = wait_event_interruptible_timeout(resource->state_wait,
						     !drbd_open_ro_count(resource),
						     t);
	} while (t > 0);

	incompat_states = (rv == SS_CW_FAILED_BY_PEER || rv == SS_TWO_PRIMARIES);
	force_demote = resource->role[NOW] == R_PRIMARY &&
		resource->res_opts.on_susp_primary_outdated == SPO_FORCE_SECONDARY;
	retry = retry || force_demote;

	if (rv >= SS_SUCCESS) {
		if (connection->agreed_pro_version < 117)
			conn_connect2(connection);
	} else if (rv == SS_TIMEOUT || rv == SS_CONCURRENT_ST_CHG) {
		if (connection->cstate[NOW] != C_CONNECTING)
			goto out_put;
		arm_connect_timer(connection, jiffies + HZ/20);
		return 0; /* Return early. Keep the reference on the connection! */
	} else if (rv == SS_HANDSHAKE_RETRY || (incompat_states && retry)) {
		arm_connect_timer(connection, jiffies + HZ);
		apply_local_state_change(connection, OUTDATE_DISKS, force_demote);
		return 0; /* Keep reference */
	} else if (rv == SS_HANDSHAKE_DISCONNECT || (incompat_states && !retry)) {
		drbd_send_disconnect(connection);
		apply_local_state_change(connection, OUTDATE_DISKS_AND_DISCONNECT, force_demote);
	} else {
		drbd_info(connection, "Failure to connect: %s (%d); retrying\n",
			  drbd_set_st_err_str(rv), rv);
		change_cstate(connection, C_NETWORK_FAILURE, CS_HARD);
	}

 out_put:
	kref_debug_put(&connection->kref_debug, 11);
	kref_put(&connection->kref, drbd_destroy_connection);
	return 0;
}

/*
 * Returns true if we have a valid connection.
 */
static bool conn_connect(struct drbd_connection *connection)
{
	struct drbd_transport *transport = &connection->transport;
	struct drbd_resource *resource = connection->resource;
	int ping_timeo, ping_int, h, err, vnr;
	struct drbd_peer_device *peer_device;
	enum drbd_stream stream;
	struct net_conf *nc;
	bool discard_my_data;
	bool have_mutex;
	bool no_addr = false;

start:
	have_mutex = false;
	clear_bit(DISCONNECT_EXPECTED, &connection->flags);
	if (change_cstate_tag(connection, C_CONNECTING, CS_VERBOSE, "connecting", NULL)
			< SS_SUCCESS) {
		/* We do not have a network config. */
		return false;
	}

	/* Assume that the peer only understands our minimum supported
	 * protocol version; until we know better. */
	connection->agreed_pro_version = drbd_protocol_version_min;

	err = transport->class->ops.connect(transport);
	if (err == -EAGAIN) {
		enum drbd_conn_state cstate;
		read_lock_irq(&resource->state_rwlock); /* See commit message */
		cstate = connection->cstate[NOW];
		read_unlock_irq(&resource->state_rwlock);
		if (cstate == C_DISCONNECTING)
			return false;
		goto retry;
	} else if (err == -EADDRNOTAVAIL) {
		struct net_conf *nc;
		int connect_int;
		long t;

		rcu_read_lock();
		nc = rcu_dereference(transport->net_conf);
		connect_int = nc ? nc->connect_int : 10;
		rcu_read_unlock();

		if (!no_addr) {
			drbd_warn(connection,
				  "Configured local address not found, retrying every %d sec, "
				  "err=%d\n", connect_int, err);
			no_addr = true;
		}

		t = schedule_timeout_interruptible(connect_int * HZ);
		if (t || connection->cstate[NOW] == C_DISCONNECTING)
			return false;
		goto start;
	} else if (err < 0) {
		drbd_warn(connection, "Failed to initiate connection, err=%d\n", err);
		goto abort;
	}

	connection->last_received = jiffies;
	connection->reassemble_buffer.avail = 0;

	rcu_read_lock();
	nc = rcu_dereference(connection->transport.net_conf);
	ping_timeo = nc->ping_timeo;
	ping_int = nc->ping_int;
	rcu_read_unlock();

	/* Make sure we are "uncorked", otherwise we risk timeouts,
	 * in case this is a reconnect and we had been corked before. */
	for (stream = DATA_STREAM; stream <= CONTROL_STREAM; stream++) {
		initialize_send_buffer(connection, stream);
		drbd_uncork(connection, stream);
	}

	/* Make sure the handshake happens without interference from other threads,
	 * or the challenge response authentication could be garbled. */
	mutex_lock(&connection->mutex[DATA_STREAM]);
	have_mutex = true;
	transport->class->ops.set_rcvtimeo(transport, DATA_STREAM, ping_timeo * 4 * HZ/10);
	transport->class->ops.set_rcvtimeo(transport, CONTROL_STREAM, ping_int * HZ);

	h = drbd_do_features(connection);
	if (h < 0)
		goto abort;
	if (h == 0)
		goto retry;

	if (connection->cram_hmac_tfm) {
		switch (drbd_do_auth(connection)) {
		case -1:
			drbd_err(connection, "Authentication of peer failed\n");
			goto abort;
		case 0:
			drbd_err(connection, "Authentication of peer failed, trying again.\n");
			goto retry;
		}
	}

	discard_my_data = test_bit(CONN_DISCARD_MY_DATA, &connection->flags);

	if (__drbd_send_protocol(connection, P_PROTOCOL) == -EOPNOTSUPP)
		goto abort;

	rcu_read_lock();
	idr_for_each_entry(&connection->peer_devices, peer_device, vnr) {
		if (discard_my_data)
			set_bit(DISCARD_MY_DATA, &peer_device->flags);
		else
			clear_bit(DISCARD_MY_DATA, &peer_device->flags);
	}
	rcu_read_unlock();
	mutex_unlock(&connection->mutex[DATA_STREAM]);
	have_mutex = false;

	connection->ack_sender =
		alloc_ordered_workqueue("drbd_as_%s", WQ_MEM_RECLAIM, resource->name);
	if (!connection->ack_sender) {
		drbd_err(connection, "Failed to create workqueue ack_sender\n");
		schedule_timeout_uninterruptible(HZ);
		goto retry;
	}

	atomic_set(&connection->ap_in_flight, 0);
	atomic_set(&connection->rs_in_flight, 0);

	if (connection->agreed_pro_version >= 110) {
		/* Allow 10 times the ping_timeo for two-phase commits. That is
		 * 5 seconds by default. The unit of ping_timeo is tenths of a
		 * second. */
		transport->class->ops.set_rcvtimeo(transport, DATA_STREAM, ping_timeo * HZ);

		if (connection->agreed_pro_version == 117)
			conn_connect2(connection);

		if (resource->res_opts.node_id < connection->peer_node_id) {
			kref_get(&connection->kref);
			kref_debug_get(&connection->kref_debug, 11);
			connection->connect_timer_work.cb = connect_work;
			arm_connect_timer(connection, jiffies);
		}
	} else {
		enum drbd_state_rv rv;
		rv = change_cstate(connection, C_CONNECTED,
				   CS_VERBOSE | CS_WAIT_COMPLETE | CS_SERIALIZE | CS_LOCAL_ONLY);
		if (rv < SS_SUCCESS || connection->cstate[NOW] != C_CONNECTED)
			goto retry;
		conn_connect2(connection);
	}

	clear_bit(PING_TIMEOUT_ACTIVE, &connection->flags);
	return true;

retry:
	if (have_mutex)
		mutex_unlock(&connection->mutex[DATA_STREAM]);
	conn_disconnect(connection);
	schedule_timeout_interruptible(HZ);
	goto start;

abort:
	if (have_mutex)
		mutex_unlock(&connection->mutex[DATA_STREAM]);
	change_cstate(connection, C_DISCONNECTING, CS_HARD);
	return false;
}

static int decode_header(struct drbd_connection *connection, const void *header,
			 struct packet_info *pi, enum drbd_stream drbd_stream)
{
	unsigned int header_size = drbd_header_size(connection);

	if (header_size == sizeof(struct p_header100) &&
	    *(__be32 *)header == cpu_to_be32(DRBD_MAGIC_100)) {
		const struct p_header100 *h = header;
		u16 vnr = be16_to_cpu(h->volume);

		if (h->pad != 0) {
			drbd_err(connection, "Header padding is not zero\n");
			return -EINVAL;
		}
		pi->vnr = vnr == ((u16) 0xFFFF) ? -1 : vnr;

		pi->cmd = be16_to_cpu(h->command);
		pi->size = be32_to_cpu(h->length);
	} else if (header_size == sizeof(struct p_header95) &&
		   *(__be16 *)header == cpu_to_be16(DRBD_MAGIC_BIG)) {
		const struct p_header95 *h = header;
		pi->cmd = be16_to_cpu(h->command);
		pi->size = be32_to_cpu(h->length);
		pi->vnr = 0;
	} else if (header_size == sizeof(struct p_header80) &&
		   *(__be32 *)header == cpu_to_be32(DRBD_MAGIC)) {
		const struct p_header80 *h = header;
		pi->cmd = be16_to_cpu(h->command);
		pi->size = be16_to_cpu(h->length);
		pi->vnr = 0;
	} else {
		drbd_err(connection, "Wrong magic value 0x%08x in protocol version %d [%s]\n",
			 be32_to_cpu(*(__be32 *)header),
			 connection->agreed_pro_version,
			 drbd_stream == DATA_STREAM ? "data" : "control");
		return -EINVAL;
	}
	pi->data = (void *)(header + header_size); /* casting away 'const'! */
	return 0;
}

static void drbd_unplug_all_devices(struct drbd_connection *connection)
{
	if (current->plug == &connection->receiver_plug) {
		blk_finish_plug(&connection->receiver_plug);
		blk_start_plug(&connection->receiver_plug);
	} /* else: maybe just schedule() ?? */
}

static int drbd_recv_header(struct drbd_connection *connection, struct packet_info *pi)
{
	void *buffer;
	int err;

	err = drbd_recv_all_warn(connection, &buffer, drbd_header_size(connection));
	if (err)
		return err;

	err = decode_header(connection, buffer, pi, DATA_STREAM);
	connection->last_received = jiffies;

	return err;
}

static int drbd_recv_header_maybe_unplug(struct drbd_connection *connection, struct packet_info *pi)
{
	struct drbd_transport_ops *tr_ops = &connection->transport.class->ops;
	unsigned int size = drbd_header_size(connection);
	void *buffer;
	int err;

	err = tr_ops->recv(&connection->transport, DATA_STREAM, &buffer,
			   size, MSG_NOSIGNAL | MSG_DONTWAIT);
	if (err != size) {
		int rflags = 0;

		/* If we have nothing in the receive buffer now, to reduce
		 * application latency, try to drain the backend queues as
		 * quickly as possible, and let remote TCP know what we have
		 * received so far. */
		if (err == -EAGAIN) {
			tr_ops->hint(&connection->transport, DATA_STREAM, QUICKACK);
			drbd_unplug_all_devices(connection);
		} else if (err > 0) {
			size -= err;
			rflags |= GROW_BUFFER;
		}

		err = drbd_recv(connection, &buffer, size, rflags);
		if (err != size) {
			if (err >= 0)
				err = -EIO;
		} else
			err = 0;

		if (err)
			return err;
	}

	err = decode_header(connection, buffer, pi, DATA_STREAM);
	connection->last_received = jiffies;

	return err;
}

/* This is blkdev_issue_flush, but asynchronous.
 * We want to submit to all component volumes in parallel,
 * then wait for all completions.
 */
struct issue_flush_context {
	atomic_t pending;
	int error;
	struct completion done;
};
struct one_flush_context {
	struct drbd_device *device;
	struct issue_flush_context *ctx;
};

static void one_flush_endio(struct bio *bio)
{
	struct one_flush_context *octx = bio->bi_private;
	struct drbd_device *device = octx->device;
	struct issue_flush_context *ctx = octx->ctx;

	blk_status_t status = bio->bi_status;

	if (status) {
		ctx->error = blk_status_to_errno(status);
		drbd_info(device, "local disk FLUSH FAILED with status %d\n", status);
	}
	kfree(octx);
	bio_put(bio);

	clear_bit(FLUSH_PENDING, &device->flags);
	put_ldev(device);
	kref_debug_put(&device->kref_debug, 7);
	kref_put(&device->kref, drbd_destroy_device);

	if (atomic_dec_and_test(&ctx->pending))
		complete(&ctx->done);
}

static void submit_one_flush(struct drbd_device *device, struct issue_flush_context *ctx)
{
	struct bio *bio = bio_alloc(device->ldev->backing_bdev, 0,
			REQ_OP_WRITE | REQ_PREFLUSH, GFP_NOIO);
	struct one_flush_context *octx = kmalloc(sizeof(*octx), GFP_NOIO);

	if (!octx) {
		drbd_warn(device, "Could not allocate a octx, CANNOT ISSUE FLUSH\n");
		/* FIXME: what else can I do now?  disconnecting or detaching
		 * really does not help to improve the state of the world, either.
		 */
		bio_put(bio);

		ctx->error = -ENOMEM;
		put_ldev(device);
		kref_debug_put(&device->kref_debug, 7);
		kref_put(&device->kref, drbd_destroy_device);
		return;
	}

	octx->device = device;
	octx->ctx = ctx;
	bio->bi_private = octx;
	bio->bi_end_io = one_flush_endio;

	device->flush_jif = jiffies;
	set_bit(FLUSH_PENDING, &device->flags);
	atomic_inc(&ctx->pending);
	submit_bio(bio);
}

static enum finish_epoch drbd_flush_after_epoch(struct drbd_connection *connection, struct drbd_epoch *epoch)
{
	struct drbd_resource *resource = connection->resource;

	if (resource->write_ordering >= WO_BDEV_FLUSH) {
		struct drbd_device *device;
		struct issue_flush_context ctx;
		int vnr;

		atomic_set(&ctx.pending, 1);
		ctx.error = 0;
		init_completion(&ctx.done);

		rcu_read_lock();
		idr_for_each_entry(&resource->devices, device, vnr) {
			if (!get_ldev(device))
				continue;
			kref_get(&device->kref);
			kref_debug_get(&device->kref_debug, 7);
			rcu_read_unlock();

			submit_one_flush(device, &ctx);

			rcu_read_lock();
		}
		rcu_read_unlock();

		/* Do we want to add a timeout,
		 * if disk-timeout is set? */
		if (!atomic_dec_and_test(&ctx.pending))
			wait_for_completion(&ctx.done);

		if (ctx.error) {
			/* would rather check on EOPNOTSUPP, but that is not reliable.
			 * don't try again for ANY return value != 0
			 * if (rv == -EOPNOTSUPP) */
			/* Any error is already reported by bio_endio callback. */
			drbd_bump_write_ordering(connection->resource, NULL, WO_DRAIN_IO);
		}
	}

	/* If called before sending P_CONFIRM_STABLE, we don't have the epoch
	 * (and must not finish it yet, anyways) */
	if (epoch == NULL)
		return FE_STILL_LIVE;
	return drbd_may_finish_epoch(connection, epoch, EV_BARRIER_DONE);
}

static int w_flush(struct drbd_work *w, int cancel)
{
	struct flush_work *fw = container_of(w, struct flush_work, w);
	struct drbd_epoch *epoch = fw->epoch;
	struct drbd_connection *connection = epoch->connection;

	kfree(fw);

	if (!test_and_set_bit(DE_BARRIER_IN_NEXT_EPOCH_ISSUED, &epoch->flags))
		drbd_flush_after_epoch(connection, epoch);

	drbd_may_finish_epoch(connection, epoch, EV_PUT |
			      (connection->cstate[NOW] < C_CONNECTED ? EV_CLEANUP : 0));

	return 0;
}

static void drbd_send_b_ack(struct drbd_connection *connection, u32 barrier_nr, u32 set_size)
{
	struct p_barrier_ack *p;

	if (connection->cstate[NOW] < C_CONNECTED)
		return;

	p = conn_prepare_command(connection, sizeof(*p), CONTROL_STREAM);
	if (!p)
		return;
	p->barrier = barrier_nr;
	p->set_size = cpu_to_be32(set_size);
	send_command(connection, -1, P_BARRIER_ACK, CONTROL_STREAM);
}

static void drbd_send_confirm_stable(struct drbd_peer_request *peer_req)
{
	struct drbd_connection *connection = peer_req->peer_device->connection;
	struct drbd_epoch *epoch = peer_req->epoch;
	struct drbd_peer_request *oldest, *youngest;
	struct p_confirm_stable *p;
	int count;

	if (connection->cstate[NOW] < C_CONNECTED)
		return;

	/* peer_req is not on stable storage yet, but the only one in this epoch.
	 * Nothing to confirm, just wait for the normal barrier_ack and peer_ack
	 * to do their work. */
	oldest = epoch->oldest_unconfirmed_peer_req;
	if (oldest == peer_req)
		return;

	p = conn_prepare_command(connection, sizeof(*p), CONTROL_STREAM);
	if (!p)
		return;

	/* peer_req has not been added to connection->peer_requests yet, so
	 * connection->peer_requests.prev is the youngest request that should
	 * now be on stable storage. */
	spin_lock_irq(&connection->peer_reqs_lock);
	youngest = list_entry(connection->peer_requests.prev, struct drbd_peer_request, recv_order);
	spin_unlock_irq(&connection->peer_reqs_lock);

	count = atomic_read(&epoch->epoch_size) - atomic_read(&epoch->confirmed) - 1;
	atomic_add(count, &epoch->confirmed);
	epoch->oldest_unconfirmed_peer_req = peer_req;

	D_ASSERT(connection, oldest->epoch == youngest->epoch);
	D_ASSERT(connection, count > 0);

	p->oldest_block_id = oldest->block_id;
	p->youngest_block_id = youngest->block_id;
	p->set_size = cpu_to_be32(count);
	p->pad = 0;

	send_command(connection, -1, P_CONFIRM_STABLE, CONTROL_STREAM);
}

/**
 * drbd_may_finish_epoch() - Applies an epoch_event to the epoch's state, eventually finishes it.
 * @connection:	DRBD connection.
 * @epoch:	Epoch object.
 * @ev:		Epoch event.
 */
static enum finish_epoch drbd_may_finish_epoch(struct drbd_connection *connection,
					       struct drbd_epoch *epoch,
					       enum epoch_event ev)
{
	int finish, epoch_size;
	struct drbd_epoch *next_epoch;
	int schedule_flush = 0;
	enum finish_epoch rv = FE_STILL_LIVE;
	struct drbd_resource *resource = connection->resource;

	spin_lock(&connection->epoch_lock);
	do {
		next_epoch = NULL;
		finish = 0;

		epoch_size = atomic_read(&epoch->epoch_size);

		switch (ev & ~EV_CLEANUP) {
		case EV_PUT:
			atomic_dec(&epoch->active);
			break;
		case EV_GOT_BARRIER_NR:
			set_bit(DE_HAVE_BARRIER_NUMBER, &epoch->flags);

			/* Special case: If we just switched from WO_BIO_BARRIER to
			   WO_BDEV_FLUSH we should not finish the current epoch */
			if (test_bit(DE_CONTAINS_A_BARRIER, &epoch->flags) && epoch_size == 1 &&
			    resource->write_ordering != WO_BIO_BARRIER &&
			    epoch == connection->current_epoch)
				clear_bit(DE_CONTAINS_A_BARRIER, &epoch->flags);
			break;
		case EV_BARRIER_DONE:
			set_bit(DE_BARRIER_IN_NEXT_EPOCH_DONE, &epoch->flags);
			break;
		case EV_BECAME_LAST:
			/* nothing to do*/
			break;
		}

		if (epoch_size != 0 &&
		    atomic_read(&epoch->active) == 0 &&
		    (test_bit(DE_HAVE_BARRIER_NUMBER, &epoch->flags) || ev & EV_CLEANUP) &&
		    epoch->list.prev == &connection->current_epoch->list &&
		    !test_bit(DE_IS_FINISHING, &epoch->flags)) {
			/* Nearly all conditions are met to finish that epoch... */
			if (test_bit(DE_BARRIER_IN_NEXT_EPOCH_DONE, &epoch->flags) ||
			    resource->write_ordering == WO_NONE ||
			    (epoch_size == 1 && test_bit(DE_CONTAINS_A_BARRIER, &epoch->flags)) ||
			    ev & EV_CLEANUP) {
				finish = 1;
				set_bit(DE_IS_FINISHING, &epoch->flags);
			} else if (!test_bit(DE_BARRIER_IN_NEXT_EPOCH_ISSUED, &epoch->flags) &&
				 resource->write_ordering == WO_BIO_BARRIER) {
				atomic_inc(&epoch->active);
				schedule_flush = 1;
			}
		}
		if (finish) {
			if (!(ev & EV_CLEANUP)) {
				/* adjust for nr requests already confirmed via P_CONFIRM_STABLE, if any. */
				epoch_size -= atomic_read(&epoch->confirmed);
				spin_unlock(&connection->epoch_lock);
				drbd_send_b_ack(epoch->connection, epoch->barrier_nr, epoch_size);
				spin_lock(&connection->epoch_lock);
			}

			if (connection->current_epoch != epoch) {
				next_epoch = list_entry(epoch->list.next, struct drbd_epoch, list);
				list_del(&epoch->list);
				ev = EV_BECAME_LAST | (ev & EV_CLEANUP);
				connection->epochs--;
				kfree(epoch);

				if (rv == FE_STILL_LIVE)
					rv = FE_DESTROYED;
			} else {
				epoch->oldest_unconfirmed_peer_req = NULL;
				epoch->flags = 0;
				atomic_set(&epoch->epoch_size, 0);
				atomic_set(&epoch->confirmed, 0);
				/* atomic_set(&epoch->active, 0); is alrady zero */
				if (rv == FE_STILL_LIVE)
					rv = FE_RECYCLED;
			}
		}

		if (!next_epoch)
			break;

		epoch = next_epoch;
	} while (1);

	spin_unlock(&connection->epoch_lock);

	if (schedule_flush) {
		struct flush_work *fw;
		fw = kmalloc(sizeof(*fw), GFP_ATOMIC);
		if (fw) {
			fw->w.cb = w_flush;
			fw->epoch = epoch;
			drbd_queue_work(&resource->work, &fw->w);
		} else {
			drbd_warn(resource, "Could not kmalloc a flush_work obj\n");
			set_bit(DE_BARRIER_IN_NEXT_EPOCH_ISSUED, &epoch->flags);
			/* That is not a recursion, only one level */
			drbd_may_finish_epoch(connection, epoch, EV_BARRIER_DONE);
			drbd_may_finish_epoch(connection, epoch, EV_PUT);
		}
	}

	return rv;
}

static enum write_ordering_e
max_allowed_wo(struct drbd_backing_dev *bdev, enum write_ordering_e wo)
{
	struct disk_conf *dc;

	dc = rcu_dereference(bdev->disk_conf);

	if (wo == WO_BIO_BARRIER && !dc->disk_barrier)
		wo = WO_BDEV_FLUSH;
	if (wo == WO_BDEV_FLUSH && !dc->disk_flushes)
		wo = WO_DRAIN_IO;
	if (wo == WO_DRAIN_IO && !dc->disk_drain)
		wo = WO_NONE;

	return wo;
}

/*
 * drbd_bump_write_ordering() - Fall back to an other write ordering method
 * @wo:		Write ordering method to try.
 */
void drbd_bump_write_ordering(struct drbd_resource *resource, struct drbd_backing_dev *bdev,
			      enum write_ordering_e wo) __must_hold(local)
{
	struct drbd_device *device;
	enum write_ordering_e pwo;
	int vnr, i = 0;
	static char *write_ordering_str[] = {
		[WO_NONE] = "none",
		[WO_DRAIN_IO] = "drain",
		[WO_BDEV_FLUSH] = "flush",
		[WO_BIO_BARRIER] = "barrier",
	};

	pwo = resource->write_ordering;
	if (wo != WO_BIO_BARRIER)
		wo = min(pwo, wo);
	rcu_read_lock();
	idr_for_each_entry(&resource->devices, device, vnr) {
		if (i++ == 1 && wo == WO_BIO_BARRIER)
			wo = WO_BDEV_FLUSH; /* WO = barrier does not handle multiple volumes */

		if (get_ldev(device)) {
			wo = max_allowed_wo(device->ldev, wo);
			if (device->ldev == bdev)
				bdev = NULL;
			put_ldev(device);
		}
	}

	if (bdev)
		wo = max_allowed_wo(bdev, wo);

	rcu_read_unlock();

	resource->write_ordering = wo;
	if (pwo != resource->write_ordering || wo == WO_BIO_BARRIER)
		drbd_info(resource, "Method to ensure write ordering: %s\n", write_ordering_str[resource->write_ordering]);
}

/*
 * We *may* ignore the discard-zeroes-data setting, if so configured.
 *
 * Assumption is that this "discard_zeroes_data=0" is only because the backend
 * may ignore partial unaligned discards.
 *
 * LVM/DM thin as of at least
 *   LVM version:     2.02.115(2)-RHEL7 (2015-01-28)
 *   Library version: 1.02.93-RHEL7 (2015-01-28)
 *   Driver version:  4.29.0
 * still behaves this way.
 *
 * For unaligned (wrt. alignment and granularity) or too small discards,
 * we zero-out the initial (and/or) trailing unaligned partial chunks,
 * but discard all the aligned full chunks.
 *
 * At least for LVM/DM thin, with skip_block_zeroing=false,
 * the result is effectively "discard_zeroes_data=1".
 */
/* flags: EE_TRIM|EE_ZEROOUT */
int drbd_issue_discard_or_zero_out(struct drbd_device *device, sector_t start, unsigned int nr_sectors, int flags)
{
	struct block_device *bdev = device->ldev->backing_bdev;
	struct request_queue *q = bdev_get_queue(bdev);
	sector_t tmp, nr;
	unsigned int max_discard_sectors, granularity;
	int alignment;
	int err = 0;

	if ((flags & EE_ZEROOUT) || !(flags & EE_TRIM))
		goto zero_out;

	/* Zero-sector (unknown) and one-sector granularities are the same.  */
	granularity = max(q->limits.discard_granularity >> 9, 1U);
	alignment = (bdev_discard_alignment(bdev) >> 9) % granularity;

	max_discard_sectors = min(bdev_max_discard_sectors(bdev), (1U << 22));
	max_discard_sectors -= max_discard_sectors % granularity;
	if (unlikely(!max_discard_sectors))
		goto zero_out;

	if (nr_sectors < granularity)
		goto zero_out;

	tmp = start;
	if (sector_div(tmp, granularity) != alignment) {
		if (nr_sectors < 2*granularity)
			goto zero_out;
		/* start + gran - (start + gran - align) % gran */
		tmp = start + granularity - alignment;
		tmp = start + granularity - sector_div(tmp, granularity);

		nr = tmp - start;
		/* don't flag BLKDEV_ZERO_NOUNMAP, we don't know how many
		 * layers are below us, some may have smaller granularity */
		err |= blkdev_issue_zeroout(bdev, start, nr, GFP_NOIO, 0);
		nr_sectors -= nr;
		start = tmp;
	}
	while (nr_sectors >= max_discard_sectors) {
		err |= blkdev_issue_discard(bdev, start, max_discard_sectors, GFP_NOIO);
		nr_sectors -= max_discard_sectors;
		start += max_discard_sectors;
	}
	if (nr_sectors) {
		/* max_discard_sectors is unsigned int (and a multiple of
		 * granularity, we made sure of that above already);
		 * nr is < max_discard_sectors;
		 * I don't need sector_div here, even though nr is sector_t */
		nr = nr_sectors;
		nr -= (unsigned int)nr % granularity;
		if (nr) {
			err |= blkdev_issue_discard(bdev, start, nr, GFP_NOIO);
			nr_sectors -= nr;
			start += nr;
		}
	}
 zero_out:
	if (nr_sectors) {
		err |= blkdev_issue_zeroout(bdev, start, nr_sectors, GFP_NOIO,
				(flags & EE_TRIM) ? 0 : BLKDEV_ZERO_NOUNMAP);
	}
	return err != 0;
}

static bool can_do_reliable_discards(struct drbd_device *device)
{
	struct disk_conf *dc;
	bool can_do;

	if (!bdev_max_discard_sectors(device->ldev->backing_bdev))
		return false;

	rcu_read_lock();
	dc = rcu_dereference(device->ldev->disk_conf);
	can_do = dc->discard_zeroes_if_aligned;
	rcu_read_unlock();
	return can_do;
}

static void drbd_issue_peer_discard_or_zero_out(struct drbd_device *device, struct drbd_peer_request *peer_req)
{
	/* If the backend cannot discard, or does not guarantee
	 * read-back zeroes in discarded ranges, we fall back to
	 * zero-out.  Unless configuration specifically requested
	 * otherwise. */
	if (!can_do_reliable_discards(device))
		peer_req->flags |= EE_ZEROOUT;

	if (drbd_issue_discard_or_zero_out(device, peer_req->i.sector,
	    peer_req->i.size >> 9, peer_req->flags & (EE_ZEROOUT|EE_TRIM)))
		peer_req->flags |= EE_WAS_ERROR;
	drbd_endio_write_sec_final(peer_req);
}

static int peer_request_fault_type(struct drbd_peer_request *peer_req)
{
	if (peer_req_op(peer_req) == REQ_OP_READ) {
		return drbd_interval_is_application(&peer_req->i) ?
			DRBD_FAULT_DT_RD : DRBD_FAULT_RS_RD;
	} else {
		return drbd_interval_is_application(&peer_req->i) ?
			DRBD_FAULT_DT_WR : DRBD_FAULT_RS_WR;
	}
}

/**
 * drbd_submit_peer_request()
 * @peer_req:	peer request
 *
 * May spread the pages to multiple bios,
 * depending on bio_add_page restrictions.
 *
 * Returns 0 if all bios have been submitted,
 * -ENOMEM if we could not allocate enough bios,
 * -ENOSPC (any better suggestion?) if we have not been able to bio_add_page a
 *  single page to an empty bio (which should never happen and likely indicates
 *  that the lower level IO stack is in some way broken). This has been observed
 *  on certain Xen deployments.
 *
 *  When this function returns 0, it "consumes" an ldev reference; the
 *  reference is released when the request completes.
 */
/* TODO allocate from our own bio_set. */
int drbd_submit_peer_request(struct drbd_peer_request *peer_req)
{
	struct drbd_device *device = peer_req->peer_device->device;
	struct bio *bios = NULL;
	struct bio *bio;
	struct page *page = peer_req->page_chain.head;
	sector_t sector = peer_req->i.sector;
	unsigned data_size = peer_req->i.size;
	unsigned n_bios = 0;
	unsigned nr_pages = peer_req->page_chain.nr_pages;
	int err;

	if (peer_req->flags & EE_SET_OUT_OF_SYNC)
		drbd_set_out_of_sync(peer_req->peer_device,
				peer_req->i.sector, peer_req->i.size);

	/* TRIM/DISCARD: for now, always use the helper function
	 * blkdev_issue_zeroout(..., discard=true).
	 * It's synchronous, but it does the right thing wrt. bio splitting.
	 * Correctness first, performance later.  Next step is to code an
	 * asynchronous variant of the same.
	 */
	if (peer_req->flags & (EE_TRIM|EE_ZEROOUT)) {
		peer_req->submit_jif = jiffies;

		drbd_issue_peer_discard_or_zero_out(device, peer_req);
		return 0;
	}

	/* In most cases, we will only need one bio.  But in case the lower
	 * level restrictions happen to be different at this offset on this
	 * side than those of the sending peer, we may need to submit the
	 * request in more than one bio.
	 *
	 * Plain bio_alloc is good enough here, this is no DRBD internally
	 * generated bio, but a bio allocated on behalf of the peer.
	 */
next_bio:
	/* _DISCARD, _WRITE_ZEROES handled above.
	 * REQ_OP_FLUSH (empty flush) not expected,
	 * should have been mapped to a "drbd protocol barrier".
	 * REQ_OP_SECURE_ERASE: I don't see how we could ever support that.
	 */
	if (!(peer_req_op(peer_req) == REQ_OP_WRITE ||
				peer_req_op(peer_req) == REQ_OP_READ)) {
		drbd_err(device, "Invalid bio op received: 0x%x\n", peer_req->opf);
		err = -EINVAL;
		goto fail;
	}

	/* we special case some flags in the multi-bio case, see below
	 * (REQ_PREFLUSH, or BIO_RW_BARRIER in older kernels) */
	bio = bio_alloc(device->ldev->backing_bdev, nr_pages, peer_req->opf,
			GFP_NOIO);
	/* > peer_req->i.sector, unless this is the first bio */
	bio->bi_iter.bi_sector = sector;
	bio->bi_private = peer_req;
	bio->bi_end_io = drbd_peer_request_endio;

	bio->bi_next = bios;
	bios = bio;
	++n_bios;

	page_chain_for_each(page) {
		unsigned off, len;
		int res;

		if (peer_req_op(peer_req) == REQ_OP_READ) {
			set_page_chain_offset(page, 0);
			set_page_chain_size(page, min_t(unsigned, data_size, PAGE_SIZE));
		}
		off = page_chain_offset(page);
		len = page_chain_size(page);

		if (off > PAGE_SIZE || len > PAGE_SIZE - off || len > data_size || len == 0) {
			drbd_err(device, "invalid page chain: offset %u size %u remaining data_size %u\n",
					off, len, data_size);
			err = -EINVAL;
			goto fail;
		}

		res = bio_add_page(bio, page, len, off);
		if (res <= 0) {
			/* A single page must always be possible!
			 * But in case it fails anyways,
			 * we deal with it, and complain (below). */
			if (bio->bi_vcnt == 0) {
				drbd_err(device,
					"bio_add_page(%p, %p, %u, %u): %d (bi_vcnt %u bi_max_vecs %u bi_sector %llu, bi_flags 0x%lx)\n",
					bio, page, len, off, res, bio->bi_vcnt, bio->bi_max_vecs, (uint64_t)bio->bi_iter.bi_sector,
					 (unsigned long)bio->bi_flags);
				err = -ENOSPC;
				goto fail;
			}
			goto next_bio;
		}
		data_size -= len;
		sector += len >> 9;
		--nr_pages;
	}
	D_ASSERT(device, data_size == 0);
	D_ASSERT(device, page == NULL);

	atomic_set(&peer_req->pending_bios, n_bios);
	/* for debugfs: update timestamp, mark as submitted */
	peer_req->submit_jif = jiffies;
	do {
		bio = bios;
		bios = bios->bi_next;
		bio->bi_next = NULL;

		drbd_submit_bio_noacct(device, peer_request_fault_type(peer_req), bio);

		/* strip off REQ_PREFLUSH,
		 * unless it is the first or last bio */
		if (bios && bios->bi_next)
			bios->bi_opf &= ~REQ_PREFLUSH;
	} while (bios);
	return 0;

fail:
	while (bios) {
		bio = bios;
		bios = bios->bi_next;
		bio_put(bio);
	}
	return err;
}

void drbd_remove_peer_req_interval(struct drbd_peer_request *peer_req)
{
	struct drbd_peer_device *peer_device = peer_req->peer_device;
	struct drbd_device *device = peer_device->device;
	struct drbd_interval *i = &peer_req->i;
	unsigned long flags;

	spin_lock_irqsave(&device->interval_lock, flags);
	D_ASSERT(device, !drbd_interval_empty(i));
	drbd_remove_interval(&device->requests, i);
	drbd_clear_interval(i);
	if (!drbd_interval_is_verify(&peer_req->i))
		drbd_release_conflicts(device, i);
	spin_unlock_irqrestore(&device->interval_lock, flags);
}

/**
 * w_e_reissue() - Worker callback; Resubmit a bio
 * @device:	DRBD device.
 * @dw:		work object.
 * @cancel:	The connection will be closed anyways (unused in this callback)
 */
int w_e_reissue(struct drbd_work *w, int cancel) __releases(local)
{
	struct drbd_peer_request *peer_req =
		container_of(w, struct drbd_peer_request, w);
	struct drbd_peer_device *peer_device = peer_req->peer_device;
	struct drbd_connection *connection = peer_device->connection;
	struct drbd_device *device = peer_device->device;
	int err;
	/* We leave DE_CONTAINS_A_BARRIER and EE_IS_BARRIER in place,
	   (and DE_BARRIER_IN_NEXT_EPOCH_ISSUED in the previous Epoch)
	   so that we can finish that epoch in drbd_may_finish_epoch().
	   That is necessary if we already have a long chain of Epochs, before
	   we realize that BARRIER is actually not supported */

	/* As long as the -ENOTSUPP on the barrier is reported immediately
	   that will never trigger. If it is reported late, we will just
	   print that warning and continue correctly for all future requests
	   with WO_BDEV_FLUSH */
	if (previous_epoch(connection, peer_req->epoch))
		drbd_warn(device, "Write ordering was not enforced (one time event)\n");

	/* we still have a local reference,
	 * get_ldev was done in receive_Data. */

	peer_req->w.cb = e_end_block;
	err = drbd_submit_peer_request(peer_req);
	switch (err) {
	case -ENOMEM:
		peer_req->w.cb = w_e_reissue;
		drbd_queue_work(&connection->sender_work,
				&peer_req->w);
		/* retry later */
		fallthrough;
	case 0:
		/* keep worker happy and connection up */
		return 0;

	case -ENOSPC:
		/* no other error expected, but anyways: */
	default:
		/* forget the object,
		 * and cause a "Network failure" */
		drbd_remove_peer_req_interval(peer_req);
		drbd_al_complete_io(device, &peer_req->i);
		drbd_may_finish_epoch(connection, peer_req->epoch, EV_PUT | EV_CLEANUP);
		drbd_free_peer_req(peer_req);
		drbd_err(device, "submit failed, triggering re-connect\n");
		return err;
	}
}

static void conn_wait_done_ee_empty_or_disconnect(struct drbd_connection *connection)
{
	wait_event(connection->ee_wait,
		atomic_read(&connection->done_ee_cnt) == 0
		|| connection->cstate[NOW] < C_CONNECTED);
}

static void conn_wait_active_ee_empty_or_disconnect(struct drbd_connection *connection)
{
	if (atomic_read(&connection->active_ee_cnt) == 0)
		return;

	drbd_unplug_all_devices(connection);

	wait_event(connection->ee_wait,
		atomic_read(&connection->active_ee_cnt) == 0
		|| connection->cstate[NOW] < C_CONNECTED);
}

static int receive_Barrier(struct drbd_connection *connection, struct packet_info *pi)
{
	struct drbd_transport_ops *tr_ops = &connection->transport.class->ops;
	int rv, issue_flush;
	struct p_barrier *p = pi->data;
	struct drbd_epoch *epoch;

	tr_ops->hint(&connection->transport, DATA_STREAM, QUICKACK);
	drbd_unplug_all_devices(connection);

	/* FIXME these are unacked on connection,
	 * not a specific (peer)device.
	 */
	connection->current_epoch->barrier_nr = p->barrier;
	connection->current_epoch->connection = connection;
	rv = drbd_may_finish_epoch(connection, connection->current_epoch, EV_GOT_BARRIER_NR);

	/* P_BARRIER_ACK may imply that the corresponding extent is dropped from
	 * the activity log, which means it would not be resynced in case the
	 * R_PRIMARY crashes now.
	 * Therefore we must send the barrier_ack after the barrier request was
	 * completed. */
	switch (connection->resource->write_ordering) {
	case WO_BIO_BARRIER:
	case WO_NONE:
		if (rv == FE_RECYCLED)
			return 0;
		break;

	case WO_BDEV_FLUSH:
	case WO_DRAIN_IO:
		if (rv == FE_STILL_LIVE) {
			set_bit(DE_BARRIER_IN_NEXT_EPOCH_ISSUED, &connection->current_epoch->flags);
			conn_wait_active_ee_empty_or_disconnect(connection);
			rv = drbd_flush_after_epoch(connection, connection->current_epoch);
		}
		if (rv == FE_RECYCLED)
			return 0;

		/*
		 * The ack_sender will send all the ACKs and barrier ACKs out,
		 * since all EEs added to done_ee. We need to provide a new
		 * epoch object for the EEs that come in soon.
		 */
		break;
	}

	/* receiver context, in the writeout path of the other node.
	 * avoid potential distributed deadlock */
	epoch = kzalloc(sizeof(struct drbd_epoch), GFP_NOIO);
	if (!epoch) {
		drbd_warn(connection, "Allocation of an epoch failed, slowing down\n");
		issue_flush = !test_and_set_bit(DE_BARRIER_IN_NEXT_EPOCH_ISSUED, &connection->current_epoch->flags);
		conn_wait_active_ee_empty_or_disconnect(connection);
		if (issue_flush) {
			rv = drbd_flush_after_epoch(connection, connection->current_epoch);
			if (rv == FE_RECYCLED)
				return 0;
		}

		conn_wait_done_ee_empty_or_disconnect(connection);

		return 0;
	}

	spin_lock(&connection->epoch_lock);
	if (atomic_read(&connection->current_epoch->epoch_size)) {
		list_add(&epoch->list, &connection->current_epoch->list);
		connection->current_epoch = epoch;
		connection->epochs++;
	} else {
		/* The current_epoch got recycled while we allocated this one... */
		kfree(epoch);
	}
	spin_unlock(&connection->epoch_lock);

	return 0;
}

/* pi->data points into some recv buffer, which may be
 * re-used/recycled/overwritten by the next receive operation.
 * (read_in_block via recv_resync_read) */
static void p_req_detail_from_pi(struct drbd_connection *connection,
		struct drbd_peer_request_details *d, struct packet_info *pi)
{
	struct p_trim *p = pi->data;
	bool is_trim_or_zeroes = pi->cmd == P_TRIM || pi->cmd == P_ZEROES;
	unsigned int digest_size =
		pi->cmd != P_TRIM && connection->peer_integrity_tfm ?
		crypto_shash_digestsize(connection->peer_integrity_tfm) : 0;

	d->sector = be64_to_cpu(p->p_data.sector);
	d->block_id = p->p_data.block_id;
	d->peer_seq = be64_to_cpu(p->p_data.seq_num);
	d->dp_flags = be32_to_cpu(p->p_data.dp_flags);
	d->length = pi->size;
	d->bi_size = is_trim_or_zeroes ? be32_to_cpu(p->size) : pi->size - digest_size;
	d->digest_size = digest_size;
}

/* used from receive_RSDataReply (recv_resync_read)
 * and from receive_Data.
 * data_size: actual payload ("data in")
 * 	for normal writes that is bi_size.
 * 	for discards, that is zero.
 * 	for write same, it is logical_block_size.
 * both trim and write same have the bi_size ("data len to be affected")
 * as extra argument in the packet header.
 */
static int
read_in_block(struct drbd_peer_request *peer_req, struct drbd_peer_request_details *d) __must_hold(local)
{
	struct drbd_peer_device *peer_device = peer_req->peer_device;
	struct drbd_device *device = peer_device->device;
	const uint64_t capacity = get_capacity(device->vdisk);
	int err;
	void *dig_in = peer_device->connection->int_dig_in;
	void *dig_vv = peer_device->connection->int_dig_vv;
	struct drbd_transport *transport = &peer_device->connection->transport;
	struct drbd_transport_ops *tr_ops = &transport->class->ops;

	if (d->digest_size) {
		err = drbd_recv_into(peer_device->connection, dig_in, d->digest_size);
		if (err)
			return err;
	}

	if (!expect(peer_device, IS_ALIGNED(d->bi_size, 512)))
		return -EINVAL;
	/* The WSAME mechanism was removed in Linux 5.18,
	 * and subsequently from drbd.
	 * In theory, a "modern" drbd will never advertise support for
	 * WRITE_SAME, so a compliant peer should never send a DP_WSAME
	 * packet. If we receive one anyway, that's a protocol error.
	 */
	if (!expect(peer_device, (d->dp_flags & DP_WSAME) == 0))
		return -EINVAL;
	if (d->dp_flags & (DP_DISCARD|DP_ZEROES)) {
		if (!expect(peer_device, d->bi_size <= (DRBD_MAX_BBIO_SECTORS << 9)))
			return -EINVAL;
	} else if (!expect(peer_device, d->bi_size <= DRBD_MAX_BIO_SIZE))
		return -EINVAL;

	/* even though we trust our peer,
	 * we sometimes have to double check. */
	if (d->sector + (d->bi_size>>9) > capacity) {
		drbd_err(device, "request from peer beyond end of local disk: "
			"capacity: %llus < sector: %llus + size: %u\n",
			capacity, d->sector, d->bi_size);
		return -EINVAL;
	}

	peer_req->block_id = d->block_id;

	if (d->length == 0)
		return 0;

	err = tr_ops->recv_pages(transport, &peer_req->page_chain, d->length - d->digest_size);
	if (err)
		return err;

	if (drbd_insert_fault(device, DRBD_FAULT_RECEIVE)) {
		struct page *page;
		unsigned long *data;
		drbd_err(device, "Fault injection: Corrupting data on receive, sector %llu\n",
				d->sector);
		page = peer_req->page_chain.head;
		data = kmap(page) + page_chain_offset(page);
		data[0] = ~data[0];
		kunmap(page);
	}

	if (d->digest_size) {
		drbd_csum_pages(peer_device->connection->peer_integrity_tfm, peer_req->page_chain.head, dig_vv);
		if (memcmp(dig_in, dig_vv, d->digest_size)) {
			drbd_err(device, "Digest integrity check FAILED: %llus +%u\n",
				d->sector, d->bi_size);
			return -EINVAL;
		}
	}
	peer_device->recv_cnt += d->bi_size >> 9;
	return 0;
}

static int ignore_remaining_packet(struct drbd_connection *connection, int size)
{
	void *data_to_ignore;

	while (size) {
		int s = min_t(int, size, DRBD_SOCKET_BUFFER_SIZE);
		int rv = drbd_recv(connection, &data_to_ignore, s, 0);
		if (rv < 0)
			return rv;

		size -= rv;
	}

	return 0;
}

static int recv_dless_read(struct drbd_peer_device *peer_device, struct drbd_request *req,
			   sector_t sector, int data_size)
{
	struct bio_vec bvec;
	struct bvec_iter iter;
	struct bio *bio;
	int digest_size, err, expect;
	void *dig_in = peer_device->connection->int_dig_in;
	void *dig_vv = peer_device->connection->int_dig_vv;

	digest_size = 0;
	if (peer_device->connection->peer_integrity_tfm) {
		digest_size = crypto_shash_digestsize(peer_device->connection->peer_integrity_tfm);
		err = drbd_recv_into(peer_device->connection, dig_in, digest_size);
		if (err)
			return err;
		data_size -= digest_size;
	}

	/* optimistically update recv_cnt.  if receiving fails below,
	 * we disconnect anyways, and counters will be reset. */
	peer_device->recv_cnt += data_size >> 9;

	bio = req->master_bio;
	D_ASSERT(peer_device->device, sector == bio->bi_iter.bi_sector);

	bio_for_each_segment(bvec, bio, iter) {
		void *mapped = bvec_kmap_local(&bvec);
		expect = min_t(int, data_size, bvec.bv_len);
		err = drbd_recv_into(peer_device->connection, mapped, expect);
		kunmap_local(mapped);
		if (err)
			return err;
		data_size -= expect;
	}

	if (digest_size) {
		drbd_csum_bio(peer_device->connection->peer_integrity_tfm, bio, dig_vv);
		if (memcmp(dig_in, dig_vv, digest_size)) {
			drbd_err(peer_device, "Digest integrity check FAILED. Broken NICs?\n");
			return -EINVAL;
		}
	}

	D_ASSERT(peer_device->device, data_size == 0);
	return 0;
}

static bool bits_in_sync(struct drbd_peer_device *peer_device, sector_t sector_start, sector_t sector_end)
{
	struct drbd_device *device = peer_device->device;

	if (peer_device->repl_state[NOW] == L_ESTABLISHED ||
			peer_device->repl_state[NOW] == L_SYNC_SOURCE ||
			peer_device->repl_state[NOW] == L_SYNC_TARGET ||
			peer_device->repl_state[NOW] == L_PAUSED_SYNC_S ||
			peer_device->repl_state[NOW] == L_PAUSED_SYNC_T) {
		if (drbd_bm_total_weight(peer_device) == 0)
			return true;
		if (drbd_bm_count_bits(device, peer_device->bitmap_index,
					BM_SECT_TO_BIT(sector_start), BM_SECT_TO_BIT(sector_end - 1)) == 0)
			return true;
	}
	return false;
}

static void update_peers_for_interval(struct drbd_peer_device *peer_device,
		struct drbd_interval *interval)
{
	struct drbd_device *device = peer_device->device;
	u64 mask = NODE_MASK(peer_device->node_id), im;
	struct drbd_peer_device *p;
	sector_t sector_end = interval->sector + (interval->size >> SECTOR_SHIFT);

	/* Only send P_PEERS_IN_SYNC if we are actually in sync with this peer. */
	if (drbd_bm_count_bits(device, peer_device->bitmap_index,
				BM_SECT_TO_BIT(interval->sector), BM_SECT_TO_BIT(sector_end - 1)))
		return;

	for_each_peer_device_ref(p, im, device) {
		if (p == peer_device)
			continue;

		if (bits_in_sync(p, interval->sector, sector_end))
			mask |= NODE_MASK(p->node_id);
	}

	for_each_peer_device_ref(p, im, device) {
		/* Only send to the peer whose bitmap bits have been cleared if
		 * we are connected to that peer. The bits may have been
		 * cleared by a P_PEERS_IN_SYNC from another peer while we are
		 * connecting to this one. We mustn't send P_PEERS_IN_SYNC
		 * during the initial connection handshake. */
		if (p == peer_device && p->connection->cstate[NOW] != C_CONNECTED)
			continue;

		if (mask & NODE_MASK(p->node_id))
			drbd_send_peers_in_sync(p, mask, interval->sector, interval->size);
	}
}

/* Potentially send P_PEERS_IN_SYNC for a range with size that fits in an int. */
static void update_peers_for_small_range(struct drbd_peer_device *peer_device,
		sector_t sector, int size)
{
	struct drbd_device *device = peer_device->device;
	struct drbd_interval interval;

	memset(&interval, 0, sizeof(interval));
	drbd_clear_interval(&interval);
	interval.sector = sector;
	interval.size = size;
	interval.type = INTERVAL_PEERS_IN_SYNC_LOCK;

	spin_lock_irq(&device->interval_lock);
	if (drbd_find_conflict(device, &interval, 0)) {
		spin_unlock_irq(&device->interval_lock);
		return;
	}
	drbd_insert_interval(&device->requests, &interval);
	/* Interval is not waiting for conflicts to resolve so mark as "submitted". */
	set_bit(INTERVAL_SUBMITTED, &interval.flags);
	spin_unlock_irq(&device->interval_lock);

	/* Check for activity in the activity log extent _after_ locking the
	 * interval. Otherwise a write might occur between checking and
	 * locking. */
	if (!drbd_al_active(device, sector, size))
		update_peers_for_interval(peer_device, &interval);

	spin_lock_irq(&device->interval_lock);
	drbd_remove_interval(&device->requests, &interval);
	drbd_release_conflicts(device, &interval);
	spin_unlock_irq(&device->interval_lock);
}

static void update_peers_for_range(struct drbd_peer_device *peer_device,
		sector_t sector_start, sector_t sector_end)
{
	struct drbd_device *device = peer_device->device;
	unsigned int enr_start = sector_start >> (AL_EXTENT_SHIFT - SECTOR_SHIFT);
	unsigned int enr_end = ((sector_end - 1) >> (AL_EXTENT_SHIFT - SECTOR_SHIFT)) + 1;
	unsigned int enr;

	if (!get_ldev(device))
		return;

	for (enr = enr_start; enr < enr_end; enr++) {
		sector_t enr_start_sector = max(sector_start,
				((sector_t) enr) << (AL_EXTENT_SHIFT - SECTOR_SHIFT));
		sector_t enr_end_sector = min(sector_end,
				((sector_t) (enr + 1)) << (AL_EXTENT_SHIFT - SECTOR_SHIFT));

		update_peers_for_small_range(peer_device,
				enr_start_sector, (enr_end_sector - enr_start_sector) << SECTOR_SHIFT);
	}

	put_ldev(device);
}

static int w_update_peers(struct drbd_work *w, int unused)
{
	struct update_peers_work *upw = container_of(w, struct update_peers_work, w);
	struct drbd_peer_device *peer_device = upw->peer_device;
	struct drbd_device *device = peer_device->device;
	struct drbd_connection *connection = peer_device->connection;

	if (peer_device->connection->agreed_pro_version < 110)
		return 0;

	update_peers_for_range(peer_device, upw->sector_start, upw->sector_end);

	kfree(upw);

	kref_debug_put(&device->kref_debug, 5);
	kref_put(&device->kref, drbd_destroy_device);

	kref_debug_put(&connection->kref_debug, 14);
	kref_put(&connection->kref, drbd_destroy_connection);

	return 0;
}

void drbd_queue_update_peers(struct drbd_peer_device *peer_device,
		sector_t sector_start, sector_t sector_end)
{
	struct drbd_device *device = peer_device->device;
	struct update_peers_work *upw;

	upw = kmalloc(sizeof(*upw), GFP_ATOMIC | __GFP_NOWARN);
	if (upw) {
		upw->sector_start = sector_start;
		upw->sector_end = sector_end;
		upw->w.cb = w_update_peers;

		kref_get(&peer_device->device->kref);
		kref_debug_get(&peer_device->device->kref_debug, 5);

		kref_get(&peer_device->connection->kref);
		kref_debug_get(&peer_device->connection->kref_debug, 14);

		upw->peer_device = peer_device;
		drbd_queue_work(&device->resource->work, &upw->w);
	} else {
		if (drbd_ratelimit())
			drbd_warn(peer_device, "kmalloc(upw) failed.\n");
	}
}

static void drbd_peers_in_sync_progress(struct drbd_peer_device *peer_device, sector_t sector_end)
{
	/* Round down to the boundary defined by PEERS_IN_SYNC_STEP_SHIFT. */
	sector_t peers_in_sync_end = sector_end & ~PEERS_IN_SYNC_STEP_SECT_MASK;

	/* If we move backwards then move marker back. */
	if (peers_in_sync_end < peer_device->last_peers_in_sync_end) {
		peer_device->last_peers_in_sync_end = peers_in_sync_end;
		return;
	}

	/* Only schedule when we cross a boundary as defined by PEERS_IN_SYNC_STEP_SHIFT. */
	if (peers_in_sync_end == peer_device->last_peers_in_sync_end)
		return;

	drbd_queue_update_peers(peer_device, peer_device->last_peers_in_sync_end, peers_in_sync_end);
	peer_device->last_peers_in_sync_end = peers_in_sync_end;

	/* Also consider scheduling a bitmap update to reduce the size of the
	 * next resync if this one is disrupted. */
	drbd_maybe_schedule_on_disk_bitmap_update(peer_device, false, is_sync_target_state(peer_device, NOW));
}

static void drbd_check_peers_in_sync_progress(struct drbd_peer_device *peer_device)
{
	struct drbd_connection *connection = peer_device->connection;
	LIST_HEAD(completed);
	struct drbd_peer_request *peer_req, *tmp;

	spin_lock_irq(&connection->peer_reqs_lock);
	list_for_each_entry_safe(peer_req, tmp, &peer_device->resync_requests, recv_order) {
		if (!test_bit(INTERVAL_COMPLETED, &peer_req->i.flags))
			break;

		drbd_list_del_resync_request(peer_req);
		list_add_tail(&peer_req->recv_order, &completed);
	}
	spin_unlock_irq(&connection->peer_reqs_lock);

	list_for_each_entry_safe(peer_req, tmp, &completed, recv_order) {
		drbd_peers_in_sync_progress(peer_device, peer_req->i.sector + (peer_req->i.size >> SECTOR_SHIFT));
		drbd_free_peer_req(peer_req);
	}
}

static void drbd_resync_request_complete(struct drbd_peer_request *peer_req)
{
	struct drbd_peer_device *peer_device = peer_req->peer_device;

	/*
	 * Free the pages now but leave the peer request until the
	 * corresponding peers-in-sync has been scheduled.
	 */
	drbd_free_page_chain(&peer_device->connection->transport, &peer_req->page_chain, 0);

	/*
	 * The interval is no longer in the tree, but use this flag anyway,
	 * since it has an appropriate meaning. After setting the flag,
	 * peer_req may be freed by another thread.
	 */
	set_bit(INTERVAL_COMPLETED, &peer_req->i.flags);
	peer_req = NULL;

	drbd_check_peers_in_sync_progress(peer_device);
}

/*
 * e_end_resync_block() is called in ack_sender context via
 * drbd_finish_peer_reqs().
 */
static int e_end_resync_block(struct drbd_work *w, int unused)
{
	struct drbd_peer_request *peer_req =
		container_of(w, struct drbd_peer_request, w);
	struct drbd_peer_device *peer_device = peer_req->peer_device;
	sector_t sector = peer_req->i.sector;
	unsigned int size = peer_req->requested_size;
	u64 block_id = peer_req->block_id;
	int err;

	if (likely((peer_req->flags & EE_WAS_ERROR) == 0)) {
		drbd_set_in_sync(peer_device, sector, size);
		err = drbd_send_ack_be(peer_device, P_RS_WRITE_ACK, sector, size, block_id);
	} else {
		/* Record failure to sync */
		drbd_rs_failed_io(peer_device, sector, size);

		err = drbd_send_ack_be(peer_device, P_RS_NEG_ACK, sector, size, block_id);
	}

	dec_unacked(peer_device);

	/*
	 * If INTERVAL_SUBMITTED is not set, this request was merged into
	 * another discard. It has already been removed from the interval tree.
	 */
	if (test_bit(INTERVAL_SUBMITTED, &peer_req->i.flags))
		drbd_remove_peer_req_interval(peer_req);

	drbd_resync_request_complete(peer_req);
	return err;
}

static struct drbd_peer_request *find_resync_request(struct drbd_peer_device *peer_device,
		unsigned long type_mask, sector_t sector, unsigned int size, u64 block_id)
{
	struct drbd_device *device = peer_device->device;
	struct drbd_interval *i;
	struct drbd_peer_request *peer_req = NULL;

	spin_lock_irq(&device->interval_lock);
	drbd_for_each_overlap(i, &device->requests, sector, size) {
		struct drbd_peer_request *pr;

		if (!test_bit(INTERVAL_SENT, &i->flags))
			continue;

		if (!(INTERVAL_TYPE_MASK(i->type) & type_mask))
			continue;

		if (i->sector != sector || i->size != size)
			continue;

		pr = container_of(i, struct drbd_peer_request, i);
		/* With agreed_pro_version < 122, block_id is always ID_SYNCER. */
		if (pr->peer_device == peer_device &&
				(block_id == ID_SYNCER || pr->block_id == block_id)) {
			peer_req = pr;
			break;
		}
	}
	spin_unlock_irq(&device->interval_lock);

	if (peer_req)
		D_ASSERT(peer_device, peer_req->i.size == size);
	else if (drbd_ratelimit())
		drbd_err(peer_device, "Unexpected resync reply at %llus+%u\n",
				(unsigned long long) sector, size);

	return peer_req;
}

/* With agreed_pro_version < 122, one ack may correspond to multiple peer requests. */
static void find_resync_requests(struct drbd_peer_device *peer_device,
		struct list_head *matching, sector_t sector, unsigned int size, u64 block_id)
{
	struct drbd_connection *connection = peer_device->connection;
	struct drbd_device *device = peer_device->device;
	struct drbd_interval *i;
	struct drbd_peer_request *peer_req;

	/* peer_reqs_lock required for using pr->w.list */
	spin_lock_irq(&connection->peer_reqs_lock);
	spin_lock(&device->interval_lock);
	drbd_for_each_overlap(i, &device->requests, sector, size) {
		if (!test_bit(INTERVAL_SUBMITTED, &i->flags))
			continue;

		if (i->type != INTERVAL_RESYNC_READ)
			continue;

		peer_req = container_of(i, struct drbd_peer_request, i);
		/* With agreed_pro_version < 122, block_id is always ID_SYNCER. */
		if (peer_req->peer_device == peer_device &&
				(block_id == ID_SYNCER || peer_req->block_id == block_id))
			list_move_tail(&peer_req->w.list, matching); /* from resync_ack_ee */
	}
	spin_unlock(&device->interval_lock);
	spin_unlock_irq(&connection->peer_reqs_lock);
}

static void drbd_cleanup_received_resync_write(struct drbd_peer_request *peer_req)
{
	struct drbd_peer_device *peer_device = peer_req->peer_device;
	struct drbd_connection* connection = peer_device->connection;
	struct drbd_device *device = peer_device->device;

	drbd_remove_peer_req_interval(peer_req);

	atomic_sub(peer_req->i.size >> SECTOR_SHIFT, &device->rs_sect_ev);
	dec_unacked(peer_device);

	drbd_free_peer_req(peer_req);
	put_ldev(device);

	if (atomic_dec_and_test(&connection->backing_ee_cnt))
		wake_up(&connection->ee_wait);
}

void drbd_conflict_submit_resync_request(struct drbd_peer_request *peer_req)
{
	struct drbd_peer_device *peer_device = peer_req->peer_device;
	struct drbd_device *device = peer_device->device;
	bool conflict;
	bool canceled;

	spin_lock_irq(&device->interval_lock);
	clear_bit(INTERVAL_SUBMIT_CONFLICT_QUEUED, &peer_req->i.flags);
	canceled = test_bit(INTERVAL_CANCELED, &peer_req->i.flags);
	set_bit(INTERVAL_RECEIVED, &peer_req->i.flags);
	conflict = drbd_find_conflict(device, &peer_req->i, 0);
	if (!conflict)
		set_bit(INTERVAL_SUBMITTED, &peer_req->i.flags);
	spin_unlock_irq(&device->interval_lock);

	if (!conflict) {
		int err = drbd_submit_peer_request(peer_req);
		if (err) {
			if (drbd_ratelimit())
				drbd_err(device, "submit failed, triggering re-connect\n");

			drbd_cleanup_received_resync_write(peer_req);
			change_cstate(peer_device->connection, C_PROTOCOL_ERROR, CS_HARD);
		}
	} else if (canceled) {
		drbd_cleanup_received_resync_write(peer_req);
	}
}

static int recv_resync_read(struct drbd_peer_device *peer_device,
			    struct drbd_peer_request_details *d) __releases(local)
{
	struct drbd_connection *connection = peer_device->connection;
	struct drbd_device *device = peer_device->device;
	struct drbd_peer_request *peer_req;
	unsigned int size;
	sector_t sector;
	int err;
	u64 im;

	peer_req = find_resync_request(peer_device, INTERVAL_TYPE_MASK(INTERVAL_RESYNC_WRITE),
			d->sector, d->bi_size, d->block_id);
	if (!peer_req)
		return -EIO;

	err = read_in_block(peer_req, d);
	if (err)
		return -EIO;

	if (test_bit(UNSTABLE_RESYNC, &peer_device->flags))
		clear_bit(STABLE_RESYNC, &device->flags);

	dec_rs_pending(peer_device);

	inc_unacked(peer_device);
	/* corresponding dec_unacked() in e_end_resync_block()
	 * respective _drbd_clear_done_ee */

	peer_req->w.cb = e_end_resync_block;
	peer_req->opf = REQ_OP_WRITE;
	peer_req->submit_jif = jiffies;

	atomic_add(d->bi_size >> 9, &device->rs_sect_ev);

	/* Setting all peer out of sync here. Sync source peer will be set
	   in sync when the write completes. Other peers will be set in
	   sync by the sync source with a P_PEERS_IN_SYNC packet soon. */
	sector = peer_req->i.sector;
	size = peer_req->i.size;
	drbd_set_all_out_of_sync(device, sector, size);

	atomic_inc(&connection->backing_ee_cnt);
	drbd_conflict_submit_resync_request(peer_req);
	peer_req = NULL; /* since submitted, might be destroyed already */

	drbd_process_rs_discards(peer_device, false);

	for_each_peer_device_ref(peer_device, im, device) {
		enum drbd_repl_state repl_state = peer_device->repl_state[NOW];
		if (repl_state == L_WF_BITMAP_S || repl_state == L_SYNC_SOURCE || repl_state == L_PAUSED_SYNC_S)
			drbd_send_out_of_sync(peer_device, sector, size);
	}
	return 0;
}

/* caller must hold interval_lock */
static struct drbd_request *
find_request(struct drbd_device *device, enum drbd_interval_type type, u64 id,
	     sector_t sector, bool missing_ok, const char *func)
{
	struct rb_root *root = type == INTERVAL_LOCAL_READ ? &device->read_requests : &device->requests;
	struct drbd_request *req;

	/* Request object according to our peer */
	req = (struct drbd_request *)(unsigned long)id;
	if (drbd_contains_interval(root, sector, &req->i) && req->i.type == type)
		return req;
	if (!missing_ok) {
		drbd_err(device, "%s: failed to find request 0x%lx, sector %llus\n", func,
			(unsigned long)id, (unsigned long long)sector);
	}
	return NULL;
}

static int receive_DataReply(struct drbd_connection *connection, struct packet_info *pi)
{
	struct drbd_peer_device *peer_device;
	struct drbd_device *device;
	struct drbd_request *req;
	sector_t sector;
	int err;
	struct p_data *p = pi->data;

	peer_device = conn_peer_device(connection, pi->vnr);
	if (!peer_device)
		return -EIO;
	device = peer_device->device;

	sector = be64_to_cpu(p->sector);

	spin_lock_irq(&device->interval_lock);
	req = find_request(device, INTERVAL_LOCAL_READ, p->block_id, sector, false, __func__);
	spin_unlock_irq(&device->interval_lock);
	if (unlikely(!req))
		return -EIO;

	err = recv_dless_read(peer_device, req, sector, pi->size);
	if (!err)
		req_mod(req, DATA_RECEIVED, peer_device);
	/* else: nothing. handled from drbd_disconnect...
	 * I don't think we may complete this just yet
	 * in case we are "on-disconnect: freeze" */

	return err;
}

/**
 * _drbd_send_ack() - Sends an ack packet
 * @device:	DRBD device.
 * @cmd:	Packet command code.
 * @sector:	sector, needs to be in big endian byte order
 * @blksize:	size in byte, needs to be in big endian byte order
 * @block_id:	Id, big endian byte order
 */
static int _drbd_send_ack(struct drbd_peer_device *peer_device, enum drbd_packet cmd,
			  u64 sector, u32 blksize, u64 block_id)
{
	struct p_block_ack *p;

	if (peer_device->repl_state[NOW] < L_ESTABLISHED)
		return -EIO;

	p = drbd_prepare_command(peer_device, sizeof(*p), CONTROL_STREAM);
	if (!p)
		return -EIO;
	p->sector = sector;
	p->block_id = block_id;
	p->blksize = blksize;
	p->seq_num = cpu_to_be32(atomic_inc_return(&peer_device->packet_seq));

	if (peer_device->connection->agreed_pro_version < 122) {
		switch (cmd) {
		case P_RS_NEG_ACK:
			cmd = P_NEG_ACK;
			p->block_id = ID_SYNCER;
			break;
		case P_WRITE_ACK_IN_SYNC:
			cmd = P_RS_WRITE_ACK;
			break;
		case P_RS_WRITE_ACK:
			p->block_id = ID_SYNCER;
			break;
		default:
			break;
		}
	}

	return drbd_send_command(peer_device, cmd, CONTROL_STREAM);
}

static int drbd_send_ack_dp(struct drbd_peer_device *peer_device, enum drbd_packet cmd,
		  struct drbd_peer_request_details *d)
{
	return _drbd_send_ack(peer_device, cmd,
			      cpu_to_be64(d->sector),
			      cpu_to_be32(d->bi_size),
			      d->block_id);
}

/* Send an ack packet wih a block ID that is already in big endian byte order. */
int drbd_send_ack_be(struct drbd_peer_device *peer_device, enum drbd_packet cmd,
		      sector_t sector, int size, u64 block_id)
{
	return _drbd_send_ack(peer_device, cmd, cpu_to_be64(sector), cpu_to_be32(size), block_id);
}

/**
 * drbd_send_ack() - Sends an ack packet
 * @device:	DRBD device
 * @cmd:	packet command code
 * @peer_req:	peer request
 */
int drbd_send_ack(struct drbd_peer_device *peer_device, enum drbd_packet cmd,
		  struct drbd_peer_request *peer_req)
{
	return _drbd_send_ack(peer_device, cmd,
			      cpu_to_be64(peer_req->i.sector),
			      cpu_to_be32(peer_req->i.size),
			      peer_req->block_id);
}

int drbd_send_ov_result(struct drbd_peer_device *peer_device, sector_t sector, int blksize,
		u64 block_id, enum ov_result result)
{
	struct p_ov_result *p;

	if (peer_device->connection->agreed_pro_version < 122)
		/* Misuse the block_id field to signal if the blocks are is sync or not. */
		return _drbd_send_ack(peer_device, P_OV_RESULT,
				cpu_to_be64(sector),
				cpu_to_be32(blksize),
				cpu_to_be64(drbd_ov_result_to_block_id(result)));

	if (peer_device->repl_state[NOW] < L_ESTABLISHED)
		return -EIO;

	p = drbd_prepare_command(peer_device, sizeof(*p), CONTROL_STREAM);
	if (!p)
		return -EIO;
	p->sector = cpu_to_be64(sector);
	p->block_id = block_id;
	p->blksize = cpu_to_be32(blksize);
	p->seq_num = cpu_to_be32(atomic_inc_return(&peer_device->packet_seq));
	p->result = cpu_to_be32(result);
	p->pad = 0;

	return drbd_send_command(peer_device, P_OV_RESULT_ID, CONTROL_STREAM);
}

static int receive_RSDataReply(struct drbd_connection *connection, struct packet_info *pi)
{
	struct drbd_peer_request_details d;
	struct drbd_peer_device *peer_device;
	struct drbd_device *device;
	int err;

	p_req_detail_from_pi(connection, &d, pi);
	pi->data = NULL;

	peer_device = conn_peer_device(connection, pi->vnr);
	if (!peer_device)
		return -EIO;
	device = peer_device->device;

	if (get_ldev(device)) {
		err = recv_resync_read(peer_device, &d);
		if (err)
			put_ldev(device);
	} else {
		drbd_err_ratelimit(device, "Cannot write resync data to local disk.\n");

		err = ignore_remaining_packet(connection, pi->size);

		drbd_send_ack_dp(peer_device, P_RS_NEG_ACK, &d);
	}

	rs_sectors_came_in(peer_device, d.bi_size);

	return err;
}

/*
 * e_end_block() is called in ack_sender context via drbd_finish_peer_reqs().
 */
static int e_end_block(struct drbd_work *w, int cancel)
{
	struct drbd_peer_request *peer_req =
		container_of(w, struct drbd_peer_request, w);
	struct drbd_peer_device *peer_device = peer_req->peer_device;
	struct drbd_device *device = peer_device->device;
	struct drbd_connection *connection = peer_device->connection;
	sector_t sector = peer_req->i.sector;
	struct drbd_epoch *epoch;
	int err = 0, pcmd;

	if (peer_req->flags & EE_IS_BARRIER) {
		epoch = previous_epoch(connection, peer_req->epoch);
		if (epoch)
			drbd_may_finish_epoch(connection, epoch, EV_BARRIER_DONE + (cancel ? EV_CLEANUP : 0));
	}

	if (peer_req->flags & EE_SEND_WRITE_ACK) {
		if (unlikely(peer_req->flags & EE_WAS_ERROR)) {
			pcmd = P_NEG_ACK;
			/* we expect it to be marked out of sync anyways...
			 * maybe assert this?  */
		} else if (peer_device->repl_state[NOW] >= L_SYNC_SOURCE &&
			   peer_device->repl_state[NOW] <= L_PAUSED_SYNC_T &&
			   peer_req->flags & EE_MAY_SET_IN_SYNC) {
			pcmd = P_WRITE_ACK_IN_SYNC;
			drbd_set_in_sync(peer_device, sector, peer_req->i.size);
		} else
			pcmd = P_WRITE_ACK;
		err = drbd_send_ack(peer_device, pcmd, peer_req);
		dec_unacked(peer_device);
	}

	drbd_remove_peer_req_interval(peer_req);

	if (connection->agreed_pro_version < 110) {
		drbd_al_complete_io(device, &peer_req->i);
		drbd_may_finish_epoch(connection, peer_req->epoch, EV_PUT + (cancel ? EV_CLEANUP : 0));
		drbd_free_peer_req(peer_req);
	} else {
		drbd_free_page_chain(&connection->transport, &peer_req->page_chain, 0);
		drbd_may_finish_epoch(connection, peer_req->epoch, EV_PUT + (cancel ? EV_CLEANUP : 0));
		/* Do not use peer_req after this point. We may have sent the
		 * corresponding barrier and received the corresponding peer ack. As a
		 * result, peer_req may have been freed. */
	}

	return err;
}

static bool seq_greater(u32 a, u32 b)
{
	/*
	 * We assume 32-bit wrap-around here.
	 * For 24-bit wrap-around, we would have to shift:
	 *  a <<= 8; b <<= 8;
	 */
	return (s32)a - (s32)b > 0;
}

static u32 seq_max(u32 a, u32 b)
{
	return seq_greater(a, b) ? a : b;
}

static void update_peer_seq(struct drbd_peer_device *peer_device, unsigned int peer_seq)
{
	unsigned int newest_peer_seq;

	if (test_bit(RESOLVE_CONFLICTS, &peer_device->connection->transport.flags)) {
		spin_lock_bh(&peer_device->peer_seq_lock);
		newest_peer_seq = seq_max(peer_device->peer_seq, peer_seq);
		peer_device->peer_seq = newest_peer_seq;
		spin_unlock_bh(&peer_device->peer_seq_lock);
		/* wake up only if we actually changed peer_device->peer_seq */
		if (peer_seq == newest_peer_seq)
			wake_up(&peer_device->device->seq_wait);
	}
}

/* Called from receive_Data.
 * Synchronize packets on sock with packets on msock.
 *
 * This is here so even when a P_DATA packet traveling via sock overtook an Ack
 * packet traveling on msock, they are still processed in the order they have
 * been sent.
 *
 * Note: we don't care for Ack packets overtaking P_DATA packets.
 *
 * In case packet_seq is larger than peer_device->peer_seq number, there are
 * outstanding packets on the msock. We wait for them to arrive.
 * In case we are the logically next packet, we update peer_device->peer_seq
 * ourselves. Correctly handles 32bit wrap around.
 *
 * Assume we have a 10 GBit connection, that is about 1<<30 byte per second,
 * about 1<<21 sectors per second. So "worst" case, we have 1<<3 == 8 seconds
 * for the 24bit wrap (historical atomic_t guarantee on some archs), and we have
 * 1<<9 == 512 seconds aka ages for the 32bit wrap around...
 *
 * returns 0 if we may process the packet,
 * -ERESTARTSYS if we were interrupted (by disconnect signal). */
static int wait_for_and_update_peer_seq(struct drbd_peer_device *peer_device, const u32 peer_seq)
{
	struct drbd_connection *connection = peer_device->connection;
	DEFINE_WAIT(wait);
	long timeout;
	int ret = 0, tp;

	if (!test_bit(RESOLVE_CONFLICTS, &connection->transport.flags))
		return 0;

	spin_lock_bh(&peer_device->peer_seq_lock);
	for (;;) {
		if (!seq_greater(peer_seq - 1, peer_device->peer_seq)) {
			peer_device->peer_seq = seq_max(peer_device->peer_seq, peer_seq);
			break;
		}

		if (signal_pending(current)) {
			ret = -ERESTARTSYS;
			break;
		}

		rcu_read_lock();
		tp = rcu_dereference(connection->transport.net_conf)->two_primaries;
		rcu_read_unlock();

		if (!tp)
			break;

		/* Only need to wait if two_primaries is enabled */
		prepare_to_wait(&peer_device->device->seq_wait, &wait, TASK_INTERRUPTIBLE);
		spin_unlock_bh(&peer_device->peer_seq_lock);
		rcu_read_lock();
		timeout = rcu_dereference(connection->transport.net_conf)->ping_timeo*HZ/10;
		rcu_read_unlock();
		timeout = schedule_timeout(timeout);
		spin_lock_bh(&peer_device->peer_seq_lock);
		if (!timeout) {
			ret = -ETIMEDOUT;
			drbd_err(peer_device, "Timed out waiting for missing ack packets; disconnecting\n");
			break;
		}
	}
	spin_unlock_bh(&peer_device->peer_seq_lock);
	finish_wait(&peer_device->device->seq_wait, &wait);
	return ret;
}

static enum req_op wire_flags_to_bio_op(u32 dpf)
{
	if (dpf & DP_ZEROES)
		return REQ_OP_WRITE_ZEROES;
	if (dpf & DP_DISCARD)
		return REQ_OP_DISCARD;
	return REQ_OP_WRITE;
}

/* see also bio_flags_to_wire() */
static blk_opf_t wire_flags_to_bio(struct drbd_connection *connection, u32 dpf)
{
	blk_opf_t opf = wire_flags_to_bio_op(dpf) |
		(dpf & DP_RW_SYNC ? REQ_SYNC : 0);

	/* we used to communicate one bit only in older DRBD */
	if (connection->agreed_pro_version >= 95)
		opf |= (dpf & DP_FUA ? REQ_FUA : 0) |
			    (dpf & DP_FLUSH ? REQ_PREFLUSH : 0);

	return opf;
}

static void drbd_wait_for_activity_log_extents(struct drbd_peer_request *peer_req)
{
	struct drbd_peer_device *peer_device = peer_req->peer_device;
	struct drbd_connection* connection = peer_device->connection;
	struct drbd_device *device = peer_device->device;
	struct lru_cache *al;
	int nr_al_extents;
	int nr, used, ecnt;

	/* Let the activity log know we are about to use it.
	 * See also drbd_request_prepare() for the "request" entry point. */
	nr_al_extents = interval_to_al_extents(&peer_req->i);
	ecnt = atomic_add_return(nr_al_extents, &device->wait_for_actlog_ecnt);

	spin_lock_irq(&device->al_lock);
	al = device->act_log;
	nr = al->nr_elements;
	used = al->used;
	spin_unlock_irq(&device->al_lock);

	/* note: due to the slight delay between being accounted in "used" after
	 * being committed to the activity log with drbd_al_begin_io_commit(),
	 * and being subtracted from "wait_for_actlog_ecnt" in __drbd_submit_peer_request(),
	 * this can err, but only on the conservative side (overestimating ecnt).
	 * ecnt also includes any requests which are held due to conflicts,
	 * conservatively overestimating the number of activity log extents
	 * required. */
	if (ecnt > nr - used) {
		conn_wait_active_ee_empty_or_disconnect(connection);
		drbd_flush_after_epoch(connection, NULL);
		conn_wait_done_ee_empty_or_disconnect(connection);

		/* would this peer even understand me? */
		if (connection->agreed_pro_version >= 114)
			drbd_send_confirm_stable(peer_req);
	}
}

static int drbd_peer_write_conflicts(struct drbd_peer_request *peer_req)
{
	struct drbd_peer_device *peer_device = peer_req->peer_device;
	struct drbd_device *device = peer_device->device;
	sector_t sector = peer_req->i.sector;
	const unsigned int size = peer_req->i.size;
	struct drbd_interval *i;

	i = drbd_find_conflict(device, &peer_req->i, CONFLICT_FLAG_APPLICATION_ONLY);

	if (i) {
		drbd_alert(device, "Concurrent writes detected: "
				"local=%llus +%u, remote=%llus +%u\n",
				(unsigned long long) i->sector, i->size,
				(unsigned long long) sector, size);
		return -EBUSY;
	}

	return 0;
}

static void drbd_queue_peer_request(struct drbd_device *device, struct drbd_peer_request *peer_req)
{
	atomic_inc(&device->wait_for_actlog);
	spin_lock(&device->submit.lock);
	list_add_tail(&peer_req->w.list, &device->submit.peer_writes);
	spin_unlock(&device->submit.lock);
	queue_work(device->submit.wq, &device->submit.worker);
	/* do_submit() may sleep internally on al_wait, too */
	wake_up(&device->al_wait);
}

static struct drbd_peer_request *find_released_peer_request(struct drbd_resource *resource, unsigned int node_id, u64 dagtag)
{
	struct drbd_connection *connection;
	struct drbd_peer_request *released_peer_req = NULL;

	read_lock_irq(&resource->state_rwlock);
	for_each_connection(connection, resource) {
		struct drbd_peer_request *peer_req;

		/* Skip if we are not connected. If we are in the process of
		 * disconnecting, the requests on dagtag_wait_ee will be
		 * cleared up. Do not interfere with that process. */
		if (connection->cstate[NOW] < C_CONNECTED)
			continue;

		spin_lock(&connection->peer_reqs_lock);
		list_for_each_entry(peer_req, &connection->dagtag_wait_ee, w.list) {
			if (!peer_req->depend_dagtag ||
					peer_req->depend_dagtag_node_id != node_id ||
					peer_req->depend_dagtag > dagtag)
				continue;

			dynamic_drbd_dbg(peer_req->peer_device, "%s at %llus+%u: Wait for dagtag %llus from peer %u complete\n",
					drbd_interval_type_str(&peer_req->i),
					(unsigned long long) peer_req->i.sector, peer_req->i.size,
					(unsigned long long) peer_req->depend_dagtag,
					peer_req->depend_dagtag_node_id);

			list_del(&peer_req->w.list);
			released_peer_req = peer_req;
			break;
		}
		spin_unlock(&connection->peer_reqs_lock);

		if (released_peer_req)
			break;
	}
	read_unlock_irq(&resource->state_rwlock);

	return released_peer_req;
}

static void release_dagtag_wait(struct drbd_resource *resource, unsigned int node_id, u64 dagtag)
{
	struct drbd_peer_request *peer_req;

	while ((peer_req = find_released_peer_request(resource, node_id, dagtag))) {
		atomic_inc(&peer_req->peer_device->connection->backing_ee_cnt);
		drbd_conflict_submit_peer_read(peer_req);
	}
}

static void set_connection_dagtag(struct drbd_connection *connection, u64 dagtag)
{
	atomic64_set(&connection->last_dagtag_sector, dagtag);
	set_bit(RECEIVED_DAGTAG, &connection->flags);

	release_dagtag_wait(connection->resource, connection->peer_node_id, dagtag);
}

static void submit_peer_request_activity_log(struct drbd_peer_request *peer_req)
{
	struct drbd_peer_device *peer_device = peer_req->peer_device;
	struct drbd_device *device = peer_device->device;
	int err;
	int nr_al_extents = interval_to_al_extents(&peer_req->i);

	if (nr_al_extents != 1 || !drbd_al_begin_io_fastpath(device, &peer_req->i)) {
		drbd_queue_peer_request(device, peer_req);
		return;
	}

	peer_req->flags |= EE_IN_ACTLOG;
	atomic_sub(nr_al_extents, &device->wait_for_actlog_ecnt);

	err = drbd_submit_peer_request(peer_req);
	if (err)
		drbd_cleanup_after_failed_submit_peer_write(peer_req);
}

void drbd_conflict_submit_peer_write(struct drbd_peer_request *peer_req)
{
	struct drbd_peer_device *peer_device = peer_req->peer_device;
	struct drbd_device *device = peer_device->device;
	bool conflict = false;

	spin_lock_irq(&device->interval_lock);
	clear_bit(INTERVAL_SUBMIT_CONFLICT_QUEUED, &peer_req->i.flags);
	conflict = drbd_find_conflict(device, &peer_req->i, 0);
	if (!conflict)
		set_bit(INTERVAL_SUBMITTED, &peer_req->i.flags);
	spin_unlock_irq(&device->interval_lock);

	if (!conflict)
		submit_peer_request_activity_log(peer_req);
}

/* mirrored write
 *
 * Request handling flow:
 *
 *                      conflict
 * receive_Data -----------------------+
 *       |                             |
 *       |                            ...
 *       |                             |
 *       |                             v
 *       |                   drbd_do_submit_conflict
 *       |                             |
 *       |                             v
 *       +------------------ drbd_conflict_submit_peer_write
 *       |
 *       v                         wait for AL
 * submit_peer_request_activity_log --------> drbd_queue_peer_request
 *       |                                         |
 *       |                                        ...
 *       |                                         |
 *       |                                         v    AL extent active
 *       |                                    do_submit ----------------+
 *       |                                         |                    |
 *       |                                         v                    v
 *       |                              send_and_submit_pending   submit_fast_path
 *       |                                         |                    |
 *       v                                         v                    |
 * drbd_submit_peer_request <-------- __drbd_submit_peer_request <------+
 *       |
 *      ... backing device
 *       |
 *       v
 * drbd_peer_request_endio
 *       |
 *       v
 * drbd_endio_write_sec_final
 *       |
 *      ... done_ee
 *       |
 *       v
 * drbd_finish_peer_reqs
 *       |
 *       v
 * e_end_block
 *       |
 *      ... via peer
 *       |
 *       v
 * got_peer_ack
 */
static int receive_Data(struct drbd_connection *connection, struct packet_info *pi)
{
	struct drbd_peer_device *peer_device;
	struct drbd_device *device;
	struct net_conf *nc;
	struct drbd_peer_request *peer_req;
	struct drbd_peer_request_details d;
	int err, tp;
	bool conflict = false;

	peer_device = conn_peer_device(connection, pi->vnr);
	if (!peer_device)
		return -EIO;
	device = peer_device->device;

	if (pi->cmd == P_TRIM)
		D_ASSERT(peer_device, pi->size == 0);

	p_req_detail_from_pi(connection, &d, pi);
	pi->data = NULL;

	if (!get_ldev(device)) {
		int err2;

		err = wait_for_and_update_peer_seq(peer_device, d.peer_seq);
		drbd_send_ack_dp(peer_device, P_NEG_ACK, &d);
		atomic_inc(&connection->current_epoch->epoch_size);
		err2 = ignore_remaining_packet(connection, pi->size);
		if (!err)
			err = err2;
		return err;
	}

	/*
	 * Corresponding put_ldev done either below (on various errors), or in
	 * drbd_peer_request_endio, if we successfully submit the data at the
	 * end of this function.
	 */

	peer_req = drbd_alloc_peer_req(peer_device, GFP_TRY);
	if (!peer_req) {
		put_ldev(device);
		return -EIO;
	}
	peer_req->i.size = d.bi_size; /* storage size */
	peer_req->i.sector = d.sector;
	peer_req->i.type = INTERVAL_PEER_WRITE;

	err = read_in_block(peer_req, &d);
	if (err) {
		drbd_free_peer_req(peer_req);
		put_ldev(device);
		return err;
	}

	if (pi->cmd == P_TRIM)
		peer_req->flags |= EE_TRIM;
	else if (pi->cmd == P_ZEROES)
		peer_req->flags |= EE_ZEROOUT;

	peer_req->w.cb = e_end_block;
	peer_req->submit_jif = jiffies;

	peer_req->opf = wire_flags_to_bio(connection, d.dp_flags);
	if (pi->cmd == P_TRIM) {
		D_ASSERT(peer_device, peer_req->i.size > 0);
		D_ASSERT(peer_device, d.dp_flags & DP_DISCARD);
		D_ASSERT(peer_device, peer_req_op(peer_req) == REQ_OP_DISCARD);
		D_ASSERT(peer_device, peer_req->page_chain.head == NULL);
		D_ASSERT(peer_device, peer_req->page_chain.nr_pages == 0);
		/* need to play safe: an older DRBD sender
		 * may mean zero-out while sending P_TRIM. */
		if (0 == (connection->agreed_features & DRBD_FF_WZEROES))
			peer_req->flags |= EE_ZEROOUT;
	} else if (pi->cmd == P_ZEROES) {
		D_ASSERT(peer_device, peer_req->i.size > 0);
		D_ASSERT(peer_device, d.dp_flags & DP_ZEROES);
		D_ASSERT(peer_device, peer_req_op(peer_req) == REQ_OP_WRITE_ZEROES);
		D_ASSERT(peer_device, peer_req->page_chain.head == NULL);
		D_ASSERT(peer_device, peer_req->page_chain.nr_pages == 0);
		/* Do (not) pass down BLKDEV_ZERO_NOUNMAP? */
		if (d.dp_flags & DP_DISCARD)
			peer_req->flags |= EE_TRIM;
	} else if (peer_req->page_chain.head == NULL) {
		/* Actually, this must not happen anymore,
		 * "empty" flushes are mapped to P_BARRIER,
		 * and should never end up here.
		 * Compat with old DRBD? */
		D_ASSERT(device, peer_req->i.size == 0);
		D_ASSERT(device, d.dp_flags & DP_FLUSH);
	} else {
		D_ASSERT(peer_device, peer_req->i.size > 0);
		D_ASSERT(peer_device, peer_req_op(peer_req) == REQ_OP_WRITE);
	}

	if (d.dp_flags & DP_MAY_SET_IN_SYNC)
		peer_req->flags |= EE_MAY_SET_IN_SYNC;

	spin_lock(&connection->epoch_lock);
	peer_req->epoch = connection->current_epoch;
	atomic_inc(&peer_req->epoch->epoch_size);
	atomic_inc(&peer_req->epoch->active);
	if (peer_req->epoch->oldest_unconfirmed_peer_req == NULL)
		peer_req->epoch->oldest_unconfirmed_peer_req = peer_req;

	if (connection->resource->write_ordering == WO_BIO_BARRIER &&
	    atomic_read(&peer_req->epoch->epoch_size) == 1) {
		struct drbd_epoch *epoch;
		/* Issue a barrier if we start a new epoch, and the previous epoch
		   was not a epoch containing a single request which already was
		   a Barrier. */
		epoch = list_entry(peer_req->epoch->list.prev, struct drbd_epoch, list);
		if (epoch == peer_req->epoch) {
			set_bit(DE_CONTAINS_A_BARRIER, &peer_req->epoch->flags);
			peer_req->opf |= REQ_PREFLUSH | REQ_FUA;
			peer_req->flags |= EE_IS_BARRIER;
		} else {
			if (atomic_read(&epoch->epoch_size) > 1 ||
			    !test_bit(DE_CONTAINS_A_BARRIER, &epoch->flags)) {
				set_bit(DE_BARRIER_IN_NEXT_EPOCH_ISSUED, &epoch->flags);
				set_bit(DE_CONTAINS_A_BARRIER, &peer_req->epoch->flags);
				peer_req->opf |= REQ_PREFLUSH | REQ_FUA;
				peer_req->flags |= EE_IS_BARRIER;
			}
		}
	}
	spin_unlock(&connection->epoch_lock);

	rcu_read_lock();
	nc = rcu_dereference(connection->transport.net_conf);
	tp = nc->two_primaries;
	if (connection->agreed_pro_version < 100) {
		switch (nc->wire_protocol) {
		case DRBD_PROT_C:
			d.dp_flags |= DP_SEND_WRITE_ACK;
			break;
		case DRBD_PROT_B:
			d.dp_flags |= DP_SEND_RECEIVE_ACK;
			break;
		}
	}
	rcu_read_unlock();

	if (d.dp_flags & DP_SEND_WRITE_ACK) {
		peer_req->flags |= EE_SEND_WRITE_ACK;
		inc_unacked(peer_device);
		/* corresponding dec_unacked() in e_end_block()
		 * respective _drbd_clear_done_ee */
	}

	if (d.dp_flags & DP_SEND_RECEIVE_ACK) {
		/* I really don't like it that the receiver thread
		 * sends on the msock, but anyways */
		drbd_send_ack(peer_device, P_RECV_ACK, peer_req);
	}

	if (tp) {
		/* two primaries implies protocol C */
		D_ASSERT(device, d.dp_flags & DP_SEND_WRITE_ACK);
		err = wait_for_and_update_peer_seq(peer_device, d.peer_seq);
		if (err)
			goto out;
	} else {
		update_peer_seq(peer_device, d.peer_seq);
	}

	peer_req->dagtag_sector = atomic64_read(&connection->last_dagtag_sector) + (peer_req->i.size >> 9);

	drbd_wait_for_activity_log_extents(peer_req);

	atomic_inc(&connection->active_ee_cnt);

	spin_lock_irq(&connection->peer_reqs_lock);
	list_add_tail(&peer_req->recv_order, &connection->peer_requests);
	peer_req->flags |= EE_ON_RECV_ORDER;
	spin_unlock_irq(&connection->peer_reqs_lock);

	/* Note: this now may or may not be "hot" in the activity log.
	 * Still, it is the best time to record that we need to set the
	 * out-of-sync bit, if we delay that until drbd_submit_peer_request(),
	 * we may introduce a race with some re-attach on the peer.
	 * Unless we want to guarantee that we drain all in-flight IO
	 * whenever we receive a state change. Which I'm not sure about.
	 * Use the EE_SET_OUT_OF_SYNC flag, to be acted on just before
	 * the actual submit, when we can be sure it is "hot".
	 */
	if (peer_device->disk_state[NOW] < D_INCONSISTENT) {
		peer_req->flags &= ~EE_MAY_SET_IN_SYNC;
		peer_req->flags |= EE_SET_OUT_OF_SYNC;
	}

	spin_lock_irq(&device->interval_lock);
	if (tp) {
		err = drbd_peer_write_conflicts(peer_req);
		if (err) {
			spin_unlock_irq(&device->interval_lock);
			goto out_del_list;
		}
	}
	conflict = drbd_find_conflict(device, &peer_req->i, 0);
	drbd_insert_interval(&device->requests, &peer_req->i);
	if (!conflict)
		set_bit(INTERVAL_SUBMITTED, &peer_req->i.flags);
	spin_unlock_irq(&device->interval_lock);

	/* The connection dagtag may only be set after inserting the interval
	 * into the tree, so that requests that were waiting for the dagtag
	 * enter the interval tree after the request with the dagtag itself. */
	set_connection_dagtag(connection, peer_req->dagtag_sector);

	if (!conflict)
		submit_peer_request_activity_log(peer_req);
	return 0;

out_del_list:
	spin_lock_irq(&connection->peer_reqs_lock);
	peer_req->flags &= ~EE_ON_RECV_ORDER;
	list_del(&peer_req->recv_order);
	spin_unlock_irq(&connection->peer_reqs_lock);

	atomic_dec(&connection->active_ee_cnt);
	atomic_sub(interval_to_al_extents(&peer_req->i), &device->wait_for_actlog_ecnt);

out:
	if (peer_req->flags & EE_SEND_WRITE_ACK)
		dec_unacked(peer_device);
	drbd_may_finish_epoch(connection, peer_req->epoch, EV_PUT + EV_CLEANUP);
	put_ldev(device);
	drbd_free_peer_req(peer_req);
	return err;
}

/*
 * To be called when drbd_submit_peer_request() fails for a peer write request.
 */
void drbd_cleanup_after_failed_submit_peer_write(struct drbd_peer_request *peer_req)
{
	struct drbd_peer_device *peer_device = peer_req->peer_device;
	struct drbd_device *device = peer_device->device;
	struct drbd_connection *connection = peer_device->connection;

	drbd_err_ratelimit(peer_device, "submit failed, triggering re-connect\n");

	if (peer_req->flags & EE_IN_ACTLOG)
		drbd_al_complete_io(device, &peer_req->i);

	drbd_remove_peer_req_interval(peer_req);

	drbd_may_finish_epoch(connection, peer_req->epoch, EV_PUT + EV_CLEANUP);
	put_ldev(device);
	drbd_free_peer_req(peer_req);
	change_cstate(connection, C_PROTOCOL_ERROR, CS_HARD);
}

/* Possibly "cancel" and forget about all peer_requests that had still been
 * waiting for the activity log (wfa) when the connection to their peer failed,
 * and pretend we never received them.
 */
void drbd_cleanup_peer_requests_wfa(struct drbd_device *device, struct list_head *cleanup)
{
	struct drbd_connection *connection;
	struct drbd_peer_request *peer_req, *pr_tmp;

	write_lock_irq(&device->resource->state_rwlock);
	list_for_each_entry(peer_req, cleanup, w.list) {
		atomic_dec(&peer_req->peer_device->connection->active_ee_cnt);
		drbd_remove_peer_req_interval(peer_req);
	}
	write_unlock_irq(&device->resource->state_rwlock);

	list_for_each_entry_safe(peer_req, pr_tmp, cleanup, w.list) {
		atomic_sub(interval_to_al_extents(&peer_req->i), &device->wait_for_actlog_ecnt);
		atomic_dec(&device->wait_for_actlog);
		if (peer_req->flags & EE_SEND_WRITE_ACK)
			dec_unacked(peer_req->peer_device);
		list_del_init(&peer_req->w.list);
		drbd_may_finish_epoch(peer_req->peer_device->connection, peer_req->epoch, EV_PUT | EV_CLEANUP);
		drbd_free_peer_req(peer_req);
		put_ldev(device);
	}
	/*
	 * We changed (likely: cleared) active_ee_cnt for "at least one" connection.
	 * We should wake potential waiters, just in case.
	 */
	for_each_connection(connection, device->resource)
		wake_up(&connection->ee_wait);
}

/* We may throttle resync, if the lower device seems to be busy,
 * and current sync rate is above c_min_rate.
 *
 * To decide whether or not the lower device is busy, we use a scheme similar
 * to MD RAID is_mddev_idle(): if the partition stats reveal "significant"
 * (more than 64 sectors) of activity we cannot account for with our own resync
 * activity, it obviously is "busy".
 *
 * The current sync rate used here uses only the most recent two step marks,
 * to have a short time average so we can react faster.
 */
bool drbd_rs_c_min_rate_throttle(struct drbd_peer_device *peer_device)
{
	struct drbd_device *device = peer_device->device;
	struct gendisk *disk = device->ldev->backing_bdev->bd_disk;
	unsigned long db, dt, dbdt;
	unsigned int c_min_rate;
	int curr_events;

	rcu_read_lock();
	c_min_rate = rcu_dereference(peer_device->conf)->c_min_rate;
	rcu_read_unlock();

	/* feature disabled? */
	if (c_min_rate == 0)
		return false;

	curr_events = (int)part_stat_read_accum(disk->part0, sectors)
		- atomic_read(&device->rs_sect_ev);

	if (atomic_read(&device->ap_actlog_cnt) || curr_events - peer_device->rs_last_events > 64) {
		unsigned long rs_left;
		int i;

		peer_device->rs_last_events = curr_events;

		/* sync speed average over the last 2*DRBD_SYNC_MARK_STEP,
		 * approx. */
		i = (peer_device->rs_last_mark + DRBD_SYNC_MARKS-1) % DRBD_SYNC_MARKS;

		if (peer_device->repl_state[NOW] == L_VERIFY_S || peer_device->repl_state[NOW] == L_VERIFY_T)
			rs_left = atomic64_read(&peer_device->ov_left);
		else
			rs_left = drbd_bm_total_weight(peer_device) - peer_device->rs_failed;

		dt = ((long)jiffies - (long)peer_device->rs_mark_time[i]) / HZ;
		if (!dt)
			dt++;
		db = peer_device->rs_mark_left[i] - rs_left;
		dbdt = Bit2KB(db/dt);

		if (dbdt > c_min_rate)
			return true;
	}
	return false;
}

void drbd_verify_skipped_block(struct drbd_peer_device *peer_device,
		const sector_t sector, const unsigned int size)
{
	++peer_device->ov_skipped;
	if (peer_device->ov_last_skipped_start + peer_device->ov_last_skipped_size == sector) {
		peer_device->ov_last_skipped_size += size>>9;
	} else {
		ov_skipped_print(peer_device);
		peer_device->ov_last_skipped_start = sector;
		peer_device->ov_last_skipped_size = size>>9;
	}
}

static void drbd_cleanup_peer_read(
		struct drbd_peer_request *peer_req, bool in_interval_tree)
{
	struct drbd_peer_device *peer_device = peer_req->peer_device;
	struct drbd_device *device = peer_device->device;
	struct drbd_connection *connection = peer_device->connection;

	if (in_interval_tree)
		drbd_remove_peer_req_interval(peer_req);

	if (peer_req->i.type != INTERVAL_PEER_READ)
		atomic_sub(peer_req->i.size >> SECTOR_SHIFT, &device->rs_sect_ev);
	dec_unacked(peer_device);

	drbd_free_peer_req(peer_req);
	put_ldev(device);

	if (atomic_dec_and_test(&connection->backing_ee_cnt))
		wake_up(&connection->ee_wait);
}

void drbd_conflict_submit_peer_read(struct drbd_peer_request *peer_req)
{
	struct drbd_peer_device *peer_device = peer_req->peer_device;
	struct drbd_device *device = peer_device->device;
	bool submit = true;
	bool interval_tree = false;
	bool canceled = false;

	/* Hold resync reads until conflicts have cleared so that we know which
	 * bitmap bits we can safely clear. Also add verify requests on the
	 * target to the interval tree so that conflicts can be detected.
	 * Verify requests on the source have already been added. */
	if (drbd_interval_is_resync(&peer_req->i) || peer_req->i.type == INTERVAL_OV_READ_TARGET) {
		bool conflict = false;
		interval_tree = true;
		spin_lock_irq(&device->interval_lock);
		clear_bit(INTERVAL_SUBMIT_CONFLICT_QUEUED, &peer_req->i.flags);
		canceled = test_bit(INTERVAL_CANCELED, &peer_req->i.flags);
		conflict = drbd_find_conflict(device, &peer_req->i, 0);
		if (drbd_interval_empty(&peer_req->i)) {
			if (conflict)
				set_bit(INTERVAL_CONFLICT, &peer_req->i.flags);
			drbd_insert_interval(&device->requests, &peer_req->i);
		}
		if (!conflict || drbd_interval_is_verify(&peer_req->i))
			set_bit(INTERVAL_SUBMITTED, &peer_req->i.flags);
		else
			submit = false;
		spin_unlock_irq(&device->interval_lock);
	}

	/* Wait if there are conflicts unless this is a verify request, in
	 * which case we submit it anyway but skip the block if it conflicted. */
	if (submit) {
		int err = drbd_submit_peer_request(peer_req);
		if (err) {
			if (drbd_ratelimit())
				drbd_err(peer_device, "submit failed, triggering re-connect\n");

			drbd_cleanup_peer_read(peer_req, interval_tree);
			change_cstate(peer_device->connection, C_PROTOCOL_ERROR, CS_HARD);
		}
	} else if (canceled) {
		drbd_cleanup_peer_read(peer_req, interval_tree);
	}
}

enum peer_request_dagtag_result {
	PEER_REQUEST_DAGTAG_DISCONNECTED,
	PEER_REQUEST_DAGTAG_RECEIVED,
	PEER_REQUEST_DAGTAG_WAITING,
};

static enum peer_request_dagtag_result have_dagtag_for_peer_request(struct drbd_peer_request *peer_req)
{
	struct drbd_peer_device *peer_device = peer_req->peer_device;
	struct drbd_device *device = peer_device->device;
	struct drbd_resource *resource = device->resource;
	struct drbd_connection *connection;
	enum peer_request_dagtag_result ret = PEER_REQUEST_DAGTAG_DISCONNECTED;

	rcu_read_lock();
	connection = drbd_connection_by_node_id(resource, peer_req->depend_dagtag_node_id);
	if (connection && connection->cstate[NOW] == C_CONNECTED) {
		if (atomic64_read(&connection->last_dagtag_sector) >= peer_req->depend_dagtag)
			ret = PEER_REQUEST_DAGTAG_RECEIVED;
		else
			ret = PEER_REQUEST_DAGTAG_WAITING;
	}
	rcu_read_unlock();
	return ret;
}

static void drbd_peer_resync_read_cancel(struct drbd_peer_request *peer_req)
{
	struct drbd_peer_device *peer_device = peer_req->peer_device;
	sector_t sector = peer_req->i.sector;
	int size = peer_req->i.size;
	u64 block_id = peer_req->block_id;

	if (peer_req->i.type == INTERVAL_OV_READ_SOURCE) {
		/* P_OV_REPLY */
		dec_rs_pending(peer_device);
		drbd_send_ov_result(peer_device, sector, size, block_id, OV_RESULT_SKIP);
	} else if (peer_req->i.type == INTERVAL_OV_READ_TARGET) {
		/* P_OV_REQUEST */
		drbd_verify_skipped_block(peer_device, sector, size);
		verify_progress(peer_device, sector, size);
		drbd_send_ack_be(peer_device, P_RS_CANCEL, sector, size, block_id);
	} else {
		/* P_RS_DATA_REQUEST etc */
		drbd_send_ack_be(peer_device, P_RS_CANCEL, sector, size, block_id);
	}
}

static void drbd_peer_resync_read(struct drbd_peer_request *peer_req)
{
	struct drbd_peer_device *peer_device = peer_req->peer_device;
	struct drbd_device *device = peer_device->device;
	struct drbd_connection *connection = peer_device->connection;
	unsigned int size = peer_req->i.size;

	if (connection->peer_role[NOW] != R_PRIMARY &&
			drbd_rs_c_min_rate_throttle(peer_device))
		schedule_timeout_uninterruptible(HZ/10);

	atomic_add(size >> 9, &device->rs_sect_ev);

	/* dagtag 0 means that there is no dependency to be fulfilled,
	 * so we can ignore it.
	 * If we are the dependent node, we can also ignore the dagtag
	 * dependency, because the request with this dagtag must already be in
	 * the interval tree, so the read will wait until the interval tree
	 * conflict is resolved before being submitted. */
	if (peer_req->depend_dagtag &&
			peer_req->depend_dagtag_node_id != device->resource->res_opts.node_id) {
		switch (have_dagtag_for_peer_request(peer_req)) {
			case PEER_REQUEST_DAGTAG_DISCONNECTED:
				/* It is possible to have an "unstable online
				 * verify". That is, verify where one of the
				 * peers is connected to a Primary but the
				 * other is not. If we are the peer without the
				 * connection to the Primary then we cannot and
				 * do not have to wait for the given dagtag. */
				if (drbd_interval_is_verify(&peer_req->i))
					break;

				dynamic_drbd_dbg(peer_device, "%s at %llus+%u: Depends on dagtag %llus from disconnected peer %u; canceling\n",
						drbd_interval_type_str(&peer_req->i),
						(unsigned long long) peer_req->i.sector, size,
						(unsigned long long) peer_req->depend_dagtag,
						peer_req->depend_dagtag_node_id);
				drbd_peer_resync_read_cancel(peer_req);
				atomic_sub(size >> 9, &device->rs_sect_ev);
				drbd_free_peer_req(peer_req);
				dec_unacked(peer_device);
				put_ldev(device);
				return;
			case PEER_REQUEST_DAGTAG_WAITING:
				dynamic_drbd_dbg(peer_device, "%s at %llus+%u: Waiting for dagtag %llus from peer %u\n",
						drbd_interval_type_str(&peer_req->i),
						(unsigned long long) peer_req->i.sector, size,
						(unsigned long long) peer_req->depend_dagtag,
						peer_req->depend_dagtag_node_id);
				spin_lock_irq(&connection->peer_reqs_lock);
				list_add_tail(&peer_req->w.list, &connection->dagtag_wait_ee);
				spin_unlock_irq(&connection->peer_reqs_lock);
				return;
			case PEER_REQUEST_DAGTAG_RECEIVED:
				/* Continue as normal */
				break;
			default:
				BUG();
		}
	}

	atomic_inc(&connection->backing_ee_cnt);
	drbd_conflict_submit_peer_read(peer_req);
}

static int receive_digest(struct drbd_peer_request *peer_req, int digest_size)
{
	struct digest_info *di = NULL;

	di = kmalloc(sizeof(*di) + digest_size, GFP_NOIO);
	if (!di)
		return -ENOMEM;

	di->digest_size = digest_size;
	di->digest = (((char *)di)+sizeof(struct digest_info));

	peer_req->digest = di;
	peer_req->flags |= EE_HAS_DIGEST;

	return drbd_recv_into(peer_req->peer_device->connection, di->digest, digest_size);
}

static int receive_common_data_request(struct drbd_connection *connection, struct packet_info *pi,
		struct p_block_req_common *p,
		unsigned int depend_dagtag_node_id, u64 depend_dagtag)
{
	struct drbd_peer_device *peer_device;
	struct drbd_device *device;
	sector_t sector = be64_to_cpu(p->sector);
	sector_t capacity;
	struct drbd_peer_request *peer_req;
	int size = be32_to_cpu(p->blksize);
	enum drbd_disk_state min_d_state;
	int err;

	peer_device = conn_peer_device(connection, pi->vnr);
	if (!peer_device)
		return -EIO;
	device = peer_device->device;
	capacity = get_capacity(device->vdisk);

	if (size <= 0 || !IS_ALIGNED(size, 512) || size > DRBD_MAX_BIO_SIZE) {
		drbd_err(peer_device, "%s:%d: sector: %llus, size: %u\n", __FILE__, __LINE__,
				(unsigned long long)sector, size);
		return -EINVAL;
	}
	if (sector + (size>>9) > capacity) {
		drbd_err(peer_device, "%s:%d: sector: %llus, size: %u\n", __FILE__, __LINE__,
				(unsigned long long)sector, size);
		return -EINVAL;
	}

	/* Tell target to have a retry, waiting for the rescheduled
	 * drbd_start_resync to complete. Otherwise the concurrency
	 * of send oos and resync may lead to a data lose. */
	if (peer_device->repl_state[NOW] == L_WF_BITMAP_S ||
			peer_device->repl_state[NOW] == L_STARTING_SYNC_S) {
		switch (pi->cmd) {
			case P_RS_DATA_REQUEST:
			case P_RS_DAGTAG_REQ:
			case P_CSUM_RS_REQUEST:
			case P_RS_CSUM_DAGTAG_REQ:
			case P_RS_THIN_REQ:
			case P_RS_THIN_DAGTAG_REQ:
				drbd_send_ack_be(peer_device, P_RS_CANCEL, sector, size, p->block_id);
				return ignore_remaining_packet(connection, pi->size);
			default:
				break;
		}
	}

	min_d_state = pi->cmd == P_DATA_REQUEST ? D_UP_TO_DATE : D_OUTDATED;
	if (!get_ldev_if_state(device, min_d_state)) {
		switch (pi->cmd) {
		case P_DATA_REQUEST:
			drbd_send_ack_be(peer_device, P_NEG_DREPLY, sector, size, p->block_id);
			break;
		case P_OV_REQUEST:
		case P_OV_DAGTAG_REQ:
			drbd_verify_skipped_block(peer_device, sector, size);
			verify_progress(peer_device, sector, size);
			drbd_send_ack_be(peer_device, P_RS_CANCEL, sector, size, p->block_id);
			break;
		case P_RS_DATA_REQUEST:
		case P_RS_DAGTAG_REQ:
		case P_CSUM_RS_REQUEST:
		case P_RS_CSUM_DAGTAG_REQ:
		case P_RS_THIN_REQ:
		case P_RS_THIN_DAGTAG_REQ:
			if (peer_device->repl_state[NOW] == L_PAUSED_SYNC_S)
				drbd_send_ack_be(peer_device, P_RS_CANCEL, sector, size, p->block_id);
			else
				drbd_send_ack_be(peer_device, P_NEG_RS_DREPLY, sector, size, p->block_id);
			break;
		default:
			BUG();
		}

		if (peer_device->repl_state[NOW] != L_PAUSED_SYNC_S)
			drbd_err_ratelimit(device,
				"Can not satisfy peer's read request, no local data.\n");

		/* drain possible payload */
		return ignore_remaining_packet(connection, pi->size);
	}

	inc_unacked(peer_device);

	peer_req = drbd_alloc_peer_req(peer_device, GFP_TRY);
	err = -ENOMEM;
	if (!peer_req)
		goto fail;
	if (size) {
		drbd_alloc_page_chain(&peer_device->connection->transport,
			&peer_req->page_chain, DIV_ROUND_UP(size, PAGE_SIZE), GFP_TRY);
		if (!peer_req->page_chain.head)
			goto fail2;
	}
	peer_req->i.size = size;
	peer_req->i.sector = sector;
	peer_req->block_id = p->block_id;
	peer_req->depend_dagtag_node_id = depend_dagtag_node_id;
	peer_req->depend_dagtag = depend_dagtag;
	peer_req->opf = REQ_OP_READ;
	/* no longer valid, about to call drbd_recv again for the digest... */
	p = NULL;
	pi->data = NULL;

	if (peer_device->repl_state[NOW] == L_AHEAD) {
		if (pi->cmd == P_DATA_REQUEST) {
			/* P_DATA_REQUEST originates from a Primary,
			 * so if I am "Ahead", the Primary would be "Behind":
			 * Can not happen. */
			drbd_err_ratelimit(peer_device, "received P_DATA_REQUEST while L_AHEAD\n");
			err = -EINVAL;
			goto fail2;
		}
		if (connection->agreed_pro_version >= 115) {
			switch (pi->cmd) {
			/* case P_DATA_REQUEST: see above, not based on protocol version */
			case P_OV_REQUEST:
			case P_OV_DAGTAG_REQ:
				drbd_verify_skipped_block(peer_device, sector, size);
				verify_progress(peer_device, sector, size);
				fallthrough;
			case P_RS_DATA_REQUEST:
			case P_RS_DAGTAG_REQ:
			case P_CSUM_RS_REQUEST:
			case P_RS_CSUM_DAGTAG_REQ:
			case P_RS_THIN_REQ:
			case P_RS_THIN_DAGTAG_REQ:
				err = drbd_send_ack(peer_device, P_RS_CANCEL_AHEAD, peer_req);
				goto fail2;
			default:
				BUG();
			}
		}
	}

	switch (pi->cmd) {
	case P_DATA_REQUEST:
		peer_req->w.cb = w_e_end_data_req;
		peer_req->i.type = INTERVAL_PEER_READ;
		goto submit;

	case P_RS_THIN_REQ:
	case P_RS_THIN_DAGTAG_REQ:
		/* If at some point in the future we have a smart way to
		   find out if this data block is completely deallocated,
		   then we would do something smarter here than reading
		   the block... */
		peer_req->flags |= EE_RS_THIN_REQ;
		fallthrough;
	case P_RS_DATA_REQUEST:
	case P_RS_DAGTAG_REQ:
		peer_req->i.type = INTERVAL_RESYNC_READ;
		peer_req->w.cb = w_e_end_rsdata_req;
		break;

	case P_CSUM_RS_REQUEST:
	case P_RS_CSUM_DAGTAG_REQ:
		D_ASSERT(device, connection->agreed_pro_version >= 89);
		peer_req->i.type = INTERVAL_RESYNC_READ;

		err = receive_digest(peer_req, pi->size);
		if (err)
			goto fail2;

		peer_req->w.cb = w_e_end_rsdata_req;
		/* remember to report stats in drbd_resync_finished */
		peer_device->use_csums = true;
		break;

	case P_OV_REQUEST:
	case P_OV_DAGTAG_REQ:
		peer_req->i.type = INTERVAL_OV_READ_TARGET;
		peer_device->ov_position = sector;
		if (peer_device->ov_start_sector == ~(sector_t)0 &&
		    connection->agreed_pro_version >= 90) {
			unsigned long now = jiffies;
			int i;
			unsigned long ov_left = drbd_bm_bits(device) - BM_SECT_TO_BIT(sector);
			atomic64_set(&peer_device->ov_left, ov_left);
			peer_device->ov_start_sector = sector;
			peer_device->ov_skipped = 0;
			peer_device->rs_total = ov_left;
			peer_device->rs_last_writeout = now;
			for (i = 0; i < DRBD_SYNC_MARKS; i++) {
				peer_device->rs_mark_left[i] = ov_left;
				peer_device->rs_mark_time[i] = now;
			}
			drbd_info(device, "Online Verify start sector: %llu\n",
					(unsigned long long)sector);
		}
		peer_req->w.cb = w_e_end_ov_req;
		break;

	default:
		BUG();
	}

submit:
	spin_lock_irq(&connection->peer_reqs_lock);
	list_add_tail(&peer_req->recv_order, &connection->peer_reads);
	peer_req->flags |= EE_ON_RECV_ORDER;
	spin_unlock_irq(&connection->peer_reqs_lock);

	if (pi->cmd == P_DATA_REQUEST) {
		atomic_inc(&connection->backing_ee_cnt);
		drbd_conflict_submit_peer_read(peer_req);
	} else {
		drbd_peer_resync_read(peer_req);
	}
	return 0;
fail2:
	drbd_free_peer_req(peer_req);
fail:
	dec_unacked(peer_device);
	put_ldev(device);
	return err;
}

static int receive_data_request(struct drbd_connection *connection, struct packet_info *pi)
{
	struct p_block_req *p_block_req = pi->data;

	return receive_common_data_request(connection, pi,
			&p_block_req->req_common,
			0, 0);
}

/* receive_dagtag_data_request() - handle a request for data with dagtag
 * dependency initiated by the peer
 *
 * Request handling flow:
 *
 * receive_dagtag_data_request
 *        |
 *        V
 * receive_common_data_request
 *        |
 *        v              dagtag waiting
 * drbd_peer_resync_read --------------+
 *        |                            |
 *        |                           ... dagtag_wait_ee
 *        |                            |
 *        |                            v
 *        +--------------- release_dagtag_wait
 *        |
 *        v                       conflict (resync only)
 * drbd_conflict_submit_peer_read -----+
 *        |          ^                 |
 *        |          |                ...
 *        |          |                 |
 *        |          |                 v
 *        |          +---- drbd_do_submit_conflict
 *        v
 * drbd_submit_peer_request
 *        |
 *       ... backing device
 *        |
 *        v
 * drbd_peer_request_endio
 *        |
 *        v                  online verify request
 * drbd_endio_read_sec_final ------------------+
 *        |                                    |
 *       ... sender_work                      ... sender_work
 *        |                                    |
 *        v                                    v
 * w_e_end_rsdata_req                    w_e_end_ov_req
 *        |                                    |
 *       ... via peer (on resync_ack_ee)      ... via peer
 *        |                                    |
 *        v                                    v
 * got_RSWriteAck                         got_OVResult
 */
static int receive_dagtag_data_request(struct drbd_connection *connection, struct packet_info *pi)
{
	struct p_rs_req *p_rs_req = pi->data;

	return receive_common_data_request(connection, pi,
			&p_rs_req->req_common,
			be32_to_cpu(p_rs_req->dagtag_node_id), be64_to_cpu(p_rs_req->dagtag));
}

static int receive_common_ov_reply(struct drbd_connection *connection, struct packet_info *pi,
		struct p_block_req_common *p,
		unsigned int depend_dagtag_node_id, u64 depend_dagtag)
{
	struct drbd_peer_device *peer_device;
	struct drbd_device *device;
	sector_t sector = be64_to_cpu(p->sector);
	struct drbd_peer_request *peer_req;
	int size = be32_to_cpu(p->blksize);
	int err;

	peer_device = conn_peer_device(connection, pi->vnr);
	if (!peer_device)
		return -EIO;
	device = peer_device->device;

	peer_req = find_resync_request(peer_device, INTERVAL_TYPE_MASK(INTERVAL_OV_READ_SOURCE),
			sector, size, p->block_id);
	if (!peer_req)
		return -EIO;

	dec_rs_pending(peer_device);

	if (!get_ldev_if_state(device, D_OUTDATED)) {
		drbd_peer_resync_read_cancel(peer_req);
		drbd_remove_peer_req_interval(peer_req);
		drbd_free_peer_req(peer_req);

		/* drain payload */
		return ignore_remaining_packet(connection, pi->size);
	}

	err = receive_digest(peer_req, pi->size);
	if (err)
		goto fail;

	set_bit(INTERVAL_RECEIVED, &peer_req->i.flags);

	drbd_alloc_page_chain(&peer_device->connection->transport,
			&peer_req->page_chain, DIV_ROUND_UP(size, PAGE_SIZE), GFP_TRY);
	if (!peer_req->page_chain.head) {
		err = -ENOMEM;
		goto fail;
	}

	inc_unacked(peer_device);

	peer_req->depend_dagtag_node_id = depend_dagtag_node_id;
	peer_req->depend_dagtag = depend_dagtag;
	peer_req->opf = REQ_OP_READ;
	peer_req->w.cb = w_e_end_ov_reply;

	/* track progress, we may need to throttle */
	rs_sectors_came_in(peer_device, size);

	drbd_peer_resync_read(peer_req);
	return 0;
fail:
	drbd_remove_peer_req_interval(peer_req);
	drbd_free_peer_req(peer_req);
	put_ldev(device);
	return err;
}

static int receive_ov_reply(struct drbd_connection *connection, struct packet_info *pi)
{
	struct p_block_req *p_block_req = pi->data;

	return receive_common_ov_reply(connection, pi,
			&p_block_req->req_common,
			0, 0);
}

static int receive_dagtag_ov_reply(struct drbd_connection *connection, struct packet_info *pi)
{
	struct p_rs_req *p_rs_req = pi->data;

	return receive_common_ov_reply(connection, pi,
			&p_rs_req->req_common,
			be32_to_cpu(p_rs_req->dagtag_node_id), be64_to_cpu(p_rs_req->dagtag));
}

/*
 * drbd_asb_recover_0p  -  Recover after split-brain with no remaining primaries
 */
static enum sync_strategy drbd_asb_recover_0p(struct drbd_peer_device *peer_device) __must_hold(local)
{
	const int node_id = peer_device->device->resource->res_opts.node_id;
	int self, peer;
	enum sync_strategy rv = SPLIT_BRAIN_DISCONNECT;
	unsigned long ch_self, ch_peer;
	enum drbd_after_sb_p after_sb_0p;

	self = drbd_bitmap_uuid(peer_device) & UUID_PRIMARY;
	peer = peer_device->bitmap_uuids[node_id] & UUID_PRIMARY;

	ch_peer = peer_device->dirty_bits;
	ch_self = peer_device->comm_bm_set;

	rcu_read_lock();
	after_sb_0p = rcu_dereference(peer_device->connection->transport.net_conf)->after_sb_0p;
	rcu_read_unlock();
	switch (after_sb_0p) {
	case ASB_CONSENSUS:
	case ASB_DISCARD_SECONDARY:
	case ASB_CALL_HELPER:
	case ASB_VIOLENTLY:
	case ASB_RETRY_CONNECT:
	case ASB_AUTO_DISCARD:
		drbd_err(peer_device, "Configuration error.\n");
		break;
	case ASB_DISCONNECT:
		break;
	case ASB_DISCARD_YOUNGER_PRI:
		if (self == 0 && peer == 1) {
			rv = SYNC_TARGET_USE_BITMAP;
			break;
		}
		if (self == 1 && peer == 0) {
			rv = SYNC_SOURCE_USE_BITMAP;
			break;
		}
		fallthrough;	/* to one of the other strategies */
	case ASB_DISCARD_OLDER_PRI:
		if (self == 0 && peer == 1) {
			rv = SYNC_SOURCE_USE_BITMAP;
			break;
		}
		if (self == 1 && peer == 0) {
			rv = SYNC_TARGET_USE_BITMAP;
			break;
		}
		drbd_warn(peer_device, "Discard younger/older primary did not find a decision\n"
			  "Using discard-least-changes instead\n");
		fallthrough;
	case ASB_DISCARD_ZERO_CHG:
		if (ch_peer == 0 && ch_self == 0) {
			rv = test_bit(RESOLVE_CONFLICTS, &peer_device->connection->transport.flags)
				? SYNC_TARGET_USE_BITMAP : SYNC_SOURCE_USE_BITMAP;
			break;
		} else {
			if (ch_peer == 0) { rv = SYNC_SOURCE_USE_BITMAP; break; }
			if (ch_self == 0) { rv = SYNC_TARGET_USE_BITMAP; break; }
		}
		if (after_sb_0p == ASB_DISCARD_ZERO_CHG)
			break;
		fallthrough;
	case ASB_DISCARD_LEAST_CHG:
		if	(ch_self < ch_peer)
			rv = SYNC_TARGET_USE_BITMAP;
		else if (ch_self > ch_peer)
			rv = SYNC_SOURCE_USE_BITMAP;
		else /* ( ch_self == ch_peer ) */
		     /* Well, then use something else. */
			rv = test_bit(RESOLVE_CONFLICTS, &peer_device->connection->transport.flags)
				? SYNC_TARGET_USE_BITMAP : SYNC_SOURCE_USE_BITMAP;
		break;
	case ASB_DISCARD_LOCAL:
		rv = SYNC_TARGET_USE_BITMAP;
		break;
	case ASB_DISCARD_REMOTE:
		rv = SYNC_SOURCE_USE_BITMAP;
	}

	return rv;
}

/*
 * drbd_asb_recover_1p  -  Recover after split-brain with one remaining primary
 */
static enum sync_strategy drbd_asb_recover_1p(struct drbd_peer_device *peer_device) __must_hold(local)
{
	struct drbd_device *device = peer_device->device;
	struct drbd_connection *connection = peer_device->connection;
	struct drbd_resource *resource = device->resource;
	enum sync_strategy strategy, rv = SPLIT_BRAIN_DISCONNECT;
	enum drbd_after_sb_p after_sb_1p;

	rcu_read_lock();
	after_sb_1p = rcu_dereference(connection->transport.net_conf)->after_sb_1p;
	rcu_read_unlock();
	switch (after_sb_1p) {
	case ASB_DISCARD_YOUNGER_PRI:
	case ASB_DISCARD_OLDER_PRI:
	case ASB_DISCARD_LEAST_CHG:
	case ASB_DISCARD_LOCAL:
	case ASB_DISCARD_REMOTE:
	case ASB_DISCARD_ZERO_CHG:
	case ASB_RETRY_CONNECT:
	case ASB_AUTO_DISCARD:
		drbd_err(device, "Configuration error.\n");
		break;
	case ASB_DISCONNECT:
		break;
	case ASB_CONSENSUS:
		strategy = drbd_asb_recover_0p(peer_device);
		if (strategy == SYNC_TARGET_USE_BITMAP && resource->role[NOW] == R_SECONDARY)
			rv = strategy;
		if (strategy == SYNC_SOURCE_USE_BITMAP && resource->role[NOW] == R_PRIMARY)
			rv = strategy;
		break;
	case ASB_VIOLENTLY:
		rv = drbd_asb_recover_0p(peer_device);
		break;
	case ASB_DISCARD_SECONDARY:
		return resource->role[NOW] == R_PRIMARY ? SYNC_SOURCE_USE_BITMAP : SYNC_TARGET_USE_BITMAP;
	case ASB_CALL_HELPER:
		strategy = drbd_asb_recover_0p(peer_device);
		if (strategy == SYNC_TARGET_USE_BITMAP && resource->role[NOW] == R_PRIMARY) {
			enum drbd_state_rv rv2;

			 /* drbd_change_state() does not sleep while in SS_IN_TRANSIENT_STATE,
			  * we might be here in L_OFF which is transient.
			  * we do not need to wait for the after state change work either. */
			rv2 = change_role(resource, R_SECONDARY, CS_VERBOSE,
					"after-sb-1pri", NULL);
			if (rv2 != SS_SUCCESS) {
				drbd_maybe_khelper(device, connection, "pri-lost-after-sb");
			} else {
				drbd_warn(device, "Successfully gave up primary role.\n");
				rv = strategy;
			}
		} else
			rv = strategy;
	}

	return rv;
}

/*
 * drbd_asb_recover_2p  -  Recover after split-brain with two remaining primaries
 */
static enum sync_strategy drbd_asb_recover_2p(struct drbd_peer_device *peer_device) __must_hold(local)
{
	struct drbd_device *device = peer_device->device;
	struct drbd_connection *connection = peer_device->connection;
	enum sync_strategy strategy, rv = SPLIT_BRAIN_DISCONNECT;
	enum drbd_after_sb_p after_sb_2p;

	rcu_read_lock();
	after_sb_2p = rcu_dereference(connection->transport.net_conf)->after_sb_2p;
	rcu_read_unlock();
	switch (after_sb_2p) {
	case ASB_DISCARD_YOUNGER_PRI:
	case ASB_DISCARD_OLDER_PRI:
	case ASB_DISCARD_LEAST_CHG:
	case ASB_DISCARD_LOCAL:
	case ASB_DISCARD_REMOTE:
	case ASB_CONSENSUS:
	case ASB_DISCARD_SECONDARY:
	case ASB_DISCARD_ZERO_CHG:
	case ASB_RETRY_CONNECT:
	case ASB_AUTO_DISCARD:
		drbd_err(device, "Configuration error.\n");
		break;
	case ASB_VIOLENTLY:
		rv = drbd_asb_recover_0p(peer_device);
		break;
	case ASB_DISCONNECT:
		break;
	case ASB_CALL_HELPER:
		strategy = drbd_asb_recover_0p(peer_device);
		if (strategy == SYNC_TARGET_USE_BITMAP) {
			enum drbd_state_rv rv2;

			 /* drbd_change_state() does not sleep while in SS_IN_TRANSIENT_STATE,
			  * we might be here in L_OFF which is transient.
			  * we do not need to wait for the after state change work either. */
			rv2 = change_role(device->resource, R_SECONDARY, CS_VERBOSE,
					"after-sb-2pri", NULL);
			if (rv2 != SS_SUCCESS) {
				drbd_maybe_khelper(device, connection, "pri-lost-after-sb");
			} else {
				drbd_warn(device, "Successfully gave up primary role.\n");
				rv = strategy;
			}
		} else
			rv = strategy;
	}

	return rv;
}

static void drbd_uuid_dump_self(struct drbd_peer_device *peer_device, u64 bits, u64 flags)
{
	struct drbd_device *device = peer_device->device;

	drbd_info(peer_device, "self %016llX:%016llX:%016llX:%016llX bits:%llu flags:%llX\n",
		  (unsigned long long)drbd_resolved_uuid(peer_device, NULL),
		  (unsigned long long)drbd_bitmap_uuid(peer_device),
		  (unsigned long long)drbd_history_uuid(device, 0),
		  (unsigned long long)drbd_history_uuid(device, 1),
		  (unsigned long long)bits,
		  (unsigned long long)flags);
}


static void drbd_uuid_dump_peer(struct drbd_peer_device *peer_device, u64 bits, u64 flags)
{
	const int node_id = peer_device->device->resource->res_opts.node_id;

	drbd_info(peer_device, "peer %016llX:%016llX:%016llX:%016llX bits:%llu flags:%llX\n",
	     (unsigned long long)peer_device->current_uuid,
	     (unsigned long long)peer_device->bitmap_uuids[node_id],
	     (unsigned long long)peer_device->history_uuids[0],
	     (unsigned long long)peer_device->history_uuids[1],
	     (unsigned long long)bits,
	     (unsigned long long)flags);
}

/* find the peer's bitmap slot for the given UUID, if they have one */
static int drbd_find_peer_bitmap_by_uuid(struct drbd_peer_device *peer_device, u64 uuid)
{
	u64 peer;
	int i;

	for (i = 0; i < DRBD_PEERS_MAX; i++) {
		peer = peer_device->bitmap_uuids[i] & ~UUID_PRIMARY;
		if (uuid == peer)
			return i;
	}

	return -1;
}

/* find our bitmap slot for the given UUID, if we have one */
static int drbd_find_bitmap_by_uuid(struct drbd_peer_device *peer_device, u64 uuid)
{
	struct drbd_connection *connection = peer_device->connection;
	struct drbd_device *device = peer_device->device;
	u64 self;
	int i;

	for (i = 0; i < DRBD_NODE_ID_MAX; i++) {
		if (i == device->ldev->md.node_id)
			continue;
		if (connection->agreed_pro_version < 116 &&
		    device->ldev->md.peers[i].bitmap_index == -1)
			continue;
		self = device->ldev->md.peers[i].bitmap_uuid & ~UUID_PRIMARY;
		if (self == uuid)
			return i;
	}

	return -1;
}

static enum sync_strategy uuid_fixup_resync_end(struct drbd_peer_device *peer_device, enum sync_rule *rule) __must_hold(local)
{
	struct drbd_device *device = peer_device->device;
	const int node_id = device->resource->res_opts.node_id;

	if (peer_device->bitmap_uuids[node_id] == (u64)0 && drbd_bitmap_uuid(peer_device) != (u64)0) {

		if (peer_device->connection->agreed_pro_version < 91)
			return REQUIRES_PROTO_91;

		if ((drbd_bitmap_uuid(peer_device) & ~UUID_PRIMARY) ==
		    (peer_device->history_uuids[0] & ~UUID_PRIMARY) &&
		    (drbd_history_uuid(device, 0) & ~UUID_PRIMARY) ==
		    (peer_device->history_uuids[0] & ~UUID_PRIMARY)) {
			struct drbd_peer_md *peer_md = &device->ldev->md.peers[peer_device->node_id];
			u64 previous_bitmap_uuid = peer_md->bitmap_uuid;

			drbd_info(device, "was SyncSource, missed the resync finished event, corrected myself:\n");
			peer_md->bitmap_uuid = 0;
			_drbd_uuid_push_history(device, previous_bitmap_uuid);

			drbd_uuid_dump_self(peer_device,
					    device->disk_state[NOW] >= D_NEGOTIATING ? drbd_bm_total_weight(peer_device) : 0, 0);
			*rule = RULE_SYNC_SOURCE_MISSED_FINISH;
		} else {
			drbd_info(device, "was SyncSource (peer failed to write sync_uuid)\n");
			*rule = RULE_SYNC_SOURCE_PEER_MISSED_FINISH;
		}

		return SYNC_SOURCE_USE_BITMAP;
	}

	if (drbd_bitmap_uuid(peer_device) == (u64)0 && peer_device->bitmap_uuids[node_id] != (u64)0) {

		if (peer_device->connection->agreed_pro_version < 91)
			return REQUIRES_PROTO_91;

		if ((drbd_history_uuid(device, 0) & ~UUID_PRIMARY) ==
		    (peer_device->bitmap_uuids[node_id] & ~UUID_PRIMARY) &&
		    (drbd_history_uuid(device, 1) & ~UUID_PRIMARY) ==
		    (peer_device->history_uuids[0] & ~UUID_PRIMARY)) {
			int i;

			drbd_info(device, "was SyncTarget, peer missed the resync finished event, corrected peer:\n");

			for (i = ARRAY_SIZE(peer_device->history_uuids) - 1; i > 0; i--)
				peer_device->history_uuids[i] = peer_device->history_uuids[i - 1];
			peer_device->history_uuids[i] = peer_device->bitmap_uuids[node_id];
			peer_device->bitmap_uuids[node_id] = 0;

			drbd_uuid_dump_peer(peer_device, peer_device->dirty_bits, peer_device->uuid_flags);
			*rule = RULE_SYNC_TARGET_PEER_MISSED_FINISH;
		} else {
			drbd_info(device, "was SyncTarget (failed to write sync_uuid)\n");
			*rule = RULE_SYNC_TARGET_MISSED_FINISH;
		}

		return SYNC_TARGET_USE_BITMAP;
	}

	return UNDETERMINED;
}

static enum sync_strategy uuid_fixup_resync_start1(struct drbd_peer_device *peer_device, enum sync_rule *rule) __must_hold(local)
{
	struct drbd_device *device = peer_device->device;
	const int node_id = peer_device->device->resource->res_opts.node_id;
	u64 self, peer;

	self = drbd_current_uuid(device) & ~UUID_PRIMARY;
	peer = peer_device->history_uuids[0] & ~UUID_PRIMARY;

	if (self == peer) {
		if (peer_device->connection->agreed_pro_version < 96 ?
		    (drbd_history_uuid(device, 0) & ~UUID_PRIMARY) ==
		    (peer_device->history_uuids[1] & ~UUID_PRIMARY) :
		    peer + UUID_NEW_BM_OFFSET == (peer_device->bitmap_uuids[node_id] & ~UUID_PRIMARY)) {
			int i;

			/* The last P_SYNC_UUID did not get though. Undo the last start of
			   resync as sync source modifications of the peer's UUIDs. */
			*rule = RULE_SYNC_TARGET_MISSED_START;

			if (peer_device->connection->agreed_pro_version < 91)
				return REQUIRES_PROTO_91;

			peer_device->bitmap_uuids[node_id] = peer_device->history_uuids[0];
			for (i = 0; i < ARRAY_SIZE(peer_device->history_uuids) - 1; i++)
				peer_device->history_uuids[i] = peer_device->history_uuids[i + 1];
			peer_device->history_uuids[i] = 0;

			drbd_info(device, "Lost last syncUUID packet, corrected:\n");
			drbd_uuid_dump_peer(peer_device, peer_device->dirty_bits, peer_device->uuid_flags);

			return SYNC_TARGET_USE_BITMAP;
		}
	}

	return UNDETERMINED;
}

static enum sync_strategy uuid_fixup_resync_start2(struct drbd_peer_device *peer_device, enum sync_rule *rule) __must_hold(local)
{
	struct drbd_device *device = peer_device->device;
	u64 self, peer;

	self = drbd_history_uuid(device, 0) & ~UUID_PRIMARY;
	peer = peer_device->current_uuid & ~UUID_PRIMARY;

	if (self == peer) {
		if (peer_device->connection->agreed_pro_version < 96 ?
		    (drbd_history_uuid(device, 1) & ~UUID_PRIMARY) ==
		    (peer_device->history_uuids[0] & ~UUID_PRIMARY) :
		    self + UUID_NEW_BM_OFFSET == (drbd_bitmap_uuid(peer_device) & ~UUID_PRIMARY)) {
			u64 bitmap_uuid;

			/* The last P_SYNC_UUID did not get though. Undo the last start of
			   resync as sync source modifications of our UUIDs. */
			*rule = RULE_SYNC_SOURCE_MISSED_START;

			if (peer_device->connection->agreed_pro_version < 91)
				return REQUIRES_PROTO_91;

			bitmap_uuid = _drbd_uuid_pull_history(peer_device);
			_drbd_uuid_set_bitmap(peer_device, bitmap_uuid);

			drbd_info(device, "Last syncUUID did not get through, corrected:\n");
			drbd_uuid_dump_self(peer_device,
					    device->disk_state[NOW] >= D_NEGOTIATING ? drbd_bm_total_weight(peer_device) : 0, 0);

			return SYNC_SOURCE_USE_BITMAP;
		}
	}

	return UNDETERMINED;
}

static enum sync_strategy drbd_uuid_compare(struct drbd_peer_device *peer_device,
			     enum sync_rule *rule, int *peer_node_id) __must_hold(local)
{
	struct drbd_connection *connection = peer_device->connection;
	struct drbd_device *device = peer_device->device;
	const int node_id = device->resource->res_opts.node_id;
	bool my_current_in_peers_history, peers_current_in_my_history;
	bool bitmap_matches, flags_matches, uuid_matches;
	u64 resolved_uuid, bitmap_uuid;
	u64 local_uuid_flags = 0;
	u64 self, peer;
	int i, j;

	resolved_uuid = drbd_resolved_uuid(peer_device, &local_uuid_flags) & ~UUID_PRIMARY;
	bitmap_uuid = drbd_bitmap_uuid(peer_device);
	local_uuid_flags |= drbd_collect_local_uuid_flags(peer_device, NULL);

	uuid_matches = resolved_uuid == (peer_device->comm_current_uuid & ~UUID_PRIMARY);
	bitmap_matches = bitmap_uuid == peer_device->comm_bitmap_uuid;
	/* UUID_FLAG_INCONSISTENT is not relevant for the handshake, allow it to change */
	flags_matches = !((local_uuid_flags ^ peer_device->comm_uuid_flags) & ~UUID_FLAG_INCONSISTENT);
	if (!test_bit(INITIAL_STATE_SENT, &peer_device->flags)) {
		drbd_warn(peer_device, "Initial UUIDs and state not sent yet. Not verifying\n");
	} else if (!uuid_matches || !flags_matches || !bitmap_matches) {
		if (!uuid_matches)
			drbd_warn(peer_device, "My current UUID changed during handshake.\n");
		if (!bitmap_matches)
			drbd_warn(peer_device, "My bitmap UUID changed during "
				  "handshake. 0x%llX to 0x%llX\n",
				  (unsigned long long)peer_device->comm_bitmap_uuid,
				  (unsigned long long)bitmap_uuid);
		if (!flags_matches)
			drbd_warn(peer_device,
				  "My uuid_flags changed from 0x%llX to 0x%llX during handshake.\n",
				  (unsigned long long)peer_device->comm_uuid_flags,
				  (unsigned long long)local_uuid_flags);
		if (connection->cstate[NOW] == C_CONNECTING) {
			*rule = RULE_INITIAL_HANDSHAKE_CHANGED;
			return RETRY_CONNECT;
		}
	}

	self = resolved_uuid;
	peer = peer_device->current_uuid & ~UUID_PRIMARY;

	/* Before DRBD 8.0.2 (from 2007), the uuid on sync targets was set to
	 * zero during resyncs for no good reason. */
	if (self == 0)
		self = UUID_JUST_CREATED;
	if (peer == 0)
		peer = UUID_JUST_CREATED;

	*rule = RULE_JUST_CREATED_BOTH;
	if (self == UUID_JUST_CREATED && peer == UUID_JUST_CREATED)
		return NO_SYNC;

	*rule = RULE_JUST_CREATED_SELF;
	if (self == UUID_JUST_CREATED)
		return SYNC_TARGET_SET_BITMAP;

	*rule = RULE_JUST_CREATED_PEER;
	if (peer == UUID_JUST_CREATED)
		return SYNC_SOURCE_SET_BITMAP;

	if (self == peer) {
		struct net_conf *nc;
		int wire_protocol;

		rcu_read_lock();
		nc = rcu_dereference(connection->transport.net_conf);
		wire_protocol = nc->wire_protocol;
		rcu_read_unlock();

		if (connection->agreed_pro_version < 110) {
			enum sync_strategy rv = uuid_fixup_resync_end(peer_device, rule);
			if (rv != UNDETERMINED)
				return rv;
		}

		if (test_bit(RS_SOURCE_MISSED_END, &peer_device->flags)) {
			*rule = RULE_SYNC_SOURCE_MISSED_FINISH;
			return SYNC_SOURCE_USE_BITMAP;
		}
		if (test_bit(RS_PEER_MISSED_END, &peer_device->flags)) {
			*rule = RULE_SYNC_TARGET_PEER_MISSED_FINISH;
			return SYNC_TARGET_USE_BITMAP;
		}

		if (connection->agreed_pro_version >= 120) {
			*rule = RULE_RECONNECTED;
			if (peer_device->uuid_flags & UUID_FLAG_RECONNECT &&
			    local_uuid_flags & UUID_FLAG_RECONNECT)
				return NO_SYNC;
		}

		if (connection->agreed_pro_version >= 121 &&
		    (wire_protocol == DRBD_PROT_A || wire_protocol == DRBD_PROT_B)) {
			*rule = RULE_CRASHED_PRIMARY;
			if (local_uuid_flags & UUID_FLAG_CRASHED_PRIMARY &&
			    !(peer_device->uuid_flags & UUID_FLAG_CRASHED_PRIMARY))
				return SYNC_SOURCE_USE_BITMAP;

			if (peer_device->uuid_flags & UUID_FLAG_CRASHED_PRIMARY &&
			    !(local_uuid_flags & UUID_FLAG_CRASHED_PRIMARY))
				return SYNC_TARGET_USE_BITMAP;
		}

		*rule = RULE_LOST_QUORUM;
		if (peer_device->uuid_flags & UUID_FLAG_PRIMARY_LOST_QUORUM &&
		    !test_bit(PRIMARY_LOST_QUORUM, &device->flags))
			return SYNC_TARGET_IF_BOTH_FAILED;

		if (!(peer_device->uuid_flags & UUID_FLAG_PRIMARY_LOST_QUORUM) &&
		    test_bit(PRIMARY_LOST_QUORUM, &device->flags))
			return SYNC_SOURCE_IF_BOTH_FAILED;

		if (peer_device->uuid_flags & UUID_FLAG_PRIMARY_LOST_QUORUM &&
		    test_bit(PRIMARY_LOST_QUORUM, &device->flags))
			return test_bit(RESOLVE_CONFLICTS, &connection->transport.flags) ?
				SYNC_SOURCE_IF_BOTH_FAILED :
				SYNC_TARGET_IF_BOTH_FAILED;

		if (connection->agreed_pro_version < 120) {
			*rule = RULE_RECONNECTED;
			if (peer_device->uuid_flags & UUID_FLAG_RECONNECT &&
			    local_uuid_flags & UUID_FLAG_RECONNECT)
				return NO_SYNC;
		}

		/* Peer crashed as primary, I survived, resync from me */
		if (peer_device->uuid_flags & UUID_FLAG_CRASHED_PRIMARY &&
		    local_uuid_flags & UUID_FLAG_RECONNECT)
			return SYNC_SOURCE_IF_BOTH_FAILED;

		/* I am a crashed primary, peer survived, resync to me */
		if (local_uuid_flags & UUID_FLAG_CRASHED_PRIMARY &&
		    peer_device->uuid_flags & UUID_FLAG_RECONNECT)
			return SYNC_TARGET_IF_BOTH_FAILED;

		/* One of us had a connection to the other node before.
		   i.e. this is not a common power failure. */
		if (peer_device->uuid_flags & UUID_FLAG_RECONNECT ||
		    local_uuid_flags & UUID_FLAG_RECONNECT)
			return NO_SYNC;

		/* Common power [off|failure]? */
		*rule = RULE_BOTH_OFF;
		if (local_uuid_flags & UUID_FLAG_CRASHED_PRIMARY) {
			if ((peer_device->uuid_flags & UUID_FLAG_CRASHED_PRIMARY) &&
			    test_bit(RESOLVE_CONFLICTS, &connection->transport.flags))
				return SYNC_TARGET_IF_BOTH_FAILED;
			return SYNC_SOURCE_IF_BOTH_FAILED;
		} else if (peer_device->uuid_flags & UUID_FLAG_CRASHED_PRIMARY)
				return SYNC_TARGET_IF_BOTH_FAILED;
		else
			return NO_SYNC;
	}

	*rule = RULE_BITMAP_PEER;
	peer = peer_device->bitmap_uuids[node_id] & ~UUID_PRIMARY;
	if (self == peer)
		return SYNC_TARGET_USE_BITMAP;

	*rule = RULE_BITMAP_PEER_OTHER;
	i = drbd_find_peer_bitmap_by_uuid(peer_device, self);
	if (i != -1) {
		*peer_node_id = i;
		return SYNC_TARGET_CLEAR_BITMAP;
	}

	if (connection->agreed_pro_version < 110) {
		enum sync_strategy rv = uuid_fixup_resync_start1(peer_device, rule);
		if (rv != UNDETERMINED)
			return rv;
	}

	*rule = RULE_BITMAP_SELF;
	self = bitmap_uuid & ~UUID_PRIMARY;
	peer = peer_device->current_uuid & ~UUID_PRIMARY;
	if (self == peer)
		return SYNC_SOURCE_USE_BITMAP;

	*rule = RULE_BITMAP_SELF_OTHER;
	i = drbd_find_bitmap_by_uuid(peer_device, peer);
	if (i != -1) {
		*peer_node_id = i;
		return SYNC_SOURCE_COPY_BITMAP;
	}

	self = resolved_uuid;
	my_current_in_peers_history = uuid_in_peer_history(peer_device, self);

	if (connection->agreed_pro_version < 110) {
		enum sync_strategy rv = uuid_fixup_resync_start2(peer_device, rule);
		if (rv != UNDETERMINED)
			return rv;
	}

	peer = peer_device->current_uuid & ~UUID_PRIMARY;
	peers_current_in_my_history = uuid_in_my_history(device, peer);

	if (my_current_in_peers_history && !peers_current_in_my_history) {
		*rule = RULE_HISTORY_PEER;
		return SYNC_TARGET_SET_BITMAP;
	}
	if (!my_current_in_peers_history && peers_current_in_my_history) {
		*rule = RULE_HISTORY_SELF;
		return SYNC_SOURCE_SET_BITMAP;
	}

	*rule = RULE_BITMAP_BOTH;
	self = bitmap_uuid & ~UUID_PRIMARY;
	peer = peer_device->bitmap_uuids[node_id] & ~UUID_PRIMARY;
	if (self == peer && self != ((u64)0))
		return SPLIT_BRAIN_AUTO_RECOVER;

	*rule = RULE_HISTORY_BOTH;
	for (i = 0; i < HISTORY_UUIDS; i++) {
		self = drbd_history_uuid(device, i) & ~UUID_PRIMARY;
		/* Don't conclude to have "data divergence" from a "common ancestor"
		 * if that common ancestor is just a not used yet slot in the history,
		 * which is still initialized to zero on both peers. */
		if (self == 0)
			break;
		for (j = 0; j < ARRAY_SIZE(peer_device->history_uuids); j++) {
			peer = peer_device->history_uuids[j] & ~UUID_PRIMARY;
			if (peer == 0)
				break;
			if (self == peer)
				return SPLIT_BRAIN_DISCONNECT;
		}
	}

	return UNRELATED_DATA;
}

static void log_handshake(struct drbd_peer_device *peer_device)
{
	u64 uuid_flags = drbd_collect_local_uuid_flags(peer_device, NULL);

	drbd_info(peer_device, "drbd_sync_handshake:\n");
	drbd_uuid_dump_self(peer_device, peer_device->comm_bm_set, uuid_flags);
	drbd_uuid_dump_peer(peer_device, peer_device->dirty_bits, peer_device->uuid_flags);
}

static enum sync_strategy drbd_handshake(struct drbd_peer_device *peer_device,
			  enum sync_rule *rule,
			  int *peer_node_id,
			  bool always_verbose) __must_hold(local)
{
	struct drbd_device *device = peer_device->device;
	enum sync_strategy strategy;

	spin_lock_irq(&device->ldev->md.uuid_lock);
	if (always_verbose)
		log_handshake(peer_device);

	strategy = drbd_uuid_compare(peer_device, rule, peer_node_id);
	if (strategy != NO_SYNC && !always_verbose)
		log_handshake(peer_device);
	spin_unlock_irq(&device->ldev->md.uuid_lock);

	if (strategy != NO_SYNC || always_verbose)
		drbd_info(peer_device, "uuid_compare()=%s by rule=%s\n",
				strategy_descriptor(strategy).name,
				drbd_sync_rule_str(*rule));

	return strategy;
}

static bool is_resync_running(struct drbd_device *device)
{
	struct drbd_peer_device *peer_device;
	bool rv = false;

	rcu_read_lock();
	for_each_peer_device_rcu(peer_device, device) {
		enum drbd_repl_state repl_state = peer_device->repl_state[NOW];
		if (repl_state == L_SYNC_TARGET || repl_state == L_PAUSED_SYNC_T) {
			rv = true;
			break;
		}
	}
	rcu_read_unlock();

	return rv;
}

static int bitmap_mod_after_handshake(struct drbd_peer_device *peer_device, enum sync_strategy strategy, int peer_node_id)
{
	struct drbd_device *device = peer_device->device;

	if (strategy == SYNC_SOURCE_COPY_BITMAP) {
		int from = device->ldev->md.peers[peer_node_id].bitmap_index;

		if (from == -1)
			from = drbd_unallocated_index(device->ldev, device->bitmap->bm_max_peers);

		if (peer_device->bitmap_index == -1)
			return 0;

		if (from == -1)
			drbd_info(peer_device,
				  "Setting all bitmap bits, day0 bm not available node_id=%d\n",
				  peer_node_id);
		else
			drbd_info(peer_device,
				  "Copying bitmap of peer node_id=%d (bitmap_index=%d)\n",
				  peer_node_id, from);

		drbd_suspend_io(device, WRITE_ONLY);
		drbd_bm_slot_lock(peer_device, "copy_slot/set_many sync_handshake", BM_LOCK_BULK);
		if (from == -1)
			drbd_bm_set_many_bits(peer_device, 0, -1UL);
		else
			drbd_bm_copy_slot(device, from, peer_device->bitmap_index);
		drbd_bm_write(device, NULL);
		drbd_bm_slot_unlock(peer_device);
		drbd_resume_io(device);
	} else if (strategy == SYNC_TARGET_CLEAR_BITMAP) {
		drbd_info(peer_device, "Resync source provides bitmap (node_id=%d)\n", peer_node_id);
		drbd_suspend_io(device, WRITE_ONLY);
		drbd_bm_slot_lock(peer_device, "bm_clear_many_bits sync_handshake", BM_LOCK_BULK);
		drbd_bm_clear_many_bits(peer_device, 0, -1UL);
		drbd_bm_write(device, NULL);
		drbd_bm_slot_unlock(peer_device);
		drbd_resume_io(device);
	} else if (strategy == SYNC_SOURCE_SET_BITMAP || strategy == SYNC_TARGET_SET_BITMAP) {
		int (*io_func)(struct drbd_device *, struct drbd_peer_device *);
		int err;

		if (strategy == SYNC_TARGET_SET_BITMAP &&
		    drbd_current_uuid(device) == UUID_JUST_CREATED &&
		    is_resync_running(device))
			return 0;

		if (drbd_current_uuid(device) == UUID_JUST_CREATED) {
			drbd_info(peer_device, "Setting and writing the whole bitmap, fresh node\n");
			io_func = &drbd_bmio_set_allocated_n_write;
		} else {
			drbd_info(peer_device, "Setting and writing one bitmap slot, after drbd_sync_handshake\n");
			io_func = &drbd_bmio_set_n_write;
		}
		err = drbd_bitmap_io(device, io_func, "set_n_write sync_handshake",
				     BM_LOCK_CLEAR | BM_LOCK_BULK, peer_device);
		if (err)
			return err;

		if (drbd_current_uuid(device) != UUID_JUST_CREATED &&
				strategy == SYNC_SOURCE_SET_BITMAP) {
			/*
			 * We have just written the bitmap slot. Update the
			 * bitmap UUID so that the resync does not start from
			 * the beginning again if we disconnect and reconnect.
			 */
			drbd_uuid_set_bitmap(peer_device, peer_device->current_uuid);
			drbd_print_uuids(peer_device, "updated bitmap UUID");
			drbd_md_sync(device);
		}
	}
	return 0;
}

static enum drbd_repl_state strategy_to_repl_state(struct drbd_peer_device *peer_device,
						   enum drbd_role peer_role,
						   enum sync_strategy strategy)
{
	enum drbd_role role = peer_device->device->resource->role[NOW];
	enum drbd_repl_state rv;

	if (strategy == SYNC_SOURCE_IF_BOTH_FAILED || strategy == SYNC_TARGET_IF_BOTH_FAILED) {
		if (role == R_PRIMARY || peer_role == R_PRIMARY) {
			/* We have at least one primary, follow that with the resync decision */
			rv = peer_role == R_SECONDARY ? L_WF_BITMAP_S :
				role == R_SECONDARY ? L_WF_BITMAP_T :
				L_ESTABLISHED;
			return rv;
		}
		/* No current primary. Handle it as a common power failure, consider the
		   roles at crash time */
	}

	if (strategy_descriptor(strategy).is_sync_source) {
		rv = L_WF_BITMAP_S;
	} else if (strategy_descriptor(strategy).is_sync_target) {
		rv = L_WF_BITMAP_T;
	} else {
		rv = L_ESTABLISHED;
	}

	return rv;
}

static enum sync_strategy drbd_disk_states_source_strategy(
		struct drbd_peer_device *peer_device,
		int *peer_node_id)
{
	struct drbd_device *device = peer_device->device;
	const int node_id = device->resource->res_opts.node_id;
	int i = -1;

	if (!(peer_device->uuid_flags & UUID_FLAG_SYNC_TARGET))
		return SYNC_SOURCE_USE_BITMAP;

	/* When the peer is already a sync target, we actually see its
	 * current UUID in the bitmap UUID slot towards us. We may need
	 * to pick a different bitmap as a result. */
	if (peer_device->bitmap_uuids[node_id])
		i = drbd_find_bitmap_by_uuid(peer_device, peer_device->bitmap_uuids[node_id]);

	if (i == -1)
		return SYNC_SOURCE_SET_BITMAP;

	if (i == peer_device->node_id)
		return SYNC_SOURCE_USE_BITMAP;

	*peer_node_id = i;
	return SYNC_SOURCE_COPY_BITMAP;
}

static enum sync_strategy drbd_disk_states_target_strategy(
		struct drbd_peer_device *peer_device,
		int *peer_node_id)
{
	struct drbd_device *device = peer_device->device;
	const int node_id = device->resource->res_opts.node_id;
	int i;

	if (!(peer_device->comm_uuid_flags & UUID_FLAG_SYNC_TARGET))
		return SYNC_TARGET_USE_BITMAP;

	/* When we are already a sync target, we need to choose our
	 * strategy to mirror the peer's choice (see
	 * drbd_disk_states_source_strategy). */
	i = drbd_find_peer_bitmap_by_uuid(peer_device, drbd_bitmap_uuid(peer_device));

	if (i == -1)
		return SYNC_TARGET_SET_BITMAP;

	if (i == node_id)
		return SYNC_TARGET_USE_BITMAP;

	*peer_node_id = i;
	return SYNC_TARGET_CLEAR_BITMAP;
}

static void disk_states_to_strategy(struct drbd_peer_device *peer_device,
				    enum drbd_disk_state peer_disk_state,
				    enum sync_strategy *strategy, enum sync_rule rule,
				    int *peer_node_id)
{
	enum drbd_disk_state disk_state = peer_device->comm_state.disk;
	struct drbd_device *device = peer_device->device;
	bool decide_based_on_dstates = false;
	bool prefer_local, either_inconsistent;

	if (disk_state == D_NEGOTIATING)
		disk_state = disk_state_from_md(device);

	either_inconsistent =
		(disk_state == D_INCONSISTENT && peer_disk_state > D_INCONSISTENT) ||
		(peer_disk_state == D_INCONSISTENT && disk_state > D_INCONSISTENT);

	if (peer_device->connection->agreed_pro_version >= 119) {
		bool dstates_want_resync =
			disk_state != peer_disk_state && disk_state >= D_INCONSISTENT &&
			peer_disk_state >= D_INCONSISTENT && peer_disk_state != D_UNKNOWN;
		bool resync_direction_arbitrary =
			*strategy == SYNC_TARGET_IF_BOTH_FAILED ||
			*strategy == SYNC_SOURCE_IF_BOTH_FAILED;

		decide_based_on_dstates =
			dstates_want_resync &&
			(((rule == RULE_RECONNECTED || rule == RULE_LOST_QUORUM || rule == RULE_BOTH_OFF) &&
			  resync_direction_arbitrary) ||
			 (*strategy == NO_SYNC && either_inconsistent));

		prefer_local = disk_state > peer_disk_state;
		/* RULE_BOTH_OFF means that the current UUIDs are equal. The decision
		   was found by looking at the crashed_primary bits.
		   The current disk states might give a better basis for decision-making! */

		/* RULE_LOST_QUORUM means that the current UUIDs are equal. The resync direction
		   was found by looking if a node lost quorum while being primary */
	} else {
		decide_based_on_dstates =
			(rule == RULE_BOTH_OFF || *strategy == NO_SYNC) && either_inconsistent;

		prefer_local = disk_state > D_INCONSISTENT;
	}

	if (decide_based_on_dstates) {
		*strategy = prefer_local ?
			drbd_disk_states_source_strategy(peer_device, peer_node_id) :
			drbd_disk_states_target_strategy(peer_device, peer_node_id);
		drbd_info(peer_device, "strategy = %s due to disk states. (%s/%s)\n",
			  strategy_descriptor(*strategy).name,
			  drbd_disk_str(disk_state), drbd_disk_str(peer_disk_state));
	}
}

static enum sync_strategy drbd_attach_handshake(struct drbd_peer_device *peer_device,
						  enum drbd_disk_state peer_disk_state) __must_hold(local)
{
	enum sync_strategy strategy;
	enum sync_rule rule;
	int peer_node_id, err;

	strategy = drbd_handshake(peer_device, &rule, &peer_node_id, true);

	if (!is_strategy_determined(strategy))
		return strategy;

	disk_states_to_strategy(peer_device, peer_disk_state, &strategy, rule, &peer_node_id);
	err = bitmap_mod_after_handshake(peer_device, strategy, peer_node_id);
	if (err)
		return RETRY_CONNECT;

	return strategy;
}

static enum sync_strategy discard_my_data_to_strategy(struct drbd_peer_device *peer_device)
{
	enum sync_strategy strategy = UNDETERMINED;

	if (test_bit(DISCARD_MY_DATA, &peer_device->flags) &&
	    !(peer_device->uuid_flags & UUID_FLAG_DISCARD_MY_DATA))
		strategy = SYNC_TARGET_USE_BITMAP;

	if (!test_bit(DISCARD_MY_DATA, &peer_device->flags) &&
	    (peer_device->uuid_flags & UUID_FLAG_DISCARD_MY_DATA))
		strategy = SYNC_SOURCE_USE_BITMAP;

	return strategy;
}

/* drbd_sync_handshake() returns the new replication state on success, and -1
 * on failure.
 */
static enum sync_strategy drbd_sync_handshake(struct drbd_peer_device *peer_device,
					      union drbd_state peer_state) __must_hold(local)
{
	struct drbd_device *device = peer_device->device;
	struct drbd_connection *connection = peer_device->connection;
	struct net_conf *nc;
	enum sync_strategy strategy;
	enum sync_rule rule;
	int rr_conflict, always_asbp, peer_node_id = 0, err;
	enum drbd_role peer_role = peer_state.role;
	enum drbd_disk_state peer_disk_state = peer_state.disk;
	int required_protocol;
	enum sync_strategy strategy_from_user = discard_my_data_to_strategy(peer_device);

	strategy = drbd_handshake(peer_device, &rule, &peer_node_id, true);

	if (strategy == RETRY_CONNECT)
		return strategy;

	if (strategy == UNRELATED_DATA) {
		drbd_alert(peer_device, "Unrelated data, aborting!\n");
		return strategy;
	}
	required_protocol = strategy_descriptor(strategy).required_protocol;
	if (required_protocol) {
		drbd_alert(peer_device, "To resolve this both sides have to support at least protocol %d\n", required_protocol);
		return strategy;
	}

	disk_states_to_strategy(peer_device, peer_disk_state, &strategy, rule, &peer_node_id);

	if (strategy == SPLIT_BRAIN_AUTO_RECOVER && (!drbd_device_stable(device, NULL) || !(peer_device->uuid_flags & UUID_FLAG_STABLE))) {
		drbd_warn(peer_device, "Ignore Split-Brain, for now, at least one side unstable\n");
		strategy = NO_SYNC;
	}

	if (strategy_descriptor(strategy).is_split_brain)
		drbd_maybe_khelper(device, connection, "initial-split-brain");

	rcu_read_lock();
	nc = rcu_dereference(connection->transport.net_conf);
	always_asbp = nc->always_asbp;
	rr_conflict = nc->rr_conflict;
	rcu_read_unlock();

	if (strategy == SPLIT_BRAIN_AUTO_RECOVER || (strategy == SPLIT_BRAIN_DISCONNECT && always_asbp)) {
		int pcount = (device->resource->role[NOW] == R_PRIMARY)
			   + (peer_role == R_PRIMARY);
		int forced = (strategy == SPLIT_BRAIN_DISCONNECT);

		if (device->resource->res_opts.quorum != QOU_OFF &&
		    connection->agreed_pro_version >= 113) {
			if (device->have_quorum[NOW] && !peer_state.quorum)
				strategy = SYNC_SOURCE_USE_BITMAP;
			else if (!device->have_quorum[NOW] && peer_state.quorum)
				strategy = SYNC_TARGET_USE_BITMAP;
		}
		if (strategy_descriptor(strategy).is_split_brain) {
			switch (pcount) {
			case 0:
				strategy = drbd_asb_recover_0p(peer_device);
				break;
			case 1:
				strategy = drbd_asb_recover_1p(peer_device);
				break;
			case 2:
				strategy = drbd_asb_recover_2p(peer_device);
				break;
			}
		}
		if (!strategy_descriptor(strategy).is_split_brain) {
			drbd_warn(peer_device, "Split-Brain detected, %d primaries, "
			     "automatically solved. Sync from %s node\n",
			     pcount, strategy_descriptor(strategy).is_sync_target ? "peer" : "this");
			if (forced) {
				if (!strategy_descriptor(strategy).full_sync_equivalent) {
					drbd_alert(peer_device, "Want full sync but cannot decide direction, dropping connection!\n");
					return SPLIT_BRAIN_DISCONNECT;
				}
				drbd_warn(peer_device, "Doing a full sync, since"
				     " UUIDs where ambiguous.\n");
				strategy = strategy_descriptor(strategy).full_sync_equivalent;
			}
		}
	}

	if (strategy == SPLIT_BRAIN_DISCONNECT && strategy_from_user != UNDETERMINED) {
		strategy = strategy_from_user;
		drbd_warn(peer_device, "Split-Brain detected, manually solved. "
			  "Sync from %s node\n",
			  strategy_descriptor(strategy).is_sync_target ? "peer" : "this");
	}

	if (strategy_descriptor(strategy).is_split_brain) {
		drbd_alert(peer_device, "Split-Brain detected but unresolved, dropping connection!\n");
		drbd_maybe_khelper(device, connection, "split-brain");
		return strategy;
	}

	if (!is_strategy_determined(strategy)) {
		drbd_alert(peer_device, "Failed to fully determine sync strategy, dropping connection!\n");
		return strategy;
	}

	if (connection->agreed_pro_version >= 121 && strategy != NO_SYNC &&
	    strategy_from_user != UNDETERMINED &&
	    strategy_descriptor(strategy).is_sync_source != strategy_descriptor(strategy_from_user).is_sync_source) {
		if (strategy_descriptor(strategy).reverse != UNDETERMINED) {
			enum sync_strategy reversed = strategy_descriptor(strategy).reverse;
			enum drbd_disk_state resync_source_disk_state =
				strategy_descriptor(reversed).is_sync_source ? device->disk_state[NOW] : peer_disk_state;
			if (resync_source_disk_state > D_INCONSISTENT) {
				strategy = reversed;
				drbd_warn(peer_device, "Resync direction reversed by --discard-my-data. Reverting to older data!\n");
			} else {
				drbd_warn(peer_device, "Ignoring --discard-my-data\n");
			}
		} else {
			drbd_warn(peer_device, "Can not reverse resync direction (requested via --discard-my-data)\n");
		}
	}

	if (strategy_descriptor(strategy).is_sync_target &&
	    strategy != SYNC_TARGET_IF_BOTH_FAILED &&
	    device->resource->role[NOW] == R_PRIMARY && device->disk_state[NOW] >= D_CONSISTENT) {
		switch (rr_conflict) {
		case ASB_CALL_HELPER:
			drbd_maybe_khelper(device, connection, "pri-lost");
			fallthrough;
		case ASB_DISCONNECT:
		case ASB_RETRY_CONNECT:
			drbd_err(peer_device, "I shall become SyncTarget, but I am primary!\n");
			strategy = rr_conflict == ASB_RETRY_CONNECT ?
				SYNC_TARGET_PRIMARY_RECONNECT : SYNC_TARGET_PRIMARY_DISCONNECT;
			break;
		case ASB_VIOLENTLY:
			drbd_warn(peer_device, "Becoming SyncTarget, violating the stable-data"
			     "assumption\n");
			break;
		case ASB_AUTO_DISCARD:
			if (strategy == SYNC_TARGET_USE_BITMAP && rule == RULE_CRASHED_PRIMARY) {
				drbd_warn(peer_device, "reversing resync by auto-discard\n");
				strategy = SYNC_SOURCE_USE_BITMAP;
			}
		}
	}
	if (strategy == SYNC_SOURCE_USE_BITMAP && rule == RULE_CRASHED_PRIMARY &&
	    peer_role == R_PRIMARY && peer_disk_state >= D_CONSISTENT &&
	    rr_conflict == ASB_AUTO_DISCARD) {
		drbd_warn(peer_device, "reversing resync by auto-discard\n");
		strategy = SYNC_TARGET_USE_BITMAP;
	}

	if (test_bit(CONN_DRY_RUN, &connection->flags)) {
		if (strategy == NO_SYNC)
			drbd_info(peer_device, "dry-run connect: No resync, would become Connected immediately.\n");
		else
			drbd_info(peer_device, "dry-run connect: Would become %s, doing a %s resync.",
				 drbd_repl_str(strategy_descriptor(strategy).is_sync_target ? L_SYNC_TARGET : L_SYNC_SOURCE),
				 strategy_descriptor(strategy).name);
		return -2;
	}

	err = bitmap_mod_after_handshake(peer_device, strategy, peer_node_id);
	if (err)
		return RETRY_CONNECT;

	return strategy;
}

static enum drbd_after_sb_p convert_after_sb(enum drbd_after_sb_p peer)
{
	/* ASB_DISCARD_REMOTE - ASB_DISCARD_LOCAL is valid */
	if (peer == ASB_DISCARD_REMOTE)
		return ASB_DISCARD_LOCAL;

	/* any other things with ASB_DISCARD_REMOTE or ASB_DISCARD_LOCAL are invalid */
	if (peer == ASB_DISCARD_LOCAL)
		return ASB_DISCARD_REMOTE;

	/* everything else is valid if they are equal on both sides. */
	return peer;
}

static int receive_protocol(struct drbd_connection *connection, struct packet_info *pi)
{
	struct p_protocol *p = pi->data;
	enum drbd_after_sb_p p_after_sb_0p, p_after_sb_1p, p_after_sb_2p;
	int p_proto, p_discard_my_data, p_two_primaries, cf;
	struct net_conf *nc, *old_net_conf, *new_net_conf = NULL;
	char integrity_alg[SHARED_SECRET_MAX] = "";
	struct crypto_shash *peer_integrity_tfm = NULL;
	void *int_dig_in = NULL, *int_dig_vv = NULL;

	p_proto		= be32_to_cpu(p->protocol);
	p_after_sb_0p	= be32_to_cpu(p->after_sb_0p);
	p_after_sb_1p	= be32_to_cpu(p->after_sb_1p);
	p_after_sb_2p	= be32_to_cpu(p->after_sb_2p);
	p_two_primaries = be32_to_cpu(p->two_primaries);
	cf		= be32_to_cpu(p->conn_flags);
	p_discard_my_data = cf & CF_DISCARD_MY_DATA;

	if (connection->agreed_pro_version >= 87) {
		int err;

		if (pi->size > sizeof(integrity_alg))
			return -EIO;
		err = drbd_recv_into(connection, integrity_alg, pi->size);
		if (err)
			return err;
		integrity_alg[SHARED_SECRET_MAX - 1] = 0;
	}

	if (pi->cmd != P_PROTOCOL_UPDATE) {
		if (cf & CF_DRY_RUN)
			set_bit(CONN_DRY_RUN, &connection->flags);

		rcu_read_lock();
		nc = rcu_dereference(connection->transport.net_conf);

		if (p_proto != nc->wire_protocol) {
			drbd_err(connection, "incompatible %s settings\n", "protocol");
			goto disconnect_rcu_unlock;
		}

		if (convert_after_sb(p_after_sb_0p) != nc->after_sb_0p) {
			drbd_err(connection, "incompatible %s settings\n", "after-sb-0pri");
			goto disconnect_rcu_unlock;
		}

		if (convert_after_sb(p_after_sb_1p) != nc->after_sb_1p) {
			drbd_err(connection, "incompatible %s settings\n", "after-sb-1pri");
			goto disconnect_rcu_unlock;
		}

		if (convert_after_sb(p_after_sb_2p) != nc->after_sb_2p) {
			drbd_err(connection, "incompatible %s settings\n", "after-sb-2pri");
			goto disconnect_rcu_unlock;
		}

		if (p_discard_my_data && test_bit(CONN_DISCARD_MY_DATA, &connection->flags)) {
			drbd_err(connection, "incompatible %s settings\n", "discard-my-data");
			goto disconnect_rcu_unlock;
		}

		if (p_two_primaries != nc->two_primaries) {
			drbd_err(connection, "incompatible %s settings\n", "allow-two-primaries");
			goto disconnect_rcu_unlock;
		}

		if (strcmp(integrity_alg, nc->integrity_alg)) {
			drbd_err(connection, "incompatible %s settings\n", "data-integrity-alg");
			goto disconnect_rcu_unlock;
		}

		rcu_read_unlock();
	}

	if (integrity_alg[0]) {
		int hash_size;

		/*
		 * We can only change the peer data integrity algorithm
		 * here.  Changing our own data integrity algorithm
		 * requires that we send a P_PROTOCOL_UPDATE packet at
		 * the same time; otherwise, the peer has no way to
		 * tell between which packets the algorithm should
		 * change.
		 */

		peer_integrity_tfm = crypto_alloc_shash(integrity_alg, 0, 0);
		if (IS_ERR(peer_integrity_tfm)) {
			peer_integrity_tfm = NULL;
			drbd_err(connection, "peer data-integrity-alg %s not supported\n",
				 integrity_alg);
			goto disconnect;
		}

		hash_size = crypto_shash_digestsize(peer_integrity_tfm);
		int_dig_in = kmalloc(hash_size, GFP_KERNEL);
		int_dig_vv = kmalloc(hash_size, GFP_KERNEL);
		if (!(int_dig_in && int_dig_vv)) {
			drbd_err(connection, "Allocation of buffers for data integrity checking failed\n");
			goto disconnect;
		}
	}

	new_net_conf = kmalloc(sizeof(struct net_conf), GFP_KERNEL);
	if (!new_net_conf)
		goto disconnect;

	if (mutex_lock_interruptible(&connection->resource->conf_update)) {
		drbd_err(connection, "Interrupted while waiting for conf_update\n");
		goto disconnect;
	}

	mutex_lock(&connection->mutex[DATA_STREAM]);
	old_net_conf = connection->transport.net_conf;
	*new_net_conf = *old_net_conf;

	new_net_conf->wire_protocol = p_proto;
	new_net_conf->after_sb_0p = convert_after_sb(p_after_sb_0p);
	new_net_conf->after_sb_1p = convert_after_sb(p_after_sb_1p);
	new_net_conf->after_sb_2p = convert_after_sb(p_after_sb_2p);
	new_net_conf->two_primaries = p_two_primaries;

	rcu_assign_pointer(connection->transport.net_conf, new_net_conf);
	mutex_unlock(&connection->mutex[DATA_STREAM]);
	mutex_unlock(&connection->resource->conf_update);

	crypto_free_shash(connection->peer_integrity_tfm);
	kfree(connection->int_dig_in);
	kfree(connection->int_dig_vv);
	connection->peer_integrity_tfm = peer_integrity_tfm;
	connection->int_dig_in = int_dig_in;
	connection->int_dig_vv = int_dig_vv;

	if (strcmp(old_net_conf->integrity_alg, integrity_alg))
		drbd_info(connection, "peer data-integrity-alg: %s\n",
			  integrity_alg[0] ? integrity_alg : "(none)");

	kvfree_rcu_mightsleep(old_net_conf);
	return 0;

disconnect_rcu_unlock:
	rcu_read_unlock();
disconnect:
	kfree(new_net_conf);
	crypto_free_shash(peer_integrity_tfm);
	kfree(int_dig_in);
	kfree(int_dig_vv);
	change_cstate(connection, C_DISCONNECTING, CS_HARD);
	return -EIO;
}

/* helper function
 * input: alg name, feature name
 * return: NULL (alg name was "")
 *         ERR_PTR(error) if something goes wrong
 *         or the crypto hash ptr, if it worked out ok. */
static struct crypto_shash *drbd_crypto_alloc_digest_safe(const struct drbd_device *device,
		const char *alg, const char *name)
{
	struct crypto_shash *tfm;

	if (!alg[0])
		return NULL;

	tfm = crypto_alloc_shash(alg, 0, 0);
	if (IS_ERR(tfm)) {
		drbd_err(device, "Can not allocate \"%s\" as %s (reason: %ld)\n",
			alg, name, PTR_ERR(tfm));
		return tfm;
	}
	return tfm;
}

/*
 * config_unknown_volume  -  device configuration command for unknown volume
 *
 * When a device is added to an existing connection, the node on which the
 * device is added first will send configuration commands to its peer but the
 * peer will not know about the device yet.  It will warn and ignore these
 * commands.  Once the device is added on the second node, the second node will
 * send the same device configuration commands, but in the other direction.
 *
 * (We can also end up here if drbd is misconfigured.)
 */
static int config_unknown_volume(struct drbd_connection *connection, struct packet_info *pi)
{
	drbd_warn(connection, "%s packet received for volume %d, which is not configured locally\n",
		  drbd_packet_name(pi->cmd), pi->vnr);
	return ignore_remaining_packet(connection, pi->size);
}

/* Receive P_SYNC_PARAM89 and the older P_SYNC_PARAM. The peer_device fields
 * related to resync configuration are ignored. These include resync_rate,
 * c_max_rate and the like. We ignore them because applying them to our own
 * configuration would be confusing. It would cause us to swap configuration
 * with our peer each time we connected. */
static int receive_SyncParam(struct drbd_connection *connection, struct packet_info *pi)
{
	struct drbd_peer_device *peer_device;
	struct drbd_device *device;
	struct p_rs_param_95 *p;
	unsigned int header_size, data_size, exp_max_sz;
	struct crypto_shash *verify_tfm = NULL;
	struct crypto_shash *csums_tfm = NULL;
	struct net_conf *old_net_conf, *new_net_conf = NULL;
	struct peer_device_conf *old_peer_device_conf = NULL;
	const int apv = connection->agreed_pro_version;
	struct fifo_buffer *old_plan = NULL, *new_plan = NULL;
	struct drbd_resource *resource = connection->resource;
	int err;

	peer_device = conn_peer_device(connection, pi->vnr);
	if (!peer_device)
		return config_unknown_volume(connection, pi);
	device = peer_device->device;

	exp_max_sz  = apv <= 87 ? sizeof(struct p_rs_param)
		    : apv == 88 ? sizeof(struct p_rs_param)
					+ SHARED_SECRET_MAX
		    : apv <= 94 ? sizeof(struct p_rs_param_89)
		    : /* apv >= 95 */ sizeof(struct p_rs_param_95);

	if (pi->size > exp_max_sz) {
		drbd_err(device, "SyncParam packet too long: received %u, expected <= %u bytes\n",
		    pi->size, exp_max_sz);
		return -EIO;
	}

	if (apv <= 88) {
		header_size = sizeof(struct p_rs_param);
		data_size = pi->size - header_size;
	} else if (apv <= 94) {
		header_size = sizeof(struct p_rs_param_89);
		data_size = pi->size - header_size;
		D_ASSERT(device, data_size == 0);
	} else {
		header_size = sizeof(struct p_rs_param_95);
		data_size = pi->size - header_size;
		D_ASSERT(device, data_size == 0);
	}

	err = drbd_recv_all(connection, (void **)&p, header_size + data_size);
	if (err)
		return err;

	err = mutex_lock_interruptible(&resource->conf_update);
	if (err) {
		drbd_err(connection, "Interrupted while waiting for conf_update\n");
		return err;
	}
	old_net_conf = connection->transport.net_conf;

	if (apv >= 88) {
		if (apv == 88) {
			if (data_size > SHARED_SECRET_MAX || data_size == 0) {
				drbd_err(device, "verify-alg too long, "
					 "peer wants %u, accepting only %u byte\n",
					 data_size, SHARED_SECRET_MAX);
				goto reconnect;
			}
			p->verify_alg[data_size] = 0;

		} else /* apv >= 89 */ {
			/* we still expect NUL terminated strings */
			/* but just in case someone tries to be evil */
			D_ASSERT(device, p->verify_alg[SHARED_SECRET_MAX-1] == 0);
			D_ASSERT(device, p->csums_alg[SHARED_SECRET_MAX-1] == 0);
			p->verify_alg[SHARED_SECRET_MAX-1] = 0;
			p->csums_alg[SHARED_SECRET_MAX-1] = 0;
		}

		if (strcmp(old_net_conf->verify_alg, p->verify_alg)) {
			if (peer_device->repl_state[NOW] == L_OFF) {
				drbd_err(device, "Different verify-alg settings. me=\"%s\" peer=\"%s\"\n",
				    old_net_conf->verify_alg, p->verify_alg);
				goto disconnect;
			}
			verify_tfm = drbd_crypto_alloc_digest_safe(device,
					p->verify_alg, "verify-alg");
			if (IS_ERR(verify_tfm)) {
				verify_tfm = NULL;
				goto disconnect;
			}
		}

		if (apv >= 89 && strcmp(old_net_conf->csums_alg, p->csums_alg)) {
			if (peer_device->repl_state[NOW] == L_OFF) {
				drbd_err(device, "Different csums-alg settings. me=\"%s\" peer=\"%s\"\n",
				    old_net_conf->csums_alg, p->csums_alg);
				goto disconnect;
			}
			csums_tfm = drbd_crypto_alloc_digest_safe(device,
					p->csums_alg, "csums-alg");
			if (IS_ERR(csums_tfm)) {
				csums_tfm = NULL;
				goto disconnect;
			}
		}

		if (verify_tfm || csums_tfm) {
			new_net_conf = kzalloc(sizeof(struct net_conf), GFP_KERNEL);
			if (!new_net_conf)
				goto disconnect;

			*new_net_conf = *old_net_conf;

			if (verify_tfm) {
				strcpy(new_net_conf->verify_alg, p->verify_alg);
				new_net_conf->verify_alg_len = strlen(p->verify_alg) + 1;
				crypto_free_shash(connection->verify_tfm);
				connection->verify_tfm = verify_tfm;
				drbd_info(device, "using verify-alg: \"%s\"\n", p->verify_alg);
			}
			if (csums_tfm) {
				strcpy(new_net_conf->csums_alg, p->csums_alg);
				new_net_conf->csums_alg_len = strlen(p->csums_alg) + 1;
				crypto_free_shash(connection->csums_tfm);
				connection->csums_tfm = csums_tfm;
				drbd_info(device, "using csums-alg: \"%s\"\n", p->csums_alg);
			}
			rcu_assign_pointer(connection->transport.net_conf, new_net_conf);
		}
	}

	if (new_plan)
		rcu_assign_pointer(peer_device->rs_plan_s, new_plan);

	mutex_unlock(&resource->conf_update);
	synchronize_rcu();
	if (new_net_conf)
		kfree(old_net_conf);
	kfree(old_peer_device_conf);
	if (new_plan)
		kfree(old_plan);

	return 0;

reconnect:
	mutex_unlock(&resource->conf_update);
	return -EIO;

disconnect:
	kfree(new_plan);
	mutex_unlock(&resource->conf_update);
	/* just for completeness: actually not needed,
	 * as this is not reached if csums_tfm was ok. */
	crypto_free_shash(csums_tfm);
	/* but free the verify_tfm again, if csums_tfm did not work out */
	crypto_free_shash(verify_tfm);
	change_cstate(connection, C_DISCONNECTING, CS_HARD);
	return -EIO;
}

static void drbd_setup_order_type(struct drbd_device *device, int peer)
{
	/* sorry, we currently have no working implementation
	 * of distributed TCQ */
}

/* warn if the arguments differ by more than 12.5% */
static void warn_if_differ_considerably(struct drbd_peer_device *peer_device,
	const char *s, sector_t a, sector_t b)
{
	sector_t d;
	if (a == 0 || b == 0)
		return;
	d = (a > b) ? (a - b) : (b - a);
	if (d > (a>>3) || d > (b>>3))
		drbd_warn(peer_device, "Considerable difference in %s: %llus vs. %llus\n", s,
		     (unsigned long long)a, (unsigned long long)b);
}

static bool drbd_other_peer_smaller(struct drbd_peer_device *reference_peer_device, uint64_t new_size)
{
	struct drbd_device *device = reference_peer_device->device;
	struct drbd_peer_device *peer_device;
	bool smaller = false;

	rcu_read_lock();
	for_each_peer_device_rcu(peer_device, device) {
		if (peer_device == reference_peer_device)
			continue;

		/* Ignore peers without an attached disk. */
		if (peer_device->disk_state[NOW] < D_INCONSISTENT)
			continue;

		if (peer_device->d_size != 0 && peer_device->d_size < new_size)
			smaller = true;
	}
	rcu_read_unlock();

	return smaller;
}

/* Maximum bio size that a protocol version supports. */
static unsigned int conn_max_bio_size(struct drbd_connection *connection)
{
	if (connection->agreed_pro_version >= 100)
		return DRBD_MAX_BIO_SIZE;
	else if (connection->agreed_pro_version >= 95)
		return DRBD_MAX_BIO_SIZE_P95;
	else
		return DRBD_MAX_SIZE_H80_PACKET;
}

static struct drbd_peer_device *get_neighbor_device(struct drbd_device *device,
		enum drbd_neighbor neighbor)
{
	s32 self_id, peer_id, pivot;
	struct drbd_peer_device *peer_device, *peer_device_ret = NULL;

	if (!get_ldev(device))
		return NULL;
	self_id = device->ldev->md.node_id;
	put_ldev(device);

	pivot = neighbor == NEXT_LOWER ? 0 : neighbor == NEXT_HIGHER ? S32_MAX : -1;
	if (pivot == -1)
		return NULL;

	rcu_read_lock();
	for_each_peer_device_rcu(peer_device, device) {
		bool found_new = false;
		peer_id = peer_device->node_id;

		if (neighbor == NEXT_LOWER && peer_id < self_id && peer_id >= pivot)
			found_new = true;
		else if (neighbor == NEXT_HIGHER && peer_id > self_id && peer_id <= pivot)
			found_new = true;

		if (found_new && peer_device->disk_state[NOW] >= D_INCONSISTENT) {
			pivot = peer_id;
			peer_device_ret = peer_device;
		}
	}
	rcu_read_unlock();

	return peer_device_ret;
}

static void maybe_trigger_resync(struct drbd_device *device, struct drbd_peer_device *peer_device, bool grew, bool skip)
{
	if (!peer_device)
		return;
	if (peer_device->repl_state[NOW] <= L_OFF)
		return;
	if (test_and_clear_bit(RESIZE_PENDING, &peer_device->flags) ||
	    (grew && peer_device->repl_state[NOW] == L_ESTABLISHED)) {
		if (peer_device->disk_state[NOW] >= D_INCONSISTENT &&
		    device->disk_state[NOW] >= D_INCONSISTENT) {
			if (skip)
				drbd_info(peer_device, "Resync of new storage suppressed with --assume-clean\n");
			else
				resync_after_online_grow(peer_device);
		} else
			set_bit(RESYNC_AFTER_NEG, &peer_device->flags);
	}
}

static int receive_sizes(struct drbd_connection *connection, struct packet_info *pi)
{
	struct drbd_peer_device *peer_device, *peer_device_it = NULL;
	struct drbd_device *device;
	struct p_sizes *p = pi->data;
	uint64_t p_size, p_usize, p_csize;
	uint64_t my_usize, my_max_size, cur_size;
	enum determine_dev_size dd = DS_UNCHANGED;
	bool should_send_sizes = false;
	enum dds_flags ddsf;
	unsigned int protocol_max_bio_size;
	bool have_ldev = false;
	bool have_mutex = false;
	bool is_handshake;
	int err;
	u64 im;

	peer_device = conn_peer_device(connection, pi->vnr);
	if (!peer_device)
		return config_unknown_volume(connection, pi);
	device = peer_device->device;

	err = mutex_lock_interruptible(&connection->resource->conf_update);
	if (err) {
		drbd_err(connection, "Interrupted while waiting for conf_update\n");
		goto out;
	}
	have_mutex = true;

	/* just store the peer's disk size for now.
	 * we still need to figure out whether we accept that. */
	p_size = be64_to_cpu(p->d_size);
	p_usize = be64_to_cpu(p->u_size);
	p_csize = be64_to_cpu(p->c_size);

	peer_device->d_size = p_size;
	peer_device->u_size = p_usize;
	peer_device->c_size = p_csize;

	/* Ignore "current" size for calculating "max" size. */
	/* If it used to have a disk, but now is detached, don't revert back to zero. */
	if (p_size)
		peer_device->max_size = p_size;

	cur_size = get_capacity(device->vdisk);
	dynamic_drbd_dbg(device, "current_size: %llu\n", (unsigned long long)cur_size);
	dynamic_drbd_dbg(peer_device, "c_size: %llu u_size: %llu d_size: %llu max_size: %llu\n",
			(unsigned long long)p_csize,
			(unsigned long long)p_usize,
			(unsigned long long)p_size,
			(unsigned long long)peer_device->max_size);

	if ((p_size && p_csize > p_size) || (p_usize && p_csize > p_usize)) {
		drbd_warn(peer_device, "Peer sent bogus sizes, disconnecting\n");
		goto disconnect;
	}

	/* The protocol version limits how big requests can be.  In addition,
	 * peers before protocol version 94 cannot split large requests into
	 * multiple bios; their reported max_bio_size is a hard limit.
	 */
	protocol_max_bio_size = conn_max_bio_size(connection);
	peer_device->q_limits.max_bio_size = min(be32_to_cpu(p->max_bio_size),
						 protocol_max_bio_size);
	ddsf = be16_to_cpu(p->dds_flags);

	is_handshake = (peer_device->repl_state[NOW] == L_OFF);
	/* Maybe the peer knows something about peers I cannot currently see. */
	ddsf |= DDSF_IGNORE_PEER_CONSTRAINTS;

	set_bit(HAVE_SIZES, &peer_device->flags);

	if (get_ldev(device)) {
		sector_t new_size;

		have_ldev = true;

		rcu_read_lock();
		my_usize = rcu_dereference(device->ldev->disk_conf)->disk_size;
		rcu_read_unlock();

		my_max_size = drbd_get_max_capacity(device, device->ldev, false);
		dynamic_drbd_dbg(peer_device, "la_size: %llu my_usize: %llu my_max_size: %llu\n",
			(unsigned long long)device->ldev->md.effective_size,
			(unsigned long long)my_usize,
			(unsigned long long)my_max_size);

		if (peer_device->disk_state[NOW] > D_DISKLESS)
			warn_if_differ_considerably(peer_device, "lower level device sizes",
				   p_size, my_max_size);
		warn_if_differ_considerably(peer_device, "user requested size",
					    p_usize, my_usize);

		if (is_handshake)
			p_usize = min_not_zero(my_usize, p_usize);

		if (p_usize == 0) {
			/* Peer may reset usize to zero only if it has a backend.
			 * Because a diskless node has no disk config,
			 * and always sends zero. */
			if (p_size == 0)
				p_usize = my_usize;
		}

		new_size = drbd_new_dev_size(device, p_csize, p_usize, ddsf);

		/* Never shrink a device with usable data during connect,
		 * or "attach" on the peer.
		 * But allow online shrinking if we are connected. */
		if (new_size < cur_size &&
		    device->disk_state[NOW] >= D_OUTDATED &&
		    (peer_device->repl_state[NOW] < L_ESTABLISHED || peer_device->disk_state[NOW] == D_DISKLESS)) {
			drbd_err(peer_device, "The peer's disk size is too small! (%llu < %llu sectors)\n",
					(unsigned long long)new_size, (unsigned long long)cur_size);
			goto disconnect;
		}

		/* Disconnect, if we cannot grow to the peer's current size */
		if (my_max_size < p_csize && !is_handshake) {
			drbd_err(peer_device, "Peer's size larger than my maximum capacity (%llu < %llu sectors)\n",
					(unsigned long long)my_max_size, (unsigned long long)p_csize);
			goto disconnect;
		}

		if (my_usize != p_usize) {
			struct disk_conf *old_disk_conf, *new_disk_conf;

			new_disk_conf = kzalloc(sizeof(struct disk_conf), GFP_KERNEL);
			if (!new_disk_conf) {
				err = -ENOMEM;
				goto out;
			}

			old_disk_conf = device->ldev->disk_conf;
			*new_disk_conf = *old_disk_conf;
			new_disk_conf->disk_size = p_usize;

			rcu_assign_pointer(device->ldev->disk_conf, new_disk_conf);
			kvfree_rcu_mightsleep(old_disk_conf);

			drbd_info(peer_device, "Peer sets u_size to %llu sectors (old: %llu)\n",
				 (unsigned long long)p_usize, (unsigned long long)my_usize);
			/* Do not set should_send_sizes here. That might cause packet storms */
		}
	}

	if (connection->agreed_features & DRBD_FF_WSAME) {
		struct o_qlim *qlim = p->qlim;

		peer_device->q_limits.physical_block_size = be32_to_cpu(qlim->physical_block_size);
		peer_device->q_limits.logical_block_size = be32_to_cpu(qlim->logical_block_size);
		peer_device->q_limits.alignment_offset = be32_to_cpu(qlim->alignment_offset);
		peer_device->q_limits.io_min = be32_to_cpu(qlim->io_min);
		peer_device->q_limits.io_opt = be32_to_cpu(qlim->io_opt);
	}

	/* Leave drbd_reconsider_queue_parameters() before drbd_determine_dev_size().
	   In case we cleared the QUEUE_FLAG_DISCARD from our queue in
	   drbd_reconsider_queue_parameters(), we can be sure that after
	   drbd_determine_dev_size() no REQ_OP_DISCARDs are in the queue. */
	if (have_ldev) {
		enum dds_flags local_ddsf = ddsf;
		drbd_reconsider_queue_parameters(device, device->ldev);

		/* To support thinly provisioned nodes (partial resync) joining later,
		   clear all bitmap slots, including the unused ones. */
		if (device->ldev->md.effective_size == 0)
			local_ddsf |= DDSF_NO_RESYNC;

		dd = drbd_determine_dev_size(device, p_csize, local_ddsf, NULL);

		if (dd == DS_GREW || dd == DS_SHRUNK)
			should_send_sizes = true;

		if (dd == DS_ERROR) {
			err = -EIO;
			goto out;
		}
		drbd_md_sync_if_dirty(device);
	} else {
		uint64_t new_size = 0;

		drbd_reconsider_queue_parameters(device, NULL);
		/* In case I am diskless, need to accept the peer's *current* size.
		 *
		 * At this point, the peer knows more about my disk, or at
		 * least about what we last agreed upon, than myself.
		 * So if his c_size is less than his d_size, the most likely
		 * reason is that *my* d_size was smaller last time we checked,
		 * or some other peer does not (yet) have enough room.
		 *
		 * Unless of course he does not have a disk himself.
		 * In which case we ignore this completely.
		 */
		new_size = p_csize;
		new_size = min_not_zero(new_size, p_usize);
		new_size = min_not_zero(new_size, p_size);

		if (new_size == 0) {
			/* Ignore, peer does not know nothing. */
		} else if (new_size == cur_size) {
			/* nothing to do */
		} else if (cur_size != 0 && p_size == 0) {
			dynamic_drbd_dbg(peer_device,
					"Ignored diskless peer device size (peer:%llu != me:%llu sectors)!\n",
					(unsigned long long)new_size, (unsigned long long)cur_size);
		} else if (new_size < cur_size && device->resource->role[NOW] == R_PRIMARY) {
			drbd_err(peer_device,
				"The peer's device size is too small! (%llu < %llu sectors); demote me first!\n",
				(unsigned long long)new_size, (unsigned long long)cur_size);
			goto disconnect;
		} else if (drbd_other_peer_smaller(peer_device, new_size)) {
			dynamic_drbd_dbg(peer_device,
					"Ignored peer device size (peer:%llu sectors); other peer smaller!\n",
					(unsigned long long)new_size);
		} else {
			/* I believe the peer, if
			 *  - I don't have a current size myself
			 *  - we agree on the size anyways
			 *  - I do have a current size, am Secondary,
			 *    and he has the only disk
			 *  - I do have a current size, am Primary,
			 *    and he has the only disk,
			 *    which is larger than my current size
			 */
			should_send_sizes = true;
			drbd_set_my_capacity(device, new_size);
		}
	}

	if (device->device_conf.max_bio_size > protocol_max_bio_size ||
	    (connection->agreed_pro_version < 94 &&
	     device->device_conf.max_bio_size > peer_device->q_limits.max_bio_size)) {
		drbd_err(device, "Peer cannot deal with requests bigger than %u. "
			 "Please reduce max_bio_size in the configuration.\n",
			 peer_device->q_limits.max_bio_size);
		goto disconnect;
	}

	if (have_ldev) {
		if (device->ldev->known_size != drbd_get_capacity(device->ldev->backing_bdev)) {
			device->ldev->known_size = drbd_get_capacity(device->ldev->backing_bdev);
			should_send_sizes = true;
		}

		drbd_setup_order_type(device, be16_to_cpu(p->queue_order_type));
	}

	cur_size = get_capacity(device->vdisk);

	for_each_peer_device_ref(peer_device_it, im, device) {
		struct drbd_connection *con_it = peer_device_it->connection;

		/* drop cached max_size, if we already grew beyond it */
		if (peer_device_it->max_size < cur_size)
			peer_device_it->max_size = 0;

		if (con_it->cstate[NOW] < C_CONNECTED)
			continue;

		/* Send size updates only if something relevant has changed.
		 * TODO: only tell the sender thread to do so,
		 * or we may end up in a distributed deadlock on congestion. */

		if (should_send_sizes)
			drbd_send_sizes(peer_device_it, p_usize, ddsf);
	}

	maybe_trigger_resync(device, get_neighbor_device(device, NEXT_HIGHER),
					dd == DS_GREW, ddsf & DDSF_NO_RESYNC);
	maybe_trigger_resync(device, get_neighbor_device(device, NEXT_LOWER),
					dd == DS_GREW, ddsf & DDSF_NO_RESYNC);
	err = 0;

out:
	if (have_ldev)
		put_ldev(device);
	if (have_mutex)
		mutex_unlock(&connection->resource->conf_update);
	return err;

disconnect:
	/* don't let a rejected peer confuse future handshakes with different peers. */
	peer_device->max_size = 0;
	change_cstate(connection, C_DISCONNECTING, CS_HARD);
	err = -EIO;
	goto out;
}

static enum sync_strategy resolve_splitbrain_from_disk_states(struct drbd_peer_device *peer_device)
{
	struct drbd_device *device = peer_device->device;
	enum drbd_disk_state peer_disk_state = peer_device->disk_state[NOW];
	enum drbd_disk_state disk_state = device->disk_state[NOW];

	return  disk_state <= D_UP_TO_DATE && peer_disk_state == D_UP_TO_DATE ? SYNC_TARGET_USE_BITMAP :
		disk_state == D_UP_TO_DATE && peer_disk_state <= D_UP_TO_DATE ? SYNC_SOURCE_USE_BITMAP :
		SPLIT_BRAIN_AUTO_RECOVER;
}

static void drbd_resync(struct drbd_peer_device *peer_device,
			enum resync_reason reason) __must_hold(local)
{
	enum drbd_role peer_role = peer_device->connection->peer_role[NOW];
	enum drbd_repl_state new_repl_state;
	enum drbd_disk_state peer_disk_state;
	enum sync_strategy strategy;
	enum sync_rule rule;
	int peer_node_id;
	enum drbd_state_rv rv;
	const char *tag = reason == AFTER_UNSTABLE ? "after-unstable" : "diskless-primary";

	strategy = drbd_handshake(peer_device, &rule, &peer_node_id, reason == DISKLESS_PRIMARY);
	if (strategy == SPLIT_BRAIN_AUTO_RECOVER && reason == AFTER_UNSTABLE)
		strategy = resolve_splitbrain_from_disk_states(peer_device);

	if (!is_strategy_determined(strategy)) {
		drbd_info(peer_device, "Unexpected result of handshake() %s!\n", strategy_descriptor(strategy).name);
		return;
	}

	peer_disk_state = peer_device->disk_state[NOW];
	if (reason == DISKLESS_PRIMARY)
		disk_states_to_strategy(peer_device, peer_disk_state, &strategy, rule, &peer_node_id);

	new_repl_state = strategy_to_repl_state(peer_device, peer_role, strategy);
	if (new_repl_state != L_ESTABLISHED) {
		bitmap_mod_after_handshake(peer_device, strategy, peer_node_id);
		drbd_info(peer_device, "Becoming %s %s\n", drbd_repl_str(new_repl_state),
			  reason == AFTER_UNSTABLE ? "after unstable" : "because primary is diskless");
	}

	if (new_repl_state == L_ESTABLISHED && peer_disk_state >= D_CONSISTENT &&
	    peer_device->device->disk_state[NOW] == D_OUTDATED) {
		/* No resync with up-to-date peer -> I should be consistent or up-to-date as well.
		   Note: Former unstable (but up-to-date) nodes become consistent for a short
		   time after loosing their primary peer. Therefore consider consistent here
		   as well. */
		drbd_info(peer_device, "Upgrading local disk to %s after unstable/weak (and no resync).\n",
			  drbd_disk_str(peer_disk_state));
		change_disk_state(peer_device->device, peer_disk_state, CS_VERBOSE, tag, NULL);
		return;
	}

	rv = change_repl_state(peer_device, new_repl_state, CS_VERBOSE, tag);
	if ((rv == SS_NOTHING_TO_DO || rv == SS_RESYNC_RUNNING) &&
	    (new_repl_state == L_WF_BITMAP_S || new_repl_state == L_WF_BITMAP_T)) {
		/* Those events might happen very quickly. In case we are still processing
		   the previous resync we need to re-enter that state. Schedule sending of
		   the bitmap here explicitly */
		peer_device->resync_again++;
		drbd_info(peer_device, "...postponing this until current resync finished\n");
	}
}

static void update_bitmap_slot_of_peer(struct drbd_peer_device *peer_device, int node_id, u64 bitmap_uuid)
{
	struct drbd_device *device = peer_device->device;

	if (peer_device->bitmap_uuids[node_id] && bitmap_uuid == 0) {
		/* If we learn from a neighbor that it no longer has a bitmap
		   against a third node, we need to deduce from that knowledge
		   that in the other direction the bitmap was cleared as well.
		 */
		struct drbd_peer_device *peer_device2;

		rcu_read_lock();
		peer_device2 = peer_device_by_node_id(peer_device->device, node_id);
		if (peer_device2) {
			int node_id2 = peer_device->connection->peer_node_id;
			peer_device2->bitmap_uuids[node_id2] = 0;
		}
		rcu_read_unlock();
	}

	if (node_id != device->resource->res_opts.node_id && bitmap_uuid != -1 && get_ldev(device)) {
		_drbd_uuid_push_history(device, bitmap_uuid);
		put_ldev(device);
	}
	peer_device->bitmap_uuids[node_id] = bitmap_uuid;
}

static void propagate_skip_initial_to_diskless(struct drbd_device *device)
{
	struct drbd_peer_device *peer_device;
	u64 im;

	for_each_peer_device_ref(peer_device, im, device) {
		if (peer_device->disk_state[NOW] == D_DISKLESS)
			drbd_send_uuids(peer_device, UUID_FLAG_SKIP_INITIAL_SYNC, 0);
	}
}

static int __receive_uuids(struct drbd_peer_device *peer_device, u64 node_mask)
{
	enum drbd_repl_state repl_state = peer_device->repl_state[NOW];
	struct drbd_device *device = peer_device->device;
	struct drbd_resource *resource = device->resource;
	int updated_uuids = 0, err = 0;
	bool bad_server, uuid_match;
	struct net_conf *nc;
	bool two_primaries_allowed;

	uuid_match =
		(device->exposed_data_uuid & ~UUID_PRIMARY) ==
		(peer_device->current_uuid & ~UUID_PRIMARY);
	bad_server =
		repl_state < L_ESTABLISHED &&
		device->disk_state[NOW] < D_INCONSISTENT &&
		device->resource->role[NOW] == R_PRIMARY && !uuid_match;

	if (peer_device->connection->agreed_pro_version < 110 && bad_server) {
		drbd_err(device, "Can only connect to data with current UUID=%016llX\n",
		    (unsigned long long)device->exposed_data_uuid);
		change_cstate(peer_device->connection, C_DISCONNECTING, CS_HARD);
		return -EIO;
	}

	rcu_read_lock();
	nc = rcu_dereference(peer_device->connection->transport.net_conf);
	two_primaries_allowed = nc && nc->two_primaries;
	rcu_read_unlock();

	if (get_ldev(device)) {
		bool skip_initial_sync =
			repl_state == L_ESTABLISHED &&
			peer_device->connection->agreed_pro_version >= 90 &&
			drbd_current_uuid(device) == UUID_JUST_CREATED &&
			(peer_device->uuid_flags & UUID_FLAG_SKIP_INITIAL_SYNC);
		if (skip_initial_sync) {
			unsigned long irq_flags;

			drbd_info(device, "Accepted new current UUID, preparing to skip initial sync\n");
			drbd_bitmap_io(device, &drbd_bmio_clear_all_n_write,
					"clear_n_write from receive_uuids",
					BM_LOCK_SET | BM_LOCK_CLEAR | BM_LOCK_BULK, NULL);
			_drbd_uuid_set_current(device, peer_device->current_uuid);
			peer_device->comm_current_uuid = peer_device->current_uuid;
			peer_device->comm_uuid_flags = peer_device->uuid_flags;
			peer_device->comm_bitmap_uuid = 0;
			_drbd_uuid_set_bitmap(peer_device, 0);
			begin_state_change(device->resource, &irq_flags, CS_VERBOSE);
			__change_disk_state(device, D_UP_TO_DATE);
			__change_peer_disk_state(peer_device, D_UP_TO_DATE);
			end_state_change(device->resource, &irq_flags, "skip-initial-sync");
			updated_uuids = 1;
			propagate_skip_initial_to_diskless(device);
		}

		if (peer_device->uuid_flags & UUID_FLAG_NEW_DATAGEN) {
			drbd_warn(peer_device, "received new current UUID: %016llX "
				  "weak_nodes=%016llX\n", peer_device->current_uuid, node_mask);
			drbd_uuid_received_new_current(peer_device, peer_device->current_uuid, node_mask);
		}

		drbd_uuid_detect_finished_resyncs(peer_device);

		drbd_md_sync_if_dirty(device);
		put_ldev(device);
	} else if (device->disk_state[NOW] < D_INCONSISTENT && repl_state >= L_ESTABLISHED &&
		   peer_device->disk_state[NOW] == D_UP_TO_DATE && !uuid_match &&
		   (resource->role[NOW] == R_SECONDARY ||
		    (two_primaries_allowed && test_and_clear_bit(NEW_CUR_UUID, &device->flags)))) {

		write_lock_irq(&resource->state_rwlock);
		if (resource->remote_state_change) {
			drbd_info(peer_device, "Delaying update of exposed data uuid\n");
			device->next_exposed_data_uuid = peer_device->current_uuid;
		} else {
			updated_uuids =
				drbd_uuid_set_exposed(device, peer_device->current_uuid, false);
		}
		write_unlock_irq(&resource->state_rwlock);

	}

	if (device->disk_state[NOW] == D_DISKLESS && uuid_match &&
	    peer_device->disk_state[NOW] == D_CONSISTENT) {
		drbd_info(peer_device, "Peer is on same UUID now\n");
		change_peer_disk_state(peer_device, D_UP_TO_DATE, CS_VERBOSE, "receive-uuids");
	}

	if (updated_uuids)
		drbd_print_uuids(peer_device, "receiver updated UUIDs to");

	peer_device->uuid_node_mask = node_mask;

	if ((repl_state == L_SYNC_TARGET || repl_state == L_PAUSED_SYNC_T) &&
	    !(peer_device->uuid_flags & UUID_FLAG_STABLE) &&
	    !drbd_stable_sync_source_present(peer_device, NOW))
		set_bit(UNSTABLE_RESYNC, &peer_device->flags);

	/* send notification in case UUID flags have changed */
	drbd_broadcast_peer_device_state(peer_device);

	return err;
}

/* drbd 8.4 compat */
static int receive_uuids(struct drbd_connection *connection, struct packet_info *pi)
{
	const int node_id = connection->resource->res_opts.node_id;
	struct drbd_peer_device *peer_device;
	struct p_uuids *p = pi->data;
	int history_uuids, i;

	peer_device = conn_peer_device(connection, pi->vnr);
	if (!peer_device)
		return config_unknown_volume(connection, pi);

	history_uuids = min_t(int, HISTORY_UUIDS_V08,
			      ARRAY_SIZE(peer_device->history_uuids));

	peer_device->current_uuid = be64_to_cpu(p->current_uuid);
	peer_device->bitmap_uuids[node_id] = be64_to_cpu(p->bitmap_uuid);
	for (i = 0; i < history_uuids; i++)
		peer_device->history_uuids[i] = be64_to_cpu(p->history_uuids[i]);
	for (; i < ARRAY_SIZE(peer_device->history_uuids); i++)
		peer_device->history_uuids[i] = 0;
	peer_device->dirty_bits = be64_to_cpu(p->dirty_bits);
	peer_device->uuid_flags = be64_to_cpu(p->uuid_flags) | UUID_FLAG_STABLE;
	set_bit(UUIDS_RECEIVED, &peer_device->flags);

	return __receive_uuids(peer_device, 0);
}

static int receive_uuids110(struct drbd_connection *connection, struct packet_info *pi)
{
	struct drbd_peer_device *peer_device;
	struct p_uuids110 *p = pi->data;
	int bitmap_uuids, history_uuids, rest, i, pos, err;
	u64 bitmap_uuids_mask, node_mask;
	struct drbd_peer_md *peer_md = NULL;
	struct drbd_device *device;
	int not_allocated = -1;


	peer_device = conn_peer_device(connection, pi->vnr);
	if (!peer_device)
		return config_unknown_volume(connection, pi);

	device = peer_device->device;
	bitmap_uuids_mask = be64_to_cpu(p->bitmap_uuids_mask);
	if (bitmap_uuids_mask & ~(NODE_MASK(DRBD_PEERS_MAX) - 1))
		return -EIO;
	bitmap_uuids = hweight64(bitmap_uuids_mask);

	if (pi->size / sizeof(p->other_uuids[0]) < bitmap_uuids)
		return -EIO;
	history_uuids = pi->size / sizeof(p->other_uuids[0]) - bitmap_uuids;
	if (history_uuids > ARRAY_SIZE(peer_device->history_uuids))
		history_uuids = ARRAY_SIZE(peer_device->history_uuids);

	err = drbd_recv_into(connection, p->other_uuids,
			     (bitmap_uuids + history_uuids) *
			     sizeof(p->other_uuids[0]));
	if (err)
		return err;

	rest = pi->size - (bitmap_uuids + history_uuids) * sizeof(p->other_uuids[0]);
	if (rest) {
		err = ignore_remaining_packet(connection, rest);
		if (err)
			return err;
	}

	if (get_ldev(device)) {
		peer_md = device->ldev->md.peers;
		spin_lock_irq(&device->ldev->md.uuid_lock);
	}
	peer_device->current_uuid = be64_to_cpu(p->current_uuid);
	peer_device->dirty_bits = be64_to_cpu(p->dirty_bits);
	peer_device->uuid_flags = be64_to_cpu(p->uuid_flags);
	if (peer_device->uuid_flags & UUID_FLAG_HAS_UNALLOC) {
		not_allocated = peer_device->uuid_flags >> UUID_FLAG_UNALLOC_SHIFT;
		peer_device->uuid_flags &= ~UUID_FLAG_UNALLOC_MASK;
	}

	pos = 0;
	for (i = 0; i < ARRAY_SIZE(peer_device->bitmap_uuids); i++) {
		u64 bitmap_uuid;

		if (bitmap_uuids_mask & NODE_MASK(i)) {
			bitmap_uuid = be64_to_cpu(p->other_uuids[pos++]);

			if (peer_md && !(peer_md[i].flags & MDF_HAVE_BITMAP) &&
			    i != not_allocated)
				peer_md[i].flags |= MDF_NODE_EXISTS;
		} else {
			bitmap_uuid = -1;
		}

		update_bitmap_slot_of_peer(peer_device, i, bitmap_uuid);
	}

	for (i = 0; i < history_uuids; i++)
		peer_device->history_uuids[i] = be64_to_cpu(p->other_uuids[pos++]);
	while (i < ARRAY_SIZE(peer_device->history_uuids))
		peer_device->history_uuids[i++] = 0;
	set_bit(UUIDS_RECEIVED, &peer_device->flags);
	if (peer_md) {
		spin_unlock_irq(&device->ldev->md.uuid_lock);
		put_ldev(device);
	}

	node_mask = be64_to_cpu(p->node_mask);

	if (peer_device->connection->peer_role[NOW] == R_PRIMARY &&
	    peer_device->uuid_flags & UUID_FLAG_STABLE)
		check_resync_source(device, node_mask);

	err = __receive_uuids(peer_device, node_mask);

	if (!test_bit(RECONCILIATION_RESYNC, &peer_device->flags)) {
		if (peer_device->uuid_flags & UUID_FLAG_GOT_STABLE) {
			struct drbd_device *device = peer_device->device;

			if (peer_device->repl_state[NOW] == L_ESTABLISHED &&
			    drbd_device_stable(device, NULL) && get_ldev(device)) {
				drbd_send_uuids(peer_device, UUID_FLAG_RESYNC, 0);
				drbd_resync(peer_device, AFTER_UNSTABLE);
				put_ldev(device);
			}
		}

		if (peer_device->uuid_flags & UUID_FLAG_RESYNC) {
			if (get_ldev(device)) {
				bool dp = peer_device->uuid_flags & UUID_FLAG_DISKLESS_PRIMARY;
				drbd_resync(peer_device, dp ? DISKLESS_PRIMARY : AFTER_UNSTABLE);
				put_ldev(device);
			}
		}
	}

	return err;
}


/* If a primary looses connection to a SYNC_SOURCE node from us, then we
 * need to abort that resync. Why?
 *
 * When the primary sends a write we get that and write that as well. With
 * the peer_ack packet we will set that as out-of-sync towards the sync
 * source node.
 * When the resync process finds such bits we will request outdated
 * data from the sync source!
 *
 * -> better stop a resync from such a source.
 */
static void check_resync_source(struct drbd_device *device, u64 weak_nodes)
{
	struct drbd_peer_device *peer_device;

	rcu_read_lock();
	for_each_peer_device_rcu(peer_device, device) {
		enum drbd_repl_state repl_state = peer_device->repl_state[NOW];
		if ((repl_state == L_SYNC_TARGET || repl_state == L_PAUSED_SYNC_T) &&
		    NODE_MASK(peer_device->node_id) & weak_nodes) {
			rcu_read_unlock();
			goto abort;
		}
	}
	rcu_read_unlock();
	return;
abort:
	drbd_info(peer_device, "My sync source became a weak node, aborting resync!\n");
	change_repl_state(peer_device, L_ESTABLISHED, CS_VERBOSE, "abort-resync");
	drbd_flush_workqueue(&device->resource->work);

	wait_event_interruptible(device->misc_wait,
				 peer_device->repl_state[NOW] <= L_ESTABLISHED  ||
				 atomic_read(&peer_device->rs_pending_cnt) == 0);

	peer_device->rs_total  = 0;
	peer_device->rs_failed = 0;
	peer_device->rs_paused = 0;
}

/**
 * convert_state() - Converts the peer's view of the cluster state to our point of view
 * @peer_state:	The state as seen by the peer.
 */
static union drbd_state convert_state(union drbd_state peer_state)
{
	union drbd_state state;

	static enum drbd_conn_state c_tab[] = {
		[L_OFF] = L_OFF,
		[L_ESTABLISHED] = L_ESTABLISHED,

		[L_STARTING_SYNC_S] = L_STARTING_SYNC_T,
		[L_STARTING_SYNC_T] = L_STARTING_SYNC_S,
		[L_WF_BITMAP_S] = L_WF_BITMAP_T,
		[L_WF_BITMAP_T] = L_WF_BITMAP_S,
		[C_DISCONNECTING] = C_TEAR_DOWN, /* C_NETWORK_FAILURE, */
		[C_CONNECTING] = C_CONNECTING,
		[L_VERIFY_S]       = L_VERIFY_T,
		[C_MASK]   = C_MASK,
	};

	state.i = peer_state.i;

	state.conn = c_tab[peer_state.conn];
	state.peer = peer_state.role;
	state.role = peer_state.peer;
	state.pdsk = peer_state.disk;
	state.disk = peer_state.pdsk;
	state.peer_isp = (peer_state.aftr_isp | peer_state.user_isp);

	return state;
}

static enum drbd_state_rv
__change_connection_state(struct drbd_connection *connection,
			  union drbd_state mask, union drbd_state val,
			  enum chg_state_flags flags)
{
	struct drbd_resource *resource = connection->resource;

	if (mask.role) {
		/* not allowed */
	}
	if (mask.susp) {
		mask.susp ^= -1;
		__change_io_susp_user(resource, val.susp);
	}
	if (mask.susp_nod) {
		mask.susp_nod ^= -1;
		__change_io_susp_no_data(resource, val.susp_nod);
	}
	if (mask.susp_fen) {
		mask.susp_fen ^= -1;
		__change_io_susp_fencing(connection, val.susp_fen);
	}
	if (mask.disk) {
		/* Handled in __change_peer_device_state(). */
		mask.disk ^= -1;
	}
	if (mask.conn) {
		mask.conn ^= -1;
		__change_cstate(connection,
				min_t(enum drbd_conn_state, val.conn, C_CONNECTED));
	}
	if (mask.pdsk) {
		/* Handled in __change_peer_device_state(). */
		mask.pdsk ^= -1;
	}
	if (mask.peer) {
		mask.peer ^= -1;
		__change_peer_role(connection, val.peer);
	}
	if (mask.i) {
		drbd_info(connection, "Remote state change: request %u/%u not "
		"understood\n", mask.i, val.i & mask.i);
		return SS_NOT_SUPPORTED;
	}
	return SS_SUCCESS;
}

static enum drbd_state_rv
__change_peer_device_state(struct drbd_peer_device *peer_device,
			   union drbd_state mask, union drbd_state val)
{
	struct drbd_device *device = peer_device->device;

	if (mask.peer) {
		/* Handled in __change_connection_state(). */
		mask.peer ^= -1;
	}
	if (mask.disk) {
		mask.disk ^= -1;
		__change_disk_state(device, val.disk);
	}

	if (mask.conn) {
		mask.conn ^= -1;
		__change_repl_state(peer_device,
				max_t(enum drbd_repl_state, val.conn, L_OFF));
	}
	if (mask.pdsk) {
		mask.pdsk ^= -1;
		__change_peer_disk_state(peer_device, val.pdsk);
	}
	if (mask.user_isp) {
		mask.user_isp ^= -1;
		__change_resync_susp_user(peer_device, val.user_isp);
	}
	if (mask.peer_isp) {
		mask.peer_isp ^= -1;
		__change_resync_susp_peer(peer_device, val.peer_isp);
	}
	if (mask.aftr_isp) {
		mask.aftr_isp ^= -1;
		__change_resync_susp_dependency(peer_device, val.aftr_isp);
	}
	if (mask.i) {
		drbd_info(peer_device, "Remote state change: request %u/%u not "
		"understood\n", mask.i, val.i & mask.i);
		return SS_NOT_SUPPORTED;
	}
	return SS_SUCCESS;
}

static union drbd_state
sanitize_outdate(struct drbd_peer_device *peer_device,
		 union drbd_state mask,
		 union drbd_state val)
{
	struct drbd_device *device = peer_device->device;
	union drbd_state result_mask = mask;

	if (val.pdsk == D_OUTDATED && peer_device->disk_state[NEW] < D_OUTDATED)
		result_mask.pdsk = 0;
	if (val.disk == D_OUTDATED && device->disk_state[NEW] < D_OUTDATED)
		result_mask.disk = 0;

	return result_mask;
}

static void log_openers(struct drbd_resource *resource)
{
	struct drbd_device *device;
	int vnr;

	rcu_read_lock();
	idr_for_each_entry(&resource->devices, device, vnr) {
		struct opener *opener;

		spin_lock(&device->openers_lock);
		opener = list_first_entry_or_null(&device->openers, struct opener, list);
		if (opener)
			drbd_warn(device, "Held open by %s(%d)\n", opener->comm, opener->pid);
		spin_unlock(&device->openers_lock);
	}
	rcu_read_unlock();
}

/**
 * change_connection_state()  -  change state of a connection and all its peer devices
 *
 * Also changes the state of the peer devices' devices and of the resource.
 * Cluster-wide state changes are not supported.
 */
static enum drbd_state_rv
change_connection_state(struct drbd_connection *connection,
			struct twopc_state_change *state_change,
			struct twopc_reply *reply,
			enum chg_state_flags flags)
{
	struct drbd_resource *resource = connection->resource;
	long t = resource->res_opts.auto_promote_timeout * HZ / 10;
	union drbd_state mask = state_change->mask;
	union drbd_state val = state_change->val;
	bool is_disconnect = false;
	bool is_connect = false;
	bool abort = flags & CS_ABORT;
	struct drbd_peer_device *peer_device;
	unsigned long irq_flags;
	enum drbd_state_rv rv;
	int vnr;

	if (reply) {
		is_disconnect = reply->is_disconnect;
		is_connect = reply->is_connect;
	} else if (mask.conn == conn_MASK) {
		is_connect = val.conn == C_CONNECTED;
		is_disconnect = val.conn == C_DISCONNECTING;
	}

	mask = convert_state(mask);
	val = convert_state(val);

	if (is_connect && connection->agreed_pro_version >= 118) {
		if (flags & CS_PREPARE)
			conn_connect2(connection);
		if (abort)
			abort_connect(connection);
	}
retry:
	begin_state_change(resource, &irq_flags, flags & ~CS_VERBOSE);
	idr_for_each_entry(&connection->peer_devices, peer_device, vnr) {
		union drbd_state l_mask;
		l_mask = is_disconnect ? sanitize_outdate(peer_device, mask, val) : mask;
		rv = __change_peer_device_state(peer_device, l_mask, val);
		if (rv < SS_SUCCESS)
			goto fail;
	}
	rv = __change_connection_state(connection, mask, val, flags);
	if (rv < SS_SUCCESS)
		goto fail;

	if (reply && !abort) {
		u64 directly_reachable = directly_connected_nodes(resource, NEW) |
			NODE_MASK(resource->res_opts.node_id);

		if (reply->primary_nodes & ~directly_reachable)
			__outdate_myself(resource);
	}

	if (is_connect && connection->agreed_pro_version >= 117)
		apply_connect(connection, (flags & CS_PREPARED) && !abort);
	rv = end_state_change(resource, &irq_flags, "remote");
out:

	if ((rv == SS_NO_UP_TO_DATE_DISK && resource->role[NOW] != R_PRIMARY) ||
	    rv == SS_PRIMARY_READER) {
		/* Most probably udev opened it read-only. That might happen
		   if it was demoted very recently. Wait up to one second. */
		t = wait_event_interruptible_timeout(resource->state_wait,
						     drbd_open_ro_count(resource) == 0,
						     t);
		if (t > 0)
			goto retry;
	}

	if (rv < SS_SUCCESS) {
		drbd_err(resource, "State change failed: %s (%d)\n", drbd_set_st_err_str(rv), rv);
		if (rv == SS_PRIMARY_READER)
			log_openers(resource);
	}

	return rv;
fail:
	abort_state_change(resource, &irq_flags);
	goto out;
}

/**
 * change_peer_device_state()  -  change state of a peer and its connection
 *
 * Also changes the state of the peer device's device and of the resource.
 * Cluster-wide state changes are not supported.
 */
static enum drbd_state_rv
change_peer_device_state(struct drbd_peer_device *peer_device,
			 struct twopc_state_change *state_change,
			 enum chg_state_flags flags)
{
	struct drbd_connection *connection = peer_device->connection;
	union drbd_state mask = state_change->mask;
	union drbd_state val = state_change->val;
	unsigned long irq_flags;
	enum drbd_state_rv rv;

	mask = convert_state(mask);
	val = convert_state(val);

	begin_state_change(connection->resource, &irq_flags, flags);
	rv = __change_peer_device_state(peer_device, mask, val);
	if (rv < SS_SUCCESS)
		goto fail;
	rv = __change_connection_state(connection, mask, val, flags);
	if (rv < SS_SUCCESS)
		goto fail;
	rv = end_state_change(connection->resource, &irq_flags, "remote");
out:
	return rv;
fail:
	abort_state_change(connection->resource, &irq_flags);
	goto out;
}

static int receive_req_state(struct drbd_connection *connection, struct packet_info *pi)
{
	struct drbd_resource *resource = connection->resource;
	struct twopc_state_change *state_change = &resource->twopc.state_change;
	struct drbd_peer_device *peer_device = NULL;
	struct p_req_state *p = pi->data;
	enum chg_state_flags flags = CS_VERBOSE | CS_LOCAL_ONLY | CS_TWOPC;
	enum drbd_state_rv rv;
	int vnr = -1;

	if (!expect(connection, connection->agreed_pro_version < 110)) {
		drbd_err(connection, "Packet %s not allowed in protocol version %d\n",
			 drbd_packet_name(pi->cmd),
			 connection->agreed_pro_version);
		return -EIO;
	}

	state_change->mask.i = be32_to_cpu(p->mask);
	state_change->val.i = be32_to_cpu(p->val);

	/* P_STATE_CHG_REQ packets must have a valid vnr.  P_CONN_ST_CHG_REQ
	 * packets have an undefined vnr. */
	if (pi->cmd == P_STATE_CHG_REQ) {
		peer_device = conn_peer_device(connection, pi->vnr);
		if (!peer_device) {
			const union drbd_state conn_mask = { .conn = conn_MASK };
			const union drbd_state val_off = { .conn = L_OFF };

			if (state_change->mask.i == conn_mask.i &&
			    state_change->val.i == val_off.i) {
				/* The peer removed this volume, we do not have it... */
				drbd_send_sr_reply(connection, vnr, SS_NOTHING_TO_DO);
				return 0;
			}

			return -EIO;
		}
		vnr = peer_device->device->vnr;
	}

	rv = SS_SUCCESS;
	write_lock_irq(&resource->state_rwlock);
	if (resource->remote_state_change)
		rv = SS_CONCURRENT_ST_CHG;
	else
		resource->remote_state_change = true;
	write_unlock_irq(&resource->state_rwlock);

	if (rv != SS_SUCCESS) {
		drbd_info(connection, "Rejecting concurrent remote state change\n");
		drbd_send_sr_reply(connection, vnr, rv);
		return 0;
	}

	/* Send the reply before carrying out the state change: this is needed
	 * for connection state changes which close the network connection.  */
	if (peer_device) {
		rv = change_peer_device_state(peer_device, state_change, flags | CS_PREPARE);
		drbd_send_sr_reply(connection, vnr, rv);
		rv = change_peer_device_state(peer_device, state_change, flags | CS_PREPARED);
		if (rv >= SS_SUCCESS)
			drbd_md_sync_if_dirty(peer_device->device);
	} else {
		flags |= CS_IGN_OUTD_FAIL;
		rv = change_connection_state(connection, state_change, NULL, flags | CS_PREPARE);
		drbd_send_sr_reply(connection, vnr, rv);
		change_connection_state(connection, state_change, NULL, flags | CS_PREPARED);
	}

	write_lock_irq(&resource->state_rwlock);
	resource->remote_state_change = false;
	write_unlock_irq(&resource->state_rwlock);
	wake_up_all(&resource->twopc_wait);

	return 0;
}

static int abort_twopc_work(struct drbd_work *work, int cancel)
{
	struct drbd_resource *resource =
		container_of(work, struct drbd_resource, twopc_work);
	struct drbd_connection *connection;
	int initiator_node_id;
	bool is_connect;

	write_lock_irq(&resource->state_rwlock);
	initiator_node_id = resource->twopc_reply.initiator_node_id;
	if (initiator_node_id != -1) {
		connection = drbd_get_connection_by_node_id(resource, initiator_node_id);
		is_connect = resource->twopc_reply.is_connect &&
			resource->twopc_reply.target_node_id == resource->res_opts.node_id;
		resource->remote_state_change = false;
		resource->twopc_reply.initiator_node_id = -1;
		resource->twopc_parent_nodes = 0;
	}
	resource->twopc_work.cb = NULL;
	write_unlock_irq(&resource->state_rwlock);

	if (initiator_node_id != -1) {
		if (connection) {
			if (is_connect)
				abort_connect(connection);
			kref_put(&connection->kref, drbd_destroy_connection);
			connection = NULL;
		}

		/* Aborting a prepared state change. Give up the state mutex! */
		up(&resource->state_sem);
	}

	wake_up_all(&resource->twopc_wait);
	return 0;
}

void twopc_timer_fn(struct timer_list *t)
{
	struct drbd_resource *resource = from_timer(resource, t, twopc_timer);
	unsigned long irq_flags;

	write_lock_irqsave(&resource->state_rwlock, irq_flags);
	if (resource->twopc_work.cb == NULL) {
		drbd_err(resource, "Two-phase commit %u timeout\n",
			   resource->twopc_reply.tid);
		resource->twopc_work.cb = &abort_twopc_work;
		drbd_queue_work(&resource->work, &resource->twopc_work);
	} else {
		mod_timer(&resource->twopc_timer, jiffies + HZ/10);
	}
	write_unlock_irqrestore(&resource->state_rwlock, irq_flags);
}

bool drbd_have_local_disk(struct drbd_resource *resource)
{
	struct drbd_device *device;
	int vnr;

	rcu_read_lock();
	idr_for_each_entry(&resource->devices, device, vnr) {
		if (device->disk_state[NOW] > D_DISKLESS) {
			rcu_read_unlock();
			return true;
		}
	}
	rcu_read_unlock();
	return false;
}

static enum drbd_state_rv
far_away_change(struct drbd_connection *connection,
		struct twopc_state_change *state_change,
		struct twopc_reply *reply,
		enum chg_state_flags flags)
{
	struct drbd_resource *resource = connection->resource;
	u64 directly_reachable = directly_connected_nodes(resource, NOW) |
		NODE_MASK(resource->res_opts.node_id);
	union drbd_state mask = state_change->mask;
	union drbd_state val = state_change->val;
	int vnr = resource->twopc_reply.vnr;
	struct drbd_device *device;
	unsigned long irq_flags;
	int iterate_vnr;


	if (flags & CS_PREPARE && mask.role == role_MASK && val.role == R_PRIMARY &&
	    resource->role[NOW] == R_PRIMARY) {
		struct net_conf *nc;
		bool two_primaries_allowed = false;

		rcu_read_lock();
		nc = rcu_dereference(connection->transport.net_conf);
		if (nc)
			two_primaries_allowed = nc->two_primaries;
		rcu_read_unlock();
		if (!two_primaries_allowed)
			return SS_TWO_PRIMARIES;

		/* A node further away wants to become primary. In case I am primary allow it only
		 * when I am diskless. See also check_primaries_distances() in drbd_state.c
		 */
		if (drbd_have_local_disk(resource))
			return SS_WEAKLY_CONNECTED;
	}

	begin_state_change(resource, &irq_flags, flags);
	if (mask.i == 0 && val.i == 0 &&
	    resource->role[NOW] == R_PRIMARY && vnr == -1) {
		/* A node far away test if there are primaries. I am the guy he is concerned
		 * about... He learned about me in the CS_PREPARE phase. Since he is committing it
		 * I know that he is outdated now...
		 */
		struct drbd_connection *affected_connection;
		int initiator_node_id = resource->twopc_reply.initiator_node_id;

		affected_connection = drbd_get_connection_by_node_id(resource, initiator_node_id);
		if (affected_connection) {
			__downgrade_peer_disk_states(affected_connection, D_OUTDATED);
			kref_put(&affected_connection->kref, drbd_destroy_connection);
		} else if (flags & CS_PREPARED) {
			idr_for_each_entry(&resource->devices, device, iterate_vnr) {
				struct drbd_peer_md *peer_md;

				if (!get_ldev(device))
					continue;

				peer_md = &device->ldev->md.peers[initiator_node_id];
				peer_md->flags |= MDF_PEER_OUTDATED;
				put_ldev(device);
				drbd_md_mark_dirty(device);
			}
		}
	}

	if (reply->primary_nodes & ~directly_reachable)
		__outdate_myself(resource);

	idr_for_each_entry(&resource->devices, device, iterate_vnr) {
		if (test_bit(OUTDATE_ON_2PC_COMMIT, &device->flags) &&
		    device->disk_state[NEW] > D_OUTDATED)
			__change_disk_state(device, D_OUTDATED);
	}

	/* even if no outdate happens, CS_FORCE_RECALC might be set here */
	return end_state_change(resource, &irq_flags, "far-away");
}

static void handle_neighbor_demotion(struct drbd_connection *connection,
				     struct twopc_state_change *state_change,
				     struct twopc_reply *reply)
{
	struct drbd_resource *resource = connection->resource;
	struct drbd_device *device;
	int vnr;

	if (reply->initiator_node_id != connection->peer_node_id ||
	    connection->peer_role[NOW] != R_PRIMARY ||
	    state_change->mask.role != role_MASK || state_change->val.role != R_SECONDARY)
		return;

	/* A directly connected neighbor that was primary demotes to secondary */

	rcu_read_lock();
	idr_for_each_entry(&resource->devices, device, vnr) {
		kref_get(&device->kref);
		rcu_read_unlock();
		if (get_ldev(device)) {
			drbd_bitmap_io(device, &drbd_bm_write, "peer demote",
				       BM_LOCK_SET| BM_LOCK_CLEAR | BM_LOCK_BULK, NULL);
			put_ldev(device);
		}
		rcu_read_lock();
		kref_put(&device->kref, drbd_destroy_device);
	}
	rcu_read_unlock();
}

enum csc_rv {
	CSC_CLEAR,
	CSC_REJECT,
	CSC_ABORT_LOCAL,
	CSC_TID_MISS,
	CSC_MATCH,
};

static enum csc_rv
check_concurrent_transactions(struct drbd_resource *resource, struct twopc_reply *new_r)
{
	struct twopc_reply *ongoing = &resource->twopc_reply;

	if (!resource->remote_state_change)
		return CSC_CLEAR;

	if (new_r->initiator_node_id < ongoing->initiator_node_id) {
		if (ongoing->initiator_node_id == resource->res_opts.node_id)
			return CSC_ABORT_LOCAL;
		else
			return CSC_REJECT;
	} else if (new_r->initiator_node_id > ongoing->initiator_node_id) {
		return CSC_REJECT;
	}
	if (new_r->tid != ongoing->tid)
		return CSC_TID_MISS;

	return CSC_MATCH;
}


enum alt_rv {
	ALT_LOCKED,
	ALT_MATCH,
	ALT_TIMEOUT,
};

static enum alt_rv when_done_lock(struct drbd_resource *resource, unsigned int for_tid)
{
	write_lock_irq(&resource->state_rwlock);
	if (!resource->remote_state_change)
		return ALT_LOCKED;
	write_unlock_irq(&resource->state_rwlock);
	if (resource->twopc_reply.tid == for_tid)
		return ALT_MATCH;

	return ALT_TIMEOUT;
}
static enum alt_rv abort_local_transaction(struct drbd_connection *connection, unsigned int for_tid)
{
	struct drbd_resource *resource = connection->resource;
	struct net_conf *nc;
	enum alt_rv rv;
	long t;

	rcu_read_lock();
	nc = rcu_dereference(connection->transport.net_conf);
	t = nc->ping_timeo * HZ/10 * 3 / 2;
	rcu_read_unlock();

	set_bit(TWOPC_ABORT_LOCAL, &resource->flags);
	write_unlock_irq(&resource->state_rwlock);
	wake_up_all(&resource->state_wait);
	wait_event_timeout(resource->twopc_wait,
			   (rv = when_done_lock(resource, for_tid)) != ALT_TIMEOUT, t);
	clear_bit(TWOPC_ABORT_LOCAL, &resource->flags);
	return rv;
}

static int receive_twopc(struct drbd_connection *connection, struct packet_info *pi)
{
	struct drbd_resource *resource = connection->resource;
	struct p_twopc_request *p = pi->data;
	struct twopc_reply reply = {0};

	reply.vnr = pi->vnr;
	reply.tid = be32_to_cpu(p->tid);
	if (connection->agreed_features & DRBD_FF_2PC_V2) {
		reply.initiator_node_id = p->s8_initiator_node_id;
		reply.target_node_id = p->s8_target_node_id;
	} else {
		reply.initiator_node_id = be32_to_cpu(p->u32_initiator_node_id);
		reply.target_node_id = be32_to_cpu(p->u32_target_node_id);
	}
	reply.reachable_nodes = directly_connected_nodes(resource, NOW) |
				NODE_MASK(resource->res_opts.node_id);

	if (pi->cmd == P_TWOPC_PREPARE &&
			reply.initiator_node_id == connection->peer_node_id &&
			reply.target_node_id == resource->res_opts.node_id) {
		/* Clear the relevant flags at the start of a connection
		 * attempt from this peer. They must be cleared before we
		 * receive any more packets, because the state packets follow
		 * after this one even when this two-phase commit is queued. If
		 * the two-phase commit is not a connection attempt, clearing
		 * the flags is harmless. The peer will never initiate a
		 * concurrent two-phase commit while a connection attempt is
		 * ongoing. */
		clear_bit(CONN_HANDSHAKE_DISCONNECT, &connection->flags);
		clear_bit(CONN_HANDSHAKE_RETRY, &connection->flags);
		clear_bit(CONN_HANDSHAKE_READY, &connection->flags);
	}

	process_twopc(connection, &reply, pi, jiffies);

	return 0;
}

static void nested_twopc_abort(struct drbd_resource *resource, struct twopc_request *request)
{
	struct drbd_connection *connection;
	u64 nodes_to_reach, reach_immediately, im;

	read_lock_irq(&resource->state_rwlock);
	nodes_to_reach = request->nodes_to_reach;
	reach_immediately = directly_connected_nodes(resource, NOW) & nodes_to_reach;
	nodes_to_reach &= ~(reach_immediately | NODE_MASK(resource->res_opts.node_id));
	request->nodes_to_reach = nodes_to_reach;
	read_unlock_irq(&resource->state_rwlock);

	for_each_connection_ref(connection, im, resource) {
		u64 mask = NODE_MASK(connection->peer_node_id);
		if (reach_immediately & mask)
			conn_send_twopc_request(connection, request);
	}
}

static bool is_prepare(enum drbd_packet cmd)
{
	return cmd == P_TWOPC_PREP_RSZ || cmd == P_TWOPC_PREPARE;
}


enum determine_dev_size
drbd_commit_size_change(struct drbd_device *device, struct resize_parms *rs, u64 nodes_to_reach)
{
	struct twopc_resize *tr = &device->resource->twopc.resize;
	enum determine_dev_size dd;
	uint64_t my_usize;

	if (!get_ldev(device)) {
		drbd_set_my_capacity(device, tr->new_size);
		return DS_UNCHANGED; /* Not entirely true, but we are diskless... */
	}

	rcu_read_lock();
	my_usize = rcu_dereference(device->ldev->disk_conf)->disk_size;
	rcu_read_unlock();

	if (my_usize != tr->user_size) {
		struct disk_conf *old_disk_conf, *new_disk_conf;

		new_disk_conf = kzalloc(sizeof(struct disk_conf), GFP_KERNEL);
		if (!new_disk_conf) {
			device->ldev->disk_conf->disk_size = tr->user_size;
			goto cont;
		}

		old_disk_conf = device->ldev->disk_conf;
		*new_disk_conf = *old_disk_conf;
		new_disk_conf->disk_size = tr->user_size;

		rcu_assign_pointer(device->ldev->disk_conf, new_disk_conf);
		kvfree_rcu_mightsleep(old_disk_conf);

		drbd_info(device, "New u_size %llu sectors\n",
			  (unsigned long long)tr->user_size);
	}
cont:
	dd = drbd_determine_dev_size(device, tr->new_size, tr->dds_flags | DDSF_2PC, rs);

	if (dd > DS_UNCHANGED) { /* DS_SHRUNK, DS_GREW, DS_GREW_FROM_ZERO */
		struct drbd_peer_device *peer_device;
		u64 im;

		for_each_peer_device_ref(peer_device, im, device) {
			if (peer_device->repl_state[NOW] != L_ESTABLISHED ||
			    peer_device->disk_state[NOW] < D_INCONSISTENT)
				continue;

			/* update cached sizes, relevant for the next handshake
			 * of a currently unconnected peer. */
			peer_device->c_size = tr->new_size;
			peer_device->u_size = tr->user_size;
			if (dd >= DS_GREW) {
				if (tr->new_size > peer_device->d_size)
					peer_device->d_size = tr->new_size;

				if (tr->new_size > peer_device->max_size)
					peer_device->max_size = tr->new_size;
			} else if (dd == DS_SHRUNK) {
				if (tr->new_size < peer_device->d_size)
					peer_device->d_size = tr->new_size;

				if (tr->new_size < peer_device->max_size)
					peer_device->max_size = tr->new_size;
			}
		}
	}

	if (dd == DS_GREW && !(tr->dds_flags & DDSF_NO_RESYNC)) {
		struct drbd_resource *resource = device->resource;
		const int my_node_id = resource->res_opts.node_id;
		struct drbd_peer_device *peer_device;
		u64 im;

		for_each_peer_device_ref(peer_device, im, device) {
			if (peer_device->repl_state[NOW] != L_ESTABLISHED ||
			    peer_device->disk_state[NOW] < D_INCONSISTENT)
				continue;

			if (tr->diskful_primary_nodes) {
				if (tr->diskful_primary_nodes & NODE_MASK(my_node_id)) {
					enum drbd_repl_state resync;
					if (tr->diskful_primary_nodes & NODE_MASK(peer_device->node_id)) {
						/* peer is also primary */
						resync = peer_device->node_id < my_node_id ?
							L_SYNC_TARGET : L_SYNC_SOURCE;
					} else {
						/* peer is secondary */
						resync = L_SYNC_SOURCE;
					}
					drbd_start_resync(peer_device, resync, "resize");
				} else {
					if (tr->diskful_primary_nodes & NODE_MASK(peer_device->node_id))
						drbd_start_resync(peer_device, L_SYNC_TARGET,
								"resize");
					/* else  no resync */
				}
			} else {
				if (resource->twopc_parent_nodes & NODE_MASK(peer_device->node_id))
					drbd_start_resync(peer_device, L_SYNC_TARGET, "resize");
				else if (nodes_to_reach & NODE_MASK(peer_device->node_id))
					drbd_start_resync(peer_device, L_SYNC_SOURCE, "resize");
				/* else  no resync */
			}
		}
	}

	put_ldev(device);
	return dd;
}

enum drbd_state_rv drbd_support_2pc_resize(struct drbd_resource *resource)
{
	struct drbd_connection *connection;
	enum drbd_state_rv rv = SS_SUCCESS;

	rcu_read_lock();
	for_each_connection_rcu(connection, resource) {
		if (connection->cstate[NOW] == C_CONNECTED &&
		    connection->agreed_pro_version < 112) {
			rv = SS_NOT_SUPPORTED;
			break;
		}
	}
	rcu_read_unlock();

	return rv;
}

static bool any_neighbor_quorate(struct drbd_resource *resource)
{
	struct drbd_peer_device *peer_device;
	struct drbd_connection *connection;
	bool peer_with_quorum = false;
	int vnr;

	rcu_read_lock();
	for_each_connection_rcu(connection, resource) {
		peer_with_quorum = true;
		idr_for_each_entry(&connection->peer_devices, peer_device, vnr) {
			if (test_bit(PEER_QUORATE, &peer_device->flags))
				continue;
			peer_with_quorum = false;
			break;
		}

		if (peer_with_quorum)
			break;
	}
	rcu_read_unlock();

	return peer_with_quorum;
}

static void process_twopc(struct drbd_connection *connection,
			 struct twopc_reply *reply,
			 struct packet_info *pi,
			 unsigned long receive_jif)
{
	struct drbd_connection *affected_connection = connection;
	struct drbd_resource *resource = connection->resource;
	struct drbd_peer_device *peer_device = NULL;
	struct p_twopc_request *p = pi->data;
	struct twopc_state_change *state_change = &resource->twopc.state_change;
	enum chg_state_flags flags = CS_VERBOSE | CS_LOCAL_ONLY;
	enum drbd_state_rv rv = SS_SUCCESS;
	struct twopc_request request;
	bool waiting_allowed = true;
	enum csc_rv csc_rv;

	request.tid = be32_to_cpu(p->tid);
	if (connection->agreed_features & DRBD_FF_2PC_V2) {
		request.flags = be32_to_cpu(p->flags);
		request.initiator_node_id = p->s8_initiator_node_id;
		request.target_node_id = p->s8_target_node_id;
	} else {
		request.flags = 0;
		request.initiator_node_id = be32_to_cpu(p->u32_initiator_node_id);
		request.target_node_id = be32_to_cpu(p->u32_target_node_id);
	}
	request.nodes_to_reach = be64_to_cpu(p->nodes_to_reach);
	request.cmd = pi->cmd;
	request.vnr = pi->vnr;

	/* Check for concurrent transactions and duplicate packets. */
retry:
	write_lock_irq(&resource->state_rwlock);

	csc_rv = check_concurrent_transactions(resource, reply);

	if (csc_rv == CSC_CLEAR && pi->cmd != P_TWOPC_ABORT) {
		struct drbd_device *device;
		int iterate_vnr;

		if (!is_prepare(pi->cmd)) {
			/* We have committed or aborted this transaction already. */
			write_unlock_irq(&resource->state_rwlock);
			dynamic_drbd_dbg(connection, "Ignoring %s packet %u\n",
				   drbd_packet_name(pi->cmd),
				   reply->tid);
			return;
		}
		if (reply->is_aborted) {
			write_unlock_irq(&resource->state_rwlock);
			return;
		}
		resource->remote_state_change = true;
		resource->twopc.type =
			pi->cmd == P_TWOPC_PREPARE ? TWOPC_STATE_CHANGE : TWOPC_RESIZE;
		resource->twopc_prepare_reply_cmd = 0;
		resource->twopc_parent_nodes = NODE_MASK(connection->peer_node_id);
		clear_bit(TWOPC_EXECUTED, &resource->flags);
		idr_for_each_entry(&resource->devices, device, iterate_vnr)
			clear_bit(OUTDATE_ON_2PC_COMMIT, &device->flags);
	} else if (csc_rv == CSC_MATCH && !is_prepare(pi->cmd)) {
		flags |= CS_PREPARED;

		if (test_and_set_bit(TWOPC_EXECUTED, &resource->flags)) {
			write_unlock_irq(&resource->state_rwlock);
			drbd_info(connection, "Ignoring redundant %s packet %u.\n",
				  drbd_packet_name(pi->cmd),
				  reply->tid);
			return;
		}
	} else if (csc_rv == CSC_ABORT_LOCAL && is_prepare(pi->cmd)) {
		enum alt_rv alt_rv;

		drbd_info(connection, "Aborting local state change %u to yield to remote "
			  "state change %u.\n",
			  resource->twopc_reply.tid,
			  reply->tid);
		alt_rv = abort_local_transaction(connection, reply->tid);
		if (alt_rv == ALT_MATCH) {
			/* abort_local_transaction() comes back unlocked in this case... */
			goto match;
		} else if (alt_rv == ALT_TIMEOUT) {
			/* abort_local_transaction() comes back unlocked in this case... */
			drbd_info(connection, "Aborting local state change %u "
				  "failed. Rejecting remote state change %u.\n",
				  resource->twopc_reply.tid,
				  reply->tid);
			drbd_send_twopc_reply(connection, P_TWOPC_RETRY, reply);
			return;
		}
		/* abort_local_transaction() returned with the state_rwlock write lock */
		if (reply->is_aborted) {
			write_unlock_irq(&resource->state_rwlock);
			return;
		}
		resource->remote_state_change = true;
		resource->twopc.type =
			pi->cmd == P_TWOPC_PREPARE ? TWOPC_STATE_CHANGE : TWOPC_RESIZE;
		resource->twopc_parent_nodes = NODE_MASK(connection->peer_node_id);
		resource->twopc_prepare_reply_cmd = 0;
		clear_bit(TWOPC_EXECUTED, &resource->flags);
	} else if (pi->cmd == P_TWOPC_ABORT) {
		/* crc_rc != CRC_MATCH */
		write_unlock_irq(&resource->state_rwlock);
		nested_twopc_abort(resource, &request);
		return;
	} else {
		write_unlock_irq(&resource->state_rwlock);

		if (csc_rv == CSC_TID_MISS && is_prepare(pi->cmd) && waiting_allowed) {
			/* CSC_TID_MISS implies the two transactions are from the same initiator */
			if (!(resource->twopc_parent_nodes & NODE_MASK(connection->peer_node_id))) {
				long timeout = twopc_timeout(resource) / 20; /* usually 1.5 sec */
				/*
				 * We are expecting the P_TWOPC_COMMIT or P_TWOPC_ABORT through
				 * another connection. So we can wait without deadlocking.
				 */
				wait_event_interruptible_timeout(resource->twopc_wait,
						!resource->remote_state_change, timeout);
				waiting_allowed = false; /* retry only once */
				goto retry;
			}
		}

		if (csc_rv == CSC_REJECT ||
		    (csc_rv == CSC_TID_MISS && is_prepare(pi->cmd))) {
			drbd_info(connection, "Rejecting concurrent "
				  "remote state change %u because of "
				  "state change %u\n",
				  reply->tid,
				  resource->twopc_reply.tid);
			drbd_send_twopc_reply(connection, P_TWOPC_RETRY, reply);
			return;
		}

		if (is_prepare(pi->cmd)) {
			if (csc_rv == CSC_MATCH) {
				/* We have prepared this transaction already. */
				enum drbd_packet reply_cmd;

			match:
				drbd_info(connection,
						"Duplicate prepare for remote state change %u\n",
						reply->tid);
				write_lock_irq(&resource->state_rwlock);
				resource->twopc_parent_nodes |= NODE_MASK(connection->peer_node_id);
				reply_cmd = resource->twopc_prepare_reply_cmd;
				write_unlock_irq(&resource->state_rwlock);

				if (reply_cmd) {
					drbd_send_twopc_reply(connection, reply_cmd,
							      &resource->twopc_reply);
				} else {
					/* if a node sends us a prepare, that means he has
					   prepared this himsilf successfully. */
					set_bit(TWOPC_YES, &connection->flags);

					if (cluster_wide_reply_ready(resource)) {
						if (resource->twopc_work.cb == NULL) {
							resource->twopc_work.cb = nested_twopc_work;
							drbd_queue_work(&resource->work, &resource->twopc_work);
						}
					}
				}
			}
		} else {
			drbd_info(connection, "Ignoring %s packet %u "
				  "current processing state change %u\n",
				  drbd_packet_name(pi->cmd),
				  reply->tid,
				  resource->twopc_reply.tid);
		}
		return;
	}

	if (reply->initiator_node_id != connection->peer_node_id) {
		/*
		 * This is an indirect request.  Unless we are directly
		 * connected to the initiator as well as indirectly, we don't
		 * have connection or peer device objects for this peer.
		 */
		affected_connection = drbd_connection_by_node_id(resource, reply->initiator_node_id);
	}

	if (reply->target_node_id != -1 &&
	    reply->target_node_id != resource->res_opts.node_id) {
		affected_connection = NULL;
	}

	switch (resource->twopc.type) {
	case TWOPC_STATE_CHANGE:
		if (pi->cmd == P_TWOPC_PREPARE) {
			state_change->mask.i = be32_to_cpu(p->mask);
			state_change->val.i = be32_to_cpu(p->val);
		} else { /* P_TWOPC_COMMIT */
			state_change->primary_nodes = be64_to_cpu(p->primary_nodes);
			state_change->reachable_nodes = be64_to_cpu(p->reachable_nodes);
		}
		break;
	case TWOPC_RESIZE:
		if (request.cmd == P_TWOPC_PREP_RSZ) {
			resource->twopc.resize.user_size = be64_to_cpu(p->user_size);
			resource->twopc.resize.dds_flags = be16_to_cpu(p->dds_flags);
		} else { /* P_TWOPC_COMMIT */
			resource->twopc.resize.diskful_primary_nodes =
				be64_to_cpu(p->diskful_primary_nodes);
			resource->twopc.resize.new_size = be64_to_cpu(p->exposed_size);
		}
	}

	if (affected_connection && affected_connection->cstate[NOW] < C_CONNECTED &&
	    state_change->mask.conn == 0)
		affected_connection = NULL;

	if (pi->vnr != -1 && affected_connection) {
		peer_device = conn_peer_device(affected_connection, pi->vnr);
		/* If we do not know the peer_device, then we are fine with
		   whatever is going on in the cluster. E.g. detach and del-minor
		   one each node, one after the other */

		affected_connection = NULL; /* It is intended for a peer_device! */
	}

	if (state_change->mask.conn == conn_MASK) {
		u64 m = NODE_MASK(reply->initiator_node_id);

		if (state_change->val.conn == C_CONNECTED) {
			reply->reachable_nodes |= m;
			if (affected_connection)
				reply->is_connect = 1;
		}
		if (state_change->val.conn == C_DISCONNECTING) {
			reply->reachable_nodes &= ~m;
			reply->is_disconnect = 1;
		}
	}

	if (pi->cmd == P_TWOPC_PREPARE) {
		reply->primary_nodes = be64_to_cpu(p->primary_nodes);
		if (resource->role[NOW] == R_PRIMARY) {
			reply->primary_nodes |= NODE_MASK(resource->res_opts.node_id);
			reply->weak_nodes = ~reply->reachable_nodes;
		}
	}
	if (pi->cmd == P_TWOPC_PREP_RSZ) {
		struct drbd_device *device;

		device = (peer_device ?: conn_peer_device(connection, pi->vnr))->device;
		if (get_ldev(device)) {
			if (resource->role[NOW] == R_PRIMARY)
				reply->diskful_primary_nodes = NODE_MASK(resource->res_opts.node_id);
			reply->max_possible_size = drbd_local_max_size(device);
			put_ldev(device);
		} else {
			reply->max_possible_size = DRBD_MAX_SECTORS;
			reply->diskful_primary_nodes = 0;
		}
	}

	resource->twopc_reply = *reply;
	write_unlock_irq(&resource->state_rwlock);

	if (affected_connection && affected_connection != connection &&
	    affected_connection->cstate[NOW] == C_CONNECTED) {
		drbd_ping_peer(affected_connection);
		if (affected_connection->cstate[NOW] < C_CONNECTED)
			affected_connection = NULL;
	}

	switch(pi->cmd) {
	case P_TWOPC_PREPARE:
		drbd_info(connection, "Preparing remote state change %u\n", reply->tid);
		flags |= CS_PREPARE;
		break;
	case P_TWOPC_PREP_RSZ:
		drbd_info(connection, "Preparing remote state change %u "
			  "(local_max_size = %llu KiB)\n",
			  reply->tid, (unsigned long long)reply->max_possible_size >> 1);
		flags |= CS_PREPARE;
		break;
	case P_TWOPC_ABORT:
		drbd_info(connection, "Aborting remote state change %u\n",
			  reply->tid);
		flags |= CS_ABORT;
		break;
	case P_TWOPC_COMMIT:
		drbd_info(connection, "Committing remote state change %u (primary_nodes=%llX)\n",
			  reply->tid, be64_to_cpu(p->primary_nodes));
		break;
	default:
		BUG();
	}

	switch (resource->twopc.type) {
	case TWOPC_STATE_CHANGE:
		if (flags & CS_PREPARED && !(flags & CS_ABORT)) {
			reply->primary_nodes = state_change->primary_nodes;
			handle_neighbor_demotion(connection, state_change, reply);

			if ((resource->cached_all_devices_have_quorum ||
			     any_neighbor_quorate(resource)) &&
			    request.flags & TWOPC_HAS_REACHABLE) {
				resource->members = state_change->reachable_nodes;
				if (!resource->cached_all_devices_have_quorum)
					flags |= CS_FORCE_RECALC;
			}
			if (state_change->mask.conn == conn_MASK &&
			    state_change->val.conn == C_CONNECTED) {
				/* Add nodes connecting "far away" to members */
				u64 add_mask = NODE_MASK(reply->initiator_node_id) |
					NODE_MASK(reply->target_node_id);

				resource->members |= add_mask;
			}
		}

		if (peer_device)
			rv = change_peer_device_state(peer_device, state_change, flags);
		else if (affected_connection)
			rv = change_connection_state(affected_connection, state_change, reply,
						     flags | CS_IGN_OUTD_FAIL);
		else
			rv = far_away_change(connection, state_change, reply, flags);
		break;
	case TWOPC_RESIZE:
		if (flags & CS_PREPARE)
			rv = drbd_support_2pc_resize(resource);
		break;
	}

	if (flags & CS_PREPARE) {
		mod_timer(&resource->twopc_timer, receive_jif + twopc_timeout(resource));

		/* Retry replies can be sent immediately. Otherwise use the
		 * nested twopc path. This waits for the state handshake to
		 * complete in the case of a twopc for transitioning to
		 * C_CONNECTED. */
		if (rv == SS_IN_TRANSIENT_STATE) {
			resource->twopc_prepare_reply_cmd = P_TWOPC_RETRY;
			drbd_send_twopc_reply(connection, P_TWOPC_RETRY, reply);
		} else {
			resource->twopc_reply.state_change_failed = rv < SS_SUCCESS;
			nested_twopc_request(resource, &request);
		}
	} else {
		if (flags & CS_PREPARED) {
			if (rv < SS_SUCCESS)
				drbd_err(resource, "FATAL: Local commit of prepared %u failed! \n",
					 reply->tid);

			del_timer(&resource->twopc_timer);
		}

		nested_twopc_request(resource, &request);

		if (resource->twopc.type == TWOPC_RESIZE && flags & CS_PREPARED &&
		    !(flags & CS_ABORT)) {
			struct drbd_device *device;

			device = (peer_device ?: conn_peer_device(connection, pi->vnr))->device;

			drbd_commit_size_change(device, NULL, request.nodes_to_reach);
			rv = SS_SUCCESS;
		}

		clear_remote_state_change(resource);

		if (peer_device && rv >= SS_SUCCESS && !(flags & CS_ABORT))
			drbd_md_sync_if_dirty(peer_device->device);

		if (connection->agreed_pro_version < 117 &&
		    rv >= SS_SUCCESS && !(flags & CS_ABORT) &&
		    affected_connection &&
		    state_change->mask.conn == conn_MASK && state_change->val.conn == C_CONNECTED)
			conn_connect2(connection);
	}
}

void drbd_try_to_get_resynced(struct drbd_device *device)
{
	int best_resync_peer_preference = 0;
	struct drbd_peer_device *best_peer_device = NULL;
	struct drbd_peer_device *peer_device;
	enum sync_strategy best_strategy = UNDETERMINED;

	if (!get_ldev(device))
		return;

	rcu_read_lock();
	for_each_peer_device_rcu(peer_device, device) {
		enum sync_strategy strategy;
		enum sync_rule rule;
		int peer_node_id;
		if (peer_device->disk_state[NOW] == D_UP_TO_DATE) {
			strategy = drbd_uuid_compare(peer_device, &rule, &peer_node_id);
			disk_states_to_strategy(peer_device, peer_device->disk_state[NOW], &strategy, rule, &peer_node_id);
			drbd_info(peer_device, "strategy = %s\n", strategy_descriptor(strategy).name);
			if (strategy_descriptor(strategy).resync_peer_preference > best_resync_peer_preference) {
				best_resync_peer_preference = strategy_descriptor(strategy).resync_peer_preference;
				best_peer_device = peer_device;
				best_strategy = strategy;
			}
		}
	}
	rcu_read_unlock();
	peer_device = best_peer_device;

	if (best_strategy == NO_SYNC) {
		change_disk_state(device, D_UP_TO_DATE, CS_VERBOSE, "get-resync", NULL);
	} else if (peer_device) {
		drbd_resync(peer_device, DISKLESS_PRIMARY);
		drbd_send_uuids(peer_device, UUID_FLAG_RESYNC | UUID_FLAG_DISKLESS_PRIMARY, 0);
	}
	put_ldev(device);
}

static void finish_nested_twopc(struct drbd_connection *connection)
{
	struct drbd_resource *resource = connection->resource;
	struct drbd_peer_device *peer_device;
	int vnr = 0;

	idr_for_each_entry(&connection->peer_devices, peer_device, vnr) {
		if (!test_bit(INITIAL_STATE_RECEIVED, &peer_device->flags))
			return;
	}

	set_bit(CONN_HANDSHAKE_READY, &connection->flags);

	wake_up_all(&resource->state_wait);

	if (!resource->remote_state_change)
		return;

	if (resource->twopc_parent_nodes == 0) /* we are the initiator, no nesting here */
		return;

	if (cluster_wide_reply_ready(resource) && resource->twopc_work.cb == NULL) {
		resource->twopc_work.cb = nested_twopc_work;
		drbd_queue_work(&resource->work, &resource->twopc_work);
	}
}

static bool uuid_in_peer_history(struct drbd_peer_device *peer_device, u64 uuid)
{
	int i;

	for (i = 0; i < ARRAY_SIZE(peer_device->history_uuids); i++)
		if ((peer_device->history_uuids[i] & ~UUID_PRIMARY) == uuid)
			return true;

	return false;
}

static bool uuid_in_my_history(struct drbd_device *device, u64 uuid)
{
	int i;

	for (i = 0; i < HISTORY_UUIDS; i++) {
		if ((drbd_history_uuid(device, i) & ~UUID_PRIMARY) == uuid)
			return true;
	}

	return false;
}

static bool peer_data_is_successor_of_mine(struct drbd_peer_device *peer_device)
{
	u64 exposed = peer_device->device->exposed_data_uuid & ~UUID_PRIMARY;
	int i;

	i = drbd_find_peer_bitmap_by_uuid(peer_device, exposed);
	if (i != -1)
		return true;

	return uuid_in_peer_history(peer_device, exposed);
}

static bool peer_data_is_ancestor_of_mine(struct drbd_peer_device *peer_device)
{
	struct drbd_device *device = peer_device->device;
	u64 peer_uuid = peer_device->current_uuid;
	struct drbd_peer_device *p2;
	bool rv = false;
	int i;

	rcu_read_lock();
	for_each_peer_device_rcu(p2, device) {
		if (peer_device == p2)
			continue;
		i = drbd_find_peer_bitmap_by_uuid(p2, peer_uuid);
		if (i != -1 || uuid_in_peer_history(peer_device, peer_uuid)) {
			rv = true;
			break;
		}
	}
	rcu_read_unlock();

	return rv;
}

static void propagate_exposed_uuid(struct drbd_device *device)
{
	struct drbd_peer_device *peer_device;
	u64 im;

	for_each_peer_device_ref(peer_device, im, device) {
		if (!test_bit(INITIAL_STATE_SENT, &peer_device->flags))
			continue;
		drbd_send_current_uuid(peer_device, device->exposed_data_uuid, 0);
	}
}

static void diskless_with_peers_different_current_uuids(struct drbd_peer_device *peer_device,
							enum drbd_disk_state *peer_disk_state)
{
	bool data_successor = peer_data_is_successor_of_mine(peer_device);
	bool data_ancestor = peer_data_is_ancestor_of_mine(peer_device);
	struct drbd_connection *connection = peer_device->connection;
	struct drbd_resource *resource = connection->resource;
	struct drbd_device *device = peer_device->device;
	unsigned long irq_flags;

	if (data_successor && resource->role[NOW] == R_PRIMARY) {
		drbd_warn(peer_device, "Remote node has more recent data\n");
		if (!resource->fail_io[NOW] && resource->cached_susp &&
		    resource->res_opts.on_susp_primary_outdated == SPO_FORCE_SECONDARY) {
			drbd_warn(peer_device, "force secondary!\n");
			begin_state_change(resource, &irq_flags,
					   CS_VERBOSE | CS_HARD | CS_FS_IGN_OPENERS);
			resource->role[NEW] = R_SECONDARY;
			/* resource->fail_io[NEW] gets set via CS_FS_IGN_OPENERS */
			end_state_change(resource, &irq_flags, "peer-state");
		}
		set_bit(CONN_HANDSHAKE_RETRY, &connection->flags);
	} else if (data_successor && resource->role[NOW] == R_SECONDARY) {
		drbd_uuid_set_exposed(device, peer_device->current_uuid, true);
		propagate_exposed_uuid(device);
	} else if (data_ancestor) {
		drbd_warn(peer_device, "Downgrading joining peer's disk as its data is older\n");
		if (*peer_disk_state > D_OUTDATED)
			*peer_disk_state = D_OUTDATED;
			/* See "Do not trust this guy!" in sanitize_state() */
	} else {
		drbd_warn(peer_device, "Current UUID of peer does not match my exposed UUID.");
		set_bit(CONN_HANDSHAKE_DISCONNECT, &connection->flags);
	}
}

static int receive_state(struct drbd_connection *connection, struct packet_info *pi)
{
	struct drbd_resource *resource = connection->resource;
	struct drbd_peer_device *peer_device = NULL;
	enum drbd_repl_state *repl_state;
	struct drbd_device *device = NULL;
	struct p_state *p = pi->data;
	union drbd_state old_peer_state, peer_state;
	enum drbd_disk_state peer_disk_state;
	enum drbd_repl_state new_repl_state;
	bool peer_was_resync_target;
	enum chg_state_flags begin_state_chg_flags = CS_VERBOSE | CS_WAIT_COMPLETE;
	unsigned long irq_flags;
	int rv;

	if (pi->vnr != -1) {
		peer_device = conn_peer_device(connection, pi->vnr);
		if (!peer_device)
			return config_unknown_volume(connection, pi);
		device = peer_device->device;
	}

	peer_state.i = be32_to_cpu(p->state);

	if (connection->agreed_pro_version < 110) {
		/* Before drbd-9.0 there was no D_DETACHING it was D_FAILED... */
		if (peer_state.disk >= D_DETACHING)
			peer_state.disk++;
		if (peer_state.pdsk >= D_DETACHING)
			peer_state.pdsk++;
	}

	if (pi->vnr == -1) {
		if (peer_state.role == R_SECONDARY) {
			begin_state_change(resource, &irq_flags, CS_HARD | CS_VERBOSE);
			__change_peer_role(connection, R_SECONDARY);
			rv = end_state_change(resource, &irq_flags, "peer-state");
			if (rv < SS_SUCCESS)
				goto fail;
		}
		return 0;
        }

	peer_disk_state = peer_state.disk;

	if (peer_disk_state > D_DISKLESS && !want_bitmap(peer_device)) {
		drbd_warn(peer_device, "The peer is configured to be diskless but presents %s\n",
			  drbd_disk_str(peer_disk_state));
		goto fail;
	}

	if (peer_state.disk == D_NEGOTIATING) {
		peer_disk_state = peer_device->uuid_flags & UUID_FLAG_INCONSISTENT ?
			D_INCONSISTENT : D_CONSISTENT;
		drbd_info(peer_device, "real peer disk state = %s\n", drbd_disk_str(peer_disk_state));
	}

	read_lock_irq(&resource->state_rwlock);
	old_peer_state = drbd_get_peer_device_state(peer_device, NOW);
	read_unlock_irq(&resource->state_rwlock);
 retry:
	new_repl_state = max_t(enum drbd_repl_state, old_peer_state.conn, L_OFF);

	/* If some other part of the code (ack_receiver thread, timeout)
	 * already decided to close the connection again,
	 * we must not "re-establish" it here. */
	if (old_peer_state.conn <= C_TEAR_DOWN)
		return -ECONNRESET;

	if (!test_bit(INITIAL_STATE_RECEIVED, &peer_device->flags) &&
	    peer_state.role == R_PRIMARY && peer_device->uuid_flags & UUID_FLAG_STABLE)
		check_resync_source(device, peer_device->uuid_node_mask);

	peer_was_resync_target =
		connection->agreed_pro_version >= 110 ?
		peer_device->last_repl_state == L_SYNC_TARGET ||
		peer_device->last_repl_state == L_PAUSED_SYNC_T
		:
		true;
	/* If this is the "end of sync" confirmation, usually the peer disk
	 * was D_INCONSISTENT or D_CONSISTENT. (Since the peer might be
	 * weak we do not know anything about its new disk state)
	 */
	if (peer_was_resync_target &&
	    (old_peer_state.pdsk == D_INCONSISTENT || old_peer_state.pdsk == D_CONSISTENT) &&
	    old_peer_state.conn > L_ESTABLISHED && old_peer_state.disk >= D_INCONSISTENT) {
		/* If we are (becoming) SyncSource, but peer is still in sync
		 * preparation, ignore its uptodate-ness to avoid flapping, it
		 * will change to inconsistent once the peer reaches active
		 * syncing states.
		 * It may have changed syncer-paused flags, however, so we
		 * cannot ignore this completely. */
		if (peer_state.conn > L_ESTABLISHED &&
		    peer_state.conn < L_SYNC_SOURCE)
			peer_disk_state = D_INCONSISTENT;

		/* if peer_state changes to connected at the same time,
		 * it explicitly notifies us that it finished resync.
		 * Maybe we should finish it up, too? */
		else if (peer_state.conn == L_ESTABLISHED) {
			bool finish_now = false;

			if (old_peer_state.conn == L_WF_BITMAP_S) {
				read_lock_irq(&resource->state_rwlock);
				if (peer_device->repl_state[NOW] == L_WF_BITMAP_S)
					peer_device->resync_finished_pdsk = peer_state.disk;
				else if (peer_device->repl_state[NOW] == L_SYNC_SOURCE)
					finish_now = true;
				read_unlock_irq(&resource->state_rwlock);
			}

			if (finish_now || old_peer_state.conn == L_SYNC_SOURCE ||
			    old_peer_state.conn == L_PAUSED_SYNC_S) {
				drbd_resync_finished(peer_device, peer_state.disk);
				peer_device->last_repl_state = peer_state.conn;
			}
			return 0;
		}
	}

	/* explicit verify finished notification, stop sector reached. */
	if (old_peer_state.conn == L_VERIFY_T && old_peer_state.disk == D_UP_TO_DATE &&
	    peer_state.conn == L_ESTABLISHED && peer_disk_state == D_UP_TO_DATE) {
		ov_out_of_sync_print(peer_device);
		drbd_resync_finished(peer_device, D_MASK);
		peer_device->last_repl_state = peer_state.conn;
		return 0;
	}

	/* Start resync after AHEAD/BEHIND */
	if (connection->agreed_pro_version >= 110 &&
	    peer_state.conn == L_SYNC_SOURCE && old_peer_state.conn == L_BEHIND) {
		drbd_start_resync(peer_device, L_SYNC_TARGET, "resync-after-behind");
		return 0;
	}

	/* peer says his disk is inconsistent, while we think it is uptodate,
	 * and this happens while the peer still thinks we have a sync going on,
	 * but we think we are already done with the sync.
	 * We ignore this to avoid flapping pdsk.
	 * This should not happen, if the peer is a recent version of drbd. */
	if (old_peer_state.pdsk == D_UP_TO_DATE && peer_disk_state == D_INCONSISTENT &&
	    old_peer_state.conn == L_ESTABLISHED && peer_state.conn > L_SYNC_SOURCE)
		peer_disk_state = D_UP_TO_DATE;

	if (new_repl_state == L_OFF)
		new_repl_state = L_ESTABLISHED;

	if (peer_state.conn == L_AHEAD)
		new_repl_state = L_BEHIND;

	if (test_bit(UUIDS_RECEIVED, &peer_device->flags) &&
	    peer_state.disk >= D_NEGOTIATING &&
	    get_ldev_if_state(device, D_NEGOTIATING)) {
		enum sync_strategy strategy = UNDETERMINED;
		bool consider_resync;

		/* clear CONN_DISCARD_MY_DATA so late, to not lose it if peer
		   gets aborted before we are able to do the resync handshake. */
		clear_bit(CONN_DISCARD_MY_DATA, &connection->flags);

		/* if we established a new connection */
		consider_resync = (old_peer_state.conn < L_ESTABLISHED);
		/* if we have both been inconsistent, and the peer has been
		 * forced to be UpToDate with --force */
		consider_resync |= test_bit(CONSIDER_RESYNC, &peer_device->flags);
		/* if we had been plain connected, and the admin requested to
		 * start a sync by "invalidate" or "invalidate-remote" */
		consider_resync |= (old_peer_state.conn == L_ESTABLISHED &&
				    (peer_state.conn == L_STARTING_SYNC_S ||
				     peer_state.conn == L_STARTING_SYNC_T));

		consider_resync |= peer_state.conn == L_WF_BITMAP_T &&
				   peer_device->flags & UUID_FLAG_CRASHED_PRIMARY;

		if (consider_resync) {
			strategy = drbd_sync_handshake(peer_device, peer_state);
			new_repl_state = strategy_to_repl_state(peer_device, peer_state.role, strategy);
		} else if (old_peer_state.conn == L_ESTABLISHED &&
			   (peer_state.disk == D_NEGOTIATING ||
			    old_peer_state.disk == D_NEGOTIATING)) {
			strategy = drbd_attach_handshake(peer_device, peer_disk_state);
			new_repl_state = strategy_to_repl_state(peer_device, peer_state.role, strategy);
			if (new_repl_state == L_ESTABLISHED && device->disk_state[NOW] == D_UP_TO_DATE)
				peer_disk_state = D_UP_TO_DATE;
		}

		put_ldev(device);
		if (strategy_descriptor(strategy).reconnect) { /* retry connect */
			if (connection->agreed_pro_version >= 118)
				set_bit(CONN_HANDSHAKE_RETRY, &connection->flags);
			else
				return -EIO; /* retry connect */
		} else if (strategy_descriptor(strategy).disconnect) {
			if (device->disk_state[NOW] == D_NEGOTIATING) {
				new_repl_state = L_NEG_NO_RESULT;
			} else if (peer_state.disk == D_NEGOTIATING) {
				if (connection->agreed_pro_version < 110) {
					drbd_err(device, "Disk attach process on the peer node was aborted.\n");
					peer_state.disk = D_DISKLESS;
					peer_disk_state = D_DISKLESS;
				} else {
					/* The peer will decide later and let us know... */
					peer_disk_state = D_NEGOTIATING;
				}
			} else {
				if (test_and_clear_bit(CONN_DRY_RUN, &connection->flags))
					return -EIO;
				if (connection->agreed_pro_version >= 118)
					set_bit(CONN_HANDSHAKE_DISCONNECT, &connection->flags);
				else
					goto fail;
			}
		}

		if (device->disk_state[NOW] == D_NEGOTIATING) {
			begin_state_chg_flags |= CS_FORCE_RECALC;
			peer_device->negotiation_result = new_repl_state;
		}
	}

	if (test_bit(UUIDS_RECEIVED, &peer_device->flags) &&
	    peer_device->repl_state[NOW] == L_OFF && device->disk_state[NOW] == D_DISKLESS) {
		u64 exposed_data_uuid = device->exposed_data_uuid;
		u64 peer_current_uuid = peer_device->current_uuid;

		drbd_info(peer_device, "my exposed UUID: %016llX\n", exposed_data_uuid);
		drbd_uuid_dump_peer(peer_device, peer_device->dirty_bits, peer_device->uuid_flags);

		/* I am diskless connecting to a peer with disk, check that UUID match
		   We only check if the peer claims to have D_UP_TO_DATE data. Only then is the
		   peer a source for my data anyways. */
		if (exposed_data_uuid && peer_state.disk == D_UP_TO_DATE &&
		    (exposed_data_uuid & ~UUID_PRIMARY) != (peer_current_uuid & ~UUID_PRIMARY))
			diskless_with_peers_different_current_uuids(peer_device, &peer_disk_state);
		if (!exposed_data_uuid && peer_state.disk == D_UP_TO_DATE) {
			drbd_uuid_set_exposed(device, peer_current_uuid, true);
			propagate_exposed_uuid(device);
		}
	}
	if (peer_device->repl_state[NOW] == L_OFF && peer_state.disk == D_DISKLESS && get_ldev(device)) {
		u64 uuid_flags = 0;

		drbd_collect_local_uuid_flags(peer_device, NULL);
		drbd_uuid_dump_self(peer_device, peer_device->comm_bm_set, uuid_flags);
		drbd_info(peer_device, "peer's exposed UUID: %016llX\n", peer_device->current_uuid);

		if (peer_state.role == R_PRIMARY &&
		    (peer_device->current_uuid & ~UUID_PRIMARY) ==
		    (drbd_current_uuid(device) & ~UUID_PRIMARY)) {
			/* Connecting to diskless primary peer. When the state change is committed,
			 * sanitize_state might set me D_UP_TO_DATE. Make sure the
			 * effective_size is set. */
			peer_device->max_size = peer_device->c_size;
			drbd_determine_dev_size(device, peer_device->max_size, 0, NULL);
		}

		put_ldev(device);
	}

	if (test_bit(HOLDING_UUID_READ_LOCK, &peer_device->flags) ||
			connection->agreed_pro_version < 110) {
		struct drbd_transport *transport = &connection->transport;
		/* Last packet of handshake received, disarm receive timeout */
		transport->class->ops.set_rcvtimeo(transport, DATA_STREAM, MAX_SCHEDULE_TIMEOUT);
	}

	if (new_repl_state == L_ESTABLISHED && peer_disk_state == D_CONSISTENT &&
	    drbd_suspended(device) && peer_device->repl_state[NOW] < L_ESTABLISHED &&
	    test_and_clear_bit(NEW_CUR_UUID, &device->flags)) {
		/* Do not allow RESEND for a rebooted peer. We can only allow this
		   for temporary network outages! */
		drbd_err(peer_device, "Aborting Connect, can not thaw IO with an only Consistent peer\n");
		drbd_uuid_new_current(device, false);
		begin_state_change(resource, &irq_flags, CS_HARD);
		__change_cstate(connection, C_PROTOCOL_ERROR);
		__change_io_susp_user(resource, false);
		end_state_change(resource, &irq_flags, "abort-connect");
		return -EIO;
	}

	clear_bit(RS_SOURCE_MISSED_END, &peer_device->flags);
	clear_bit(RS_PEER_MISSED_END, &peer_device->flags);

	if (peer_state.quorum)
		set_bit(PEER_QUORATE, &peer_device->flags);
	else
		clear_bit(PEER_QUORATE, &peer_device->flags);

	if (test_bit(UUIDS_RECEIVED, &peer_device->flags) ||
	    test_bit(CURRENT_UUID_RECEIVED, &peer_device->flags)) {
		set_bit(INITIAL_STATE_RECEIVED, &peer_device->flags);

		if (connection->cstate[NOW] == C_CONNECTING) {
			/* Since protocol 117 state comes before change on the cstate */
			peer_device->connect_state.conn = new_repl_state;
			peer_device->connect_state.peer = peer_state.role;
			peer_device->connect_state.pdsk = peer_disk_state;
			peer_device->connect_state.peer_isp =
				peer_state.aftr_isp | peer_state.user_isp;

			wake_up(&connection->ee_wait);

			finish_nested_twopc(connection);
			return 0;
		}
	}

	/* State change will be performed when the two-phase commit is committed. */
	if (connection->cstate[NOW] == C_CONNECTING)
		return 0;

	if (peer_state.conn == L_OFF) {
		/* device/minor hot add on the peer of a minor already locally known */
		if (peer_device->repl_state[NOW] == L_NEGOTIATING) {
			drbd_send_sizes(peer_device, 0, 0);
			drbd_send_uuids(peer_device, 0, 0);
		}
		drbd_send_current_state(peer_device);
	}

	begin_state_change(resource, &irq_flags, begin_state_chg_flags);
	if (old_peer_state.i != drbd_get_peer_device_state(peer_device, NOW).i) {
		old_peer_state = drbd_get_peer_device_state(peer_device, NOW);
		abort_state_change_locked(resource);
		write_unlock_irq(&resource->state_rwlock);
		goto retry;
	}
	clear_bit(CONSIDER_RESYNC, &peer_device->flags);
	if (device->disk_state[NOW] != D_NEGOTIATING)
		__change_repl_state(peer_device, new_repl_state);
	__change_peer_role(connection, peer_state.role);
	if (peer_state.disk != D_NEGOTIATING)
		__change_peer_disk_state(peer_device, peer_disk_state);
	__change_resync_susp_peer(peer_device, peer_state.aftr_isp | peer_state.user_isp);
	repl_state = peer_device->repl_state;
	if (repl_state[OLD] < L_ESTABLISHED && repl_state[NEW] >= L_ESTABLISHED)
		resource->state_change_flags |= CS_HARD;

	rv = end_state_change(resource, &irq_flags, "peer-state");
	new_repl_state = peer_device->repl_state[NOW];

	if (rv < SS_SUCCESS)
		goto fail;

	if (old_peer_state.conn > L_OFF) {
		if (new_repl_state > L_ESTABLISHED && peer_state.conn <= L_ESTABLISHED &&
		    peer_state.disk != D_NEGOTIATING ) {
			/* we want resync, peer has not yet decided to sync... */
			/* Nowadays only used when forcing a node into primary role and
			   setting its disk to UpToDate with that */
			drbd_send_uuids(peer_device, 0, 0);
			drbd_send_current_state(peer_device);
		}
	}

	clear_bit(DISCARD_MY_DATA, &peer_device->flags); /* Only relevant for agreed_pro_version < 117 */

	drbd_md_sync(device); /* update connected indicator, effective_size, ... */

	peer_device->last_repl_state = peer_state.conn;
	return 0;
fail:
	change_cstate(connection, C_DISCONNECTING, CS_HARD);
	return -EIO;
}

static int receive_sync_uuid(struct drbd_connection *connection, struct packet_info *pi)
{
	struct drbd_peer_device *peer_device;
	struct drbd_device *device;
	struct p_uuid *p = pi->data;

	peer_device = conn_peer_device(connection, pi->vnr);
	if (!peer_device)
		return -EIO;
	device = peer_device->device;

	wait_event(device->misc_wait,
		   peer_device->repl_state[NOW] == L_WF_SYNC_UUID ||
		   peer_device->repl_state[NOW] == L_BEHIND ||
		   peer_device->repl_state[NOW] < L_ESTABLISHED ||
		   device->disk_state[NOW] < D_NEGOTIATING);

	/* D_ASSERT(device,  peer_device->repl_state[NOW] == L_WF_SYNC_UUID ); */

	/* Here the _drbd_uuid_ functions are right, current should
	   _not_ be rotated into the history */
	if (get_ldev_if_state(device, D_NEGOTIATING)) {
		_drbd_uuid_set_current(device, be64_to_cpu(p->uuid));
		_drbd_uuid_set_bitmap(peer_device, 0UL);

		drbd_print_uuids(peer_device, "updated sync uuid");
		drbd_start_resync(peer_device, L_SYNC_TARGET, "peer-sync-uuid");

		put_ldev(device);
	} else
		drbd_err(device, "Ignoring SyncUUID packet!\n");

	return 0;
}

/*
 * receive_bitmap_plain
 *
 * Return 0 when done, 1 when another iteration is needed, and a negative error
 * code upon failure.
 */
static int
receive_bitmap_plain(struct drbd_peer_device *peer_device, unsigned int size,
		     struct bm_xfer_ctx *c)
{
	unsigned long *p;
	unsigned int data_size = DRBD_SOCKET_BUFFER_SIZE -
				 drbd_header_size(peer_device->connection);
	unsigned int num_words = min_t(size_t, data_size / sizeof(*p),
				       c->bm_words - c->word_offset);
	unsigned int want = num_words * sizeof(*p);
	int err;

	if (want != size) {
		drbd_err(peer_device, "%s:want (%u) != size (%u)\n", __func__, want, size);
		return -EIO;
	}
	if (want == 0)
		return 0;
	err = drbd_recv_all(peer_device->connection, (void **)&p, want);
	if (err)
		return err;

	drbd_bm_merge_lel(peer_device, c->word_offset, num_words, p);

	c->word_offset += num_words;
	c->bit_offset = c->word_offset * BITS_PER_LONG;
	if (c->bit_offset > c->bm_bits)
		c->bit_offset = c->bm_bits;

	return 1;
}

static enum drbd_bitmap_code dcbp_get_code(struct p_compressed_bm *p)
{
	return (enum drbd_bitmap_code)(p->encoding & 0x0f);
}

static int dcbp_get_start(struct p_compressed_bm *p)
{
	return (p->encoding & 0x80) != 0;
}

static int dcbp_get_pad_bits(struct p_compressed_bm *p)
{
	return (p->encoding >> 4) & 0x7;
}

/*
 * recv_bm_rle_bits
 *
 * Return 0 when done, 1 when another iteration is needed, and a negative error
 * code upon failure.
 */
static int
recv_bm_rle_bits(struct drbd_peer_device *peer_device,
		struct p_compressed_bm *p,
		 struct bm_xfer_ctx *c,
		 unsigned int len)
{
	struct bitstream bs;
	u64 look_ahead;
	u64 rl;
	u64 tmp;
	unsigned long s = c->bit_offset;
	unsigned long e;
	int toggle = dcbp_get_start(p);
	int have;
	int bits;

	bitstream_init(&bs, p->code, len, dcbp_get_pad_bits(p));

	bits = bitstream_get_bits(&bs, &look_ahead, 64);
	if (bits < 0)
		return -EIO;

	for (have = bits; have > 0; s += rl, toggle = !toggle) {
		bits = vli_decode_bits(&rl, look_ahead);
		if (bits <= 0)
			return -EIO;

		if (toggle) {
			e = s + rl -1;
			if (e >= c->bm_bits) {
				drbd_err(peer_device, "bitmap overflow (e:%lu) while decoding bm RLE packet\n", e);
				return -EIO;
			}
			drbd_bm_set_many_bits(peer_device, s, e);
		}

		if (have < bits) {
			drbd_err(peer_device, "bitmap decoding error: h:%d b:%d la:0x%08llx l:%u/%u\n",
				have, bits, look_ahead,
				(unsigned int)(bs.cur.b - p->code),
				(unsigned int)bs.buf_len);
			return -EIO;
		}
		/* if we consumed all 64 bits, assign 0; >> 64 is "undefined"; */
		if (likely(bits < 64))
			look_ahead >>= bits;
		else
			look_ahead = 0;
		have -= bits;

		bits = bitstream_get_bits(&bs, &tmp, 64 - have);
		if (bits < 0)
			return -EIO;
		look_ahead |= tmp << have;
		have += bits;
	}

	c->bit_offset = s;
	bm_xfer_ctx_bit_to_word_offset(c);

	return (s != c->bm_bits);
}

/*
 * decode_bitmap_c
 *
 * Return 0 when done, 1 when another iteration is needed, and a negative error
 * code upon failure.
 */
static int
decode_bitmap_c(struct drbd_peer_device *peer_device,
		struct p_compressed_bm *p,
		struct bm_xfer_ctx *c,
		unsigned int len)
{
	if (dcbp_get_code(p) == RLE_VLI_Bits)
		return recv_bm_rle_bits(peer_device, p, c, len - sizeof(*p));

	/* other variants had been implemented for evaluation,
	 * but have been dropped as this one turned out to be "best"
	 * during all our tests. */

	drbd_err(peer_device, "receive_bitmap_c: unknown encoding %u\n", p->encoding);
	change_cstate(peer_device->connection, C_PROTOCOL_ERROR, CS_HARD);
	return -EIO;
}

void INFO_bm_xfer_stats(struct drbd_peer_device *peer_device,
		const char *direction, struct bm_xfer_ctx *c)
{
	/* what would it take to transfer it "plaintext" */
	unsigned int header_size = drbd_header_size(peer_device->connection);
	unsigned int data_size = DRBD_SOCKET_BUFFER_SIZE - header_size;
	unsigned int plain =
		header_size * (DIV_ROUND_UP(c->bm_words, data_size) + 1) +
		c->bm_words * sizeof(unsigned long);
	unsigned int total = c->bytes[0] + c->bytes[1];
	unsigned int r;

	/* total can not be zero. but just in case: */
	if (total == 0)
		return;

	/* don't report if not compressed */
	if (total >= plain)
		return;

	/* total < plain. check for overflow, still */
	r = (total > UINT_MAX/1000) ? (total / (plain/1000))
		                    : (1000 * total / plain);

	if (r > 1000)
		r = 1000;

	r = 1000 - r;
	drbd_info(peer_device, "%s bitmap stats [Bytes(packets)]: plain %u(%u), RLE %u(%u), "
	     "total %u; compression: %u.%u%%\n",
			direction,
			c->bytes[1], c->packets[1],
			c->bytes[0], c->packets[0],
			total, r/10, r % 10);
}

static bool ready_for_bitmap(struct drbd_device *device)
{
	struct drbd_resource *resource = device->resource;
	bool ready = true;

	read_lock_irq(&resource->state_rwlock);
	if (device->disk_state[NOW] == D_NEGOTIATING)
		ready = false;
	if (test_bit(TWOPC_STATE_CHANGE_PENDING, &resource->flags))
		ready = false;
	read_unlock_irq(&resource->state_rwlock);

	return ready;
}

/* Since we are processing the bitfield from lower addresses to higher,
   it does not matter if the process it in 32 bit chunks or 64 bit
   chunks as long as it is little endian. (Understand it as byte stream,
   beginning with the lowest byte...) If we would use big endian
   we would need to process it from the highest address to the lowest,
   in order to be agnostic to the 32 vs 64 bits issue.

   returns 0 on failure, 1 if we successfully received it. */
static int receive_bitmap(struct drbd_connection *connection, struct packet_info *pi)
{
	struct drbd_peer_device *peer_device;
	enum drbd_repl_state repl_state;
	struct drbd_device *device;
	struct bm_xfer_ctx c;
	int err;

	peer_device = conn_peer_device(connection, pi->vnr);
	if (!peer_device)
		return -EIO;
	if (peer_device->bitmap_index == -1) {
		drbd_err(peer_device, "No bitmap allocated in receive_bitmap()!\n");
		return -EIO;
	}
	device = peer_device->device;

	/* Final repl_states become visible when the disk leaves NEGOTIATING state */
	wait_event_interruptible(device->resource->state_wait,
				 ready_for_bitmap(device));

	drbd_bm_slot_lock(peer_device, "receive bitmap", BM_LOCK_CLEAR | BM_LOCK_BULK);
	/* you are supposed to send additional out-of-sync information
	 * if you actually set bits during this phase */

	c = (struct bm_xfer_ctx) {
		.bm_bits = drbd_bm_bits(device),
		.bm_words = drbd_bm_words(device),
	};

	for(;;) {
		if (pi->cmd == P_BITMAP)
			err = receive_bitmap_plain(peer_device, pi->size, &c);
		else if (pi->cmd == P_COMPRESSED_BITMAP) {
			/* MAYBE: sanity check that we speak proto >= 90,
			 * and the feature is enabled! */
			struct p_compressed_bm *p;

			if (pi->size > DRBD_SOCKET_BUFFER_SIZE - drbd_header_size(connection)) {
				drbd_err(device, "ReportCBitmap packet too large\n");
				err = -EIO;
				goto out;
			}
			if (pi->size <= sizeof(*p)) {
				drbd_err(device, "ReportCBitmap packet too small (l:%u)\n", pi->size);
				err = -EIO;
				goto out;
			}
			err = drbd_recv_all(connection, (void **)&p, pi->size);
			if (err)
			       goto out;
			err = decode_bitmap_c(peer_device, p, &c, pi->size);
		} else {
			drbd_warn(device, "receive_bitmap: cmd neither ReportBitMap nor ReportCBitMap (is 0x%x)", pi->cmd);
			err = -EIO;
			goto out;
		}

		c.packets[pi->cmd == P_BITMAP]++;
		c.bytes[pi->cmd == P_BITMAP] += drbd_header_size(connection) + pi->size;

		if (err <= 0) {
			if (err < 0)
				goto out;
			break;
		}
		err = drbd_recv_header(connection, pi);
		if (err)
			goto out;
	}

	INFO_bm_xfer_stats(peer_device, "receive", &c);

	repl_state = peer_device->repl_state[NOW];
	if (repl_state == L_WF_BITMAP_T) {
		err = drbd_send_bitmap(device, peer_device);
		if (err)
			goto out;
	}

	drbd_bm_slot_unlock(peer_device);

	if (test_bit(B_RS_H_DONE, &peer_device->flags)) {
		/* We have entered drbd_start_resync() since starting the bitmap exchange. */
		drbd_warn(peer_device, "Received bitmap more than once; ignoring\n");
	} else if (repl_state == L_WF_BITMAP_S) {
		drbd_start_resync(peer_device, L_SYNC_SOURCE, "receive-bitmap");
	} else if (repl_state == L_WF_BITMAP_T) {
		if (connection->agreed_pro_version < 110) {
			enum drbd_state_rv rv;

			/* Omit CS_WAIT_COMPLETE and CS_SERIALIZE with this state
			 * transition to avoid deadlocks. */
			rv = stable_change_repl_state(peer_device, L_WF_SYNC_UUID, CS_VERBOSE,
					"receive-bitmap");
			D_ASSERT(device, rv == SS_SUCCESS);
		} else {
			drbd_start_resync(peer_device, L_SYNC_TARGET, "receive-bitmap");
		}
	} else {
		/* admin may have requested C_DISCONNECTING,
		 * other threads may have noticed network errors */
		drbd_info(peer_device, "unexpected repl_state (%s) in receive_bitmap\n",
			  drbd_repl_str(repl_state));
	}

	return 0;
 out:
	drbd_bm_slot_unlock(peer_device);
	return err;
}

static int receive_skip(struct drbd_connection *connection, struct packet_info *pi)
{
	drbd_warn(connection, "skipping unknown optional packet type %d, l: %d!\n",
		 pi->cmd, pi->size);

	return ignore_remaining_packet(connection, pi->size);
}

static int receive_UnplugRemote(struct drbd_connection *connection, struct packet_info *pi)
{
	struct drbd_transport *transport = &connection->transport;

	/* Make sure we've acked all the data associated
	 * with the data requests being unplugged */
	transport->class->ops.hint(transport, DATA_STREAM, QUICKACK);

	/* just unplug all devices always, regardless which volume number */
	drbd_unplug_all_devices(connection);

	return 0;
}

static int receive_out_of_sync(struct drbd_connection *connection, struct packet_info *pi)
{
	struct drbd_peer_device *peer_device;
	struct p_block_desc *p = pi->data;
	sector_t sector;

	peer_device = conn_peer_device(connection, pi->vnr);
	if (!peer_device)
		return -EIO;

	sector = be64_to_cpu(p->sector);

	/* see also process_one_request(), before drbd_send_out_of_sync().
	 * Make sure any pending write requests that potentially may
	 * set in-sync have drained, before setting it out-of-sync.
	 * That should be implicit, because of the "epoch" and P_BARRIER logic,
	 * But let's just double-check.
	 */
	conn_wait_active_ee_empty_or_disconnect(connection);
	conn_wait_done_ee_empty_or_disconnect(connection);

	spin_lock_bh(&peer_device->resync_next_bit_lock);

	if (peer_device->repl_state[NOW] == L_SYNC_TARGET) {
		unsigned long bit = BM_SECT_TO_BIT(sector);
		if (bit < peer_device->resync_next_bit)
			peer_device->resync_next_bit = bit;
	}

	drbd_set_out_of_sync(peer_device, sector, be32_to_cpu(p->blksize));

	spin_unlock_bh(&peer_device->resync_next_bit_lock);

	return 0;
}

static int receive_dagtag(struct drbd_connection *connection, struct packet_info *pi)
{
	struct p_dagtag *p = pi->data;

	set_connection_dagtag(connection, be64_to_cpu(p->dagtag));
	return 0;
}

struct drbd_connection *drbd_connection_by_node_id(struct drbd_resource *resource, int node_id)
{
	/* Caller needs to hold rcu_read_lock(), conf_update */
	struct drbd_connection *connection;

	for_each_connection_rcu(connection, resource) {
		if (connection->peer_node_id == node_id)
			return connection;
	}

	return NULL;
}

struct drbd_connection *drbd_get_connection_by_node_id(struct drbd_resource *resource, int node_id)
{
	struct drbd_connection *connection;

	rcu_read_lock();
	connection = drbd_connection_by_node_id(resource, node_id);
	if (connection)
		kref_get(&connection->kref);
	rcu_read_unlock();

	return connection;
}

static int receive_peer_dagtag(struct drbd_connection *connection, struct packet_info *pi)
{
	struct drbd_resource *resource = connection->resource;
	struct drbd_peer_device *peer_device;
	enum drbd_repl_state new_repl_state;
	struct p_peer_dagtag *p = pi->data;
	struct drbd_connection *lost_peer;
	enum sync_strategy strategy = NO_SYNC;
	s64 dagtag_offset;
	int vnr = 0;

	lost_peer = drbd_get_connection_by_node_id(resource, be32_to_cpu(p->node_id));
	if (!lost_peer)
		return 0;

	kref_debug_get(&lost_peer->kref_debug, 12);

	if (lost_peer->cstate[NOW] == C_CONNECTED) {
		drbd_ping_peer(lost_peer);
		if (lost_peer->cstate[NOW] == C_CONNECTED)
			goto out;
	}

	idr_for_each_entry(&connection->peer_devices, peer_device, vnr) {
		enum sync_strategy ps;
		enum sync_rule rule;
		int unused;

		if (peer_device->repl_state[NOW] > L_ESTABLISHED)
			goto out;
		if (!get_ldev(peer_device->device))
			continue;
		ps = drbd_uuid_compare(peer_device, &rule, &unused);
		put_ldev(peer_device->device);

		if (strategy == NO_SYNC) {
			strategy = ps;
			if (strategy != NO_SYNC &&
			    strategy != SYNC_SOURCE_USE_BITMAP &&
			    strategy != SYNC_TARGET_USE_BITMAP) {
				drbd_info(peer_device,
					  "receive_peer_dagatg(): %s by rule=%s\n",
					  strategy_descriptor(strategy).name,
					  drbd_sync_rule_str(rule));
				goto out;
			}
		} else if (ps != strategy) {
			drbd_err(peer_device,
				 "receive_peer_dagatg(): Inconsistent resync directions %s %s\n",
				 strategy_descriptor(strategy).name, strategy_descriptor(ps).name);
			goto out;
		}
	}

	/* Need to wait until the other receiver thread has called the
	   cleanup_unacked_peer_requests() function */
	wait_event(resource->state_wait,
		   lost_peer->cstate[NOW] <= C_UNCONNECTED || lost_peer->cstate[NOW] == C_CONNECTING);

	dagtag_offset = atomic64_read(&lost_peer->last_dagtag_sector) - (s64)be64_to_cpu(p->dagtag);
	if (strategy == SYNC_SOURCE_USE_BITMAP)  {
		new_repl_state = L_WF_BITMAP_S;
	} else if (strategy == SYNC_TARGET_USE_BITMAP)  {
		new_repl_state = L_WF_BITMAP_T;
	} else {
		if (dagtag_offset > 0)
			new_repl_state = L_WF_BITMAP_S;
		else if (dagtag_offset < 0)
			new_repl_state = L_WF_BITMAP_T;
		else
			new_repl_state = L_ESTABLISHED;
	}

	if (new_repl_state != L_ESTABLISHED) {
		unsigned long irq_flags;
		enum drbd_state_rv rv;

		if (new_repl_state == L_WF_BITMAP_T) {
			connection->after_reconciliation.dagtag_sector = be64_to_cpu(p->dagtag);
			connection->after_reconciliation.lost_node_id = be32_to_cpu(p->node_id);
		}

		begin_state_change(resource, &irq_flags, CS_VERBOSE);
		idr_for_each_entry(&connection->peer_devices, peer_device, vnr) {
			__change_repl_state(peer_device, new_repl_state);
			set_bit(RECONCILIATION_RESYNC, &peer_device->flags);
		}
		rv = end_state_change(resource, &irq_flags, "receive-peer-dagtag");
		if (rv == SS_SUCCESS)
			drbd_info(connection, "Reconciliation resync because \'%s\' disappeared. (o=%d)\n",
				  lost_peer->transport.net_conf->name, (int)dagtag_offset);
		else if (rv == SS_NOTHING_TO_DO)
			drbd_info(connection, "\'%s\' disappeared (o=%d), no reconciliation since one diskless\n",
				  lost_peer->transport.net_conf->name, (int)dagtag_offset);
			/* sanitize_state() silently removes the resync and the RECONCILIATION_RESYNC bit */
		else
			drbd_info(connection, "rv = %d", rv);
	} else {
		drbd_info(connection, "No reconciliation resync even though \'%s\' disappeared. (o=%d)\n",
			  lost_peer->transport.net_conf->name, (int)dagtag_offset);

		idr_for_each_entry(&connection->peer_devices, peer_device, vnr)
			drbd_bm_clear_many_bits(peer_device, 0, -1UL);
	}

out:
	kref_debug_put(&lost_peer->kref_debug, 12);
	kref_put(&lost_peer->kref, drbd_destroy_connection);
	return 0;
}

static bool drbd_diskless_moved_on(struct drbd_peer_device *peer_device, u64 current_uuid)
{
	struct drbd_device *device = peer_device->device;
	u64 previous = peer_device->current_uuid;
	bool from_the_past = false;

	/* No exposed UUID => did not move on. */
	if (!current_uuid)
		return false;

	/* Same as last time => did not move on. */
	if ((previous & ~UUID_PRIMARY) == (current_uuid & ~UUID_PRIMARY))
		return false;

	/* Only consider the peer to have moved on if we were on the same UUID. */
	if ((previous & ~UUID_PRIMARY) != (drbd_current_uuid(device) & ~UUID_PRIMARY))
		return false;

	if (get_ldev(device)) {
		from_the_past =
			drbd_find_bitmap_by_uuid(peer_device, current_uuid & ~UUID_PRIMARY) != -1;
		if (!from_the_past)
			from_the_past = uuid_in_my_history(device, current_uuid & ~UUID_PRIMARY);
		put_ldev(device);
	}

	/* It is an old UUID => did not move on. */
	if (from_the_past)
		return false;

	return true;
}

/* Accept a new current UUID generated on a diskless node, that just became primary
   (or during handshake) */
static int receive_current_uuid(struct drbd_connection *connection, struct packet_info *pi)
{
	struct drbd_resource *resource = connection->resource;
	struct drbd_peer_device *peer_device;
	struct drbd_device *device;
	struct p_current_uuid *p = pi->data;
	u64 current_uuid, weak_nodes;
	bool moved_on;

	peer_device = conn_peer_device(connection, pi->vnr);
	if (!peer_device)
		return config_unknown_volume(connection, pi);
	device = peer_device->device;

	current_uuid = be64_to_cpu(p->uuid);
	weak_nodes = be64_to_cpu(p->weak_nodes);
	weak_nodes |= NODE_MASK(peer_device->node_id);
	moved_on = drbd_diskless_moved_on(peer_device, current_uuid);

	peer_device->current_uuid = current_uuid;

	if (get_ldev(device)) {
		struct drbd_peer_md *peer_md = &device->ldev->md.peers[peer_device->node_id];
		peer_md->flags |= MDF_NODE_EXISTS;
		put_ldev(device);
	}
	if (connection->peer_role[NOW] == R_PRIMARY)
		check_resync_source(device, weak_nodes);

	if (connection->peer_role[NOW] == R_UNKNOWN) {
		set_bit(CURRENT_UUID_RECEIVED, &peer_device->flags);
		if (moved_on && device->disk_state[NOW] > D_OUTDATED)
			peer_device->connect_state.disk = D_OUTDATED;
		return 0;
	}

	if (current_uuid == drbd_current_uuid(device))
		return 0;

	if (peer_device->repl_state[NOW] >= L_ESTABLISHED &&
	    get_ldev_if_state(device, D_UP_TO_DATE)) {
		if (connection->peer_role[NOW] == R_PRIMARY) {
			drbd_warn(peer_device, "received new current UUID: %016llX "
				  "weak_nodes=%016llX\n", current_uuid, weak_nodes);
			drbd_uuid_received_new_current(peer_device, current_uuid, weak_nodes);
			drbd_md_sync_if_dirty(device);
		} else if (moved_on) {
			if (resource->remote_state_change)
				set_bit(OUTDATE_ON_2PC_COMMIT, &device->flags);
			else
				change_disk_state(device, D_OUTDATED, CS_VERBOSE,
						"receive-current-uuid", NULL);
		}
		put_ldev(device);
	} else if (device->disk_state[NOW] == D_DISKLESS && resource->role[NOW] == R_PRIMARY) {
		drbd_uuid_set_exposed(device, peer_device->current_uuid, true);
	}

	return 0;
}

static bool interval_is_adjacent(const struct drbd_interval *i1, const struct drbd_interval *i2)
{
	return i1->sector + (i1->size >> SECTOR_SHIFT) == i2->sector;
}

/* Advance caching pointers received_last and discard_last. Return next discard to be submitted. */
static struct drbd_peer_request *drbd_advance_to_next_rs_discard(
		struct drbd_peer_device *peer_device, unsigned int align, bool submit_all)
{
	struct drbd_device *device = peer_device->device;
	struct drbd_peer_request *peer_req;
	struct drbd_peer_request *discard_last = peer_device->discard_last;
	bool discard_range_end = false;

	/* Advance received_last. */
	peer_req = list_prepare_entry(peer_device->received_last,
			&peer_device->resync_requests, recv_order);
	list_for_each_entry_continue(peer_req, &peer_device->resync_requests, recv_order) {
		if (!test_bit(INTERVAL_RECEIVED, &peer_req->i.flags) && !submit_all)
			break;

		if (peer_req->flags & EE_TRIM)
			break;

		peer_device->received_last = peer_req;
	}

	/* Advance discard_last. */
	peer_req = discard_last ? discard_last :
		list_prepare_entry(peer_device->received_last,
				&peer_device->resync_requests, recv_order);
	list_for_each_entry_continue(peer_req, &peer_device->resync_requests, recv_order) {
		if (!(peer_req->flags & EE_TRIM)) {
			discard_range_end =
				test_bit(INTERVAL_RECEIVED, &peer_req->i.flags) || submit_all;
			break;
		}

		/* Consider submitting previous discards. */
		if (discard_last && !interval_is_adjacent(&discard_last->i, &peer_req->i)) {
			discard_range_end = true;
			break;
		}

		discard_last = peer_req;

		if (IS_ALIGNED(peer_req->i.sector + (peer_req->i.size >> SECTOR_SHIFT), align)) {
			discard_range_end = true;
			break;
		}
	}

	/*
	 * If we haven't found a discard range, or that range is not
	 * finished, then there is nothing to submit.
	 */
	if (!discard_last || !(discard_range_end || discard_last->flags & EE_LAST_RESYNC_REQUEST)) {
		peer_device->discard_last = discard_last;
		return NULL;
	}

	/* Find start of discard range. */
	peer_req = list_next_entry(list_prepare_entry(peer_device->received_last,
				&peer_device->resync_requests, recv_order), recv_order);

	spin_lock(&device->interval_lock); /* irqs already disabled */
	if (peer_req != discard_last) {
		struct drbd_peer_request *peer_req_merged = peer_req;

		list_for_each_entry_continue(peer_req_merged,
				&peer_device->resync_requests, recv_order) {
			drbd_remove_interval(&device->requests, &peer_req_merged->i);
			drbd_clear_interval(&peer_req_merged->i);
			peer_req_merged->w.cb = e_end_resync_block;
			if (peer_req_merged == discard_last)
				break;
		}
	}
	drbd_update_interval_size(&peer_req->i,
			discard_last->i.size +
			((discard_last->i.sector - peer_req->i.sector) << SECTOR_SHIFT));
	spin_unlock(&device->interval_lock);

	peer_device->received_last = discard_last;
	peer_device->discard_last = NULL;

	return peer_req;
}

static void drbd_submit_rs_discard(struct drbd_peer_request *peer_req)
{
	struct drbd_peer_device *peer_device = peer_req->peer_device;
	struct drbd_connection *connection = peer_device->connection;
	struct drbd_device *device = peer_device->device;

	if (get_ldev(device)) {
		list_del(&peer_req->w.list);

		peer_req->w.cb = e_end_resync_block;
		peer_req->opf = REQ_OP_DISCARD;

		atomic_inc(&connection->backing_ee_cnt);
		drbd_conflict_submit_resync_request(peer_req);

		/* No put_ldev() here. Gets called in drbd_endio_write_sec_final(). */
	} else {
		LIST_HEAD(free_list);
		struct drbd_peer_request *t;

		if (drbd_ratelimit())
			drbd_err(device, "Cannot discard on local disk.\n");

		drbd_send_ack(peer_device, P_RS_NEG_ACK, peer_req);

		drbd_remove_peer_req_interval(peer_req);
		list_move_tail(&peer_req->w.list, &free_list);

		spin_lock_irq(&connection->peer_reqs_lock);
		drbd_unmerge_discard(peer_req, &free_list);
		spin_unlock_irq(&connection->peer_reqs_lock);

		list_for_each_entry_safe(peer_req, t, &free_list, w.list)
			drbd_free_peer_req(peer_req);
	}
}

/* Find and submit discards in resync_requests which are ready. */
void drbd_process_rs_discards(struct drbd_peer_device *peer_device, bool submit_all)
{
	struct drbd_connection *connection = peer_device->connection;
	struct drbd_device *device = peer_device->device;
	struct drbd_peer_request *peer_req;
	struct drbd_peer_request *pr_tmp;
	unsigned int align = DRBD_MAX_RS_DISCARD_SIZE;
	LIST_HEAD(work_list);

	if (get_ldev(device)) {
		/*
		 * Limit the size of the merged requests. We want to allow the size to
		 * increase up to the backing discard granularity.  If that is smaller
		 * than DRBD_MAX_RS_DISCARD_SIZE, then allow merging up to a size of
		 * DRBD_MAX_RS_DISCARD_SIZE.
		 */
		align = max(DRBD_MAX_RS_DISCARD_SIZE, bdev_discard_granularity(
					device->ldev->backing_bdev)) >> SECTOR_SHIFT;
		put_ldev(device);
	}

	spin_lock_irq(&connection->peer_reqs_lock);
	while (true) {
		peer_req = drbd_advance_to_next_rs_discard(peer_device, align, submit_all);
		if (!peer_req)
			break;

		list_add_tail(&peer_req->w.list, &work_list);
	}
	spin_unlock_irq(&connection->peer_reqs_lock);

	list_for_each_entry_safe(peer_req, pr_tmp, &work_list, w.list)
		drbd_submit_rs_discard(peer_req); /* removes it from the work_list */
}

static int receive_rs_deallocated(struct drbd_connection *connection, struct packet_info *pi)
{
	struct drbd_peer_device *peer_device;
	struct drbd_device *device;
	struct drbd_peer_request *peer_req;
	sector_t sector;
	int size, err = 0;
	u64 block_id;

	peer_device = conn_peer_device(connection, pi->vnr);
	if (!peer_device)
		return -EIO;
	device = peer_device->device;

	if (pi->cmd == P_RS_DEALLOCATED) {
		struct p_block_desc *p = pi->data;

		sector = be64_to_cpu(p->sector);
		size = be32_to_cpu(p->blksize);
		block_id = ID_SYNCER;
	} else { /* P_RS_DEALLOCATED_ID */
		struct p_block_ack *p = pi->data;

		sector = be64_to_cpu(p->sector);
		size = be32_to_cpu(p->blksize);
		block_id = p->block_id;
	}

	peer_req = find_resync_request(peer_device, INTERVAL_TYPE_MASK(INTERVAL_RESYNC_WRITE),
			sector, size, block_id);
	if (!peer_req)
		return -EIO;

	dec_rs_pending(peer_device);
	inc_unacked(peer_device);
	atomic_add(size >> 9, &device->rs_sect_ev);
	peer_req->flags |= EE_TRIM;

	drbd_process_rs_discards(peer_device, false);
	rs_sectors_came_in(peer_device, size);

	return err;
}

void drbd_last_resync_request(struct drbd_peer_device *peer_device, bool submit_all)
{
	struct drbd_connection *connection = peer_device->connection;

	spin_lock_irq(&connection->peer_reqs_lock);
	if (!list_empty(&peer_device->resync_requests)) {
		struct drbd_peer_request *peer_req = list_last_entry(&peer_device->resync_requests,
				struct drbd_peer_request, recv_order);
		peer_req->flags |= EE_LAST_RESYNC_REQUEST;
	}
	spin_unlock_irq(&connection->peer_reqs_lock);

	drbd_process_rs_discards(peer_device, submit_all);
}

static int receive_disconnect(struct drbd_connection *connection, struct packet_info *pi)
{
	change_cstate_tag(connection, C_DISCONNECTING, CS_HARD, "receive-disconnect", NULL);
	return 0;
}

struct data_cmd {
	int expect_payload;
	unsigned int pkt_size;
	int (*fn)(struct drbd_connection *, struct packet_info *);
};

static struct data_cmd drbd_cmd_handler[] = {
	[P_DATA]	    = { 1, sizeof(struct p_data), receive_Data },
	[P_DATA_REPLY]	    = { 1, sizeof(struct p_data), receive_DataReply },
	[P_RS_DATA_REPLY]   = { 1, sizeof(struct p_data), receive_RSDataReply } ,
	[P_BARRIER]	    = { 0, sizeof(struct p_barrier), receive_Barrier } ,
	[P_BITMAP]	    = { 1, 0, receive_bitmap } ,
	[P_COMPRESSED_BITMAP] = { 1, 0, receive_bitmap } ,
	[P_UNPLUG_REMOTE]   = { 0, 0, receive_UnplugRemote },
	[P_DATA_REQUEST]    = { 0, sizeof(struct p_block_req), receive_data_request },
	[P_RS_DATA_REQUEST] = { 0, sizeof(struct p_block_req), receive_data_request },
	[P_SYNC_PARAM]	    = { 1, 0, receive_SyncParam },
	[P_SYNC_PARAM89]    = { 1, 0, receive_SyncParam },
	[P_PROTOCOL]        = { 1, sizeof(struct p_protocol), receive_protocol },
	[P_UUIDS]	    = { 0, sizeof(struct p_uuids), receive_uuids },
	[P_SIZES]	    = { 0, sizeof(struct p_sizes), receive_sizes },
	[P_STATE]	    = { 0, sizeof(struct p_state), receive_state },
	[P_STATE_CHG_REQ]   = { 0, sizeof(struct p_req_state), receive_req_state },
	[P_SYNC_UUID]       = { 0, sizeof(struct p_uuid), receive_sync_uuid },
	[P_OV_REQUEST]      = { 0, sizeof(struct p_block_req), receive_data_request },
	[P_OV_REPLY]        = { 1, sizeof(struct p_block_req), receive_ov_reply },
	[P_CSUM_RS_REQUEST] = { 1, sizeof(struct p_block_req), receive_data_request },
	[P_RS_THIN_REQ]     = { 0, sizeof(struct p_block_req), receive_data_request },
	[P_DELAY_PROBE]     = { 0, sizeof(struct p_delay_probe93), receive_skip },
	[P_OUT_OF_SYNC]     = { 0, sizeof(struct p_block_desc), receive_out_of_sync },
	[P_CONN_ST_CHG_REQ] = { 0, sizeof(struct p_req_state), receive_req_state },
	[P_PROTOCOL_UPDATE] = { 1, sizeof(struct p_protocol), receive_protocol },
	[P_TWOPC_PREPARE] = { 0, sizeof(struct p_twopc_request), receive_twopc },
	[P_TWOPC_PREP_RSZ]  = { 0, sizeof(struct p_twopc_request), receive_twopc },
	[P_TWOPC_ABORT] = { 0, sizeof(struct p_twopc_request), receive_twopc },
	[P_DAGTAG]	    = { 0, sizeof(struct p_dagtag), receive_dagtag },
	[P_UUIDS110]	    = { 1, sizeof(struct p_uuids110), receive_uuids110 },
	[P_PEER_DAGTAG]     = { 0, sizeof(struct p_peer_dagtag), receive_peer_dagtag },
	[P_CURRENT_UUID]    = { 0, sizeof(struct p_current_uuid), receive_current_uuid },
	[P_TWOPC_COMMIT]    = { 0, sizeof(struct p_twopc_request), receive_twopc },
	[P_TRIM]	    = { 0, sizeof(struct p_trim), receive_Data },
	[P_ZEROES]	    = { 0, sizeof(struct p_trim), receive_Data },
	[P_RS_DEALLOCATED]  = { 0, sizeof(struct p_block_desc), receive_rs_deallocated },
	[P_RS_DEALLOCATED_ID] = { 0, sizeof(struct p_block_ack), receive_rs_deallocated },
	[P_DISCONNECT]      = { 0, 0, receive_disconnect },
	[P_RS_DAGTAG_REQ]   = { 0, sizeof(struct p_rs_req), receive_dagtag_data_request },
	[P_RS_CSUM_DAGTAG_REQ]   = { 1, sizeof(struct p_rs_req), receive_dagtag_data_request },
	[P_RS_THIN_DAGTAG_REQ]   = { 0, sizeof(struct p_rs_req), receive_dagtag_data_request },
	[P_OV_DAGTAG_REQ]   = { 0, sizeof(struct p_rs_req), receive_dagtag_data_request },
	[P_OV_DAGTAG_REPLY]   = { 1, sizeof(struct p_rs_req), receive_dagtag_ov_reply },
};

static void drbdd(struct drbd_connection *connection)
{
	struct packet_info pi;
	size_t shs; /* sub header size */
	int err;

	while (get_t_state(&connection->receiver) == RUNNING) {
		struct data_cmd const *cmd;

		drbd_thread_current_set_cpu(&connection->receiver);
		update_receiver_timing_details(connection, drbd_recv_header_maybe_unplug);
		if (drbd_recv_header_maybe_unplug(connection, &pi))
			goto err_out;

		cmd = &drbd_cmd_handler[pi.cmd];
		if (unlikely(pi.cmd >= ARRAY_SIZE(drbd_cmd_handler) || !cmd->fn)) {
			drbd_err(connection, "Unexpected data packet %s (0x%04x)",
				 drbd_packet_name(pi.cmd), pi.cmd);
			goto err_out;
		}

		shs = cmd->pkt_size;
		if (pi.cmd == P_SIZES && connection->agreed_features & DRBD_FF_WSAME)
			shs += sizeof(struct o_qlim);
		if (pi.size > shs && !cmd->expect_payload) {
			drbd_err(connection, "No payload expected %s l:%d\n",
				 drbd_packet_name(pi.cmd), pi.size);
			goto err_out;
		}
		if (pi.size < shs) {
			drbd_err(connection, "%s: unexpected packet size, expected:%d received:%d\n",
				 drbd_packet_name(pi.cmd), (int)shs, pi.size);
			goto err_out;
		}

		if (shs) {
			update_receiver_timing_details(connection, drbd_recv_all_warn);
			err = drbd_recv_all_warn(connection, &pi.data, shs);
			if (err)
				goto err_out;
			pi.size -= shs;
		}

		update_receiver_timing_details(connection, cmd->fn);
		err = cmd->fn(connection, &pi);
		if (err) {
			drbd_err(connection, "error receiving %s, e: %d l: %d!\n",
				 drbd_packet_name(pi.cmd), err, pi.size);
			goto err_out;
		}
	}
	return;

    err_out:
	change_cstate(connection, C_PROTOCOL_ERROR, CS_HARD);
}

static void drbd_cancel_conflicting_resync_requests(struct drbd_peer_device *peer_device)
{
	struct drbd_device *device = peer_device->device;
	struct conflict_worker *submit_conflict = &device->submit_conflict;
	struct rb_node *node;
	bool any_queued = false;

	spin_lock_irq(&device->interval_lock);
	for (node = rb_first(&device->requests); node; node = rb_next(node)) {
		struct drbd_interval *i = rb_entry(node, struct drbd_interval, rb);
		struct drbd_peer_request *peer_req;

		if (!drbd_interval_is_resync(i))
			continue;

		peer_req = container_of(i, struct drbd_peer_request, i);

		if (peer_req->peer_device != peer_device)
			continue;

		/* Only cancel requests which are waiting for conflicts to resolve. */
		if (test_bit(INTERVAL_SUBMITTED, &i->flags) ||
				(test_bit(INTERVAL_SENT, &i->flags) &&
				 !test_bit(INTERVAL_RECEIVED, &i->flags)) ||
				test_bit(INTERVAL_CANCELED, &i->flags))
			continue;

		set_bit(INTERVAL_CANCELED, &i->flags);

		dynamic_drbd_dbg(device,
				"Cancel %s %s request at %llus+%u (sent=%d)\n",
				test_bit(INTERVAL_SUBMIT_CONFLICT_QUEUED, &i->flags) ?
					"already queued" : "unqueued",
				drbd_interval_type_str(i),
				(unsigned long long) i->sector, i->size,
				test_bit(INTERVAL_SENT, &i->flags));

		if (test_bit(INTERVAL_SUBMIT_CONFLICT_QUEUED, &i->flags))
			continue;

		set_bit(INTERVAL_SUBMIT_CONFLICT_QUEUED, &i->flags);

		spin_lock(&submit_conflict->lock);
		switch (i->type) {
		case INTERVAL_RESYNC_WRITE:
			list_add_tail(&peer_req->w.list, &submit_conflict->resync_writes);
			break;
		case INTERVAL_RESYNC_READ:
			list_add_tail(&peer_req->w.list, &submit_conflict->resync_reads);
			break;
		default:
			drbd_err(peer_device, "Unexpected interval type in %s\n", __func__);
		}
		spin_unlock(&submit_conflict->lock);

		any_queued = true;
	}
	spin_unlock_irq(&device->interval_lock);

	if (any_queued)
		queue_work(submit_conflict->wq, &submit_conflict->worker);
}

static void cancel_dagtag_dependent_requests(struct drbd_resource *resource, unsigned int node_id)
{
	struct drbd_connection *connection;
	LIST_HEAD(work_list);
	struct drbd_peer_request *peer_req, *t;

	rcu_read_lock();
	for_each_connection_rcu(connection, resource) {
		spin_lock_irq(&connection->peer_reqs_lock);
		list_for_each_entry(peer_req, &connection->dagtag_wait_ee, w.list) {
			if (peer_req->depend_dagtag_node_id != node_id)
				continue;

			dynamic_drbd_dbg(peer_req->peer_device, "%s at %llus+%u: Wait for dagtag %llus from peer %u cancelled\n",
					drbd_interval_type_str(&peer_req->i),
					(unsigned long long) peer_req->i.sector, peer_req->i.size,
					(unsigned long long) peer_req->depend_dagtag,
					node_id);

			list_move_tail(&peer_req->w.list, &work_list);
			break;
		}
		spin_unlock_irq(&connection->peer_reqs_lock);
	}
	rcu_read_unlock();

	list_for_each_entry_safe(peer_req, t, &work_list, w.list) {
		drbd_peer_resync_read_cancel(peer_req);
		drbd_free_peer_req(peer_req);
	}
}

static void cleanup_resync_leftovers(struct drbd_peer_device *peer_device)
{
	peer_device->rs_total = 0;
	peer_device->rs_failed = 0;
	D_ASSERT(peer_device, atomic_read(&peer_device->rs_pending_cnt) == 0);

	del_timer_sync(&peer_device->resync_timer);
	resync_timer_fn(&peer_device->resync_timer);
	del_timer_sync(&peer_device->start_resync_timer);
}

static void free_waiting_resync_requests(struct drbd_connection *connection)
{
	LIST_HEAD(free_list);
	struct drbd_peer_device *peer_device;
	struct drbd_peer_request *peer_req, *t;
	int vnr;

	spin_lock_irq(&connection->peer_reqs_lock);
	rcu_read_lock();
	idr_for_each_entry(&connection->peer_devices, peer_device, vnr) {
		list_for_each_entry_safe(peer_req, t, &peer_device->resync_requests, recv_order) {
			drbd_list_del_resync_request(peer_req);
			list_add_tail(&peer_req->w.list, &free_list);
		}
	}
	rcu_read_unlock();

	list_for_each_entry_safe(peer_req, t, &connection->peer_reads, recv_order) {
		if (peer_req->i.type == INTERVAL_PEER_READ)
			continue;

		peer_req->flags &= ~EE_ON_RECV_ORDER;
		list_del(&peer_req->recv_order);

		if (peer_req->i.type == INTERVAL_RESYNC_READ)
			list_move_tail(&peer_req->w.list, &free_list); /* from resync_ack_ee */
		else
			list_add_tail(&peer_req->w.list, &free_list);
	}
	spin_unlock_irq(&connection->peer_reqs_lock);

	list_for_each_entry_safe(peer_req, t, &free_list, w.list) {
		/*
		 * Resync write requests waiting for peers-in-sync to be sent
		 * just need to be freed.
		 */
		if (test_bit(INTERVAL_COMPLETED, &peer_req->i.flags)) {
			drbd_free_peer_req(peer_req);
			continue;
		}

		D_ASSERT(connection, test_bit(INTERVAL_SENT, &peer_req->i.flags));
		D_ASSERT(connection, !test_bit(INTERVAL_RECEIVED, &peer_req->i.flags));
		D_ASSERT(connection, !(peer_req->flags & EE_TRIM));

		if (peer_req->i.type == INTERVAL_RESYNC_READ)
			atomic_sub(peer_req->i.size >> 9, &connection->rs_in_flight);

		dec_rs_pending(peer_req->peer_device);
		drbd_remove_peer_req_interval(peer_req);
		drbd_free_peer_req(peer_req);
	}
}

static void free_dagtag_wait_requests(struct drbd_connection *connection)
{
	LIST_HEAD(dagtag_wait_work_list);
	struct drbd_peer_request *peer_req, *t;

	spin_lock_irq(&connection->peer_reqs_lock);
	list_splice_init(&connection->dagtag_wait_ee, &dagtag_wait_work_list);
	spin_unlock_irq(&connection->peer_reqs_lock);

	list_for_each_entry_safe(peer_req, t, &dagtag_wait_work_list, w.list) {
		struct drbd_peer_device *peer_device = peer_req->peer_device;

		/* Verify requests are placed in the interval tree when
		 * the request is made, so they need to be removed if
		 * the reply was waiting for a dagtag to be reached. */
		if (peer_req->i.type == INTERVAL_OV_READ_SOURCE)
			drbd_remove_peer_req_interval(peer_req);

		drbd_free_peer_req(peer_req);
		dec_unacked(peer_device);
		put_ldev(peer_device->device);
	}
}

static void drain_resync_activity(struct drbd_connection *connection)
{
	struct drbd_peer_device *peer_device;
	int vnr;

	/*
	 * In order to understand this function, refer to the flow diagrams in
	 * the comments for make_resync_request(), make_ov_request() and
	 * receive_dagtag_data_request().
	 */

	/*
	 * We could receive data from a peer at any point. This might release a
	 * request that is waiting for a dagtag. That would cause it to
	 * progress to waiting for conflicts or the backing disk. So we need to
	 * remove these requests before flushing the other stages.
	 */
	free_dagtag_wait_requests(connection);

	/* Wait for w_resync_timer/w_e_send_csum to finish, if running. */
	drbd_flush_workqueue(&connection->sender_work);

	rcu_read_lock();
	idr_for_each_entry(&connection->peer_devices, peer_device, vnr) {
		struct drbd_device *device = peer_device->device;

		kref_get(&device->kref);
		rcu_read_unlock();

		/* Cause remaining discards to be submitted. */
		drbd_last_resync_request(peer_device, true);
		/* Cause requests waiting due to conflicts to be canceled. */
		drbd_cancel_conflicting_resync_requests(peer_device);

		kref_put(&device->kref, drbd_destroy_device);
		rcu_read_lock();
	}
	rcu_read_unlock();

	/* Drain conflicting and backing requests. */
	wait_event(connection->ee_wait, atomic_read(&connection->backing_ee_cnt) == 0);

	/* Wait for work queued when backing requests finished. */
	drbd_flush_workqueue(&connection->sender_work);

	/* Clear up and remove requests that have progressed to done_ee. */
	drbd_finish_peer_reqs(connection);

	/*
	 * Requests that are waiting for a resync reply must be removed from
	 * the interval tree and then freed.
	 */
	free_waiting_resync_requests(connection);

	/* Requests that are waiting for a dagtag on this connection must be
	 * cancelled, because the dependency will never be fulfilled. */
	cancel_dagtag_dependent_requests(connection->resource, connection->peer_node_id);

	rcu_read_lock();
	idr_for_each_entry(&connection->peer_devices, peer_device, vnr) {
		struct drbd_device *device = peer_device->device;

		kref_get(&device->kref);
		rcu_read_unlock();

		cleanup_resync_leftovers(peer_device);

		kref_put(&device->kref, drbd_destroy_device);
		rcu_read_lock();
	}
	rcu_read_unlock();
}

static void peer_device_disconnected(struct drbd_peer_device *peer_device)
{
	struct drbd_device *device = peer_device->device;

	if (test_and_clear_bit(HOLDING_UUID_READ_LOCK, &peer_device->flags))
		up_read_non_owner(&device->uuid_sem);

	clear_bit(INITIAL_STATE_SENT, &peer_device->flags);
	clear_bit(INITIAL_STATE_RECEIVED, &peer_device->flags);
	clear_bit(HAVE_SIZES, &peer_device->flags);
	clear_bit(UUIDS_RECEIVED, &peer_device->flags);
	clear_bit(CURRENT_UUID_RECEIVED, &peer_device->flags);
	clear_bit(PEER_QUORATE, &peer_device->flags);

	/* No need to start additional resyncs after reconnection. */
	peer_device->resync_again = 0;

	if (!drbd_suspended(device)) {
		struct drbd_resource *resource = device->resource;

		/* We need to create the new UUID immediately when we finish
		   requests that did not reach the lost peer.
		   But when we lost quorum we are going to finish those
		   requests with error, therefore do not create the new UUID
		   immediately! */
		if (!list_empty(&resource->transfer_log) &&
		    drbd_data_accessible(device, NOW) &&
		    !test_bit(PRIMARY_LOST_QUORUM, &device->flags) &&
		    test_and_clear_bit(NEW_CUR_UUID, &device->flags))
			drbd_check_peers_new_current_uuid(device);
	}

	drbd_md_sync(device);

	if (get_ldev(device)) {
		drbd_bitmap_io(device, &drbd_bm_write_copy_pages, "write from disconnected",
				BM_LOCK_BULK | BM_LOCK_SINGLE_SLOT, peer_device);
		put_ldev(device);
	}
}

static bool any_connection_up(struct drbd_resource *resource)
{
	struct drbd_connection *connection;
	bool rv = false;

	rcu_read_lock();
	for_each_connection_rcu(connection, resource) {
		struct drbd_transport *transport = &connection->transport;
		enum drbd_conn_state cstate = connection->cstate[NOW];

		if (cstate == C_CONNECTED ||
		    (cstate == C_CONNECTING &&
		     transport->class->ops.stream_ok(transport, DATA_STREAM) &&
		     transport->class->ops.stream_ok(transport, CONTROL_STREAM))) {
			rv = true;
			break;
		}
	}
	rcu_read_unlock();

	return rv;
}

static void cleanup_remote_state_change(struct drbd_connection *connection)
{
	struct drbd_resource *resource = connection->resource;
	struct twopc_reply *reply = &resource->twopc_reply;

	write_lock_irq(&resource->state_rwlock);
	if (resource->remote_state_change &&
	    (drbd_twopc_between_peer_and_me(connection) || !any_connection_up(resource))) {
		bool remote = reply->initiator_node_id != resource->res_opts.node_id;

		drbd_info(connection, "Aborting %s state change %u commit not possible\n",
			  remote ? "remote" : "local", reply->tid);
		if (remote) {
			__clear_remote_state_change(resource);
		} else {
			enum alt_rv alt_rv = abort_local_transaction(connection, 0);
			if (alt_rv != ALT_LOCKED)
				return;
		}
	}
	write_unlock_irq(&resource->state_rwlock);
}

static void conn_disconnect(struct drbd_connection *connection)
{
	struct drbd_resource *resource = connection->resource;
	struct drbd_peer_device *peer_device;
	enum drbd_conn_state oc;
	unsigned long irq_flags;
	int vnr, i;

	clear_bit(CONN_DRY_RUN, &connection->flags);
	clear_bit(CONN_CONGESTED, &connection->flags);

	if (connection->cstate[NOW] == C_STANDALONE)
		return;

	/* We are about to start the cleanup after connection loss.
	 * Make sure drbd_submit_bio knows about that.
	 * Usually we should be in some network failure state already,
	 * but just in case we are not, we fix it up here.
	 */
	change_cstate_tag(connection, C_NETWORK_FAILURE, CS_HARD, "disconnected", NULL);

	del_connect_timer(connection);

	/* ack_receiver does not clean up anything. it must not interfere, either */
	if (connection->ack_sender) {
		destroy_workqueue(connection->ack_sender);
		connection->ack_sender = NULL;
	}

	/* restart sender thread,
	 * potentially get it out of blocking network operations */
	drbd_thread_stop(&connection->sender);
	drbd_thread_start(&connection->sender);

	drbd_transport_shutdown(connection, CLOSE_CONNECTION);

	cleanup_remote_state_change(connection);

	drain_resync_activity(connection);

	connection->after_reconciliation.lost_node_id = -1;

	/* Wait for current activity to cease.  This includes waiting for
	 * peer_request queued to the submitter workqueue. */
	wait_event(connection->ee_wait,
		atomic_read(&connection->active_ee_cnt) == 0);

	/* wait for all w_e_end_data_req, w_e_end_rsdata_req, w_send_barrier,
	 * etc. which may still be on the worker queue to be "canceled" */
	drbd_flush_workqueue(&connection->sender_work);

	drbd_finish_peer_reqs(connection);

	/* This second workqueue flush is necessary, since drbd_finish_peer_reqs()
	   might have issued a work again. The one before drbd_finish_peer_reqs() is
	   necessary to reclaim net_ee in drbd_finish_peer_reqs(). */
	drbd_flush_workqueue(&connection->sender_work);

	rcu_read_lock();
	idr_for_each_entry(&connection->peer_devices, peer_device, vnr) {
		struct drbd_device *device = peer_device->device;

		kref_get(&device->kref);
		rcu_read_unlock();

		peer_device_disconnected(peer_device);
		drbd_reconsider_queue_parameters(device, device->ldev);

		kref_put(&device->kref, drbd_destroy_device);
		rcu_read_lock();
	}
	rcu_read_unlock();

	/* Apply these changes after peer_device_disconnected() because that
	 * may cause the loss of other connections to be detected, which can
	 * change the suspended state. */
	tl_walk(connection, &connection->req_not_net_done,
			resource->cached_susp ? CONNECTION_LOST_WHILE_SUSPENDED : CONNECTION_LOST);

	i = drbd_free_peer_reqs(connection, &connection->done_ee);
	if (i)
		drbd_info(connection, "done_ee not empty, killed %u entries\n", i);
	i = drbd_free_peer_reqs(connection, &connection->dagtag_wait_ee);
	if (i)
		drbd_info(connection, "dagtag_wait_ee not empty, killed %u entries\n", i);
	i = drbd_free_peer_reqs(connection, &connection->resync_ack_ee);
	if (i)
		drbd_info(connection, "resync_ack_ee not empty, killed %u entries\n", i);

	/*
	 * tcp_close and release of sendpage pages can be deferred. We don't
	 * care for exactly when the network stack does its put_page(), but
	 * release our reference on these pages right here.
	 */
	i = drbd_free_peer_reqs(connection, &connection->net_ee);
	if (i)
		dynamic_drbd_dbg(connection, "net_ee not empty, killed %u entries\n", i);

	cleanup_unacked_peer_requests(connection);
	cleanup_peer_ack_list(connection);

	i = atomic_read(&connection->pp_in_use);
	if (i)
		drbd_info(connection, "pp_in_use = %d, expected 0\n", i);
	i = atomic_read(&connection->pp_in_use_by_net);
	if (i)
		drbd_info(connection, "pp_in_use_by_net = %d, expected 0\n", i);

	if (!list_empty(&connection->current_epoch->list))
		drbd_err(connection, "ASSERTION FAILED: connection->current_epoch->list not empty\n");
	/* ok, no more ee's on the fly, it is safe to reset the epoch_size */
	atomic_set(&connection->current_epoch->epoch_size, 0);
	connection->send.seen_any_write_yet = false;
	connection->send.current_dagtag_sector =
		resource->dagtag_sector - ((BIO_MAX_VECS << PAGE_SHIFT) >> SECTOR_SHIFT) - 1;
	connection->current_epoch->oldest_unconfirmed_peer_req = NULL;

	/* Indicate that last_dagtag_sector may no longer be up-to-date. We
	 * need to keep last_dagtag_sector because we may still need it to
	 * resolve a reconciliation resync. However, we need to avoid issuing a
	 * resync request dependent on that dagtag because the resync source
	 * may not be aware of the dagtag, even though it has newer data. This
	 * can occur if the peer has been re-started since the request with the
	 * dagtag.
	 * */
	clear_bit(RECEIVED_DAGTAG, &connection->flags);

	/* Release any threads waiting for a barrier to be acked. */
	clear_bit(BARRIER_ACK_PENDING, &connection->flags);
	wake_up(&resource->barrier_wait);

	drbd_info(connection, "Connection closed\n");

	if (resource->role[NOW] == R_PRIMARY &&
	    connection->fencing_policy != FP_DONT_CARE &&
	    conn_highest_pdsk(connection) >= D_UNKNOWN)
		conn_try_outdate_peer_async(connection);

	drbd_maybe_khelper(NULL, connection, "disconnected");

	begin_state_change(resource, &irq_flags, CS_VERBOSE | CS_LOCAL_ONLY);
	oc = connection->cstate[NOW];
	if (oc >= C_UNCONNECTED) {
		__change_cstate(connection, C_UNCONNECTED);
		/* drbd_receiver() has to be restarted after it returns */
		drbd_thread_restart_nowait(&connection->receiver);
	}
	end_state_change(resource, &irq_flags, "disconnected");

	if (oc == C_DISCONNECTING)
		change_cstate_tag(connection, C_STANDALONE, CS_VERBOSE | CS_HARD | CS_LOCAL_ONLY,
				"disconnected", NULL);
}

/*
 * We support PRO_VERSION_MIN to PRO_VERSION_MAX. The protocol version
 * we can agree on is stored in agreed_pro_version.
 *
 * feature flags and the reserved array should be enough room for future
 * enhancements of the handshake protocol, and possible plugins...
 *
 * for now, they are expected to be zero, but ignored.
 */
static int drbd_send_features(struct drbd_connection *connection)
{
	struct p_connection_features *p;

	p = __conn_prepare_command(connection, sizeof(*p), DATA_STREAM);
	if (!p)
		return -EIO;
	memset(p, 0, sizeof(*p));
	p->protocol_min = cpu_to_be32(drbd_protocol_version_min);
	p->protocol_max = cpu_to_be32(PRO_VERSION_MAX);
	p->sender_node_id = cpu_to_be32(connection->resource->res_opts.node_id);
	p->receiver_node_id = cpu_to_be32(connection->peer_node_id);
	p->feature_flags = cpu_to_be32(PRO_FEATURES);
	return __send_command(connection, -1, P_CONNECTION_FEATURES, DATA_STREAM);
}

/*
 * return values:
 *   1 yes, we have a valid connection
 *   0 oops, did not work out, please try again
 *  -1 peer talks different language,
 *     no point in trying again, please go standalone.
 */
int drbd_do_features(struct drbd_connection *connection)
{
	/* ASSERT current == connection->receiver ... */
	struct drbd_resource *resource = connection->resource;
	struct p_connection_features *p;
	const int expect = sizeof(struct p_connection_features);
	struct packet_info pi;
	int err;

	err = drbd_send_features(connection);
	if (err)
		return 0;

	err = drbd_recv_header(connection, &pi);
	if (err) {
		if (err == -EAGAIN)
			drbd_err(connection, "timeout while waiting for feature packet\n");
		return 0;
	}

	if (pi.cmd != P_CONNECTION_FEATURES) {
		drbd_err(connection, "expected ConnectionFeatures packet, received: %s (0x%04x)\n",
			 drbd_packet_name(pi.cmd), pi.cmd);
		return -1;
	}

	if (pi.size != expect) {
		drbd_err(connection, "expected ConnectionFeatures length: %u, received: %u\n",
		     expect, pi.size);
		return -1;
	}

	err = drbd_recv_all_warn(connection, (void **)&p, expect);
	if (err)
		return 0;

	p->protocol_min = be32_to_cpu(p->protocol_min);
	p->protocol_max = be32_to_cpu(p->protocol_max);
	if (p->protocol_max == 0)
		p->protocol_max = p->protocol_min;

	if (PRO_VERSION_MAX < p->protocol_min ||
	    drbd_protocol_version_min > p->protocol_max) {
		drbd_err(connection, "incompatible DRBD dialects: "
		    "I support %d-%d, peer supports %d-%d\n",
		    drbd_protocol_version_min, PRO_VERSION_MAX,
		    p->protocol_min, p->protocol_max);
		return -1;
	}

	connection->agreed_pro_version = min_t(int, PRO_VERSION_MAX, p->protocol_max);
	connection->agreed_features = PRO_FEATURES & be32_to_cpu(p->feature_flags);

	if (connection->agreed_pro_version < 110) {
		struct drbd_connection *connection2;
		bool multiple = false;

		rcu_read_lock();
		for_each_connection_rcu(connection2, resource) {
			if (connection == connection2)
				continue;
			multiple = true;
		}
		rcu_read_unlock();

		if (multiple) {
			drbd_err(connection, "Peer supports protocols %d-%d, but "
				 "multiple connections are only supported in protocol "
				 "110 and above\n", p->protocol_min, p->protocol_max);
			return -1;
		}
	}

	if (connection->agreed_pro_version >= 110) {
		if (be32_to_cpu(p->sender_node_id) != connection->peer_node_id) {
			drbd_err(connection, "Peer presented a node_id of %d instead of %d\n",
				 be32_to_cpu(p->sender_node_id), connection->peer_node_id);
			return 0;
		}
		if (be32_to_cpu(p->receiver_node_id) != resource->res_opts.node_id) {
			drbd_err(connection, "Peer expects me to have a node_id of %d instead of %d\n",
				 be32_to_cpu(p->receiver_node_id), resource->res_opts.node_id);
			return 0;
		}
	}

	drbd_info(connection, "Handshake to peer %d successful: "
			"Agreed network protocol version %d\n",
			connection->peer_node_id,
			connection->agreed_pro_version);

	drbd_info(connection, "Feature flags enabled on protocol level: 0x%x%s%s%s%s%s\n",
		  connection->agreed_features,
		  connection->agreed_features & DRBD_FF_TRIM ? " TRIM" : "",
		  connection->agreed_features & DRBD_FF_THIN_RESYNC ? " THIN_RESYNC" : "",
		  connection->agreed_features & DRBD_FF_WSAME ? " WRITE_SAME" : "",
		  connection->agreed_features & DRBD_FF_WZEROES ? " WRITE_ZEROES" : "",
		  connection->agreed_features & DRBD_FF_RESYNC_DAGTAG ? " RESYNC_DAGTAG" :
		  connection->agreed_features ? "" : " none");

	return 1;
}

#if !defined(CONFIG_CRYPTO_HMAC) && !defined(CONFIG_CRYPTO_HMAC_MODULE)
int drbd_do_auth(struct drbd_connection *connection)
{
	drbd_err(connection, "This kernel was build without CONFIG_CRYPTO_HMAC.\n");
	drbd_err(connection, "You need to disable 'cram-hmac-alg' in drbd.conf.\n");
	return -1;
}
#else
#define CHALLENGE_LEN 64 /* must be multiple of 4 */

/* Return value:
	1 - auth succeeded,
	0 - failed, try again (network error),
	-1 - auth failed, don't try again.
*/

struct auth_challenge {
	char d[CHALLENGE_LEN];
	u32 i;
} __attribute__((packed));

int drbd_do_auth(struct drbd_connection *connection)
{
	struct auth_challenge my_challenge, *peers_ch = NULL;
	void *response;
	char *right_response = NULL;
	unsigned int key_len;
	char secret[SHARED_SECRET_MAX]; /* 64 byte */
	unsigned int resp_size;
	struct shash_desc *desc;
	struct packet_info pi;
	struct net_conf *nc;
	int err, rv, dig_size;
	bool peer_is_drbd_9 = connection->agreed_pro_version >= 110;
	void *packet_body;

	rcu_read_lock();
	nc = rcu_dereference(connection->transport.net_conf);
	key_len = strlen(nc->shared_secret);
	memcpy(secret, nc->shared_secret, key_len);
	rcu_read_unlock();

	desc = kmalloc(sizeof(struct shash_desc) +
		       crypto_shash_descsize(connection->cram_hmac_tfm),
		       GFP_KERNEL);
	if (!desc) {
		rv = -1;
		goto fail;
	}
	desc->tfm = connection->cram_hmac_tfm;

	rv = crypto_shash_setkey(connection->cram_hmac_tfm, (u8 *)secret, key_len);
	if (rv) {
		drbd_err(connection, "crypto_shash_setkey() failed with %d\n", rv);
		rv = -1;
		goto fail;
	}

	get_random_bytes(my_challenge.d, sizeof(my_challenge.d));

	packet_body = __conn_prepare_command(connection, sizeof(my_challenge.d), DATA_STREAM);
	if (!packet_body) {
		rv = 0;
		goto fail;
	}
	memcpy(packet_body, my_challenge.d, sizeof(my_challenge.d));

	rv = !__send_command(connection, -1, P_AUTH_CHALLENGE, DATA_STREAM);
	if (!rv)
		goto fail;

	err = drbd_recv_header(connection, &pi);
	if (err) {
		rv = 0;
		goto fail;
	}

	if (pi.cmd != P_AUTH_CHALLENGE) {
		drbd_err(connection, "expected AuthChallenge packet, received: %s (0x%04x)\n",
			 drbd_packet_name(pi.cmd), pi.cmd);
		rv = -1;
		goto fail;
	}

	if (pi.size != sizeof(peers_ch->d)) {
		drbd_err(connection, "unexpected AuthChallenge payload.\n");
		rv = -1;
		goto fail;
	}

	peers_ch = kmalloc(sizeof(*peers_ch), GFP_NOIO);
	if (!peers_ch) {
		rv = -1;
		goto fail;
	}

	err = drbd_recv_into(connection, peers_ch->d, sizeof(peers_ch->d));
	if (err) {
		rv = 0;
		goto fail;
	}

	if (!memcmp(my_challenge.d, peers_ch->d, sizeof(my_challenge.d))) {
		drbd_err(connection, "Peer presented the same challenge!\n");
		rv = -1;
		goto fail;
	}

	resp_size = crypto_shash_digestsize(connection->cram_hmac_tfm);
	response = __conn_prepare_command(connection, resp_size, DATA_STREAM);
	if (!response) {
		rv = 0;
		goto fail;
	}

	dig_size = pi.size;
	if (peer_is_drbd_9) {
		peers_ch->i = cpu_to_be32(connection->resource->res_opts.node_id);
		dig_size += sizeof(peers_ch->i);
	}

	rv = crypto_shash_digest(desc, peers_ch->d, dig_size, response);
	if (rv) {
		drbd_err(connection, "crypto_shash_digest() failed with %d\n", rv);
		rv = -1;
		goto fail;
	}

	rv = !__send_command(connection, -1, P_AUTH_RESPONSE, DATA_STREAM);
	if (!rv)
		goto fail;

	err = drbd_recv_header(connection, &pi);
	if (err) {
		rv = 0;
		goto fail;
	}

	if (pi.cmd != P_AUTH_RESPONSE) {
		drbd_err(connection, "expected AuthResponse packet, received: %s (0x%04x)\n",
			 drbd_packet_name(pi.cmd), pi.cmd);
		rv = 0;
		goto fail;
	}

	if (pi.size != resp_size) {
		drbd_err(connection, "expected AuthResponse payload of %u bytes, received %u\n",
				resp_size, pi.size);
		rv = 0;
		goto fail;
	}

	err = drbd_recv_all(connection, &response, resp_size);
	if (err) {
		rv = 0;
		goto fail;
	}

	right_response = kmalloc(resp_size, GFP_NOIO);
	if (!right_response) {
		rv = -1;
		goto fail;
	}

	dig_size = sizeof(my_challenge.d);
	if (peer_is_drbd_9) {
		my_challenge.i = cpu_to_be32(connection->peer_node_id);
		dig_size += sizeof(my_challenge.i);
	}

	rv = crypto_shash_digest(desc, my_challenge.d, dig_size, right_response);
	if (rv) {
		drbd_err(connection, "crypto_shash_digest() failed with %d\n", rv);
		rv = -1;
		goto fail;
	}

	rv = !memcmp(response, right_response, resp_size);

	if (rv)
		drbd_info(connection, "Peer authenticated using %d bytes HMAC\n",
		     resp_size);
	else
		rv = -1;

 fail:
	kfree(peers_ch);
	kfree(right_response);
	if (desc) {
		shash_desc_zero(desc);
		kfree(desc);
	}

	return rv;
}
#endif

int drbd_receiver(struct drbd_thread *thi)
{
	struct drbd_connection *connection = thi->connection;

	if (conn_connect(connection)) {
		blk_start_plug(&connection->receiver_plug);
		drbdd(connection);
		blk_finish_plug(&connection->receiver_plug);
	}

	conn_disconnect(connection);
	return 0;
}

/* ********* acknowledge sender ******** */

static int process_peer_ack_list(struct drbd_connection *connection)
{
	struct drbd_resource *resource = connection->resource;
	struct drbd_peer_ack *peer_ack, *tmp;
	u64 node_id_mask;
	int err = 0;

	node_id_mask = NODE_MASK(connection->peer_node_id);

	spin_lock_irq(&resource->peer_ack_lock);
	peer_ack = list_first_entry(&resource->peer_ack_list, struct drbd_peer_ack, list);
	while (&peer_ack->list != &resource->peer_ack_list) {
		if (!(peer_ack->pending_mask & node_id_mask)) {
			peer_ack = list_next_entry(peer_ack, list);
			continue;
		}
		spin_unlock_irq(&resource->peer_ack_lock);

		err = drbd_send_peer_ack(connection, peer_ack);

		spin_lock_irq(&resource->peer_ack_lock);
		tmp = list_next_entry(peer_ack, list);
		peer_ack->pending_mask &= ~node_id_mask;
		drbd_destroy_peer_ack_if_done(peer_ack);
		if (err)
			break;
		peer_ack = tmp;
	}
	spin_unlock_irq(&resource->peer_ack_lock);
	return err;
}

static int got_peers_in_sync(struct drbd_connection *connection, struct packet_info *pi)
{
	struct drbd_peer_device *peer_device;
	struct drbd_device *device;
	struct p_peer_block_desc *p = pi->data;
	sector_t sector;
	u64 in_sync_b;
	int size;

	peer_device = conn_peer_device(connection, pi->vnr);
	if (!peer_device)
		return -EIO;

	device = peer_device->device;

	if (get_ldev(device)) {
		int count;

		sector = be64_to_cpu(p->sector);
		size = be32_to_cpu(p->size);
		in_sync_b = node_ids_to_bitmap(device, be64_to_cpu(p->mask));

		count = drbd_set_sync(device, sector, size, 0, in_sync_b);

		/* If we are SyncSource then we rely on P_PEERS_IN_SYNC from
		 * the peer to inform us of sync progress. Otherwise only send
		 * peers-in-sync when we have actually cleared some bits.
		 * This prevents an infinite loop with the peer. */
		if (count > 0 || peer_device->repl_state[NOW] == L_SYNC_SOURCE)
			drbd_queue_update_peers(peer_device, sector, sector + (size >> SECTOR_SHIFT));

		put_ldev(device);
	}

	return 0;
}

static int got_RqSReply(struct drbd_connection *connection, struct packet_info *pi)
{
	struct p_req_state_reply *p = pi->data;
	int retcode = be32_to_cpu(p->retcode);

	if (retcode >= SS_SUCCESS)
		set_bit(TWOPC_YES, &connection->flags);
	else {
		set_bit(TWOPC_NO, &connection->flags);
		dynamic_drbd_dbg(connection, "Requested state change failed by peer: %s (%d)\n",
			   drbd_set_st_err_str(retcode), retcode);
	}

	wake_up_all(&connection->resource->state_wait);

	return 0;
}

static int got_twopc_reply(struct drbd_connection *connection, struct packet_info *pi)
{
	struct drbd_resource *resource = connection->resource;
	struct p_twopc_reply *p = pi->data;

	write_lock_irq(&resource->state_rwlock);
	if (resource->twopc_reply.initiator_node_id == be32_to_cpu(p->initiator_node_id) &&
	    resource->twopc_reply.tid == be32_to_cpu(p->tid)) {
		dynamic_drbd_dbg(connection, "Got a %s reply for state change %u\n",
			   drbd_packet_name(pi->cmd),
			   resource->twopc_reply.tid);

		if (pi->cmd == P_TWOPC_YES) {
			struct drbd_peer_device *peer_device;
			u64 reachable_nodes;
			u64 max_size;

			switch (resource->twopc.type) {
			case TWOPC_STATE_CHANGE:
				reachable_nodes =
					be64_to_cpu(p->reachable_nodes);

				if (resource->res_opts.node_id ==
				    resource->twopc_reply.initiator_node_id &&
				    connection->peer_node_id ==
				    resource->twopc_reply.target_node_id) {
					resource->twopc_reply.target_reachable_nodes |=
						reachable_nodes;
				} else {
					resource->twopc_reply.reachable_nodes |=
						reachable_nodes;
				}
				resource->twopc_reply.primary_nodes |=
					be64_to_cpu(p->primary_nodes);
				resource->twopc_reply.weak_nodes |=
					be64_to_cpu(p->weak_nodes);
				break;
			case TWOPC_RESIZE:
				resource->twopc_reply.diskful_primary_nodes |=
					be64_to_cpu(p->diskful_primary_nodes);
				max_size = be64_to_cpu(p->max_possible_size);
				resource->twopc_reply.max_possible_size =
					min_t(sector_t, resource->twopc_reply.max_possible_size,
					      max_size);
				peer_device = conn_peer_device(connection, resource->twopc_reply.vnr);
				if (peer_device)
					peer_device->max_size = max_size;
				break;
			}
		}

		if (pi->cmd == P_TWOPC_YES)
			set_bit(TWOPC_YES, &connection->flags);
		else if (pi->cmd == P_TWOPC_NO)
			set_bit(TWOPC_NO, &connection->flags);
		else if (pi->cmd == P_TWOPC_RETRY)
			set_bit(TWOPC_RETRY, &connection->flags);
		if (cluster_wide_reply_ready(resource)) {
			int my_node_id = resource->res_opts.node_id;
			if (resource->twopc_reply.initiator_node_id == my_node_id) {
				wake_up_all(&resource->state_wait);
			} else if (resource->twopc_work.cb == NULL) {
				/* in case the timeout timer was not quicker in queuing the work... */
				resource->twopc_work.cb = nested_twopc_work;
				drbd_queue_work(&resource->work, &resource->twopc_work);
			}
		}
	} else {
		dynamic_drbd_dbg(connection, "Ignoring %s reply for state change %u\n",
			   drbd_packet_name(pi->cmd),
			   be32_to_cpu(p->tid));
	}
	write_unlock_irq(&resource->state_rwlock);

	return 0;
}

void twopc_connection_down(struct drbd_connection *connection)
{
	struct drbd_resource *resource = connection->resource;

	if (resource->twopc_reply.initiator_node_id != -1 &&
	    test_bit(TWOPC_PREPARED, &connection->flags)) {
		set_bit(TWOPC_RETRY, &connection->flags);
		if (cluster_wide_reply_ready(resource)) {
			int my_node_id = resource->res_opts.node_id;
			if (resource->twopc_reply.initiator_node_id == my_node_id) {
				wake_up_all(&resource->state_wait);
			} else if (resource->twopc_work.cb == NULL) {
				/* in case the timeout timer was not quicker in queuing the work... */
				resource->twopc_work.cb = nested_twopc_work;
				drbd_queue_work(&resource->work, &resource->twopc_work);
			}
		}
	}
}

static int got_Ping(struct drbd_connection *connection, struct packet_info *pi)
{
	queue_work(ping_ack_sender, &connection->send_ping_ack_work);
	return 0;
}

static int got_PingAck(struct drbd_connection *connection, struct packet_info *pi)
{
	clear_bit(PING_TIMEOUT_ACTIVE, &connection->flags);
	set_rcvtimeo(connection, REGULAR_TIMEOUT);

	if (!test_bit(GOT_PING_ACK, &connection->flags)) {
		set_bit(GOT_PING_ACK, &connection->flags);
		wake_up_all(&connection->resource->state_wait);
	}

	return 0;
}

static int got_IsInSync(struct drbd_connection *connection, struct packet_info *pi)
{
	struct drbd_peer_device *peer_device;
	struct drbd_device *device;
	struct drbd_peer_request *peer_req;
	struct p_block_ack *p = pi->data;
	sector_t sector = be64_to_cpu(p->sector);
	int blksize = be32_to_cpu(p->blksize);

	peer_device = conn_peer_device(connection, pi->vnr);
	if (!peer_device)
		return -EIO;
	device = peer_device->device;

	D_ASSERT(device, connection->agreed_pro_version >= 89);

	update_peer_seq(peer_device, be32_to_cpu(p->seq_num));

	/* Do not rely on the block_id from older peers. */
	if (connection->agreed_pro_version < 122)
		p->block_id = ID_SYNCER;

	peer_req = find_resync_request(peer_device, INTERVAL_TYPE_MASK(INTERVAL_RESYNC_WRITE),
			sector, blksize, p->block_id);
	if (!peer_req)
		return -EIO;

	dec_rs_pending(peer_device);

	set_bit(INTERVAL_RECEIVED, &peer_req->i.flags);

	spin_lock_irq(&connection->peer_reqs_lock);
	list_del(&peer_req->w.list);
	spin_unlock_irq(&connection->peer_reqs_lock);

	if (get_ldev(device)) {
		drbd_set_in_sync(peer_device, sector, blksize);
		/* rs_same_csums is supposed to count in units of BM_BLOCK_SIZE */
		peer_device->rs_same_csum += (blksize >> BM_BLOCK_SHIFT);
		put_ldev(device);
	}
	rs_sectors_came_in(peer_device, blksize);

	drbd_remove_peer_req_interval(peer_req);
	drbd_resync_request_complete(peer_req);
	return 0;
}

static int
validate_req_change_req_state(struct drbd_peer_device *peer_device, u64 id, sector_t sector,
			      enum drbd_interval_type type, const char *func,
			      enum drbd_req_event what, bool missing_ok)
{
	struct drbd_device *device = peer_device->device;
	struct drbd_request *req;

	spin_lock_irq(&device->interval_lock);
	req = find_request(device, type, id, sector, missing_ok, func);
	spin_unlock_irq(&device->interval_lock);
	if (unlikely(!req))
		return -EIO;
	req_mod(req, what, peer_device);

	return 0;
}

static int got_BlockAck(struct drbd_connection *connection, struct packet_info *pi)
{
	struct drbd_peer_device *peer_device;
	struct drbd_device *device;
	struct p_block_ack *p = pi->data;
	sector_t sector = be64_to_cpu(p->sector);
	enum drbd_req_event what;

	peer_device = conn_peer_device(connection, pi->vnr);
	if (!peer_device)
		return -EIO;
	device = peer_device->device;

	update_peer_seq(peer_device, be32_to_cpu(p->seq_num));

	switch (pi->cmd) {
	case P_RS_WRITE_ACK: /* agreed_pro_version < 122 */
	case P_WRITE_ACK_IN_SYNC:
		what = WRITE_ACKED_BY_PEER_AND_SIS;
		break;
	case P_WRITE_ACK:
		what = WRITE_ACKED_BY_PEER;
		break;
	case P_RECV_ACK:
		what = RECV_ACKED_BY_PEER;
		break;
	default:
		BUG();
	}

	return validate_req_change_req_state(peer_device, p->block_id, sector,
					     INTERVAL_LOCAL_WRITE, __func__,
					     what, false);
}

/* Process acks for resync writes. */
static int got_RSWriteAck(struct drbd_connection *connection, struct packet_info *pi)
{
	struct drbd_peer_device *peer_device;
	struct drbd_device *device;
	struct p_block_ack *p = pi->data;
	bool is_neg_ack = pi->cmd == P_NEG_ACK || pi->cmd == P_RS_NEG_ACK;
	sector_t sector = be64_to_cpu(p->sector);
	int size = be32_to_cpu(p->blksize);
	struct drbd_peer_request *peer_req;
	struct drbd_peer_request *peer_req_tmp;
	/* With agreed_pro_version < 122, one ack may correspond to multiple peer requests. */
	LIST_HEAD(peer_reqs);

	/* P_RS_WRITE_ACK used to be used instead of P_WRITE_ACK_IN_SYNC. */
	if (connection->agreed_pro_version < 122 && p->block_id != ID_SYNCER)
		return got_BlockAck(connection, pi);

	peer_device = conn_peer_device(connection, pi->vnr);
	if (!peer_device)
		return -EIO;
	device = peer_device->device;

	update_peer_seq(peer_device, be32_to_cpu(p->seq_num));

	if (is_neg_ack && peer_device->disk_state[NOW] == D_UP_TO_DATE)
		set_bit(GOT_NEG_ACK, &peer_device->flags);

	find_resync_requests(peer_device, &peer_reqs, sector, size, p->block_id);

	if (list_empty(&peer_reqs)) {
		drbd_err(peer_device, "Unexpected resync write ack at %llus+%u\n",
				(unsigned long long) sector, size);
		return -EIO;
	}

	if (p->block_id != ID_SYNCER && peer_reqs.next->next != &peer_reqs) {
		drbd_err(peer_device, "Resync write ack at %llus+%u matches multiple requests\n",
				(unsigned long long) sector, size);
		return -EIO;
	}

	if (is_neg_ack)
		drbd_rs_failed_io(peer_device, sector, size);
	else
		drbd_set_in_sync(peer_device, sector, size);

	atomic_sub(size >> 9, &connection->rs_in_flight);

	list_for_each_entry_safe(peer_req, peer_req_tmp, &peer_reqs, w.list) {
		dec_rs_pending(peer_device);
		drbd_resync_read_req_mod(peer_req, INTERVAL_RECEIVED);
	}
	return 0;
}

static int got_NegAck(struct drbd_connection *connection, struct packet_info *pi)
{
	struct drbd_peer_device *peer_device;
	struct drbd_device *device;
	struct p_block_ack *p = pi->data;
	sector_t sector = be64_to_cpu(p->sector);
	int size = be32_to_cpu(p->blksize);
	int err;

	/* P_NEG_ACK used to be used instead of P_RS_NEG_ACK. */
	if (p->block_id == ID_SYNCER)
		return got_RSWriteAck(connection, pi);

	peer_device = conn_peer_device(connection, pi->vnr);
	if (!peer_device)
		return -EIO;
	device = peer_device->device;

	update_peer_seq(peer_device, be32_to_cpu(p->seq_num));

	if (peer_device->disk_state[NOW] == D_UP_TO_DATE)
		set_bit(GOT_NEG_ACK, &peer_device->flags);

	err = validate_req_change_req_state(peer_device, p->block_id, sector,
			INTERVAL_LOCAL_WRITE, __func__, NEG_ACKED, true);
	if (err) {
		/* Protocol A has no P_WRITE_ACKs, but has P_NEG_ACKs.
		   The master bio might already be completed, therefore the
		   request is no longer in the collision hash. */
		/* In Protocol B we might already have got a P_RECV_ACK
		   but then get a P_NEG_ACK afterwards. */
		drbd_set_out_of_sync(peer_device, sector, size);
	}
	return 0;
}

static int got_NegDReply(struct drbd_connection *connection, struct packet_info *pi)
{
	struct drbd_peer_device *peer_device;
	struct drbd_device *device;
	struct p_block_ack *p = pi->data;
	sector_t sector = be64_to_cpu(p->sector);

	peer_device = conn_peer_device(connection, pi->vnr);
	if (!peer_device)
		return -EIO;
	device = peer_device->device;

	update_peer_seq(peer_device, be32_to_cpu(p->seq_num));

	drbd_warn_ratelimit(peer_device, "Got NegDReply; Sector %llus, len %u.\n",
			(unsigned long long)sector, be32_to_cpu(p->blksize));

	return validate_req_change_req_state(peer_device, p->block_id, sector,
					     INTERVAL_LOCAL_READ, __func__,
					     NEG_ACKED, false);
}

void drbd_unsuccessful_resync_request(struct drbd_peer_request *peer_req, bool failed)
{
	struct drbd_peer_device *peer_device = peer_req->peer_device;
	struct drbd_device *device = peer_device->device;

	if (get_ldev_if_state(device, D_DETACHING)) {
		if (failed) {
			drbd_rs_failed_io(peer_device, peer_req->i.sector, peer_req->i.size);
		} else {
			if (drbd_interval_is_verify(&peer_req->i)) {
				drbd_verify_skipped_block(peer_device, peer_req->i.sector, peer_req->i.size);
				verify_progress(peer_device, peer_req->i.sector, peer_req->i.size);
			} else {
				unsigned long bit;

				bit = BM_SECT_TO_BIT(peer_req->i.sector);
				spin_lock_bh(&peer_device->resync_next_bit_lock);
				peer_device->resync_next_bit = min(peer_device->resync_next_bit, bit);
				spin_unlock_bh(&peer_device->resync_next_bit_lock);
			}
		}

		rs_sectors_came_in(peer_device, peer_req->i.size);
		mod_timer(&peer_device->resync_timer, jiffies + RS_MAKE_REQS_INTV);
		put_ldev(device);
	}

	drbd_remove_peer_req_interval(peer_req);
	drbd_free_peer_req(peer_req);
}

static int got_NegRSDReply(struct drbd_connection *connection, struct packet_info *pi)
{
	struct drbd_peer_device *peer_device;
	struct drbd_device *device;
	struct drbd_peer_request *peer_req;
	sector_t sector;
	int size;
	struct p_block_ack *p = pi->data;

	peer_device = conn_peer_device(connection, pi->vnr);
	if (!peer_device)
		return -EIO;
	device = peer_device->device;

	sector = be64_to_cpu(p->sector);
	size = be32_to_cpu(p->blksize);

	update_peer_seq(peer_device, be32_to_cpu(p->seq_num));

	peer_req = find_resync_request(peer_device, INTERVAL_TYPE_MASK(INTERVAL_RESYNC_WRITE) |
			INTERVAL_TYPE_MASK(INTERVAL_OV_READ_SOURCE),
			sector, size, p->block_id);
	if (!peer_req)
		return -EIO;

	dec_rs_pending(peer_device);

	if (pi->cmd == P_RS_CANCEL_AHEAD)
		set_bit(SYNC_TARGET_TO_BEHIND, &peer_device->flags);

	drbd_unsuccessful_resync_request(peer_req, pi->cmd == P_NEG_RS_DREPLY);
	return 0;
}

static int got_BarrierAck(struct drbd_connection *connection, struct packet_info *pi)
{
	struct p_barrier_ack *p = pi->data;

	tl_release(connection, 0, 0, p->barrier, be32_to_cpu(p->set_size));

	return 0;
}

static int got_confirm_stable(struct drbd_connection *connection, struct packet_info *pi)
{
	struct p_confirm_stable *p = pi->data;

	tl_release(connection, p->oldest_block_id, p->youngest_block_id, 0, be32_to_cpu(p->set_size));

	return 0;
}

static int got_OVResult(struct drbd_connection *connection, struct packet_info *pi)
{
	struct drbd_peer_device *peer_device;
	struct drbd_device *device;
	struct drbd_peer_request *peer_req;
	sector_t sector;
	int size;
	u64 block_id;
	u32 seq_num;
	enum ov_result result;

	peer_device = conn_peer_device(connection, pi->vnr);
	if (!peer_device)
		return -EIO;
	device = peer_device->device;

	if (pi->cmd == P_OV_RESULT) {
		struct p_block_ack *p = pi->data;

		sector = be64_to_cpu(p->sector);
		size = be32_to_cpu(p->blksize);
		block_id = ID_SYNCER;
		seq_num = be32_to_cpu(p->seq_num);
		result = drbd_block_id_to_ov_result(be64_to_cpu(p->block_id));
	} else { /* P_OV_RESULT_ID */
		struct p_ov_result *p = pi->data;

		sector = be64_to_cpu(p->sector);
		size = be32_to_cpu(p->blksize);
		block_id = p->block_id;
		seq_num = be32_to_cpu(p->seq_num);
		result = be32_to_cpu(p->result);
	}

	update_peer_seq(peer_device, be32_to_cpu(seq_num));

	peer_req = find_resync_request(peer_device, INTERVAL_TYPE_MASK(INTERVAL_OV_READ_TARGET),
			sector, size, block_id);
	if (!peer_req)
		return -EIO;

	drbd_remove_peer_req_interval(peer_req);

	/* This may be a request that we could not cancel because the peer does
	 * not understand P_RS_CANCEL. Treat it as a skipped block. */
	if (connection->agreed_pro_version < 110 && test_bit(INTERVAL_CONFLICT, &peer_req->i.flags))
		result = OV_RESULT_SKIP;

	drbd_free_peer_req(peer_req);
	peer_req = NULL;

	if (result == OV_RESULT_SKIP)
		drbd_verify_skipped_block(peer_device, sector, size);
	if (result == OV_RESULT_OUT_OF_SYNC)
		drbd_ov_out_of_sync_found(peer_device, sector, size);
	else
		ov_out_of_sync_print(peer_device);

	if (!get_ldev(device))
		return 0;

	dec_rs_pending(peer_device);

	verify_progress(peer_device, sector, size);

	put_ldev(device);
	return 0;
}

static int got_skip(struct drbd_connection *connection, struct packet_info *pi)
{
	return 0;
}

static u64 node_id_to_mask(struct drbd_peer_md *peer_md, int node_id) __must_hold(local)
{
	int bitmap_bit = peer_md[node_id].bitmap_index;
	return (bitmap_bit >= 0) ? NODE_MASK(bitmap_bit) : 0;
}

static u64 node_ids_to_bitmap(struct drbd_device *device, u64 node_ids) __must_hold(local)
{
	struct drbd_peer_md *peer_md = device->ldev->md.peers;
	u64 bitmap_bits = 0;
	int node_id;

	for_each_set_bit(node_id, (unsigned long *)&node_ids, DRBD_NODE_ID_MAX)
		bitmap_bits |= node_id_to_mask(peer_md, node_id);
	return bitmap_bits;
}


static bool is_sync_source(struct drbd_peer_device *peer_device)
{
	return is_sync_source_state(peer_device, NOW) ||
		peer_device->repl_state[NOW] == L_WF_BITMAP_S;
}

static int w_send_out_of_sync(struct drbd_work *w, int cancel)
{
	struct drbd_peer_request *peer_req =
		container_of(w, struct drbd_peer_request, w);
	struct drbd_peer_device *peer_device = peer_req->send_oos_peer_device;
	struct drbd_device *device = peer_device->device;
	u64 in_sync = peer_req->send_oos_in_sync;
	int err;

	err = drbd_send_out_of_sync(peer_device, peer_req->i.sector, peer_req->i.size);
	peer_req->sent_oos_nodes |= NODE_MASK(peer_device->node_id);

	rcu_read_lock();
	for_each_peer_device_rcu(peer_device, device) {
		if (!(NODE_MASK(peer_device->node_id) & in_sync) &&
		    is_sync_source(peer_device) &&
		    !(peer_req->sent_oos_nodes & NODE_MASK(peer_device->node_id))) {
			rcu_read_unlock();
			peer_req->send_oos_peer_device = peer_device;
			drbd_queue_work(&peer_device->connection->sender_work,
					&peer_req->w);
			return err;
		}
	}
	rcu_read_unlock();
	drbd_free_peer_req(peer_req);

	return err;
}

static void notify_sync_targets_or_free(struct drbd_peer_request *peer_req, u64 in_sync)
{
	struct drbd_device *device = peer_req->peer_device->device;
	struct drbd_peer_device *peer_device;

	rcu_read_lock();
	for_each_peer_device_rcu(peer_device, device) {
		if (!(NODE_MASK(peer_device->node_id) & in_sync) &&
		    is_sync_source(peer_device)) {
			rcu_read_unlock();
			peer_req->sent_oos_nodes = 0;
			peer_req->send_oos_peer_device = peer_device;
			peer_req->send_oos_in_sync = in_sync;
			peer_req->w.cb = w_send_out_of_sync;
			drbd_queue_work(&peer_device->connection->sender_work,
					&peer_req->w);
			return;
		}
	}
	rcu_read_unlock();
	drbd_free_peer_req(peer_req);
}

static int got_peer_ack(struct drbd_connection *connection, struct packet_info *pi)
{
	struct p_peer_ack *p = pi->data;
	u64 dagtag, in_sync;
	struct drbd_peer_request *peer_req, *tmp;
	struct list_head work_list;

	dagtag = be64_to_cpu(p->dagtag);
	in_sync = be64_to_cpu(p->mask);

	spin_lock_irq(&connection->peer_reqs_lock);
	list_for_each_entry(peer_req, &connection->peer_requests, recv_order) {
		if (dagtag == peer_req->dagtag_sector)
			goto found;
	}
	spin_unlock_irq(&connection->peer_reqs_lock);

	drbd_err(connection, "peer request with dagtag %llu not found\n", dagtag);
	return -EIO;

found:
	list_cut_position(&work_list, &connection->peer_requests, &peer_req->recv_order);
	spin_unlock_irq(&connection->peer_reqs_lock);

	list_for_each_entry_safe(peer_req, tmp, &work_list, recv_order) {
		struct drbd_peer_device *peer_device = peer_req->peer_device;
		struct drbd_device *device = peer_device->device;
		u64 in_sync_b, mask;

		D_ASSERT(peer_device, peer_req->flags & EE_IN_ACTLOG);

		if (get_ldev(device)) {
			if ((peer_req->flags & EE_WAS_ERROR) == 0)
				in_sync_b = node_ids_to_bitmap(device, in_sync);
			else
				in_sync_b = 0;
			mask = ~node_id_to_mask(device->ldev->md.peers,
						connection->peer_node_id);

			drbd_set_sync(device, peer_req->i.sector,
				      peer_req->i.size, ~in_sync_b, mask);
			drbd_al_complete_io(device, &peer_req->i);
			put_ldev(device);
		}
		peer_req->flags &= ~EE_ON_RECV_ORDER;
		list_del(&peer_req->recv_order);
		notify_sync_targets_or_free(peer_req, in_sync);
	}
	return 0;
}

void apply_unacked_peer_requests(struct drbd_connection *connection)
{
	struct drbd_peer_request *peer_req;

	list_for_each_entry(peer_req, &connection->peer_requests, recv_order) {
		struct drbd_peer_device *peer_device = peer_req->peer_device;
		struct drbd_device *device = peer_device->device;
		int bitmap_index = peer_device->bitmap_index;
		u64 mask = ~(bitmap_index != -1 ? 1UL << bitmap_index : 0UL);

		drbd_set_sync(device, peer_req->i.sector, peer_req->i.size,
			      mask, mask);
	}
}

static void cleanup_unacked_peer_requests(struct drbd_connection *connection)
{
	struct drbd_peer_request *peer_req, *tmp;
	LIST_HEAD(work_list);

	spin_lock_irq(&connection->peer_reqs_lock);
	list_splice_init(&connection->peer_requests, &work_list);
	spin_unlock_irq(&connection->peer_reqs_lock);

	list_for_each_entry_safe(peer_req, tmp, &work_list, recv_order) {
		struct drbd_peer_device *peer_device = peer_req->peer_device;
		struct drbd_device *device = peer_device->device;
		int bitmap_index = peer_device->bitmap_index;
		u64 mask = ~(bitmap_index != -1 ? 1UL << bitmap_index : 0UL);

		if (get_ldev(device)) {
			drbd_set_sync(device, peer_req->i.sector, peer_req->i.size,
				      mask, mask);
			drbd_al_complete_io(device, &peer_req->i);
			put_ldev(device);
		}
		peer_req->flags &= ~EE_ON_RECV_ORDER;
		list_del(&peer_req->recv_order);
		notify_sync_targets_or_free(peer_req, 0);
	}
}

static void cleanup_peer_ack_list(struct drbd_connection *connection)
{
	struct drbd_resource *resource = connection->resource;
	struct drbd_peer_ack *peer_ack, *tmp;
	struct drbd_request *req;
	int idx = connection->peer_node_id;
	u64 node_id_mask = NODE_MASK(idx);

	spin_lock_irq(&resource->peer_ack_lock);
	list_for_each_entry_safe(peer_ack, tmp, &resource->peer_ack_list, list) {
		if (!(peer_ack->pending_mask & node_id_mask))
			continue;
		peer_ack->pending_mask &= ~node_id_mask;
		drbd_destroy_peer_ack_if_done(peer_ack);
	}
	req = resource->peer_ack_req;
	if (req)
		req->net_rq_state[idx] &= ~RQ_NET_SENT;
	spin_unlock_irq(&resource->peer_ack_lock);
}

static void set_rcvtimeo(struct drbd_connection *connection, enum rcv_timeou_kind kind)
{
	struct drbd_transport *transport = &connection->transport;
<<<<<<< HEAD
	struct drbd_transport_ops *tr_ops = transport->ops;
	bool ping_timeout = kind == PING_TIMEOUT;
	struct net_conf *nc;
	long t;
=======
	struct drbd_transport_ops *tr_ops = &transport->class->ops;

>>>>>>> 9380a385

	rcu_read_lock();
	nc = rcu_dereference(transport->net_conf);
	t = ping_timeout ? nc->ping_timeo : nc->ping_int;
	rcu_read_unlock();

	t *= HZ;
	if (ping_timeout)
		t /= 10;

	tr_ops->set_rcvtimeo(transport, CONTROL_STREAM, t);
}

void drbd_send_ping_wf(struct work_struct *ws)
{
	struct drbd_connection *connection =
		container_of(ws, struct drbd_connection, send_ping_work);
	int err;

	set_rcvtimeo(connection, PING_TIMEOUT);
	set_bit(PING_TIMEOUT_ACTIVE, &connection->flags);
	err = drbd_send_ping(connection);
	if (err)
		change_cstate(connection, C_NETWORK_FAILURE, CS_HARD);
}

struct meta_sock_cmd {
	size_t pkt_size;
	int (*fn)(struct drbd_connection *connection, struct packet_info *);
};

static struct meta_sock_cmd ack_receiver_tbl[] = {
	[P_PING]	    = { 0, got_Ping },
	[P_PING_ACK]	    = { 0, got_PingAck },
	[P_RECV_ACK]	    = { sizeof(struct p_block_ack), got_BlockAck },
	[P_WRITE_ACK]	    = { sizeof(struct p_block_ack), got_BlockAck },
	[P_WRITE_ACK_IN_SYNC] = { sizeof(struct p_block_ack), got_BlockAck },
	[P_NEG_ACK]	    = { sizeof(struct p_block_ack), got_NegAck },
	[P_NEG_DREPLY]	    = { sizeof(struct p_block_ack), got_NegDReply },
	[P_NEG_RS_DREPLY]   = { sizeof(struct p_block_ack), got_NegRSDReply },
	[P_RS_WRITE_ACK]    = { sizeof(struct p_block_ack), got_RSWriteAck },
	[P_RS_NEG_ACK]      = { sizeof(struct p_block_ack), got_RSWriteAck },
	[P_OV_RESULT]	    = { sizeof(struct p_block_ack), got_OVResult },
	[P_OV_RESULT_ID]    = { sizeof(struct p_ov_result), got_OVResult },
	[P_BARRIER_ACK]	    = { sizeof(struct p_barrier_ack), got_BarrierAck },
	[P_CONFIRM_STABLE]  = { sizeof(struct p_confirm_stable), got_confirm_stable },
	[P_STATE_CHG_REPLY] = { sizeof(struct p_req_state_reply), got_RqSReply },
	[P_RS_IS_IN_SYNC]   = { sizeof(struct p_block_ack), got_IsInSync },
	[P_DELAY_PROBE]     = { sizeof(struct p_delay_probe93), got_skip },
	[P_RS_CANCEL]       = { sizeof(struct p_block_ack), got_NegRSDReply },
	[P_RS_CANCEL_AHEAD] = { sizeof(struct p_block_ack), got_NegRSDReply },
	[P_CONN_ST_CHG_REPLY]={ sizeof(struct p_req_state_reply), got_RqSReply },
	[P_PEER_ACK]	    = { sizeof(struct p_peer_ack), got_peer_ack },
	[P_PEERS_IN_SYNC]   = { sizeof(struct p_peer_block_desc), got_peers_in_sync },
	[P_TWOPC_YES]       = { sizeof(struct p_twopc_reply), got_twopc_reply },
	[P_TWOPC_NO]        = { sizeof(struct p_twopc_reply), got_twopc_reply },
	[P_TWOPC_RETRY]     = { sizeof(struct p_twopc_reply), got_twopc_reply },
};

static void fillup_buffer_from(struct drbd_mutable_buffer *to_fill, unsigned int need, struct drbd_const_buffer *pool)
{
<<<<<<< HEAD
	if (to_fill->avail < need) {
		unsigned int missing = min(need - to_fill->avail, pool->avail);
=======
	struct drbd_connection *connection = thi->connection;
	struct meta_sock_cmd *cmd = NULL;
	struct packet_info pi;
	unsigned long pre_recv_jif;
	int rv;
	void *buffer;
	int received = 0, rflags = 0;
	unsigned int header_size = drbd_header_size(connection);
	int expect   = header_size;
	bool ping_timeout_active = false;
	struct drbd_transport *transport = &connection->transport;
	struct drbd_transport_ops *tr_ops = &transport->class->ops;
>>>>>>> 9380a385

		memcpy(to_fill->buffer + to_fill->avail, pool->buffer, missing);
		pool->buffer += missing;
		pool->avail -= missing;
		to_fill->avail += missing;
	}
}

static int decode_meta_cmd(struct drbd_connection *connection, const u8 *pos, struct packet_info *pi)
{
	struct meta_sock_cmd *cmd;
	int payload_size;
	int err = decode_header(connection, pos, pi, CONTROL_STREAM);

	if (err)
		return err;

	if (pi->cmd >= ARRAY_SIZE(ack_receiver_tbl)) {
		drbd_err(connection, "Unexpected meta packet %s (0x%04x)\n",
			 drbd_packet_name(pi->cmd), pi->cmd);
		return -ENOENT;
	}

	cmd = &ack_receiver_tbl[pi->cmd];
	payload_size = cmd->pkt_size;
	if (pi->size != payload_size) {
		drbd_err(connection, "Wrong packet size on meta (c: %d, l: %d)\n",
			 pi->cmd, pi->size);
		return -EINVAL;
	}

	return payload_size;
}

static int process_previous_part(struct drbd_connection *connection, struct drbd_const_buffer *pool)
{
	struct drbd_mutable_buffer *buffer = &connection->reassemble_buffer;
	const unsigned int header_size = drbd_header_size(connection);
	struct packet_info pi;
	int payload_size, packet_size;
	int err;

	fillup_buffer_from(buffer, header_size, pool);
	if (buffer->avail < header_size)
		return 0;

	payload_size = decode_meta_cmd(connection, buffer->buffer, &pi);
	if (payload_size < 0)
		return payload_size;

	packet_size = header_size + payload_size;
	fillup_buffer_from(buffer, packet_size, pool);
	if (buffer->avail < packet_size)
		return 0;

	err = ack_receiver_tbl[pi.cmd].fn(connection, &pi);
	connection->reassemble_buffer.avail = 0;
	return err;
}

void drbd_control_data_ready(struct drbd_transport *transport, struct drbd_const_buffer *pool)
{
	struct drbd_connection *connection =
		container_of(transport, struct drbd_connection, transport);
	const unsigned int header_size = drbd_header_size(connection);
	int err;

	/*	if (connection->cstate[NOW] < C_TEAR_DOWN)
		return;*/

	if (connection->reassemble_buffer.avail) {
		err = process_previous_part(connection, pool);
		if (err < 0)
			goto reconnect;
	}

	while (pool->avail >= header_size) {
		int payload_size, packet_size;
		struct packet_info pi;

		payload_size = decode_meta_cmd(connection, pool->buffer, &pi);
		if (payload_size < 0)
			goto reconnect;

		packet_size = header_size + payload_size;
		if (packet_size > pool->avail)
			goto keep_part;

		err = ack_receiver_tbl[pi.cmd].fn(connection, &pi);
		if (err)
			goto reconnect;

		pool->buffer += packet_size;
		pool->avail -= packet_size;
	}
	if (pool->avail > 0) {
keep_part:
		memcpy(connection->reassemble_buffer.buffer, pool->buffer, pool->avail);
		connection->reassemble_buffer.avail = pool->avail;
		pool->avail = 0;
	}
	return;

reconnect:
	change_cstate(connection, C_NETWORK_FAILURE, CS_HARD);
}

void drbd_control_event(struct drbd_transport *transport, enum drbd_tr_event event)
{
	struct drbd_connection *connection =
		container_of(transport, struct drbd_connection, transport);

	if (event == TIMEOUT) {
		if (!test_bit(PING_TIMEOUT_ACTIVE, &connection->flags)) {
			schedule_work(&connection->send_ping_work);
			return;
		} else {
			if (connection->cstate[NOW] == C_CONNECTED)
				drbd_warn(connection, "PingAck did not arrive in time.\n");
		}
	} else /* event == CLOSED_BY_PEER */ {
		if (connection->cstate[NOW] == C_CONNECTED && disconnect_expected(connection))
			return;
		drbd_warn(connection, "meta connection shut down by peer.\n");
	}

	change_cstate(connection, C_NETWORK_FAILURE, CS_HARD);
}

static bool disconnect_expected(struct drbd_connection *connection)
{
	struct drbd_resource *resource = connection->resource;
	bool expect_disconnect;

	/* We are reacting to a not-committed state change! The disconnect might
	   get aborted. This is not a problem worth much more complex code.
	   In the unlikely case, it happens that a two-phase-commit of a graceful
	   disconnect gets aborted and the control connection breaks in exactly
	   this time window, we will notice it as soon as sending something on the
	   control stream. */
	read_lock_irq(&resource->state_rwlock);
	expect_disconnect = resource->remote_state_change &&
		drbd_twopc_between_peer_and_me(connection) &&
		resource->twopc_reply.is_disconnect;
	read_unlock_irq(&resource->state_rwlock);
	return expect_disconnect;
}

void drbd_send_acks_wf(struct work_struct *ws)
{
	struct drbd_connection *connection =
		container_of(ws, struct drbd_connection, send_acks_work);
	struct drbd_transport *transport = &connection->transport;
	struct net_conf *nc;
	int tcp_cork, err;

	rcu_read_lock();
	nc = rcu_dereference(transport->net_conf);
	tcp_cork = nc->tcp_cork;
	rcu_read_unlock();

	/* TODO: conditionally cork; it may hurt latency if we cork without
	   much to send */
	if (tcp_cork)
		drbd_cork(connection, CONTROL_STREAM);
	err = drbd_finish_peer_reqs(connection);

	/* but unconditionally uncork unless disabled */
	if (tcp_cork)
		drbd_uncork(connection, CONTROL_STREAM);

	if (err)
		change_cstate(connection, C_NETWORK_FAILURE, CS_HARD);
}

void drbd_send_peer_ack_wf(struct work_struct *ws)
{
	struct drbd_connection *connection =
		container_of(ws, struct drbd_connection, peer_ack_work);

	if (process_peer_ack_list(connection))
		change_cstate(connection, C_NETWORK_FAILURE, CS_HARD);
}

EXPORT_SYMBOL(drbd_alloc_pages); /* for transports */
EXPORT_SYMBOL(drbd_free_pages);
EXPORT_SYMBOL(drbd_control_data_ready);
EXPORT_SYMBOL(drbd_control_event);<|MERGE_RESOLUTION|>--- conflicted
+++ resolved
@@ -10847,15 +10847,10 @@
 static void set_rcvtimeo(struct drbd_connection *connection, enum rcv_timeou_kind kind)
 {
 	struct drbd_transport *transport = &connection->transport;
-<<<<<<< HEAD
-	struct drbd_transport_ops *tr_ops = transport->ops;
+	struct drbd_transport_ops *tr_ops = &transport->class->ops;
 	bool ping_timeout = kind == PING_TIMEOUT;
 	struct net_conf *nc;
 	long t;
-=======
-	struct drbd_transport_ops *tr_ops = &transport->class->ops;
-
->>>>>>> 9380a385
 
 	rcu_read_lock();
 	nc = rcu_dereference(transport->net_conf);
@@ -10917,23 +10912,8 @@
 
 static void fillup_buffer_from(struct drbd_mutable_buffer *to_fill, unsigned int need, struct drbd_const_buffer *pool)
 {
-<<<<<<< HEAD
 	if (to_fill->avail < need) {
 		unsigned int missing = min(need - to_fill->avail, pool->avail);
-=======
-	struct drbd_connection *connection = thi->connection;
-	struct meta_sock_cmd *cmd = NULL;
-	struct packet_info pi;
-	unsigned long pre_recv_jif;
-	int rv;
-	void *buffer;
-	int received = 0, rflags = 0;
-	unsigned int header_size = drbd_header_size(connection);
-	int expect   = header_size;
-	bool ping_timeout_active = false;
-	struct drbd_transport *transport = &connection->transport;
-	struct drbd_transport_ops *tr_ops = &transport->class->ops;
->>>>>>> 9380a385
 
 		memcpy(to_fill->buffer + to_fill->avail, pool->buffer, missing);
 		pool->buffer += missing;
