--- conflicted
+++ resolved
@@ -922,11 +922,6 @@
 	msock.rbuf = connection->meta.rbuf;
 	msock.socket = NULL;
 
-<<<<<<< HEAD
-	clear_bit(DISCARD_CONCURRENT, &connection->flags);
-
-=======
->>>>>>> f5220499
 	/* Assume that the peer only understands protocol 80 until we know better.  */
 	connection->agreed_pro_version = 80;
 
@@ -942,7 +937,7 @@
 				sock.socket = s;
 				send_first_packet(connection, &sock, P_INITIAL_DATA);
 			} else if (!msock.socket) {
-				clear_bit(DISCARD_CONCURRENT, &tconn->flags);
+				clear_bit(DISCARD_CONCURRENT, &connection->flags);
 				msock.socket = s;
 				send_first_packet(connection, &msock, P_INITIAL_META);
 			} else {
