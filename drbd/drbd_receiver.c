--- conflicted
+++ resolved
@@ -4024,12 +4024,6 @@
 	os = ns = drbd_get_peer_device_state(peer_device);
 	spin_unlock_irq(&device->resource->req_lock);
 
-<<<<<<< HEAD
-	/* peer says his disk is uptodate, while we think it is inconsistent,
-	 * and this happens while we think we have a sync going on. */
-	if (os.pdsk == D_INCONSISTENT && real_peer_disk == D_UP_TO_DATE &&
-	    os.conn > L_CONNECTED && os.disk == D_UP_TO_DATE) {
-=======
 	/* If this is the "end of sync" confirmation, usually the peer disk
 	 * transitions from D_INCONSISTENT to D_UP_TO_DATE. For empty (0 bits
 	 * set) resync started in PausedSyncT, or if the timing of pause-/
@@ -4038,8 +4032,7 @@
 	 */
 	if ((os.pdsk == D_INCONSISTENT || os.pdsk == D_CONSISTENT) &&
 	    real_peer_disk == D_UP_TO_DATE &&
-	    os.conn > C_CONNECTED && os.disk == D_UP_TO_DATE) {
->>>>>>> 09b6d528
+	    os.conn > L_CONNECTED && os.disk == D_UP_TO_DATE) {
 		/* If we are (becoming) SyncSource, but peer is still in sync
 		 * preparation, ignore its uptodate-ness to avoid flapping, it
 		 * will change to inconsistent once the peer reaches active
