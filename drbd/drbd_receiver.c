--- conflicted
+++ resolved
@@ -1116,7 +1116,6 @@
 int drbd_connected(struct drbd_peer_device *peer_device)
 {
 	struct drbd_device *device = peer_device->device;
-	struct drbd_resource *resource = device->resource;
 	int err;
 
 	atomic_set(&peer_device->packet_seq, 0);
@@ -1130,17 +1129,6 @@
 			err = drbd_send_uuids(peer_device, 0, 0);
 		} else {
 			set_bit(INITIAL_STATE_SENT, &peer_device->flags);
-
-			/* Prevent a race between resync-handshake and
-			 * being promoted to Primary.
-			 *
-			 * Grab and release the state semaphore, so we know that any current
-			 * drbd_set_role() is finished, and any incoming drbd_set_role
-			 * will see the STATE_SENT flag, and wait for it to be cleared.
-			 */
-			down(&resource->state_sem);
-			up(&resource->state_sem);
-
 			err = drbd_send_current_state(peer_device);
 		}
 	}
@@ -1183,10 +1171,20 @@
 
 static void conn_connect2(struct drbd_connection *connection)
 {
+	struct drbd_resource *resource = connection->resource;
 	struct drbd_peer_device *peer_device;
 	int vnr;
 
 	atomic_set(&connection->ap_in_flight, 0);
+
+	/* Prevent a race between resync-handshake and
+	 * being promoted to Primary.
+	 *
+	 * Grab the state semaphore, so we know that any current
+	 * drbd_set_role() is finished, and any incoming drbd_set_role
+	 * will see the INITIAL_STATE_SENT flag, and wait for it to be cleared.
+	 */
+	down(&resource->state_sem);
 	rcu_read_lock();
 	idr_for_each_entry(&connection->peer_devices, peer_device, vnr) {
 		struct drbd_device *device = peer_device->device;
@@ -1198,6 +1196,7 @@
 		kobject_put(&device->kobj);
 	}
 	rcu_read_unlock();
+	up(&resource->state_sem);
 }
 
 static void conn_disconnect(struct drbd_connection *connection);
@@ -1380,28 +1379,11 @@
 	discard_my_data = nc->discard_my_data;
 	rcu_read_unlock();
 
-<<<<<<< HEAD
 	if (drbd_send_protocol(connection) == -EOPNOTSUPP) {
 		/* give up; go standalone */
 		change_cstate(connection, C_DISCONNECTING, CS_HARD);
 		return -1;
 	}
-=======
-	/* Prevent a race between resync-handshake and
-	 * being promoted to Primary.
-	 *
-	 * Grab and release the state mutex, so we know that any current
-	 * drbd_set_role() is finished, and any incoming drbd_set_role
-	 * will see the STATE_SENT flag, and wait for it to be cleared.
-	 */
-	idr_for_each_entry(&connection->peer_devices, peer_device, vnr)
-		mutex_lock(peer_device->device->state_mutex);
-
-	set_bit(STATE_SENT, &connection->flags);
->>>>>>> 500ede1b
-
-	idr_for_each_entry(&connection->peer_devices, peer_device, vnr)
-		mutex_unlock(peer_device->device->state_mutex);
 
 	rcu_read_lock();
 	idr_for_each_entry(&connection->peer_devices, peer_device, vnr) {
@@ -1411,12 +1393,6 @@
 	idr_for_each_entry(&connection->peer_devices, peer_device, vnr) {
 		struct drbd_device *device = peer_device->device;
 
-<<<<<<< HEAD
-=======
-		kobject_get(&device->kobj);
-		rcu_read_unlock();
-
->>>>>>> 500ede1b
 		if (discard_my_data)
 			set_bit(DISCARD_MY_DATA, &device->flags);
 		else
