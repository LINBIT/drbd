--- conflicted
+++ resolved
@@ -4321,35 +4321,17 @@
 
 		*new_net_conf = *old_net_conf;
 
-<<<<<<< HEAD
 		if (verify_tfm) {
 			strcpy(new_net_conf->verify_alg, p->verify_alg);
 			new_net_conf->verify_alg_len = strlen(p->verify_alg) + 1;
-			crypto_free_ahash(connection->verify_tfm);
+			crypto_free_shash(connection->verify_tfm);
 			connection->verify_tfm = verify_tfm;
 			drbd_info(device, "using verify-alg: \"%s\"\n", p->verify_alg);
-=======
-			if (verify_tfm) {
-				strcpy(new_net_conf->verify_alg, p->verify_alg);
-				new_net_conf->verify_alg_len = strlen(p->verify_alg) + 1;
-				crypto_free_shash(connection->verify_tfm);
-				connection->verify_tfm = verify_tfm;
-				drbd_info(device, "using verify-alg: \"%s\"\n", p->verify_alg);
-			}
-			if (csums_tfm) {
-				strcpy(new_net_conf->csums_alg, p->csums_alg);
-				new_net_conf->csums_alg_len = strlen(p->csums_alg) + 1;
-				crypto_free_shash(connection->csums_tfm);
-				connection->csums_tfm = csums_tfm;
-				drbd_info(device, "using csums-alg: \"%s\"\n", p->csums_alg);
-			}
-			rcu_assign_pointer(connection->transport.net_conf, new_net_conf);
->>>>>>> 1660d71e
 		}
 		if (csums_tfm) {
 			strcpy(new_net_conf->csums_alg, p->csums_alg);
 			new_net_conf->csums_alg_len = strlen(p->csums_alg) + 1;
-			crypto_free_ahash(connection->csums_tfm);
+			crypto_free_shash(connection->csums_tfm);
 			connection->csums_tfm = csums_tfm;
 			drbd_info(device, "using csums-alg: \"%s\"\n", p->csums_alg);
 		}
