/*
   drbd_receiver.c

   This file is part of DRBD by Philipp Reisner and Lars Ellenberg.

   Copyright (C) 2001-2008, LINBIT Information Technologies GmbH.
   Copyright (C) 1999-2008, Philipp Reisner <philipp.reisner@linbit.com>.
   Copyright (C) 2002-2008, Lars Ellenberg <lars.ellenberg@linbit.com>.

   drbd is free software; you can redistribute it and/or modify
   it under the terms of the GNU General Public License as published by
   the Free Software Foundation; either version 2, or (at your option)
   any later version.

   drbd is distributed in the hope that it will be useful,
   but WITHOUT ANY WARRANTY; without even the implied warranty of
   MERCHANTABILITY or FITNESS FOR A PARTICULAR PURPOSE.  See the
   GNU General Public License for more details.

   You should have received a copy of the GNU General Public License
   along with drbd; see the file COPYING.  If not, write to
   the Free Software Foundation, 675 Mass Ave, Cambridge, MA 02139, USA.
 */


#include <linux/autoconf.h>
#include <linux/module.h>

#include <asm/uaccess.h>
#include <net/sock.h>

#include <linux/drbd.h>
#include <linux/fs.h>
#include <linux/file.h>
#include <linux/in.h>
#include <linux/mm.h>
#include <linux/memcontrol.h>
#include <linux/mm_inline.h>
#include <linux/slab.h>
#include <linux/pkt_sched.h>
#define __KERNEL_SYSCALLS__
#include <linux/unistd.h>
#include <linux/vmalloc.h>
#include <linux/random.h>
#include "drbd_int.h"
#include "drbd_req.h"
#include "drbd_vli.h"
#include <linux/scatterlist.h>

struct flush_work {
	struct drbd_work w;
	struct drbd_epoch *epoch;
};

struct packet_info {
	enum drbd_packet cmd;
	unsigned int size;
	unsigned int vnr;
	void *data;
};

enum finish_epoch {
	FE_STILL_LIVE,
	FE_DESTROYED,
	FE_RECYCLED,
};

STATIC int drbd_do_features(struct drbd_tconn *tconn);
STATIC int drbd_do_auth(struct drbd_tconn *tconn);
STATIC int drbd_disconnected(struct drbd_conf *mdev);

STATIC enum finish_epoch drbd_may_finish_epoch(struct drbd_tconn *, struct drbd_epoch *, enum epoch_event);
STATIC int e_end_block(struct drbd_work *, int);

static struct drbd_epoch *previous_epoch(struct drbd_tconn *tconn, struct drbd_epoch *epoch)
{
	struct drbd_epoch *prev;
	spin_lock(&tconn->epoch_lock);
	prev = list_entry(epoch->list.prev, struct drbd_epoch, list);
	if (prev == epoch || prev == tconn->current_epoch)
		prev = NULL;
	spin_unlock(&tconn->epoch_lock);
	return prev;
}

#ifdef DBG_ASSERTS
void drbd_assert_breakpoint(struct drbd_conf *mdev, char *exp,
			    char *file, int line)
{
	dev_err(DEV, "ASSERT( %s ) in %s:%d\n", exp, file, line);
}
#endif

#define GFP_TRY	(__GFP_HIGHMEM | __GFP_NOWARN)

/*
 * some helper functions to deal with single linked page lists,
 * page->private being our "next" pointer.
 */

/* If at least n pages are linked at head, get n pages off.
 * Otherwise, don't modify head, and return NULL.
 * Locking is the responsibility of the caller.
 */
static struct page *page_chain_del(struct page **head, int n)
{
	struct page *page;
	struct page *tmp;

	BUG_ON(!n);
	BUG_ON(!head);

	page = *head;

	if (!page)
		return NULL;

	while (page) {
		tmp = page_chain_next(page);
		if (--n == 0)
			break; /* found sufficient pages */
		if (tmp == NULL)
			/* insufficient pages, don't use any of them. */
			return NULL;
		page = tmp;
	}

	/* add end of list marker for the returned list */
	set_page_private(page, 0);
	/* actual return value, and adjustment of head */
	page = *head;
	*head = tmp;
	return page;
}

/* may be used outside of locks to find the tail of a (usually short)
 * "private" page chain, before adding it back to a global chain head
 * with page_chain_add() under a spinlock. */
static struct page *page_chain_tail(struct page *page, int *len)
{
	struct page *tmp;
	int i = 1;
	while ((tmp = page_chain_next(page)))
		++i, page = tmp;
	if (len)
		*len = i;
	return page;
}

static int page_chain_free(struct page *page)
{
	struct page *tmp;
	int i = 0;
	page_chain_for_each_safe(page, tmp) {
		put_page(page);
		++i;
	}
	return i;
}

static void page_chain_add(struct page **head,
		struct page *chain_first, struct page *chain_last)
{
#if 1
	struct page *tmp;
	tmp = page_chain_tail(chain_first, NULL);
	BUG_ON(tmp != chain_last);
#endif

	/* add chain to head */
	set_page_private(chain_last, (unsigned long)*head);
	*head = chain_first;
}

static struct page *__drbd_alloc_pages(struct drbd_conf *mdev,
				       unsigned int number)
{
	struct page *page = NULL;
	struct page *tmp = NULL;
	unsigned int i = 0;

	/* Yes, testing drbd_pp_vacant outside the lock is racy.
	 * So what. It saves a spin_lock. */
	if (drbd_pp_vacant >= number) {
		spin_lock(&drbd_pp_lock);
		page = page_chain_del(&drbd_pp_pool, number);
		if (page)
			drbd_pp_vacant -= number;
		spin_unlock(&drbd_pp_lock);
		if (page)
			return page;
	}

	/* GFP_TRY, because we must not cause arbitrary write-out: in a DRBD
	 * "criss-cross" setup, that might cause write-out on some other DRBD,
	 * which in turn might block on the other node at this very place.  */
	for (i = 0; i < number; i++) {
		tmp = alloc_page(GFP_TRY);
		if (!tmp)
			break;
		set_page_private(tmp, (unsigned long)page);
		page = tmp;
	}

	if (i == number)
		return page;

	/* Not enough pages immediately available this time.
	 * No need to jump around here, drbd_alloc_pages will retry this
	 * function "soon". */
	if (page) {
		tmp = page_chain_tail(page, NULL);
		spin_lock(&drbd_pp_lock);
		page_chain_add(&drbd_pp_pool, page, tmp);
		drbd_pp_vacant += i;
		spin_unlock(&drbd_pp_lock);
	}
	return NULL;
}

/* kick lower level device, if we have more than (arbitrary number)
 * reference counts on it, which typically are locally submitted io
 * requests.  don't use unacked_cnt, so we speed up proto A and B, too. */
static void maybe_kick_lo(struct drbd_conf *mdev)
{
	unsigned int watermark;
	struct net_conf *nc;

	rcu_read_lock();
	nc = rcu_dereference(mdev->tconn->net_conf);
	watermark = nc ? nc->unplug_watermark : 1000000;
	rcu_read_unlock();

	if (atomic_read(&mdev->local_cnt) >= watermark)
		drbd_kick_lo(mdev);
}

static void reclaim_finished_net_peer_reqs(struct drbd_conf *mdev,
					   struct list_head *to_be_freed)
{
	struct drbd_peer_request *peer_req;
	struct list_head *le, *tle;

	/* The EEs are always appended to the end of the list. Since
	   they are sent in order over the wire, they have to finish
	   in order. As soon as we see the first not finished we can
	   stop to examine the list... */

	list_for_each_safe(le, tle, &mdev->net_ee) {
		peer_req = list_entry(le, struct drbd_peer_request, w.list);
		if (drbd_peer_req_has_active_page(peer_req))
			break;
		list_move(le, to_be_freed);
	}
}

static void drbd_kick_lo_and_reclaim_net(struct drbd_conf *mdev)
{
	LIST_HEAD(reclaimed);
	struct drbd_peer_request *peer_req, *t;

	maybe_kick_lo(mdev);
	spin_lock_irq(&mdev->tconn->req_lock);
	reclaim_finished_net_peer_reqs(mdev, &reclaimed);
	spin_unlock_irq(&mdev->tconn->req_lock);

	list_for_each_entry_safe(peer_req, t, &reclaimed, w.list)
		drbd_free_net_peer_req(mdev, peer_req);
}

/**
 * drbd_alloc_pages() - Returns @number pages, retries forever (or until signalled)
 * @mdev:	DRBD device.
 * @number:	number of pages requested
 * @retry:	whether to retry, if not enough pages are available right now
 *
 * Tries to allocate number pages, first from our own page pool, then from
 * the kernel, unless this allocation would exceed the max_buffers setting.
 * Possibly retry until DRBD frees sufficient pages somewhere else.
 *
 * Returns a page chain linked via page->private.
 */
struct page *drbd_alloc_pages(struct drbd_conf *mdev, unsigned int number,
			      bool retry)
{
	struct page *page = NULL;
	struct net_conf *nc;
	DEFINE_WAIT(wait);
	int mxb;

	/* Yes, we may run up to @number over max_buffers. If we
	 * follow it strictly, the admin will get it wrong anyways. */
	rcu_read_lock();
	nc = rcu_dereference(mdev->tconn->net_conf);
	mxb = nc ? nc->max_buffers : 1000000;
	rcu_read_unlock();

	if (atomic_read(&mdev->pp_in_use) < mxb)
		page = __drbd_alloc_pages(mdev, number);

	while (page == NULL) {
		prepare_to_wait(&drbd_pp_wait, &wait, TASK_INTERRUPTIBLE);

		drbd_kick_lo_and_reclaim_net(mdev);

		if (atomic_read(&mdev->pp_in_use) < mxb) {
			page = __drbd_alloc_pages(mdev, number);
			if (page)
				break;
		}

		if (!retry)
			break;

		if (signal_pending(current)) {
			dev_warn(DEV, "drbd_alloc_pages interrupted!\n");
			break;
		}

		schedule();
	}
	finish_wait(&drbd_pp_wait, &wait);

	if (page)
		atomic_add(number, &mdev->pp_in_use);
	return page;
}

/* Must not be used from irq, as that may deadlock: see drbd_alloc_pages.
 * Is also used from inside an other spin_lock_irq(&mdev->tconn->req_lock);
 * Either links the page chain back to the global pool,
 * or returns all pages to the system. */
STATIC void drbd_free_pages(struct drbd_conf *mdev, struct page *page, int is_net)
{
	atomic_t *a = is_net ? &mdev->pp_in_use_by_net : &mdev->pp_in_use;
	int i;

	if (page == NULL)
		return;

	if (drbd_pp_vacant > (DRBD_MAX_BIO_SIZE/PAGE_SIZE) * minor_count)
		i = page_chain_free(page);
	else {
		struct page *tmp;
		tmp = page_chain_tail(page, &i);
		spin_lock(&drbd_pp_lock);
		page_chain_add(&drbd_pp_pool, page, tmp);
		drbd_pp_vacant += i;
		spin_unlock(&drbd_pp_lock);
	}
	i = atomic_sub_return(i, a);
	if (i < 0)
		dev_warn(DEV, "ASSERTION FAILED: %s: %d < 0\n",
			is_net ? "pp_in_use_by_net" : "pp_in_use", i);
	wake_up(&drbd_pp_wait);
}

/*
You need to hold the req_lock:
 _drbd_wait_ee_list_empty()

You must not have the req_lock:
 drbd_free_peer_req()
 drbd_alloc_peer_req()
 drbd_free_peer_reqs()
 drbd_ee_fix_bhs()
 drbd_finish_peer_reqs()
 drbd_clear_done_ee()
 drbd_wait_ee_list_empty()
*/

struct drbd_peer_request *
drbd_alloc_peer_req(struct drbd_conf *mdev, u64 id, sector_t sector,
		    unsigned int data_size, gfp_t gfp_mask) __must_hold(local)
{
	struct drbd_peer_request *peer_req;
	struct page *page = NULL;
	unsigned nr_pages = (data_size + PAGE_SIZE -1) >> PAGE_SHIFT;

	if (drbd_insert_fault(mdev, DRBD_FAULT_AL_EE))
		return NULL;

	peer_req = mempool_alloc(drbd_ee_mempool, gfp_mask & ~__GFP_HIGHMEM);
	if (!peer_req) {
		if (!(gfp_mask & __GFP_NOWARN))
			dev_err(DEV, "%s: allocation failed\n", __func__);
		return NULL;
	}

	if (data_size) {
		page = drbd_alloc_pages(mdev, nr_pages, (gfp_mask & __GFP_WAIT));
		if (!page)
			goto fail;
	}

	drbd_clear_interval(&peer_req->i);
	peer_req->i.size = data_size;
	peer_req->i.sector = sector;
	peer_req->i.local = false;
	peer_req->i.waiting = false;

	peer_req->epoch = NULL;
	peer_req->w.mdev = mdev;
	peer_req->pages = page;
	atomic_set(&peer_req->pending_bios, 0);
	peer_req->flags = 0;
	/*
	 * The block_id is opaque to the receiver.  It is not endianness
	 * converted, and sent back to the sender unchanged.
	 */
	peer_req->block_id = id;

	return peer_req;

 fail:
	mempool_free(peer_req, drbd_ee_mempool);
	return NULL;
}

void __drbd_free_peer_req(struct drbd_conf *mdev, struct drbd_peer_request *peer_req,
		       int is_net)
{
	if (peer_req->flags & EE_HAS_DIGEST)
		kfree(peer_req->digest);
	drbd_free_pages(mdev, peer_req->pages, is_net);
	D_ASSERT(atomic_read(&peer_req->pending_bios) == 0);
	D_ASSERT(drbd_interval_empty(&peer_req->i));
	mempool_free(peer_req, drbd_ee_mempool);
}

int drbd_free_peer_reqs(struct drbd_conf *mdev, struct list_head *list)
{
	LIST_HEAD(work_list);
	struct drbd_peer_request *peer_req, *t;
	int count = 0;
	int is_net = list == &mdev->net_ee;

	spin_lock_irq(&mdev->tconn->req_lock);
	list_splice_init(list, &work_list);
	spin_unlock_irq(&mdev->tconn->req_lock);

	list_for_each_entry_safe(peer_req, t, &work_list, w.list) {
		__drbd_free_peer_req(mdev, peer_req, is_net);
		count++;
	}
	return count;
}

/*
 * See also comments in _req_mod(,BARRIER_ACKED) and receive_Barrier.
 */
static int drbd_finish_peer_reqs(struct drbd_conf *mdev)
{
	LIST_HEAD(work_list);
	LIST_HEAD(reclaimed);
	struct drbd_peer_request *peer_req, *t;
	int err = 0;

	spin_lock_irq(&mdev->tconn->req_lock);
	reclaim_finished_net_peer_reqs(mdev, &reclaimed);
	list_splice_init(&mdev->done_ee, &work_list);
	spin_unlock_irq(&mdev->tconn->req_lock);

	list_for_each_entry_safe(peer_req, t, &reclaimed, w.list)
		drbd_free_net_peer_req(mdev, peer_req);

	/* possible callbacks here:
	 * e_end_block, and e_end_resync_block, e_send_superseded.
	 * all ignore the last argument.
	 */
	list_for_each_entry_safe(peer_req, t, &work_list, w.list) {
		int err2;

		/* list_del not necessary, next/prev members not touched */
		err2 = peer_req->w.cb(&peer_req->w, !!err);
		if (!err)
			err = err2;
		drbd_free_peer_req(mdev, peer_req);
	}
	wake_up(&mdev->ee_wait);

	return err;
}

static void _drbd_wait_ee_list_empty(struct drbd_conf *mdev,
				     struct list_head *head)
{
	DEFINE_WAIT(wait);

	/* avoids spin_lock/unlock
	 * and calling prepare_to_wait in the fast path */
	while (!list_empty(head)) {
		prepare_to_wait(&mdev->ee_wait, &wait, TASK_UNINTERRUPTIBLE);
		spin_unlock_irq(&mdev->tconn->req_lock);
		drbd_kick_lo(mdev);
		schedule();
		finish_wait(&mdev->ee_wait, &wait);
		spin_lock_irq(&mdev->tconn->req_lock);
	}
}

static void drbd_wait_ee_list_empty(struct drbd_conf *mdev,
				    struct list_head *head)
{
	spin_lock_irq(&mdev->tconn->req_lock);
	_drbd_wait_ee_list_empty(mdev, head);
	spin_unlock_irq(&mdev->tconn->req_lock);
}

STATIC int drbd_recv_short(struct socket *sock, void *buf, size_t size, int flags)
{
	mm_segment_t oldfs;
	struct kvec iov = {
		.iov_base = buf,
		.iov_len = size,
	};
	struct msghdr msg = {
		.msg_iovlen = 1,
		.msg_iov = (struct iovec *)&iov,
		.msg_flags = (flags ? flags : MSG_WAITALL | MSG_NOSIGNAL)
	};
	int rv;

	oldfs = get_fs();
	set_fs(KERNEL_DS);
	rv = sock_recvmsg(sock, &msg, size, msg.msg_flags);
	set_fs(oldfs);

	return rv;
}

STATIC int drbd_recv(struct drbd_tconn *tconn, void *buf, size_t size)
{
	mm_segment_t oldfs;
	struct kvec iov = {
		.iov_base = buf,
		.iov_len = size,
	};
	struct msghdr msg = {
		.msg_iovlen = 1,
		.msg_iov = (struct iovec *)&iov,
		.msg_flags = MSG_WAITALL | MSG_NOSIGNAL
	};
	int rv;

	oldfs = get_fs();
	set_fs(KERNEL_DS);
<<<<<<< HEAD

	for (;;) {
		rv = sock_recvmsg(tconn->data.socket, &msg, size, msg.msg_flags);
		if (rv == size)
			break;

		/* Note:
		 * ECONNRESET	other side closed the connection
		 * ERESTARTSYS	(on  sock) we got a signal
		 */

		if (rv < 0) {
			if (rv == -ECONNRESET)
				conn_info(tconn, "sock was reset by peer\n");
			else if (rv != -ERESTARTSYS)
				conn_err(tconn, "sock_recvmsg returned %d\n", rv);
			break;
		} else if (rv == 0) {
			break;
		} else	{
			/* signal came in, or peer/link went down,
			 * after we read a partial message
			 */
			/* D_ASSERT(signal_pending(current)); */
			break;
		}
	};

	set_fs(oldfs);

	if (rv == 0) {
		if (test_bit(DISCONNECT_SENT, &tconn->flags)) {
			long t;
			rcu_read_lock();
			t = rcu_dereference(tconn->net_conf)->ping_timeo * HZ/10;
			rcu_read_unlock();

			t = wait_event_timeout(tconn->ping_wait, tconn->cstate < C_WF_REPORT_PARAMS, t);

=======
	rv = sock_recvmsg(mdev->data.socket, &msg, size, msg.msg_flags);
	set_fs(oldfs);

	if (rv < 0) {
		if (rv == -ECONNRESET)
			dev_info(DEV, "sock was reset by peer\n");
		else if (rv != -ERESTARTSYS)
			dev_err(DEV, "sock_recvmsg returned %d\n", rv);
	} else if (rv == 0) {
		if (test_bit(DISCONNECT_SENT, &mdev->flags)) {
			long t; /* time_left */
			t = wait_event_timeout(mdev->state_wait, mdev->state.conn < C_CONNECTED,
					       mdev->net_conf->ping_timeo * HZ/10);
>>>>>>> 84148cf6
			if (t)
				goto out;
		}
		conn_info(tconn, "sock was shut down by peer\n");
	}

	if (rv != size)
		conn_request_state(tconn, NS(conn, C_BROKEN_PIPE), CS_HARD);

out:
	return rv;
}

static int drbd_recv_all(struct drbd_tconn *tconn, void *buf, size_t size)
{
	int err;

	err = drbd_recv(tconn, buf, size);
	if (err != size) {
		if (err >= 0)
			err = -EIO;
	} else
		err = 0;
	return err;
}

static int drbd_recv_all_warn(struct drbd_tconn *tconn, void *buf, size_t size)
{
	int err;

	err = drbd_recv_all(tconn, buf, size);
	if (err && !signal_pending(current))
		conn_warn(tconn, "short read (expected size %d)\n", (int)size);
	return err;
}

/* quoting tcp(7):
 *   On individual connections, the socket buffer size must be set prior to the
 *   listen(2) or connect(2) calls in order to have it take effect.
 * This is our wrapper to do so.
 */
static void drbd_setbufsize(struct socket *sock, unsigned int snd,
		unsigned int rcv)
{
	/* open coded SO_SNDBUF, SO_RCVBUF */
	if (snd) {
		sock->sk->sk_sndbuf = snd;
		sock->sk->sk_userlocks |= SOCK_SNDBUF_LOCK;
	}
	if (rcv) {
		sock->sk->sk_rcvbuf = rcv;
		sock->sk->sk_userlocks |= SOCK_RCVBUF_LOCK;
	}
}

STATIC struct socket *drbd_try_connect(struct drbd_tconn *tconn)
{
	const char *what;
	struct socket *sock;
	struct sockaddr_in6 src_in6;
	struct sockaddr_in6 peer_in6;
	struct net_conf *nc;
	int err, peer_addr_len, my_addr_len;
	int sndbuf_size, rcvbuf_size, connect_int;
	int disconnect_on_error = 1;

	rcu_read_lock();
	nc = rcu_dereference(tconn->net_conf);
	if (!nc) {
		rcu_read_unlock();
		return NULL;
	}
	sndbuf_size = nc->sndbuf_size;
	rcvbuf_size = nc->rcvbuf_size;
	connect_int = nc->connect_int;
	rcu_read_unlock();

	my_addr_len = min_t(int, tconn->my_addr_len, sizeof(src_in6));
	memcpy(&src_in6, &tconn->my_addr, my_addr_len);

	if (((struct sockaddr *)&tconn->my_addr)->sa_family == AF_INET6)
		src_in6.sin6_port = 0;
	else
		((struct sockaddr_in *)&src_in6)->sin_port = 0; /* AF_INET & AF_SCI */

	peer_addr_len = min_t(int, tconn->peer_addr_len, sizeof(src_in6));
	memcpy(&peer_in6, &tconn->peer_addr, peer_addr_len);

	what = "sock_create_kern";
	err = sock_create_kern(((struct sockaddr *)&src_in6)->sa_family,
			       SOCK_STREAM, IPPROTO_TCP, &sock);
	if (err < 0) {
		sock = NULL;
		goto out;
	}

	sock->sk->sk_rcvtimeo =
	sock->sk->sk_sndtimeo = connect_int * HZ;
	drbd_setbufsize(sock, sndbuf_size, rcvbuf_size);

       /* explicitly bind to the configured IP as source IP
	*  for the outgoing connections.
	*  This is needed for multihomed hosts and to be
	*  able to use lo: interfaces for drbd.
	* Make sure to use 0 as port number, so linux selects
	*  a free one dynamically.
	*/
	what = "bind before connect";
	err = sock->ops->bind(sock, (struct sockaddr *) &src_in6, my_addr_len);
	if (err < 0)
		goto out;

	/* connect may fail, peer not yet available.
	 * stay C_WF_CONNECTION, don't go Disconnecting! */
	disconnect_on_error = 0;
	what = "connect";
	err = sock->ops->connect(sock, (struct sockaddr *) &peer_in6, peer_addr_len, 0);

out:
	if (err < 0) {
		if (sock) {
			sock_release(sock);
			sock = NULL;
		}
		switch (-err) {
			/* timeout, busy, signal pending */
		case ETIMEDOUT: case EAGAIN: case EINPROGRESS:
		case EINTR: case ERESTARTSYS:
			/* peer not (yet) available, network problem */
		case ECONNREFUSED: case ENETUNREACH:
		case EHOSTDOWN:    case EHOSTUNREACH:
			disconnect_on_error = 0;
			break;
		default:
			conn_err(tconn, "%s failed, err = %d\n", what, err);
		}
		if (disconnect_on_error)
			conn_request_state(tconn, NS(conn, C_DISCONNECTING), CS_HARD);
	}

	return sock;
}

struct accept_wait_data {
	struct drbd_tconn *tconn;
	struct socket *s_listen;
	struct completion door_bell;
	void (*original_sk_state_change)(struct sock *sk);

};

static void drbd_incoming_connection(struct sock *sk)
{
	struct accept_wait_data *ad = sk->sk_user_data;
	void (*state_change)(struct sock *sk);

	state_change = ad->original_sk_state_change;
	if (sk->sk_state == TCP_ESTABLISHED)
		complete(&ad->door_bell);
	state_change(sk);
}

static int prepare_listen_socket(struct drbd_tconn *tconn, struct accept_wait_data *ad)
{
	int err, sndbuf_size, rcvbuf_size, my_addr_len;
	struct sockaddr_in6 my_addr;
	struct socket *s_listen;
	struct net_conf *nc;
	const char *what;

	rcu_read_lock();
	nc = rcu_dereference(tconn->net_conf);
	if (!nc) {
		rcu_read_unlock();
		return -EIO;
	}
	sndbuf_size = nc->sndbuf_size;
	rcvbuf_size = nc->rcvbuf_size;
	rcu_read_unlock();

	my_addr_len = min_t(int, tconn->my_addr_len, sizeof(struct sockaddr_in6));
	memcpy(&my_addr, &tconn->my_addr, my_addr_len);

	what = "sock_create_kern";
	err = sock_create_kern(((struct sockaddr *)&my_addr)->sa_family,
			       SOCK_STREAM, IPPROTO_TCP, &s_listen);
	if (err) {
		s_listen = NULL;
		goto out;
	}

	s_listen->sk->sk_reuse = SK_CAN_REUSE; /* SO_REUSEADDR */
	drbd_setbufsize(s_listen, sndbuf_size, rcvbuf_size);

	what = "bind before listen";
	err = s_listen->ops->bind(s_listen, (struct sockaddr *)&my_addr, my_addr_len);
	if (err < 0)
		goto out;

	ad->s_listen = s_listen;
	write_lock_bh(&s_listen->sk->sk_callback_lock);
	ad->original_sk_state_change = s_listen->sk->sk_state_change;
	s_listen->sk->sk_state_change = drbd_incoming_connection;
	s_listen->sk->sk_user_data = ad;
	write_unlock_bh(&s_listen->sk->sk_callback_lock);

	what = "listen";
	err = s_listen->ops->listen(s_listen, 5);
	if (err < 0)
		goto out;

	return 0;
out:
	if (s_listen)
		sock_release(s_listen);
	if (err < 0) {
		if (err != -EAGAIN && err != -EINTR && err != -ERESTARTSYS) {
			conn_err(tconn, "%s failed, err = %d\n", what, err);
			conn_request_state(tconn, NS(conn, C_DISCONNECTING), CS_HARD);
		}
	}

	return -EIO;
}

static void unregister_state_change(struct sock *sk, struct accept_wait_data *ad)
{
	write_lock_bh(&sk->sk_callback_lock);
	sk->sk_state_change = ad->original_sk_state_change;
	sk->sk_user_data = NULL;
	write_unlock_bh(&sk->sk_callback_lock);
}

STATIC struct socket *drbd_wait_for_connect(struct drbd_tconn *tconn, struct accept_wait_data *ad)
{
	int timeo, connect_int, err = 0;
	struct socket *s_estab = NULL;
	struct net_conf *nc;

	rcu_read_lock();
	nc = rcu_dereference(tconn->net_conf);
	if (!nc) {
		rcu_read_unlock();
		return NULL;
	}
	connect_int = nc->connect_int;
	rcu_read_unlock();

	timeo = connect_int * HZ;
	timeo += (random32() & 1) ? timeo / 7 : -timeo / 7; /* 28.5% random jitter */

	err = wait_for_completion_interruptible_timeout(&ad->door_bell, timeo);
	if (err <= 0)
		return NULL;

	err = kernel_accept(ad->s_listen, &s_estab, 0);
	if (err < 0) {
		if (err != -EAGAIN && err != -EINTR && err != -ERESTARTSYS) {
			conn_err(tconn, "accept failed, err = %d\n", err);
			conn_request_state(tconn, NS(conn, C_DISCONNECTING), CS_HARD);
		}
	}

	if (s_estab)
		unregister_state_change(s_estab->sk, ad);

	return s_estab;
}

static int decode_header(struct drbd_tconn *, void *, struct packet_info *);

static int send_first_packet(struct drbd_tconn *tconn, struct drbd_socket *sock,
			     enum drbd_packet cmd)
{
	if (!conn_prepare_command(tconn, sock))
		return -EIO;
	return conn_send_command(tconn, sock, cmd, 0, NULL, 0);
}

static int receive_first_packet(struct drbd_tconn *tconn, struct socket *sock)
{
	unsigned int header_size = drbd_header_size(tconn);
	struct packet_info pi;
	int err;

	err = drbd_recv_short(sock, tconn->data.rbuf, header_size, 0);
	if (err != header_size) {
		if (err >= 0)
			err = -EIO;
		return err;
	}
	err = decode_header(tconn, tconn->data.rbuf, &pi);
	if (err)
		return err;
	return pi.cmd;
}

/**
 * drbd_socket_okay() - Free the socket if its connection is not okay
 * @sock:	pointer to the pointer to the socket.
 */
static int drbd_socket_okay(struct socket **sock)
{
	int rr;
	char tb[4];

	if (!*sock)
		return false;

	rr = drbd_recv_short(*sock, tb, 4, MSG_DONTWAIT | MSG_PEEK);

	if (rr > 0 || rr == -EAGAIN) {
		return true;
	} else {
		sock_release(*sock);
		*sock = NULL;
		return false;
	}
}
/* Gets called if a connection is established, or if a new minor gets created
   in a connection */
int drbd_connected(struct drbd_conf *mdev)
{
	int err;

	atomic_set(&mdev->packet_seq, 0);
	mdev->peer_seq = 0;

	mdev->state_mutex = mdev->tconn->agreed_pro_version < 100 ?
		&mdev->tconn->cstate_mutex :
		&mdev->own_state_mutex;

	err = drbd_send_sync_param(mdev);
	if (!err)
		err = drbd_send_sizes(mdev, 0, 0);
	if (!err)
		err = drbd_send_uuids(mdev);
	if (!err)
		err = drbd_send_current_state(mdev);
	clear_bit(USE_DEGR_WFC_T, &mdev->flags);
	clear_bit(RESIZE_PENDING, &mdev->flags);
	mod_timer(&mdev->request_timer, jiffies + HZ); /* just start it here. */
	return err;
}

/*
 * return values:
 *   1 yes, we have a valid connection
 *   0 oops, did not work out, please try again
 *  -1 peer talks different language,
 *     no point in trying again, please go standalone.
 *  -2 We do not have a network config...
 */
STATIC int conn_connect(struct drbd_tconn *tconn)
{
	struct drbd_socket sock, msock;
	struct drbd_conf *mdev;
	struct net_conf *nc;
	int vnr, timeout, h, ok;
	bool discard_my_data;
	enum drbd_state_rv rv;
	struct accept_wait_data ad = {
		.tconn = tconn,
		.door_bell = COMPLETION_INITIALIZER_ONSTACK(ad.door_bell),
	};

	clear_bit(DISCONNECT_SENT, &tconn->flags);
	if (conn_request_state(tconn, NS(conn, C_WF_CONNECTION), CS_VERBOSE) < SS_SUCCESS)
		return -2;

	mutex_init(&sock.mutex);
	sock.sbuf = tconn->data.sbuf;
	sock.rbuf = tconn->data.rbuf;
	sock.socket = NULL;
	mutex_init(&msock.mutex);
	msock.sbuf = tconn->meta.sbuf;
	msock.rbuf = tconn->meta.rbuf;
	msock.socket = NULL;

	/* Assume that the peer only understands protocol 80 until we know better.  */
	tconn->agreed_pro_version = 80;

	if (prepare_listen_socket(tconn, &ad))
		return 0;

	do {
		struct socket *s;

		s = drbd_try_connect(tconn);
		if (s) {
			if (!sock.socket) {
				sock.socket = s;
				send_first_packet(tconn, &sock, P_INITIAL_DATA);
			} else if (!msock.socket) {
				clear_bit(RESOLVE_CONFLICTS, &tconn->flags);
				msock.socket = s;
				send_first_packet(tconn, &msock, P_INITIAL_META);
			} else {
				conn_err(tconn, "Logic error in conn_connect()\n");
				goto out_release_sockets;
			}
		}

		if (sock.socket && msock.socket) {
			rcu_read_lock();
			nc = rcu_dereference(tconn->net_conf);
			timeout = nc->ping_timeo * HZ / 10;
			rcu_read_unlock();
			schedule_timeout_interruptible(timeout);
			ok = drbd_socket_okay(&sock.socket);
			ok = drbd_socket_okay(&msock.socket) && ok;
			if (ok)
				break;
		}

retry:
		s = drbd_wait_for_connect(tconn, &ad);
		if (s) {
			int fp = receive_first_packet(tconn, s);
			drbd_socket_okay(&sock.socket);
			drbd_socket_okay(&msock.socket);
			switch (fp) {
			case P_INITIAL_DATA:
				if (sock.socket) {
					conn_warn(tconn, "initial packet S crossed\n");
					sock_release(sock.socket);
					sock.socket = s;
					goto randomize;
				}
				sock.socket = s;
				break;
			case P_INITIAL_META:
				set_bit(RESOLVE_CONFLICTS, &tconn->flags);
				if (msock.socket) {
					conn_warn(tconn, "initial packet M crossed\n");
					sock_release(msock.socket);
					msock.socket = s;
					goto randomize;
				}
				msock.socket = s;
				break;
			default:
				conn_warn(tconn, "Error receiving initial packet\n");
				sock_release(s);
randomize:
				if (random32() & 1)
					goto retry;
			}
		}

		if (tconn->cstate <= C_DISCONNECTING)
			goto out_release_sockets;
		if (signal_pending(current)) {
			flush_signals(current);
			smp_rmb();
			if (get_t_state(&tconn->receiver) == EXITING)
				goto out_release_sockets;
		}

		ok = drbd_socket_okay(&sock.socket);
		ok = drbd_socket_okay(&msock.socket) && ok;
	} while (!ok);

	if (ad.s_listen)
		sock_release(ad.s_listen);

	sock.socket->sk->sk_reuse = SK_CAN_REUSE; /* SO_REUSEADDR */
	msock.socket->sk->sk_reuse = SK_CAN_REUSE; /* SO_REUSEADDR */

	sock.socket->sk->sk_allocation = GFP_NOIO;
	msock.socket->sk->sk_allocation = GFP_NOIO;

	sock.socket->sk->sk_priority = TC_PRIO_INTERACTIVE_BULK;
	msock.socket->sk->sk_priority = TC_PRIO_INTERACTIVE;

	/* NOT YET ...
	 * sock.socket->sk->sk_sndtimeo = tconn->net_conf->timeout*HZ/10;
	 * sock.socket->sk->sk_rcvtimeo = MAX_SCHEDULE_TIMEOUT;
	 * first set it to the P_CONNECTION_FEATURES timeout,
	 * which we set to 4x the configured ping_timeout. */
	rcu_read_lock();
	nc = rcu_dereference(tconn->net_conf);

	sock.socket->sk->sk_sndtimeo =
	sock.socket->sk->sk_rcvtimeo = nc->ping_timeo*4*HZ/10;

	msock.socket->sk->sk_rcvtimeo = nc->ping_int*HZ;
	timeout = nc->timeout * HZ / 10;
	discard_my_data = nc->discard_my_data;
	rcu_read_unlock();

	msock.socket->sk->sk_sndtimeo = timeout;

	/* we don't want delays.
	 * we use TCP_CORK where appropriate, though */
	drbd_tcp_nodelay(sock.socket);
	drbd_tcp_nodelay(msock.socket);

	tconn->data.socket = sock.socket;
	tconn->meta.socket = msock.socket;
	tconn->last_received = jiffies;

	h = drbd_do_features(tconn);
	if (h <= 0)
		return h;

	if (tconn->cram_hmac_tfm) {
		/* drbd_request_state(mdev, NS(conn, WFAuth)); */
		switch (drbd_do_auth(tconn)) {
		case -1:
			conn_err(tconn, "Authentication of peer failed\n");
			return -1;
		case 0:
			conn_err(tconn, "Authentication of peer failed, trying again.\n");
			return 0;
		}
	}

	tconn->data.socket->sk->sk_sndtimeo = timeout;
	tconn->data.socket->sk->sk_rcvtimeo = MAX_SCHEDULE_TIMEOUT;

	if (drbd_send_protocol(tconn) == -EOPNOTSUPP)
		return -1;

	set_bit(STATE_SENT, &tconn->flags);

	rcu_read_lock();
	idr_for_each_entry(&tconn->volumes, mdev, vnr) {
		kobject_get(&mdev->kobj);
		rcu_read_unlock();

		if (discard_my_data)
			set_bit(DISCARD_MY_DATA, &mdev->flags);
		else
			clear_bit(DISCARD_MY_DATA, &mdev->flags);

		drbd_connected(mdev);
		kobject_put(&mdev->kobj);
		rcu_read_lock();
	}
	rcu_read_unlock();

	rv = conn_request_state(tconn, NS(conn, C_WF_REPORT_PARAMS), CS_VERBOSE);
	if (rv < SS_SUCCESS) {
		clear_bit(STATE_SENT, &tconn->flags);
		return 0;
	}

	drbd_thread_start(&tconn->asender);

	mutex_lock(&tconn->conf_update);
	/* The discard_my_data flag is a single-shot modifier to the next
	 * connection attempt, the handshake of which is now well underway.
	 * No need for rcu style copying of the whole struct
	 * just to clear a single value. */
	tconn->net_conf->discard_my_data = 0;
	mutex_unlock(&tconn->conf_update);

	return h;

out_release_sockets:
	if (ad.s_listen)
		sock_release(ad.s_listen);
	if (sock.socket)
		sock_release(sock.socket);
	if (msock.socket)
		sock_release(msock.socket);
	return -1;
}

static int decode_header(struct drbd_tconn *tconn, void *header, struct packet_info *pi)
{
	unsigned int header_size = drbd_header_size(tconn);

	if (header_size == sizeof(struct p_header100) &&
	    *(__be32 *)header == cpu_to_be32(DRBD_MAGIC_100)) {
		struct p_header100 *h = header;
		if (h->pad != 0) {
			conn_err(tconn, "Header padding is not zero\n");
			return -EINVAL;
		}
		pi->vnr = be16_to_cpu(h->volume);
		pi->cmd = be16_to_cpu(h->command);
		pi->size = be32_to_cpu(h->length);
	} else if (header_size == sizeof(struct p_header95) &&
		   *(__be16 *)header == cpu_to_be16(DRBD_MAGIC_BIG)) {
		struct p_header95 *h = header;
		pi->cmd = be16_to_cpu(h->command);
		pi->size = be32_to_cpu(h->length);
		pi->vnr = 0;
	} else if (header_size == sizeof(struct p_header80) &&
		   *(__be32 *)header == cpu_to_be32(DRBD_MAGIC)) {
		struct p_header80 *h = header;
		pi->cmd = be16_to_cpu(h->command);
		pi->size = be16_to_cpu(h->length);
		pi->vnr = 0;
	} else {
		conn_err(tconn, "Wrong magic value 0x%08x in protocol version %d\n",
			 be32_to_cpu(*(__be32 *)header),
			 tconn->agreed_pro_version);
		return -EINVAL;
	}
	pi->data = header + header_size;
	return 0;
}

static int drbd_recv_header(struct drbd_tconn *tconn, struct packet_info *pi)
{
	void *buffer = tconn->data.rbuf;
	int err;

	err = drbd_recv_all_warn(tconn, buffer, drbd_header_size(tconn));
	if (err)
		return err;

	err = decode_header(tconn, buffer, pi);
	tconn->last_received = jiffies;

	return err;
}

STATIC enum finish_epoch drbd_flush_after_epoch(struct drbd_tconn *tconn, struct drbd_epoch *epoch)
{
	int rv;
	struct drbd_conf *mdev;
	int vnr;

	if (tconn->write_ordering >= WO_bdev_flush) {
		rcu_read_lock();
		idr_for_each_entry(&tconn->volumes, mdev, vnr) {
			if (!get_ldev(mdev))
				continue;
			kobject_get(&mdev->kobj);
			rcu_read_unlock();

			rv = blkdev_issue_flush(mdev->ldev->backing_bdev,
					GFP_NOIO, NULL);
			if (rv) {
				dev_info(DEV, "local disk flush failed with status %d\n", rv);
				/* would rather check on EOPNOTSUPP, but that is not reliable.
				 * don't try again for ANY return value != 0
				 * if (rv == -EOPNOTSUPP) */
				drbd_bump_write_ordering(tconn, WO_drain_io);
			}
			put_ldev(mdev);
			kobject_put(&mdev->kobj);

			rcu_read_lock();
			if (rv)
				break;
		}
		rcu_read_unlock();
	}

	return drbd_may_finish_epoch(tconn, epoch, EV_BARRIER_DONE);
}

STATIC int w_flush(struct drbd_work *w, int cancel)
{
	struct flush_work *fw = container_of(w, struct flush_work, w);
	struct drbd_epoch *epoch = fw->epoch;
	struct drbd_tconn *tconn = epoch->tconn;

	kfree(w);

	if (!test_and_set_bit(DE_BARRIER_IN_NEXT_EPOCH_ISSUED, &epoch->flags))
		drbd_flush_after_epoch(tconn, epoch);

	drbd_may_finish_epoch(tconn, epoch, EV_PUT |
			      (tconn->cstate < C_WF_REPORT_PARAMS ? EV_CLEANUP : 0));

	return 0;
}

/**
 * drbd_may_finish_epoch() - Applies an epoch_event to the epoch's state, eventually finishes it.
 * @mdev:	DRBD device.
 * @epoch:	Epoch object.
 * @ev:		Epoch event.
 */
STATIC enum finish_epoch drbd_may_finish_epoch(struct drbd_tconn *tconn,
					       struct drbd_epoch *epoch,
					       enum epoch_event ev)
{
	int finish, epoch_size;
	struct drbd_epoch *next_epoch;
	int schedule_flush = 0;
	enum finish_epoch rv = FE_STILL_LIVE;

	spin_lock(&tconn->epoch_lock);
	do {
		next_epoch = NULL;
		finish = 0;

		epoch_size = atomic_read(&epoch->epoch_size);

		switch (ev & ~EV_CLEANUP) {
		case EV_PUT:
			atomic_dec(&epoch->active);
			break;
		case EV_GOT_BARRIER_NR:
			set_bit(DE_HAVE_BARRIER_NUMBER, &epoch->flags);

			/* Special case: If we just switched from WO_bio_barrier to
			   WO_bdev_flush we should not finish the current epoch */
			if (test_bit(DE_CONTAINS_A_BARRIER, &epoch->flags) && epoch_size == 1 &&
			    tconn->write_ordering != WO_bio_barrier &&
			    epoch == tconn->current_epoch)
				clear_bit(DE_CONTAINS_A_BARRIER, &epoch->flags);
			break;
		case EV_BARRIER_DONE:
			set_bit(DE_BARRIER_IN_NEXT_EPOCH_DONE, &epoch->flags);
			break;
		case EV_BECAME_LAST:
			/* nothing to do*/
			break;
		}

		if (epoch_size != 0 &&
		    atomic_read(&epoch->active) == 0 &&
		    (test_bit(DE_HAVE_BARRIER_NUMBER, &epoch->flags) || ev & EV_CLEANUP) &&
		    epoch->list.prev == &tconn->current_epoch->list &&
		    !test_bit(DE_IS_FINISHING, &epoch->flags)) {
			/* Nearly all conditions are met to finish that epoch... */
			if (test_bit(DE_BARRIER_IN_NEXT_EPOCH_DONE, &epoch->flags) ||
			    tconn->write_ordering == WO_none ||
			    (epoch_size == 1 && test_bit(DE_CONTAINS_A_BARRIER, &epoch->flags)) ||
			    ev & EV_CLEANUP) {
				finish = 1;
				set_bit(DE_IS_FINISHING, &epoch->flags);
			} else if (!test_bit(DE_BARRIER_IN_NEXT_EPOCH_ISSUED, &epoch->flags) &&
				 tconn->write_ordering == WO_bio_barrier) {
				atomic_inc(&epoch->active);
				schedule_flush = 1;
			}
		}
		if (finish) {
			if (!(ev & EV_CLEANUP)) {
				spin_unlock(&tconn->epoch_lock);
				drbd_send_b_ack(epoch->tconn, epoch->barrier_nr, epoch_size);
				spin_lock(&tconn->epoch_lock);
			}
#if 0
			/* FIXME: dec unacked on connection, once we have
			 * something to count pending connection packets in. */
			if (test_bit(DE_HAVE_BARRIER_NUMBER, &epoch->flags))
				dec_unacked(epoch->tconn);
#endif

			if (tconn->current_epoch != epoch) {
				next_epoch = list_entry(epoch->list.next, struct drbd_epoch, list);
				list_del(&epoch->list);
				ev = EV_BECAME_LAST | (ev & EV_CLEANUP);
				tconn->epochs--;
				kfree(epoch);

				if (rv == FE_STILL_LIVE)
					rv = FE_DESTROYED;
			} else {
				epoch->flags = 0;
				atomic_set(&epoch->epoch_size, 0);
				/* atomic_set(&epoch->active, 0); is alrady zero */
				if (rv == FE_STILL_LIVE)
					rv = FE_RECYCLED;
			}
		}

		if (!next_epoch)
			break;

		epoch = next_epoch;
	} while (1);

	spin_unlock(&tconn->epoch_lock);

	if (schedule_flush) {
		struct flush_work *fw;
		fw = kmalloc(sizeof(*fw), GFP_ATOMIC);
		if (fw) {
			fw->w.cb = w_flush;
			fw->epoch = epoch;
			fw->w.tconn = tconn;
			drbd_queue_work(&tconn->sender_work, &fw->w);
		} else {
			conn_warn(tconn, "Could not kmalloc a flush_work obj\n");
			set_bit(DE_BARRIER_IN_NEXT_EPOCH_ISSUED, &epoch->flags);
			/* That is not a recursion, only one level */
			drbd_may_finish_epoch(tconn, epoch, EV_BARRIER_DONE);
			drbd_may_finish_epoch(tconn, epoch, EV_PUT);
		}
	}

	return rv;
}

/**
 * drbd_bump_write_ordering() - Fall back to an other write ordering method
 * @tconn:	DRBD connection.
 * @wo:		Write ordering method to try.
 */
void drbd_bump_write_ordering(struct drbd_tconn *tconn, enum write_ordering_e wo)
{
	struct disk_conf *dc;
	struct drbd_conf *mdev;
	enum write_ordering_e pwo;
	int vnr, i = 0;
	static char *write_ordering_str[] = {
		[WO_none] = "none",
		[WO_drain_io] = "drain",
		[WO_bdev_flush] = "flush",
		[WO_bio_barrier] = "barrier",
	};

	pwo = tconn->write_ordering;
	wo = min(pwo, wo);
	rcu_read_lock();
	idr_for_each_entry(&tconn->volumes, mdev, vnr) {
		if (i++ == 1 && wo == WO_bio_barrier)
			wo = WO_bdev_flush; /* WO = barrier does not handle multiple volumes */
		if (!get_ldev_if_state(mdev, D_ATTACHING))
			continue;
		dc = rcu_dereference(mdev->ldev->disk_conf);

		if (wo == WO_bio_barrier && !dc->disk_barrier)
			wo = WO_bdev_flush;
		if (wo == WO_bdev_flush && !dc->disk_flushes)
			wo = WO_drain_io;
		if (wo == WO_drain_io && !dc->disk_drain)
			wo = WO_none;
		put_ldev(mdev);
	}
	rcu_read_unlock();
	tconn->write_ordering = wo;
	if (pwo != tconn->write_ordering || wo == WO_bio_barrier)
		conn_info(tconn, "Method to ensure write ordering: %s\n", write_ordering_str[tconn->write_ordering]);
}

/**
 * drbd_submit_peer_request()
 * @mdev:	DRBD device.
 * @peer_req:	peer request
 * @rw:		flag field, see bio->bi_rw
 *
 * May spread the pages to multiple bios,
 * depending on bio_add_page restrictions.
 *
 * Returns 0 if all bios have been submitted,
 * -ENOMEM if we could not allocate enough bios,
 * -ENOSPC (any better suggestion?) if we have not been able to bio_add_page a
 *  single page to an empty bio (which should never happen and likely indicates
 *  that the lower level IO stack is in some way broken). This has been observed
 *  on certain Xen deployments.
 */
/* TODO allocate from our own bio_set. */
int drbd_submit_peer_request(struct drbd_conf *mdev,
			     struct drbd_peer_request *peer_req,
			     const unsigned rw, const int fault_type)
{
	struct bio *bios = NULL;
	struct bio *bio;
	struct page *page = peer_req->pages;
	sector_t sector = peer_req->i.sector;
	unsigned ds = peer_req->i.size;
	unsigned n_bios = 0;
	unsigned nr_pages = (ds + PAGE_SIZE -1) >> PAGE_SHIFT;
	int err = -ENOMEM;

	/* In most cases, we will only need one bio.  But in case the lower
	 * level restrictions happen to be different at this offset on this
	 * side than those of the sending peer, we may need to submit the
	 * request in more than one bio.
	 *
	 * Plain bio_alloc is good enough here, this is no DRBD internally
	 * generated bio, but a bio allocated on behalf of the peer.
	 */
next_bio:
	bio = bio_alloc(GFP_NOIO, nr_pages);
	if (!bio) {
		dev_err(DEV, "submit_ee: Allocation of a bio failed\n");
		goto fail;
	}
	/* > peer_req->i.sector, unless this is the first bio */
	bio->bi_sector = sector;
	bio->bi_bdev = mdev->ldev->backing_bdev;
	/* we special case some flags in the multi-bio case, see below
	 * (REQ_UNPLUG, REQ_FLUSH, or BIO_RW_BARRIER in older kernels) */
	bio->bi_rw = rw;
	bio->bi_private = peer_req;
	bio->bi_end_io = drbd_peer_request_endio;

	bio->bi_next = bios;
	bios = bio;
	++n_bios;

	page_chain_for_each(page) {
		unsigned len = min_t(unsigned, ds, PAGE_SIZE);
		if (!bio_add_page(bio, page, len, 0)) {
			/* A single page must always be possible!
			 * But in case it fails anyways,
			 * we deal with it, and complain (below). */
			if (bio->bi_vcnt == 0) {
				dev_err(DEV,
					"bio_add_page failed for len=%u, "
					"bi_vcnt=0 (bi_sector=%llu)\n",
					len, (unsigned long long)bio->bi_sector);
				err = -ENOSPC;
				goto fail;
			}
			goto next_bio;
		}
		ds -= len;
		sector += len >> 9;
		--nr_pages;
	}
	D_ASSERT(page == NULL);
	D_ASSERT(ds == 0);

	atomic_set(&peer_req->pending_bios, n_bios);
	do {
		bio = bios;
		bios = bios->bi_next;
		bio->bi_next = NULL;

		/* strip off REQ_UNPLUG unless it is the last bio */
		if (bios)
			bio->bi_rw &= ~DRBD_REQ_UNPLUG;
		drbd_generic_make_request(mdev, fault_type, bio);

		/* strip off REQ_FLUSH,
		 * unless it is the first or last bio */
		if (bios && bios->bi_next)
			bios->bi_rw &= ~DRBD_REQ_FLUSH;
	} while (bios);
	maybe_kick_lo(mdev);
	return 0;

fail:
	while (bios) {
		bio = bios;
		bios = bios->bi_next;
		bio_put(bio);
	}
	return err;
}

static void drbd_remove_epoch_entry_interval(struct drbd_conf *mdev,
					     struct drbd_peer_request *peer_req)
{
	struct drbd_interval *i = &peer_req->i;

	drbd_remove_interval(&mdev->write_requests, i);
	drbd_clear_interval(i);

	/* Wake up any processes waiting for this peer request to complete.  */
	if (i->waiting)
		wake_up(&mdev->misc_wait);
}

/**
 * w_e_reissue() - Worker callback; Resubmit a bio, without REQ_HARDBARRIER set
 * @mdev:	DRBD device.
 * @w:		work object.
 * @cancel:	The connection will be closed anyways (unused in this callback)
 */
int w_e_reissue(struct drbd_work *w, int cancel) __releases(local)
{
	struct drbd_peer_request *peer_req =
		container_of(w, struct drbd_peer_request, w);
	struct drbd_conf *mdev = w->mdev;
	int err;
	/* We leave DE_CONTAINS_A_BARRIER and EE_IS_BARRIER in place,
	   (and DE_BARRIER_IN_NEXT_EPOCH_ISSUED in the previous Epoch)
	   so that we can finish that epoch in drbd_may_finish_epoch().
	   That is necessary if we already have a long chain of Epochs, before
	   we realize that BARRIER is actually not supported */

	/* As long as the -ENOTSUPP on the barrier is reported immediately
	   that will never trigger. If it is reported late, we will just
	   print that warning and continue correctly for all future requests
	   with WO_bdev_flush */
	if (previous_epoch(mdev->tconn, peer_req->epoch))
		dev_warn(DEV, "Write ordering was not enforced (one time event)\n");

	/* we still have a local reference,
	 * get_ldev was done in receive_Data. */

	peer_req->w.cb = e_end_block;
	err = drbd_submit_peer_request(mdev, peer_req, WRITE, DRBD_FAULT_DT_WR);
	switch (err) {
	case -ENOMEM:
		peer_req->w.cb = w_e_reissue;
		drbd_queue_work(&mdev->tconn->sender_work, &peer_req->w);
		/* retry later; fall through */
	case 0:
		/* keep worker happy and connection up */
		return 0;

	case -ENOSPC:
		/* no other error expected, but anyways: */
	default:
		/* forget the object,
		 * and cause a "Network failure" */
		spin_lock_irq(&mdev->tconn->req_lock);
		list_del(&peer_req->w.list);
		drbd_remove_epoch_entry_interval(mdev, peer_req);
		spin_unlock_irq(&mdev->tconn->req_lock);
		if (peer_req->flags & EE_CALL_AL_COMPLETE_IO)
			drbd_al_complete_io(mdev, &peer_req->i);
		drbd_may_finish_epoch(mdev->tconn, peer_req->epoch, EV_PUT + EV_CLEANUP);
		drbd_free_peer_req(mdev, peer_req);
		dev_err(DEV, "submit failed, triggering re-connect\n");
		return err;
	}
}

void conn_wait_active_ee_empty(struct drbd_tconn *tconn)
{
	struct drbd_conf *mdev;
	int vnr;

	rcu_read_lock();
	idr_for_each_entry(&tconn->volumes, mdev, vnr) {
		kobject_get(&mdev->kobj);
		rcu_read_unlock();
		drbd_wait_ee_list_empty(mdev, &mdev->active_ee);
		kobject_put(&mdev->kobj);
		rcu_read_lock();
	}
	rcu_read_unlock();
}

void conn_wait_done_ee_empty(struct drbd_tconn *tconn)
{
	struct drbd_conf *mdev;
	int vnr;

	rcu_read_lock();
	idr_for_each_entry(&tconn->volumes, mdev, vnr) {
		kobject_get(&mdev->kobj);
		rcu_read_unlock();
		drbd_wait_ee_list_empty(mdev, &mdev->done_ee);
		kobject_put(&mdev->kobj);
		rcu_read_lock();
	}
	rcu_read_unlock();
}

#ifdef blk_queue_plugged
static void drbd_unplug_all_devices(struct drbd_tconn *tconn)
{
	struct drbd_conf *mdev;
	int vnr;

	rcu_read_lock();
	idr_for_each_entry(&tconn->volumes, mdev, vnr) {
		kobject_get(&mdev->kobj);
		rcu_read_unlock();
		drbd_kick_lo(mdev);
		kobject_put(&mdev->kobj);
		rcu_read_lock();
	}
	rcu_read_unlock();
}
#else
static void drbd_unplug_all_devices(struct drbd_tconn *tconn)
{
}
#endif

STATIC int receive_Barrier(struct drbd_tconn *tconn, struct packet_info *pi)
{
	int rv, issue_flush;
	struct p_barrier *p = pi->data;
	struct drbd_epoch *epoch;

	drbd_unplug_all_devices(tconn);

	/* FIXME these are unacked on connection,
	 * not a specific (peer)device.
	 */
	tconn->current_epoch->barrier_nr = p->barrier;
	tconn->current_epoch->tconn = tconn;
	rv = drbd_may_finish_epoch(tconn, tconn->current_epoch, EV_GOT_BARRIER_NR);

	/* P_BARRIER_ACK may imply that the corresponding extent is dropped from
	 * the activity log, which means it would not be resynced in case the
	 * R_PRIMARY crashes now.
	 * Therefore we must send the barrier_ack after the barrier request was
	 * completed. */
	switch (tconn->write_ordering) {
	case WO_bio_barrier:
	case WO_none:
		if (rv == FE_RECYCLED)
			return 0;
		break;

	case WO_bdev_flush:
	case WO_drain_io:
		if (rv == FE_STILL_LIVE) {
			set_bit(DE_BARRIER_IN_NEXT_EPOCH_ISSUED, &tconn->current_epoch->flags);
			conn_wait_active_ee_empty(tconn);
			rv = drbd_flush_after_epoch(tconn, tconn->current_epoch);
		}
		if (rv == FE_RECYCLED)
			return 0;

		/* The asender will send all the ACKs and barrier ACKs out, since
		   all EEs moved from the active_ee to the done_ee. We need to
		   provide a new epoch object for the EEs that come in soon */
		break;
	}

	/* receiver context, in the writeout path of the other node.
	 * avoid potential distributed deadlock */
	epoch = kmalloc(sizeof(struct drbd_epoch), GFP_NOIO);
	if (!epoch) {
		issue_flush = !test_and_set_bit(DE_BARRIER_IN_NEXT_EPOCH_ISSUED, &tconn->current_epoch->flags);
		conn_wait_active_ee_empty(tconn);
		if (issue_flush) {
			rv = drbd_flush_after_epoch(tconn, tconn->current_epoch);
			if (rv == FE_RECYCLED)
				return 0;
		}

		conn_wait_done_ee_empty(tconn);

		return 0;
	}

	epoch->flags = 0;
	atomic_set(&epoch->epoch_size, 0);
	atomic_set(&epoch->active, 0);

	spin_lock(&tconn->epoch_lock);
	if (atomic_read(&tconn->current_epoch->epoch_size)) {
		list_add(&epoch->list, &tconn->current_epoch->list);
		tconn->current_epoch = epoch;
		tconn->epochs++;
	} else {
		/* The current_epoch got recycled while we allocated this one... */
		kfree(epoch);
	}
	spin_unlock(&tconn->epoch_lock);

	return 0;
}

/* used from receive_RSDataReply (recv_resync_read)
 * and from receive_Data */
STATIC struct drbd_peer_request *
read_in_block(struct drbd_conf *mdev, u64 id, sector_t sector,
	      int data_size) __must_hold(local)
{
	const sector_t capacity = drbd_get_capacity(mdev->this_bdev);
	struct drbd_peer_request *peer_req;
	struct page *page;
	int dgs, ds, err;
	void *dig_in = mdev->tconn->int_dig_in;
	void *dig_vv = mdev->tconn->int_dig_vv;
	unsigned long *data;

	dgs = 0;
	if (mdev->tconn->peer_integrity_tfm) {
		dgs = crypto_hash_digestsize(mdev->tconn->peer_integrity_tfm);
		/*
		 * FIXME: Receive the incoming digest into the receive buffer
		 *	  here, together with its struct p_data?
		 */
		err = drbd_recv_all_warn(mdev->tconn, dig_in, dgs);
		if (err)
			return NULL;
		data_size -= dgs;
	}

	if (!expect(IS_ALIGNED(data_size, 512)))
		return NULL;
	if (!expect(data_size <= DRBD_MAX_BIO_SIZE))
		return NULL;

	/* even though we trust out peer,
	 * we sometimes have to double check. */
	if (sector + (data_size>>9) > capacity) {
		dev_err(DEV, "request from peer beyond end of local disk: "
			"capacity: %llus < sector: %llus + size: %u\n",
			(unsigned long long)capacity,
			(unsigned long long)sector, data_size);
		return NULL;
	}

	/* GFP_NOIO, because we must not cause arbitrary write-out: in a DRBD
	 * "criss-cross" setup, that might cause write-out on some other DRBD,
	 * which in turn might block on the other node at this very place.  */
	peer_req = drbd_alloc_peer_req(mdev, id, sector, data_size, GFP_NOIO);
	if (!peer_req)
		return NULL;

	if (!data_size)
		return peer_req;

	ds = data_size;
	page = peer_req->pages;
	page_chain_for_each(page) {
		unsigned len = min_t(int, ds, PAGE_SIZE);
		data = kmap(page);
		err = drbd_recv_all_warn(mdev->tconn, data, len);
		if (drbd_insert_fault(mdev, DRBD_FAULT_RECEIVE)) {
			dev_err(DEV, "Fault injection: Corrupting data on receive\n");
			data[0] = data[0] ^ (unsigned long)-1;
		}
		kunmap(page);
		if (err) {
			drbd_free_peer_req(mdev, peer_req);
			return NULL;
		}
		ds -= len;
	}

	if (dgs) {
		drbd_csum_ee(mdev, mdev->tconn->peer_integrity_tfm, peer_req, dig_vv);
		if (memcmp(dig_in, dig_vv, dgs)) {
			dev_err(DEV, "Digest integrity check FAILED: %llus +%u\n",
				(unsigned long long)sector, data_size);
			drbd_free_peer_req(mdev, peer_req);
			return NULL;
		}
	}
	mdev->recv_cnt += data_size>>9;
	return peer_req;
}

/* drbd_drain_block() just takes a data block
 * out of the socket input buffer, and discards it.
 */
STATIC int drbd_drain_block(struct drbd_conf *mdev, int data_size)
{
	struct page *page;
	int err = 0;
	void *data;

	if (!data_size)
		return 0;

	page = drbd_alloc_pages(mdev, 1, 1);

	data = kmap(page);
	while (data_size) {
		unsigned int len = min_t(int, data_size, PAGE_SIZE);

		err = drbd_recv_all_warn(mdev->tconn, data, len);
		if (err)
			break;
		data_size -= len;
	}
	kunmap(page);
	drbd_free_pages(mdev, page, 0);
	return err;
}

STATIC int recv_dless_read(struct drbd_conf *mdev, struct drbd_request *req,
			   sector_t sector, int data_size)
{
	struct bio_vec *bvec;
	struct bio *bio;
	int dgs, err, i, expect;
	void *dig_in = mdev->tconn->int_dig_in;
	void *dig_vv = mdev->tconn->int_dig_vv;

	dgs = 0;
	if (mdev->tconn->peer_integrity_tfm) {
		dgs = crypto_hash_digestsize(mdev->tconn->peer_integrity_tfm);
		err = drbd_recv_all_warn(mdev->tconn, dig_in, dgs);
		if (err)
			return err;
		data_size -= dgs;
	}

	/* optimistically update recv_cnt.  if receiving fails below,
	 * we disconnect anyways, and counters will be reset. */
	mdev->recv_cnt += data_size>>9;

	bio = req->master_bio;
	D_ASSERT(sector == bio->bi_sector);

	bio_for_each_segment(bvec, bio, i) {
		void *mapped = kmap(bvec->bv_page) + bvec->bv_offset;
		expect = min_t(int, data_size, bvec->bv_len);
		err = drbd_recv_all_warn(mdev->tconn, mapped, expect);
		kunmap(bvec->bv_page);
		if (err)
			return err;
		data_size -= expect;
	}

	if (dgs) {
		drbd_csum_bio(mdev, mdev->tconn->peer_integrity_tfm, bio, dig_vv);
		if (memcmp(dig_in, dig_vv, dgs)) {
			dev_err(DEV, "Digest integrity check FAILED. Broken NICs?\n");
			return -EINVAL;
		}
	}

	D_ASSERT(data_size == 0);
	return 0;
}

/*
 * e_end_resync_block() is called in asender context via
 * drbd_finish_peer_reqs().
 */
STATIC int e_end_resync_block(struct drbd_work *w, int unused)
{
	struct drbd_peer_request *peer_req =
		container_of(w, struct drbd_peer_request, w);
	struct drbd_conf *mdev = w->mdev;
	sector_t sector = peer_req->i.sector;
	int err;

	D_ASSERT(drbd_interval_empty(&peer_req->i));

	if (likely((peer_req->flags & EE_WAS_ERROR) == 0)) {
		drbd_set_in_sync(mdev, sector, peer_req->i.size);
		err = drbd_send_ack(mdev, P_RS_WRITE_ACK, peer_req);
	} else {
		/* Record failure to sync */
		drbd_rs_failed_io(mdev, sector, peer_req->i.size);

		err  = drbd_send_ack(mdev, P_NEG_ACK, peer_req);
	}
	dec_unacked(mdev);

	return err;
}

STATIC int recv_resync_read(struct drbd_conf *mdev, sector_t sector, int data_size) __releases(local)
{
	struct drbd_peer_request *peer_req;

	peer_req = read_in_block(mdev, ID_SYNCER, sector, data_size);
	if (!peer_req)
		goto fail;

	dec_rs_pending(mdev);

	inc_unacked(mdev);
	/* corresponding dec_unacked() in e_end_resync_block()
	 * respective _drbd_clear_done_ee */

	peer_req->w.cb = e_end_resync_block;

	spin_lock_irq(&mdev->tconn->req_lock);
	list_add(&peer_req->w.list, &mdev->sync_ee);
	spin_unlock_irq(&mdev->tconn->req_lock);

	atomic_add(data_size >> 9, &mdev->rs_sect_ev);
	if (drbd_submit_peer_request(mdev, peer_req, WRITE, DRBD_FAULT_RS_WR) == 0)
		return 0;

	/* don't care for the reason here */
	dev_err(DEV, "submit failed, triggering re-connect\n");
	spin_lock_irq(&mdev->tconn->req_lock);
	list_del(&peer_req->w.list);
	spin_unlock_irq(&mdev->tconn->req_lock);

	drbd_free_peer_req(mdev, peer_req);
fail:
	put_ldev(mdev);
	return -EIO;
}

static struct drbd_request *
find_request(struct drbd_conf *mdev, struct rb_root *root, u64 id,
	     sector_t sector, bool missing_ok, const char *func)
{
	struct drbd_request *req;

	/* Request object according to our peer */
	req = (struct drbd_request *)(unsigned long)id;
	if (drbd_contains_interval(root, sector, &req->i) && req->i.local)
		return req;
	if (!missing_ok) {
		dev_err(DEV, "%s: failed to find request 0x%lx, sector %llus\n", func,
			(unsigned long)id, (unsigned long long)sector);
	}
	return NULL;
}

STATIC int receive_DataReply(struct drbd_tconn *tconn, struct packet_info *pi)
{
	struct drbd_conf *mdev;
	struct drbd_request *req;
	sector_t sector;
	int err;
	struct p_data *p = pi->data;

	mdev = vnr_to_mdev(tconn, pi->vnr);
	if (!mdev)
		return -EIO;

	sector = be64_to_cpu(p->sector);

	spin_lock_irq(&mdev->tconn->req_lock);
	req = find_request(mdev, &mdev->read_requests, p->block_id, sector, false, __func__);
	spin_unlock_irq(&mdev->tconn->req_lock);
	if (unlikely(!req))
		return -EIO;

	/* drbd_remove_request_interval() is done in _req_may_be_done, to avoid
	 * special casing it there for the various failure cases.
	 * still no race with drbd_fail_pending_reads */
	err = recv_dless_read(mdev, req, sector, pi->size);
	if (!err)
		req_mod(req, DATA_RECEIVED);
	/* else: nothing. handled from drbd_disconnect...
	 * I don't think we may complete this just yet
	 * in case we are "on-disconnect: freeze" */

	return err;
}

STATIC int receive_RSDataReply(struct drbd_tconn *tconn, struct packet_info *pi)
{
	struct drbd_conf *mdev;
	sector_t sector;
	int err;
	struct p_data *p = pi->data;

	mdev = vnr_to_mdev(tconn, pi->vnr);
	if (!mdev)
		return -EIO;

	sector = be64_to_cpu(p->sector);
	D_ASSERT(p->block_id == ID_SYNCER);

	if (get_ldev(mdev)) {
		/* data is submitted to disk within recv_resync_read.
		 * corresponding put_ldev done below on error,
		 * or in drbd_peer_request_endio. */
		err = recv_resync_read(mdev, sector, pi->size);
	} else {
		if (DRBD_ratelimit(5*HZ, 5))
			dev_err(DEV, "Can not write resync data to local disk.\n");

		err = drbd_drain_block(mdev, pi->size);

		drbd_send_ack_dp(mdev, P_NEG_ACK, p, pi->size);
	}

	atomic_add(pi->size >> 9, &mdev->rs_sect_in);

	return err;
}

static void restart_conflicting_writes(struct drbd_conf *mdev,
				       sector_t sector, int size)
{
	struct drbd_interval *i;
	struct drbd_request *req;

	drbd_for_each_overlap(i, &mdev->write_requests, sector, size) {
		if (!i->local)
			continue;
		req = container_of(i, struct drbd_request, i);
		if (req->rq_state & RQ_LOCAL_PENDING ||
		    !(req->rq_state & RQ_POSTPONED))
			continue;
		/* as it is RQ_POSTPONED, this will cause it to
		 * be queued on the retry workqueue. */
		__req_mod(req, CONFLICT_RESOLVED, NULL);
	}
}

/*
 * e_end_block() is called in asender context via drbd_finish_peer_reqs().
 */
STATIC int e_end_block(struct drbd_work *w, int cancel)
{
	struct drbd_peer_request *peer_req =
		container_of(w, struct drbd_peer_request, w);
	struct drbd_conf *mdev = w->mdev;
	sector_t sector = peer_req->i.sector;
	struct drbd_epoch *epoch;
	int err = 0, pcmd;

	if (peer_req->flags & EE_IS_BARRIER) {
		epoch = previous_epoch(mdev->tconn, peer_req->epoch);
		if (epoch)
			drbd_may_finish_epoch(mdev->tconn, epoch, EV_BARRIER_DONE + (cancel ? EV_CLEANUP : 0));
	}

	if (peer_req->flags & EE_SEND_WRITE_ACK) {
		if (likely((peer_req->flags & EE_WAS_ERROR) == 0)) {
			pcmd = (mdev->state.conn >= C_SYNC_SOURCE &&
				mdev->state.conn <= C_PAUSED_SYNC_T &&
				peer_req->flags & EE_MAY_SET_IN_SYNC) ?
				P_RS_WRITE_ACK : P_WRITE_ACK;
			err = drbd_send_ack(mdev, pcmd, peer_req);
			if (pcmd == P_RS_WRITE_ACK)
				drbd_set_in_sync(mdev, sector, peer_req->i.size);
		} else {
			err = drbd_send_ack(mdev, P_NEG_ACK, peer_req);
			/* we expect it to be marked out of sync anyways...
			 * maybe assert this?  */
		}
		dec_unacked(mdev);
	}
	/* we delete from the conflict detection hash _after_ we sent out the
	 * P_WRITE_ACK / P_NEG_ACK, to get the sequence number right.  */
	if (peer_req->flags & EE_IN_INTERVAL_TREE) {
		spin_lock_irq(&mdev->tconn->req_lock);
		D_ASSERT(!drbd_interval_empty(&peer_req->i));
		drbd_remove_epoch_entry_interval(mdev, peer_req);
		if (peer_req->flags & EE_RESTART_REQUESTS)
			restart_conflicting_writes(mdev, sector, peer_req->i.size);
		spin_unlock_irq(&mdev->tconn->req_lock);
	} else
		D_ASSERT(drbd_interval_empty(&peer_req->i));

	drbd_may_finish_epoch(mdev->tconn, peer_req->epoch, EV_PUT + (cancel ? EV_CLEANUP : 0));

	return err;
}

static int e_send_ack(struct drbd_work *w, enum drbd_packet ack)
{
	struct drbd_conf *mdev = w->mdev;
	struct drbd_peer_request *peer_req =
		container_of(w, struct drbd_peer_request, w);
	int err;

	err = drbd_send_ack(mdev, ack, peer_req);
	dec_unacked(mdev);

	return err;
}

static int e_send_superseded(struct drbd_work *w, int unused)
{
	return e_send_ack(w, P_SUPERSEDED);
}

static int e_send_retry_write(struct drbd_work *w, int unused)
{
	struct drbd_tconn *tconn = w->mdev->tconn;

	return e_send_ack(w, tconn->agreed_pro_version >= 100 ?
			     P_RETRY_WRITE : P_SUPERSEDED);
}

static bool seq_greater(u32 a, u32 b)
{
	/*
	 * We assume 32-bit wrap-around here.
	 * For 24-bit wrap-around, we would have to shift:
	 *  a <<= 8; b <<= 8;
	 */
	return (s32)a - (s32)b > 0;
}

static u32 seq_max(u32 a, u32 b)
{
	return seq_greater(a, b) ? a : b;
}

static bool need_peer_seq(struct drbd_conf *mdev)
{
	struct drbd_tconn *tconn = mdev->tconn;
	int tp;

	/*
	 * We only need to keep track of the last packet_seq number of our peer
	 * if we are in dual-primary mode and we have the resolve-conflicts flag set; see
	 * handle_write_conflicts().
	 */

	rcu_read_lock();
	tp = rcu_dereference(mdev->tconn->net_conf)->two_primaries;
	rcu_read_unlock();

	return tp && test_bit(RESOLVE_CONFLICTS, &tconn->flags);
}

static void update_peer_seq(struct drbd_conf *mdev, unsigned int peer_seq)
{
	unsigned int newest_peer_seq;

	if (need_peer_seq(mdev)) {
		spin_lock(&mdev->peer_seq_lock);
		newest_peer_seq = seq_max(mdev->peer_seq, peer_seq);
		mdev->peer_seq = newest_peer_seq;
		spin_unlock(&mdev->peer_seq_lock);
		/* wake up only if we actually changed mdev->peer_seq */
		if (peer_seq == newest_peer_seq)
			wake_up(&mdev->seq_wait);
	}
}

static inline int overlaps(sector_t s1, int l1, sector_t s2, int l2)
{
	return !((s1 + (l1>>9) <= s2) || (s1 >= s2 + (l2>>9)));
}

/* maybe change sync_ee into interval trees as well? */
static bool overlapping_resync_write(struct drbd_conf *mdev, struct drbd_peer_request *peer_req)
{
	struct drbd_peer_request *rs_req;
	bool rv = 0;

	spin_lock_irq(&mdev->tconn->req_lock);
	list_for_each_entry(rs_req, &mdev->sync_ee, w.list) {
		if (overlaps(peer_req->i.sector, peer_req->i.size,
			     rs_req->i.sector, rs_req->i.size)) {
			rv = 1;
			break;
		}
	}
	spin_unlock_irq(&mdev->tconn->req_lock);

	return rv;
}

/* Called from receive_Data.
 * Synchronize packets on sock with packets on msock.
 *
 * This is here so even when a P_DATA packet traveling via sock overtook an Ack
 * packet traveling on msock, they are still processed in the order they have
 * been sent.
 *
 * Note: we don't care for Ack packets overtaking P_DATA packets.
 *
 * In case packet_seq is larger than mdev->peer_seq number, there are
 * outstanding packets on the msock. We wait for them to arrive.
 * In case we are the logically next packet, we update mdev->peer_seq
 * ourselves. Correctly handles 32bit wrap around.
 *
 * Assume we have a 10 GBit connection, that is about 1<<30 byte per second,
 * about 1<<21 sectors per second. So "worst" case, we have 1<<3 == 8 seconds
 * for the 24bit wrap (historical atomic_t guarantee on some archs), and we have
 * 1<<9 == 512 seconds aka ages for the 32bit wrap around...
 *
 * returns 0 if we may process the packet,
 * -ERESTARTSYS if we were interrupted (by disconnect signal). */
static int wait_for_and_update_peer_seq(struct drbd_conf *mdev, const u32 peer_seq)
{
	DEFINE_WAIT(wait);
	long timeout;
	int ret;

	if (!need_peer_seq(mdev))
		return 0;

	spin_lock(&mdev->peer_seq_lock);
	for (;;) {
		if (!seq_greater(peer_seq - 1, mdev->peer_seq)) {
			mdev->peer_seq = seq_max(mdev->peer_seq, peer_seq);
			ret = 0;
			break;
		}
		if (signal_pending(current)) {
			ret = -ERESTARTSYS;
			break;
		}
		prepare_to_wait(&mdev->seq_wait, &wait, TASK_INTERRUPTIBLE);
		spin_unlock(&mdev->peer_seq_lock);
		rcu_read_lock();
		timeout = rcu_dereference(mdev->tconn->net_conf)->ping_timeo*HZ/10;
		rcu_read_unlock();
		timeout = schedule_timeout(timeout);
		spin_lock(&mdev->peer_seq_lock);
		if (!timeout) {
			ret = -ETIMEDOUT;
			dev_err(DEV, "Timed out waiting for missing ack packets; disconnecting\n");
			break;
		}
	}
	spin_unlock(&mdev->peer_seq_lock);
	finish_wait(&mdev->seq_wait, &wait);
	return ret;
}

/* see also bio_flags_to_wire()
 * DRBD_REQ_*, because we need to semantically map the flags to data packet
 * flags and back. We may replicate to other kernel versions. */
static unsigned long wire_flags_to_bio(struct drbd_conf *mdev, u32 dpf)
{
	if (mdev->tconn->agreed_pro_version >= 95)
		return  (dpf & DP_RW_SYNC ? DRBD_REQ_SYNC : 0) |
			(dpf & DP_UNPLUG ? DRBD_REQ_UNPLUG : 0) |
			(dpf & DP_FUA ? DRBD_REQ_FUA : 0) |
			(dpf & DP_FLUSH ? DRBD_REQ_FLUSH : 0) |
			(dpf & DP_DISCARD ? DRBD_REQ_DISCARD : 0);

	/* else: we used to communicate one bit only in older DRBD */
	return dpf & DP_RW_SYNC ? (DRBD_REQ_SYNC | DRBD_REQ_UNPLUG) : 0;
}

static void fail_postponed_requests(struct drbd_conf *mdev, sector_t sector,
				    unsigned int size)
{
	struct drbd_interval *i;

    repeat:
	drbd_for_each_overlap(i, &mdev->write_requests, sector, size) {
		struct drbd_request *req;
		struct bio_and_error m;

		if (!i->local)
			continue;
		req = container_of(i, struct drbd_request, i);
		if (!(req->rq_state & RQ_POSTPONED))
			continue;
		req->rq_state &= ~RQ_POSTPONED;
		__req_mod(req, NEG_ACKED, &m);
		spin_unlock_irq(&mdev->tconn->req_lock);
		if (m.bio)
			complete_master_bio(mdev, &m);
		spin_lock_irq(&mdev->tconn->req_lock);
		goto repeat;
	}
}

static int handle_write_conflicts(struct drbd_conf *mdev,
				  struct drbd_peer_request *peer_req)
{
	struct drbd_tconn *tconn = mdev->tconn;
	bool resolve_conflicts = test_bit(RESOLVE_CONFLICTS, &tconn->flags);
	sector_t sector = peer_req->i.sector;
	const unsigned int size = peer_req->i.size;
	struct drbd_interval *i;
	bool equal;
	int err;

	/*
	 * Inserting the peer request into the write_requests tree will prevent
	 * new conflicting local requests from being added.
	 */
	drbd_insert_interval(&mdev->write_requests, &peer_req->i);

    repeat:
	drbd_for_each_overlap(i, &mdev->write_requests, sector, size) {
		if (i == &peer_req->i)
			continue;

		if (!i->local) {
			/*
			 * Our peer has sent a conflicting remote request; this
			 * should not happen in a two-node setup.  Wait for the
			 * earlier peer request to complete.
			 */
			err = drbd_wait_misc(mdev, i);
			if (err)
				goto out;
			goto repeat;
		}

		equal = i->sector == sector && i->size == size;
		if (resolve_conflicts) {
			/*
			 * If the peer request is fully contained within the
			 * overlapping request, it can be considered overwritten
			 * and thus superseded; otherwise, it will be retried
			 * once all overlapping requests have completed.
			 */
			bool superseded = i->sector <= sector && i->sector +
				       (i->size >> 9) >= sector + (size >> 9);

			if (!equal)
				dev_alert(DEV, "Concurrent writes detected: "
					       "local=%llus +%u, remote=%llus +%u, "
					       "assuming %s came first\n",
					  (unsigned long long)i->sector, i->size,
					  (unsigned long long)sector, size,
					  superseded ? "local" : "remote");

			inc_unacked(mdev);
			peer_req->w.cb = superseded ? e_send_superseded :
						   e_send_retry_write;
			list_add_tail(&peer_req->w.list, &mdev->done_ee);
			wake_asender(mdev->tconn);

			err = -ENOENT;
			goto out;
		} else {
			struct drbd_request *req =
				container_of(i, struct drbd_request, i);

			if (!equal)
				dev_alert(DEV, "Concurrent writes detected: "
					       "local=%llus +%u, remote=%llus +%u\n",
					  (unsigned long long)i->sector, i->size,
					  (unsigned long long)sector, size);

			if (req->rq_state & RQ_LOCAL_PENDING ||
			    !(req->rq_state & RQ_POSTPONED)) {
				/*
				 * Wait for the node with the discard flag to
				 * decide if this request has been superseded
				 * or needs to be retried.
				 * Requests that have been superseded will
				 * disappear from the write_requests tree.
				 *
				 * In addition, wait for the conflicting
				 * request to finish locally before submitting
				 * the conflicting peer request.
				 */
				err = drbd_wait_misc(mdev, &req->i);
				if (err) {
					_conn_request_state(mdev->tconn,
							    NS(conn, C_TIMEOUT),
							    CS_HARD);
					fail_postponed_requests(mdev, sector, size);
					goto out;
				}
				goto repeat;
			}
			/*
			 * Remember to restart the conflicting requests after
			 * the new peer request has completed.
			 */
			peer_req->flags |= EE_RESTART_REQUESTS;
		}
	}
	err = 0;

    out:
	if (err)
		drbd_remove_epoch_entry_interval(mdev, peer_req);
	return err;
}

/* mirrored write */
STATIC int receive_Data(struct drbd_tconn *tconn, struct packet_info *pi)
{
	struct drbd_conf *mdev;
	sector_t sector;
	struct drbd_peer_request *peer_req;
	struct p_data *p = pi->data;
	u32 peer_seq = be32_to_cpu(p->seq_num);
	int rw = WRITE;
	u32 dp_flags;
	int err, tp;

	mdev = vnr_to_mdev(tconn, pi->vnr);
	if (!mdev)
		return -EIO;

	if (!get_ldev(mdev)) {
		int err2;

		err = wait_for_and_update_peer_seq(mdev, peer_seq);
		drbd_send_ack_dp(mdev, P_NEG_ACK, p, pi->size);
		atomic_inc(&tconn->current_epoch->epoch_size);
		err2 = drbd_drain_block(mdev, pi->size);
		if (!err)
			err = err2;
		return err;
	}

	/*
	 * Corresponding put_ldev done either below (on various errors), or in
	 * drbd_peer_request_endio, if we successfully submit the data at the
	 * end of this function.
	 */

	sector = be64_to_cpu(p->sector);
	peer_req = read_in_block(mdev, p->block_id, sector, pi->size);
	if (!peer_req) {
		put_ldev(mdev);
		return -EIO;
	}

	peer_req->w.cb = e_end_block;

	dp_flags = be32_to_cpu(p->dp_flags);
	rw |= wire_flags_to_bio(mdev, dp_flags);
	if (peer_req->pages == NULL) {
		D_ASSERT(peer_req->i.size == 0);
		D_ASSERT(dp_flags & DP_FLUSH);
	}

	if (dp_flags & DP_MAY_SET_IN_SYNC)
		peer_req->flags |= EE_MAY_SET_IN_SYNC;

	/* last "fixes" to rw flags.
	 * Strip off BIO_RW_BARRIER unconditionally,
	 * it is not supposed to be here anyways.
	 * (Was FUA or FLUSH on the peer,
	 * and got translated to BARRIER on this side).
	 * Note that the epoch handling code below
	 * may add it again, though.
	 */
	rw &= ~DRBD_REQ_HARDBARRIER;

	spin_lock(&tconn->epoch_lock);
	peer_req->epoch = tconn->current_epoch;
	atomic_inc(&peer_req->epoch->epoch_size);
	atomic_inc(&peer_req->epoch->active);

	if (mdev->tconn->write_ordering == WO_bio_barrier &&
	    atomic_read(&peer_req->epoch->epoch_size) == 1) {
		struct drbd_epoch *epoch;
		/* Issue a barrier if we start a new epoch, and the previous epoch
		   was not a epoch containing a single request which already was
		   a Barrier. */
		epoch = list_entry(peer_req->epoch->list.prev, struct drbd_epoch, list);
		if (epoch == peer_req->epoch) {
			set_bit(DE_CONTAINS_A_BARRIER, &peer_req->epoch->flags);
			rw |= DRBD_REQ_FLUSH | DRBD_REQ_FUA;
			peer_req->flags |= EE_IS_BARRIER;
		} else {
			if (atomic_read(&epoch->epoch_size) > 1 ||
			    !test_bit(DE_CONTAINS_A_BARRIER, &epoch->flags)) {
				set_bit(DE_BARRIER_IN_NEXT_EPOCH_ISSUED, &epoch->flags);
				set_bit(DE_CONTAINS_A_BARRIER, &peer_req->epoch->flags);
				rw |= DRBD_REQ_FLUSH | DRBD_REQ_FUA;
				peer_req->flags |= EE_IS_BARRIER;
			}
		}
	}
	spin_unlock(&tconn->epoch_lock);

	rcu_read_lock();
	tp = rcu_dereference(mdev->tconn->net_conf)->two_primaries;
	rcu_read_unlock();
	if (tp) {
		peer_req->flags |= EE_IN_INTERVAL_TREE;
		err = wait_for_and_update_peer_seq(mdev, peer_seq);
		if (err)
			goto out_interrupted;
		spin_lock_irq(&mdev->tconn->req_lock);
		err = handle_write_conflicts(mdev, peer_req);
		if (err) {
			spin_unlock_irq(&mdev->tconn->req_lock);
			if (err == -ENOENT) {
				put_ldev(mdev);
				return 0;
			}
			goto out_interrupted;
		}
	} else
		spin_lock_irq(&mdev->tconn->req_lock);
	list_add(&peer_req->w.list, &mdev->active_ee);
	spin_unlock_irq(&mdev->tconn->req_lock);

	if (mdev->state.conn == C_SYNC_TARGET)
		wait_event(mdev->ee_wait, !overlapping_resync_write(mdev, peer_req));

	if (mdev->tconn->agreed_pro_version < 100) {
		rcu_read_lock();
		switch (rcu_dereference(mdev->tconn->net_conf)->wire_protocol) {
		case DRBD_PROT_C:
			dp_flags |= DP_SEND_WRITE_ACK;
			break;
		case DRBD_PROT_B:
			dp_flags |= DP_SEND_RECEIVE_ACK;
			break;
		}
		rcu_read_unlock();
	}

	if (dp_flags & DP_SEND_WRITE_ACK) {
		peer_req->flags |= EE_SEND_WRITE_ACK;
		inc_unacked(mdev);
		/* corresponding dec_unacked() in e_end_block()
		 * respective _drbd_clear_done_ee */
	}

	if (dp_flags & DP_SEND_RECEIVE_ACK) {
		/* I really don't like it that the receiver thread
		 * sends on the msock, but anyways */
		drbd_send_ack(mdev, P_RECV_ACK, peer_req);
	}

	if (mdev->state.pdsk < D_INCONSISTENT) {
		/* In case we have the only disk of the cluster, */
		drbd_set_out_of_sync(mdev, peer_req->i.sector, peer_req->i.size);
		peer_req->flags |= EE_CALL_AL_COMPLETE_IO;
		peer_req->flags &= ~EE_MAY_SET_IN_SYNC;
		drbd_al_begin_io(mdev, &peer_req->i);
	}

	err = drbd_submit_peer_request(mdev, peer_req, rw, DRBD_FAULT_DT_WR);
	if (!err)
		return 0;

	/* don't care for the reason here */
	dev_err(DEV, "submit failed, triggering re-connect\n");
	spin_lock_irq(&mdev->tconn->req_lock);
	list_del(&peer_req->w.list);
	drbd_remove_epoch_entry_interval(mdev, peer_req);
	spin_unlock_irq(&mdev->tconn->req_lock);
	if (peer_req->flags & EE_CALL_AL_COMPLETE_IO)
		drbd_al_complete_io(mdev, &peer_req->i);

out_interrupted:
	drbd_may_finish_epoch(tconn, peer_req->epoch, EV_PUT + EV_CLEANUP);
	put_ldev(mdev);
	drbd_free_peer_req(mdev, peer_req);
	return err;
}

/* We may throttle resync, if the lower device seems to be busy,
 * and current sync rate is above c_min_rate.
 *
 * To decide whether or not the lower device is busy, we use a scheme similar
 * to MD RAID is_mddev_idle(): if the partition stats reveal "significant"
 * (more than 64 sectors) of activity we cannot account for with our own resync
 * activity, it obviously is "busy".
 *
 * The current sync rate used here uses only the most recent two step marks,
 * to have a short time average so we can react faster.
 */
int drbd_rs_should_slow_down(struct drbd_conf *mdev, sector_t sector)
{
	unsigned long db, dt, dbdt;
	struct lc_element *tmp;
	int curr_events;
	int throttle = 0;
	unsigned int c_min_rate;

	rcu_read_lock();
	c_min_rate = rcu_dereference(mdev->ldev->disk_conf)->c_min_rate;
	rcu_read_unlock();

	/* feature disabled? */
	if (c_min_rate == 0)
		return 0;

	spin_lock_irq(&mdev->al_lock);
	tmp = lc_find(mdev->resync, BM_SECT_TO_EXT(sector));
	if (tmp) {
		struct bm_extent *bm_ext = lc_entry(tmp, struct bm_extent, lce);
		if (test_bit(BME_PRIORITY, &bm_ext->flags)) {
			spin_unlock_irq(&mdev->al_lock);
			return 0;
		}
		/* Do not slow down if app IO is already waiting for this extent */
	}
	spin_unlock_irq(&mdev->al_lock);

	curr_events = drbd_backing_bdev_events(mdev)
		    - atomic_read(&mdev->rs_sect_ev);

	if (!mdev->rs_last_events || curr_events - mdev->rs_last_events > 64) {
		unsigned long rs_left;
		int i;

		mdev->rs_last_events = curr_events;

		/* sync speed average over the last 2*DRBD_SYNC_MARK_STEP,
		 * approx. */
		i = (mdev->rs_last_mark + DRBD_SYNC_MARKS-1) % DRBD_SYNC_MARKS;

		if (mdev->state.conn == C_VERIFY_S || mdev->state.conn == C_VERIFY_T)
			rs_left = mdev->ov_left;
		else
			rs_left = drbd_bm_total_weight(mdev) - mdev->rs_failed;

		dt = ((long)jiffies - (long)mdev->rs_mark_time[i]) / HZ;
		if (!dt)
			dt++;
		db = mdev->rs_mark_left[i] - rs_left;
		dbdt = Bit2KB(db/dt);

		if (dbdt > c_min_rate)
			throttle = 1;
	}
	return throttle;
}


STATIC int receive_DataRequest(struct drbd_tconn *tconn, struct packet_info *pi)
{
	struct drbd_conf *mdev;
	sector_t sector;
	sector_t capacity;
	struct drbd_peer_request *peer_req;
	struct digest_info *di = NULL;
	int size, verb;
	unsigned int fault_type;
	struct p_block_req *p =	pi->data;

	mdev = vnr_to_mdev(tconn, pi->vnr);
	if (!mdev)
		return -EIO;
	capacity = drbd_get_capacity(mdev->this_bdev);

	sector = be64_to_cpu(p->sector);
	size   = be32_to_cpu(p->blksize);

	if (size <= 0 || !IS_ALIGNED(size, 512) || size > DRBD_MAX_BIO_SIZE) {
		dev_err(DEV, "%s:%d: sector: %llus, size: %u\n", __FILE__, __LINE__,
				(unsigned long long)sector, size);
		return -EINVAL;
	}
	if (sector + (size>>9) > capacity) {
		dev_err(DEV, "%s:%d: sector: %llus, size: %u\n", __FILE__, __LINE__,
				(unsigned long long)sector, size);
		return -EINVAL;
	}

	if (!get_ldev_if_state(mdev, D_UP_TO_DATE)) {
		verb = 1;
		switch (pi->cmd) {
		case P_DATA_REQUEST:
			drbd_send_ack_rp(mdev, P_NEG_DREPLY, p);
			break;
		case P_RS_DATA_REQUEST:
		case P_CSUM_RS_REQUEST:
		case P_OV_REQUEST:
			drbd_send_ack_rp(mdev, P_NEG_RS_DREPLY , p);
			break;
		case P_OV_REPLY:
			verb = 0;
			dec_rs_pending(mdev);
			drbd_send_ack_ex(mdev, P_OV_RESULT, sector, size, ID_IN_SYNC);
			break;
		default:
			BUG();
		}
		if (verb && DRBD_ratelimit(5*HZ, 5))
			dev_err(DEV, "Can not satisfy peer's read request, "
			    "no local data.\n");

		/* drain possibly payload */
		return drbd_drain_block(mdev, pi->size);
	}

	/* GFP_NOIO, because we must not cause arbitrary write-out: in a DRBD
	 * "criss-cross" setup, that might cause write-out on some other DRBD,
	 * which in turn might block on the other node at this very place.  */
	peer_req = drbd_alloc_peer_req(mdev, p->block_id, sector, size, GFP_NOIO);
	if (!peer_req) {
		put_ldev(mdev);
		return -ENOMEM;
	}

	switch (pi->cmd) {
	case P_DATA_REQUEST:
		peer_req->w.cb = w_e_end_data_req;
		fault_type = DRBD_FAULT_DT_RD;
		/* application IO, don't drbd_rs_begin_io */
		goto submit;

	case P_RS_DATA_REQUEST:
		peer_req->w.cb = w_e_end_rsdata_req;
		fault_type = DRBD_FAULT_RS_RD;
		/* used in the sector offset progress display */
		mdev->bm_resync_fo = BM_SECT_TO_BIT(sector);
		break;

	case P_OV_REPLY:
	case P_CSUM_RS_REQUEST:
		fault_type = DRBD_FAULT_RS_RD;
		di = kmalloc(sizeof(*di) + pi->size, GFP_NOIO);
		if (!di)
			goto out_free_e;

		di->digest_size = pi->size;
		di->digest = (((char *)di)+sizeof(struct digest_info));

		peer_req->digest = di;
		peer_req->flags |= EE_HAS_DIGEST;

		if (drbd_recv_all(mdev->tconn, di->digest, pi->size))
			goto out_free_e;

		if (pi->cmd == P_CSUM_RS_REQUEST) {
			D_ASSERT(mdev->tconn->agreed_pro_version >= 89);
			peer_req->w.cb = w_e_end_csum_rs_req;
			/* used in the sector offset progress display */
			mdev->bm_resync_fo = BM_SECT_TO_BIT(sector);
		} else if (pi->cmd == P_OV_REPLY) {
			/* track progress, we may need to throttle */
			atomic_add(size >> 9, &mdev->rs_sect_in);
			peer_req->w.cb = w_e_end_ov_reply;
			dec_rs_pending(mdev);
			/* drbd_rs_begin_io done when we sent this request,
			 * but accounting still needs to be done. */
			goto submit_for_resync;
		}
		break;

	case P_OV_REQUEST:
		if (mdev->ov_start_sector == ~(sector_t)0 &&
		    mdev->tconn->agreed_pro_version >= 90) {
			unsigned long now = jiffies;
			int i;
			mdev->ov_start_sector = sector;
			mdev->ov_position = sector;
			mdev->ov_left = drbd_bm_bits(mdev) - BM_SECT_TO_BIT(sector);
			mdev->rs_total = mdev->ov_left;
			for (i = 0; i < DRBD_SYNC_MARKS; i++) {
				mdev->rs_mark_left[i] = mdev->ov_left;
				mdev->rs_mark_time[i] = now;
			}
			dev_info(DEV, "Online Verify start sector: %llu\n",
					(unsigned long long)sector);
		}
		peer_req->w.cb = w_e_end_ov_req;
		fault_type = DRBD_FAULT_RS_RD;
		break;

	default:
		BUG();
	}

	/* Throttle, drbd_rs_begin_io and submit should become asynchronous
	 * wrt the receiver, but it is not as straightforward as it may seem.
	 * Various places in the resync start and stop logic assume resync
	 * requests are processed in order, requeuing this on the worker thread
	 * introduces a bunch of new code for synchronization between threads.
	 *
	 * Unlimited throttling before drbd_rs_begin_io may stall the resync
	 * "forever", throttling after drbd_rs_begin_io will lock that extent
	 * for application writes for the same time.  For now, just throttle
	 * here, where the rest of the code expects the receiver to sleep for
	 * a while, anyways.
	 */

	/* Throttle before drbd_rs_begin_io, as that locks out application IO;
	 * this defers syncer requests for some time, before letting at least
	 * on request through.  The resync controller on the receiving side
	 * will adapt to the incoming rate accordingly.
	 *
	 * We cannot throttle here if remote is Primary/SyncTarget:
	 * we would also throttle its application reads.
	 * In that case, throttling is done on the SyncTarget only.
	 */
	if (mdev->state.peer != R_PRIMARY && drbd_rs_should_slow_down(mdev, sector))
		schedule_timeout_uninterruptible(HZ/10);
	if (drbd_rs_begin_io(mdev, sector))
		goto out_free_e;

submit_for_resync:
	atomic_add(size >> 9, &mdev->rs_sect_ev);

submit:
	inc_unacked(mdev);
	spin_lock_irq(&mdev->tconn->req_lock);
	list_add_tail(&peer_req->w.list, &mdev->read_ee);
	spin_unlock_irq(&mdev->tconn->req_lock);

	if (drbd_submit_peer_request(mdev, peer_req, READ, fault_type) == 0)
		return 0;

	/* don't care for the reason here */
	dev_err(DEV, "submit failed, triggering re-connect\n");
	spin_lock_irq(&mdev->tconn->req_lock);
	list_del(&peer_req->w.list);
	spin_unlock_irq(&mdev->tconn->req_lock);
	/* no drbd_rs_complete_io(), we are dropping the connection anyways */

out_free_e:
	put_ldev(mdev);
	drbd_free_peer_req(mdev, peer_req);
	return -EIO;
}

STATIC int drbd_asb_recover_0p(struct drbd_conf *mdev) __must_hold(local)
{
	int self, peer, rv = -100;
	unsigned long ch_self, ch_peer;
	enum drbd_after_sb_p after_sb_0p;

	self = mdev->ldev->md.uuid[UI_BITMAP] & 1;
	peer = mdev->p_uuid[UI_BITMAP] & 1;

	ch_peer = mdev->p_uuid[UI_SIZE];
	ch_self = mdev->comm_bm_set;

	rcu_read_lock();
	after_sb_0p = rcu_dereference(mdev->tconn->net_conf)->after_sb_0p;
	rcu_read_unlock();
	switch (after_sb_0p) {
	case ASB_CONSENSUS:
	case ASB_DISCARD_SECONDARY:
	case ASB_CALL_HELPER:
	case ASB_VIOLENTLY:
		dev_err(DEV, "Configuration error.\n");
		break;
	case ASB_DISCONNECT:
		break;
	case ASB_DISCARD_YOUNGER_PRI:
		if (self == 0 && peer == 1) {
			rv = -1;
			break;
		}
		if (self == 1 && peer == 0) {
			rv =  1;
			break;
		}
		/* Else fall through to one of the other strategies... */
	case ASB_DISCARD_OLDER_PRI:
		if (self == 0 && peer == 1) {
			rv = 1;
			break;
		}
		if (self == 1 && peer == 0) {
			rv = -1;
			break;
		}
		/* Else fall through to one of the other strategies... */
		dev_warn(DEV, "Discard younger/older primary did not find a decision\n"
		     "Using discard-least-changes instead\n");
	case ASB_DISCARD_ZERO_CHG:
		if (ch_peer == 0 && ch_self == 0) {
			rv = test_bit(RESOLVE_CONFLICTS, &mdev->tconn->flags)
				? -1 : 1;
			break;
		} else {
			if (ch_peer == 0) { rv =  1; break; }
			if (ch_self == 0) { rv = -1; break; }
		}
		if (after_sb_0p == ASB_DISCARD_ZERO_CHG)
			break;
	case ASB_DISCARD_LEAST_CHG:
		if	(ch_self < ch_peer)
			rv = -1;
		else if (ch_self > ch_peer)
			rv =  1;
		else /* ( ch_self == ch_peer ) */
		     /* Well, then use something else. */
			rv = test_bit(RESOLVE_CONFLICTS, &mdev->tconn->flags)
				? -1 : 1;
		break;
	case ASB_DISCARD_LOCAL:
		rv = -1;
		break;
	case ASB_DISCARD_REMOTE:
		rv =  1;
	}

	return rv;
}

STATIC int drbd_asb_recover_1p(struct drbd_conf *mdev) __must_hold(local)
{
	int hg, rv = -100;
	enum drbd_after_sb_p after_sb_1p;

	rcu_read_lock();
	after_sb_1p = rcu_dereference(mdev->tconn->net_conf)->after_sb_1p;
	rcu_read_unlock();
	switch (after_sb_1p) {
	case ASB_DISCARD_YOUNGER_PRI:
	case ASB_DISCARD_OLDER_PRI:
	case ASB_DISCARD_LEAST_CHG:
	case ASB_DISCARD_LOCAL:
	case ASB_DISCARD_REMOTE:
	case ASB_DISCARD_ZERO_CHG:
		dev_err(DEV, "Configuration error.\n");
		break;
	case ASB_DISCONNECT:
		break;
	case ASB_CONSENSUS:
		hg = drbd_asb_recover_0p(mdev);
		if (hg == -1 && mdev->state.role == R_SECONDARY)
			rv = hg;
		if (hg == 1  && mdev->state.role == R_PRIMARY)
			rv = hg;
		break;
	case ASB_VIOLENTLY:
		rv = drbd_asb_recover_0p(mdev);
		break;
	case ASB_DISCARD_SECONDARY:
		return mdev->state.role == R_PRIMARY ? 1 : -1;
	case ASB_CALL_HELPER:
		hg = drbd_asb_recover_0p(mdev);
		if (hg == -1 && mdev->state.role == R_PRIMARY) {
			enum drbd_state_rv rv2;

			drbd_set_role(mdev, R_SECONDARY, 0);
			 /* drbd_change_state() does not sleep while in SS_IN_TRANSIENT_STATE,
			  * we might be here in C_WF_REPORT_PARAMS which is transient.
			  * we do not need to wait for the after state change work either. */
			rv2 = drbd_change_state(mdev, CS_VERBOSE, NS(role, R_SECONDARY));
			if (rv2 != SS_SUCCESS) {
				drbd_khelper(mdev, "pri-lost-after-sb");
			} else {
				dev_warn(DEV, "Successfully gave up primary role.\n");
				rv = hg;
			}
		} else
			rv = hg;
	}

	return rv;
}

STATIC int drbd_asb_recover_2p(struct drbd_conf *mdev) __must_hold(local)
{
	int hg, rv = -100;
	enum drbd_after_sb_p after_sb_2p;

	rcu_read_lock();
	after_sb_2p = rcu_dereference(mdev->tconn->net_conf)->after_sb_2p;
	rcu_read_unlock();
	switch (after_sb_2p) {
	case ASB_DISCARD_YOUNGER_PRI:
	case ASB_DISCARD_OLDER_PRI:
	case ASB_DISCARD_LEAST_CHG:
	case ASB_DISCARD_LOCAL:
	case ASB_DISCARD_REMOTE:
	case ASB_CONSENSUS:
	case ASB_DISCARD_SECONDARY:
	case ASB_DISCARD_ZERO_CHG:
		dev_err(DEV, "Configuration error.\n");
		break;
	case ASB_VIOLENTLY:
		rv = drbd_asb_recover_0p(mdev);
		break;
	case ASB_DISCONNECT:
		break;
	case ASB_CALL_HELPER:
		hg = drbd_asb_recover_0p(mdev);
		if (hg == -1) {
			enum drbd_state_rv rv2;

			 /* drbd_change_state() does not sleep while in SS_IN_TRANSIENT_STATE,
			  * we might be here in C_WF_REPORT_PARAMS which is transient.
			  * we do not need to wait for the after state change work either. */
			rv2 = drbd_change_state(mdev, CS_VERBOSE, NS(role, R_SECONDARY));
			if (rv2 != SS_SUCCESS) {
				drbd_khelper(mdev, "pri-lost-after-sb");
			} else {
				dev_warn(DEV, "Successfully gave up primary role.\n");
				rv = hg;
			}
		} else
			rv = hg;
	}

	return rv;
}

STATIC void drbd_uuid_dump(struct drbd_conf *mdev, char *text, u64 *uuid,
			   u64 bits, u64 flags)
{
	if (!uuid) {
		dev_info(DEV, "%s uuid info vanished while I was looking!\n", text);
		return;
	}
	dev_info(DEV, "%s %016llX:%016llX:%016llX:%016llX bits:%llu flags:%llX\n",
	     text,
	     (unsigned long long)uuid[UI_CURRENT],
	     (unsigned long long)uuid[UI_BITMAP],
	     (unsigned long long)uuid[UI_HISTORY_START],
	     (unsigned long long)uuid[UI_HISTORY_END],
	     (unsigned long long)bits,
	     (unsigned long long)flags);
}

/*
  100	after split brain try auto recover
    2	C_SYNC_SOURCE set BitMap
    1	C_SYNC_SOURCE use BitMap
    0	no Sync
   -1	C_SYNC_TARGET use BitMap
   -2	C_SYNC_TARGET set BitMap
 -100	after split brain, disconnect
-1000	unrelated data
-1091   requires proto 91
-1096   requires proto 96
 */
STATIC int drbd_uuid_compare(struct drbd_conf *mdev, int *rule_nr) __must_hold(local)
{
	u64 self, peer;
	int i, j;

	self = mdev->ldev->md.uuid[UI_CURRENT] & ~((u64)1);
	peer = mdev->p_uuid[UI_CURRENT] & ~((u64)1);

	*rule_nr = 10;
	if (self == UUID_JUST_CREATED && peer == UUID_JUST_CREATED)
		return 0;

	*rule_nr = 20;
	if ((self == UUID_JUST_CREATED || self == (u64)0) &&
	     peer != UUID_JUST_CREATED)
		return -2;

	*rule_nr = 30;
	if (self != UUID_JUST_CREATED &&
	    (peer == UUID_JUST_CREATED || peer == (u64)0))
		return 2;

	if (self == peer) {
		int rct, dc; /* roles at crash time */

		if (mdev->p_uuid[UI_BITMAP] == (u64)0 && mdev->ldev->md.uuid[UI_BITMAP] != (u64)0) {

			if (mdev->tconn->agreed_pro_version < 91)
				return -1091;

			if ((mdev->ldev->md.uuid[UI_BITMAP] & ~((u64)1)) == (mdev->p_uuid[UI_HISTORY_START] & ~((u64)1)) &&
			    (mdev->ldev->md.uuid[UI_HISTORY_START] & ~((u64)1)) == (mdev->p_uuid[UI_HISTORY_START + 1] & ~((u64)1))) {
				dev_info(DEV, "was SyncSource, missed the resync finished event, corrected myself:\n");
				drbd_uuid_move_history(mdev);
				mdev->ldev->md.uuid[UI_HISTORY_START] = mdev->ldev->md.uuid[UI_BITMAP];
				mdev->ldev->md.uuid[UI_BITMAP] = 0;

				drbd_uuid_dump(mdev, "self", mdev->ldev->md.uuid,
					       mdev->state.disk >= D_NEGOTIATING ? drbd_bm_total_weight(mdev) : 0, 0);
				*rule_nr = 34;
			} else {
				dev_info(DEV, "was SyncSource (peer failed to write sync_uuid)\n");
				*rule_nr = 36;
			}

			return 1;
		}

		if (mdev->ldev->md.uuid[UI_BITMAP] == (u64)0 && mdev->p_uuid[UI_BITMAP] != (u64)0) {

			if (mdev->tconn->agreed_pro_version < 91)
				return -1091;

			if ((mdev->ldev->md.uuid[UI_HISTORY_START] & ~((u64)1)) == (mdev->p_uuid[UI_BITMAP] & ~((u64)1)) &&
			    (mdev->ldev->md.uuid[UI_HISTORY_START + 1] & ~((u64)1)) == (mdev->p_uuid[UI_HISTORY_START] & ~((u64)1))) {
				dev_info(DEV, "was SyncTarget, peer missed the resync finished event, corrected peer:\n");

				mdev->p_uuid[UI_HISTORY_START + 1] = mdev->p_uuid[UI_HISTORY_START];
				mdev->p_uuid[UI_HISTORY_START] = mdev->p_uuid[UI_BITMAP];
				mdev->p_uuid[UI_BITMAP] = 0UL;

				drbd_uuid_dump(mdev, "peer", mdev->p_uuid, mdev->p_uuid[UI_SIZE], mdev->p_uuid[UI_FLAGS]);
				*rule_nr = 35;
			} else {
				dev_info(DEV, "was SyncTarget (failed to write sync_uuid)\n");
				*rule_nr = 37;
			}

			return -1;
		}

		/* Common power [off|failure] */
		rct = (test_bit(CRASHED_PRIMARY, &mdev->flags) ? 1 : 0) +
			(mdev->p_uuid[UI_FLAGS] & 2);
		/* lowest bit is set when we were primary,
		 * next bit (weight 2) is set when peer was primary */
		*rule_nr = 40;

		switch (rct) {
		case 0: /* !self_pri && !peer_pri */ return 0;
		case 1: /*  self_pri && !peer_pri */ return 1;
		case 2: /* !self_pri &&  peer_pri */ return -1;
		case 3: /*  self_pri &&  peer_pri */
			dc = test_bit(RESOLVE_CONFLICTS, &mdev->tconn->flags);
			return dc ? -1 : 1;
		}
	}

	*rule_nr = 50;
	peer = mdev->p_uuid[UI_BITMAP] & ~((u64)1);
	if (self == peer)
		return -1;

	*rule_nr = 51;
	peer = mdev->p_uuid[UI_HISTORY_START] & ~((u64)1);
	if (self == peer) {
		if (mdev->tconn->agreed_pro_version < 96 ?
		    (mdev->ldev->md.uuid[UI_HISTORY_START] & ~((u64)1)) ==
		    (mdev->p_uuid[UI_HISTORY_START + 1] & ~((u64)1)) :
		    peer + UUID_NEW_BM_OFFSET == (mdev->p_uuid[UI_BITMAP] & ~((u64)1))) {
			/* The last P_SYNC_UUID did not get though. Undo the last start of
			   resync as sync source modifications of the peer's UUIDs. */

			if (mdev->tconn->agreed_pro_version < 91)
				return -1091;

			mdev->p_uuid[UI_BITMAP] = mdev->p_uuid[UI_HISTORY_START];
			mdev->p_uuid[UI_HISTORY_START] = mdev->p_uuid[UI_HISTORY_START + 1];

			dev_info(DEV, "Lost last syncUUID packet, corrected:\n");
			drbd_uuid_dump(mdev, "peer", mdev->p_uuid, mdev->p_uuid[UI_SIZE], mdev->p_uuid[UI_FLAGS]);

			return -1;
		}
	}

	*rule_nr = 60;
	self = mdev->ldev->md.uuid[UI_CURRENT] & ~((u64)1);
	for (i = UI_HISTORY_START; i <= UI_HISTORY_END; i++) {
		peer = mdev->p_uuid[i] & ~((u64)1);
		if (self == peer)
			return -2;
	}

	*rule_nr = 70;
	self = mdev->ldev->md.uuid[UI_BITMAP] & ~((u64)1);
	peer = mdev->p_uuid[UI_CURRENT] & ~((u64)1);
	if (self == peer)
		return 1;

	*rule_nr = 71;
	self = mdev->ldev->md.uuid[UI_HISTORY_START] & ~((u64)1);
	if (self == peer) {
		if (mdev->tconn->agreed_pro_version < 96 ?
		    (mdev->ldev->md.uuid[UI_HISTORY_START + 1] & ~((u64)1)) ==
		    (mdev->p_uuid[UI_HISTORY_START] & ~((u64)1)) :
		    self + UUID_NEW_BM_OFFSET == (mdev->ldev->md.uuid[UI_BITMAP] & ~((u64)1))) {
			/* The last P_SYNC_UUID did not get though. Undo the last start of
			   resync as sync source modifications of our UUIDs. */

			if (mdev->tconn->agreed_pro_version < 91)
				return -1091;

			__drbd_uuid_set(mdev, UI_BITMAP, mdev->ldev->md.uuid[UI_HISTORY_START]);
			__drbd_uuid_set(mdev, UI_HISTORY_START, mdev->ldev->md.uuid[UI_HISTORY_START + 1]);

			dev_info(DEV, "Last syncUUID did not get through, corrected:\n");
			drbd_uuid_dump(mdev, "self", mdev->ldev->md.uuid,
				       mdev->state.disk >= D_NEGOTIATING ? drbd_bm_total_weight(mdev) : 0, 0);

			return 1;
		}
	}


	*rule_nr = 80;
	peer = mdev->p_uuid[UI_CURRENT] & ~((u64)1);
	for (i = UI_HISTORY_START; i <= UI_HISTORY_END; i++) {
		self = mdev->ldev->md.uuid[i] & ~((u64)1);
		if (self == peer)
			return 2;
	}

	*rule_nr = 90;
	self = mdev->ldev->md.uuid[UI_BITMAP] & ~((u64)1);
	peer = mdev->p_uuid[UI_BITMAP] & ~((u64)1);
	if (self == peer && self != ((u64)0))
		return 100;

	*rule_nr = 100;
	for (i = UI_HISTORY_START; i <= UI_HISTORY_END; i++) {
		self = mdev->ldev->md.uuid[i] & ~((u64)1);
		for (j = UI_HISTORY_START; j <= UI_HISTORY_END; j++) {
			peer = mdev->p_uuid[j] & ~((u64)1);
			if (self == peer)
				return -100;
		}
	}

	return -1000;
}

/* drbd_sync_handshake() returns the new conn state on success, or
   CONN_MASK (-1) on failure.
 */
STATIC enum drbd_conns drbd_sync_handshake(struct drbd_conf *mdev, enum drbd_role peer_role,
					   enum drbd_disk_state peer_disk) __must_hold(local)
{
	enum drbd_conns rv = C_MASK;
	enum drbd_disk_state mydisk;
	struct net_conf *nc;
	int hg, rule_nr, rr_conflict, tentative;

	mydisk = mdev->state.disk;
	if (mydisk == D_NEGOTIATING)
		mydisk = mdev->new_state_tmp.disk;

	dev_info(DEV, "drbd_sync_handshake:\n");

	spin_lock_irq(&mdev->ldev->md.uuid_lock);
	drbd_uuid_dump(mdev, "self", mdev->ldev->md.uuid, mdev->comm_bm_set, 0);
	drbd_uuid_dump(mdev, "peer", mdev->p_uuid,
		       mdev->p_uuid[UI_SIZE], mdev->p_uuid[UI_FLAGS]);

	hg = drbd_uuid_compare(mdev, &rule_nr);
	spin_unlock_irq(&mdev->ldev->md.uuid_lock);

	dev_info(DEV, "uuid_compare()=%d by rule %d\n", hg, rule_nr);

	if (hg == -1000) {
		dev_alert(DEV, "Unrelated data, aborting!\n");
		return C_MASK;
	}
	if (hg < -1000) {
		dev_alert(DEV, "To resolve this both sides have to support at least protocol %d\n", -hg - 1000);
		return C_MASK;
	}

	if    ((mydisk == D_INCONSISTENT && peer_disk > D_INCONSISTENT) ||
	    (peer_disk == D_INCONSISTENT && mydisk    > D_INCONSISTENT)) {
		int f = (hg == -100) || abs(hg) == 2;
		hg = mydisk > D_INCONSISTENT ? 1 : -1;
		if (f)
			hg = hg*2;
		dev_info(DEV, "Becoming sync %s due to disk states.\n",
		     hg > 0 ? "source" : "target");
	}

	if (abs(hg) == 100)
		drbd_khelper(mdev, "initial-split-brain");

	rcu_read_lock();
	nc = rcu_dereference(mdev->tconn->net_conf);

	if (hg == 100 || (hg == -100 && nc->always_asbp)) {
		int pcount = (mdev->state.role == R_PRIMARY)
			   + (peer_role == R_PRIMARY);
		int forced = (hg == -100);

		switch (pcount) {
		case 0:
			hg = drbd_asb_recover_0p(mdev);
			break;
		case 1:
			hg = drbd_asb_recover_1p(mdev);
			break;
		case 2:
			hg = drbd_asb_recover_2p(mdev);
			break;
		}
		if (abs(hg) < 100) {
			dev_warn(DEV, "Split-Brain detected, %d primaries, "
			     "automatically solved. Sync from %s node\n",
			     pcount, (hg < 0) ? "peer" : "this");
			if (forced) {
				dev_warn(DEV, "Doing a full sync, since"
				     " UUIDs where ambiguous.\n");
				hg = hg*2;
			}
		}
	}

	if (hg == -100) {
		if (test_bit(DISCARD_MY_DATA, &mdev->flags) && !(mdev->p_uuid[UI_FLAGS]&1))
			hg = -1;
		if (!test_bit(DISCARD_MY_DATA, &mdev->flags) && (mdev->p_uuid[UI_FLAGS]&1))
			hg = 1;

		if (abs(hg) < 100)
			dev_warn(DEV, "Split-Brain detected, manually solved. "
			     "Sync from %s node\n",
			     (hg < 0) ? "peer" : "this");
	}
	rr_conflict = nc->rr_conflict;
	tentative = nc->tentative;
	rcu_read_unlock();

	if (hg == -100) {
		/* FIXME this log message is not correct if we end up here
		 * after an attempted attach on a diskless node.
		 * We just refuse to attach -- well, we drop the "connection"
		 * to that disk, in a way... */
		dev_alert(DEV, "Split-Brain detected but unresolved, dropping connection!\n");
		drbd_khelper(mdev, "split-brain");
		return C_MASK;
	}

	if (hg > 0 && mydisk <= D_INCONSISTENT) {
		dev_err(DEV, "I shall become SyncSource, but I am inconsistent!\n");
		return C_MASK;
	}

	if (hg < 0 && /* by intention we do not use mydisk here. */
	    mdev->state.role == R_PRIMARY && mdev->state.disk >= D_CONSISTENT) {
		switch (rr_conflict) {
		case ASB_CALL_HELPER:
			drbd_khelper(mdev, "pri-lost");
			/* fall through */
		case ASB_DISCONNECT:
			dev_err(DEV, "I shall become SyncTarget, but I am primary!\n");
			return C_MASK;
		case ASB_VIOLENTLY:
			dev_warn(DEV, "Becoming SyncTarget, violating the stable-data"
			     "assumption\n");
		}
	}

	if (tentative || test_bit(CONN_DRY_RUN, &mdev->tconn->flags)) {
		if (hg == 0)
			dev_info(DEV, "dry-run connect: No resync, would become Connected immediately.\n");
		else
			dev_info(DEV, "dry-run connect: Would become %s, doing a %s resync.",
				 drbd_conn_str(hg > 0 ? C_SYNC_SOURCE : C_SYNC_TARGET),
				 abs(hg) >= 2 ? "full" : "bit-map based");
		return C_MASK;
	}

	if (abs(hg) >= 2) {
		dev_info(DEV, "Writing the whole bitmap, full sync required after drbd_sync_handshake.\n");
		if (drbd_bitmap_io(mdev, &drbd_bmio_set_n_write, "set_n_write from sync_handshake",
					BM_LOCKED_SET_ALLOWED))
			return C_MASK;
	}

	if (hg > 0) { /* become sync source. */
		rv = C_WF_BITMAP_S;
	} else if (hg < 0) { /* become sync target */
		rv = C_WF_BITMAP_T;
	} else {
		rv = C_CONNECTED;
		if (drbd_bm_total_weight(mdev)) {
			dev_info(DEV, "No resync, but %lu bits in bitmap!\n",
			     drbd_bm_total_weight(mdev));
		}
	}

	return rv;
}

STATIC enum drbd_after_sb_p convert_after_sb(enum drbd_after_sb_p peer)
{
	/* ASB_DISCARD_REMOTE - ASB_DISCARD_LOCAL is valid */
	if (peer == ASB_DISCARD_REMOTE)
		return ASB_DISCARD_LOCAL;

	/* any other things with ASB_DISCARD_REMOTE or ASB_DISCARD_LOCAL are invalid */
	if (peer == ASB_DISCARD_LOCAL)
		return ASB_DISCARD_REMOTE;

	/* everything else is valid if they are equal on both sides. */
	return peer;
}

STATIC int receive_protocol(struct drbd_tconn *tconn, struct packet_info *pi)
{
	struct p_protocol *p = pi->data;
	enum drbd_after_sb_p p_after_sb_0p, p_after_sb_1p, p_after_sb_2p;
	int p_proto, p_discard_my_data, p_two_primaries, cf;
	struct net_conf *nc, *old_net_conf, *new_net_conf = NULL;
	char integrity_alg[SHARED_SECRET_MAX] = "";
	struct crypto_hash *peer_integrity_tfm = NULL;
	void *int_dig_in = NULL, *int_dig_vv = NULL;

	p_proto		= be32_to_cpu(p->protocol);
	p_after_sb_0p	= be32_to_cpu(p->after_sb_0p);
	p_after_sb_1p	= be32_to_cpu(p->after_sb_1p);
	p_after_sb_2p	= be32_to_cpu(p->after_sb_2p);
	p_two_primaries = be32_to_cpu(p->two_primaries);
	cf		= be32_to_cpu(p->conn_flags);
	p_discard_my_data = cf & CF_DISCARD_MY_DATA;

	if (tconn->agreed_pro_version >= 87) {
		int err;

		if (pi->size > sizeof(integrity_alg))
			return -EIO;
		err = drbd_recv_all(tconn, integrity_alg, pi->size);
		if (err)
			return err;
		integrity_alg[SHARED_SECRET_MAX - 1] = 0;
	}

	if (pi->cmd != P_PROTOCOL_UPDATE) {
		clear_bit(CONN_DRY_RUN, &tconn->flags);

		if (cf & CF_DRY_RUN)
			set_bit(CONN_DRY_RUN, &tconn->flags);

		rcu_read_lock();
		nc = rcu_dereference(tconn->net_conf);

		if (p_proto != nc->wire_protocol) {
			conn_err(tconn, "incompatible %s settings\n", "protocol");
			goto disconnect_rcu_unlock;
		}

		if (convert_after_sb(p_after_sb_0p) != nc->after_sb_0p) {
			conn_err(tconn, "incompatible %s settings\n", "after-sb-0pri");
			goto disconnect_rcu_unlock;
		}

		if (convert_after_sb(p_after_sb_1p) != nc->after_sb_1p) {
			conn_err(tconn, "incompatible %s settings\n", "after-sb-1pri");
			goto disconnect_rcu_unlock;
		}

		if (convert_after_sb(p_after_sb_2p) != nc->after_sb_2p) {
			conn_err(tconn, "incompatible %s settings\n", "after-sb-2pri");
			goto disconnect_rcu_unlock;
		}

		if (p_discard_my_data && nc->discard_my_data) {
			conn_err(tconn, "incompatible %s settings\n", "discard-my-data");
			goto disconnect_rcu_unlock;
		}

		if (p_two_primaries != nc->two_primaries) {
			conn_err(tconn, "incompatible %s settings\n", "allow-two-primaries");
			goto disconnect_rcu_unlock;
		}

		if (strcmp(integrity_alg, nc->integrity_alg)) {
			conn_err(tconn, "incompatible %s settings\n", "data-integrity-alg");
			goto disconnect_rcu_unlock;
		}

		rcu_read_unlock();
	}

	if (integrity_alg[0]) {
		int hash_size;

		/*
		 * We can only change the peer data integrity algorithm
		 * here.  Changing our own data integrity algorithm
		 * requires that we send a P_PROTOCOL_UPDATE packet at
		 * the same time; otherwise, the peer has no way to
		 * tell between which packets the algorithm should
		 * change.
		 */

		peer_integrity_tfm = crypto_alloc_hash(integrity_alg, 0, CRYPTO_ALG_ASYNC);
		if (!peer_integrity_tfm) {
			conn_err(tconn, "peer data-integrity-alg %s not supported\n",
				 integrity_alg);
			goto disconnect;
		}

		hash_size = crypto_hash_digestsize(peer_integrity_tfm);
		int_dig_in = kmalloc(hash_size, GFP_KERNEL);
		int_dig_vv = kmalloc(hash_size, GFP_KERNEL);
		if (!(int_dig_in && int_dig_vv)) {
			conn_err(tconn, "Allocation of buffers for data integrity checking failed\n");
			goto disconnect;
		}
	}

	new_net_conf = kmalloc(sizeof(struct net_conf), GFP_KERNEL);
	if (!new_net_conf) {
		conn_err(tconn, "Allocation of new net_conf failed\n");
		goto disconnect;
	}

	mutex_lock(&tconn->data.mutex);
	mutex_lock(&tconn->conf_update);
	old_net_conf = tconn->net_conf;
	*new_net_conf = *old_net_conf;

	new_net_conf->wire_protocol = p_proto;
	new_net_conf->after_sb_0p = convert_after_sb(p_after_sb_0p);
	new_net_conf->after_sb_1p = convert_after_sb(p_after_sb_1p);
	new_net_conf->after_sb_2p = convert_after_sb(p_after_sb_2p);
	new_net_conf->two_primaries = p_two_primaries;

	rcu_assign_pointer(tconn->net_conf, new_net_conf);
	mutex_unlock(&tconn->conf_update);
	mutex_unlock(&tconn->data.mutex);

	crypto_free_hash(tconn->peer_integrity_tfm);
	kfree(tconn->int_dig_in);
	kfree(tconn->int_dig_vv);
	tconn->peer_integrity_tfm = peer_integrity_tfm;
	tconn->int_dig_in = int_dig_in;
	tconn->int_dig_vv = int_dig_vv;

	if (strcmp(old_net_conf->integrity_alg, integrity_alg))
		conn_info(tconn, "peer data-integrity-alg: %s\n",
			  integrity_alg[0] ? integrity_alg : "(none)");

	synchronize_rcu();
	kfree(old_net_conf);
	return 0;

disconnect_rcu_unlock:
	rcu_read_unlock();
disconnect:
	crypto_free_hash(peer_integrity_tfm);
	kfree(int_dig_in);
	kfree(int_dig_vv);
	conn_request_state(tconn, NS(conn, C_DISCONNECTING), CS_HARD);
	return -EIO;
}

/* helper function
 * input: alg name, feature name
 * return: NULL (alg name was "")
 *         ERR_PTR(error) if something goes wrong
 *         or the crypto hash ptr, if it worked out ok. */
struct crypto_hash *drbd_crypto_alloc_digest_safe(const struct drbd_conf *mdev,
		const char *alg, const char *name)
{
	struct crypto_hash *tfm;

	if (!alg[0])
		return NULL;

	tfm = crypto_alloc_hash(alg, 0, CRYPTO_ALG_ASYNC);
	if (IS_ERR(tfm)) {
		dev_err(DEV, "Can not allocate \"%s\" as %s (reason: %ld)\n",
			alg, name, PTR_ERR(tfm));
		return tfm;
	}
	return tfm;
}

static int ignore_remaining_packet(struct drbd_tconn *tconn, struct packet_info *pi)
{
	void *buffer = tconn->data.rbuf;
	int size = pi->size;

	while (size) {
		int s = min_t(int, size, DRBD_SOCKET_BUFFER_SIZE);
		s = drbd_recv(tconn, buffer, s);
		if (s <= 0) {
			if (s < 0)
				return s;
			break;
		}
		size -= s;
	}
	if (size)
		return -EIO;
	return 0;
}

/*
 * config_unknown_volume  -  device configuration command for unknown volume
 *
 * When a device is added to an existing connection, the node on which the
 * device is added first will send configuration commands to its peer but the
 * peer will not know about the device yet.  It will warn and ignore these
 * commands.  Once the device is added on the second node, the second node will
 * send the same device configuration commands, but in the other direction.
 *
 * (We can also end up here if drbd is misconfigured.)
 */
static int config_unknown_volume(struct drbd_tconn *tconn, struct packet_info *pi)
{
	conn_warn(tconn, "%s packet received for volume %u, which is not configured locally\n",
		  cmdname(pi->cmd), pi->vnr);
	return ignore_remaining_packet(tconn, pi);
}

STATIC int receive_SyncParam(struct drbd_tconn *tconn, struct packet_info *pi)
{
	struct drbd_conf *mdev;
	struct p_rs_param_95 *p;
	unsigned int header_size, data_size, exp_max_sz;
	struct crypto_hash *verify_tfm = NULL;
	struct crypto_hash *csums_tfm = NULL;
	struct net_conf *old_net_conf, *new_net_conf = NULL;
	struct disk_conf *old_disk_conf = NULL, *new_disk_conf = NULL;
	const int apv = tconn->agreed_pro_version;
	struct fifo_buffer *old_plan = NULL, *new_plan = NULL;
	int fifo_size = 0;
	int err;

	mdev = vnr_to_mdev(tconn, pi->vnr);
	if (!mdev)
		return config_unknown_volume(tconn, pi);

	exp_max_sz  = apv <= 87 ? sizeof(struct p_rs_param)
		    : apv == 88 ? sizeof(struct p_rs_param)
					+ SHARED_SECRET_MAX
		    : apv <= 94 ? sizeof(struct p_rs_param_89)
		    : /* apv >= 95 */ sizeof(struct p_rs_param_95);

	if (pi->size > exp_max_sz) {
		dev_err(DEV, "SyncParam packet too long: received %u, expected <= %u bytes\n",
		    pi->size, exp_max_sz);
		return -EIO;
	}

	if (apv <= 88) {
		header_size = sizeof(struct p_rs_param);
		data_size = pi->size - header_size;
	} else if (apv <= 94) {
		header_size = sizeof(struct p_rs_param_89);
		data_size = pi->size - header_size;
		D_ASSERT(data_size == 0);
	} else {
		header_size = sizeof(struct p_rs_param_95);
		data_size = pi->size - header_size;
		D_ASSERT(data_size == 0);
	}

	/* initialize verify_alg and csums_alg */
	p = pi->data;
	memset(p->verify_alg, 0, 2 * SHARED_SECRET_MAX);

	err = drbd_recv_all(mdev->tconn, p, header_size);
	if (err)
		return err;

	mutex_lock(&mdev->tconn->conf_update);
	old_net_conf = mdev->tconn->net_conf;
	if (get_ldev(mdev)) {
		new_disk_conf = kzalloc(sizeof(struct disk_conf), GFP_KERNEL);
		if (!new_disk_conf) {
			put_ldev(mdev);
			mutex_unlock(&mdev->tconn->conf_update);
			dev_err(DEV, "Allocation of new disk_conf failed\n");
			return -ENOMEM;
		}

		old_disk_conf = mdev->ldev->disk_conf;
		*new_disk_conf = *old_disk_conf;

		new_disk_conf->resync_rate = be32_to_cpu(p->resync_rate);
	}

	if (apv >= 88) {
		if (apv == 88) {
			if (data_size > SHARED_SECRET_MAX || data_size == 0) {
				dev_err(DEV, "verify-alg of wrong size, "
					"peer wants %u, accepting only up to %u byte\n",
					data_size, SHARED_SECRET_MAX);
				err = -EIO;
				goto reconnect;
			}

			err = drbd_recv_all(mdev->tconn, p->verify_alg, data_size);
			if (err)
				goto reconnect;
			/* we expect NUL terminated string */
			/* but just in case someone tries to be evil */
			D_ASSERT(p->verify_alg[data_size-1] == 0);
			p->verify_alg[data_size-1] = 0;

		} else /* apv >= 89 */ {
			/* we still expect NUL terminated strings */
			/* but just in case someone tries to be evil */
			D_ASSERT(p->verify_alg[SHARED_SECRET_MAX-1] == 0);
			D_ASSERT(p->csums_alg[SHARED_SECRET_MAX-1] == 0);
			p->verify_alg[SHARED_SECRET_MAX-1] = 0;
			p->csums_alg[SHARED_SECRET_MAX-1] = 0;
		}

		if (strcmp(old_net_conf->verify_alg, p->verify_alg)) {
			if (mdev->state.conn == C_WF_REPORT_PARAMS) {
				dev_err(DEV, "Different verify-alg settings. me=\"%s\" peer=\"%s\"\n",
				    old_net_conf->verify_alg, p->verify_alg);
				goto disconnect;
			}
			verify_tfm = drbd_crypto_alloc_digest_safe(mdev,
					p->verify_alg, "verify-alg");
			if (IS_ERR(verify_tfm)) {
				verify_tfm = NULL;
				goto disconnect;
			}
		}

		if (apv >= 89 && strcmp(old_net_conf->csums_alg, p->csums_alg)) {
			if (mdev->state.conn == C_WF_REPORT_PARAMS) {
				dev_err(DEV, "Different csums-alg settings. me=\"%s\" peer=\"%s\"\n",
				    old_net_conf->csums_alg, p->csums_alg);
				goto disconnect;
			}
			csums_tfm = drbd_crypto_alloc_digest_safe(mdev,
					p->csums_alg, "csums-alg");
			if (IS_ERR(csums_tfm)) {
				csums_tfm = NULL;
				goto disconnect;
			}
		}

		if (apv > 94 && new_disk_conf) {
			new_disk_conf->c_plan_ahead = be32_to_cpu(p->c_plan_ahead);
			new_disk_conf->c_delay_target = be32_to_cpu(p->c_delay_target);
			new_disk_conf->c_fill_target = be32_to_cpu(p->c_fill_target);
			new_disk_conf->c_max_rate = be32_to_cpu(p->c_max_rate);

			fifo_size = (new_disk_conf->c_plan_ahead * 10 * SLEEP_TIME) / HZ;
			if (fifo_size != mdev->rs_plan_s->size) {
				new_plan = fifo_alloc(fifo_size);
				if (!new_plan) {
					dev_err(DEV, "kmalloc of fifo_buffer failed");
					put_ldev(mdev);
					goto disconnect;
				}
			}
		}

		if (verify_tfm || csums_tfm) {
			new_net_conf = kzalloc(sizeof(struct net_conf), GFP_KERNEL);
			if (!new_net_conf) {
				dev_err(DEV, "Allocation of new net_conf failed\n");
				goto disconnect;
			}

			*new_net_conf = *old_net_conf;

			if (verify_tfm) {
				strcpy(new_net_conf->verify_alg, p->verify_alg);
				new_net_conf->verify_alg_len = strlen(p->verify_alg) + 1;
				crypto_free_hash(mdev->tconn->verify_tfm);
				mdev->tconn->verify_tfm = verify_tfm;
				dev_info(DEV, "using verify-alg: \"%s\"\n", p->verify_alg);
			}
			if (csums_tfm) {
				strcpy(new_net_conf->csums_alg, p->csums_alg);
				new_net_conf->csums_alg_len = strlen(p->csums_alg) + 1;
				crypto_free_hash(mdev->tconn->csums_tfm);
				mdev->tconn->csums_tfm = csums_tfm;
				dev_info(DEV, "using csums-alg: \"%s\"\n", p->csums_alg);
			}
			rcu_assign_pointer(tconn->net_conf, new_net_conf);
		}
	}

	if (new_disk_conf) {
		rcu_assign_pointer(mdev->ldev->disk_conf, new_disk_conf);
		put_ldev(mdev);
	}

	if (new_plan) {
		old_plan = mdev->rs_plan_s;
		rcu_assign_pointer(mdev->rs_plan_s, new_plan);
	}

	mutex_unlock(&mdev->tconn->conf_update);
	synchronize_rcu();
	if (new_net_conf)
		kfree(old_net_conf);
	kfree(old_disk_conf);
	kfree(old_plan);

	return 0;

reconnect:
	if (new_disk_conf) {
		put_ldev(mdev);
		kfree(new_disk_conf);
	}
	mutex_unlock(&mdev->tconn->conf_update);
	return -EIO;

disconnect:
	kfree(new_plan);
	if (new_disk_conf) {
		put_ldev(mdev);
		kfree(new_disk_conf);
	}
	mutex_unlock(&mdev->tconn->conf_update);
	/* just for completeness: actually not needed,
	 * as this is not reached if csums_tfm was ok. */
	crypto_free_hash(csums_tfm);
	/* but free the verify_tfm again, if csums_tfm did not work out */
	crypto_free_hash(verify_tfm);
	conn_request_state(mdev->tconn, NS(conn, C_DISCONNECTING), CS_HARD);
	return -EIO;
}

STATIC void drbd_setup_order_type(struct drbd_conf *mdev, int peer)
{
	/* sorry, we currently have no working implementation
	 * of distributed TCQ */
}

/* warn if the arguments differ by more than 12.5% */
static void warn_if_differ_considerably(struct drbd_conf *mdev,
	const char *s, sector_t a, sector_t b)
{
	sector_t d;
	if (a == 0 || b == 0)
		return;
	d = (a > b) ? (a - b) : (b - a);
	if (d > (a>>3) || d > (b>>3))
		dev_warn(DEV, "Considerable difference in %s: %llus vs. %llus\n", s,
		     (unsigned long long)a, (unsigned long long)b);
}

STATIC int receive_sizes(struct drbd_tconn *tconn, struct packet_info *pi)
{
	struct drbd_conf *mdev;
	struct p_sizes *p = pi->data;
	enum determine_dev_size dd = unchanged;
	sector_t p_size, p_usize, my_usize;
	int ldsc = 0; /* local disk size changed */
	enum dds_flags ddsf;

	mdev = vnr_to_mdev(tconn, pi->vnr);
	if (!mdev)
		return config_unknown_volume(tconn, pi);

	p_size = be64_to_cpu(p->d_size);
	p_usize = be64_to_cpu(p->u_size);

	/* just store the peer's disk size for now.
	 * we still need to figure out whether we accept that. */
	mdev->p_size = p_size;

	if (get_ldev(mdev)) {
		rcu_read_lock();
		my_usize = rcu_dereference(mdev->ldev->disk_conf)->disk_size;
		rcu_read_unlock();

		warn_if_differ_considerably(mdev, "lower level device sizes",
			   p_size, drbd_get_max_capacity(mdev->ldev));
		warn_if_differ_considerably(mdev, "user requested size",
					    p_usize, my_usize);

		/* if this is the first connect, or an otherwise expected
		 * param exchange, choose the minimum */
		if (mdev->state.conn == C_WF_REPORT_PARAMS)
			p_usize = min_not_zero(my_usize, p_usize);

		/* Never shrink a device with usable data during connect.
		   But allow online shrinking if we are connected. */
		if (drbd_new_dev_size(mdev, mdev->ldev, p_usize, 0) <
		    drbd_get_capacity(mdev->this_bdev) &&
		    mdev->state.disk >= D_OUTDATED &&
		    mdev->state.conn < C_CONNECTED) {
			dev_err(DEV, "The peer's disk size is too small!\n");
			conn_request_state(mdev->tconn, NS(conn, C_DISCONNECTING), CS_HARD);
			put_ldev(mdev);
			return -EIO;
		}

		if (my_usize != p_usize) {
			struct disk_conf *old_disk_conf, *new_disk_conf = NULL;

			new_disk_conf = kzalloc(sizeof(struct disk_conf), GFP_KERNEL);
			if (!new_disk_conf) {
				dev_err(DEV, "Allocation of new disk_conf failed\n");
				put_ldev(mdev);
				return -ENOMEM;
			}

			mutex_lock(&mdev->tconn->conf_update);
			old_disk_conf = mdev->ldev->disk_conf;
			*new_disk_conf = *old_disk_conf;
			new_disk_conf->disk_size = p_usize;

			rcu_assign_pointer(mdev->ldev->disk_conf, new_disk_conf);
			mutex_unlock(&mdev->tconn->conf_update);
			synchronize_rcu();
			kfree(old_disk_conf);

			dev_info(DEV, "Peer sets u_size to %lu sectors\n",
				 (unsigned long)my_usize);
		}

		put_ldev(mdev);
	}

	ddsf = be16_to_cpu(p->dds_flags);
	if (get_ldev(mdev)) {
		dd = drbd_determine_dev_size(mdev, ddsf);
		put_ldev(mdev);
		if (dd == dev_size_error)
			return -EIO;
		drbd_md_sync(mdev);
	} else {
		/* I am diskless, need to accept the peer's size. */
		drbd_set_my_capacity(mdev, p_size);
	}

	mdev->peer_max_bio_size = be32_to_cpu(p->max_bio_size);
	drbd_reconsider_max_bio_size(mdev);

	if (get_ldev(mdev)) {
		if (mdev->ldev->known_size != drbd_get_capacity(mdev->ldev->backing_bdev)) {
			mdev->ldev->known_size = drbd_get_capacity(mdev->ldev->backing_bdev);
			ldsc = 1;
		}

		drbd_setup_order_type(mdev, be16_to_cpu(p->queue_order_type));
		put_ldev(mdev);
	}

	if (mdev->state.conn > C_WF_REPORT_PARAMS) {
		if (be64_to_cpu(p->c_size) !=
		    drbd_get_capacity(mdev->this_bdev) || ldsc) {
			/* we have different sizes, probably peer
			 * needs to know my new size... */
			drbd_send_sizes(mdev, 0, ddsf);
		}
		if (test_and_clear_bit(RESIZE_PENDING, &mdev->flags) ||
		    (dd == grew && mdev->state.conn == C_CONNECTED)) {
			if (mdev->state.pdsk >= D_INCONSISTENT &&
			    mdev->state.disk >= D_INCONSISTENT) {
				if (ddsf & DDSF_NO_RESYNC)
					dev_info(DEV, "Resync of new storage suppressed with --assume-clean\n");
				else
					resync_after_online_grow(mdev);
			} else
				set_bit(RESYNC_AFTER_NEG, &mdev->flags);
		}
	}

	return 0;
}

STATIC int receive_uuids(struct drbd_tconn *tconn, struct packet_info *pi)
{
	struct drbd_conf *mdev;
	struct p_uuids *p = pi->data;
	u64 *p_uuid;
	int i, updated_uuids = 0;

	mdev = vnr_to_mdev(tconn, pi->vnr);
	if (!mdev)
		return config_unknown_volume(tconn, pi);

	p_uuid = kmalloc(sizeof(u64)*UI_EXTENDED_SIZE, GFP_NOIO);

	for (i = UI_CURRENT; i < UI_EXTENDED_SIZE; i++)
		p_uuid[i] = be64_to_cpu(p->uuid[i]);

	kfree(mdev->p_uuid);
	mdev->p_uuid = p_uuid;

	if (mdev->state.conn < C_CONNECTED &&
	    mdev->state.disk < D_INCONSISTENT &&
	    mdev->state.role == R_PRIMARY &&
	    (mdev->ed_uuid & ~((u64)1)) != (p_uuid[UI_CURRENT] & ~((u64)1))) {
		dev_err(DEV, "Can only connect to data with current UUID=%016llX\n",
		    (unsigned long long)mdev->ed_uuid);
		conn_request_state(mdev->tconn, NS(conn, C_DISCONNECTING), CS_HARD);
		return -EIO;
	}

	if (get_ldev(mdev)) {
		int skip_initial_sync =
			mdev->state.conn == C_CONNECTED &&
			mdev->tconn->agreed_pro_version >= 90 &&
			mdev->ldev->md.uuid[UI_CURRENT] == UUID_JUST_CREATED &&
			(p_uuid[UI_FLAGS] & 8);
		if (skip_initial_sync) {
			dev_info(DEV, "Accepted new current UUID, preparing to skip initial sync\n");
			drbd_bitmap_io(mdev, &drbd_bmio_clear_n_write,
					"clear_n_write from receive_uuids",
					BM_LOCKED_TEST_ALLOWED);
			_drbd_uuid_set(mdev, UI_CURRENT, p_uuid[UI_CURRENT]);
			_drbd_uuid_set(mdev, UI_BITMAP, 0);
			_drbd_set_state(_NS2(mdev, disk, D_UP_TO_DATE, pdsk, D_UP_TO_DATE),
					CS_VERBOSE, NULL);
			drbd_md_sync(mdev);
			updated_uuids = 1;
		}
		put_ldev(mdev);
	} else if (mdev->state.disk < D_INCONSISTENT &&
		   mdev->state.role == R_PRIMARY) {
		/* I am a diskless primary, the peer just created a new current UUID
		   for me. */
		updated_uuids = drbd_set_ed_uuid(mdev, p_uuid[UI_CURRENT]);
	}

	/* Before we test for the disk state, we should wait until an eventually
	   ongoing cluster wide state change is finished. That is important if
	   we are primary and are detaching from our disk. We need to see the
	   new disk state... */
	mutex_lock(mdev->state_mutex);
	mutex_unlock(mdev->state_mutex);
	if (mdev->state.conn >= C_CONNECTED && mdev->state.disk < D_INCONSISTENT)
		updated_uuids |= drbd_set_ed_uuid(mdev, p_uuid[UI_CURRENT]);

	if (updated_uuids)
		drbd_print_uuids(mdev, "receiver updated UUIDs to");

	return 0;
}

/**
 * convert_state() - Converts the peer's view of the cluster state to our point of view
 * @ps:		The state as seen by the peer.
 */
STATIC union drbd_state convert_state(union drbd_state ps)
{
	union drbd_state ms;

	static enum drbd_conns c_tab[] = {
		[C_WF_REPORT_PARAMS] = C_WF_REPORT_PARAMS,
		[C_CONNECTED] = C_CONNECTED,

		[C_STARTING_SYNC_S] = C_STARTING_SYNC_T,
		[C_STARTING_SYNC_T] = C_STARTING_SYNC_S,
		[C_DISCONNECTING] = C_TEAR_DOWN, /* C_NETWORK_FAILURE, */
		[C_VERIFY_S]       = C_VERIFY_T,
		[C_MASK]   = C_MASK,
	};

	ms.i = ps.i;

	ms.conn = c_tab[ps.conn];
	ms.peer = ps.role;
	ms.role = ps.peer;
	ms.pdsk = ps.disk;
	ms.disk = ps.pdsk;
	ms.peer_isp = (ps.aftr_isp | ps.user_isp);

	return ms;
}

STATIC int receive_req_state(struct drbd_tconn *tconn, struct packet_info *pi)
{
	struct drbd_conf *mdev;
	struct p_req_state *p = pi->data;
	union drbd_state mask, val;
	enum drbd_state_rv rv;

	mdev = vnr_to_mdev(tconn, pi->vnr);
	if (!mdev)
		return -EIO;

	mask.i = be32_to_cpu(p->mask);
	val.i = be32_to_cpu(p->val);

	if (test_bit(RESOLVE_CONFLICTS, &mdev->tconn->flags) &&
	    mutex_is_locked(mdev->state_mutex)) {
		drbd_send_sr_reply(mdev, SS_CONCURRENT_ST_CHG);
		return 0;
	}

	mask = convert_state(mask);
	val = convert_state(val);

	rv = drbd_change_state(mdev, CS_VERBOSE, mask, val);
	drbd_send_sr_reply(mdev, rv);

	drbd_md_sync(mdev);

	return 0;
}

STATIC int receive_req_conn_state(struct drbd_tconn *tconn, struct packet_info *pi)
{
	struct p_req_state *p = pi->data;
	union drbd_state mask, val;
	enum drbd_state_rv rv;

	mask.i = be32_to_cpu(p->mask);
	val.i = be32_to_cpu(p->val);

	if (test_bit(RESOLVE_CONFLICTS, &tconn->flags) &&
	    mutex_is_locked(&tconn->cstate_mutex)) {
		conn_send_sr_reply(tconn, SS_CONCURRENT_ST_CHG);
		return 0;
	}

	mask = convert_state(mask);
	val = convert_state(val);

	rv = conn_request_state(tconn, mask, val, CS_VERBOSE | CS_LOCAL_ONLY | CS_IGN_OUTD_FAIL);
	conn_send_sr_reply(tconn, rv);

	return 0;
}

STATIC int receive_state(struct drbd_tconn *tconn, struct packet_info *pi)
{
	struct drbd_conf *mdev;
	struct p_state *p = pi->data;
	union drbd_state os, ns, peer_state;
	enum drbd_disk_state real_peer_disk;
	enum chg_state_flags cs_flags;
	int rv;

	mdev = vnr_to_mdev(tconn, pi->vnr);
	if (!mdev)
		return config_unknown_volume(tconn, pi);

	peer_state.i = be32_to_cpu(p->state);

	real_peer_disk = peer_state.disk;
	if (peer_state.disk == D_NEGOTIATING) {
		real_peer_disk = mdev->p_uuid[UI_FLAGS] & 4 ? D_INCONSISTENT : D_CONSISTENT;
		dev_info(DEV, "real peer disk state = %s\n", drbd_disk_str(real_peer_disk));
	}

	spin_lock_irq(&mdev->tconn->req_lock);
 retry:
	os = ns = drbd_read_state(mdev);
	spin_unlock_irq(&mdev->tconn->req_lock);

	/* If some other part of the code (asender thread, timeout)
	 * already decided to close the connection again,
	 * we must not "re-establish" it here. */
	if (os.conn <= C_TEAR_DOWN)
		return -ECONNRESET;

	/* If this is the "end of sync" confirmation, usually the peer disk
	 * transitions from D_INCONSISTENT to D_UP_TO_DATE. For empty (0 bits
	 * set) resync started in PausedSyncT, or if the timing of pause-/
	 * unpause-sync events has been "just right", the peer disk may
	 * transition from D_CONSISTENT to D_UP_TO_DATE as well.
	 */
	if ((os.pdsk == D_INCONSISTENT || os.pdsk == D_CONSISTENT) &&
	    real_peer_disk == D_UP_TO_DATE &&
	    os.conn > C_CONNECTED && os.disk == D_UP_TO_DATE) {
		/* If we are (becoming) SyncSource, but peer is still in sync
		 * preparation, ignore its uptodate-ness to avoid flapping, it
		 * will change to inconsistent once the peer reaches active
		 * syncing states.
		 * It may have changed syncer-paused flags, however, so we
		 * cannot ignore this completely. */
		if (peer_state.conn > C_CONNECTED &&
		    peer_state.conn < C_SYNC_SOURCE)
			real_peer_disk = D_INCONSISTENT;

		/* if peer_state changes to connected at the same time,
		 * it explicitly notifies us that it finished resync.
		 * Maybe we should finish it up, too? */
		else if (os.conn >= C_SYNC_SOURCE &&
			 peer_state.conn == C_CONNECTED) {
			if (drbd_bm_total_weight(mdev) <= mdev->rs_failed)
				drbd_resync_finished(mdev);
			return 0;
		}
	}

	/* explicit verify finished notification, stop sector reached. */
	if (os.conn == C_VERIFY_T && os.disk == D_UP_TO_DATE &&
	    peer_state.conn == C_CONNECTED && real_peer_disk == D_UP_TO_DATE) {
		ov_out_of_sync_print(mdev);
		drbd_resync_finished(mdev);
		return 0;
	}

	/* peer says his disk is inconsistent, while we think it is uptodate,
	 * and this happens while the peer still thinks we have a sync going on,
	 * but we think we are already done with the sync.
	 * We ignore this to avoid flapping pdsk.
	 * This should not happen, if the peer is a recent version of drbd. */
	if (os.pdsk == D_UP_TO_DATE && real_peer_disk == D_INCONSISTENT &&
	    os.conn == C_CONNECTED && peer_state.conn > C_SYNC_SOURCE)
		real_peer_disk = D_UP_TO_DATE;

	if (ns.conn == C_WF_REPORT_PARAMS)
		ns.conn = C_CONNECTED;

	if (peer_state.conn == C_AHEAD)
		ns.conn = C_BEHIND;

	if (mdev->p_uuid && peer_state.disk >= D_NEGOTIATING &&
	    get_ldev_if_state(mdev, D_NEGOTIATING)) {
		int cr; /* consider resync */

		/* if we established a new connection */
		cr  = (os.conn < C_CONNECTED);
		/* if we had an established connection
		 * and one of the nodes newly attaches a disk */
		cr |= (os.conn == C_CONNECTED &&
		       (peer_state.disk == D_NEGOTIATING ||
			os.disk == D_NEGOTIATING));
		/* if we have both been inconsistent, and the peer has been
		 * forced to be UpToDate with --overwrite-data */
		cr |= test_bit(CONSIDER_RESYNC, &mdev->flags);
		/* if we had been plain connected, and the admin requested to
		 * start a sync by "invalidate" or "invalidate-remote" */
		cr |= (os.conn == C_CONNECTED &&
				(peer_state.conn >= C_STARTING_SYNC_S &&
				 peer_state.conn <= C_WF_BITMAP_T));

		if (cr)
			ns.conn = drbd_sync_handshake(mdev, peer_state.role, real_peer_disk);

		put_ldev(mdev);
		if (ns.conn == C_MASK) {
			ns.conn = C_CONNECTED;
			if (mdev->state.disk == D_NEGOTIATING) {
				drbd_force_state(mdev, NS(disk, D_FAILED));
			} else if (peer_state.disk == D_NEGOTIATING) {
				dev_err(DEV, "Disk attach process on the peer node was aborted.\n");
				peer_state.disk = D_DISKLESS;
				real_peer_disk = D_DISKLESS;
			} else {
				if (test_and_clear_bit(CONN_DRY_RUN, &mdev->tconn->flags))
					return -EIO;
				D_ASSERT(os.conn == C_WF_REPORT_PARAMS);
				conn_request_state(mdev->tconn, NS(conn, C_DISCONNECTING), CS_HARD);
				return -EIO;
			}
		}
	}

	spin_lock_irq(&mdev->tconn->req_lock);
	if (os.i != drbd_read_state(mdev).i)
		goto retry;
	clear_bit(CONSIDER_RESYNC, &mdev->flags);
	ns.peer = peer_state.role;
	ns.pdsk = real_peer_disk;
	ns.peer_isp = (peer_state.aftr_isp | peer_state.user_isp);
	if ((ns.conn == C_CONNECTED || ns.conn == C_WF_BITMAP_S) && ns.disk == D_NEGOTIATING)
		ns.disk = mdev->new_state_tmp.disk;
	cs_flags = CS_VERBOSE + (os.conn < C_CONNECTED && ns.conn >= C_CONNECTED ? 0 : CS_HARD);
	if (ns.pdsk == D_CONSISTENT && drbd_suspended(mdev) && ns.conn == C_CONNECTED && os.conn < C_CONNECTED &&
	    test_bit(NEW_CUR_UUID, &mdev->flags)) {
		/* Do not allow tl_restart(RESEND) for a rebooted peer. We can only allow this
		   for temporal network outages! */
		spin_unlock_irq(&mdev->tconn->req_lock);
		dev_err(DEV, "Aborting Connect, can not thaw IO with an only Consistent peer\n");
		tl_clear(mdev->tconn);
		drbd_uuid_new_current(mdev);
		clear_bit(NEW_CUR_UUID, &mdev->flags);
		conn_request_state(mdev->tconn, NS2(conn, C_PROTOCOL_ERROR, susp, 0), CS_HARD);
		return -EIO;
	}
	rv = _drbd_set_state(mdev, ns, cs_flags, NULL);
	ns = drbd_read_state(mdev);
	spin_unlock_irq(&mdev->tconn->req_lock);

	if (rv < SS_SUCCESS) {
		conn_request_state(mdev->tconn, NS(conn, C_DISCONNECTING), CS_HARD);
		return -EIO;
	}

	if (os.conn > C_WF_REPORT_PARAMS) {
		if (ns.conn > C_CONNECTED && peer_state.conn <= C_CONNECTED &&
		    peer_state.disk != D_NEGOTIATING ) {
			/* we want resync, peer has not yet decided to sync... */
			/* Nowadays only used when forcing a node into primary role and
			   setting its disk to UpToDate with that */
			drbd_send_uuids(mdev);
			drbd_send_current_state(mdev);
		}
	}

	clear_bit(DISCARD_MY_DATA, &mdev->flags);

	drbd_md_sync(mdev); /* update connected indicator, la_size, ... */

	return 0;
}

STATIC int receive_sync_uuid(struct drbd_tconn *tconn, struct packet_info *pi)
{
	struct drbd_conf *mdev;
	struct p_rs_uuid *p = pi->data;

	mdev = vnr_to_mdev(tconn, pi->vnr);
	if (!mdev)
		return -EIO;

	wait_event(mdev->misc_wait,
		   mdev->state.conn == C_WF_SYNC_UUID ||
		   mdev->state.conn == C_BEHIND ||
		   mdev->state.conn < C_CONNECTED ||
		   mdev->state.disk < D_NEGOTIATING);

	/* D_ASSERT( mdev->state.conn == C_WF_SYNC_UUID ); */

	/* Here the _drbd_uuid_ functions are right, current should
	   _not_ be rotated into the history */
	if (get_ldev_if_state(mdev, D_NEGOTIATING)) {
		_drbd_uuid_set(mdev, UI_CURRENT, be64_to_cpu(p->uuid));
		_drbd_uuid_set(mdev, UI_BITMAP, 0UL);

		drbd_print_uuids(mdev, "updated sync uuid");
		drbd_start_resync(mdev, C_SYNC_TARGET);

		put_ldev(mdev);
	} else
		dev_err(DEV, "Ignoring SyncUUID packet!\n");

	return 0;
}

/**
 * receive_bitmap_plain
 *
 * Return 0 when done, 1 when another iteration is needed, and a negative error
 * code upon failure.
 */
static int
receive_bitmap_plain(struct drbd_conf *mdev, unsigned int size,
		     unsigned long *p, struct bm_xfer_ctx *c)
{
	unsigned int data_size = DRBD_SOCKET_BUFFER_SIZE -
				 drbd_header_size(mdev->tconn);
	unsigned int num_words = min_t(size_t, data_size / sizeof(*p),
				       c->bm_words - c->word_offset);
	unsigned int want = num_words * sizeof(*p);
	int err;

	if (want != size) {
		dev_err(DEV, "%s:want (%u) != size (%u)\n", __func__, want, size);
		return -EIO;
	}
	if (want == 0)
		return 0;
	err = drbd_recv_all(mdev->tconn, p, want);
	if (err)
		return err;

	drbd_bm_merge_lel(mdev, c->word_offset, num_words, p);

	c->word_offset += num_words;
	c->bit_offset = c->word_offset * BITS_PER_LONG;
	if (c->bit_offset > c->bm_bits)
		c->bit_offset = c->bm_bits;

	return 1;
}

static enum drbd_bitmap_code dcbp_get_code(struct p_compressed_bm *p)
{
	return (enum drbd_bitmap_code)(p->encoding & 0x0f);
}

static int dcbp_get_start(struct p_compressed_bm *p)
{
	return (p->encoding & 0x80) != 0;
}

static int dcbp_get_pad_bits(struct p_compressed_bm *p)
{
	return (p->encoding >> 4) & 0x7;
}

/**
 * recv_bm_rle_bits
 *
 * Return 0 when done, 1 when another iteration is needed, and a negative error
 * code upon failure.
 */
static int
recv_bm_rle_bits(struct drbd_conf *mdev,
		struct p_compressed_bm *p,
		 struct bm_xfer_ctx *c,
		 unsigned int len)
{
	struct bitstream bs;
	u64 look_ahead;
	u64 rl;
	u64 tmp;
	unsigned long s = c->bit_offset;
	unsigned long e;
	int toggle = dcbp_get_start(p);
	int have;
	int bits;

	bitstream_init(&bs, p->code, len, dcbp_get_pad_bits(p));

	bits = bitstream_get_bits(&bs, &look_ahead, 64);
	if (bits < 0)
		return -EIO;

	for (have = bits; have > 0; s += rl, toggle = !toggle) {
		bits = vli_decode_bits(&rl, look_ahead);
		if (bits <= 0)
			return -EIO;

		if (toggle) {
			e = s + rl -1;
			if (e >= c->bm_bits) {
				dev_err(DEV, "bitmap overflow (e:%lu) while decoding bm RLE packet\n", e);
				return -EIO;
			}
			_drbd_bm_set_bits(mdev, s, e);
		}

		if (have < bits) {
			dev_err(DEV, "bitmap decoding error: h:%d b:%d la:0x%08llx l:%u/%u\n",
				have, bits, look_ahead,
				(unsigned int)(bs.cur.b - p->code),
				(unsigned int)bs.buf_len);
			return -EIO;
		}
		look_ahead >>= bits;
		have -= bits;

		bits = bitstream_get_bits(&bs, &tmp, 64 - have);
		if (bits < 0)
			return -EIO;
		look_ahead |= tmp << have;
		have += bits;
	}

	c->bit_offset = s;
	bm_xfer_ctx_bit_to_word_offset(c);

	return (s != c->bm_bits);
}

/**
 * decode_bitmap_c
 *
 * Return 0 when done, 1 when another iteration is needed, and a negative error
 * code upon failure.
 */
static int
decode_bitmap_c(struct drbd_conf *mdev,
		struct p_compressed_bm *p,
		struct bm_xfer_ctx *c,
		unsigned int len)
{
	if (dcbp_get_code(p) == RLE_VLI_Bits)
		return recv_bm_rle_bits(mdev, p, c, len - sizeof(*p));

	/* other variants had been implemented for evaluation,
	 * but have been dropped as this one turned out to be "best"
	 * during all our tests. */

	dev_err(DEV, "receive_bitmap_c: unknown encoding %u\n", p->encoding);
	conn_request_state(mdev->tconn, NS(conn, C_PROTOCOL_ERROR), CS_HARD);
	return -EIO;
}

void INFO_bm_xfer_stats(struct drbd_conf *mdev,
		const char *direction, struct bm_xfer_ctx *c)
{
	/* what would it take to transfer it "plaintext" */
	unsigned int header_size = drbd_header_size(mdev->tconn);
	unsigned int data_size = DRBD_SOCKET_BUFFER_SIZE - header_size;
	unsigned int plain =
		header_size * (DIV_ROUND_UP(c->bm_words, data_size) + 1) +
		c->bm_words * sizeof(unsigned long);
	unsigned int total = c->bytes[0] + c->bytes[1];
	unsigned int r;

	/* total can not be zero. but just in case: */
	if (total == 0)
		return;

	/* don't report if not compressed */
	if (total >= plain)
		return;

	/* total < plain. check for overflow, still */
	r = (total > UINT_MAX/1000) ? (total / (plain/1000))
		                    : (1000 * total / plain);

	if (r > 1000)
		r = 1000;

	r = 1000 - r;
	dev_info(DEV, "%s bitmap stats [Bytes(packets)]: plain %u(%u), RLE %u(%u), "
	     "total %u; compression: %u.%u%%\n",
			direction,
			c->bytes[1], c->packets[1],
			c->bytes[0], c->packets[0],
			total, r/10, r % 10);
}

/* Since we are processing the bitfield from lower addresses to higher,
   it does not matter if the process it in 32 bit chunks or 64 bit
   chunks as long as it is little endian. (Understand it as byte stream,
   beginning with the lowest byte...) If we would use big endian
   we would need to process it from the highest address to the lowest,
   in order to be agnostic to the 32 vs 64 bits issue.

   returns 0 on failure, 1 if we successfully received it. */
STATIC int receive_bitmap(struct drbd_tconn *tconn, struct packet_info *pi)
{
	struct drbd_conf *mdev;
	struct bm_xfer_ctx c;
	int err;

	mdev = vnr_to_mdev(tconn, pi->vnr);
	if (!mdev)
		return -EIO;

	drbd_bm_lock(mdev, "receive bitmap", BM_LOCKED_SET_ALLOWED);
	/* you are supposed to send additional out-of-sync information
	 * if you actually set bits during this phase */

	c = (struct bm_xfer_ctx) {
		.bm_bits = drbd_bm_bits(mdev),
		.bm_words = drbd_bm_words(mdev),
	};

	for(;;) {
		if (pi->cmd == P_BITMAP)
			err = receive_bitmap_plain(mdev, pi->size, pi->data, &c);
		else if (pi->cmd == P_COMPRESSED_BITMAP) {
			/* MAYBE: sanity check that we speak proto >= 90,
			 * and the feature is enabled! */
			struct p_compressed_bm *p = pi->data;

			if (pi->size > DRBD_SOCKET_BUFFER_SIZE - drbd_header_size(tconn)) {
				dev_err(DEV, "ReportCBitmap packet too large\n");
				err = -EIO;
				goto out;
			}
			if (pi->size <= sizeof(*p)) {
				dev_err(DEV, "ReportCBitmap packet too small (l:%u)\n", pi->size);
				err = -EIO;
				goto out;
			}
			err = drbd_recv_all(mdev->tconn, p, pi->size);
			if (err)
			       goto out;
			err = decode_bitmap_c(mdev, p, &c, pi->size);
		} else {
			dev_warn(DEV, "receive_bitmap: cmd neither ReportBitMap nor ReportCBitMap (is 0x%x)", pi->cmd);
			err = -EIO;
			goto out;
		}

		c.packets[pi->cmd == P_BITMAP]++;
		c.bytes[pi->cmd == P_BITMAP] += drbd_header_size(tconn) + pi->size;

		if (err <= 0) {
			if (err < 0)
				goto out;
			break;
		}
		err = drbd_recv_header(mdev->tconn, pi);
		if (err)
			goto out;
	}

	INFO_bm_xfer_stats(mdev, "receive", &c);

	if (mdev->state.conn == C_WF_BITMAP_T) {
		enum drbd_state_rv rv;

		err = drbd_send_bitmap(mdev);
		if (err)
			goto out;
		/* Omit CS_ORDERED with this state transition to avoid deadlocks. */
		rv = _drbd_request_state(mdev, NS(conn, C_WF_SYNC_UUID), CS_VERBOSE);
		D_ASSERT(rv == SS_SUCCESS);
	} else if (mdev->state.conn != C_WF_BITMAP_S) {
		/* admin may have requested C_DISCONNECTING,
		 * other threads may have noticed network errors */
		dev_info(DEV, "unexpected cstate (%s) in receive_bitmap\n",
		    drbd_conn_str(mdev->state.conn));
	}
	err = 0;

 out:
	drbd_bm_unlock(mdev);
	if (!err && mdev->state.conn == C_WF_BITMAP_S)
		drbd_start_resync(mdev, C_SYNC_SOURCE);
	return err;
}

STATIC int receive_skip(struct drbd_tconn *tconn, struct packet_info *pi)
{
	conn_warn(tconn, "skipping unknown optional packet type %d, l: %d!\n",
		 pi->cmd, pi->size);

	return ignore_remaining_packet(tconn, pi);
}

STATIC int receive_UnplugRemote(struct drbd_tconn *tconn, struct packet_info *pi)
{
	/* just unplug all devices always, regardless which volume number */
	drbd_unplug_all_devices(tconn);

	/* Make sure we've acked all the TCP data associated
	 * with the data requests being unplugged */
	drbd_tcp_quickack(tconn->data.socket);

	return 0;
}

STATIC int receive_out_of_sync(struct drbd_tconn *tconn, struct packet_info *pi)
{
	struct drbd_conf *mdev;
	struct p_block_desc *p = pi->data;

	mdev = vnr_to_mdev(tconn, pi->vnr);
	if (!mdev)
		return -EIO;

	switch (mdev->state.conn) {
	case C_WF_SYNC_UUID:
	case C_WF_BITMAP_T:
	case C_BEHIND:
			break;
	default:
		dev_err(DEV, "ASSERT FAILED cstate = %s, expected: WFSyncUUID|WFBitMapT|Behind\n",
				drbd_conn_str(mdev->state.conn));
	}

	drbd_set_out_of_sync(mdev, be64_to_cpu(p->sector), be32_to_cpu(p->blksize));

	return 0;
}

struct data_cmd {
	int expect_payload;
	size_t pkt_size;
	int (*fn)(struct drbd_tconn *, struct packet_info *);
};

static struct data_cmd drbd_cmd_handler[] = {
	[P_DATA]	    = { 1, sizeof(struct p_data), receive_Data },
	[P_DATA_REPLY]	    = { 1, sizeof(struct p_data), receive_DataReply },
	[P_RS_DATA_REPLY]   = { 1, sizeof(struct p_data), receive_RSDataReply } ,
	[P_BARRIER]	    = { 0, sizeof(struct p_barrier), receive_Barrier } ,
	[P_BITMAP]	    = { 1, 0, receive_bitmap } ,
	[P_COMPRESSED_BITMAP] = { 1, 0, receive_bitmap } ,
	[P_UNPLUG_REMOTE]   = { 0, 0, receive_UnplugRemote },
	[P_DATA_REQUEST]    = { 0, sizeof(struct p_block_req), receive_DataRequest },
	[P_RS_DATA_REQUEST] = { 0, sizeof(struct p_block_req), receive_DataRequest },
	[P_SYNC_PARAM]	    = { 1, 0, receive_SyncParam },
	[P_SYNC_PARAM89]    = { 1, 0, receive_SyncParam },
	[P_PROTOCOL]        = { 1, sizeof(struct p_protocol), receive_protocol },
	[P_UUIDS]	    = { 0, sizeof(struct p_uuids), receive_uuids },
	[P_SIZES]	    = { 0, sizeof(struct p_sizes), receive_sizes },
	[P_STATE]	    = { 0, sizeof(struct p_state), receive_state },
	[P_STATE_CHG_REQ]   = { 0, sizeof(struct p_req_state), receive_req_state },
	[P_SYNC_UUID]       = { 0, sizeof(struct p_rs_uuid), receive_sync_uuid },
	[P_OV_REQUEST]      = { 0, sizeof(struct p_block_req), receive_DataRequest },
	[P_OV_REPLY]        = { 1, sizeof(struct p_block_req), receive_DataRequest },
	[P_CSUM_RS_REQUEST] = { 1, sizeof(struct p_block_req), receive_DataRequest },
	[P_DELAY_PROBE]     = { 0, sizeof(struct p_delay_probe93), receive_skip },
	[P_OUT_OF_SYNC]     = { 0, sizeof(struct p_block_desc), receive_out_of_sync },
	[P_CONN_ST_CHG_REQ] = { 0, sizeof(struct p_req_state), receive_req_conn_state },
	[P_PROTOCOL_UPDATE] = { 1, sizeof(struct p_protocol), receive_protocol },
};

STATIC void drbdd(struct drbd_tconn *tconn)
{
	struct packet_info pi;
	size_t shs; /* sub header size */
	int err;

	while (get_t_state(&tconn->receiver) == RUNNING) {
		struct data_cmd *cmd;

		drbd_thread_current_set_cpu(&tconn->receiver);
		if (drbd_recv_header(tconn, &pi))
			goto err_out;

		cmd = &drbd_cmd_handler[pi.cmd];
		if (unlikely(pi.cmd >= ARRAY_SIZE(drbd_cmd_handler) || !cmd->fn)) {
			conn_err(tconn, "Unexpected data packet %s (0x%04x)",
				 cmdname(pi.cmd), pi.cmd);
			goto err_out;
		}

		shs = cmd->pkt_size;
		if (pi.size > shs && !cmd->expect_payload) {
			conn_err(tconn, "No payload expected %s l:%d\n",
				 cmdname(pi.cmd), pi.size);
			goto err_out;
		}

		if (shs) {
			err = drbd_recv_all_warn(tconn, pi.data, shs);
			if (err)
				goto err_out;
			pi.size -= shs;
		}

		err = cmd->fn(tconn, &pi);
		if (err) {
			conn_err(tconn, "error receiving %s, e: %d l: %d!\n",
				 cmdname(pi.cmd), err, pi.size);
			goto err_out;
		}
	}
	return;

    err_out:
	conn_request_state(tconn, NS(conn, C_PROTOCOL_ERROR), CS_HARD);
}

void conn_flush_workqueue(struct drbd_tconn *tconn)
{
	struct drbd_wq_barrier barr;

	barr.w.cb = w_prev_work_done;
	barr.w.tconn = tconn;
	init_completion(&barr.done);
	drbd_queue_work(&tconn->sender_work, &barr.w);
	wait_for_completion(&barr.done);
}

STATIC void conn_disconnect(struct drbd_tconn *tconn)
{
	struct drbd_conf *mdev;
	enum drbd_conns oc;
	int vnr;

	if (tconn->cstate == C_STANDALONE)
		return;

	/* We are about to start the cleanup after connection loss.
	 * Make sure drbd_make_request knows about that.
	 * Usually we should be in some network failure state already,
	 * but just in case we are not, we fix it up here.
	 */
	conn_request_state(tconn, NS(conn, C_NETWORK_FAILURE), CS_HARD);

	/* asender does not clean up anything. it must not interfere, either */
	drbd_thread_stop(&tconn->asender);
	drbd_free_sock(tconn);

	rcu_read_lock();
	idr_for_each_entry(&tconn->volumes, mdev, vnr) {
		kobject_get(&mdev->kobj);
		rcu_read_unlock();
		drbd_disconnected(mdev);
		kobject_put(&mdev->kobj);
		rcu_read_lock();
	}
	rcu_read_unlock();

	if (!list_empty(&tconn->current_epoch->list))
		conn_err(tconn, "ASSERTION FAILED: tconn->current_epoch->list not empty\n");
	/* ok, no more ee's on the fly, it is safe to reset the epoch_size */
	atomic_set(&tconn->current_epoch->epoch_size, 0);
	tconn->send.seen_any_write_yet = false;

	conn_info(tconn, "Connection closed\n");

	if (conn_highest_role(tconn) == R_PRIMARY && conn_highest_pdsk(tconn) >= D_UNKNOWN)
		conn_try_outdate_peer_async(tconn);

	spin_lock_irq(&tconn->req_lock);
	oc = tconn->cstate;
	if (oc >= C_UNCONNECTED)
		_conn_request_state(tconn, NS(conn, C_UNCONNECTED), CS_VERBOSE);

	spin_unlock_irq(&tconn->req_lock);

	if (oc == C_DISCONNECTING)
		conn_request_state(tconn, NS(conn, C_STANDALONE), CS_VERBOSE | CS_HARD);
}

STATIC int drbd_disconnected(struct drbd_conf *mdev)
{
	unsigned int i;

	/* wait for current activity to cease. */
	spin_lock_irq(&mdev->tconn->req_lock);
	_drbd_wait_ee_list_empty(mdev, &mdev->active_ee);
	_drbd_wait_ee_list_empty(mdev, &mdev->sync_ee);
	_drbd_wait_ee_list_empty(mdev, &mdev->read_ee);
	spin_unlock_irq(&mdev->tconn->req_lock);

	/* We do not have data structures that would allow us to
	 * get the rs_pending_cnt down to 0 again.
	 *  * On C_SYNC_TARGET we do not have any data structures describing
	 *    the pending RSDataRequest's we have sent.
	 *  * On C_SYNC_SOURCE there is no data structure that tracks
	 *    the P_RS_DATA_REPLY blocks that we sent to the SyncTarget.
	 *  And no, it is not the sum of the reference counts in the
	 *  resync_LRU. The resync_LRU tracks the whole operation including
	 *  the disk-IO, while the rs_pending_cnt only tracks the blocks
	 *  on the fly. */
	drbd_rs_cancel_all(mdev);
	mdev->rs_total = 0;
	mdev->rs_failed = 0;
	atomic_set(&mdev->rs_pending_cnt, 0);
	wake_up(&mdev->misc_wait);

	del_timer_sync(&mdev->resync_timer);
	resync_timer_fn((unsigned long)mdev);

	/* wait for all w_e_end_data_req, w_e_end_rsdata_req, w_send_barrier,
	 * w_make_resync_request etc. which may still be on the worker queue
	 * to be "canceled" */
	drbd_flush_workqueue(mdev);

	drbd_finish_peer_reqs(mdev);

	/* This second workqueue flush is necessary, since drbd_finish_peer_reqs()
	   might have issued a work again. The one before drbd_finish_peer_reqs() is
	   necessary to reclain net_ee in drbd_finish_peer_reqs(). */
	drbd_flush_workqueue(mdev);

	kfree(mdev->p_uuid);
	mdev->p_uuid = NULL;

	if (!drbd_suspended(mdev))
		tl_clear(mdev->tconn);

	drbd_md_sync(mdev);

	/* serialize with bitmap writeout triggered by the state change,
	 * if any. */
	wait_event(mdev->misc_wait, !test_bit(BITMAP_IO, &mdev->flags));

	/* tcp_close and release of sendpage pages can be deferred.  I don't
	 * want to use SO_LINGER, because apparently it can be deferred for
	 * more than 20 seconds (longest time I checked).
	 *
	 * Actually we don't care for exactly when the network stack does its
	 * put_page(), but release our reference on these pages right here.
	 */
	i = drbd_free_peer_reqs(mdev, &mdev->net_ee);
	if (i)
		dev_info(DEV, "net_ee not empty, killed %u entries\n", i);
	i = atomic_read(&mdev->pp_in_use_by_net);
	if (i)
		dev_info(DEV, "pp_in_use_by_net = %d, expected 0\n", i);
	i = atomic_read(&mdev->pp_in_use);
	if (i)
		dev_info(DEV, "pp_in_use = %d, expected 0\n", i);

	D_ASSERT(list_empty(&mdev->read_ee));
	D_ASSERT(list_empty(&mdev->active_ee));
	D_ASSERT(list_empty(&mdev->sync_ee));
	D_ASSERT(list_empty(&mdev->done_ee));

	return 0;
}

/*
 * We support PRO_VERSION_MIN to PRO_VERSION_MAX. The protocol version
 * we can agree on is stored in agreed_pro_version.
 *
 * feature flags and the reserved array should be enough room for future
 * enhancements of the handshake protocol, and possible plugins...
 *
 * for now, they are expected to be zero, but ignored.
 */
STATIC int drbd_send_features(struct drbd_tconn *tconn)
{
	struct drbd_socket *sock;
	struct p_connection_features *p;

	sock = &tconn->data;
	p = conn_prepare_command(tconn, sock);
	if (!p)
		return -EIO;
	memset(p, 0, sizeof(*p));
	p->protocol_min = cpu_to_be32(PRO_VERSION_MIN);
	p->protocol_max = cpu_to_be32(PRO_VERSION_MAX);
	return conn_send_command(tconn, sock, P_CONNECTION_FEATURES, sizeof(*p), NULL, 0);
}

/*
 * return values:
 *   1 yes, we have a valid connection
 *   0 oops, did not work out, please try again
 *  -1 peer talks different language,
 *     no point in trying again, please go standalone.
 */
STATIC int drbd_do_features(struct drbd_tconn *tconn)
{
	/* ASSERT current == tconn->receiver ... */
	struct p_connection_features *p;
	const int expect = sizeof(struct p_connection_features);
	struct packet_info pi;
	int err;

	err = drbd_send_features(tconn);
	if (err)
		return 0;

	err = drbd_recv_header(tconn, &pi);
	if (err)
		return 0;

	if (pi.cmd != P_CONNECTION_FEATURES) {
		conn_err(tconn, "expected ConnectionFeatures packet, received: %s (0x%04x)\n",
			 cmdname(pi.cmd), pi.cmd);
		return -1;
	}

	if (pi.size != expect) {
		conn_err(tconn, "expected ConnectionFeatures length: %u, received: %u\n",
		     expect, pi.size);
		return -1;
	}

	p = pi.data;
	err = drbd_recv_all_warn(tconn, p, expect);
	if (err)
		return 0;

	p->protocol_min = be32_to_cpu(p->protocol_min);
	p->protocol_max = be32_to_cpu(p->protocol_max);
	if (p->protocol_max == 0)
		p->protocol_max = p->protocol_min;

	if (PRO_VERSION_MAX < p->protocol_min ||
	    PRO_VERSION_MIN > p->protocol_max)
		goto incompat;

	tconn->agreed_pro_version = min_t(int, PRO_VERSION_MAX, p->protocol_max);

	conn_info(tconn, "Handshake successful: "
	     "Agreed network protocol version %d\n", tconn->agreed_pro_version);

	return 1;

 incompat:
	conn_err(tconn, "incompatible DRBD dialects: "
	    "I support %d-%d, peer supports %d-%d\n",
	    PRO_VERSION_MIN, PRO_VERSION_MAX,
	    p->protocol_min, p->protocol_max);
	return -1;
}

#if !defined(CONFIG_CRYPTO_HMAC) && !defined(CONFIG_CRYPTO_HMAC_MODULE)
STATIC int drbd_do_auth(struct drbd_tconn *tconn)
{
	dev_err(DEV, "This kernel was build without CONFIG_CRYPTO_HMAC.\n");
	dev_err(DEV, "You need to disable 'cram-hmac-alg' in drbd.conf.\n");
	return -1;
}
#else
#define CHALLENGE_LEN 64

/* Return value:
	1 - auth succeeded,
	0 - failed, try again (network error),
	-1 - auth failed, don't try again.
*/

STATIC int drbd_do_auth(struct drbd_tconn *tconn)
{
	struct drbd_socket *sock;
	char my_challenge[CHALLENGE_LEN];  /* 64 Bytes... */
	struct scatterlist sg;
	char *response = NULL;
	char *right_response = NULL;
	char *peers_ch = NULL;
	unsigned int key_len;
	char secret[SHARED_SECRET_MAX]; /* 64 byte */
	unsigned int resp_size;
	struct hash_desc desc;
	struct packet_info pi;
	struct net_conf *nc;
	int err, rv;

	/* FIXME: Put the challenge/response into the preallocated socket buffer.  */

	rcu_read_lock();
	nc = rcu_dereference(tconn->net_conf);
	key_len = strlen(nc->shared_secret);
	memcpy(secret, nc->shared_secret, key_len);
	rcu_read_unlock();

	desc.tfm = tconn->cram_hmac_tfm;
	desc.flags = 0;

	rv = crypto_hash_setkey(tconn->cram_hmac_tfm, (u8 *)secret, key_len);
	if (rv) {
		conn_err(tconn, "crypto_hash_setkey() failed with %d\n", rv);
		rv = -1;
		goto fail;
	}

	get_random_bytes(my_challenge, CHALLENGE_LEN);

	sock = &tconn->data;
	if (!conn_prepare_command(tconn, sock)) {
		rv = 0;
		goto fail;
	}
	rv = !conn_send_command(tconn, sock, P_AUTH_CHALLENGE, 0,
				my_challenge, CHALLENGE_LEN);
	if (!rv)
		goto fail;

	err = drbd_recv_header(tconn, &pi);
	if (err) {
		rv = 0;
		goto fail;
	}

	if (pi.cmd != P_AUTH_CHALLENGE) {
		conn_err(tconn, "expected AuthChallenge packet, received: %s (0x%04x)\n",
			 cmdname(pi.cmd), pi.cmd);
		rv = 0;
		goto fail;
	}

	if (pi.size > CHALLENGE_LEN * 2) {
		conn_err(tconn, "expected AuthChallenge payload too big.\n");
		rv = -1;
		goto fail;
	}

	peers_ch = kmalloc(pi.size, GFP_NOIO);
	if (peers_ch == NULL) {
		conn_err(tconn, "kmalloc of peers_ch failed\n");
		rv = -1;
		goto fail;
	}

	err = drbd_recv_all_warn(tconn, peers_ch, pi.size);
	if (err) {
		rv = 0;
		goto fail;
	}

	resp_size = crypto_hash_digestsize(tconn->cram_hmac_tfm);
	response = kmalloc(resp_size, GFP_NOIO);
	if (response == NULL) {
		conn_err(tconn, "kmalloc of response failed\n");
		rv = -1;
		goto fail;
	}

	sg_init_table(&sg, 1);
	sg_set_buf(&sg, peers_ch, pi.size);

	rv = crypto_hash_digest(&desc, &sg, sg.length, response);
	if (rv) {
		conn_err(tconn, "crypto_hash_digest() failed with %d\n", rv);
		rv = -1;
		goto fail;
	}

	if (!conn_prepare_command(tconn, sock)) {
		rv = 0;
		goto fail;
	}
	rv = !conn_send_command(tconn, sock, P_AUTH_RESPONSE, 0,
				response, resp_size);
	if (!rv)
		goto fail;

	err = drbd_recv_header(tconn, &pi);
	if (err) {
		rv = 0;
		goto fail;
	}

	if (pi.cmd != P_AUTH_RESPONSE) {
		conn_err(tconn, "expected AuthResponse packet, received: %s (0x%04x)\n",
			 cmdname(pi.cmd), pi.cmd);
		rv = 0;
		goto fail;
	}

	if (pi.size != resp_size) {
		conn_err(tconn, "expected AuthResponse payload of wrong size\n");
		rv = 0;
		goto fail;
	}

	err = drbd_recv_all_warn(tconn, response , resp_size);
	if (err) {
		rv = 0;
		goto fail;
	}

	right_response = kmalloc(resp_size, GFP_NOIO);
	if (right_response == NULL) {
		conn_err(tconn, "kmalloc of right_response failed\n");
		rv = -1;
		goto fail;
	}

	sg_set_buf(&sg, my_challenge, CHALLENGE_LEN);

	rv = crypto_hash_digest(&desc, &sg, sg.length, right_response);
	if (rv) {
		conn_err(tconn, "crypto_hash_digest() failed with %d\n", rv);
		rv = -1;
		goto fail;
	}

	rv = !memcmp(response, right_response, resp_size);

	if (rv)
		conn_info(tconn, "Peer authenticated using %d bytes HMAC\n",
		     resp_size);
	else
		rv = -1;

 fail:
	kfree(peers_ch);
	kfree(response);
	kfree(right_response);

	return rv;
}
#endif

int drbdd_init(struct drbd_thread *thi)
{
	struct drbd_tconn *tconn = thi->tconn;
	int h;

	conn_info(tconn, "receiver (re)started\n");

	do {
		h = conn_connect(tconn);
		if (h == 0) {
			conn_disconnect(tconn);
			schedule_timeout_interruptible(HZ);
		}
		if (h == -1) {
			conn_warn(tconn, "Discarding network configuration.\n");
			conn_request_state(tconn, NS(conn, C_DISCONNECTING), CS_HARD);
		}
	} while (h == 0);

	if (h > 0)
		drbdd(tconn);

	conn_disconnect(tconn);

	conn_info(tconn, "receiver terminated\n");
	return 0;
}

/* ********* acknowledge sender ******** */

STATIC int got_conn_RqSReply(struct drbd_tconn *tconn, struct packet_info *pi)
{
	struct p_req_state_reply *p = pi->data;
	int retcode = be32_to_cpu(p->retcode);

	if (retcode >= SS_SUCCESS) {
		set_bit(CONN_WD_ST_CHG_OKAY, &tconn->flags);
	} else {
		set_bit(CONN_WD_ST_CHG_FAIL, &tconn->flags);
		conn_err(tconn, "Requested state change failed by peer: %s (%d)\n",
			 drbd_set_st_err_str(retcode), retcode);
	}
	wake_up(&tconn->ping_wait);

	return 0;
}

STATIC int got_RqSReply(struct drbd_tconn *tconn, struct packet_info *pi)
{
	struct drbd_conf *mdev;
	struct p_req_state_reply *p = pi->data;
	int retcode = be32_to_cpu(p->retcode);

	mdev = vnr_to_mdev(tconn, pi->vnr);
	if (!mdev)
		return -EIO;

	if (test_bit(CONN_WD_ST_CHG_REQ, &tconn->flags)) {
		D_ASSERT(tconn->agreed_pro_version < 100);
		return got_conn_RqSReply(tconn, pi);
	}

	if (retcode >= SS_SUCCESS) {
		set_bit(CL_ST_CHG_SUCCESS, &mdev->flags);
	} else {
		set_bit(CL_ST_CHG_FAIL, &mdev->flags);
		dev_err(DEV, "Requested state change failed by peer: %s (%d)\n",
			drbd_set_st_err_str(retcode), retcode);
	}
	wake_up(&mdev->state_wait);

	return 0;
}

STATIC int got_Ping(struct drbd_tconn *tconn, struct packet_info *pi)
{
	return drbd_send_ping_ack(tconn);

}

STATIC int got_PingAck(struct drbd_tconn *tconn, struct packet_info *pi)
{
	if (!test_and_set_bit(GOT_PING_ACK, &tconn->flags))
		wake_up(&tconn->ping_wait);

	return 0;
}

STATIC int got_IsInSync(struct drbd_tconn *tconn, struct packet_info *pi)
{
	struct drbd_conf *mdev;
	struct p_block_ack *p = pi->data;
	sector_t sector = be64_to_cpu(p->sector);
	int blksize = be32_to_cpu(p->blksize);

	mdev = vnr_to_mdev(tconn, pi->vnr);
	if (!mdev)
		return -EIO;

	D_ASSERT(mdev->tconn->agreed_pro_version >= 89);

	update_peer_seq(mdev, be32_to_cpu(p->seq_num));

	if (get_ldev(mdev)) {
		drbd_rs_complete_io(mdev, sector);
		drbd_set_in_sync(mdev, sector, blksize);
		/* rs_same_csums is supposed to count in units of BM_BLOCK_SIZE */
		mdev->rs_same_csum += (blksize >> BM_BLOCK_SHIFT);
		put_ldev(mdev);
	}
	dec_rs_pending(mdev);
	atomic_add(blksize >> 9, &mdev->rs_sect_in);

	return 0;
}

static int
validate_req_change_req_state(struct drbd_conf *mdev, u64 id, sector_t sector,
			      struct rb_root *root, const char *func,
			      enum drbd_req_event what, bool missing_ok)
{
	struct drbd_request *req;
	struct bio_and_error m;

	spin_lock_irq(&mdev->tconn->req_lock);
	req = find_request(mdev, root, id, sector, missing_ok, func);
	if (unlikely(!req)) {
		spin_unlock_irq(&mdev->tconn->req_lock);
		return -EIO;
	}
	__req_mod(req, what, &m);
	spin_unlock_irq(&mdev->tconn->req_lock);

	if (m.bio)
		complete_master_bio(mdev, &m);
	return 0;
}

STATIC int got_BlockAck(struct drbd_tconn *tconn, struct packet_info *pi)
{
	struct drbd_conf *mdev;
	struct p_block_ack *p = pi->data;
	sector_t sector = be64_to_cpu(p->sector);
	int blksize = be32_to_cpu(p->blksize);
	enum drbd_req_event what;

	mdev = vnr_to_mdev(tconn, pi->vnr);
	if (!mdev)
		return -EIO;

	update_peer_seq(mdev, be32_to_cpu(p->seq_num));

	if (p->block_id == ID_SYNCER) {
		drbd_set_in_sync(mdev, sector, blksize);
		dec_rs_pending(mdev);
		return 0;
	}
	switch (pi->cmd) {
	case P_RS_WRITE_ACK:
		what = WRITE_ACKED_BY_PEER_AND_SIS;
		break;
	case P_WRITE_ACK:
		what = WRITE_ACKED_BY_PEER;
		break;
	case P_RECV_ACK:
		what = RECV_ACKED_BY_PEER;
		break;
	case P_SUPERSEDED:
		what = CONFLICT_RESOLVED;
		break;
	case P_RETRY_WRITE:
		what = POSTPONE_WRITE;
		break;
	default:
		BUG();
	}

	return validate_req_change_req_state(mdev, p->block_id, sector,
					     &mdev->write_requests, __func__,
					     what, false);
}

STATIC int got_NegAck(struct drbd_tconn *tconn, struct packet_info *pi)
{
	struct drbd_conf *mdev;
	struct p_block_ack *p = pi->data;
	sector_t sector = be64_to_cpu(p->sector);
	int size = be32_to_cpu(p->blksize);
	int err;

	mdev = vnr_to_mdev(tconn, pi->vnr);
	if (!mdev)
		return -EIO;

	update_peer_seq(mdev, be32_to_cpu(p->seq_num));

	if (p->block_id == ID_SYNCER) {
		dec_rs_pending(mdev);
		drbd_rs_failed_io(mdev, sector, size);
		return 0;
	}

	err = validate_req_change_req_state(mdev, p->block_id, sector,
					    &mdev->write_requests, __func__,
					    NEG_ACKED, true);
	if (err) {
		/* Protocol A has no P_WRITE_ACKs, but has P_NEG_ACKs.
		   The master bio might already be completed, therefore the
		   request is no longer in the collision hash. */
		/* In Protocol B we might already have got a P_RECV_ACK
		   but then get a P_NEG_ACK afterwards. */
		drbd_set_out_of_sync(mdev, sector, size);
	}
	return 0;
}

STATIC int got_NegDReply(struct drbd_tconn *tconn, struct packet_info *pi)
{
	struct drbd_conf *mdev;
	struct p_block_ack *p = pi->data;
	sector_t sector = be64_to_cpu(p->sector);

	mdev = vnr_to_mdev(tconn, pi->vnr);
	if (!mdev)
		return -EIO;

	update_peer_seq(mdev, be32_to_cpu(p->seq_num));

	dev_err(DEV, "Got NegDReply; Sector %llus, len %u.\n",
	    (unsigned long long)sector, be32_to_cpu(p->blksize));

	return validate_req_change_req_state(mdev, p->block_id, sector,
					     &mdev->read_requests, __func__,
					     NEG_ACKED, false);
}

STATIC int got_NegRSDReply(struct drbd_tconn *tconn, struct packet_info *pi)
{
	struct drbd_conf *mdev;
	sector_t sector;
	int size;
	struct p_block_ack *p = pi->data;

	mdev = vnr_to_mdev(tconn, pi->vnr);
	if (!mdev)
		return -EIO;

	sector = be64_to_cpu(p->sector);
	size = be32_to_cpu(p->blksize);

	update_peer_seq(mdev, be32_to_cpu(p->seq_num));

	dec_rs_pending(mdev);

	if (get_ldev_if_state(mdev, D_FAILED)) {
		drbd_rs_complete_io(mdev, sector);
		switch (pi->cmd) {
		case P_NEG_RS_DREPLY:
			drbd_rs_failed_io(mdev, sector, size);
		case P_RS_CANCEL:
			break;
		default:
			BUG();
		}
		put_ldev(mdev);
	}

	return 0;
}

STATIC int got_BarrierAck(struct drbd_tconn *tconn, struct packet_info *pi)
{
	struct p_barrier_ack *p = pi->data;
	struct drbd_conf *mdev;
	int vnr;

	tl_release(tconn, p->barrier, be32_to_cpu(p->set_size));

	rcu_read_lock();
	idr_for_each_entry(&tconn->volumes, mdev, vnr) {
		if (mdev->state.conn == C_AHEAD &&
		    atomic_read(&mdev->ap_in_flight) == 0 &&
		    !test_and_set_bit(AHEAD_TO_SYNC_SOURCE, &mdev->flags)) {
			mdev->start_resync_timer.expires = jiffies + HZ;
			add_timer(&mdev->start_resync_timer);
		}
	}
	rcu_read_unlock();

	return 0;
}

STATIC int got_OVResult(struct drbd_tconn *tconn, struct packet_info *pi)
{
	struct drbd_conf *mdev;
	struct p_block_ack *p = pi->data;
	struct drbd_work *w;
	sector_t sector;
	int size;

	mdev = vnr_to_mdev(tconn, pi->vnr);
	if (!mdev)
		return -EIO;

	sector = be64_to_cpu(p->sector);
	size = be32_to_cpu(p->blksize);

	update_peer_seq(mdev, be32_to_cpu(p->seq_num));

	if (be64_to_cpu(p->block_id) == ID_OUT_OF_SYNC)
		drbd_ov_out_of_sync_found(mdev, sector, size);
	else
		ov_out_of_sync_print(mdev);

	if (!get_ldev(mdev))
		return 0;

	drbd_rs_complete_io(mdev, sector);
	dec_rs_pending(mdev);

	--mdev->ov_left;

	/* let's advance progress step marks only for every other megabyte */
	if ((mdev->ov_left & 0x200) == 0x200)
		drbd_advance_rs_marks(mdev, mdev->ov_left);

	if (mdev->ov_left == 0) {
		w = kmalloc(sizeof(*w), GFP_NOIO);
		if (w) {
			w->cb = w_ov_finished;
			w->mdev = mdev;
			drbd_queue_work(&mdev->tconn->sender_work, w);
		} else {
			dev_err(DEV, "kmalloc(w) failed.");
			ov_out_of_sync_print(mdev);
			drbd_resync_finished(mdev);
		}
	}
	put_ldev(mdev);
	return 0;
}

STATIC int got_skip(struct drbd_tconn *tconn, struct packet_info *pi)
{
	return 0;
}

static int tconn_finish_peer_reqs(struct drbd_tconn *tconn)
{
	struct drbd_conf *mdev;
	int vnr, not_empty = 0;

	do {
		clear_bit(SIGNAL_ASENDER, &tconn->flags);
		flush_signals(current);

		rcu_read_lock();
		idr_for_each_entry(&tconn->volumes, mdev, vnr) {
			kobject_get(&mdev->kobj);
			rcu_read_unlock();
			if (drbd_finish_peer_reqs(mdev)) {
				kobject_put(&mdev->kobj);
				return 1;
			}
			kobject_put(&mdev->kobj);
			rcu_read_lock();
		}
		set_bit(SIGNAL_ASENDER, &tconn->flags);

		spin_lock_irq(&tconn->req_lock);
		idr_for_each_entry(&tconn->volumes, mdev, vnr) {
			not_empty = !list_empty(&mdev->done_ee);
			if (not_empty)
				break;
		}
		spin_unlock_irq(&tconn->req_lock);
		rcu_read_unlock();
	} while (not_empty);

	return 0;
}

struct asender_cmd {
	size_t pkt_size;
	int (*fn)(struct drbd_tconn *tconn, struct packet_info *);
};

static struct asender_cmd asender_tbl[] = {
	[P_PING]	    = { 0, got_Ping },
	[P_PING_ACK]	    = { 0, got_PingAck },
	[P_RECV_ACK]	    = { sizeof(struct p_block_ack), got_BlockAck },
	[P_WRITE_ACK]	    = { sizeof(struct p_block_ack), got_BlockAck },
	[P_RS_WRITE_ACK]    = { sizeof(struct p_block_ack), got_BlockAck },
	[P_SUPERSEDED]   = { sizeof(struct p_block_ack), got_BlockAck },
	[P_NEG_ACK]	    = { sizeof(struct p_block_ack), got_NegAck },
	[P_NEG_DREPLY]	    = { sizeof(struct p_block_ack), got_NegDReply },
	[P_NEG_RS_DREPLY]   = { sizeof(struct p_block_ack), got_NegRSDReply },
	[P_OV_RESULT]	    = { sizeof(struct p_block_ack), got_OVResult },
	[P_BARRIER_ACK]	    = { sizeof(struct p_barrier_ack), got_BarrierAck },
	[P_STATE_CHG_REPLY] = { sizeof(struct p_req_state_reply), got_RqSReply },
	[P_RS_IS_IN_SYNC]   = { sizeof(struct p_block_ack), got_IsInSync },
	[P_DELAY_PROBE]     = { sizeof(struct p_delay_probe93), got_skip },
	[P_RS_CANCEL]       = { sizeof(struct p_block_ack), got_NegRSDReply },
	[P_CONN_ST_CHG_REPLY]={ sizeof(struct p_req_state_reply), got_conn_RqSReply },
	[P_RETRY_WRITE]	    = { sizeof(struct p_block_ack), got_BlockAck },
};

int drbd_asender(struct drbd_thread *thi)
{
	struct drbd_tconn *tconn = thi->tconn;
	struct asender_cmd *cmd = NULL;
	struct packet_info pi;
	int rv;
	void *buf    = tconn->meta.rbuf;
	int received = 0;
	unsigned int header_size = drbd_header_size(tconn);
	int expect   = header_size;
	bool ping_timeout_active = false;
	struct net_conf *nc;
	int ping_timeo, tcp_cork, ping_int;

	current->policy = SCHED_RR;  /* Make this a realtime task! */
	current->rt_priority = 2;    /* more important than all other tasks */

	while (get_t_state(thi) == RUNNING) {
		drbd_thread_current_set_cpu(thi);

		rcu_read_lock();
		nc = rcu_dereference(tconn->net_conf);
		ping_timeo = nc->ping_timeo;
		tcp_cork = nc->tcp_cork;
		ping_int = nc->ping_int;
		rcu_read_unlock();

		if (test_and_clear_bit(SEND_PING, &tconn->flags)) {
			if (drbd_send_ping(tconn)) {
				conn_err(tconn, "drbd_send_ping has failed\n");
				goto reconnect;
			}
			tconn->meta.socket->sk->sk_rcvtimeo = ping_timeo * HZ / 10;
			ping_timeout_active = true;
		}

		/* TODO: conditionally cork; it may hurt latency if we cork without
		   much to send */
		if (tcp_cork)
			drbd_tcp_cork(tconn->meta.socket);
		if (tconn_finish_peer_reqs(tconn)) {
			conn_err(tconn, "tconn_finish_peer_reqs() failed\n");
			goto reconnect;
		}
		/* but unconditionally uncork unless disabled */
		if (tcp_cork)
			drbd_tcp_uncork(tconn->meta.socket);

		/* short circuit, recv_msg would return EINTR anyways. */
		if (signal_pending(current))
			continue;

		rv = drbd_recv_short(tconn->meta.socket, buf, expect-received, 0);
		clear_bit(SIGNAL_ASENDER, &tconn->flags);

		flush_signals(current);

		/* Note:
		 * -EINTR	 (on meta) we got a signal
		 * -EAGAIN	 (on meta) rcvtimeo expired
		 * -ECONNRESET	 other side closed the connection
		 * -ERESTARTSYS  (on data) we got a signal
		 * rv <  0	 other than above: unexpected error!
		 * rv == expected: full header or command
		 * rv <  expected: "woken" by signal during receive
		 * rv == 0	 : "connection shut down by peer"
		 */
		if (likely(rv > 0)) {
			received += rv;
			buf	 += rv;
		} else if (rv == 0) {
			if (test_bit(DISCONNECT_SENT, &tconn->flags)) {
				long t;
				rcu_read_lock();
				t = rcu_dereference(tconn->net_conf)->ping_timeo * HZ/10;
				rcu_read_unlock();

				t = wait_event_timeout(tconn->ping_wait,
						       tconn->cstate < C_WF_REPORT_PARAMS,
						       t);
				if (t)
					break;
			}
			conn_err(tconn, "meta connection shut down by peer.\n");
			goto reconnect;
		} else if (rv == -EAGAIN) {
			/* If the data socket received something meanwhile,
			 * that is good enough: peer is still alive. */
			if (time_after(tconn->last_received,
				jiffies - tconn->meta.socket->sk->sk_rcvtimeo))
				continue;
			if (ping_timeout_active) {
				conn_err(tconn, "PingAck did not arrive in time.\n");
				goto reconnect;
			}
			set_bit(SEND_PING, &tconn->flags);
			continue;
		} else if (rv == -EINTR) {
			continue;
		} else {
			conn_err(tconn, "sock_recvmsg returned %d\n", rv);
			goto reconnect;
		}

		if (received == expect && cmd == NULL) {
			if (decode_header(tconn, tconn->meta.rbuf, &pi))
				goto reconnect;
			cmd = &asender_tbl[pi.cmd];
			if (pi.cmd >= ARRAY_SIZE(asender_tbl) || !cmd->fn) {
				conn_err(tconn, "Unexpected meta packet %s (0x%04x)\n",
					 cmdname(pi.cmd), pi.cmd);
				goto disconnect;
			}
			expect = header_size + cmd->pkt_size;
			if (pi.size != expect - header_size) {
				conn_err(tconn, "Wrong packet size on meta (c: %d, l: %d)\n",
					pi.cmd, pi.size);
				goto reconnect;
			}
		}
		if (received == expect) {
			bool err;

			err = cmd->fn(tconn, &pi);
			if (err) {
				conn_err(tconn, "%pf failed\n", cmd->fn);
				goto reconnect;
			}

			tconn->last_received = jiffies;

			if (cmd == &asender_tbl[P_PING_ACK]) {
				/* restore idle timeout */
				tconn->meta.socket->sk->sk_rcvtimeo = ping_int * HZ;
				ping_timeout_active = false;
			}

			buf	 = tconn->meta.rbuf;
			received = 0;
			expect	 = header_size;
			cmd	 = NULL;
		}
	}

	if (0) {
reconnect:
		conn_request_state(tconn, NS(conn, C_NETWORK_FAILURE), CS_HARD);
	}
	if (0) {
disconnect:
		conn_request_state(tconn, NS(conn, C_DISCONNECTING), CS_HARD);
	}
	clear_bit(SIGNAL_ASENDER, &tconn->flags);

	conn_info(tconn, "asender terminated\n");

	return 0;
}<|MERGE_RESOLUTION|>--- conflicted
+++ resolved
@@ -545,38 +545,15 @@
 
 	oldfs = get_fs();
 	set_fs(KERNEL_DS);
-<<<<<<< HEAD
-
-	for (;;) {
-		rv = sock_recvmsg(tconn->data.socket, &msg, size, msg.msg_flags);
-		if (rv == size)
-			break;
-
-		/* Note:
-		 * ECONNRESET	other side closed the connection
-		 * ERESTARTSYS	(on  sock) we got a signal
-		 */
-
-		if (rv < 0) {
-			if (rv == -ECONNRESET)
-				conn_info(tconn, "sock was reset by peer\n");
-			else if (rv != -ERESTARTSYS)
-				conn_err(tconn, "sock_recvmsg returned %d\n", rv);
-			break;
-		} else if (rv == 0) {
-			break;
-		} else	{
-			/* signal came in, or peer/link went down,
-			 * after we read a partial message
-			 */
-			/* D_ASSERT(signal_pending(current)); */
-			break;
-		}
-	};
-
+	rv = sock_recvmsg(tconn->data.socket, &msg, size, msg.msg_flags);
 	set_fs(oldfs);
 
-	if (rv == 0) {
+	if (rv < 0) {
+		if (rv == -ECONNRESET)
+			conn_info(tconn, "sock was reset by peer\n");
+		else if (rv != -ERESTARTSYS)
+			conn_err(tconn, "sock_recvmsg returned %d\n", rv);
+	} else if (rv == 0) {
 		if (test_bit(DISCONNECT_SENT, &tconn->flags)) {
 			long t;
 			rcu_read_lock();
@@ -585,21 +562,6 @@
 
 			t = wait_event_timeout(tconn->ping_wait, tconn->cstate < C_WF_REPORT_PARAMS, t);
 
-=======
-	rv = sock_recvmsg(mdev->data.socket, &msg, size, msg.msg_flags);
-	set_fs(oldfs);
-
-	if (rv < 0) {
-		if (rv == -ECONNRESET)
-			dev_info(DEV, "sock was reset by peer\n");
-		else if (rv != -ERESTARTSYS)
-			dev_err(DEV, "sock_recvmsg returned %d\n", rv);
-	} else if (rv == 0) {
-		if (test_bit(DISCONNECT_SENT, &mdev->flags)) {
-			long t; /* time_left */
-			t = wait_event_timeout(mdev->state_wait, mdev->state.conn < C_CONNECTED,
-					       mdev->net_conf->ping_timeo * HZ/10);
->>>>>>> 84148cf6
 			if (t)
 				goto out;
 		}
