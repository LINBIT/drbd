--- conflicted
+++ resolved
@@ -540,7 +540,6 @@
 		else if (rv != -ERESTARTSYS)
 			conn_err(tconn, "sock_recvmsg returned %d\n", rv);
 	} else if (rv == 0) {
-<<<<<<< HEAD
 		if (test_bit(DISCONNECT_SENT, &tconn->flags)) {
 			long t;
 			rcu_read_lock();
@@ -549,12 +548,6 @@
 
 			t = wait_event_timeout(tconn->ping_wait, tconn->cstate < C_WF_REPORT_PARAMS, t);
 
-=======
-		if (drbd_test_flag(mdev, DISCONNECT_SENT)) {
-			long t; /* time_left */
-			t = wait_event_timeout(mdev->state_wait, mdev->state.conn < C_CONNECTED,
-					       mdev->net_conf->ping_timeo * HZ/10);
->>>>>>> 100abf1e
 			if (t)
 				goto out;
 		}
@@ -894,8 +887,8 @@
 		err = drbd_send_uuids(mdev);
 	if (!err)
 		err = drbd_send_current_state(mdev);
-	clear_bit(USE_DEGR_WFC_T, &mdev->flags);
-	clear_bit(RESIZE_PENDING, &mdev->flags);
+	drbd_clear_flag(mdev, USE_DEGR_WFC_T);
+	drbd_clear_flag(mdev, RESIZE_PENDING);
 	mod_timer(&mdev->request_timer, jiffies + HZ); /* just start it here. */
 	return err;
 }
@@ -921,15 +914,8 @@
 		.door_bell = COMPLETION_INITIALIZER_ONSTACK(ad.door_bell),
 	};
 
-<<<<<<< HEAD
 	clear_bit(DISCONNECT_SENT, &tconn->flags);
 	if (conn_request_state(tconn, NS(conn, C_WF_CONNECTION), CS_VERBOSE) < SS_SUCCESS)
-=======
-	D_ASSERT(!mdev->data.socket);
-
-	drbd_clear_flag(mdev, DISCONNECT_SENT);
-	if (drbd_request_state(mdev, NS(conn, C_WF_CONNECTION)) < SS_SUCCESS)
->>>>>>> 100abf1e
 		return -2;
 
 	mutex_init(&sock.mutex);
@@ -952,7 +938,6 @@
 
 		s = drbd_try_connect(tconn);
 		if (s) {
-<<<<<<< HEAD
 			if (!sock.socket) {
 				sock.socket = s;
 				send_first_packet(tconn, &sock, P_INITIAL_DATA);
@@ -960,17 +945,6 @@
 				clear_bit(RESOLVE_CONFLICTS, &tconn->flags);
 				msock.socket = s;
 				send_first_packet(tconn, &msock, P_INITIAL_META);
-=======
-			if (!sock) {
-				drbd_send_fp(mdev, s, P_HAND_SHAKE_S);
-				sock = s;
-				s = NULL;
-			} else if (!msock) {
-				drbd_clear_flag(mdev, DISCARD_CONCURRENT);
-				drbd_send_fp(mdev, s, P_HAND_SHAKE_M);
-				msock = s;
-				s = NULL;
->>>>>>> 100abf1e
 			} else {
 				conn_err(tconn, "Logic error in conn_connect()\n");
 				goto out_release_sockets;
@@ -1013,12 +987,7 @@
 					msock.socket = s;
 					goto randomize;
 				}
-<<<<<<< HEAD
 				msock.socket = s;
-=======
-				msock = s;
-				drbd_set_flag(mdev, DISCARD_CONCURRENT);
->>>>>>> 100abf1e
 				break;
 			default:
 				conn_warn(tconn, "Error receiving initial packet\n");
@@ -1102,7 +1071,6 @@
 
 	if (drbd_send_protocol(tconn) == -EOPNOTSUPP)
 		return -1;
-<<<<<<< HEAD
 
 	set_bit(STATE_SENT, &tconn->flags);
 
@@ -1110,26 +1078,11 @@
 	idr_for_each_entry(&tconn->volumes, mdev, vnr) {
 		kobject_get(&mdev->kobj);
 		rcu_read_unlock();
-=======
-	drbd_set_flag(mdev, STATE_SENT);
-	drbd_send_sync_param(mdev, &mdev->sync_conf);
-	drbd_send_sizes(mdev, 0, 0);
-	drbd_send_uuids(mdev);
-	drbd_send_current_state(mdev);
-	drbd_clear_flag(mdev, USE_DEGR_WFC_T);
-	drbd_clear_flag(mdev, RESIZE_PENDING);
-
-	spin_lock_irq(&mdev->req_lock);
-	rv = _drbd_set_state(_NS(mdev, conn, C_WF_REPORT_PARAMS), CS_VERBOSE, NULL);
-	if (mdev->state.conn != C_WF_REPORT_PARAMS)
-		drbd_clear_flag(mdev, STATE_SENT);
-	spin_unlock_irq(&mdev->req_lock);
->>>>>>> 100abf1e
 
 		if (discard_my_data)
-			set_bit(DISCARD_MY_DATA, &mdev->flags);
+			drbd_set_flag(mdev, DISCARD_MY_DATA);
 		else
-			clear_bit(DISCARD_MY_DATA, &mdev->flags);
+			drbd_clear_flag(mdev, DISCARD_MY_DATA);
 
 		drbd_connected(mdev);
 		kobject_put(&mdev->kobj);
@@ -2515,7 +2468,6 @@
 	}
 	spin_unlock(&tconn->epoch_lock);
 
-<<<<<<< HEAD
 	rcu_read_lock();
 	tp = rcu_dereference(mdev->tconn->net_conf)->two_primaries;
 	rcu_read_unlock();
@@ -2523,61 +2475,6 @@
 		peer_req->flags |= EE_IN_INTERVAL_TREE;
 		err = wait_for_and_update_peer_seq(mdev, peer_seq);
 		if (err)
-=======
-	/* I'm the receiver, I do hold a net_cnt reference. */
-	if (!mdev->net_conf->two_primaries) {
-		spin_lock_irq(&mdev->req_lock);
-	} else {
-		/* don't get the req_lock yet,
-		 * we may sleep in drbd_wait_peer_seq */
-		const int size = e->size;
-		const int discard = drbd_test_flag(mdev, DISCARD_CONCURRENT);
-		DEFINE_WAIT(wait);
-		struct drbd_request *i;
-		struct hlist_node *n;
-		struct hlist_head *slot;
-		int first;
-
-		D_ASSERT(mdev->net_conf->wire_protocol == DRBD_PROT_C);
-		BUG_ON(mdev->ee_hash == NULL);
-		BUG_ON(mdev->tl_hash == NULL);
-
-		/* conflict detection and handling:
-		 * 1. wait on the sequence number,
-		 *    in case this data packet overtook ACK packets.
-		 * 2. check our hash tables for conflicting requests.
-		 *    we only need to walk the tl_hash, since an ee can not
-		 *    have a conflict with an other ee: on the submitting
-		 *    node, the corresponding req had already been conflicting,
-		 *    and a conflicting req is never sent.
-		 *
-		 * Note: for two_primaries, we are protocol C,
-		 * so there cannot be any request that is DONE
-		 * but still on the transfer log.
-		 *
-		 * unconditionally add to the ee_hash.
-		 *
-		 * if no conflicting request is found:
-		 *    submit.
-		 *
-		 * if any conflicting request is found
-		 * that has not yet been acked,
-		 * AND I have the "discard concurrent writes" flag:
-		 *	 queue (via done_ee) the P_DISCARD_ACK; OUT.
-		 *
-		 * if any conflicting request is found:
-		 *	 block the receiver, waiting on misc_wait
-		 *	 until no more conflicting requests are there,
-		 *	 or we get interrupted (disconnect).
-		 *
-		 *	 we do not just write after local io completion of those
-		 *	 requests, but only after req is done completely, i.e.
-		 *	 we wait for the P_DISCARD_ACK to arrive!
-		 *
-		 *	 then proceed normally, i.e. submit.
-		 */
-		if (drbd_wait_peer_seq(mdev, be32_to_cpu(p->seq_num)))
->>>>>>> 100abf1e
 			goto out_interrupted;
 		spin_lock_irq(&mdev->tconn->req_lock);
 		err = handle_write_conflicts(mdev, peer_req);
@@ -2957,11 +2854,7 @@
 		     "Using discard-least-changes instead\n");
 	case ASB_DISCARD_ZERO_CHG:
 		if (ch_peer == 0 && ch_self == 0) {
-<<<<<<< HEAD
 			rv = test_bit(RESOLVE_CONFLICTS, &mdev->tconn->flags)
-=======
-			rv = drbd_test_flag(mdev, DISCARD_CONCURRENT)
->>>>>>> 100abf1e
 				? -1 : 1;
 			break;
 		} else {
@@ -2977,11 +2870,7 @@
 			rv =  1;
 		else /* ( ch_self == ch_peer ) */
 		     /* Well, then use something else. */
-<<<<<<< HEAD
 			rv = test_bit(RESOLVE_CONFLICTS, &mdev->tconn->flags)
-=======
-			rv = drbd_test_flag(mdev, DISCARD_CONCURRENT)
->>>>>>> 100abf1e
 				? -1 : 1;
 		break;
 	case ASB_DISCARD_LOCAL:
@@ -3206,11 +3095,7 @@
 		case 1: /*  self_pri && !peer_pri */ return 1;
 		case 2: /* !self_pri &&  peer_pri */ return -1;
 		case 3: /*  self_pri &&  peer_pri */
-<<<<<<< HEAD
 			dc = test_bit(RESOLVE_CONFLICTS, &mdev->tconn->flags);
-=======
-			dc = drbd_test_flag(mdev, DISCARD_CONCURRENT);
->>>>>>> 100abf1e
 			return dc ? -1 : 1;
 		}
 	}
@@ -3390,9 +3275,9 @@
 	}
 
 	if (hg == -100) {
-		if (test_bit(DISCARD_MY_DATA, &mdev->flags) && !(mdev->p_uuid[UI_FLAGS]&1))
+		if (drbd_test_flag(mdev, DISCARD_MY_DATA) && !(mdev->p_uuid[UI_FLAGS]&1))
 			hg = -1;
-		if (!test_bit(DISCARD_MY_DATA, &mdev->flags) && (mdev->p_uuid[UI_FLAGS]&1))
+		if (!drbd_test_flag(mdev, DISCARD_MY_DATA) && (mdev->p_uuid[UI_FLAGS]&1))
 			hg = 1;
 
 		if (abs(hg) < 100)
@@ -3434,11 +3319,7 @@
 		}
 	}
 
-<<<<<<< HEAD
 	if (tentative || test_bit(CONN_DRY_RUN, &mdev->tconn->flags)) {
-=======
-	if (mdev->net_conf->dry_run || drbd_test_flag(mdev, CONN_DRY_RUN)) {
->>>>>>> 100abf1e
 		if (hg == 0)
 			dev_info(DEV, "dry-run connect: No resync, would become Connected immediately.\n");
 		else
@@ -3502,7 +3383,6 @@
 	cf		= be32_to_cpu(p->conn_flags);
 	p_discard_my_data = cf & CF_DISCARD_MY_DATA;
 
-<<<<<<< HEAD
 	if (tconn->agreed_pro_version >= 87) {
 		int err;
 
@@ -3512,16 +3392,6 @@
 		if (err)
 			return err;
 		integrity_alg[SHARED_SECRET_MAX - 1] = 0;
-=======
-	drbd_clear_flag(mdev, CONN_DRY_RUN);
-
-	if (cf & CF_DRY_RUN)
-		drbd_set_flag(mdev, CONN_DRY_RUN);
-
-	if (p_proto != mdev->net_conf->wire_protocol) {
-		dev_err(DEV, "incompatible communication protocols\n");
-		goto disconnect;
->>>>>>> 100abf1e
 	}
 
 	if (pi->cmd != P_PROTOCOL_UPDATE) {
@@ -4115,12 +3985,8 @@
 	   ongoing cluster wide state change is finished. That is important if
 	   we are primary and are detaching from our disk. We need to see the
 	   new disk state... */
-<<<<<<< HEAD
 	mutex_lock(mdev->state_mutex);
 	mutex_unlock(mdev->state_mutex);
-=======
-	wait_event(mdev->misc_wait, !drbd_test_flag(mdev, CLUSTER_ST_CHANGE));
->>>>>>> 100abf1e
 	if (mdev->state.conn >= C_CONNECTED && mdev->state.disk < D_INCONSISTENT)
 		updated_uuids |= drbd_set_ed_uuid(mdev, p_uuid[UI_CURRENT]);
 
@@ -4201,17 +4067,10 @@
 	mask.i = be32_to_cpu(p->mask);
 	val.i = be32_to_cpu(p->val);
 
-<<<<<<< HEAD
 	if (test_bit(RESOLVE_CONFLICTS, &tconn->flags) &&
 	    mutex_is_locked(&tconn->cstate_mutex)) {
 		conn_send_sr_reply(tconn, SS_CONCURRENT_ST_CHG);
 		return 0;
-=======
-	if (drbd_test_flag(mdev, DISCARD_CONCURRENT) &&
-	    drbd_test_flag(mdev, CLUSTER_ST_CHANGE)) {
-		drbd_send_sr_reply(mdev, SS_CONCURRENT_ST_CHG);
-		return true;
->>>>>>> 100abf1e
 	}
 
 	mask = convert_state(mask);
@@ -4341,13 +4200,8 @@
 				peer_state.disk = D_DISKLESS;
 				real_peer_disk = D_DISKLESS;
 			} else {
-<<<<<<< HEAD
 				if (test_and_clear_bit(CONN_DRY_RUN, &mdev->tconn->flags))
 					return -EIO;
-=======
-				if (drbd_test_and_clear_flag(mdev, CONN_DRY_RUN))
-					return false;
->>>>>>> 100abf1e
 				D_ASSERT(os.conn == C_WF_REPORT_PARAMS);
 				conn_request_state(mdev->tconn, NS(conn, C_DISCONNECTING), CS_HARD);
 				return -EIO;
@@ -4365,29 +4219,17 @@
 	if ((ns.conn == C_CONNECTED || ns.conn == C_WF_BITMAP_S) && ns.disk == D_NEGOTIATING)
 		ns.disk = mdev->new_state_tmp.disk;
 	cs_flags = CS_VERBOSE + (os.conn < C_CONNECTED && ns.conn >= C_CONNECTED ? 0 : CS_HARD);
-<<<<<<< HEAD
 	if (ns.pdsk == D_CONSISTENT && drbd_suspended(mdev) && ns.conn == C_CONNECTED && os.conn < C_CONNECTED &&
-	    test_bit(NEW_CUR_UUID, &mdev->flags)) {
+	    drbd_test_flag(mdev, NEW_CUR_UUID)) {
 		/* Do not allow tl_restart(RESEND) for a rebooted peer. We can only allow this
-=======
-	if (ns.pdsk == D_CONSISTENT && is_susp(ns) && ns.conn == C_CONNECTED && os.conn < C_CONNECTED &&
-	    drbd_test_flag(mdev, NEW_CUR_UUID)) {
-		/* Do not allow tl_restart(resend) for a rebooted peer. We can only allow this
->>>>>>> 100abf1e
 		   for temporal network outages! */
 		spin_unlock_irq(&mdev->tconn->req_lock);
 		dev_err(DEV, "Aborting Connect, can not thaw IO with an only Consistent peer\n");
 		tl_clear(mdev->tconn);
 		drbd_uuid_new_current(mdev);
-<<<<<<< HEAD
-		clear_bit(NEW_CUR_UUID, &mdev->flags);
+		drbd_clear_flag(mdev, NEW_CUR_UUID);
 		conn_request_state(mdev->tconn, NS2(conn, C_PROTOCOL_ERROR, susp, 0), CS_HARD);
 		return -EIO;
-=======
-		drbd_clear_flag(mdev, NEW_CUR_UUID);
-		drbd_force_state(mdev, NS2(conn, C_PROTOCOL_ERROR, susp, 0));
-		return false;
->>>>>>> 100abf1e
 	}
 	rv = _drbd_set_state(mdev, ns, cs_flags, NULL);
 	ns = drbd_read_state(mdev);
@@ -4409,7 +4251,7 @@
 		}
 	}
 
-	clear_bit(DISCARD_MY_DATA, &mdev->flags);
+	drbd_clear_flag(mdev, DISCARD_MY_DATA);
 
 	drbd_md_sync(mdev); /* update connected indicator, la_size, ... */
 
@@ -5339,15 +5181,8 @@
 
 STATIC int got_PingAck(struct drbd_tconn *tconn, struct packet_info *pi)
 {
-<<<<<<< HEAD
 	if (!test_and_set_bit(GOT_PING_ACK, &tconn->flags))
 		wake_up(&tconn->ping_wait);
-=======
-	/* restore idle timeout */
-	mdev->meta.socket->sk->sk_rcvtimeo = mdev->net_conf->ping_int*HZ;
-	if (!drbd_test_and_set_flag(mdev, GOT_PING_ACK))
-		wake_up(&mdev->misc_wait);
->>>>>>> 100abf1e
 
 	return 0;
 }
@@ -5536,7 +5371,6 @@
 
 STATIC int got_BarrierAck(struct drbd_tconn *tconn, struct packet_info *pi)
 {
-<<<<<<< HEAD
 	struct p_barrier_ack *p = pi->data;
 	struct drbd_conf *mdev;
 	int vnr;
@@ -5547,21 +5381,10 @@
 	idr_for_each_entry(&tconn->volumes, mdev, vnr) {
 		if (mdev->state.conn == C_AHEAD &&
 		    atomic_read(&mdev->ap_in_flight) == 0 &&
-		    !test_and_set_bit(AHEAD_TO_SYNC_SOURCE, &mdev->flags)) {
+		    !drbd_test_and_set_flag(mdev, AHEAD_TO_SYNC_SOURCE)) {
 			mdev->start_resync_timer.expires = jiffies + HZ;
 			add_timer(&mdev->start_resync_timer);
 		}
-=======
-	struct p_barrier_ack *p = (struct p_barrier_ack *)h;
-
-	tl_release(mdev, p->barrier, be32_to_cpu(p->set_size));
-
-	if (mdev->state.conn == C_AHEAD &&
-	    atomic_read(&mdev->ap_in_flight) == 0 &&
-	    !drbd_test_and_set_flag(mdev, AHEAD_TO_SYNC_SOURCE)) {
-		mdev->start_resync_timer.expires = jiffies + HZ;
-		add_timer(&mdev->start_resync_timer);
->>>>>>> 100abf1e
 	}
 	rcu_read_unlock();
 
@@ -5700,7 +5523,6 @@
 	current->policy = SCHED_RR;  /* Make this a realtime task! */
 	current->rt_priority = 2;    /* more important than all other tasks */
 
-<<<<<<< HEAD
 	while (get_t_state(thi) == RUNNING) {
 		drbd_thread_current_set_cpu(thi);
 
@@ -5727,37 +5549,6 @@
 		if (tconn_finish_peer_reqs(tconn)) {
 			conn_err(tconn, "tconn_finish_peer_reqs() failed\n");
 			goto reconnect;
-=======
-	while (get_t_state(thi) == Running) {
-		drbd_thread_current_set_cpu(mdev);
-		if (drbd_test_and_clear_flag(mdev, SEND_PING)) {
-			ERR_IF(!drbd_send_ping(mdev)) goto reconnect;
-			mdev->meta.socket->sk->sk_rcvtimeo =
-				mdev->net_conf->ping_timeo*HZ/10;
-			ping_timeout_active = 1;
-		}
-
-		/* conditionally cork;
-		 * it may hurt latency if we cork without much to send */
-		if (!mdev->net_conf->no_cork &&
-			3 < atomic_read(&mdev->unacked_cnt))
-			drbd_tcp_cork(mdev->meta.socket);
-		while (1) {
-			drbd_clear_flag(mdev, SIGNAL_ASENDER);
-			flush_signals(current);
-			if (!drbd_process_done_ee(mdev))
-				goto reconnect;
-			/* to avoid race with newly queued ACKs */
-			drbd_set_flag(mdev, SIGNAL_ASENDER);
-			spin_lock_irq(&mdev->req_lock);
-			empty = list_empty(&mdev->done_ee);
-			spin_unlock_irq(&mdev->req_lock);
-			/* new ack may have been queued right here,
-			 * but then there is also a signal pending,
-			 * and we start over... */
-			if (empty)
-				break;
->>>>>>> 100abf1e
 		}
 		/* but unconditionally uncork unless disabled */
 		if (tcp_cork)
@@ -5767,14 +5558,8 @@
 		if (signal_pending(current))
 			continue;
 
-<<<<<<< HEAD
 		rv = drbd_recv_short(tconn->meta.socket, buf, expect-received, 0);
 		clear_bit(SIGNAL_ASENDER, &tconn->flags);
-=======
-		rv = drbd_recv_short(mdev, mdev->meta.socket,
-				     buf, expect-received, 0);
-		drbd_clear_flag(mdev, SIGNAL_ASENDER);
->>>>>>> 100abf1e
 
 		flush_signals(current);
 
@@ -5792,7 +5577,6 @@
 			received += rv;
 			buf	 += rv;
 		} else if (rv == 0) {
-<<<<<<< HEAD
 			if (test_bit(DISCONNECT_SENT, &tconn->flags)) {
 				long t;
 				rcu_read_lock();
@@ -5802,12 +5586,6 @@
 				t = wait_event_timeout(tconn->ping_wait,
 						       tconn->cstate < C_WF_REPORT_PARAMS,
 						       t);
-=======
-			if (drbd_test_flag(mdev, DISCONNECT_SENT)) {
-				long t; /* time_left */
-				t = wait_event_timeout(mdev->state_wait, mdev->state.conn < C_CONNECTED,
-						       mdev->net_conf->ping_timeo * HZ/10);
->>>>>>> 100abf1e
 				if (t)
 					break;
 			}
@@ -5823,11 +5601,7 @@
 				conn_err(tconn, "PingAck did not arrive in time.\n");
 				goto reconnect;
 			}
-<<<<<<< HEAD
 			set_bit(SEND_PING, &tconn->flags);
-=======
-			drbd_set_flag(mdev, SEND_PING);
->>>>>>> 100abf1e
 			continue;
 		} else if (rv == -EINTR) {
 			continue;
@@ -5885,11 +5659,7 @@
 disconnect:
 		conn_request_state(tconn, NS(conn, C_DISCONNECTING), CS_HARD);
 	}
-<<<<<<< HEAD
 	clear_bit(SIGNAL_ASENDER, &tconn->flags);
-=======
-	drbd_clear_flag(mdev, SIGNAL_ASENDER);
->>>>>>> 100abf1e
 
 	conn_info(tconn, "asender terminated\n");
 
