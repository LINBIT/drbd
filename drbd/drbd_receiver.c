/*
   drbd_receiver.c

   This file is part of DRBD by Philipp Reisner and Lars Ellenberg.

   Copyright (C) 2001-2008, LINBIT Information Technologies GmbH.
   Copyright (C) 1999-2008, Philipp Reisner <philipp.reisner@linbit.com>.
   Copyright (C) 2002-2008, Lars Ellenberg <lars.ellenberg@linbit.com>.

   drbd is free software; you can redistribute it and/or modify
   it under the terms of the GNU General Public License as published by
   the Free Software Foundation; either version 2, or (at your option)
   any later version.

   drbd is distributed in the hope that it will be useful,
   but WITHOUT ANY WARRANTY; without even the implied warranty of
   MERCHANTABILITY or FITNESS FOR A PARTICULAR PURPOSE.  See the
   GNU General Public License for more details.

   You should have received a copy of the GNU General Public License
   along with drbd; see the file COPYING.  If not, write to
   the Free Software Foundation, 675 Mass Ave, Cambridge, MA 02139, USA.
 */


#include <linux/module.h>

#include <asm/uaccess.h>
#include <net/sock.h>

#include <linux/drbd.h>
#include <linux/fs.h>
#include <linux/file.h>
#include <linux/in.h>
#include <linux/mm.h>
#include <linux/memcontrol.h>
#include <linux/mm_inline.h>
#include <linux/slab.h>
#include <linux/pkt_sched.h>
#define __KERNEL_SYSCALLS__
#include <linux/unistd.h>
#include <linux/vmalloc.h>
#include <linux/random.h>
#include <net/ipv6.h>
#include "drbd_int.h"
#include "drbd_protocol.h"
#include "drbd_req.h"
#include "drbd_vli.h"
#include <linux/scatterlist.h>

#define PRO_FEATURES (FF_TRIM)

struct flush_work {
	struct drbd_work w;
	struct drbd_device *device;
	struct drbd_epoch *epoch;
};

struct packet_info {
	enum drbd_packet cmd;
	unsigned int size;
	int vnr;
	void *data;
};

enum finish_epoch {
	FE_STILL_LIVE,
	FE_DESTROYED,
	FE_RECYCLED,
};

struct listener {
	struct kref kref;
	struct drbd_resource *resource;
	struct socket *s_listen;
	struct sockaddr_storage listen_addr;
	void (*original_sk_state_change)(struct sock *sk);
	struct list_head list; /* link for resource->listeners */
	struct list_head waiters; /* list head for waiter structs*/
	int pending_accepts;
};

struct waiter {
	struct drbd_connection *connection;
	wait_queue_head_t wait;
	struct list_head list;
	struct listener *listener;
	struct socket *socket;
};

static int drbd_do_features(struct drbd_connection *connection);
static int drbd_do_auth(struct drbd_connection *connection);
static int drbd_disconnected(struct drbd_peer_device *);

static enum finish_epoch drbd_may_finish_epoch(struct drbd_connection *, struct drbd_epoch *, enum epoch_event);
static int e_end_block(struct drbd_work *, int);
static void cleanup_unacked_peer_requests(struct drbd_connection *connection);
static void cleanup_peer_ack_list(struct drbd_connection *connection);
static u64 node_ids_to_bitmap(struct drbd_device *device, u64 node_ids);

static struct drbd_epoch *previous_epoch(struct drbd_connection *connection, struct drbd_epoch *epoch)
{
	struct drbd_epoch *prev;
	spin_lock(&connection->epoch_lock);
	prev = list_entry(epoch->list.prev, struct drbd_epoch, list);
	if (prev == epoch || prev == connection->current_epoch)
		prev = NULL;
	spin_unlock(&connection->epoch_lock);
	return prev;
}

#define GFP_TRY	(__GFP_HIGHMEM | __GFP_NOWARN)

/*
 * some helper functions to deal with single linked page lists,
 * page->private being our "next" pointer.
 */

/* If at least n pages are linked at head, get n pages off.
 * Otherwise, don't modify head, and return NULL.
 * Locking is the responsibility of the caller.
 */
static struct page *page_chain_del(struct page **head, int n)
{
	struct page *page;
	struct page *tmp;

	BUG_ON(!n);
	BUG_ON(!head);

	page = *head;

	if (!page)
		return NULL;

	while (page) {
		tmp = page_chain_next(page);
		if (--n == 0)
			break; /* found sufficient pages */
		if (tmp == NULL)
			/* insufficient pages, don't use any of them. */
			return NULL;
		page = tmp;
	}

	/* add end of list marker for the returned list */
	set_page_private(page, 0);
	/* actual return value, and adjustment of head */
	page = *head;
	*head = tmp;
	return page;
}

/* may be used outside of locks to find the tail of a (usually short)
 * "private" page chain, before adding it back to a global chain head
 * with page_chain_add() under a spinlock. */
static struct page *page_chain_tail(struct page *page, int *len)
{
	struct page *tmp;
	int i = 1;
	while ((tmp = page_chain_next(page)))
		++i, page = tmp;
	if (len)
		*len = i;
	return page;
}

static int page_chain_free(struct page *page)
{
	struct page *tmp;
	int i = 0;
	page_chain_for_each_safe(page, tmp) {
		put_page(page);
		++i;
	}
	return i;
}

static void page_chain_add(struct page **head,
		struct page *chain_first, struct page *chain_last)
{
#if 1
	struct page *tmp;
	tmp = page_chain_tail(chain_first, NULL);
	BUG_ON(tmp != chain_last);
#endif

	/* add chain to head */
	set_page_private(chain_last, (unsigned long)*head);
	*head = chain_first;
}

static struct page *__drbd_alloc_pages(struct drbd_device *device,
				       unsigned int number)
{
	struct page *page = NULL;
	struct page *tmp = NULL;
	unsigned int i = 0;

	/* Yes, testing drbd_pp_vacant outside the lock is racy.
	 * So what. It saves a spin_lock. */
	if (drbd_pp_vacant >= number) {
		spin_lock(&drbd_pp_lock);
		page = page_chain_del(&drbd_pp_pool, number);
		if (page)
			drbd_pp_vacant -= number;
		spin_unlock(&drbd_pp_lock);
		if (page)
			return page;
	}

	/* GFP_TRY, because we must not cause arbitrary write-out: in a DRBD
	 * "criss-cross" setup, that might cause write-out on some other DRBD,
	 * which in turn might block on the other node at this very place.  */
	for (i = 0; i < number; i++) {
		tmp = alloc_page(GFP_TRY);
		if (!tmp)
			break;
		set_page_private(tmp, (unsigned long)page);
		page = tmp;
	}

	if (i == number)
		return page;

	/* Not enough pages immediately available this time.
	 * No need to jump around here, drbd_alloc_pages will retry this
	 * function "soon". */
	if (page) {
		tmp = page_chain_tail(page, NULL);
		spin_lock(&drbd_pp_lock);
		page_chain_add(&drbd_pp_pool, page, tmp);
		drbd_pp_vacant += i;
		spin_unlock(&drbd_pp_lock);
	}
	return NULL;
}

/* kick lower level device, if we have more than (arbitrary number)
 * reference counts on it, which typically are locally submitted io
 * requests.  don't use unacked_cnt, so we speed up proto A and B, too. */
static void maybe_kick_lo(struct drbd_device *device)
{
	struct disk_conf *dc;
	unsigned int watermark = 1000000;

	rcu_read_lock();
	dc = rcu_dereference(device->ldev->disk_conf);
	if (dc)
		min_not_zero(dc->unplug_watermark, watermark);
	rcu_read_unlock();

	if (atomic_read(&device->local_cnt) >= watermark)
		drbd_kick_lo(device);
}

static void reclaim_finished_net_peer_reqs(struct drbd_device *device,
					   struct list_head *to_be_freed)
{
	struct drbd_peer_request *peer_req, *tmp;

	/* The EEs are always appended to the end of the list. Since
	   they are sent in order over the wire, they have to finish
	   in order. As soon as we see the first not finished we can
	   stop to examine the list... */

	list_for_each_entry_safe(peer_req, tmp, &device->net_ee, w.list) {
		if (drbd_peer_req_has_active_page(peer_req))
			break;
		list_move(&peer_req->w.list, to_be_freed);
	}
}

static void drbd_kick_lo_and_reclaim_net(struct drbd_device *device)
{
	LIST_HEAD(reclaimed);
	struct drbd_peer_request *peer_req, *t;

	maybe_kick_lo(device);
	spin_lock_irq(&device->resource->req_lock);
	reclaim_finished_net_peer_reqs(device, &reclaimed);
	spin_unlock_irq(&device->resource->req_lock);

	list_for_each_entry_safe(peer_req, t, &reclaimed, w.list)
		drbd_free_net_peer_req(device, peer_req);
}

/**
 * drbd_alloc_pages() - Returns @number pages, retries forever (or until signalled)
 * @device:	DRBD device.
 * @number:	number of pages requested
 * @retry:	whether to retry, if not enough pages are available right now
 *
 * Tries to allocate number pages, first from our own page pool, then from
 * the kernel.
 * Possibly retry until DRBD frees sufficient pages somewhere else.
 *
 * If this allocation would exceed the max_buffers setting, we throttle
 * allocation (schedule_timeout) to give the system some room to breathe.
 *
 * We do not use max-buffers as hard limit, because it could lead to
 * congestion and further to a distributed deadlock during online-verify or
 * (checksum based) resync, if the max-buffers, socket buffer sizes and
 * resync-rate settings are mis-configured.
 *
 * Returns a page chain linked via page->private.
 */
struct page *drbd_alloc_pages(struct drbd_peer_device *peer_device, unsigned int number,
			      bool retry)
{
	struct drbd_device *device = peer_device->device;
	struct page *page = NULL;
	DEFINE_WAIT(wait);
	unsigned int mxb;

	mxb = device->device_conf.max_buffers;

	if (atomic_read(&device->pp_in_use) < mxb)
		page = __drbd_alloc_pages(device, number);

	while (page == NULL) {
		prepare_to_wait(&drbd_pp_wait, &wait, TASK_INTERRUPTIBLE);

		drbd_kick_lo_and_reclaim_net(device);

		if (atomic_read(&device->pp_in_use) < device->device_conf.max_buffers) {
			page = __drbd_alloc_pages(device, number);
			if (page)
				break;
		}

		if (!retry)
			break;

		if (signal_pending(current)) {
			drbd_warn(device, "drbd_alloc_pages interrupted!\n");
			break;
		}

		if (schedule_timeout(HZ/10) == 0)
			mxb = UINT_MAX;
	}
	finish_wait(&drbd_pp_wait, &wait);

	if (page)
		atomic_add(number, &device->pp_in_use);
	return page;
}

/* Must not be used from irq, as that may deadlock: see drbd_alloc_pages.
 * Is also used from inside an other spin_lock_irq(&resource->req_lock);
 * Either links the page chain back to the global pool,
 * or returns all pages to the system. */
static void drbd_free_pages(struct drbd_device *device, struct page *page, int is_net)
{
	atomic_t *a = is_net ? &device->pp_in_use_by_net : &device->pp_in_use;
	int i;

	if (page == NULL)
		return;

	if (drbd_pp_vacant > (DRBD_MAX_BIO_SIZE/PAGE_SIZE) * minor_count)
		i = page_chain_free(page);
	else {
		struct page *tmp;
		tmp = page_chain_tail(page, &i);
		spin_lock(&drbd_pp_lock);
		page_chain_add(&drbd_pp_pool, page, tmp);
		drbd_pp_vacant += i;
		spin_unlock(&drbd_pp_lock);
	}
	i = atomic_sub_return(i, a);
	if (i < 0)
		drbd_warn(device, "ASSERTION FAILED: %s: %d < 0\n",
			is_net ? "pp_in_use_by_net" : "pp_in_use", i);
	wake_up(&drbd_pp_wait);
}

/*
You need to hold the req_lock:
 _drbd_wait_ee_list_empty()

You must not have the req_lock:
 drbd_free_peer_req()
 drbd_alloc_peer_req()
 drbd_free_peer_reqs()
 drbd_ee_fix_bhs()
 drbd_finish_peer_reqs()
 drbd_clear_done_ee()
 drbd_wait_ee_list_empty()
*/

struct drbd_peer_request *
drbd_alloc_peer_req(struct drbd_peer_device *peer_device, u64 id, sector_t sector,
		    unsigned int data_size, bool has_payload, gfp_t gfp_mask) __must_hold(local)
{
	struct drbd_device *device = peer_device->device;
	struct drbd_peer_request *peer_req;
	struct page *page = NULL;
	unsigned nr_pages = DIV_ROUND_UP(data_size, PAGE_SIZE);

	if (drbd_insert_fault(device, DRBD_FAULT_AL_EE))
		return NULL;

	peer_req = mempool_alloc(drbd_ee_mempool, gfp_mask & ~__GFP_HIGHMEM);
	if (!peer_req) {
		if (!(gfp_mask & __GFP_NOWARN))
			drbd_err(device, "%s: allocation failed\n", __func__);
		return NULL;
	}

	if (has_payload && data_size) {
		page = drbd_alloc_pages(peer_device, nr_pages, (gfp_mask & __GFP_WAIT));
		if (!page)
			goto fail;
	}

	drbd_clear_interval(&peer_req->i);
	peer_req->i.size = data_size;
	peer_req->i.sector = sector;
	peer_req->i.local = false;
	peer_req->i.waiting = false;

	INIT_LIST_HEAD(&peer_req->recv_order);
	peer_req->epoch = NULL;
	peer_req->peer_device = peer_device;
	peer_req->pages = page;
	atomic_set(&peer_req->pending_bios, 0);
	peer_req->flags = 0;
	/*
	 * The block_id is opaque to the receiver.  It is not endianness
	 * converted, and sent back to the sender unchanged.
	 */
	peer_req->block_id = id;

	return peer_req;

 fail:
	mempool_free(peer_req, drbd_ee_mempool);
	return NULL;
}

void __drbd_free_peer_req(struct drbd_device *device, struct drbd_peer_request *peer_req,
		       int is_net)
{
	if (peer_req->flags & EE_HAS_DIGEST)
		kfree(peer_req->digest);
	drbd_free_pages(device, peer_req->pages, is_net);
	D_ASSERT(device, atomic_read(&peer_req->pending_bios) == 0);
	D_ASSERT(device, drbd_interval_empty(&peer_req->i));
	mempool_free(peer_req, drbd_ee_mempool);
}

int drbd_free_peer_reqs(struct drbd_device *device, struct list_head *list)
{
	LIST_HEAD(work_list);
	struct drbd_peer_request *peer_req, *t;
	int count = 0;
	int is_net = list == &device->net_ee;

	spin_lock_irq(&device->resource->req_lock);
	list_splice_init(list, &work_list);
	spin_unlock_irq(&device->resource->req_lock);

	list_for_each_entry_safe(peer_req, t, &work_list, w.list) {
		__drbd_free_peer_req(device, peer_req, is_net);
		count++;
	}
	return count;
}

/*
 * See also comments in _req_mod(,BARRIER_ACKED) and receive_Barrier.
 */
static int drbd_finish_peer_reqs(struct drbd_device *device)
{
	LIST_HEAD(work_list);
	LIST_HEAD(reclaimed);
	struct drbd_peer_request *peer_req, *t;
	int err = 0;

	spin_lock_irq(&device->resource->req_lock);
	reclaim_finished_net_peer_reqs(device, &reclaimed);
	list_splice_init(&device->done_ee, &work_list);
	spin_unlock_irq(&device->resource->req_lock);

	list_for_each_entry_safe(peer_req, t, &reclaimed, w.list)
		drbd_free_net_peer_req(device, peer_req);

	/* possible callbacks here:
	 * e_end_block, and e_end_resync_block, e_send_discard_write.
	 * all ignore the last argument.
	 */
	list_for_each_entry_safe(peer_req, t, &work_list, w.list) {
		int err2;

		/* list_del not necessary, next/prev members not touched */
		err2 = peer_req->w.cb(&peer_req->w, !!err);
		if (!err)
			err = err2;
		if (!list_empty(&peer_req->recv_order)) {
			drbd_free_pages(device, peer_req->pages, 0);
			peer_req->pages = NULL;
		} else
			drbd_free_peer_req(device, peer_req);
	}
	wake_up(&device->ee_wait);

	return err;
}

static void _drbd_wait_ee_list_empty(struct drbd_device *device,
				     struct list_head *head)
{
	DEFINE_WAIT(wait);

	/* avoids spin_lock/unlock
	 * and calling prepare_to_wait in the fast path */
	while (!list_empty(head)) {
		prepare_to_wait(&device->ee_wait, &wait, TASK_UNINTERRUPTIBLE);
		spin_unlock_irq(&device->resource->req_lock);
		drbd_kick_lo(device);
		schedule();
		finish_wait(&device->ee_wait, &wait);
		spin_lock_irq(&device->resource->req_lock);
	}
}

static void drbd_wait_ee_list_empty(struct drbd_device *device,
				    struct list_head *head)
{
	spin_lock_irq(&device->resource->req_lock);
	_drbd_wait_ee_list_empty(device, head);
	spin_unlock_irq(&device->resource->req_lock);
}

static int drbd_recv_short(struct socket *sock, void *buf, size_t size, int flags)
{
	mm_segment_t oldfs;
	struct kvec iov = {
		.iov_base = buf,
		.iov_len = size,
	};
	struct msghdr msg = {
		.msg_iovlen = 1,
		.msg_iov = (struct iovec *)&iov,
		.msg_flags = (flags ? flags : MSG_WAITALL | MSG_NOSIGNAL)
	};
	int rv;

	oldfs = get_fs();
	set_fs(KERNEL_DS);
	rv = sock_recvmsg(sock, &msg, size, msg.msg_flags);
	set_fs(oldfs);

	return rv;
}

static int drbd_recv(struct drbd_connection *connection, void *buf, size_t size)
{
	int rv;

	rv = drbd_recv_short(connection->data.socket, buf, size, 0);

	if (rv < 0) {
		if (rv == -ECONNRESET)
			drbd_info(connection, "sock was reset by peer\n");
		else if (rv != -ERESTARTSYS)
			drbd_info(connection, "sock_recvmsg returned %d\n", rv);
	} else if (rv == 0) {
		if (test_bit(DISCONNECT_EXPECTED, &connection->flags)) {
			long t;
			rcu_read_lock();
			t = rcu_dereference(connection->net_conf)->ping_timeo * HZ/10;
			rcu_read_unlock();

			t = wait_event_timeout(connection->ping_wait, connection->cstate[NOW] < C_CONNECTED, t);

			if (t)
				goto out;
		}
		drbd_info(connection, "sock was shut down by peer\n");
	}

	if (rv != size)
		change_cstate(connection, C_BROKEN_PIPE, CS_HARD);

out:
	return rv;
}

static int drbd_recv_all(struct drbd_connection *connection, void *buf, size_t size)
{
	int err;

	err = drbd_recv(connection, buf, size);
	if (err != size) {
		if (err >= 0)
			err = -EIO;
	} else
		err = 0;
	return err;
}

static int drbd_recv_all_warn(struct drbd_connection *connection, void *buf, size_t size)
{
	int err;

	err = drbd_recv_all(connection, buf, size);
	if (err && !signal_pending(current))
		drbd_warn(connection, "short read (expected size %d)\n", (int)size);
	return err;
}

/* quoting tcp(7):
 *   On individual connections, the socket buffer size must be set prior to the
 *   listen(2) or connect(2) calls in order to have it take effect.
 * This is our wrapper to do so.
 */
static void drbd_setbufsize(struct socket *sock, unsigned int snd,
		unsigned int rcv)
{
	/* open coded SO_SNDBUF, SO_RCVBUF */
	if (snd) {
		sock->sk->sk_sndbuf = snd;
		sock->sk->sk_userlocks |= SOCK_SNDBUF_LOCK;
	}
	if (rcv) {
		sock->sk->sk_rcvbuf = rcv;
		sock->sk->sk_userlocks |= SOCK_RCVBUF_LOCK;
	}
}

static struct socket *drbd_try_connect(struct drbd_connection *connection)
{
	const char *what;
	struct socket *sock;
	struct sockaddr_storage my_addr, peer_addr;
	struct net_conf *nc;
	int err;
	int sndbuf_size, rcvbuf_size, connect_int;
	int disconnect_on_error = 1;

	rcu_read_lock();
	nc = rcu_dereference(connection->net_conf);
	if (!nc) {
		rcu_read_unlock();
		return NULL;
	}
	sndbuf_size = nc->sndbuf_size;
	rcvbuf_size = nc->rcvbuf_size;
	connect_int = nc->connect_int;
	rcu_read_unlock();

	my_addr = connection->my_addr;
	if (my_addr.ss_family == AF_INET6)
		((struct sockaddr_in6 *)&my_addr)->sin6_port = 0;
	else
		((struct sockaddr_in *)&my_addr)->sin_port = 0; /* AF_INET & AF_SCI */

	/* In some cases, the network stack can end up overwriting
	   peer_addr.ss_family, so use a copy here. */
	peer_addr = connection->peer_addr;

	what = "sock_create_kern";
	err = sock_create_kern(my_addr.ss_family, SOCK_STREAM, IPPROTO_TCP, &sock);
	if (err < 0) {
		sock = NULL;
		goto out;
	}

	sock->sk->sk_rcvtimeo =
	sock->sk->sk_sndtimeo = connect_int * HZ;
	drbd_setbufsize(sock, sndbuf_size, rcvbuf_size);

       /* explicitly bind to the configured IP as source IP
	*  for the outgoing connections.
	*  This is needed for multihomed hosts and to be
	*  able to use lo: interfaces for drbd.
	* Make sure to use 0 as port number, so linux selects
	*  a free one dynamically.
	*/
	what = "bind before connect";
	err = sock->ops->bind(sock, (struct sockaddr *) &my_addr, connection->my_addr_len);
	if (err < 0)
		goto out;

	/* connect may fail, peer not yet available.
	 * stay C_CONNECTING, don't go Disconnecting! */
	disconnect_on_error = 0;
	what = "connect";
	err = sock->ops->connect(sock, (struct sockaddr *) &peer_addr, connection->peer_addr_len, 0);

out:
	if (err < 0) {
		if (sock) {
			sock_release(sock);
			sock = NULL;
		}
		switch (-err) {
			/* timeout, busy, signal pending */
		case ETIMEDOUT: case EAGAIN: case EINPROGRESS:
		case EINTR: case ERESTARTSYS:
			/* peer not (yet) available, network problem */
		case ECONNREFUSED: case ENETUNREACH:
		case EHOSTDOWN:    case EHOSTUNREACH:
			disconnect_on_error = 0;
			break;
		default:
			drbd_err(connection, "%s failed, err = %d\n", what, err);
		}
		if (disconnect_on_error)
			change_cstate(connection, C_DISCONNECTING, CS_HARD);
	}

	return sock;
}

static void drbd_incoming_connection(struct sock *sk)
{
	struct listener *listener = sk->sk_user_data;
	void (*state_change)(struct sock *sk);

	state_change = listener->original_sk_state_change;
	if (sk->sk_state == TCP_ESTABLISHED) {
		struct waiter *waiter;

		spin_lock(&listener->resource->listeners_lock);
		listener->pending_accepts++;
		waiter = list_entry(listener->waiters.next, struct waiter, list);
		wake_up(&waiter->wait);
		spin_unlock(&listener->resource->listeners_lock);
	}
	state_change(sk);
}

static int prepare_listener(struct drbd_connection *connection, struct listener *listener)
{
	int err, sndbuf_size, rcvbuf_size;
	struct sockaddr_storage my_addr;
	struct socket *s_listen;
	struct net_conf *nc;
	const char *what;

	rcu_read_lock();
	nc = rcu_dereference(connection->net_conf);
	if (!nc) {
		rcu_read_unlock();
		return -EIO;
	}
	sndbuf_size = nc->sndbuf_size;
	rcvbuf_size = nc->rcvbuf_size;
	rcu_read_unlock();

	my_addr = connection->my_addr;

	what = "sock_create_kern";
	err = sock_create_kern(my_addr.ss_family, SOCK_STREAM, IPPROTO_TCP, &s_listen);
	if (err) {
		s_listen = NULL;
		goto out;
	}

	s_listen->sk->sk_reuse = SK_CAN_REUSE; /* SO_REUSEADDR */
	drbd_setbufsize(s_listen, sndbuf_size, rcvbuf_size);

	what = "bind before listen";
	err = s_listen->ops->bind(s_listen, (struct sockaddr *)&my_addr, connection->my_addr_len);
	if (err < 0)
		goto out;

	listener->s_listen = s_listen;
	write_lock_bh(&s_listen->sk->sk_callback_lock);
	listener->original_sk_state_change = s_listen->sk->sk_state_change;
	s_listen->sk->sk_state_change = drbd_incoming_connection;
	s_listen->sk->sk_user_data = listener;
	write_unlock_bh(&s_listen->sk->sk_callback_lock);

	what = "listen";
	err = s_listen->ops->listen(s_listen, 5);
	if (err < 0)
		goto out;

	listener->listen_addr = my_addr;

	return 0;
out:
	if (s_listen)
		sock_release(s_listen);
	if (err < 0) {
		if (err != -EAGAIN && err != -EINTR && err != -ERESTARTSYS &&
		    err != -EADDRINUSE) {
			drbd_err(connection, "%s failed, err = %d\n", what, err);
			change_cstate(connection, C_DISCONNECTING, CS_HARD);
		}
	}

	return err;
}

static struct listener* find_listener(struct drbd_connection *connection)
{
	struct drbd_resource *resource = connection->resource;
	struct listener *listener;

	list_for_each_entry(listener, &resource->listeners, list) {
		if (!memcmp(&listener->listen_addr, &connection->my_addr, connection->my_addr_len)) {
			kref_get(&listener->kref);
			return listener;
		}
	}
	return NULL;
}

static int get_listener(struct drbd_connection *connection, struct waiter *waiter)
{
	struct drbd_resource *resource = connection->resource;
	struct listener *listener, *new_listener = NULL;
	int err;

	waiter->connection = connection;
	waiter->socket = NULL;
	init_waitqueue_head(&waiter->wait);

	while (1) {
		spin_lock_bh(&resource->listeners_lock);
		listener = find_listener(connection);
		if (!listener && new_listener) {
			list_add(&new_listener->list, &resource->listeners);
			listener = new_listener;
			new_listener = NULL;
		}
		if (listener) {
			list_add(&waiter->list, &listener->waiters);
			waiter->listener = listener;
		}
		spin_unlock_bh(&resource->listeners_lock);

		if (new_listener) {
			sock_release(new_listener->s_listen);
			kfree(new_listener);
		}

		if (listener)
			return 0;

		new_listener = kmalloc(sizeof(*new_listener), GFP_KERNEL);
		if (!new_listener)
			return -ENOMEM;

		err = prepare_listener(connection, new_listener);
		if (err < 0) {
			kfree(new_listener);
			new_listener = NULL;
			if (err != -EADDRINUSE)
				return err;
			schedule_timeout_interruptible(HZ / 10);
		} else {
			kref_init(&new_listener->kref);
			INIT_LIST_HEAD(&new_listener->waiters);
			new_listener->resource = resource;
			new_listener->pending_accepts = 0;
		}
	}
}

static void unregister_state_change(struct sock *sk, struct listener *listener)
{
	write_lock_bh(&sk->sk_callback_lock);
	sk->sk_state_change = listener->original_sk_state_change;
	sk->sk_user_data = NULL;
	write_unlock_bh(&sk->sk_callback_lock);
}

static void drbd_listener_destroy(struct kref *kref)
{
	struct listener *listener = container_of(kref, struct listener, kref);
	struct drbd_resource *resource = listener->resource;

	spin_lock_bh(&resource->listeners_lock);
	list_del(&listener->list);
	spin_unlock_bh(&resource->listeners_lock);

	unregister_state_change(listener->s_listen->sk, listener);
	sock_release(listener->s_listen);

	kfree(listener);
}

static void put_listener(struct waiter *waiter)
{
	struct drbd_resource *resource;

	if (!waiter->listener)
		return;

	resource = waiter->listener->resource;
	spin_lock_bh(&resource->listeners_lock);
	list_del(&waiter->list);
	if (!list_empty(&waiter->listener->waiters) && waiter->listener->pending_accepts) {
		/* This receiver no longer does accept calls. In case we got woken up to do
		   one, and there are more receivers, wake one of the other guys to do it */
		struct waiter *ad2;
		ad2 = list_entry(waiter->listener->waiters.next, struct waiter, list);
		wake_up(&ad2->wait);
	}
	spin_unlock_bh(&resource->listeners_lock);
	kref_put(&waiter->listener->kref, drbd_listener_destroy);
	waiter->listener = NULL;
	if (waiter->socket) {
		sock_release(waiter->socket);
		waiter->socket = NULL;
	}
}

static bool addr_equal(const struct sockaddr_storage *addr1, const struct sockaddr_storage *addr2)
{
	if (addr1->ss_family != addr2->ss_family)
		return false;

	if (addr1->ss_family == AF_INET6) {
		const struct sockaddr_in6 *v6a1 = (const struct sockaddr_in6 *)addr1;
		const struct sockaddr_in6 *v6a2 = (const struct sockaddr_in6 *)addr2;

		if (!ipv6_addr_equal(&v6a1->sin6_addr, &v6a2->sin6_addr))
			return false;
		else if (ipv6_addr_type(&v6a1->sin6_addr) & IPV6_ADDR_LINKLOCAL)
			return v6a1->sin6_scope_id == v6a2->sin6_scope_id;
		return true;
	} else /* AF_INET, AF_SSOCKS, AF_SDP */ {
		const struct sockaddr_in *v4a1 = (const struct sockaddr_in *)addr1;
		const struct sockaddr_in *v4a2 = (const struct sockaddr_in *)addr2;
		return v4a1->sin_addr.s_addr == v4a2->sin_addr.s_addr;
	}
}

static struct waiter *
	find_waiter_by_addr(struct listener *listener, struct sockaddr_storage *addr)
{
	struct waiter *waiter;

	list_for_each_entry(waiter, &listener->waiters, list) {
		if (addr_equal(&waiter->connection->peer_addr, addr))
			return waiter;
	}

	return NULL;
}

static bool _wait_connect_cond(struct waiter *waiter)
{
	struct drbd_connection *connection = waiter->connection;
	struct drbd_resource *resource = connection->resource;
	bool rv;

	spin_lock_bh(&resource->listeners_lock);
	rv = waiter->listener->pending_accepts > 0 || waiter->socket != NULL;
	spin_unlock_bh(&resource->listeners_lock);

	return rv;
}

static struct socket *drbd_wait_for_connect(struct waiter *waiter)
{
	struct drbd_connection *connection = waiter->connection;
	struct drbd_resource *resource = connection->resource;
	struct sockaddr_storage peer_addr;
	int timeo, connect_int, peer_addr_len, err = 0;
	struct socket *s_estab;
	struct net_conf *nc;
	struct waiter *waiter2;

	rcu_read_lock();
	nc = rcu_dereference(connection->net_conf);
	if (!nc) {
		rcu_read_unlock();
		return NULL;
	}
	connect_int = nc->connect_int;
	rcu_read_unlock();

	timeo = connect_int * HZ;
	timeo += (prandom_u32() & 1) ? timeo / 7 : -timeo / 7; /* 28.5% random jitter */

retry:
	timeo = wait_event_interruptible_timeout(waiter->wait, _wait_connect_cond(waiter), timeo);
	if (timeo <= 0)
		return NULL;

	spin_lock_bh(&resource->listeners_lock);
	if (waiter->socket) {
		s_estab = waiter->socket;
		waiter->socket = NULL;
	} else if (waiter->listener->pending_accepts > 0) {
		waiter->listener->pending_accepts--;
		spin_unlock_bh(&resource->listeners_lock);

		s_estab = NULL;
		err = kernel_accept(waiter->listener->s_listen, &s_estab, 0);
		if (err < 0) {
			if (err != -EAGAIN && err != -EINTR && err != -ERESTARTSYS) {
				drbd_err(connection, "accept failed, err = %d\n", err);
				change_cstate(connection, C_DISCONNECTING, CS_HARD);
			}
		}

		if (!s_estab)
			return NULL;

		/* The established socket inherits the sk_state_change callback
		   from the listening socket. */
		unregister_state_change(s_estab->sk, waiter->listener);

		s_estab->ops->getname(s_estab, (struct sockaddr *)&peer_addr, &peer_addr_len, 2);

		spin_lock_bh(&resource->listeners_lock);
		waiter2 = find_waiter_by_addr(waiter->listener, &peer_addr);
		if (!waiter2) {
			struct sockaddr_in6 *from_sin6, *to_sin6;
			struct sockaddr_in *from_sin, *to_sin;
			struct drbd_connection *connection2;

			connection2 = conn_get_by_addrs(
				&connection->my_addr, connection->my_addr_len,
				&peer_addr, peer_addr_len);
			if (connection2) {
				/* conn_get_by_addrs() does a get, put follows here... no debug */
				drbd_info(connection2,
					  "Receiver busy; rejecting incoming connection\n");
				kref_put(&connection2->kref, drbd_destroy_connection);
				goto retry_locked;
			}

			switch(peer_addr.ss_family) {
			case AF_INET6:
				from_sin6 = (struct sockaddr_in6 *)&peer_addr;
				to_sin6 = (struct sockaddr_in6 *)&connection->my_addr;
				drbd_err(resource, "Closing unexpected connection from "
					 "%pI6 to port %u\n",
					 &from_sin6->sin6_addr,
					 be16_to_cpu(to_sin6->sin6_port));
				break;
			default:
				from_sin = (struct sockaddr_in *)&peer_addr;
				to_sin = (struct sockaddr_in *)&connection->my_addr;
				drbd_err(resource, "Closing unexpected connection from "
					 "%pI4 to port %u\n",
					 &from_sin->sin_addr,
					 be16_to_cpu(to_sin->sin_port));
				break;
			}

			goto retry_locked;
		}
		if (waiter2 != waiter) {
			if (waiter2->socket) {
				drbd_err(waiter2->connection,
					 "Receiver busy; rejecting incoming connection\n");
				goto retry_locked;
			}
			waiter2->socket = s_estab;
			s_estab = NULL;
			wake_up(&waiter2->wait);
			goto retry_locked;
		}
	}
	spin_unlock_bh(&resource->listeners_lock);
	return s_estab;

retry_locked:
	spin_unlock_bh(&resource->listeners_lock);
	if (s_estab) {
		sock_release(s_estab);
		s_estab = NULL;
	}
	goto retry;
}

static int decode_header(struct drbd_connection *, void *, struct packet_info *);

static int send_first_packet(struct drbd_connection *connection, struct drbd_socket *sock,
			     enum drbd_packet cmd)
{
	if (!conn_prepare_command(connection, sock))
		return -EIO;
	return send_command(connection, -1, sock, cmd, 0, NULL, 0);
}

static int receive_first_packet(struct drbd_connection *connection, struct socket *sock)
{
	unsigned int header_size = drbd_header_size(connection);
	struct packet_info pi;
	struct net_conf *nc;
	int err;

	rcu_read_lock();
	nc = rcu_dereference(connection->net_conf);
	if (!nc) {
		rcu_read_unlock();
		return -EIO;
	}
	sock->sk->sk_rcvtimeo = nc->ping_timeo * 4 * HZ / 10;
	rcu_read_unlock();

	err = drbd_recv_short(sock, connection->data.rbuf, header_size, 0);
	if (err != header_size) {
		if (err >= 0)
			err = -EIO;
		return err;
	}
	err = decode_header(connection, connection->data.rbuf, &pi);
	if (err)
		return err;
	return pi.cmd;
}

/**
 * drbd_socket_okay() - Free the socket if its connection is not okay
 * @sock:	pointer to the pointer to the socket.
 */
static bool drbd_socket_okay(struct socket **sock)
{
	int rr;
	char tb[4];

	if (!*sock)
		return false;

	rr = drbd_recv_short(*sock, tb, 4, MSG_DONTWAIT | MSG_PEEK);

	if (rr > 0 || rr == -EAGAIN) {
		return true;
	} else {
		sock_release(*sock);
		*sock = NULL;
		return false;
	}
}

static bool connection_established(struct drbd_connection *connection,
				   struct socket **sock1,
				   struct socket **sock2)
{
	struct net_conf *nc;
	int timeout;
	bool ok;

	if (!*sock1 || !*sock2)
		return false;

	rcu_read_lock();
	nc = rcu_dereference(connection->net_conf);
	timeout = (nc->sock_check_timeo ?: nc->ping_timeo) * HZ / 10;
	rcu_read_unlock();
	schedule_timeout_interruptible(timeout);

	ok = drbd_socket_okay(sock1);
	ok = drbd_socket_okay(sock2) && ok;

	return ok;
}

/* Gets called if a connection is established, or if a new minor gets created
   in a connection */
int drbd_connected(struct drbd_peer_device *peer_device)
{
	struct drbd_device *device = peer_device->device;
	int err;

	atomic_set(&peer_device->packet_seq, 0);
	peer_device->peer_seq = 0;

	err = drbd_send_sync_param(peer_device);
	if (!err)
		err = drbd_send_sizes(peer_device, 0, 0);
	if (!err) {
		if (device->disk_state[NOW] > D_DISKLESS) {
			err = drbd_send_uuids(peer_device, 0, 0);
		} else {
			set_bit(INITIAL_STATE_SENT, &peer_device->flags);
			err = drbd_send_current_state(peer_device);
		}
	}

	clear_bit(USE_DEGR_WFC_T, &peer_device->flags);
	clear_bit(RESIZE_PENDING, &peer_device->flags);
	mod_timer(&device->request_timer, jiffies + HZ); /* just start it here. */
	return err;
}

void connect_timer_fn(unsigned long data)
{
	struct drbd_connection *connection = (struct drbd_connection *) data;
	struct drbd_resource *resource = connection->resource;
	unsigned long irq_flags;

	spin_lock_irqsave(&resource->req_lock, irq_flags);
	drbd_queue_work(&connection->sender_work, &connection->connect_timer_work);
	spin_unlock_irqrestore(&resource->req_lock, irq_flags);
}

static void conn_connect2(struct drbd_connection *connection)
{
	struct drbd_peer_device *peer_device;
	int vnr;

	atomic_set(&connection->ap_in_flight, 0);

	rcu_read_lock();
	idr_for_each_entry(&connection->peer_devices, peer_device, vnr) {
		struct drbd_device *device = peer_device->device;
		kobject_get(&device->kobj);
		/* connection cannot go away: caller holds a reference. */
		rcu_read_unlock();
		drbd_connected(peer_device);
		rcu_read_lock();
		kobject_put(&device->kobj);
	}
	rcu_read_unlock();
}

static void conn_disconnect(struct drbd_connection *connection);

static int connect_work(struct drbd_work *work, int cancel)
{
	struct drbd_connection *connection =
		container_of(work, struct drbd_connection, connect_timer_work);

	if (change_cstate(connection, C_CONNECTED, CS_SERIALIZE | CS_VERBOSE) < SS_SUCCESS) {
		drbd_info(connection, "Failure to connect; retrying\n");
		change_cstate(connection, C_NETWORK_FAILURE, CS_HARD);
	} else
		conn_connect2(connection);
	kref_debug_put(&connection->kref_debug, 11);
	kref_put(&connection->kref, drbd_destroy_connection);
	return 0;
}

/*
 * Returns true if we have a valid connection.
 */
static bool conn_connect(struct drbd_connection *connection)
{
	struct drbd_resource *resource = connection->resource;
	struct drbd_peer_device *peer_device;
	struct drbd_socket sock, msock;
	bool discard_my_data, ok;
	struct net_conf *nc;
	int timeout, h, vnr;
	struct waiter waiter;

start:
	clear_bit(DISCONNECT_EXPECTED, &connection->flags);
	if (change_cstate(connection, C_CONNECTING, CS_VERBOSE) < SS_SUCCESS) {
		/* We do not have a network config. */
		return false;
	}

	mutex_init(&sock.mutex);
	sock.sbuf = connection->data.sbuf;
	sock.rbuf = connection->data.rbuf;
	sock.socket = NULL;
	mutex_init(&msock.mutex);
	msock.sbuf = connection->meta.sbuf;
	msock.rbuf = connection->meta.rbuf;
	msock.socket = NULL;

	/* Assume that the peer only understands protocol 80 until we know better.  */
	connection->agreed_pro_version = 80;

	if (get_listener(connection, &waiter)) {
		h = 0;  /* retry */
		goto out;
	}

	do {
		struct socket *s;

		s = drbd_try_connect(connection);
		if (s) {
			if (!sock.socket) {
				sock.socket = s;
				send_first_packet(connection, &sock, P_INITIAL_DATA);
			} else if (!msock.socket) {
				clear_bit(RESOLVE_CONFLICTS, &connection->flags);
				msock.socket = s;
				send_first_packet(connection, &msock, P_INITIAL_META);
			} else {
				drbd_err(connection, "Logic error in conn_connect()\n");
				goto out_release_sockets;
			}
		}

		if (connection_established(connection, &sock.socket, &msock.socket))
			break;

retry:
		s = drbd_wait_for_connect(&waiter);
		if (s) {
			int fp = receive_first_packet(connection, s);
			drbd_socket_okay(&sock.socket);
			drbd_socket_okay(&msock.socket);
			switch (fp) {
			case P_INITIAL_DATA:
				if (sock.socket) {
					drbd_warn(connection, "initial packet S crossed\n");
					sock_release(sock.socket);
					sock.socket = s;
					goto randomize;
				}
				sock.socket = s;
				break;
			case P_INITIAL_META:
				set_bit(RESOLVE_CONFLICTS, &connection->flags);
				if (msock.socket) {
					drbd_warn(connection, "initial packet M crossed\n");
					sock_release(msock.socket);
					msock.socket = s;
					goto randomize;
				}
				msock.socket = s;
				break;
			default:
				drbd_warn(connection, "Error receiving initial packet\n");
				sock_release(s);
randomize:
				if (prandom_u32() & 1)
					goto retry;
			}
		}

		if (connection->cstate[NOW] <= C_DISCONNECTING)
			goto out_release_sockets;
		if (signal_pending(current)) {
			flush_signals(current);
			smp_rmb();
			if (get_t_state(&connection->receiver) == EXITING)
				goto out_release_sockets;
		}

		ok = connection_established(connection, &sock.socket, &msock.socket);
	} while (!ok);

	put_listener(&waiter);

	sock.socket->sk->sk_reuse = SK_CAN_REUSE; /* SO_REUSEADDR */
	msock.socket->sk->sk_reuse = SK_CAN_REUSE; /* SO_REUSEADDR */

	sock.socket->sk->sk_allocation = GFP_NOIO;
	msock.socket->sk->sk_allocation = GFP_NOIO;

	sock.socket->sk->sk_priority = TC_PRIO_INTERACTIVE_BULK;
	msock.socket->sk->sk_priority = TC_PRIO_INTERACTIVE;

	/* NOT YET ...
	 * sock.socket->sk->sk_sndtimeo = connection->net_conf->timeout*HZ/10;
	 * sock.socket->sk->sk_rcvtimeo = MAX_SCHEDULE_TIMEOUT;
	 * first set it to the P_CONNECTION_FEATURES timeout,
	 * which we set to 4x the configured ping_timeout. */
	rcu_read_lock();
	nc = rcu_dereference(connection->net_conf);

	sock.socket->sk->sk_sndtimeo =
	sock.socket->sk->sk_rcvtimeo = nc->ping_timeo*4*HZ/10;

	msock.socket->sk->sk_rcvtimeo = nc->ping_int*HZ;
	timeout = nc->timeout * HZ / 10;
	rcu_read_unlock();

	msock.socket->sk->sk_sndtimeo = timeout;

	/* we don't want delays.
	 * we use TCP_CORK where appropriate, though */
	drbd_tcp_nodelay(sock.socket);
	drbd_tcp_nodelay(msock.socket);

	connection->data.socket = sock.socket;
	connection->meta.socket = msock.socket;
	connection->last_received = jiffies;

	h = drbd_do_features(connection);
	if (h <= 0)
		goto out;

	if (connection->cram_hmac_tfm) {
		switch (drbd_do_auth(connection)) {
		case -1:
			drbd_err(connection, "Authentication of peer failed\n");
			h = -1;  /* give up; go standalone */
			goto out;
		case 0:
			drbd_err(connection, "Authentication of peer failed, trying again.\n");
			h = 0;  /* retry */
			goto out;
		}
	}

	connection->data.socket->sk->sk_sndtimeo = timeout;
	connection->data.socket->sk->sk_rcvtimeo = MAX_SCHEDULE_TIMEOUT;

	rcu_read_lock();
	nc = rcu_dereference(connection->net_conf);
	discard_my_data = nc->discard_my_data;
	rcu_read_unlock();

	if (drbd_send_protocol(connection) == -EOPNOTSUPP) {
		/* give up; go standalone */
		change_cstate(connection, C_DISCONNECTING, CS_HARD);
		return false;
	}

	rcu_read_lock();
	idr_for_each_entry(&connection->peer_devices, peer_device, vnr) {
		clear_bit(INITIAL_STATE_SENT, &peer_device->flags);
		clear_bit(INITIAL_STATE_RECEIVED, &peer_device->flags);
	}
	idr_for_each_entry(&connection->peer_devices, peer_device, vnr) {
		struct drbd_device *device = peer_device->device;

		if (discard_my_data)
			set_bit(DISCARD_MY_DATA, &device->flags);
		else
			clear_bit(DISCARD_MY_DATA, &device->flags);
	}
	rcu_read_unlock();

	if (mutex_lock_interruptible(&resource->conf_update) == 0) {
		/* The discard_my_data flag is a single-shot modifier to the next
		 * connection attempt, the handshake of which is now well underway.
		 * No need for rcu style copying of the whole struct
		 * just to clear a single value. */
		connection->net_conf->discard_my_data = 0;
		mutex_unlock(&resource->conf_update);
	}

	drbd_thread_start(&connection->asender);

	if (connection->agreed_pro_version >= 110) {
		if (resource->res_opts.node_id < connection->net_conf->peer_node_id) {
			kref_get(&connection->kref);
			kref_debug_get(&connection->kref_debug, 11);
			connection->connect_timer_work.cb = connect_work;
			timeout = twopc_retry_timeout(resource, 0);
			drbd_debug(connection, "Waiting for %ums to avoid transaction "
				   "conflicts\n", jiffies_to_msecs(timeout));
			connection->connect_timer.expires = jiffies + timeout;
			add_timer(&connection->connect_timer);
		}
	} else {
		enum drbd_state_rv rv;
		rv = change_cstate(connection, C_CONNECTED,
				   CS_VERBOSE | CS_WAIT_COMPLETE | CS_SERIALIZE);
		if (rv < SS_SUCCESS || connection->cstate[NOW] != C_CONNECTED) {
			h = 0;
			goto out;
		}
		conn_connect2(connection);
	}
	return true;

out_release_sockets:
	put_listener(&waiter);
	if (sock.socket)
		sock_release(sock.socket);
	if (msock.socket)
		sock_release(msock.socket);
	h = -1;  /* give up; go standalone */

out:
	if (h == 0) {
		conn_disconnect(connection);
		schedule_timeout_interruptible(HZ);
		goto start;
	}
	if (h == -1)
		change_cstate(connection, C_DISCONNECTING, CS_HARD);
	return h > 0;
}

static int decode_header(struct drbd_connection *connection, void *header, struct packet_info *pi)
{
	unsigned int header_size = drbd_header_size(connection);

	if (header_size == sizeof(struct p_header100) &&
	    *(__be32 *)header == cpu_to_be32(DRBD_MAGIC_100)) {
		struct p_header100 *h = header;
		if (h->pad != 0) {
			drbd_err(connection, "Header padding is not zero\n");
			return -EINVAL;
		}
		pi->vnr = (s16)be16_to_cpu(h->volume);
		pi->cmd = be16_to_cpu(h->command);
		pi->size = be32_to_cpu(h->length);
	} else if (header_size == sizeof(struct p_header95) &&
		   *(__be16 *)header == cpu_to_be16(DRBD_MAGIC_BIG)) {
		struct p_header95 *h = header;
		pi->cmd = be16_to_cpu(h->command);
		pi->size = be32_to_cpu(h->length);
		pi->vnr = 0;
	} else if (header_size == sizeof(struct p_header80) &&
		   *(__be32 *)header == cpu_to_be32(DRBD_MAGIC)) {
		struct p_header80 *h = header;
		pi->cmd = be16_to_cpu(h->command);
		pi->size = be16_to_cpu(h->length);
		pi->vnr = 0;
	} else {
		drbd_err(connection, "Wrong magic value 0x%08x in protocol version %d\n",
			 be32_to_cpu(*(__be32 *)header),
			 connection->agreed_pro_version);
		return -EINVAL;
	}
	pi->data = header + header_size;
	return 0;
}

static int drbd_recv_header(struct drbd_connection *connection, struct packet_info *pi)
{
	void *buffer = connection->data.rbuf;
	int err;

	err = drbd_recv_all_warn(connection, buffer, drbd_header_size(connection));
	if (err)
		return err;

	err = decode_header(connection, buffer, pi);
	connection->last_received = jiffies;

	return err;
}

static enum finish_epoch drbd_flush_after_epoch(struct drbd_connection *connection, struct drbd_epoch *epoch)
{
	int rv;
	struct drbd_resource *resource = connection->resource;
	struct drbd_device *device;
	int vnr;

	if (resource->write_ordering >= WO_BDEV_FLUSH) {
		rcu_read_lock();
		idr_for_each_entry(&resource->devices, device, vnr) {
			if (!get_ldev(device))
				continue;
			kobject_get(&device->kobj);
			rcu_read_unlock();

			rv = blkdev_issue_flush(device->ldev->backing_bdev, GFP_KERNEL,
						NULL);
			if (rv) {
				drbd_info(device, "local disk flush failed with status %d\n", rv);
				/* would rather check on EOPNOTSUPP, but that is not reliable.
				 * don't try again for ANY return value != 0
				 * if (rv == -EOPNOTSUPP) */
				drbd_bump_write_ordering(resource, NULL, WO_DRAIN_IO);
			}
			put_ldev(device);
			kobject_put(&device->kobj);

			rcu_read_lock();
			if (rv)
				break;
		}
		rcu_read_unlock();
	}

	return drbd_may_finish_epoch(connection, epoch, EV_BARRIER_DONE);
}

static int w_flush(struct drbd_work *w, int cancel)
{
	struct flush_work *fw = container_of(w, struct flush_work, w);
	struct drbd_epoch *epoch = fw->epoch;
	struct drbd_connection *connection = epoch->connection;

	kfree(fw);

	if (!test_and_set_bit(DE_BARRIER_IN_NEXT_EPOCH_ISSUED, &epoch->flags))
		drbd_flush_after_epoch(connection, epoch);

	drbd_may_finish_epoch(connection, epoch, EV_PUT |
			      (connection->cstate[NOW] < C_CONNECTED ? EV_CLEANUP : 0));

	return 0;
}

/**
 * drbd_may_finish_epoch() - Applies an epoch_event to the epoch's state, eventually finishes it.
 * @connection:	DRBD connection.
 * @epoch:	Epoch object.
 * @ev:		Epoch event.
 */
static enum finish_epoch drbd_may_finish_epoch(struct drbd_connection *connection,
					       struct drbd_epoch *epoch,
					       enum epoch_event ev)
{
	int finish, epoch_size;
	struct drbd_epoch *next_epoch;
	int schedule_flush = 0;
	enum finish_epoch rv = FE_STILL_LIVE;
	struct drbd_resource *resource = connection->resource;

	spin_lock(&connection->epoch_lock);
	do {
		next_epoch = NULL;
		finish = 0;

		epoch_size = atomic_read(&epoch->epoch_size);

		switch (ev & ~EV_CLEANUP) {
		case EV_PUT:
			atomic_dec(&epoch->active);
			break;
		case EV_GOT_BARRIER_NR:
			set_bit(DE_HAVE_BARRIER_NUMBER, &epoch->flags);

			/* Special case: If we just switched from WO_BIO_BARRIER to
			   WO_BDEV_FLUSH we should not finish the current epoch */
			if (test_bit(DE_CONTAINS_A_BARRIER, &epoch->flags) && epoch_size == 1 &&
			    resource->write_ordering != WO_BIO_BARRIER &&
			    epoch == connection->current_epoch)
				clear_bit(DE_CONTAINS_A_BARRIER, &epoch->flags);
			break;
		case EV_BARRIER_DONE:
			set_bit(DE_BARRIER_IN_NEXT_EPOCH_DONE, &epoch->flags);
			break;
		case EV_BECAME_LAST:
			/* nothing to do*/
			break;
		}

		if (epoch_size != 0 &&
		    atomic_read(&epoch->active) == 0 &&
		    (test_bit(DE_HAVE_BARRIER_NUMBER, &epoch->flags) || ev & EV_CLEANUP) &&
		    epoch->list.prev == &connection->current_epoch->list &&
		    !test_bit(DE_IS_FINISHING, &epoch->flags)) {
			/* Nearly all conditions are met to finish that epoch... */
			if (test_bit(DE_BARRIER_IN_NEXT_EPOCH_DONE, &epoch->flags) ||
			    resource->write_ordering == WO_NONE ||
			    (epoch_size == 1 && test_bit(DE_CONTAINS_A_BARRIER, &epoch->flags)) ||
			    ev & EV_CLEANUP) {
				finish = 1;
				set_bit(DE_IS_FINISHING, &epoch->flags);
			} else if (!test_bit(DE_BARRIER_IN_NEXT_EPOCH_ISSUED, &epoch->flags) &&
				 resource->write_ordering == WO_BIO_BARRIER) {
				atomic_inc(&epoch->active);
				schedule_flush = 1;
			}
		}
		if (finish) {
			if (!(ev & EV_CLEANUP)) {
				spin_unlock(&connection->epoch_lock);
				drbd_send_b_ack(epoch->connection, epoch->barrier_nr, epoch_size);
				spin_lock(&connection->epoch_lock);
			}
#if 0
			/* FIXME: dec unacked on connection, once we have
			 * something to count pending connection packets in. */
			if (test_bit(DE_HAVE_BARRIER_NUMBER, &epoch->flags))
				dec_unacked(epoch->connection);
#endif

			if (connection->current_epoch != epoch) {
				next_epoch = list_entry(epoch->list.next, struct drbd_epoch, list);
				list_del(&epoch->list);
				ev = EV_BECAME_LAST | (ev & EV_CLEANUP);
				connection->epochs--;
				kfree(epoch);

				if (rv == FE_STILL_LIVE)
					rv = FE_DESTROYED;
			} else {
				epoch->flags = 0;
				atomic_set(&epoch->epoch_size, 0);
				/* atomic_set(&epoch->active, 0); is alrady zero */
				if (rv == FE_STILL_LIVE)
					rv = FE_RECYCLED;
			}
		}

		if (!next_epoch)
			break;

		epoch = next_epoch;
	} while (1);

	spin_unlock(&connection->epoch_lock);

	if (schedule_flush) {
		struct flush_work *fw;
		fw = kmalloc(sizeof(*fw), GFP_ATOMIC);
		if (fw) {
			fw->w.cb = w_flush;
			fw->epoch = epoch;
			fw->device = NULL; /* FIXME drop this member, it is unused. */
			drbd_queue_work(&resource->work, &fw->w);
		} else {
			drbd_warn(resource, "Could not kmalloc a flush_work obj\n");
			set_bit(DE_BARRIER_IN_NEXT_EPOCH_ISSUED, &epoch->flags);
			/* That is not a recursion, only one level */
			drbd_may_finish_epoch(connection, epoch, EV_BARRIER_DONE);
			drbd_may_finish_epoch(connection, epoch, EV_PUT);
		}
	}

	return rv;
}

static enum write_ordering_e
max_allowed_wo(struct drbd_backing_dev *bdev, enum write_ordering_e wo)
{
	struct disk_conf *dc;

	dc = rcu_dereference(bdev->disk_conf);

	if (wo == WO_BIO_BARRIER && !dc->disk_barrier)
		wo = WO_BDEV_FLUSH;
	if (wo == WO_BDEV_FLUSH && !dc->disk_flushes)
		wo = WO_DRAIN_IO;
	if (wo == WO_DRAIN_IO && !dc->disk_drain)
		wo = WO_NONE;

	return wo;
}

/**
 * drbd_bump_write_ordering() - Fall back to an other write ordering method
 * @resource:	DRBD resource.
 * @wo:		Write ordering method to try.
 */
void drbd_bump_write_ordering(struct drbd_resource *resource, struct drbd_backing_dev *bdev,
			      enum write_ordering_e wo) __must_hold(local)
{
	struct drbd_device *device;
	enum write_ordering_e pwo;
	int vnr, i = 0;
	static char *write_ordering_str[] = {
		[WO_NONE] = "none",
		[WO_DRAIN_IO] = "drain",
		[WO_BDEV_FLUSH] = "flush",
		[WO_BIO_BARRIER] = "barrier",
	};

	pwo = resource->write_ordering;
	if (wo != WO_BIO_BARRIER)
		wo = min(pwo, wo);
	rcu_read_lock();
	idr_for_each_entry(&resource->devices, device, vnr) {
		if (i++ == 1 && wo == WO_BIO_BARRIER)
			wo = WO_BDEV_FLUSH; /* WO = barrier does not handle multiple volumes */

		if (get_ldev(device)) {
			wo = max_allowed_wo(device->ldev, wo);
			if (device->ldev == bdev)
				bdev = NULL;
			put_ldev(device);
		}
	}

	if (bdev)
		wo = max_allowed_wo(bdev, wo);

	rcu_read_unlock();

	resource->write_ordering = wo;
	if (pwo != resource->write_ordering || wo == WO_BIO_BARRIER)
		drbd_info(resource, "Method to ensure write ordering: %s\n", write_ordering_str[resource->write_ordering]);
}

void conn_wait_active_ee_empty(struct drbd_connection *connection);

/**
 * drbd_submit_peer_request()
 * @device:	DRBD device.
 * @peer_req:	peer request
 * @rw:		flag field, see bio->bi_rw
 *
 * May spread the pages to multiple bios,
 * depending on bio_add_page restrictions.
 *
 * Returns 0 if all bios have been submitted,
 * -ENOMEM if we could not allocate enough bios,
 * -ENOSPC (any better suggestion?) if we have not been able to bio_add_page a
 *  single page to an empty bio (which should never happen and likely indicates
 *  that the lower level IO stack is in some way broken). This has been observed
 *  on certain Xen deployments.
 */
/* TODO allocate from our own bio_set. */
int drbd_submit_peer_request(struct drbd_device *device,
			     struct drbd_peer_request *peer_req,
			     const unsigned rw, const int fault_type)
{
	struct bio *bios = NULL;
	struct bio *bio;
	struct page *page = peer_req->pages;
	sector_t sector = peer_req->i.sector;
	unsigned ds = peer_req->i.size;
	unsigned n_bios = 0;
	unsigned nr_pages = DIV_ROUND_UP(ds, PAGE_SIZE);
	int err = -ENOMEM;

	if (peer_req->flags & EE_IS_TRIM_USE_ZEROOUT) {
		/* wait for all pending IO completions, before we start
		 * zeroing things out. */
<<<<<<< HEAD
		conn_wait_active_ee_empty(peer_req->peer_device->connection);
=======
		conn_wait_active_ee_empty(first_peer_device(device)->connection);
		/* add it to the active list now,
		 * so we can find it to present it in debugfs */
		spin_lock_irq(&device->resource->req_lock);
		list_add_tail(&peer_req->w.list, &device->active_ee);
		spin_unlock_irq(&device->resource->req_lock);
>>>>>>> f9799aaf
		if (blkdev_issue_zeroout(device->ldev->backing_bdev,
			sector, ds >> 9, GFP_NOIO))
			peer_req->flags |= EE_WAS_ERROR;
		drbd_endio_write_sec_final(peer_req);
		return 0;
	}

	/* Discards don't have any payload.
	 * But the scsi layer still expects a bio_vec it can use internally,
	 * see sd_setup_discard_cmnd() and blk_add_request_payload(). */
	if (peer_req->flags & EE_IS_TRIM)
		nr_pages = 1;

	/* In most cases, we will only need one bio.  But in case the lower
	 * level restrictions happen to be different at this offset on this
	 * side than those of the sending peer, we may need to submit the
	 * request in more than one bio.
	 *
	 * Plain bio_alloc is good enough here, this is no DRBD internally
	 * generated bio, but a bio allocated on behalf of the peer.
	 */
next_bio:
	bio = bio_alloc(GFP_NOIO, nr_pages);
	if (!bio) {
		drbd_err(device, "submit_ee: Allocation of a bio failed (nr_pages=%u)\n", nr_pages);
		goto fail;
	}
	/* > peer_req->i.sector, unless this is the first bio */
	DRBD_BIO_BI_SECTOR(bio) = sector;
	bio->bi_bdev = device->ldev->backing_bdev;
	/* we special case some flags in the multi-bio case, see below
	 * (REQ_UNPLUG, REQ_FLUSH, or BIO_RW_BARRIER in older kernels) */
	bio->bi_rw = rw;
	bio->bi_private = peer_req;
	bio->bi_end_io = drbd_peer_request_endio;

	bio->bi_next = bios;
	bios = bio;
	++n_bios;

	if (rw & DRBD_REQ_DISCARD) {
		DRBD_BIO_BI_SIZE(bio) = ds;
		goto submit;
	}

	page_chain_for_each(page) {
		unsigned len = min_t(unsigned, ds, PAGE_SIZE);
		if (!bio_add_page(bio, page, len, 0)) {
			/* A single page must always be possible!
			 * But in case it fails anyways,
			 * we deal with it, and complain (below). */
			if (bio->bi_vcnt == 0) {
				drbd_err(device,
					"bio_add_page failed for len=%u, "
					"bi_vcnt=0 (bi_sector=%llu)\n",
					len, (uint64_t)DRBD_BIO_BI_SECTOR(bio));
				err = -ENOSPC;
				goto fail;
			}
			goto next_bio;
		}
		ds -= len;
		sector += len >> 9;
		--nr_pages;
	}
	D_ASSERT(device, ds == 0);
submit:
	D_ASSERT(device, page == NULL);

	atomic_set(&peer_req->pending_bios, n_bios);
	do {
		bio = bios;
		bios = bios->bi_next;
		bio->bi_next = NULL;

		/* strip off REQ_UNPLUG unless it is the last bio */
		if (bios)
			bio->bi_rw &= ~DRBD_REQ_UNPLUG;
		drbd_generic_make_request(device, fault_type, bio);

		/* strip off REQ_FLUSH,
		 * unless it is the first or last bio */
		if (bios && bios->bi_next)
			bios->bi_rw &= ~DRBD_REQ_FLUSH;
	} while (bios);
	maybe_kick_lo(device);
	return 0;

fail:
	while (bios) {
		bio = bios;
		bios = bios->bi_next;
		bio_put(bio);
	}
	return err;
}

static void drbd_remove_peer_req_interval(struct drbd_device *device,
					  struct drbd_peer_request *peer_req)
{
	struct drbd_interval *i = &peer_req->i;

	drbd_remove_interval(&device->write_requests, i);
	drbd_clear_interval(i);

	/* Wake up any processes waiting for this peer request to complete.  */
	if (i->waiting)
		wake_up(&device->misc_wait);
}

/**
 * w_e_reissue() - Worker callback; Resubmit a bio, without REQ_HARDBARRIER set
 * @device:	DRBD device.
 * @dw:		work object.
 * @cancel:	The connection will be closed anyways (unused in this callback)
 */
int w_e_reissue(struct drbd_work *w, int cancel) __releases(local)
{
	struct drbd_peer_request *peer_req =
		container_of(w, struct drbd_peer_request, w);
	struct drbd_peer_device *peer_device = peer_req->peer_device;
	struct drbd_device *device = peer_device->device;
	int err;
	/* We leave DE_CONTAINS_A_BARRIER and EE_IS_BARRIER in place,
	   (and DE_BARRIER_IN_NEXT_EPOCH_ISSUED in the previous Epoch)
	   so that we can finish that epoch in drbd_may_finish_epoch().
	   That is necessary if we already have a long chain of Epochs, before
	   we realize that BARRIER is actually not supported */

	/* As long as the -ENOTSUPP on the barrier is reported immediately
	   that will never trigger. If it is reported late, we will just
	   print that warning and continue correctly for all future requests
	   with WO_BDEV_FLUSH */
	if (previous_epoch(peer_device->connection, peer_req->epoch))
		drbd_warn(device, "Write ordering was not enforced (one time event)\n");

	/* we still have a local reference,
	 * get_ldev was done in receive_Data. */

	peer_req->w.cb = e_end_block;
	err = drbd_submit_peer_request(device, peer_req, WRITE, DRBD_FAULT_DT_WR);
	switch (err) {
	case -ENOMEM:
		peer_req->w.cb = w_e_reissue;
		drbd_queue_work(&peer_device->connection->sender_work,
				&peer_req->w);
		/* retry later; fall through */
	case 0:
		/* keep worker happy and connection up */
		return 0;

	case -ENOSPC:
		/* no other error expected, but anyways: */
	default:
		/* forget the object,
		 * and cause a "Network failure" */
		spin_lock_irq(&device->resource->req_lock);
		list_del(&peer_req->w.list);
		drbd_remove_peer_req_interval(device, peer_req);
		spin_unlock_irq(&device->resource->req_lock);
		drbd_al_complete_io(device, &peer_req->i);
		drbd_may_finish_epoch(peer_device->connection, peer_req->epoch, EV_PUT + EV_CLEANUP);
		drbd_free_peer_req(device, peer_req);
		drbd_err(device, "submit failed, triggering re-connect\n");
		return err;
	}
}

void conn_wait_active_ee_empty(struct drbd_connection *connection)
{
	struct drbd_peer_device *peer_device;
	int vnr;

	rcu_read_lock();
	idr_for_each_entry(&connection->peer_devices, peer_device, vnr) {
		struct drbd_device *device = peer_device->device;
		kobject_get(&device->kobj);
		rcu_read_unlock();
		drbd_wait_ee_list_empty(device, &device->active_ee);
		kobject_put(&device->kobj);
		rcu_read_lock();
	}
	rcu_read_unlock();
}

static void conn_wait_done_ee_empty(struct drbd_connection *connection)
{
	struct drbd_peer_device *peer_device;
	int vnr;

	rcu_read_lock();
	idr_for_each_entry(&connection->peer_devices, peer_device, vnr) {
		struct drbd_device *device = peer_device->device;
		kobject_get(&device->kobj);
		rcu_read_unlock();
		drbd_wait_ee_list_empty(device, &device->done_ee);
		kobject_put(&device->kobj);
		rcu_read_lock();
	}
	rcu_read_unlock();
}

#ifdef blk_queue_plugged
static void drbd_unplug_all_devices(struct drbd_resource *resource)
{
	struct drbd_device *device;
	int vnr;

	rcu_read_lock();
	idr_for_each_entry(&resource->devices, device, vnr) {
		kobject_get(&device->kobj);
		rcu_read_unlock();
		drbd_kick_lo(device);
		kobject_put(&device->kobj);
		rcu_read_lock();
	}
	rcu_read_unlock();
}
#else
static void drbd_unplug_all_devices(struct drbd_resource *resource)
{
}
#endif

static int receive_Barrier(struct drbd_connection *connection, struct packet_info *pi)
{
	int rv, issue_flush;
	struct p_barrier *p = pi->data;
	struct drbd_epoch *epoch;

	drbd_unplug_all_devices(connection->resource);

	/* FIXME these are unacked on connection,
	 * not a specific (peer)device.
	 */
	connection->current_epoch->barrier_nr = p->barrier;
	connection->current_epoch->connection = connection;
	rv = drbd_may_finish_epoch(connection, connection->current_epoch, EV_GOT_BARRIER_NR);

	/* P_BARRIER_ACK may imply that the corresponding extent is dropped from
	 * the activity log, which means it would not be resynced in case the
	 * R_PRIMARY crashes now.
	 * Therefore we must send the barrier_ack after the barrier request was
	 * completed. */
	switch (connection->resource->write_ordering) {
	case WO_BIO_BARRIER:
	case WO_NONE:
		if (rv == FE_RECYCLED)
			return 0;
		break;

	case WO_BDEV_FLUSH:
	case WO_DRAIN_IO:
		if (rv == FE_STILL_LIVE) {
			set_bit(DE_BARRIER_IN_NEXT_EPOCH_ISSUED, &connection->current_epoch->flags);
			conn_wait_active_ee_empty(connection);
			rv = drbd_flush_after_epoch(connection, connection->current_epoch);
		}
		if (rv == FE_RECYCLED)
			return 0;

		/* The asender will send all the ACKs and barrier ACKs out, since
		   all EEs moved from the active_ee to the done_ee. We need to
		   provide a new epoch object for the EEs that come in soon */
		break;
	}

	/* receiver context, in the writeout path of the other node.
	 * avoid potential distributed deadlock */
	epoch = kmalloc(sizeof(struct drbd_epoch), GFP_NOIO);
	if (!epoch) {
		drbd_warn(connection, "Allocation of an epoch failed, slowing down\n");
		issue_flush = !test_and_set_bit(DE_BARRIER_IN_NEXT_EPOCH_ISSUED, &connection->current_epoch->flags);
		conn_wait_active_ee_empty(connection);
		if (issue_flush) {
			rv = drbd_flush_after_epoch(connection, connection->current_epoch);
			if (rv == FE_RECYCLED)
				return 0;
		}

		conn_wait_done_ee_empty(connection);

		return 0;
	}

	epoch->flags = 0;
	atomic_set(&epoch->epoch_size, 0);
	atomic_set(&epoch->active, 0);

	spin_lock(&connection->epoch_lock);
	if (atomic_read(&connection->current_epoch->epoch_size)) {
		list_add(&epoch->list, &connection->current_epoch->list);
		connection->current_epoch = epoch;
		connection->epochs++;
	} else {
		/* The current_epoch got recycled while we allocated this one... */
		kfree(epoch);
	}
	spin_unlock(&connection->epoch_lock);

	return 0;
}

/* used from receive_RSDataReply (recv_resync_read)
 * and from receive_Data */
static struct drbd_peer_request *
read_in_block(struct drbd_peer_device *peer_device, u64 id, sector_t sector,
	      struct packet_info *pi) __must_hold(local)
{
	struct drbd_device *device = peer_device->device;
	const sector_t capacity = drbd_get_capacity(device->this_bdev);
	struct drbd_peer_request *peer_req;
	struct page *page;
	int dgs, ds, err;
	int data_size = pi->size;
	void *dig_in = peer_device->connection->int_dig_in;
	void *dig_vv = peer_device->connection->int_dig_vv;
	unsigned long *data;
	struct p_trim *trim = (pi->cmd == P_TRIM) ? pi->data : NULL;

	dgs = 0;
	if (!trim && peer_device->connection->peer_integrity_tfm) {
		dgs = crypto_hash_digestsize(peer_device->connection->peer_integrity_tfm);
		/*
		 * FIXME: Receive the incoming digest into the receive buffer
		 *	  here, together with its struct p_data?
		 */
		err = drbd_recv_all_warn(peer_device->connection, dig_in, dgs);
		if (err)
			return NULL;
		data_size -= dgs;
	}

	if (trim) {
		D_ASSERT(peer_device, data_size == 0);
		data_size = be32_to_cpu(trim->size);
	}

	if (!expect(peer_device, IS_ALIGNED(data_size, 512)))
		return NULL;
	/* prepare for larger trim requests. */
	if (!trim && !expect(peer_device, data_size <= DRBD_MAX_BIO_SIZE))
		return NULL;

	/* even though we trust out peer,
	 * we sometimes have to double check. */
	if (sector + (data_size>>9) > capacity) {
		drbd_err(device, "request from peer beyond end of local disk: "
			"capacity: %llus < sector: %llus + size: %u\n",
			(unsigned long long)capacity,
			(unsigned long long)sector, data_size);
		return NULL;
	}

	/* GFP_NOIO, because we must not cause arbitrary write-out: in a DRBD
	 * "criss-cross" setup, that might cause write-out on some other DRBD,
	 * which in turn might block on the other node at this very place.  */
	peer_req = drbd_alloc_peer_req(peer_device, id, sector, data_size, trim == NULL, GFP_NOIO);
	if (!peer_req)
		return NULL;

	if (trim)
		return peer_req;

	ds = data_size;
	page = peer_req->pages;
	page_chain_for_each(page) {
		unsigned len = min_t(int, ds, PAGE_SIZE);
		data = kmap(page);
		err = drbd_recv_all_warn(peer_device->connection, data, len);
		if (drbd_insert_fault(device, DRBD_FAULT_RECEIVE)) {
			drbd_err(device, "Fault injection: Corrupting data on receive\n");
			data[0] = data[0] ^ (unsigned long)-1;
		}
		kunmap(page);
		if (err) {
			drbd_free_peer_req(device, peer_req);
			return NULL;
		}
		ds -= len;
	}

	if (dgs) {
		drbd_csum_ee(peer_device->connection->peer_integrity_tfm, peer_req, dig_vv);
		if (memcmp(dig_in, dig_vv, dgs)) {
			drbd_err(device, "Digest integrity check FAILED: %llus +%u\n",
				(unsigned long long)sector, data_size);
			drbd_free_peer_req(device, peer_req);
			return NULL;
		}
	}
	peer_device->recv_cnt += data_size >> 9;
	return peer_req;
}

/* drbd_drain_block() just takes a data block
 * out of the socket input buffer, and discards it.
 */
static int drbd_drain_block(struct drbd_peer_device *peer_device, int data_size)
{
	struct page *page;
	int err = 0;
	void *data;

	if (!data_size)
		return 0;

	page = drbd_alloc_pages(peer_device, 1, 1);

	data = kmap(page);
	while (data_size) {
		unsigned int len = min_t(int, data_size, PAGE_SIZE);

		err = drbd_recv_all_warn(peer_device->connection, data, len);
		if (err)
			break;
		data_size -= len;
	}
	kunmap(page);
	drbd_free_pages(peer_device->device, page, 0);
	return err;
}

static int recv_dless_read(struct drbd_peer_device *peer_device, struct drbd_request *req,
			   sector_t sector, int data_size)
{
	DRBD_BIO_VEC_TYPE bvec;
	DRBD_ITER_TYPE iter;
	struct bio *bio;
	int dgs, err, expect;
	void *dig_in = peer_device->connection->int_dig_in;
	void *dig_vv = peer_device->connection->int_dig_vv;

	dgs = 0;
	if (peer_device->connection->peer_integrity_tfm) {
		dgs = crypto_hash_digestsize(peer_device->connection->peer_integrity_tfm);
		err = drbd_recv_all_warn(peer_device->connection, dig_in, dgs);
		if (err)
			return err;
		data_size -= dgs;
	}

	/* optimistically update recv_cnt.  if receiving fails below,
	 * we disconnect anyways, and counters will be reset. */
	peer_device->recv_cnt += data_size >> 9;

	bio = req->master_bio;
	D_ASSERT(peer_device->device, sector == DRBD_BIO_BI_SECTOR(bio));

	bio_for_each_segment(bvec, bio, iter) {
		void *mapped = kmap(bvec BVD bv_page) + bvec BVD bv_offset;
		expect = min_t(int, data_size, bvec BVD bv_len);
		err = drbd_recv_all_warn(peer_device->connection, mapped, expect);
		kunmap(bvec BVD bv_page);
		if (err)
			return err;
		data_size -= expect;
	}

	if (dgs) {
		drbd_csum_bio(peer_device->connection->peer_integrity_tfm, bio, dig_vv);
		if (memcmp(dig_in, dig_vv, dgs)) {
			drbd_err(peer_device, "Digest integrity check FAILED. Broken NICs?\n");
			return -EINVAL;
		}
	}

	D_ASSERT(peer_device->device, data_size == 0);
	return 0;
}

/*
 * e_end_resync_block() is called in asender context via
 * drbd_finish_peer_reqs().
 */
static int e_end_resync_block(struct drbd_work *w, int unused)
{
	struct drbd_peer_request *peer_req =
		container_of(w, struct drbd_peer_request, w);
	struct drbd_peer_device *peer_device = peer_req->peer_device;
	struct drbd_device *device = peer_device->device;
	sector_t sector = peer_req->i.sector;
	int err;

	D_ASSERT(device, drbd_interval_empty(&peer_req->i));

	if (likely((peer_req->flags & EE_WAS_ERROR) == 0)) {
		drbd_set_in_sync(peer_device, sector, peer_req->i.size);
		err = drbd_send_ack(peer_device, P_RS_WRITE_ACK, peer_req);
	} else {
		/* Record failure to sync */
		drbd_rs_failed_io(peer_device, sector, peer_req->i.size);

		err  = drbd_send_ack(peer_device, P_NEG_ACK, peer_req);
	}
	dec_unacked(peer_device);

	return err;
}

static int recv_resync_read(struct drbd_peer_device *peer_device, sector_t sector,
			    struct packet_info *pi) __releases(local)
{
	struct drbd_device *device = peer_device->device;
	struct drbd_peer_request *peer_req;

	peer_req = read_in_block(peer_device, ID_SYNCER, sector, pi);
	if (!peer_req)
		goto fail;

	dec_rs_pending(peer_device);

	inc_unacked(peer_device);
	/* corresponding dec_unacked() in e_end_resync_block()
	 * respective _drbd_clear_done_ee */

	peer_req->w.cb = e_end_resync_block;

	spin_lock_irq(&device->resource->req_lock);
	list_add_tail(&peer_req->w.list, &device->sync_ee);
	spin_unlock_irq(&device->resource->req_lock);

	atomic_add(pi->size >> 9, &device->rs_sect_ev);

	/* Seting all peer out of sync here. Sync source peer will be set
	   in sync when the write completes. Other peers will be set in
	   sync by the sync source with a P_PEERS_IN_SYNC packet soon. */
	drbd_set_all_out_of_sync(device, peer_req->i.sector, peer_req->i.size);

	if (drbd_submit_peer_request(device, peer_req, WRITE, DRBD_FAULT_RS_WR) == 0)
		return 0;

	/* don't care for the reason here */
	drbd_err(device, "submit failed, triggering re-connect\n");
	spin_lock_irq(&device->resource->req_lock);
	list_del(&peer_req->w.list);
	spin_unlock_irq(&device->resource->req_lock);

	drbd_free_peer_req(device, peer_req);
fail:
	put_ldev(device);
	return -EIO;
}

static struct drbd_request *
find_request(struct drbd_device *device, struct rb_root *root, u64 id,
	     sector_t sector, bool missing_ok, const char *func)
{
	struct drbd_request *req;

	/* Request object according to our peer */
	req = (struct drbd_request *)(unsigned long)id;
	if (drbd_contains_interval(root, sector, &req->i) && req->i.local)
		return req;
	if (!missing_ok) {
		drbd_err(device, "%s: failed to find request 0x%lx, sector %llus\n", func,
			(unsigned long)id, (unsigned long long)sector);
	}
	return NULL;
}

static int receive_DataReply(struct drbd_connection *connection, struct packet_info *pi)
{
	struct drbd_peer_device *peer_device;
	struct drbd_device *device;
	struct drbd_request *req;
	sector_t sector;
	int err;
	struct p_data *p = pi->data;

	peer_device = conn_peer_device(connection, pi->vnr);
	if (!peer_device)
		return -EIO;
	device = peer_device->device;

	sector = be64_to_cpu(p->sector);

	spin_lock_irq(&device->resource->req_lock);
	req = find_request(device, &device->read_requests, p->block_id, sector, false, __func__);
	spin_unlock_irq(&device->resource->req_lock);
	if (unlikely(!req))
		return -EIO;

	/* drbd_remove_request_interval() is done in _req_may_be_done, to avoid
	 * special casing it there for the various failure cases.
	 * still no race with drbd_fail_pending_reads */
	err = recv_dless_read(peer_device, req, sector, pi->size);
	if (!err)
		req_mod(req, DATA_RECEIVED, peer_device);
	/* else: nothing. handled from drbd_disconnect...
	 * I don't think we may complete this just yet
	 * in case we are "on-disconnect: freeze" */

	return err;
}

static int receive_RSDataReply(struct drbd_connection *connection, struct packet_info *pi)
{
	struct drbd_peer_device *peer_device;
	struct drbd_device *device;
	sector_t sector;
	int err;
	struct p_data *p = pi->data;

	peer_device = conn_peer_device(connection, pi->vnr);
	if (!peer_device)
		return -EIO;
	device = peer_device->device;

	sector = be64_to_cpu(p->sector);
	D_ASSERT(device, p->block_id == ID_SYNCER);

	if (get_ldev(device)) {
		/* data is submitted to disk within recv_resync_read.
		 * corresponding put_ldev done below on error,
		 * or in drbd_peer_request_endio. */
		err = recv_resync_read(peer_device, sector, pi);
	} else {
		if (drbd_ratelimit())
			drbd_err(device, "Can not write resync data to local disk.\n");

		err = drbd_drain_block(peer_device, pi->size);

		drbd_send_ack_dp(peer_device, P_NEG_ACK, p, pi->size);
	}

	atomic_add(pi->size >> 9, &peer_device->rs_sect_in);

	return err;
}

static void restart_conflicting_writes(struct drbd_peer_request *peer_req)
{
	struct drbd_interval *i;
	struct drbd_request *req;
	struct drbd_device *device = peer_req->peer_device->device;
	const sector_t sector = peer_req->i.sector;
	const unsigned int size = peer_req->i.size;

	drbd_for_each_overlap(i, &device->write_requests, sector, size) {
		if (!i->local)
			continue;
		req = container_of(i, struct drbd_request, i);
		if ((req->rq_state[0] & RQ_LOCAL_PENDING) ||
		   !(req->rq_state[0] & RQ_POSTPONED))
			continue;
		/* as it is RQ_POSTPONED, this will cause it to
		 * be queued on the retry workqueue. */
		__req_mod(req, DISCARD_WRITE, peer_req->peer_device, NULL);
	}
}

/*
 * e_end_block() is called in asender context via drbd_finish_peer_reqs().
 */
static int e_end_block(struct drbd_work *w, int cancel)
{
	struct drbd_peer_request *peer_req =
		container_of(w, struct drbd_peer_request, w);
	struct drbd_peer_device *peer_device = peer_req->peer_device;
	struct drbd_device *device = peer_device->device;
	sector_t sector = peer_req->i.sector;
	struct drbd_epoch *epoch;
	int err = 0, pcmd;

	if (peer_req->flags & EE_IS_BARRIER) {
		epoch = previous_epoch(peer_device->connection, peer_req->epoch);
		if (epoch)
			drbd_may_finish_epoch(peer_device->connection, epoch, EV_BARRIER_DONE + (cancel ? EV_CLEANUP : 0));
	}

	if (peer_req->flags & EE_SEND_WRITE_ACK) {
		if (likely((peer_req->flags & EE_WAS_ERROR) == 0)) {
			pcmd = (peer_device->repl_state[NOW] >= L_SYNC_SOURCE &&
				peer_device->repl_state[NOW] <= L_PAUSED_SYNC_T &&
				peer_req->flags & EE_MAY_SET_IN_SYNC) ?
				P_RS_WRITE_ACK : P_WRITE_ACK;
			err = drbd_send_ack(peer_device, pcmd, peer_req);
			if (pcmd == P_RS_WRITE_ACK)
				drbd_set_in_sync(peer_device, sector, peer_req->i.size);
		} else {
			err = drbd_send_ack(peer_device, P_NEG_ACK, peer_req);
			/* we expect it to be marked out of sync anyways...
			 * maybe assert this?  */
		}
		dec_unacked(peer_device);
	}

	/* we delete from the conflict detection hash _after_ we sent out the
	 * P_WRITE_ACK / P_NEG_ACK, to get the sequence number right.  */
	if (peer_req->flags & EE_IN_INTERVAL_TREE) {
		spin_lock_irq(&device->resource->req_lock);
		D_ASSERT(device, !drbd_interval_empty(&peer_req->i));
		drbd_remove_peer_req_interval(device, peer_req);
		if (peer_req->flags & EE_RESTART_REQUESTS)
			restart_conflicting_writes(peer_req);
		spin_unlock_irq(&device->resource->req_lock);
	} else
		D_ASSERT(device, drbd_interval_empty(&peer_req->i));

	drbd_may_finish_epoch(peer_device->connection, peer_req->epoch, EV_PUT + (cancel ? EV_CLEANUP : 0));

	return err;
}

static int e_send_ack(struct drbd_work *w, enum drbd_packet ack)
{
	struct drbd_peer_request *peer_req =
		container_of(w, struct drbd_peer_request, w);
	struct drbd_peer_device *peer_device = peer_req->peer_device;
	int err;

	err = drbd_send_ack(peer_device, ack, peer_req);
	dec_unacked(peer_device);

	return err;
}

static int e_send_discard_write(struct drbd_work *w, int unused)
{
	return e_send_ack(w, P_SUPERSEDED);
}

static int e_send_retry_write(struct drbd_work *w, int unused)
{

	struct drbd_peer_request *peer_request =
		container_of(w, struct drbd_peer_request, w);
	struct drbd_connection *connection = peer_request->peer_device->connection;

	return e_send_ack(w, connection->agreed_pro_version >= 100 ?
			     P_RETRY_WRITE : P_SUPERSEDED);
}

static bool seq_greater(u32 a, u32 b)
{
	/*
	 * We assume 32-bit wrap-around here.
	 * For 24-bit wrap-around, we would have to shift:
	 *  a <<= 8; b <<= 8;
	 */
	return (s32)a - (s32)b > 0;
}

static u32 seq_max(u32 a, u32 b)
{
	return seq_greater(a, b) ? a : b;
}

static void update_peer_seq(struct drbd_peer_device *peer_device, unsigned int peer_seq)
{
	unsigned int newest_peer_seq;

	if (test_bit(RESOLVE_CONFLICTS, &peer_device->connection->flags)) {
		spin_lock(&peer_device->peer_seq_lock);
		newest_peer_seq = seq_max(peer_device->peer_seq, peer_seq);
		peer_device->peer_seq = newest_peer_seq;
		spin_unlock(&peer_device->peer_seq_lock);
		/* wake up only if we actually changed peer_device->peer_seq */
		if (peer_seq == newest_peer_seq)
			wake_up(&peer_device->device->seq_wait);
	}
}

static inline int overlaps(sector_t s1, int l1, sector_t s2, int l2)
{
	return !((s1 + (l1>>9) <= s2) || (s1 >= s2 + (l2>>9)));
}

/* maybe change sync_ee into interval trees as well? */
static bool overlapping_resync_write(struct drbd_device *device, struct drbd_peer_request *peer_req)
{
	struct drbd_peer_request *rs_req;
	bool rv = 0;

	spin_lock_irq(&device->resource->req_lock);
	list_for_each_entry(rs_req, &device->sync_ee, w.list) {
		if (overlaps(peer_req->i.sector, peer_req->i.size,
			     rs_req->i.sector, rs_req->i.size)) {
			rv = 1;
			break;
		}
	}
	spin_unlock_irq(&device->resource->req_lock);

	return rv;
}

/* Called from receive_Data.
 * Synchronize packets on sock with packets on msock.
 *
 * This is here so even when a P_DATA packet traveling via sock overtook an Ack
 * packet traveling on msock, they are still processed in the order they have
 * been sent.
 *
 * Note: we don't care for Ack packets overtaking P_DATA packets.
 *
 * In case packet_seq is larger than peer_device->peer_seq number, there are
 * outstanding packets on the msock. We wait for them to arrive.
 * In case we are the logically next packet, we update peer_device->peer_seq
 * ourselves. Correctly handles 32bit wrap around.
 *
 * Assume we have a 10 GBit connection, that is about 1<<30 byte per second,
 * about 1<<21 sectors per second. So "worst" case, we have 1<<3 == 8 seconds
 * for the 24bit wrap (historical atomic_t guarantee on some archs), and we have
 * 1<<9 == 512 seconds aka ages for the 32bit wrap around...
 *
 * returns 0 if we may process the packet,
 * -ERESTARTSYS if we were interrupted (by disconnect signal). */
static int wait_for_and_update_peer_seq(struct drbd_peer_device *peer_device, const u32 peer_seq)
{
	struct drbd_connection *connection = peer_device->connection;
	DEFINE_WAIT(wait);
	long timeout;
	int ret = 0, tp;

	if (!test_bit(RESOLVE_CONFLICTS, &connection->flags))
		return 0;

	spin_lock(&peer_device->peer_seq_lock);
	for (;;) {
		if (!seq_greater(peer_seq - 1, peer_device->peer_seq)) {
			peer_device->peer_seq = seq_max(peer_device->peer_seq, peer_seq);
			break;
		}

		if (signal_pending(current)) {
			ret = -ERESTARTSYS;
			break;
		}

		rcu_read_lock();
		tp = rcu_dereference(connection->net_conf)->two_primaries;
		rcu_read_unlock();

		if (!tp)
			break;

		/* Only need to wait if two_primaries is enabled */
		prepare_to_wait(&peer_device->device->seq_wait, &wait, TASK_INTERRUPTIBLE);
		spin_unlock(&peer_device->peer_seq_lock);
		rcu_read_lock();
		timeout = rcu_dereference(connection->net_conf)->ping_timeo*HZ/10;
		rcu_read_unlock();
		timeout = schedule_timeout(timeout);
		spin_lock(&peer_device->peer_seq_lock);
		if (!timeout) {
			ret = -ETIMEDOUT;
			drbd_err(peer_device, "Timed out waiting for missing ack packets; disconnecting\n");
			break;
		}
	}
	spin_unlock(&peer_device->peer_seq_lock);
	finish_wait(&peer_device->device->seq_wait, &wait);
	return ret;
}

/* see also bio_flags_to_wire()
 * DRBD_REQ_*, because we need to semantically map the flags to data packet
 * flags and back. We may replicate to other kernel versions. */
static unsigned long wire_flags_to_bio(struct drbd_connection *connection, u32 dpf)
{
	if (connection->agreed_pro_version >= 95)
		return  (dpf & DP_RW_SYNC ? DRBD_REQ_SYNC : 0) |
			(dpf & DP_UNPLUG ? DRBD_REQ_UNPLUG : 0) |
			(dpf & DP_FUA ? DRBD_REQ_FUA : 0) |
			(dpf & DP_FLUSH ? DRBD_REQ_FLUSH : 0) |
			(dpf & DP_DISCARD ? DRBD_REQ_DISCARD : 0);

	/* else: we used to communicate one bit only in older DRBD */
	return dpf & DP_RW_SYNC ? (DRBD_REQ_SYNC | DRBD_REQ_UNPLUG) : 0;
}

static void fail_postponed_requests(struct drbd_peer_request *peer_req)
{
	struct drbd_device *device = peer_req->peer_device->device;
	struct drbd_interval *i;
	const sector_t sector = peer_req->i.sector;
	const unsigned int size = peer_req->i.size;

    repeat:
	drbd_for_each_overlap(i, &device->write_requests, sector, size) {
		struct drbd_request *req;
		struct bio_and_error m;

		if (!i->local)
			continue;
		req = container_of(i, struct drbd_request, i);
		if (!(req->rq_state[0] & RQ_POSTPONED))
			continue;
		req->rq_state[0] &= ~RQ_POSTPONED;
		__req_mod(req, NEG_ACKED, peer_req->peer_device, &m);
		spin_unlock_irq(&device->resource->req_lock);
		if (m.bio)
			complete_master_bio(device, &m);
		spin_lock_irq(&device->resource->req_lock);
		goto repeat;
	}
}

static int handle_write_conflicts(struct drbd_peer_request *peer_req)
{
	struct drbd_peer_device *peer_device = peer_req->peer_device;
	struct drbd_device *device = peer_device->device;
	struct drbd_connection *connection = peer_device->connection;
	bool resolve_conflicts = test_bit(RESOLVE_CONFLICTS, &connection->flags);
	sector_t sector = peer_req->i.sector;
	const unsigned int size = peer_req->i.size;
	struct drbd_interval *i;
	bool equal;
	int err;

	/*
	 * Inserting the peer request into the write_requests tree will prevent
	 * new conflicting local requests from being added.
	 */
	drbd_insert_interval(&device->write_requests, &peer_req->i);

    repeat:
	drbd_for_each_overlap(i, &device->write_requests, sector, size) {
		if (i == &peer_req->i)
			continue;
		if (i->completed)
			continue;

		if (!i->local) {
			/*
			 * Our peer has sent a conflicting remote request; this
			 * should not happen in a two-node setup.  Wait for the
			 * earlier peer request to complete.
			 */
			err = drbd_wait_misc(device, peer_device, i);
			if (err)
				goto out;
			goto repeat;
		}

		equal = i->sector == sector && i->size == size;
		if (resolve_conflicts) {
			/*
			 * If the peer request is fully contained within the
			 * overlapping request, it can be discarded; otherwise,
			 * it will be retried once all overlapping requests
			 * have completed.
			 */
			bool discard = i->sector <= sector && i->sector +
				       (i->size >> 9) >= sector + (size >> 9);

			if (!equal)
				drbd_alert(device, "Concurrent writes detected: "
					       "local=%llus +%u, remote=%llus +%u, "
					       "assuming %s came first\n",
					  (unsigned long long)i->sector, i->size,
					  (unsigned long long)sector, size,
					  discard ? "local" : "remote");

			inc_unacked(peer_device);
			peer_req->w.cb = discard ? e_send_discard_write :
						   e_send_retry_write;
			list_add_tail(&peer_req->w.list, &device->done_ee);
			wake_asender(connection);

			err = -ENOENT;
			goto out;
		} else {
			struct drbd_request *req =
				container_of(i, struct drbd_request, i);

			if (!equal)
				drbd_alert(device, "Concurrent writes detected: "
					       "local=%llus +%u, remote=%llus +%u\n",
					  (unsigned long long)i->sector, i->size,
					  (unsigned long long)sector, size);

			if (req->rq_state[0] & RQ_LOCAL_PENDING ||
			    !(req->rq_state[0] & RQ_POSTPONED)) {
				/*
				 * Wait for the node with the discard flag to
				 * decide if this request will be discarded or
				 * retried.  Requests that are discarded will
				 * disappear from the write_requests tree.
				 *
				 * In addition, wait for the conflicting
				 * request to finish locally before submitting
				 * the conflicting peer request.
				 */
				err = drbd_wait_misc(device, NULL, &req->i);
				if (err) {
					begin_state_change_locked(connection->resource, CS_HARD);
					__change_cstate(connection, C_TIMEOUT);
					end_state_change_locked(connection->resource);
					fail_postponed_requests(peer_req);
					goto out;
				}
				goto repeat;
			}
			/*
			 * Remember to restart the conflicting requests after
			 * the new peer request has completed.
			 */
			peer_req->flags |= EE_RESTART_REQUESTS;
		}
	}
	err = 0;

    out:
	if (err)
		drbd_remove_peer_req_interval(device, peer_req);
	return err;
}

/* mirrored write */
static int receive_Data(struct drbd_connection *connection, struct packet_info *pi)
{
	struct drbd_peer_device *peer_device;
	struct drbd_device *device;
	sector_t sector;
	struct drbd_peer_request *peer_req;
	struct p_data *p = pi->data;
	u32 peer_seq = be32_to_cpu(p->seq_num);
	int rw = WRITE;
	u32 dp_flags;
	int err, tp;

	peer_device = conn_peer_device(connection, pi->vnr);
	if (!peer_device)
		return -EIO;
	device = peer_device->device;

	if (!get_ldev(device)) {
		int err2;

		err = wait_for_and_update_peer_seq(peer_device, peer_seq);
		drbd_send_ack_dp(peer_device, P_NEG_ACK, p, pi->size);
		atomic_inc(&connection->current_epoch->epoch_size);
		err2 = drbd_drain_block(peer_device, pi->size);
		if (!err)
			err = err2;
		return err;
	}

	/*
	 * Corresponding put_ldev done either below (on various errors), or in
	 * drbd_peer_request_endio, if we successfully submit the data at the
	 * end of this function.
	 */

	sector = be64_to_cpu(p->sector);
	peer_req = read_in_block(peer_device, p->block_id, sector, pi);
	if (!peer_req) {
		put_ldev(device);
		return -EIO;
	}

	peer_req->dagtag_sector = connection->last_dagtag_sector + (pi->size >> 9);
	connection->last_dagtag_sector = peer_req->dagtag_sector;

	peer_req->w.cb = e_end_block;

	dp_flags = be32_to_cpu(p->dp_flags);
	rw |= wire_flags_to_bio(connection, dp_flags);
	if (pi->cmd == P_TRIM) {
		struct request_queue *q = bdev_get_queue(device->ldev->backing_bdev);
		peer_req->flags |= EE_IS_TRIM;
		if (!blk_queue_discard(q))
			peer_req->flags |= EE_IS_TRIM_USE_ZEROOUT;
		D_ASSERT(peer_device, peer_req->i.size > 0);
		D_ASSERT(peer_device, rw & DRBD_REQ_DISCARD);
		D_ASSERT(peer_device, peer_req->pages == NULL);
	} else if (peer_req->pages == NULL) {
		D_ASSERT(device, peer_req->i.size == 0);
		D_ASSERT(device, dp_flags & DP_FLUSH);
	}

	if (dp_flags & DP_MAY_SET_IN_SYNC)
		peer_req->flags |= EE_MAY_SET_IN_SYNC;

	/* last "fixes" to rw flags.
	 * Strip off BIO_RW_BARRIER unconditionally,
	 * it is not supposed to be here anyways.
	 * (Was FUA or FLUSH on the peer,
	 * and got translated to BARRIER on this side).
	 * Note that the epoch handling code below
	 * may add it again, though.
	 */
	rw &= ~DRBD_REQ_HARDBARRIER;

	spin_lock(&connection->epoch_lock);
	peer_req->epoch = connection->current_epoch;
	atomic_inc(&peer_req->epoch->epoch_size);
	atomic_inc(&peer_req->epoch->active);

	if (connection->resource->write_ordering == WO_BIO_BARRIER &&
	    atomic_read(&peer_req->epoch->epoch_size) == 1) {
		struct drbd_epoch *epoch;
		/* Issue a barrier if we start a new epoch, and the previous epoch
		   was not a epoch containing a single request which already was
		   a Barrier. */
		epoch = list_entry(peer_req->epoch->list.prev, struct drbd_epoch, list);
		if (epoch == peer_req->epoch) {
			set_bit(DE_CONTAINS_A_BARRIER, &peer_req->epoch->flags);
			rw |= DRBD_REQ_FLUSH | DRBD_REQ_FUA;
			peer_req->flags |= EE_IS_BARRIER;
		} else {
			if (atomic_read(&epoch->epoch_size) > 1 ||
			    !test_bit(DE_CONTAINS_A_BARRIER, &epoch->flags)) {
				set_bit(DE_BARRIER_IN_NEXT_EPOCH_ISSUED, &epoch->flags);
				set_bit(DE_CONTAINS_A_BARRIER, &peer_req->epoch->flags);
				rw |= DRBD_REQ_FLUSH | DRBD_REQ_FUA;
				peer_req->flags |= EE_IS_BARRIER;
			}
		}
	}
	spin_unlock(&connection->epoch_lock);

	rcu_read_lock();
	tp = rcu_dereference(connection->net_conf)->two_primaries;
	rcu_read_unlock();
	if (tp) {
		peer_req->flags |= EE_IN_INTERVAL_TREE;
		err = wait_for_and_update_peer_seq(peer_device, peer_seq);
		if (err)
			goto out_interrupted;
		spin_lock_irq(&device->resource->req_lock);
		err = handle_write_conflicts(peer_req);
		if (err) {
			spin_unlock_irq(&device->resource->req_lock);
			if (err == -ENOENT) {
				put_ldev(device);
				return 0;
			}
			goto out_interrupted;
		}
	} else {
		update_peer_seq(peer_device, peer_seq);
		spin_lock_irq(&device->resource->req_lock);
	}
	/* if we use the zeroout fallback code, we process synchronously
	 * and we wait for all pending requests, respectively wait for
	 * active_ee to become empty in drbd_submit_peer_request();
	 * better not add ourselves here. */
	if ((peer_req->flags & EE_IS_TRIM_USE_ZEROOUT) == 0)
		list_add_tail(&peer_req->w.list, &device->active_ee);
	if (connection->agreed_pro_version >= 110)
		list_add_tail(&peer_req->recv_order, &connection->peer_requests);
	spin_unlock_irq(&device->resource->req_lock);

	if (peer_device->repl_state[NOW] == L_SYNC_TARGET)
		wait_event(device->ee_wait, !overlapping_resync_write(device, peer_req));

	if (connection->agreed_pro_version < 100) {
		rcu_read_lock();
		switch (rcu_dereference(connection->net_conf)->wire_protocol) {
		case DRBD_PROT_C:
			dp_flags |= DP_SEND_WRITE_ACK;
			break;
		case DRBD_PROT_B:
			dp_flags |= DP_SEND_RECEIVE_ACK;
			break;
		}
		rcu_read_unlock();
	}

	if (dp_flags & DP_SEND_WRITE_ACK) {
		peer_req->flags |= EE_SEND_WRITE_ACK;
		inc_unacked(peer_device);
		/* corresponding dec_unacked() in e_end_block()
		 * respective _drbd_clear_done_ee */
	}

	if (dp_flags & DP_SEND_RECEIVE_ACK) {
		/* I really don't like it that the receiver thread
		 * sends on the msock, but anyways */
		drbd_send_ack(peer_device, P_RECV_ACK, peer_req);
	}

	drbd_al_begin_io_for_peer(peer_device, &peer_req->i);

	err = drbd_submit_peer_request(device, peer_req, rw, DRBD_FAULT_DT_WR);
	if (!err)
		return 0;

	/* don't care for the reason here */
	drbd_err(device, "submit failed, triggering re-connect\n");
	spin_lock_irq(&device->resource->req_lock);
	list_del(&peer_req->w.list);
	list_del_init(&peer_req->recv_order);
	drbd_remove_peer_req_interval(device, peer_req);
	spin_unlock_irq(&device->resource->req_lock);
	drbd_al_complete_io(device, &peer_req->i);

out_interrupted:
	drbd_may_finish_epoch(connection, peer_req->epoch, EV_PUT + EV_CLEANUP);
	put_ldev(device);
	drbd_free_peer_req(device, peer_req);
	return err;
}

/* We may throttle resync, if the lower device seems to be busy,
 * and current sync rate is above c_min_rate.
 *
 * To decide whether or not the lower device is busy, we use a scheme similar
 * to MD RAID is_mddev_idle(): if the partition stats reveal "significant"
 * (more than 64 sectors) of activity we cannot account for with our own resync
 * activity, it obviously is "busy".
 *
 * The current sync rate used here uses only the most recent two step marks,
 * to have a short time average so we can react faster.
 */
bool drbd_rs_should_slow_down(struct drbd_peer_device *peer_device, sector_t sector,
			      bool throttle_if_app_is_waiting)
{
	bool throttle = drbd_rs_c_min_rate_throttle(peer_device);

	if (!throttle || throttle_if_app_is_waiting)
		return throttle;

	return !drbd_sector_has_priority(peer_device, sector);
}

bool drbd_rs_c_min_rate_throttle(struct drbd_peer_device *peer_device)
{
	struct drbd_device *device = peer_device->device;
	unsigned long db, dt, dbdt;
	unsigned int c_min_rate;
	int curr_events;

	rcu_read_lock();
	c_min_rate = rcu_dereference(device->ldev->disk_conf)->c_min_rate;
	rcu_read_unlock();

	/* feature disabled? */
	if (c_min_rate == 0)
		return false;

	curr_events = drbd_backing_bdev_events(device->ldev->backing_bdev->bd_contains->bd_disk)
		    - atomic_read(&device->rs_sect_ev);

	if (atomic_read(&device->ap_actlog_cnt) ||
	    !peer_device->rs_last_events ||
	    curr_events - peer_device->rs_last_events > 64) {
		unsigned long rs_left;
		int i;

		peer_device->rs_last_events = curr_events;

		/* sync speed average over the last 2*DRBD_SYNC_MARK_STEP,
		 * approx. */
		i = (peer_device->rs_last_mark + DRBD_SYNC_MARKS-1) % DRBD_SYNC_MARKS;

		if (peer_device->repl_state[NOW] == L_VERIFY_S || peer_device->repl_state[NOW] == L_VERIFY_T)
			rs_left = peer_device->ov_left;
		else
			rs_left = drbd_bm_total_weight(peer_device) - peer_device->rs_failed;

		dt = ((long)jiffies - (long)peer_device->rs_mark_time[i]) / HZ;
		if (!dt)
			dt++;
		db = peer_device->rs_mark_left[i] - rs_left;
		dbdt = Bit2KB(db/dt);

		if (dbdt > c_min_rate)
			return true;
	}
	return false;
}

static int receive_DataRequest(struct drbd_connection *connection, struct packet_info *pi)
{
	struct drbd_peer_device *peer_device;
	struct drbd_device *device;
	sector_t sector;
	sector_t capacity;
	struct drbd_peer_request *peer_req;
	struct digest_info *di = NULL;
	int size, verb;
	unsigned int fault_type;
	struct p_block_req *p =	pi->data;

	peer_device = conn_peer_device(connection, pi->vnr);
	if (!peer_device)
		return -EIO;
	device = peer_device->device;
	capacity = drbd_get_capacity(device->this_bdev);

	sector = be64_to_cpu(p->sector);
	size   = be32_to_cpu(p->blksize);

	if (size <= 0 || !IS_ALIGNED(size, 512) || size > DRBD_MAX_BIO_SIZE) {
		drbd_err(device, "%s:%d: sector: %llus, size: %u\n", __FILE__, __LINE__,
				(unsigned long long)sector, size);
		return -EINVAL;
	}
	if (sector + (size>>9) > capacity) {
		drbd_err(device, "%s:%d: sector: %llus, size: %u\n", __FILE__, __LINE__,
				(unsigned long long)sector, size);
		return -EINVAL;
	}

	if (!get_ldev_if_state(device, D_UP_TO_DATE)) {
		verb = 1;
		switch (pi->cmd) {
		case P_DATA_REQUEST:
			drbd_send_ack_rp(peer_device, P_NEG_DREPLY, p);
			break;
		case P_RS_DATA_REQUEST:
		case P_CSUM_RS_REQUEST:
		case P_OV_REQUEST:
			drbd_send_ack_rp(peer_device, P_NEG_RS_DREPLY , p);
			break;
		case P_OV_REPLY:
			verb = 0;
			dec_rs_pending(peer_device);
			drbd_send_ack_ex(peer_device, P_OV_RESULT, sector, size, ID_IN_SYNC);
			break;
		default:
			BUG();
		}
		if (verb && drbd_ratelimit())
			drbd_err(device, "Can not satisfy peer's read request, "
			    "no local data.\n");

		/* drain possibly payload */
		return drbd_drain_block(peer_device, pi->size);
	}

	/* GFP_NOIO, because we must not cause arbitrary write-out: in a DRBD
	 * "criss-cross" setup, that might cause write-out on some other DRBD,
	 * which in turn might block on the other node at this very place.  */
	peer_req = drbd_alloc_peer_req(peer_device, p->block_id, sector, size,
			true /* has real payload */, GFP_NOIO);
	if (!peer_req) {
		put_ldev(device);
		return -ENOMEM;
	}

	switch (pi->cmd) {
	case P_DATA_REQUEST:
		peer_req->w.cb = w_e_end_data_req;
		fault_type = DRBD_FAULT_DT_RD;
		/* application IO, don't drbd_rs_begin_io */
		goto submit;

	case P_RS_DATA_REQUEST:
		peer_req->w.cb = w_e_end_rsdata_req;
		fault_type = DRBD_FAULT_RS_RD;
		/* used in the sector offset progress display */
		device->bm_resync_fo = BM_SECT_TO_BIT(sector);
		break;

	case P_OV_REPLY:
	case P_CSUM_RS_REQUEST:
		fault_type = DRBD_FAULT_RS_RD;
		di = kmalloc(sizeof(*di) + pi->size, GFP_NOIO);
		if (!di)
			goto out_free_e;

		di->digest_size = pi->size;
		di->digest = (((char *)di)+sizeof(struct digest_info));

		peer_req->digest = di;
		peer_req->flags |= EE_HAS_DIGEST;

		if (drbd_recv_all(connection, di->digest, pi->size))
			goto out_free_e;

		if (pi->cmd == P_CSUM_RS_REQUEST) {
			D_ASSERT(device, connection->agreed_pro_version >= 89);
			peer_req->w.cb = w_e_end_csum_rs_req;
			/* used in the sector offset progress display */
			device->bm_resync_fo = BM_SECT_TO_BIT(sector);
			/* remember to report stats in drbd_resync_finished */
			peer_device->use_csums = true;
		} else if (pi->cmd == P_OV_REPLY) {
			/* track progress, we may need to throttle */
			atomic_add(size >> 9, &peer_device->rs_sect_in);
			peer_req->w.cb = w_e_end_ov_reply;
			dec_rs_pending(peer_device);
			/* drbd_rs_begin_io done when we sent this request,
			 * but accounting still needs to be done. */
			goto submit_for_resync;
		}
		break;

	case P_OV_REQUEST:
		if (peer_device->ov_start_sector == ~(sector_t)0 &&
		    connection->agreed_pro_version >= 90) {
			unsigned long now = jiffies;
			int i;
			peer_device->ov_start_sector = sector;
			peer_device->ov_position = sector;
			peer_device->ov_left = drbd_bm_bits(device) - BM_SECT_TO_BIT(sector);
			peer_device->rs_total = peer_device->ov_left;
			for (i = 0; i < DRBD_SYNC_MARKS; i++) {
				peer_device->rs_mark_left[i] = peer_device->ov_left;
				peer_device->rs_mark_time[i] = now;
			}
			drbd_info(device, "Online Verify start sector: %llu\n",
					(unsigned long long)sector);
		}
		peer_req->w.cb = w_e_end_ov_req;
		fault_type = DRBD_FAULT_RS_RD;
		break;

	default:
		BUG();
	}

	/* Throttle, drbd_rs_begin_io and submit should become asynchronous
	 * wrt the receiver, but it is not as straightforward as it may seem.
	 * Various places in the resync start and stop logic assume resync
	 * requests are processed in order, requeuing this on the worker thread
	 * introduces a bunch of new code for synchronization between threads.
	 *
	 * Unlimited throttling before drbd_rs_begin_io may stall the resync
	 * "forever", throttling after drbd_rs_begin_io will lock that extent
	 * for application writes for the same time.  For now, just throttle
	 * here, where the rest of the code expects the receiver to sleep for
	 * a while, anyways.
	 */

	/* Throttle before drbd_rs_begin_io, as that locks out application IO;
	 * this defers syncer requests for some time, before letting at least
	 * on request through.  The resync controller on the receiving side
	 * will adapt to the incoming rate accordingly.
	 *
	 * We cannot throttle here if remote is Primary/SyncTarget:
	 * we would also throttle its application reads.
	 * In that case, throttling is done on the SyncTarget only.
	 */
	if (connection->peer_role[NOW] != R_PRIMARY &&
	    drbd_rs_should_slow_down(peer_device, sector, false))
		schedule_timeout_uninterruptible(HZ/10);
	if (drbd_rs_begin_io(peer_device, sector))
		goto out_free_e;

submit_for_resync:
	atomic_add(size >> 9, &device->rs_sect_ev);

submit:
	inc_unacked(peer_device);
	spin_lock_irq(&device->resource->req_lock);
	list_add_tail(&peer_req->w.list, &device->read_ee);
	spin_unlock_irq(&device->resource->req_lock);

	if (drbd_submit_peer_request(device, peer_req, READ, fault_type) == 0)
		return 0;

	/* don't care for the reason here */
	drbd_err(device, "submit failed, triggering re-connect\n");
	spin_lock_irq(&device->resource->req_lock);
	list_del(&peer_req->w.list);
	spin_unlock_irq(&device->resource->req_lock);
	/* no drbd_rs_complete_io(), we are dropping the connection anyways */

out_free_e:
	put_ldev(device);
	drbd_free_peer_req(device, peer_req);
	return -EIO;
}

/**
 * drbd_asb_recover_0p  -  Recover after split-brain with no remaining primaries
 */
static int drbd_asb_recover_0p(struct drbd_peer_device *peer_device) __must_hold(local)
{
	const int node_id = peer_device->device->resource->res_opts.node_id;
	int self, peer, rv = -100;
	unsigned long ch_self, ch_peer;
	enum drbd_after_sb_p after_sb_0p;

	self = drbd_bitmap_uuid(peer_device) & UUID_PRIMARY;
	peer = peer_device->bitmap_uuids[node_id] & UUID_PRIMARY;

	ch_peer = peer_device->dirty_bits;
	ch_self = peer_device->comm_bm_set;

	rcu_read_lock();
	after_sb_0p = rcu_dereference(peer_device->connection->net_conf)->after_sb_0p;
	rcu_read_unlock();
	switch (after_sb_0p) {
	case ASB_CONSENSUS:
	case ASB_DISCARD_SECONDARY:
	case ASB_CALL_HELPER:
	case ASB_VIOLENTLY:
		drbd_err(peer_device, "Configuration error.\n");
		break;
	case ASB_DISCONNECT:
		break;
	case ASB_DISCARD_YOUNGER_PRI:
		if (self == 0 && peer == 1) {
			rv = -1;
			break;
		}
		if (self == 1 && peer == 0) {
			rv =  1;
			break;
		}
		/* Else fall through to one of the other strategies... */
	case ASB_DISCARD_OLDER_PRI:
		if (self == 0 && peer == 1) {
			rv = 1;
			break;
		}
		if (self == 1 && peer == 0) {
			rv = -1;
			break;
		}
		/* Else fall through to one of the other strategies... */
		drbd_warn(peer_device, "Discard younger/older primary did not find a decision\n"
			  "Using discard-least-changes instead\n");
	case ASB_DISCARD_ZERO_CHG:
		if (ch_peer == 0 && ch_self == 0) {
			rv = test_bit(RESOLVE_CONFLICTS, &peer_device->connection->flags)
				? -1 : 1;
			break;
		} else {
			if (ch_peer == 0) { rv =  1; break; }
			if (ch_self == 0) { rv = -1; break; }
		}
		if (after_sb_0p == ASB_DISCARD_ZERO_CHG)
			break;
	case ASB_DISCARD_LEAST_CHG:
		if	(ch_self < ch_peer)
			rv = -1;
		else if (ch_self > ch_peer)
			rv =  1;
		else /* ( ch_self == ch_peer ) */
		     /* Well, then use something else. */
			rv = test_bit(RESOLVE_CONFLICTS, &peer_device->connection->flags)
				? -1 : 1;
		break;
	case ASB_DISCARD_LOCAL:
		rv = -1;
		break;
	case ASB_DISCARD_REMOTE:
		rv =  1;
	}

	return rv;
}

/**
 * drbd_asb_recover_1p  -  Recover after split-brain with one remaining primary
 */
static int drbd_asb_recover_1p(struct drbd_peer_device *peer_device) __must_hold(local)
{
	struct drbd_device *device = peer_device->device;
	struct drbd_connection *connection = peer_device->connection;
	struct drbd_resource *resource = device->resource;
	int hg, rv = -100;
	enum drbd_after_sb_p after_sb_1p;

	rcu_read_lock();
	after_sb_1p = rcu_dereference(connection->net_conf)->after_sb_1p;
	rcu_read_unlock();
	switch (after_sb_1p) {
	case ASB_DISCARD_YOUNGER_PRI:
	case ASB_DISCARD_OLDER_PRI:
	case ASB_DISCARD_LEAST_CHG:
	case ASB_DISCARD_LOCAL:
	case ASB_DISCARD_REMOTE:
	case ASB_DISCARD_ZERO_CHG:
		drbd_err(device, "Configuration error.\n");
		break;
	case ASB_DISCONNECT:
		break;
	case ASB_CONSENSUS:
		hg = drbd_asb_recover_0p(peer_device);
		if (hg == -1 && resource->role[NOW] == R_SECONDARY)
			rv = hg;
		if (hg == 1  && resource->role[NOW] == R_PRIMARY)
			rv = hg;
		break;
	case ASB_VIOLENTLY:
		rv = drbd_asb_recover_0p(peer_device);
		break;
	case ASB_DISCARD_SECONDARY:
		return resource->role[NOW] == R_PRIMARY ? 1 : -1;
	case ASB_CALL_HELPER:
		hg = drbd_asb_recover_0p(peer_device);
		if (hg == -1 && resource->role[NOW] == R_PRIMARY) {
			enum drbd_state_rv rv2;

			 /* drbd_change_state() does not sleep while in SS_IN_TRANSIENT_STATE,
			  * we might be here in L_OFF which is transient.
			  * we do not need to wait for the after state change work either. */
			rv2 = change_role(resource, R_SECONDARY, CS_VERBOSE, false);
			if (rv2 != SS_SUCCESS) {
				drbd_khelper(device, connection, "pri-lost-after-sb");
			} else {
				drbd_warn(device, "Successfully gave up primary role.\n");
				rv = hg;
			}
		} else
			rv = hg;
	}

	return rv;
}

/**
 * drbd_asb_recover_2p  -  Recover after split-brain with two remaining primaries
 */
static int drbd_asb_recover_2p(struct drbd_peer_device *peer_device) __must_hold(local)
{
	struct drbd_device *device = peer_device->device;
	struct drbd_connection *connection = peer_device->connection;
	int hg, rv = -100;
	enum drbd_after_sb_p after_sb_2p;

	rcu_read_lock();
	after_sb_2p = rcu_dereference(connection->net_conf)->after_sb_2p;
	rcu_read_unlock();
	switch (after_sb_2p) {
	case ASB_DISCARD_YOUNGER_PRI:
	case ASB_DISCARD_OLDER_PRI:
	case ASB_DISCARD_LEAST_CHG:
	case ASB_DISCARD_LOCAL:
	case ASB_DISCARD_REMOTE:
	case ASB_CONSENSUS:
	case ASB_DISCARD_SECONDARY:
	case ASB_DISCARD_ZERO_CHG:
		drbd_err(device, "Configuration error.\n");
		break;
	case ASB_VIOLENTLY:
		rv = drbd_asb_recover_0p(peer_device);
		break;
	case ASB_DISCONNECT:
		break;
	case ASB_CALL_HELPER:
		hg = drbd_asb_recover_0p(peer_device);
		if (hg == -1) {
			enum drbd_state_rv rv2;

			 /* drbd_change_state() does not sleep while in SS_IN_TRANSIENT_STATE,
			  * we might be here in L_OFF which is transient.
			  * we do not need to wait for the after state change work either. */
			rv2 = change_role(device->resource, R_SECONDARY, CS_VERBOSE, false);
			if (rv2 != SS_SUCCESS) {
				drbd_khelper(device, connection, "pri-lost-after-sb");
			} else {
				drbd_warn(device, "Successfully gave up primary role.\n");
				rv = hg;
			}
		} else
			rv = hg;
	}

	return rv;
}

static void drbd_uuid_dump_self(struct drbd_peer_device *peer_device, u64 bits, u64 flags)
{
	struct drbd_device *device = peer_device->device;

	drbd_info(peer_device, "self %016llX:%016llX:%016llX:%016llX bits:%llu flags:%llX\n",
		  (unsigned long long)drbd_current_uuid(peer_device->device),
		  (unsigned long long)drbd_bitmap_uuid(peer_device),
		  (unsigned long long)drbd_history_uuid(device, 0),
		  (unsigned long long)drbd_history_uuid(device, 1),
		  (unsigned long long)bits,
		  (unsigned long long)flags);
}


static void drbd_uuid_dump_peer(struct drbd_peer_device *peer_device, u64 bits, u64 flags)
{
	const int node_id = peer_device->device->resource->res_opts.node_id;

	drbd_info(peer_device, "peer %016llX:%016llX:%016llX:%016llX bits:%llu flags:%llX\n",
	     (unsigned long long)peer_device->current_uuid,
	     (unsigned long long)peer_device->bitmap_uuids[node_id],
	     (unsigned long long)peer_device->history_uuids[0],
	     (unsigned long long)peer_device->history_uuids[1],
	     (unsigned long long)bits,
	     (unsigned long long)flags);
}

static int uuid_fixup_resync_end(struct drbd_peer_device *peer_device, int *rule_nr) __must_hold(local)
{
	struct drbd_device *device = peer_device->device;
	const int node_id = device->resource->res_opts.node_id;

	if (peer_device->bitmap_uuids[node_id] == (u64)0 && drbd_bitmap_uuid(peer_device) != (u64)0) {

		if (peer_device->connection->agreed_pro_version < 91)
			return -1091;

		if ((drbd_bitmap_uuid(peer_device) & ~UUID_PRIMARY) ==
		    (peer_device->history_uuids[0] & ~UUID_PRIMARY) &&
		    (drbd_history_uuid(device, 0) & ~UUID_PRIMARY) ==
		    (peer_device->history_uuids[0] & ~UUID_PRIMARY)) {
			struct drbd_peer_md *peer_md = &device->ldev->md.peers[peer_device->bitmap_index];

			drbd_info(device, "was SyncSource, missed the resync finished event, corrected myself:\n");
			_drbd_uuid_push_history(device, peer_md->bitmap_uuid);
			peer_md->bitmap_uuid = 0;

			drbd_uuid_dump_self(peer_device,
					    device->disk_state[NOW] >= D_NEGOTIATING ? drbd_bm_total_weight(peer_device) : 0, 0);
			*rule_nr = 34;
		} else {
			drbd_info(device, "was SyncSource (peer failed to write sync_uuid)\n");
			*rule_nr = 36;
		}

		return 1;
	}

	if (drbd_bitmap_uuid(peer_device) == (u64)0 && peer_device->bitmap_uuids[node_id] != (u64)0) {

		if (peer_device->connection->agreed_pro_version < 91)
			return -1091;

		if ((drbd_history_uuid(device, 0) & ~UUID_PRIMARY) ==
		    (peer_device->bitmap_uuids[node_id] & ~UUID_PRIMARY) &&
		    (drbd_history_uuid(device, 1) & ~UUID_PRIMARY) ==
		    (peer_device->history_uuids[0] & ~UUID_PRIMARY)) {
			int i;

			drbd_info(device, "was SyncTarget, peer missed the resync finished event, corrected peer:\n");

			for (i = ARRAY_SIZE(peer_device->history_uuids) - 1; i > 0; i--)
				peer_device->history_uuids[i] = peer_device->history_uuids[i - 1];
			peer_device->history_uuids[i] = peer_device->bitmap_uuids[node_id];
			peer_device->bitmap_uuids[node_id] = 0;

			drbd_uuid_dump_peer(peer_device, peer_device->dirty_bits, peer_device->uuid_flags);
			*rule_nr = 35;
		} else {
			drbd_info(device, "was SyncTarget (failed to write sync_uuid)\n");
			*rule_nr = 37;
		}

		return -1;
	}

	return -2000;
}

static int uuid_fixup_resync_start1(struct drbd_peer_device *peer_device, int *rule_nr) __must_hold(local)
{
	struct drbd_device *device = peer_device->device;
	const int node_id = peer_device->device->resource->res_opts.node_id;
	u64 self, peer;

	self = drbd_current_uuid(device) & ~UUID_PRIMARY;
	peer = peer_device->history_uuids[0] & ~UUID_PRIMARY;

	if (self == peer) {
		if (peer_device->connection->agreed_pro_version < 96 ?
		    (drbd_history_uuid(device, 0) & ~UUID_PRIMARY) ==
		    (peer_device->history_uuids[1] & ~UUID_PRIMARY) :
		    peer + UUID_NEW_BM_OFFSET == (peer_device->bitmap_uuids[node_id] & ~UUID_PRIMARY)) {
			int i;

			/* The last P_SYNC_UUID did not get though. Undo the last start of
			   resync as sync source modifications of the peer's UUIDs. */
			*rule_nr = 51;

			if (peer_device->connection->agreed_pro_version < 91)
				return -1091;

			peer_device->bitmap_uuids[node_id] = peer_device->history_uuids[0];
			for (i = 0; i < ARRAY_SIZE(peer_device->history_uuids) - 1; i++)
				peer_device->history_uuids[i] = peer_device->history_uuids[i + 1];
			peer_device->history_uuids[i] = 0;

			drbd_info(device, "Lost last syncUUID packet, corrected:\n");
			drbd_uuid_dump_peer(peer_device, peer_device->dirty_bits, peer_device->uuid_flags);

			return -1;
		}
	}

	return -2000;
}

static int uuid_fixup_resync_start2(struct drbd_peer_device *peer_device, int *rule_nr) __must_hold(local)
{
	struct drbd_device *device = peer_device->device;
	u64 self, peer;

	self = drbd_history_uuid(device, 0) & ~UUID_PRIMARY;
	peer = peer_device->current_uuid & ~UUID_PRIMARY;

	if (self == peer) {
		if (peer_device->connection->agreed_pro_version < 96 ?
		    (drbd_history_uuid(device, 1) & ~UUID_PRIMARY) ==
		    (peer_device->history_uuids[0] & ~UUID_PRIMARY) :
		    self + UUID_NEW_BM_OFFSET == (drbd_bitmap_uuid(peer_device) & ~UUID_PRIMARY)) {
			u64 bitmap_uuid;

			/* The last P_SYNC_UUID did not get though. Undo the last start of
			   resync as sync source modifications of our UUIDs. */
			*rule_nr = 71;

			if (peer_device->connection->agreed_pro_version < 91)
				return -1091;

			bitmap_uuid = _drbd_uuid_pull_history(peer_device);
			__drbd_uuid_set_bitmap(peer_device, bitmap_uuid);

			drbd_info(device, "Last syncUUID did not get through, corrected:\n");
			drbd_uuid_dump_self(peer_device,
					    device->disk_state[NOW] >= D_NEGOTIATING ? drbd_bm_total_weight(peer_device) : 0, 0);

			return 1;
		}
	}

	return -2000;
}

/*
  100	after split brain try auto recover
    3   L_SYNC_SOURCE copy BitMap from
    2	L_SYNC_SOURCE set BitMap
    1	L_SYNC_SOURCE use BitMap
    0	no Sync
   -1	L_SYNC_TARGET use BitMap
   -2	L_SYNC_TARGET set BitMap
   -3   L_SYNC_TARGET clear BitMap
 -100	after split brain, disconnect
-1000	unrelated data
-1091   requires proto 91
-1096   requires proto 96
 */
static int drbd_uuid_compare(struct drbd_peer_device *peer_device,
			     int *rule_nr, int *peer_node_id) __must_hold(local)
{
	struct drbd_connection *connection = peer_device->connection;
	struct drbd_device *device = peer_device->device;
	const int node_id = device->resource->res_opts.node_id;
	const int max_peers = device->bitmap->bm_max_peers;
	u64 self, peer;
	int i, j;

	self = drbd_current_uuid(device) & ~UUID_PRIMARY;
	peer = peer_device->current_uuid & ~UUID_PRIMARY;

	/* Before DRBD 8.0.2 (from 2007), the uuid on sync targets was set to
	 * zero during resyncs for no good reason. */
	if (self == 0)
		self = UUID_JUST_CREATED;
	if (peer == 0)
		peer = UUID_JUST_CREATED;

	*rule_nr = 10;
	if (self == UUID_JUST_CREATED && peer == UUID_JUST_CREATED)
		return 0;

	*rule_nr = 20;
	if (self == UUID_JUST_CREATED)
		return -2;

	*rule_nr = 30;
	if (peer == UUID_JUST_CREATED)
		return 2;

	if (self == peer) {
		if (connection->agreed_pro_version < 110) {
			int rv = uuid_fixup_resync_end(peer_device, rule_nr);
			if (rv > -2000)
				return rv;
		}

		/* Common power [off|failure]? */
		*rule_nr = 40;
		if (test_bit(CRASHED_PRIMARY, &device->flags)) {
			if ((peer_device->uuid_flags & UUID_FLAG_CRASHED_PRIMARY) &&
			    test_bit(RESOLVE_CONFLICTS, &connection->flags))
				return -1;
			return 1;
		} else if (peer_device->uuid_flags & UUID_FLAG_CRASHED_PRIMARY)
				return -1;
		else
			return 0;
	}

	*rule_nr = 50;
	peer = peer_device->bitmap_uuids[node_id] & ~UUID_PRIMARY;
	if (self == peer)
		return -1;

	*rule_nr = 52;
	for (i = 0; i < MAX_PEERS; i++) {
		peer = peer_device->bitmap_uuids[i] & ~UUID_PRIMARY;
		if (self == peer) {
			*peer_node_id = i;
			return -3;
		}
	}

	if (connection->agreed_pro_version < 110) {
		int rv = uuid_fixup_resync_start1(peer_device, rule_nr);
		if (rv > -2000)
			return rv;
	}

	*rule_nr = 60;
	self = drbd_current_uuid(device) & ~UUID_PRIMARY;
	for (i = 0; i < ARRAY_SIZE(peer_device->history_uuids); i++) {
		peer = peer_device->history_uuids[i] & ~UUID_PRIMARY;
		if (self == peer)
			return -2;
	}

	*rule_nr = 70;
	self = drbd_bitmap_uuid(peer_device) & ~UUID_PRIMARY;
	peer = peer_device->current_uuid & ~UUID_PRIMARY;
	if (self == peer)
		return 1;

	*rule_nr = 72;
	for (i = 0; i < max_peers; i++) {
		if (i == peer_device->bitmap_index)
			continue;
		self = device->ldev->md.peers[i].bitmap_uuid & ~UUID_PRIMARY;
		if (self == peer) {
			*peer_node_id = device->ldev->md.peers[i].node_id;
			return 3;
		}
	}

	if (connection->agreed_pro_version < 110) {
		int rv = uuid_fixup_resync_start2(peer_device, rule_nr);
		if (rv > -2000)
			return rv;
	}

	*rule_nr = 80;
	peer = peer_device->current_uuid & ~UUID_PRIMARY;
	for (i = 0; i < HISTORY_UUIDS; i++) {
		self = drbd_history_uuid(device, i) & ~UUID_PRIMARY;
		if (self == peer)
			return 2;
	}

	*rule_nr = 90;
	self = drbd_bitmap_uuid(peer_device) & ~UUID_PRIMARY;
	peer = peer_device->bitmap_uuids[node_id] & ~UUID_PRIMARY;
	if (self == peer && self != ((u64)0))
		return 100;

	*rule_nr = 100;
	for (i = 0; i < HISTORY_UUIDS; i++) {
		self = drbd_history_uuid(device, i) & ~UUID_PRIMARY;
		for (j = 0; j < ARRAY_SIZE(peer_device->history_uuids); j++) {
			peer = peer_device->history_uuids[j] & ~UUID_PRIMARY;
			if (self == peer)
				return -100;
		}
	}

	return -1000;
}

static int drbd_handshake(struct drbd_peer_device *peer_device,
			  int *rule_nr,
			  int *peer_node_id) __must_hold(local)
{
	struct drbd_device *device = peer_device->device;
	int hg;

	drbd_info(device, "drbd_sync_handshake:\n");
	spin_lock_irq(&device->ldev->md.uuid_lock);
	drbd_uuid_dump_self(peer_device, peer_device->comm_bm_set, 0);
	drbd_uuid_dump_peer(peer_device, peer_device->dirty_bits, peer_device->uuid_flags);

	hg = drbd_uuid_compare(peer_device, rule_nr, peer_node_id);
	spin_unlock_irq(&device->ldev->md.uuid_lock);

	drbd_info(device, "uuid_compare()=%d by rule %d\n", hg, *rule_nr);

	return hg;
}


static enum drbd_repl_state goodness_to_repl_state(struct drbd_peer_device *peer_device, int hg)
{
	struct drbd_device *device = peer_device->device;
	enum drbd_repl_state rv = -1;

	if (hg > 0) { /* become sync source. */
		rv = L_WF_BITMAP_S;
	} else if (hg < 0) { /* become sync target */
		rv = L_WF_BITMAP_T;
	} else {
		rv = L_ESTABLISHED;
		if (drbd_bitmap_uuid(peer_device)) {
			drbd_info(peer_device, "clearing bitmap UUID and bitmap content (%lu bits)\n",
				  drbd_bm_total_weight(peer_device));
			drbd_uuid_set_bitmap(peer_device, 0);
			drbd_bm_clear_many_bits(peer_device, 0, -1UL);
		} else if (drbd_bm_total_weight(peer_device)) {
			drbd_info(device, "No resync, but %lu bits in bitmap!\n",
				  drbd_bm_total_weight(peer_device));
		}
	}

	return rv;
}

static enum drbd_repl_state drbd_attach_handshake(struct drbd_peer_device *peer_device) __must_hold(local)
{
	int hg, rule_nr, peer_node_id;

	hg = drbd_handshake(peer_device, &rule_nr, &peer_node_id);

	if (hg <= -2 || hg >= 2)
		return -1;

	return goodness_to_repl_state(peer_device, hg);
}

/* drbd_sync_handshake() returns the new replication state on success, and -1
 * on failure.
 */
static enum drbd_repl_state drbd_sync_handshake(struct drbd_peer_device *peer_device,
						enum drbd_role peer_role,
						enum drbd_disk_state peer_disk_state) __must_hold(local)
{
	struct drbd_device *device = peer_device->device;
	struct drbd_connection *connection = peer_device->connection;
	enum drbd_disk_state disk_state;
	struct net_conf *nc;
	int hg, rule_nr, rr_conflict, tentative, peer_node_id = 0;

	hg = drbd_handshake(peer_device, &rule_nr, &peer_node_id);

	disk_state = device->disk_state[NOW];
	if (disk_state == D_NEGOTIATING)
		disk_state = disk_state_from_md(device);

	if (hg == -1000) {
		drbd_alert(device, "Unrelated data, aborting!\n");
		return -1;
	}
	if (hg < -1000) {
		drbd_alert(device, "To resolve this both sides have to support at least protocol %d\n", -hg - 1000);
		return -1;
	}

	if ((disk_state == D_INCONSISTENT && peer_disk_state > D_INCONSISTENT) ||
	    (peer_disk_state == D_INCONSISTENT && disk_state > D_INCONSISTENT)) {
		int f = (hg == -100) || abs(hg) == 2;
		hg = disk_state > D_INCONSISTENT ? 1 : -1;
		if (f)
			hg = hg*2;
		drbd_info(device, "Becoming sync %s due to disk states.\n",
		     hg > 0 ? "source" : "target");
	}

	if (abs(hg) == 100)
		drbd_khelper(device, connection, "initial-split-brain");

	rcu_read_lock();
	nc = rcu_dereference(connection->net_conf);

	if (hg == 100 || (hg == -100 && nc->always_asbp)) {
		int pcount = (device->resource->role[NOW] == R_PRIMARY)
			   + (peer_role == R_PRIMARY);
		int forced = (hg == -100);

		switch (pcount) {
		case 0:
			hg = drbd_asb_recover_0p(peer_device);
			break;
		case 1:
			hg = drbd_asb_recover_1p(peer_device);
			break;
		case 2:
			hg = drbd_asb_recover_2p(peer_device);
			break;
		}
		if (abs(hg) < 100) {
			drbd_warn(device, "Split-Brain detected, %d primaries, "
			     "automatically solved. Sync from %s node\n",
			     pcount, (hg < 0) ? "peer" : "this");
			if (forced) {
				drbd_warn(device, "Doing a full sync, since"
				     " UUIDs where ambiguous.\n");
				hg = hg*2;
			}
		}
	}

	if (hg == -100) {
		if (test_bit(DISCARD_MY_DATA, &device->flags) &&
		    !(peer_device->uuid_flags & UUID_FLAG_DISCARD_MY_DATA))
			hg = -1;
		if (!test_bit(DISCARD_MY_DATA, &device->flags) &&
		    (peer_device->uuid_flags & UUID_FLAG_DISCARD_MY_DATA))
			hg = 1;

		if (abs(hg) < 100)
			drbd_warn(device, "Split-Brain detected, manually solved. "
			     "Sync from %s node\n",
			     (hg < 0) ? "peer" : "this");
	}
	rr_conflict = nc->rr_conflict;
	tentative = nc->tentative;
	rcu_read_unlock();

	if (hg == -100) {
		drbd_alert(device, "Split-Brain detected but unresolved, dropping connection!\n");
		drbd_khelper(device, connection, "split-brain");
		return -1;
	}

	if (hg > 0 && disk_state <= D_INCONSISTENT) {
		drbd_err(device, "I shall become SyncSource, but I am inconsistent!\n");
		return -1;
	}

	if (hg < 0 && /* by intention we do not use disk_state here. */
	    device->resource->role[NOW] == R_PRIMARY && device->disk_state[NOW] >= D_CONSISTENT) {
		switch (rr_conflict) {
		case ASB_CALL_HELPER:
			drbd_khelper(device, connection, "pri-lost");
			/* fall through */
		case ASB_DISCONNECT:
			drbd_err(device, "I shall become SyncTarget, but I am primary!\n");
			return -1;
		case ASB_VIOLENTLY:
			drbd_warn(device, "Becoming SyncTarget, violating the stable-data"
			     "assumption\n");
		}
	}

	if (tentative || test_bit(CONN_DRY_RUN, &connection->flags)) {
		if (hg == 0)
			drbd_info(device, "dry-run connect: No resync, would become Connected immediately.\n");
		else
			drbd_info(device, "dry-run connect: Would become %s, doing a %s resync.",
				 drbd_repl_str(hg > 0 ? L_SYNC_SOURCE : L_SYNC_TARGET),
				 abs(hg) >= 2 ? "full" : "bit-map based");
		return -1;
	}

	if (hg == 3) {
		drbd_info(device, "Peer synced up with node %d, copying bitmap\n", peer_node_id);
		drbd_suspend_io(device);
		drbd_bm_slot_lock(peer_device, "bm_copy_slot from sync_handshake", BM_LOCK_BULK);
		drbd_bm_copy_slot(device, device->ldev->id_to_bit[peer_node_id], peer_device->bitmap_index);
		drbd_bm_write(device, NULL);
		drbd_bm_slot_unlock(peer_device);
		drbd_resume_io(device);
	} else if (hg == -3) {
		drbd_info(device, "synced up with node %d in the mean time\n", peer_node_id);
		drbd_suspend_io(device);
		drbd_bm_slot_lock(peer_device, "bm_clear_many_bits from sync_handshake", BM_LOCK_BULK);
		drbd_bm_clear_many_bits(peer_device, 0, -1UL);
		drbd_bm_write(device, NULL);
		drbd_bm_slot_unlock(peer_device);
		drbd_resume_io(device);
	} else if (abs(hg) >= 2) {
		drbd_info(device, "Writing the whole bitmap, full sync required after drbd_sync_handshake.\n");
		if (drbd_bitmap_io(device, &drbd_bmio_set_n_write, "set_n_write from sync_handshake",
					BM_LOCK_CLEAR | BM_LOCK_BULK, peer_device))
			return -1;
	}

	return goodness_to_repl_state(peer_device, hg);
}

static enum drbd_after_sb_p convert_after_sb(enum drbd_after_sb_p peer)
{
	/* ASB_DISCARD_REMOTE - ASB_DISCARD_LOCAL is valid */
	if (peer == ASB_DISCARD_REMOTE)
		return ASB_DISCARD_LOCAL;

	/* any other things with ASB_DISCARD_REMOTE or ASB_DISCARD_LOCAL are invalid */
	if (peer == ASB_DISCARD_LOCAL)
		return ASB_DISCARD_REMOTE;

	/* everything else is valid if they are equal on both sides. */
	return peer;
}

static int receive_protocol(struct drbd_connection *connection, struct packet_info *pi)
{
	struct p_protocol *p = pi->data;
	enum drbd_after_sb_p p_after_sb_0p, p_after_sb_1p, p_after_sb_2p;
	int p_proto, p_discard_my_data, p_two_primaries, cf;
	struct net_conf *nc, *old_net_conf, *new_net_conf = NULL;
	char integrity_alg[SHARED_SECRET_MAX] = "";
	struct crypto_hash *peer_integrity_tfm = NULL;
	void *int_dig_in = NULL, *int_dig_vv = NULL;

	p_proto		= be32_to_cpu(p->protocol);
	p_after_sb_0p	= be32_to_cpu(p->after_sb_0p);
	p_after_sb_1p	= be32_to_cpu(p->after_sb_1p);
	p_after_sb_2p	= be32_to_cpu(p->after_sb_2p);
	p_two_primaries = be32_to_cpu(p->two_primaries);
	cf		= be32_to_cpu(p->conn_flags);
	p_discard_my_data = cf & CF_DISCARD_MY_DATA;

	if (connection->agreed_pro_version >= 87) {
		int err;

		if (pi->size > sizeof(integrity_alg))
			return -EIO;
		err = drbd_recv_all(connection, integrity_alg, pi->size);
		if (err)
			return err;
		integrity_alg[SHARED_SECRET_MAX - 1] = 0;
	}

	if (pi->cmd != P_PROTOCOL_UPDATE) {
		clear_bit(CONN_DRY_RUN, &connection->flags);

		if (cf & CF_DRY_RUN)
			set_bit(CONN_DRY_RUN, &connection->flags);

		rcu_read_lock();
		nc = rcu_dereference(connection->net_conf);

		if (p_proto != nc->wire_protocol) {
			drbd_err(connection, "incompatible %s settings\n", "protocol");
			goto disconnect_rcu_unlock;
		}

		if (convert_after_sb(p_after_sb_0p) != nc->after_sb_0p) {
			drbd_err(connection, "incompatible %s settings\n", "after-sb-0pri");
			goto disconnect_rcu_unlock;
		}

		if (convert_after_sb(p_after_sb_1p) != nc->after_sb_1p) {
			drbd_err(connection, "incompatible %s settings\n", "after-sb-1pri");
			goto disconnect_rcu_unlock;
		}

		if (convert_after_sb(p_after_sb_2p) != nc->after_sb_2p) {
			drbd_err(connection, "incompatible %s settings\n", "after-sb-2pri");
			goto disconnect_rcu_unlock;
		}

		if (p_discard_my_data && nc->discard_my_data) {
			drbd_err(connection, "incompatible %s settings\n", "discard-my-data");
			goto disconnect_rcu_unlock;
		}

		if (p_two_primaries != nc->two_primaries) {
			drbd_err(connection, "incompatible %s settings\n", "allow-two-primaries");
			goto disconnect_rcu_unlock;
		}

		if (strcmp(integrity_alg, nc->integrity_alg)) {
			drbd_err(connection, "incompatible %s settings\n", "data-integrity-alg");
			goto disconnect_rcu_unlock;
		}

		rcu_read_unlock();
	}

	if (integrity_alg[0]) {
		int hash_size;

		/*
		 * We can only change the peer data integrity algorithm
		 * here.  Changing our own data integrity algorithm
		 * requires that we send a P_PROTOCOL_UPDATE packet at
		 * the same time; otherwise, the peer has no way to
		 * tell between which packets the algorithm should
		 * change.
		 */

		peer_integrity_tfm = crypto_alloc_hash(integrity_alg, 0, CRYPTO_ALG_ASYNC);
		if (!peer_integrity_tfm) {
			drbd_err(connection, "peer data-integrity-alg %s not supported\n",
				 integrity_alg);
			goto disconnect;
		}

		hash_size = crypto_hash_digestsize(peer_integrity_tfm);
		int_dig_in = kmalloc(hash_size, GFP_KERNEL);
		int_dig_vv = kmalloc(hash_size, GFP_KERNEL);
		if (!(int_dig_in && int_dig_vv)) {
			drbd_err(connection, "Allocation of buffers for data integrity checking failed\n");
			goto disconnect;
		}
	}

	new_net_conf = kmalloc(sizeof(struct net_conf), GFP_KERNEL);
	if (!new_net_conf) {
		drbd_err(connection, "Allocation of new net_conf failed\n");
		goto disconnect;
	}

	if (mutex_lock_interruptible(&connection->resource->conf_update)) {
		drbd_err(connection, "Interrupted while waiting for conf_update\n");
		goto disconnect;
	}

	mutex_lock(&connection->data.mutex);
	old_net_conf = connection->net_conf;
	*new_net_conf = *old_net_conf;

	new_net_conf->wire_protocol = p_proto;
	new_net_conf->after_sb_0p = convert_after_sb(p_after_sb_0p);
	new_net_conf->after_sb_1p = convert_after_sb(p_after_sb_1p);
	new_net_conf->after_sb_2p = convert_after_sb(p_after_sb_2p);
	new_net_conf->two_primaries = p_two_primaries;

	rcu_assign_pointer(connection->net_conf, new_net_conf);
	mutex_unlock(&connection->data.mutex);
	mutex_unlock(&connection->resource->conf_update);

	crypto_free_hash(connection->peer_integrity_tfm);
	kfree(connection->int_dig_in);
	kfree(connection->int_dig_vv);
	connection->peer_integrity_tfm = peer_integrity_tfm;
	connection->int_dig_in = int_dig_in;
	connection->int_dig_vv = int_dig_vv;

	if (strcmp(old_net_conf->integrity_alg, integrity_alg))
		drbd_info(connection, "peer data-integrity-alg: %s\n",
			  integrity_alg[0] ? integrity_alg : "(none)");

	synchronize_rcu();
	kfree(old_net_conf);
	return 0;

disconnect_rcu_unlock:
	rcu_read_unlock();
disconnect:
	crypto_free_hash(peer_integrity_tfm);
	kfree(int_dig_in);
	kfree(int_dig_vv);
	change_cstate(connection, C_DISCONNECTING, CS_HARD);
	return -EIO;
}

/* helper function
 * input: alg name, feature name
 * return: NULL (alg name was "")
 *         ERR_PTR(error) if something goes wrong
 *         or the crypto hash ptr, if it worked out ok. */
static struct crypto_hash *drbd_crypto_alloc_digest_safe(const struct drbd_device *device,
		const char *alg, const char *name)
{
	struct crypto_hash *tfm;

	if (!alg[0])
		return NULL;

	tfm = crypto_alloc_hash(alg, 0, CRYPTO_ALG_ASYNC);
	if (IS_ERR(tfm)) {
		drbd_err(device, "Can not allocate \"%s\" as %s (reason: %ld)\n",
			alg, name, PTR_ERR(tfm));
		return tfm;
	}
	return tfm;
}

static int ignore_remaining_packet(struct drbd_connection *connection, struct packet_info *pi)
{
	void *buffer = connection->data.rbuf;
	int size = pi->size;

	while (size) {
		int s = min_t(int, size, DRBD_SOCKET_BUFFER_SIZE);
		s = drbd_recv(connection, buffer, s);
		if (s <= 0) {
			if (s < 0)
				return s;
			break;
		}
		size -= s;
	}
	if (size)
		return -EIO;
	return 0;
}

/*
 * config_unknown_volume  -  device configuration command for unknown volume
 *
 * When a device is added to an existing connection, the node on which the
 * device is added first will send configuration commands to its peer but the
 * peer will not know about the device yet.  It will warn and ignore these
 * commands.  Once the device is added on the second node, the second node will
 * send the same device configuration commands, but in the other direction.
 *
 * (We can also end up here if drbd is misconfigured.)
 */
static int config_unknown_volume(struct drbd_connection *connection, struct packet_info *pi)
{
	drbd_warn(connection, "%s packet received for volume %d, which is not configured locally\n",
		  drbd_packet_name(pi->cmd), pi->vnr);
	return ignore_remaining_packet(connection, pi);
}

static int receive_SyncParam(struct drbd_connection *connection, struct packet_info *pi)
{
	struct drbd_peer_device *peer_device;
	struct drbd_device *device;
	struct p_rs_param_95 *p;
	unsigned int header_size, data_size, exp_max_sz;
	struct crypto_hash *verify_tfm = NULL;
	struct crypto_hash *csums_tfm = NULL;
	struct net_conf *old_net_conf, *new_net_conf = NULL;
	struct disk_conf *old_disk_conf = NULL, *new_disk_conf = NULL;
	const int apv = connection->agreed_pro_version;
	struct fifo_buffer *old_plan = NULL, *new_plan = NULL;
	int fifo_size = 0;
	int err;

	peer_device = conn_peer_device(connection, pi->vnr);
	if (!peer_device)
		return config_unknown_volume(connection, pi);
	device = peer_device->device;

	exp_max_sz  = apv <= 87 ? sizeof(struct p_rs_param)
		    : apv == 88 ? sizeof(struct p_rs_param)
					+ SHARED_SECRET_MAX
		    : apv <= 94 ? sizeof(struct p_rs_param_89)
		    : /* apv >= 95 */ sizeof(struct p_rs_param_95);

	if (pi->size > exp_max_sz) {
		drbd_err(device, "SyncParam packet too long: received %u, expected <= %u bytes\n",
		    pi->size, exp_max_sz);
		return -EIO;
	}

	if (apv <= 88) {
		header_size = sizeof(struct p_rs_param);
		data_size = pi->size - header_size;
	} else if (apv <= 94) {
		header_size = sizeof(struct p_rs_param_89);
		data_size = pi->size - header_size;
		D_ASSERT(device, data_size == 0);
	} else {
		header_size = sizeof(struct p_rs_param_95);
		data_size = pi->size - header_size;
		D_ASSERT(device, data_size == 0);
	}

	/* initialize verify_alg and csums_alg */
	p = pi->data;
	memset(p->verify_alg, 0, 2 * SHARED_SECRET_MAX);

	err = drbd_recv_all(connection, p, header_size);
	if (err)
		return err;

	err = mutex_lock_interruptible(&connection->resource->conf_update);
	if (err) {
		drbd_err(connection, "Interrupted while waiting for conf_update\n");
		return err;
	}
	old_net_conf = connection->net_conf;
	if (get_ldev(device)) {
		new_disk_conf = kzalloc(sizeof(struct disk_conf), GFP_KERNEL);
		if (!new_disk_conf) {
			put_ldev(device);
			mutex_unlock(&connection->resource->conf_update);
			drbd_err(device, "Allocation of new disk_conf failed\n");
			return -ENOMEM;
		}

		old_disk_conf = device->ldev->disk_conf;
		*new_disk_conf = *old_disk_conf;

		new_disk_conf->resync_rate = be32_to_cpu(p->resync_rate);
	}

	if (apv >= 88) {
		if (apv == 88) {
			if (data_size > SHARED_SECRET_MAX || data_size == 0) {
				drbd_err(device, "verify-alg too long, "
					 "peer wants %u, accepting only %u byte\n",
					 data_size, SHARED_SECRET_MAX);
				err = -EIO;
				goto reconnect;
			}

			err = drbd_recv_all(connection, p->verify_alg, data_size);
			if (err)
				goto reconnect;
			/* we expect NUL terminated string */
			/* but just in case someone tries to be evil */
			D_ASSERT(device, p->verify_alg[data_size-1] == 0);
			p->verify_alg[data_size-1] = 0;

		} else /* apv >= 89 */ {
			/* we still expect NUL terminated strings */
			/* but just in case someone tries to be evil */
			D_ASSERT(device, p->verify_alg[SHARED_SECRET_MAX-1] == 0);
			D_ASSERT(device, p->csums_alg[SHARED_SECRET_MAX-1] == 0);
			p->verify_alg[SHARED_SECRET_MAX-1] = 0;
			p->csums_alg[SHARED_SECRET_MAX-1] = 0;
		}

		if (strcmp(old_net_conf->verify_alg, p->verify_alg)) {
			if (peer_device->repl_state[NOW] == L_OFF) {
				drbd_err(device, "Different verify-alg settings. me=\"%s\" peer=\"%s\"\n",
				    old_net_conf->verify_alg, p->verify_alg);
				goto disconnect;
			}
			verify_tfm = drbd_crypto_alloc_digest_safe(device,
					p->verify_alg, "verify-alg");
			if (IS_ERR(verify_tfm)) {
				verify_tfm = NULL;
				goto disconnect;
			}
		}

		if (apv >= 89 && strcmp(old_net_conf->csums_alg, p->csums_alg)) {
			if (peer_device->repl_state[NOW] == L_OFF) {
				drbd_err(device, "Different csums-alg settings. me=\"%s\" peer=\"%s\"\n",
				    old_net_conf->csums_alg, p->csums_alg);
				goto disconnect;
			}
			csums_tfm = drbd_crypto_alloc_digest_safe(device,
					p->csums_alg, "csums-alg");
			if (IS_ERR(csums_tfm)) {
				csums_tfm = NULL;
				goto disconnect;
			}
		}

		if (apv > 94 && new_disk_conf) {
			new_disk_conf->c_plan_ahead = be32_to_cpu(p->c_plan_ahead);
			new_disk_conf->c_delay_target = be32_to_cpu(p->c_delay_target);
			new_disk_conf->c_fill_target = be32_to_cpu(p->c_fill_target);
			new_disk_conf->c_max_rate = be32_to_cpu(p->c_max_rate);

			fifo_size = (new_disk_conf->c_plan_ahead * 10 * SLEEP_TIME) / HZ;
			old_plan = rcu_dereference(peer_device->rs_plan_s);
			if (!old_plan || fifo_size != old_plan->size) {
				new_plan = fifo_alloc(fifo_size);
				if (!new_plan) {
					drbd_err(device, "kmalloc of fifo_buffer failed");
					goto disconnect;
				}
			}
		}

		if (verify_tfm || csums_tfm) {
			new_net_conf = kzalloc(sizeof(struct net_conf), GFP_KERNEL);
			if (!new_net_conf) {
				drbd_err(device, "Allocation of new net_conf failed\n");
				goto disconnect;
			}

			*new_net_conf = *old_net_conf;

			if (verify_tfm) {
				strcpy(new_net_conf->verify_alg, p->verify_alg);
				new_net_conf->verify_alg_len = strlen(p->verify_alg) + 1;
				crypto_free_hash(connection->verify_tfm);
				connection->verify_tfm = verify_tfm;
				drbd_info(device, "using verify-alg: \"%s\"\n", p->verify_alg);
			}
			if (csums_tfm) {
				strcpy(new_net_conf->csums_alg, p->csums_alg);
				new_net_conf->csums_alg_len = strlen(p->csums_alg) + 1;
				crypto_free_hash(connection->csums_tfm);
				connection->csums_tfm = csums_tfm;
				drbd_info(device, "using csums-alg: \"%s\"\n", p->csums_alg);
			}
			rcu_assign_pointer(connection->net_conf, new_net_conf);
		}
	}

	if (new_disk_conf) {
		rcu_assign_pointer(device->ldev->disk_conf, new_disk_conf);
		put_ldev(device);
	}

	if (new_plan)
		rcu_assign_pointer(peer_device->rs_plan_s, new_plan);

	mutex_unlock(&connection->resource->conf_update);
	synchronize_rcu();
	if (new_net_conf)
		kfree(old_net_conf);
	kfree(old_disk_conf);
	if (new_plan)
		kfree(old_plan);

	return 0;

reconnect:
	if (new_disk_conf) {
		put_ldev(device);
		kfree(new_disk_conf);
	}
	mutex_unlock(&connection->resource->conf_update);
	return -EIO;

disconnect:
	kfree(new_plan);
	if (new_disk_conf) {
		put_ldev(device);
		kfree(new_disk_conf);
	}
	mutex_unlock(&connection->resource->conf_update);
	/* just for completeness: actually not needed,
	 * as this is not reached if csums_tfm was ok. */
	crypto_free_hash(csums_tfm);
	/* but free the verify_tfm again, if csums_tfm did not work out */
	crypto_free_hash(verify_tfm);
	change_cstate(connection, C_DISCONNECTING, CS_HARD);
	return -EIO;
}

static void drbd_setup_order_type(struct drbd_device *device, int peer)
{
	/* sorry, we currently have no working implementation
	 * of distributed TCQ */
}

/* warn if the arguments differ by more than 12.5% */
static void warn_if_differ_considerably(struct drbd_device *device,
	const char *s, sector_t a, sector_t b)
{
	sector_t d;
	if (a == 0 || b == 0)
		return;
	d = (a > b) ? (a - b) : (b - a);
	if (d > (a>>3) || d > (b>>3))
		drbd_warn(device, "Considerable difference in %s: %llus vs. %llus\n", s,
		     (unsigned long long)a, (unsigned long long)b);
}

/* Maximum bio size that a protocol version supports. */
static unsigned int conn_max_bio_size(struct drbd_connection *connection)
{
	if (connection->agreed_pro_version >= 100)
		return DRBD_MAX_BIO_SIZE;
	else if (connection->agreed_pro_version >= 95)
		return DRBD_MAX_BIO_SIZE_P95;
	else
		return DRBD_MAX_SIZE_H80_PACKET;
}

static int receive_sizes(struct drbd_connection *connection, struct packet_info *pi)
{
	struct drbd_peer_device *peer_device;
	struct drbd_device *device;
	struct p_sizes *p = pi->data;
	enum determine_dev_size dd = DS_UNCHANGED;
	int ldsc = 0; /* local disk size changed */
	enum dds_flags ddsf;
	unsigned int protocol_max_bio_size;

	peer_device = conn_peer_device(connection, pi->vnr);
	if (!peer_device)
		return config_unknown_volume(connection, pi);
	device = peer_device->device;

	/* just store the peer's disk size for now.
	 * we still need to figure out whether we accept that. */
	/* In case I am diskless, need to accept the peer's *current* size.
	 *
	 * At this point, the peer knows more about my disk, or at
	 * least about what we last agreed upon, than myself.
	 * So if his c_size is less than his d_size, the most likely
	 * reason is that *my* d_size was smaller last time we checked.
	 *
	 * However, if he sends a zero current size,
	 * take his (user-capped or) backing disk size anyways.
	 */
	peer_device->max_size =
		be64_to_cpu(p->c_size) ?: be64_to_cpu(p->u_size) ?: be64_to_cpu(p->d_size);

	if (get_ldev(device)) {
		sector_t p_usize = be64_to_cpu(p->u_size), my_usize;

		rcu_read_lock();
		my_usize = rcu_dereference(device->ldev->disk_conf)->disk_size;
		rcu_read_unlock();

		warn_if_differ_considerably(device, "lower level device sizes",
			   peer_device->max_size, drbd_get_max_capacity(device->ldev));
		warn_if_differ_considerably(device, "user requested size",
					    p_usize, my_usize);

		/* if this is the first connect, or an otherwise expected
		 * param exchange, choose the minimum */
		if (peer_device->repl_state[NOW] == L_OFF)
			p_usize = min_not_zero(my_usize, p_usize);

		/* Never shrink a device with usable data during connect.
		   But allow online shrinking if we are connected. */
		if (drbd_new_dev_size(device, p_usize, 0) <
		    drbd_get_capacity(device->this_bdev) &&
		    device->disk_state[NOW] >= D_OUTDATED &&
		    peer_device->repl_state[NOW] < L_ESTABLISHED) {
			drbd_err(device, "The peer's disk size is too small!\n");
			change_cstate(connection, C_DISCONNECTING, CS_HARD);
			put_ldev(device);
			return -EIO;
		}

		if (my_usize != p_usize) {
			struct disk_conf *old_disk_conf, *new_disk_conf;
			int err;

			new_disk_conf = kzalloc(sizeof(struct disk_conf), GFP_KERNEL);
			if (!new_disk_conf) {
				drbd_err(device, "Allocation of new disk_conf failed\n");
				put_ldev(device);
				return -ENOMEM;
			}

			err = mutex_lock_interruptible(&connection->resource->conf_update);
			if (err) {
				drbd_err(connection, "Interrupted while waiting for conf_update\n");
				return err;
			}
			old_disk_conf = device->ldev->disk_conf;
			*new_disk_conf = *old_disk_conf;
			new_disk_conf->disk_size = p_usize;

			rcu_assign_pointer(device->ldev->disk_conf, new_disk_conf);
			mutex_unlock(&connection->resource->conf_update);
			synchronize_rcu();
			kfree(old_disk_conf);

			drbd_info(device, "Peer sets u_size to %lu sectors\n",
				 (unsigned long)my_usize);
		}

		put_ldev(device);
	}

	/* The protocol version limits how big requests can be.  In addition,
	 * peers before protocol version 94 cannot split large requests into
	 * multiple bios; their reported max_bio_size is a hard limit.
	 */
	protocol_max_bio_size = conn_max_bio_size(connection);
	peer_device->max_bio_size = min(be32_to_cpu(p->max_bio_size), protocol_max_bio_size);
	ddsf = be16_to_cpu(p->dds_flags);

	/* Leave drbd_reconsider_max_bio_size() before drbd_determine_dev_size().
	   In case we cleared the QUEUE_FLAG_DISCARD from our queue in
	   drbd_reconsider_max_bio_size(), we can be sure that after
	   drbd_determine_dev_size() no REQ_DISCARDs are in the queue. */
	if (get_ldev(device)) {
		drbd_reconsider_max_bio_size(device, device->ldev);
		dd = drbd_determine_dev_size(device, ddsf, NULL);
		put_ldev(device);
		if (dd == DS_ERROR)
			return -EIO;
		drbd_md_sync(device);
	} else {
		struct drbd_peer_device *peer_device;
		sector_t size = 0;

		drbd_reconsider_max_bio_size(device, NULL);
		/* I am diskless, need to accept the peer disk sizes. */

		for_each_peer_device(peer_device, device) {
			/* When a peer device is in L_OFF state, max_size is zero
			 * until a P_SIZES packet is received.  */
			size = min_not_zero(size, peer_device->max_size);
		}
		if (size)
			drbd_set_my_capacity(device, size);
	}

	if (device->device_conf.max_bio_size > protocol_max_bio_size ||
	    (connection->agreed_pro_version < 94 &&
	     device->device_conf.max_bio_size > peer_device->max_bio_size)) {
		drbd_err(device, "Peer cannot deal with requests bigger than %u. "
			 "Please reduce max_bio_size in the configuration.\n",
			 peer_device->max_bio_size);
		change_cstate(connection, C_DISCONNECTING, CS_HARD);
		put_ldev(device);
		return -EIO;
	}

	if (get_ldev(device)) {
		if (device->ldev->known_size != drbd_get_capacity(device->ldev->backing_bdev)) {
			device->ldev->known_size = drbd_get_capacity(device->ldev->backing_bdev);
			ldsc = 1;
		}

		drbd_setup_order_type(device, be16_to_cpu(p->queue_order_type));
		put_ldev(device);
	}

	if (peer_device->repl_state[NOW] > L_OFF) {
		if (be64_to_cpu(p->c_size) !=
		    drbd_get_capacity(device->this_bdev) || ldsc) {
			/* we have different sizes, probably peer
			 * needs to know my new size... */
			drbd_send_sizes(peer_device, 0, ddsf);
		}
		if (test_and_clear_bit(RESIZE_PENDING, &peer_device->flags) ||
		    (dd == DS_GREW && peer_device->repl_state[NOW] == L_ESTABLISHED)) {
			if (peer_device->disk_state[NOW] >= D_INCONSISTENT &&
			    device->disk_state[NOW] >= D_INCONSISTENT) {
				if (ddsf & DDSF_NO_RESYNC)
					drbd_info(device, "Resync of new storage suppressed with --assume-clean\n");
				else
					resync_after_online_grow(peer_device);
			} else
				set_bit(RESYNC_AFTER_NEG, &peer_device->flags);
		}
	}

	return 0;
}

void drbd_resync_after_unstable(struct drbd_peer_device *peer_device) __must_hold(local)
{
	enum drbd_repl_state new_repl_state;

	new_repl_state = drbd_attach_handshake(peer_device);
	if (new_repl_state == L_ESTABLISHED) {
		return;
	} else if (new_repl_state == -1) {
		drbd_info(peer_device, "Unexpected result of handshake() %d!\n", new_repl_state);
		return;
	}

	drbd_info(peer_device, "Becoming %s after unstable\n", drbd_repl_str(new_repl_state));
	change_repl_state(peer_device, new_repl_state, CS_VERBOSE);
}

static int __receive_uuids(struct drbd_peer_device *peer_device, u64 weak_nodes)
{
	enum drbd_repl_state repl_state = peer_device->repl_state[NOW];
	struct drbd_device *device = peer_device->device;
	int updated_uuids = 0, err = 0;

	if (repl_state < L_ESTABLISHED &&
	    device->disk_state[NOW] < D_INCONSISTENT &&
	    device->resource->role[NOW] == R_PRIMARY &&
	    (device->exposed_data_uuid & ~UUID_PRIMARY) !=
	    (peer_device->current_uuid & ~UUID_PRIMARY)) {
		drbd_err(device, "Can only connect to data with current UUID=%016llX\n",
		    (unsigned long long)device->exposed_data_uuid);
		change_cstate(peer_device->connection, C_DISCONNECTING, CS_HARD);
		return -EIO;
	}

	if (get_ldev(device)) {
		int skip_initial_sync =
			repl_state == L_ESTABLISHED &&
			peer_device->connection->agreed_pro_version >= 90 &&
			drbd_current_uuid(device) == UUID_JUST_CREATED &&
			(peer_device->uuid_flags & UUID_FLAG_SKIP_INITIAL_SYNC);
		if (skip_initial_sync) {
			unsigned long irq_flags;

			drbd_info(device, "Accepted new current UUID, preparing to skip initial sync\n");
			drbd_bitmap_io(device, &drbd_bmio_clear_all_n_write,
					"clear_n_write from receive_uuids",
					BM_LOCK_SET | BM_LOCK_CLEAR | BM_LOCK_BULK, NULL);
			_drbd_uuid_set_current(device, peer_device->current_uuid);
			_drbd_uuid_set_bitmap(peer_device, 0);
			begin_state_change(device->resource, &irq_flags, CS_VERBOSE);
			/* FIXME: Note that req_lock was not taken here before! */
			__change_disk_state(device, D_UP_TO_DATE);
			__change_peer_disk_state(peer_device, D_UP_TO_DATE);
			end_state_change(device->resource, &irq_flags);
			updated_uuids = 1;
		}

		if (peer_device->uuid_flags & UUID_FLAG_NEW_DATAGEN) {
			drbd_warn(peer_device, "received new current UUID: %llX\n", peer_device->current_uuid);
			drbd_uuid_received_new_current(device, peer_device->current_uuid, weak_nodes);
		}

		if (device->disk_state[NOW] > D_OUTDATED) {
			int hg, unused_int;
			hg = drbd_uuid_compare(peer_device, &unused_int, &unused_int);

			if (hg == -2 || hg == -1) {
				struct drbd_resource *resource = device->resource;
				unsigned long irq_flags;

				begin_state_change(resource, &irq_flags, CS_VERBOSE);
				if (device->disk_state[NEW] > D_OUTDATED)
					__change_disk_state(device, D_OUTDATED);
				end_state_change(resource, &irq_flags);
			}
		}

		drbd_uuid_detect_finished_resyncs(peer_device);

		drbd_md_sync(device);
		put_ldev(device);
	} else if (device->disk_state[NOW] < D_INCONSISTENT) {
		struct drbd_resource *resource = device->resource;

		spin_lock_irq(&resource->req_lock);
		if (resource->state_change_flags) {
			drbd_info(peer_device, "Delaying update of exposed data uuid\n");
			device->next_exposed_data_uuid = peer_device->current_uuid;
		} else
			updated_uuids = drbd_set_exposed_data_uuid(device, peer_device->current_uuid);
		spin_unlock_irq(&resource->req_lock);

	}

	if (updated_uuids)
		drbd_print_uuids(peer_device, "receiver updated UUIDs to");

	if (!test_bit(INITIAL_STATE_RECEIVED, &peer_device->flags)) {
		if (!test_bit(INITIAL_STATE_SENT, &peer_device->flags)) {
			set_bit(INITIAL_STATE_SENT, &peer_device->flags);
			err = drbd_send_current_state(peer_device);
		}
	}

	if ((repl_state == L_SYNC_TARGET || repl_state == L_PAUSED_SYNC_T) &&
	    !(peer_device->uuid_flags & UUID_FLAG_STABLE)) {
		/* The sync source is receiving data from somewhere else, so
		 * the resync will not put us into consistent state.  */
		set_bit(UNSTABLE_RESYNC, &device->flags);
	}

	return err;
}

static int receive_uuids(struct drbd_connection *connection, struct packet_info *pi)
{
	const int node_id = connection->resource->res_opts.node_id;
	struct drbd_peer_device *peer_device;
	struct p_uuids *p = pi->data;
	int history_uuids, i;

	peer_device = conn_peer_device(connection, pi->vnr);
	if (!peer_device)
		return config_unknown_volume(connection, pi);

	history_uuids = min_t(int, HISTORY_UUIDS_V08,
			      ARRAY_SIZE(peer_device->history_uuids));

	peer_device->current_uuid = be64_to_cpu(p->current_uuid);
	peer_device->bitmap_uuids[node_id] = be64_to_cpu(p->bitmap_uuid);
	for (i = 0; i < history_uuids; i++)
		peer_device->history_uuids[i] = be64_to_cpu(p->history_uuids[i]);
	for (; i < ARRAY_SIZE(peer_device->history_uuids); i++)
		peer_device->history_uuids[i] = 0;
	peer_device->dirty_bits = be64_to_cpu(p->dirty_bits);
	peer_device->uuid_flags = be64_to_cpu(p->uuid_flags) | UUID_FLAG_STABLE;
	peer_device->uuids_received = true;

	return __receive_uuids(peer_device, 0);
}

static int receive_uuids110(struct drbd_connection *connection, struct packet_info *pi)
{
	struct drbd_peer_device *peer_device;
	struct p_uuids110 *p = pi->data;
	int bitmap_uuids, history_uuids, rest, i, pos, err;
	u64 bitmap_uuids_mask;

	peer_device = conn_peer_device(connection, pi->vnr);
	if (!peer_device)
		return config_unknown_volume(connection, pi);

	peer_device->current_uuid = be64_to_cpu(p->current_uuid);
	peer_device->dirty_bits = be64_to_cpu(p->dirty_bits);
	peer_device->uuid_flags = be64_to_cpu(p->uuid_flags);
	bitmap_uuids_mask = be64_to_cpu(p->bitmap_uuids_mask);
	if (bitmap_uuids_mask & ~(NODE_MASK(MAX_PEERS) - 1))
		return -EIO;
	bitmap_uuids = hweight64(bitmap_uuids_mask);

	if (pi->size / sizeof(p->other_uuids[0]) < bitmap_uuids)
		return -EIO;
	history_uuids = pi->size / sizeof(p->other_uuids[0]) - bitmap_uuids;
	if (history_uuids > ARRAY_SIZE(peer_device->history_uuids))
		history_uuids = ARRAY_SIZE(peer_device->history_uuids);

	if (drbd_recv_all_warn(connection, p->other_uuids,
			       (bitmap_uuids + history_uuids) *
			       sizeof(p->other_uuids[0])))
		return -EIO;
	rest = pi->size - (bitmap_uuids + history_uuids) * sizeof(p->other_uuids[0]);
	if (rest && !drbd_drain_block(peer_device, rest))
		return -EIO;

	pos = 0;
	for (i = 0; i < ARRAY_SIZE(peer_device->bitmap_uuids); i++) {
		if (bitmap_uuids_mask & NODE_MASK(i))
			peer_device->bitmap_uuids[i] = be64_to_cpu(p->other_uuids[pos++]);
		else
			peer_device->bitmap_uuids[i] = 0;
	}
	for (i = 0; i < history_uuids; i++)
		peer_device->history_uuids[i++] = be64_to_cpu(p->other_uuids[pos++]);
	while (i < ARRAY_SIZE(peer_device->history_uuids))
		peer_device->history_uuids[i++] = 0;
	peer_device->uuids_received = true;

	err = __receive_uuids(peer_device, be64_to_cpu(p->weak_nodes));

	if (peer_device->uuid_flags & UUID_FLAG_GOT_STABLE) {
		struct drbd_device *device = peer_device->device;

		if (peer_device->repl_state[NOW] == L_ESTABLISHED && get_ldev(device)) {
			drbd_send_uuids(peer_device, UUID_FLAG_RESYNC, 0);
			drbd_resync_after_unstable(peer_device);
			put_ldev(device);
		}
	}

	if (peer_device->uuid_flags & UUID_FLAG_RESYNC) {
		struct drbd_device *device = peer_device->device;

		if (get_ldev(device)) {
			drbd_resync_after_unstable(peer_device);
			put_ldev(device);
		}
	}

	return err;
}

/**
 * convert_state() - Converts the peer's view of the cluster state to our point of view
 * @peer_state:	The state as seen by the peer.
 */
static union drbd_state convert_state(union drbd_state peer_state)
{
	union drbd_state state;

	static enum drbd_conn_state c_tab[] = {
		[L_OFF] = L_OFF,
		[L_ESTABLISHED] = L_ESTABLISHED,

		[L_STARTING_SYNC_S] = L_STARTING_SYNC_T,
		[L_STARTING_SYNC_T] = L_STARTING_SYNC_S,
		[C_DISCONNECTING] = C_TEAR_DOWN, /* C_NETWORK_FAILURE, */
		[C_CONNECTING] = C_CONNECTING,
		[L_VERIFY_S]       = L_VERIFY_T,
		[C_MASK]   = C_MASK,
	};

	state.i = peer_state.i;

	state.conn = c_tab[peer_state.conn];
	state.peer = peer_state.role;
	state.role = peer_state.peer;
	state.pdsk = peer_state.disk;
	state.disk = peer_state.pdsk;
	state.peer_isp = (peer_state.aftr_isp | peer_state.user_isp);

	return state;
}

static union drbd_state
__change_connection_state(struct drbd_connection *connection,
			  union drbd_state mask, union drbd_state val,
			  enum chg_state_flags flags)
{
	struct drbd_resource *resource = connection->resource;

	if (mask.role) {
		/* not allowed */
	}
	if (mask.susp) {
		mask.susp ^= -1;
		__change_io_susp_user(resource, val.susp);
	}
	if (mask.susp_nod) {
		mask.susp_nod ^= -1;
		__change_io_susp_no_data(resource, val.susp_nod);
	}
	if (mask.susp_fen) {
		mask.susp_fen ^= -1;
		__change_io_susp_fencing(resource, val.susp_fen);
	}

	if (mask.conn) {
		mask.conn ^= -1;
		__change_cstate(connection,
				min_t(enum drbd_conn_state, val.conn, C_CONNECTED));
	}
	if (mask.peer) {
		mask.peer ^= -1;
		__change_peer_role(connection, val.peer);
	}
	return mask;
}

static union drbd_state
__change_peer_device_state(struct drbd_peer_device *peer_device,
			   union drbd_state mask, union drbd_state val)
{
	struct drbd_device *device = peer_device->device;

	if (mask.disk) {
		mask.disk ^= -1;
		__change_disk_state(device, val.disk);
	}

	if (mask.conn) {
		mask.conn ^= -1;
		__change_repl_state(peer_device,
				max_t(enum drbd_repl_state, val.conn, L_OFF));
	}
	if (mask.pdsk) {
		mask.pdsk ^= -1;
		__change_peer_disk_state(peer_device, val.pdsk);
	}
	if (mask.user_isp) {
		mask.user_isp ^= -1;
		__change_resync_susp_user(peer_device, val.user_isp);
	}
	if (mask.peer_isp) {
		mask.peer_isp ^= -1;
		__change_resync_susp_peer(peer_device, val.peer_isp);
	}
	if (mask.aftr_isp) {
		mask.aftr_isp ^= -1;
		__change_resync_susp_dependency(peer_device, val.aftr_isp);
	}
	return mask;
}

/**
 * change_connection_state()  -  change state of a connection and all its peer devices
 *
 * Also changes the state of the peer devices' devices and of the resource.
 * Cluster-wide state changes are not supported.
 */
static enum drbd_state_rv
change_connection_state(struct drbd_connection *connection,
			union drbd_state mask,
			union drbd_state val,
			enum chg_state_flags flags)
{
	struct drbd_peer_device *peer_device;
	union drbd_state mask_unused = mask;
	unsigned long irq_flags;
	int vnr;

	mask = convert_state(mask);
	val = convert_state(val);

	begin_state_change(connection->resource, &irq_flags, flags);
	idr_for_each_entry(&connection->peer_devices, peer_device, vnr)
		mask_unused.i &= __change_peer_device_state(peer_device, mask, val).i;
	mask_unused.i &= __change_connection_state(connection, mask, val, flags).i;
	if (mask_unused.i) {
		abort_state_change(connection->resource, &irq_flags);
		return SS_NOT_SUPPORTED;
	}
	return end_state_change(connection->resource, &irq_flags);
}

/**
 * change_peer_device_state()  -  change state of a peer and its connection
 *
 * Also changes the state of the peer device's device and of the resource.
 * Cluster-wide state changes are not supported.
 */
static enum drbd_state_rv
change_peer_device_state(struct drbd_peer_device *peer_device,
			 union drbd_state mask,
			 union drbd_state val,
			 enum chg_state_flags flags)
{
	struct drbd_connection *connection = peer_device->connection;
	union drbd_state mask_unused = mask;
	unsigned long irq_flags;

	mask = convert_state(mask);
	val = convert_state(val);

	begin_state_change(connection->resource, &irq_flags, flags);
	mask_unused.i &= __change_peer_device_state(peer_device, mask, val).i;
	mask_unused.i &= __change_connection_state(connection, mask, val, flags).i;
	if (mask_unused.i) {
		abort_state_change(connection->resource, &irq_flags);
		return SS_NOT_SUPPORTED;
	}
	return end_state_change(connection->resource, &irq_flags);
}

static int receive_req_state(struct drbd_connection *connection, struct packet_info *pi)
{
	struct drbd_resource *resource = connection->resource;
	struct drbd_peer_device *peer_device = NULL;
	struct p_req_state *p = pi->data;
	union drbd_state mask, val;
	enum chg_state_flags flags = CS_VERBOSE | CS_LOCAL_ONLY | CS_TWOPC;
	enum drbd_state_rv rv;
	int vnr = -1;

	if (!expect(connection, connection->agreed_pro_version >= 110)) {
		drbd_err(connection, "Packet %s not allowed in protocol version %d\n",
			 drbd_packet_name(pi->cmd),
			 connection->agreed_pro_version);
		return -EIO;
	}

	mask.i = be32_to_cpu(p->mask);
	val.i = be32_to_cpu(p->val);

	/* P_STATE_CHG_REQ packets must have a valid vnr.  P_CONN_ST_CHG_REQ
	 * packets have an undefined vnr. */
	if (pi->cmd == P_STATE_CHG_REQ) {
		peer_device = conn_peer_device(connection, pi->vnr);
		if (!peer_device) {
			if (mask.i == ((union drbd_state){{.conn = conn_MASK}}).i &&
			    val.i == ((union drbd_state){{.conn = L_OFF}}).i) {
				/* The peer removed this volume, we do not have it... */
				drbd_send_sr_reply(connection, vnr, SS_NOTHING_TO_DO);
				return 0;
			}

			return -EIO;
		}
		vnr = peer_device->device->vnr;
	}

	rv = SS_SUCCESS;
	spin_lock_irq(&resource->req_lock);
	if (resource->remote_state_change)
		rv = SS_CONCURRENT_ST_CHG;
	else
		resource->remote_state_change = true;
	spin_unlock_irq(&resource->req_lock);

	if (rv != SS_SUCCESS) {
		drbd_info(connection, "Rejecting concurrent remote state change\n");
		drbd_send_sr_reply(connection, vnr, rv);
		return 0;
	}

	/* Send the reply before carrying out the state change: this is needed
	 * for connection state changes which close the network connection.  */
	if (peer_device) {
		rv = change_peer_device_state(peer_device, mask, val, flags | CS_PREPARE);
		drbd_send_sr_reply(connection, vnr, rv);
		rv = change_peer_device_state(peer_device, mask, val, flags | CS_PREPARED);
		if (rv >= SS_SUCCESS)
			drbd_md_sync(peer_device->device);
	} else {
		flags |= CS_IGN_OUTD_FAIL;
		rv = change_connection_state(connection, mask, val, flags | CS_PREPARE);
		drbd_send_sr_reply(connection, vnr, rv);
		change_connection_state(connection, mask, val, flags | CS_PREPARED);
	}

	spin_lock_irq(&resource->req_lock);
	resource->remote_state_change = false;
	spin_unlock_irq(&resource->req_lock);
	wake_up(&resource->twopc_wait);

	return 0;
}

int abort_nested_twopc_work(struct drbd_work *work, int cancel)
{
	struct drbd_resource *resource =
		container_of(work, struct drbd_resource, twopc_work);
	bool prepared = false;

	spin_lock_irq(&resource->req_lock);
	if (resource->twopc_reply.initiator_node_id != -1) {
		resource->remote_state_change = false;
		resource->twopc_reply.initiator_node_id = -1;
		if (resource->twopc_parent) {
			kref_debug_put(&resource->twopc_parent->kref_debug, 9);
			kref_put(&resource->twopc_parent->kref,
				 drbd_destroy_connection);
			resource->twopc_parent = NULL;
		}
		prepared = true;
	}
	spin_unlock_irq(&resource->req_lock);
	wake_up(&resource->twopc_wait);

	if (prepared)
		abort_prepared_state_change(resource);
	return 0;
}

void twopc_timer_fn(unsigned long data)
{
	struct drbd_resource *resource = (struct drbd_resource *) data;
	unsigned long irq_flags;

	spin_lock_irqsave(&resource->req_lock, irq_flags);
	if (list_empty(&resource->twopc_work.list)) {
		drbd_err(resource, "Two-phase commit %d timeout\n",
			   resource->twopc_reply.tid);
		resource->twopc_work.cb = abort_nested_twopc_work;
		drbd_queue_work(&resource->work, &resource->twopc_work);
	}
	spin_unlock_irqrestore(&resource->req_lock, irq_flags);
}

static int receive_twopc(struct drbd_connection *connection, struct packet_info *pi)
{
	struct drbd_connection *affected_connection = connection;
	struct drbd_resource *resource = connection->resource;
	struct drbd_peer_device *peer_device = NULL;
	struct p_twopc_request *p = pi->data;
	struct twopc_reply reply;
	union drbd_state mask = {}, val = {};
	enum chg_state_flags flags = CS_VERBOSE | CS_LOCAL_ONLY;
	enum drbd_state_rv rv;

	reply.vnr = pi->vnr;
	reply.tid = be32_to_cpu(p->tid);
	reply.initiator_node_id = be32_to_cpu(p->initiator_node_id);
	reply.target_node_id = be32_to_cpu(p->target_node_id);
	reply.reachable_nodes = directly_connected_nodes(resource) |
				NODE_MASK(resource->res_opts.node_id);
	reply.primary_nodes = 0;
	reply.weak_nodes = 0;
	reply.is_disconnect = 0;

	/* Check for concurrent transactions and duplicate packets. */
	spin_lock_irq(&resource->req_lock);

	if (resource->remote_state_change) {
		if (resource->twopc_reply.initiator_node_id != reply.initiator_node_id ||
		    resource->twopc_reply.tid != reply.tid) {
			spin_unlock_irq(&resource->req_lock);
			if (pi->cmd == P_TWOPC_PREPARE) {
				drbd_info(connection, "Rejecting concurrent "
					  "remote state change %u because of "
					  "state change %u\n",
					  reply.tid,
					  resource->twopc_reply.tid);
				drbd_send_twopc_reply(connection, P_TWOPC_RETRY, &reply);
			} else {
				drbd_info(connection, "Ignoring %s packet %u\n",
					  drbd_packet_name(pi->cmd),
					  reply.tid);
			}
			return 0;
		}
		if (pi->cmd == P_TWOPC_PREPARE) {
			/* We have prepared this transaction already. */
			spin_unlock_irq(&resource->req_lock);
			drbd_send_twopc_reply(connection, P_TWOPC_YES, &reply);
			return 0;
		}
		flags |= CS_PREPARED;
	} else {
		if (pi->cmd != P_TWOPC_PREPARE) {
			/* We have committed or aborted this transaction already. */
			spin_unlock_irq(&resource->req_lock);
			drbd_debug(connection, "Ignoring %s packet %u\n",
				   drbd_packet_name(pi->cmd),
				   reply.tid);
			return 0;
		}
		resource->remote_state_change = true;
	}

	if (reply.initiator_node_id != connection->net_conf->peer_node_id) {
		/*
		 * This is an indirect request.  Unless we are directly
		 * connected to the initiator as well as indirectly, we don't
		 * have connection or peer device objects for this peer.
		 */
		for_each_connection(affected_connection, resource) {
			if (reply.initiator_node_id ==
			    affected_connection->net_conf->peer_node_id)
				goto directly_connected;
		}
		/* only indirectly connected */
		affected_connection = NULL;
		goto next;
	}

    directly_connected:
	if (reply.target_node_id != -1 &&
	    reply.target_node_id != resource->res_opts.node_id) {
		affected_connection = NULL;
		goto next;
	}

	mask.i = be32_to_cpu(p->mask);
	val.i = be32_to_cpu(p->val);

	if (mask.conn == conn_MASK) {
		u64 m = NODE_MASK(reply.initiator_node_id);

		if (val.conn == C_CONNECTED)
			reply.reachable_nodes |= m;
		if (val.conn == C_DISCONNECTING) {
			reply.reachable_nodes &= ~m;
			reply.is_disconnect = 1;
		}
	}

	if (pi->vnr != -1) {
		peer_device = conn_peer_device(affected_connection, pi->vnr);
		/* If we do not know the peer_device, then we are fine with
		   whatever is going on in the cluster. E.g. detach and del-minor
		   one each node, one after the other */

		affected_connection = NULL; /* It is intended for a peer_device! */
	}

    next:
	if (pi->cmd == P_TWOPC_PREPARE) {
		if ((mask.peer == role_MASK && val.peer == R_PRIMARY) ||
		    (mask.peer != role_MASK && resource->role[NOW] == R_PRIMARY)) {
			reply.primary_nodes = NODE_MASK(resource->res_opts.node_id);
			reply.weak_nodes = ~reply.reachable_nodes;
		}
	}

	resource->twopc_reply = reply;
	spin_unlock_irq(&resource->req_lock);

	switch(pi->cmd) {
	case P_TWOPC_PREPARE:
		drbd_info(connection, "Preparing remote state change %u "
			  "(primary_nodes=%lX, weak_nodes=%lX\n",
			  reply.tid,
			  (unsigned long)reply.primary_nodes,
			  (unsigned long)reply.weak_nodes);
		flags |= CS_PREPARE;
		break;
	case P_TWOPC_ABORT:
		drbd_info(connection, "Aborting remote state change %u\n",
			  reply.tid);
		flags |= CS_ABORT;
		break;
	default:
		drbd_info(connection, "Committing remote state change %u\n",
			  reply.tid);
		break;
	}

	if (peer_device)
		rv = change_peer_device_state(peer_device, mask, val, flags);
	else if (affected_connection)
		rv = change_connection_state(affected_connection,
					     mask, val, flags | CS_IGN_OUTD_FAIL);
	else
		rv = SS_NOTHING_TO_DO;

	if (flags & CS_PREPARE) {
		if (rv >= SS_SUCCESS) {
			spin_lock_irq(&resource->req_lock);
			kref_get(&connection->kref);
			kref_debug_get(&connection->kref_debug, 9);
			resource->twopc_parent = connection;
			resource->twopc_timer.expires = jiffies + twopc_timeout(resource);
			add_timer(&resource->twopc_timer);
			spin_unlock_irq(&resource->req_lock);

			nested_twopc_request(resource, pi->vnr, pi->cmd, p);
		} else {
			enum drbd_packet cmd = (rv == SS_IN_TRANSIENT_STATE) ?
				P_TWOPC_RETRY : P_TWOPC_NO;
			drbd_send_twopc_reply(connection, cmd, &reply);
		}
	} else {
		if (flags & CS_PREPARED)
			del_timer(&resource->twopc_timer);

		nested_twopc_request(resource, pi->vnr, pi->cmd, p);
		clear_remote_state_change(resource);

		if (peer_device && rv >= SS_SUCCESS && !(flags & CS_ABORT))
			drbd_md_sync(peer_device->device);

		if (rv >= SS_SUCCESS && !(flags & CS_ABORT)) {
			struct drbd_device *device;
			int vnr;

			if (affected_connection &&
			    mask.conn == conn_MASK && val.conn == C_CONNECTED)
				conn_connect2(connection);

			idr_for_each_entry(&resource->devices, device, vnr) {
				u64 nedu = device->next_exposed_data_uuid;
				if (!nedu)
					continue;
				if (device->disk_state[NOW] < D_INCONSISTENT)
					drbd_set_exposed_data_uuid(device, nedu);
				device->next_exposed_data_uuid = 0;
			}
		}
	}

	return 0;
}

static int receive_state(struct drbd_connection *connection, struct packet_info *pi)
{
	struct drbd_resource *resource = connection->resource;
	struct drbd_peer_device *peer_device = NULL;
	enum drbd_repl_state *repl_state;
	struct drbd_device *device = NULL;
	struct p_state *p = pi->data;
	union drbd_state old_per_state, peer_state;
	enum drbd_disk_state peer_disk_state;
	enum drbd_repl_state new_repl_state;
	int rv;

	peer_device = conn_peer_device(connection, pi->vnr);
	if (!peer_device)
		return config_unknown_volume(connection, pi);
	device = peer_device->device;

	peer_state.i = be32_to_cpu(p->state);

	if (connection->agreed_pro_version < 110) {
		/* Before drbd-9.0 there was no D_DETACHING it was D_FAILED... */
		if (peer_state.disk >= D_DETACHING)
			peer_state.disk++;
		if (peer_state.pdsk >= D_DETACHING)
			peer_state.pdsk++;
	}

	peer_disk_state = peer_state.disk;
	if (peer_state.disk == D_NEGOTIATING) {
		peer_disk_state = peer_device->uuid_flags & UUID_FLAG_INCONSISTENT ?
			D_INCONSISTENT : D_CONSISTENT;
		drbd_info(device, "real peer disk state = %s\n", drbd_disk_str(peer_disk_state));
	}

	spin_lock_irq(&resource->req_lock);
	old_per_state = drbd_get_peer_device_state(peer_device, NOW);
	spin_unlock_irq(&resource->req_lock);
 retry:
	new_repl_state = max_t(enum drbd_repl_state, old_per_state.conn, L_OFF);

	/* If some other part of the code (asender thread, timeout)
	 * already decided to close the connection again,
	 * we must not "re-establish" it here. */
	if (old_per_state.conn <= C_TEAR_DOWN)
		return -ECONNRESET;

	/* If this is the "end of sync" confirmation, usually the peer disk
	 * was D_INCONSISTENT or D_CONSISTENT. (Since the peer might be
	 * weak we do not know anything about its new disk state)
	 */
	if ((old_per_state.pdsk == D_INCONSISTENT || old_per_state.pdsk == D_CONSISTENT) &&
	    old_per_state.conn > L_ESTABLISHED && old_per_state.disk == D_UP_TO_DATE) {
		/* If we are (becoming) SyncSource, but peer is still in sync
		 * preparation, ignore its uptodate-ness to avoid flapping, it
		 * will change to inconsistent once the peer reaches active
		 * syncing states.
		 * It may have changed syncer-paused flags, however, so we
		 * cannot ignore this completely. */
		if (peer_state.conn > L_ESTABLISHED &&
		    peer_state.conn < L_SYNC_SOURCE)
			peer_disk_state = D_INCONSISTENT;

		/* if peer_state changes to connected at the same time,
		 * it explicitly notifies us that it finished resync.
		 * Maybe we should finish it up, too? */
		else if (old_per_state.conn >= L_SYNC_SOURCE &&
			 peer_state.conn == L_ESTABLISHED) {
			if (drbd_bm_total_weight(peer_device) <= peer_device->rs_failed)
				drbd_resync_finished(peer_device, peer_state.disk);
			return 0;
		}
	}

	/* explicit verify finished notification, stop sector reached. */
	if (old_per_state.conn == L_VERIFY_T && old_per_state.disk == D_UP_TO_DATE &&
	    peer_state.conn == C_CONNECTED && peer_disk_state == D_UP_TO_DATE) {
		ov_out_of_sync_print(peer_device);
		drbd_resync_finished(peer_device, D_MASK);
		return 0;
	}

	/* peer says his disk is inconsistent, while we think it is uptodate,
	 * and this happens while the peer still thinks we have a sync going on,
	 * but we think we are already done with the sync.
	 * We ignore this to avoid flapping pdsk.
	 * This should not happen, if the peer is a recent version of drbd. */
	if (old_per_state.pdsk == D_UP_TO_DATE && peer_disk_state == D_INCONSISTENT &&
	    old_per_state.conn == L_ESTABLISHED && peer_state.conn > L_SYNC_SOURCE)
		peer_disk_state = D_UP_TO_DATE;

	if (new_repl_state == L_OFF)
		new_repl_state = L_ESTABLISHED;

	if (peer_state.conn == L_AHEAD)
		new_repl_state = L_BEHIND;

	if (peer_state.conn == L_PAUSED_SYNC_T && peer_state.disk == D_OUTDATED &&
	    old_per_state.conn == L_ESTABLISHED) {
		/* Looks like the peer was invalidated with drbdadm */
		drbd_info(peer_device, "Setting bits\n");
		drbd_bitmap_io(device, &drbd_bmio_set_n_write, "set_n_write from receive_state",
			       BM_LOCK_CLEAR | BM_LOCK_BULK, peer_device);
		new_repl_state = L_PAUSED_SYNC_S;
	}

	if (peer_device->uuids_received &&
	    peer_state.disk >= D_NEGOTIATING &&
	    get_ldev_if_state(device, D_NEGOTIATING)) {
		bool consider_resync;

		/* if we established a new connection */
		consider_resync = (old_per_state.conn < L_ESTABLISHED);
		/* if we have both been inconsistent, and the peer has been
		 * forced to be UpToDate with --force */
		consider_resync |= test_bit(CONSIDER_RESYNC, &peer_device->flags);
		/* if we had been plain connected, and the admin requested to
		 * start a sync by "invalidate" or "invalidate-remote" */
		consider_resync |= (old_per_state.conn == L_ESTABLISHED &&
				    (peer_state.conn == L_STARTING_SYNC_S ||
				     peer_state.conn == L_STARTING_SYNC_T));

		if (consider_resync) {
			new_repl_state = drbd_sync_handshake(peer_device, peer_state.role, peer_disk_state);
		} else if (old_per_state.conn == L_ESTABLISHED &&
			   (peer_state.disk == D_NEGOTIATING ||
			    old_per_state.disk == D_NEGOTIATING)) {
			new_repl_state = drbd_attach_handshake(peer_device);
		}

		put_ldev(device);
		if (new_repl_state == -1) {
			new_repl_state = L_ESTABLISHED;
			if (device->disk_state[NOW] == D_NEGOTIATING) {
				new_repl_state = L_NEG_NO_RESULT;
			} else if (peer_state.disk == D_NEGOTIATING) {
				if (connection->agreed_pro_version < 110) {
					drbd_err(device, "Disk attach process on the peer node was aborted.\n");
					peer_state.disk = D_DISKLESS;
					peer_disk_state = D_DISKLESS;
				} else {
					/* The peer will decide later and let us know... */
					peer_disk_state = D_NEGOTIATING;
				}
			} else {
				if (test_and_clear_bit(CONN_DRY_RUN, &connection->flags))
					return -EIO;
				D_ASSERT(device, old_per_state.conn == L_OFF);
				change_cstate(connection, C_DISCONNECTING, CS_HARD);
				return -EIO;
			}
		}

		if (device->disk_state[NOW] == D_NEGOTIATING) {
			set_bit(NEGOTIATION_RESULT_TOCHED, &resource->flags);
			peer_device->negotiation_result = new_repl_state;
		}
	}

	spin_lock_irq(&resource->req_lock);
	begin_state_change_locked(resource, CS_VERBOSE);
	if (old_per_state.i != drbd_get_peer_device_state(peer_device, NOW).i) {
		old_per_state = drbd_get_peer_device_state(peer_device, NOW);
		abort_state_change_locked(resource);
		spin_unlock_irq(&resource->req_lock);
		goto retry;
	}
	clear_bit(CONSIDER_RESYNC, &peer_device->flags);
	if (device->disk_state[NOW] != D_NEGOTIATING)
		__change_repl_state(peer_device, new_repl_state);
	if (connection->peer_role[NOW] == R_UNKNOWN || peer_state.role == R_SECONDARY)
		__change_peer_role(connection, peer_state.role);
	__change_peer_disk_state(peer_device, peer_disk_state);
	__change_resync_susp_peer(peer_device, peer_state.aftr_isp | peer_state.user_isp);
	repl_state = peer_device->repl_state;
	if (repl_state[OLD] < L_ESTABLISHED && repl_state[NEW] >= L_ESTABLISHED)
		resource->state_change_flags |= CS_HARD;
	if (peer_device->disk_state[NEW] == D_CONSISTENT &&
	    drbd_suspended(device) &&
	    repl_state[OLD] < L_ESTABLISHED && repl_state[NEW] == L_ESTABLISHED &&
	    test_bit(NEW_CUR_UUID, &device->flags)) {
		unsigned long irq_flags;

		/* Do not allow RESEND for a rebooted peer. We can only allow this
		   for temporary network outages! */
		abort_state_change_locked(resource);
		spin_unlock_irq(&resource->req_lock);

		drbd_err(device, "Aborting Connect, can not thaw IO with an only Consistent peer\n");
		tl_clear(connection);
		drbd_uuid_new_current(device, false);
		clear_bit(NEW_CUR_UUID, &device->flags);
		begin_state_change(resource, &irq_flags, CS_HARD);
		__change_cstate(connection, C_PROTOCOL_ERROR);
		__change_io_susp_user(resource, false);
		end_state_change(resource, &irq_flags);
		return -EIO;
	}
	rv = end_state_change_locked(resource);
	new_repl_state = peer_device->repl_state[NOW];
	set_bit(INITIAL_STATE_RECEIVED, &peer_device->flags);
	spin_unlock_irq(&resource->req_lock);

	if (rv < SS_SUCCESS) {
		change_cstate(connection, C_DISCONNECTING, CS_HARD);
		return -EIO;
	}

	if (old_per_state.conn > L_OFF) {
		if (new_repl_state > L_ESTABLISHED && peer_state.conn <= L_ESTABLISHED &&
		    peer_state.disk != D_NEGOTIATING ) {
			/* we want resync, peer has not yet decided to sync... */
			/* Nowadays only used when forcing a node into primary role and
			   setting its disk to UpToDate with that */
			drbd_send_uuids(peer_device, 0, 0);
			drbd_send_current_state(peer_device);
		}
	}

	clear_bit(DISCARD_MY_DATA, &device->flags);

	drbd_md_sync(device); /* update connected indicator, effective_size, ... */

	return 0;
}

static int receive_sync_uuid(struct drbd_connection *connection, struct packet_info *pi)
{
	struct drbd_peer_device *peer_device;
	struct drbd_device *device;
	struct p_uuid *p = pi->data;

	peer_device = conn_peer_device(connection, pi->vnr);
	if (!peer_device)
		return -EIO;
	device = peer_device->device;

	wait_event(device->misc_wait,
		   peer_device->repl_state[NOW] == L_WF_SYNC_UUID ||
		   peer_device->repl_state[NOW] == L_BEHIND ||
		   peer_device->repl_state[NOW] < L_ESTABLISHED ||
		   device->disk_state[NOW] < D_NEGOTIATING);

	/* D_ASSERT(device,  peer_device->repl_state[NOW] == L_WF_SYNC_UUID ); */

	/* Here the _drbd_uuid_ functions are right, current should
	   _not_ be rotated into the history */
	if (get_ldev_if_state(device, D_NEGOTIATING)) {
		_drbd_uuid_set_current(device, be64_to_cpu(p->uuid));
		_drbd_uuid_set_bitmap(peer_device, 0UL);

		drbd_print_uuids(peer_device, "updated sync uuid");
		drbd_start_resync(peer_device, L_SYNC_TARGET);

		put_ldev(device);
	} else
		drbd_err(device, "Ignoring SyncUUID packet!\n");

	return 0;
}

/**
 * receive_bitmap_plain
 *
 * Return 0 when done, 1 when another iteration is needed, and a negative error
 * code upon failure.
 */
static int
receive_bitmap_plain(struct drbd_peer_device *peer_device, unsigned int size,
		     unsigned long *p, struct bm_xfer_ctx *c)
{
	unsigned int data_size = DRBD_SOCKET_BUFFER_SIZE -
				 drbd_header_size(peer_device->connection);
	unsigned int num_words = min_t(size_t, data_size / sizeof(*p),
				       c->bm_words - c->word_offset);
	unsigned int want = num_words * sizeof(*p);
	int err;

	if (want != size) {
		drbd_err(peer_device, "%s:want (%u) != size (%u)\n", __func__, want, size);
		return -EIO;
	}
	if (want == 0)
		return 0;
	err = drbd_recv_all(peer_device->connection, p, want);
	if (err)
		return err;

	drbd_bm_merge_lel(peer_device, c->word_offset, num_words, p);

	c->word_offset += num_words;
	c->bit_offset = c->word_offset * BITS_PER_LONG;
	if (c->bit_offset > c->bm_bits)
		c->bit_offset = c->bm_bits;

	return 1;
}

static enum drbd_bitmap_code dcbp_get_code(struct p_compressed_bm *p)
{
	return (enum drbd_bitmap_code)(p->encoding & 0x0f);
}

static int dcbp_get_start(struct p_compressed_bm *p)
{
	return (p->encoding & 0x80) != 0;
}

static int dcbp_get_pad_bits(struct p_compressed_bm *p)
{
	return (p->encoding >> 4) & 0x7;
}

/**
 * recv_bm_rle_bits
 *
 * Return 0 when done, 1 when another iteration is needed, and a negative error
 * code upon failure.
 */
static int
recv_bm_rle_bits(struct drbd_peer_device *peer_device,
		struct p_compressed_bm *p,
		 struct bm_xfer_ctx *c,
		 unsigned int len)
{
	struct bitstream bs;
	u64 look_ahead;
	u64 rl;
	u64 tmp;
	unsigned long s = c->bit_offset;
	unsigned long e;
	int toggle = dcbp_get_start(p);
	int have;
	int bits;

	bitstream_init(&bs, p->code, len, dcbp_get_pad_bits(p));

	bits = bitstream_get_bits(&bs, &look_ahead, 64);
	if (bits < 0)
		return -EIO;

	for (have = bits; have > 0; s += rl, toggle = !toggle) {
		bits = vli_decode_bits(&rl, look_ahead);
		if (bits <= 0)
			return -EIO;

		if (toggle) {
			e = s + rl -1;
			if (e >= c->bm_bits) {
				drbd_err(peer_device, "bitmap overflow (e:%lu) while decoding bm RLE packet\n", e);
				return -EIO;
			}
			drbd_bm_set_many_bits(peer_device, s, e);
		}

		if (have < bits) {
			drbd_err(peer_device, "bitmap decoding error: h:%d b:%d la:0x%08llx l:%u/%u\n",
				have, bits, look_ahead,
				(unsigned int)(bs.cur.b - p->code),
				(unsigned int)bs.buf_len);
			return -EIO;
		}
		/* if we consumed all 64 bits, assign 0; >> 64 is "undefined"; */
		if (likely(bits < 64))
			look_ahead >>= bits;
		else
			look_ahead = 0;
		have -= bits;

		bits = bitstream_get_bits(&bs, &tmp, 64 - have);
		if (bits < 0)
			return -EIO;
		look_ahead |= tmp << have;
		have += bits;
	}

	c->bit_offset = s;
	bm_xfer_ctx_bit_to_word_offset(c);

	return (s != c->bm_bits);
}

/**
 * decode_bitmap_c
 *
 * Return 0 when done, 1 when another iteration is needed, and a negative error
 * code upon failure.
 */
static int
decode_bitmap_c(struct drbd_peer_device *peer_device,
		struct p_compressed_bm *p,
		struct bm_xfer_ctx *c,
		unsigned int len)
{
	if (dcbp_get_code(p) == RLE_VLI_Bits)
		return recv_bm_rle_bits(peer_device, p, c, len - sizeof(*p));

	/* other variants had been implemented for evaluation,
	 * but have been dropped as this one turned out to be "best"
	 * during all our tests. */

	drbd_err(peer_device, "receive_bitmap_c: unknown encoding %u\n", p->encoding);
	change_cstate(peer_device->connection, C_PROTOCOL_ERROR, CS_HARD);
	return -EIO;
}

void INFO_bm_xfer_stats(struct drbd_peer_device *peer_device,
		const char *direction, struct bm_xfer_ctx *c)
{
	/* what would it take to transfer it "plaintext" */
	unsigned int header_size = drbd_header_size(peer_device->connection);
	unsigned int data_size = DRBD_SOCKET_BUFFER_SIZE - header_size;
	unsigned int plain =
		header_size * (DIV_ROUND_UP(c->bm_words, data_size) + 1) +
		c->bm_words * sizeof(unsigned long);
	unsigned int total = c->bytes[0] + c->bytes[1];
	unsigned int r;

	/* total can not be zero. but just in case: */
	if (total == 0)
		return;

	/* don't report if not compressed */
	if (total >= plain)
		return;

	/* total < plain. check for overflow, still */
	r = (total > UINT_MAX/1000) ? (total / (plain/1000))
		                    : (1000 * total / plain);

	if (r > 1000)
		r = 1000;

	r = 1000 - r;
	drbd_info(peer_device, "%s bitmap stats [Bytes(packets)]: plain %u(%u), RLE %u(%u), "
	     "total %u; compression: %u.%u%%\n",
			direction,
			c->bytes[1], c->packets[1],
			c->bytes[0], c->packets[0],
			total, r/10, r % 10);
}

static enum drbd_disk_state read_disk_state(struct drbd_device *device)
{
	struct drbd_resource *resource = device->resource;
	enum drbd_disk_state disk_state;

	spin_lock_irq(&resource->req_lock);
	disk_state = device->disk_state[NOW];
	spin_unlock_irq(&resource->req_lock);

	return disk_state;
}

/* Since we are processing the bitfield from lower addresses to higher,
   it does not matter if the process it in 32 bit chunks or 64 bit
   chunks as long as it is little endian. (Understand it as byte stream,
   beginning with the lowest byte...) If we would use big endian
   we would need to process it from the highest address to the lowest,
   in order to be agnostic to the 32 vs 64 bits issue.

   returns 0 on failure, 1 if we successfully received it. */
static int receive_bitmap(struct drbd_connection *connection, struct packet_info *pi)
{
	struct drbd_peer_device *peer_device;
	struct drbd_device *device;
	struct bm_xfer_ctx c;
	int err;

	peer_device = conn_peer_device(connection, pi->vnr);
	if (!peer_device)
		return -EIO;
	device = peer_device->device;

	/* Final repl_states become visible when the disk leaves NEGOTIATING state */
	wait_event_interruptible(device->resource->state_wait,
				 read_disk_state(device) != D_NEGOTIATING);

	drbd_bm_slot_lock(peer_device, "receive bitmap", BM_LOCK_CLEAR | BM_LOCK_BULK);
	/* you are supposed to send additional out-of-sync information
	 * if you actually set bits during this phase */

	c = (struct bm_xfer_ctx) {
		.bm_bits = drbd_bm_bits(device),
		.bm_words = drbd_bm_words(device),
	};

	for(;;) {
		if (pi->cmd == P_BITMAP)
			err = receive_bitmap_plain(peer_device, pi->size, pi->data, &c);
		else if (pi->cmd == P_COMPRESSED_BITMAP) {
			/* MAYBE: sanity check that we speak proto >= 90,
			 * and the feature is enabled! */
			struct p_compressed_bm *p = pi->data;

			if (pi->size > DRBD_SOCKET_BUFFER_SIZE - drbd_header_size(connection)) {
				drbd_err(device, "ReportCBitmap packet too large\n");
				err = -EIO;
				goto out;
			}
			if (pi->size <= sizeof(*p)) {
				drbd_err(device, "ReportCBitmap packet too small (l:%u)\n", pi->size);
				err = -EIO;
				goto out;
			}
			err = drbd_recv_all(connection, p, pi->size);
			if (err)
			       goto out;
			err = decode_bitmap_c(peer_device, p, &c, pi->size);
		} else {
			drbd_warn(device, "receive_bitmap: cmd neither ReportBitMap nor ReportCBitMap (is 0x%x)", pi->cmd);
			err = -EIO;
			goto out;
		}

		c.packets[pi->cmd == P_BITMAP]++;
		c.bytes[pi->cmd == P_BITMAP] += drbd_header_size(connection) + pi->size;

		if (err <= 0) {
			if (err < 0)
				goto out;
			break;
		}
		err = drbd_recv_header(connection, pi);
		if (err)
			goto out;
	}

	INFO_bm_xfer_stats(peer_device, "receive", &c);

	if (peer_device->repl_state[NOW] == L_WF_BITMAP_T) {
		enum drbd_state_rv rv;

		err = drbd_send_bitmap(device, peer_device);
		if (err)
			goto out;
		/* Omit CS_WAIT_COMPLETE and CS_SERIALIZE with this state
		 * transition to avoid deadlocks. */

		if (connection->agreed_pro_version < 110) {
			rv = stable_change_repl_state(peer_device, L_WF_SYNC_UUID, CS_VERBOSE);
			D_ASSERT(device, rv == SS_SUCCESS);
		} else {
			drbd_start_resync(peer_device, L_SYNC_TARGET);
		}
	} else if (peer_device->repl_state[NOW] != L_WF_BITMAP_S) {
		/* admin may have requested C_DISCONNECTING,
		 * other threads may have noticed network errors */
		drbd_info(device, "unexpected repl_state (%s) in receive_bitmap\n",
		    drbd_repl_str(peer_device->repl_state[NOW]));
	}
	err = 0;

 out:
	drbd_bm_slot_unlock(peer_device);
	if (!err && peer_device->repl_state[NOW] == L_WF_BITMAP_S)
		drbd_start_resync(peer_device, L_SYNC_SOURCE);
	return err;
}

static int receive_skip(struct drbd_connection *connection, struct packet_info *pi)
{
	drbd_warn(connection, "skipping unknown optional packet type %d, l: %d!\n",
		 pi->cmd, pi->size);

	return ignore_remaining_packet(connection, pi);
}

static int receive_UnplugRemote(struct drbd_connection *connection, struct packet_info *pi)
{
	/* just unplug all devices always, regardless which volume number */
	drbd_unplug_all_devices(connection->resource);

	/* Make sure we've acked all the TCP data associated
	 * with the data requests being unplugged */
	drbd_tcp_quickack(connection->data.socket);

	return 0;
}

static int receive_out_of_sync(struct drbd_connection *connection, struct packet_info *pi)
{
	struct drbd_peer_device *peer_device;
	struct drbd_device *device;
	struct p_block_desc *p = pi->data;

	peer_device = conn_peer_device(connection, pi->vnr);
	if (!peer_device)
		return -EIO;
	device = peer_device->device;

	switch (peer_device->repl_state[NOW]) {
	case L_WF_SYNC_UUID:
	case L_WF_BITMAP_T:
	case L_BEHIND:
			break;
	default:
		drbd_err(device, "ASSERT FAILED cstate = %s, expected: WFSyncUUID|WFBitMapT|Behind\n",
				drbd_repl_str(peer_device->repl_state[NOW]));
	}

	drbd_set_out_of_sync(peer_device, be64_to_cpu(p->sector), be32_to_cpu(p->blksize));

	return 0;
}

static int receive_dagtag(struct drbd_connection *connection, struct packet_info *pi)
{
	struct p_dagtag *p = pi->data;

	connection->last_dagtag_sector = be64_to_cpu(p->dagtag);
	return 0;
}

struct drbd_connection *drbd_connection_by_node_id(struct drbd_resource *resource, int node_id)
{
	struct drbd_connection *connection;
	struct net_conf *nc;

	rcu_read_lock();
	for_each_connection_rcu(connection, resource) {
		nc = rcu_dereference(connection->net_conf);
		if (nc && nc->peer_node_id == node_id) {
			rcu_read_unlock();
			return connection;
		}
	}
	rcu_read_unlock();

	return NULL;
}

static int receive_peer_dagtag(struct drbd_connection *connection, struct packet_info *pi)
{
	struct drbd_resource *resource = connection->resource;
	struct drbd_peer_device *peer_device;
	enum drbd_repl_state new_repl_state;
	struct p_peer_dagtag *p = pi->data;
	struct drbd_connection *lost_peer;
	s64 dagtag_offset;
	int vnr = 0;

	lost_peer = drbd_connection_by_node_id(resource, be32_to_cpu(p->node_id));
	if (!lost_peer)
		return 0;

	if (lost_peer->cstate[NOW] == C_CONNECTED) {
		drbd_ping_peer(lost_peer);
		if (lost_peer->cstate[NOW] == C_CONNECTED)
			return 0;
	}

	idr_for_each_entry(&connection->peer_devices, peer_device, vnr) {
		if (peer_device->repl_state[NOW] > L_ESTABLISHED)
			return 0;
		if (peer_device->current_uuid != drbd_current_uuid(peer_device->device))
			return 0;
	}

	/* Need to wait until the other receiver thread has called the
	   cleanup_unacked_peer_requests() function */
	wait_event(resource->state_wait,
		   lost_peer->cstate[NOW] <= C_UNCONNECTED || lost_peer->cstate[NOW] == C_CONNECTING);

	dagtag_offset = (s64)lost_peer->last_dagtag_sector - (s64)be64_to_cpu(p->dagtag);
	if (dagtag_offset > 0)
		new_repl_state = L_WF_BITMAP_S;
	else if (dagtag_offset < 0)
		new_repl_state = L_WF_BITMAP_T;
	else
		new_repl_state = L_ESTABLISHED;

	if (new_repl_state != L_ESTABLISHED) {
		unsigned long irq_flags;

		drbd_info(connection, "Reconciliation resync because \'%s\' disappeared. (o=%d)\n",
			  lost_peer->net_conf->name, (int)dagtag_offset);

		begin_state_change(resource, &irq_flags, CS_VERBOSE);
		idr_for_each_entry(&connection->peer_devices, peer_device, vnr) {
			__change_repl_state(peer_device, new_repl_state);
			set_bit(RECONCILIATION_RESYNC, &peer_device->flags);
		}
		end_state_change(resource, &irq_flags);
	} else {
		drbd_info(connection, "No reconciliation resync even though \'%s\' disappeared. (o=%d)\n",
			  lost_peer->net_conf->name, (int)dagtag_offset);

		idr_for_each_entry(&connection->peer_devices, peer_device, vnr)
			drbd_bm_clear_many_bits(peer_device, 0, -1UL);
	}

	return 0;
}

/* Accept a new current UUID generated on a diskless node, that just became primary */
static int receive_current_uuid(struct drbd_connection *connection, struct packet_info *pi)
{
	struct drbd_resource *resource = connection->resource;
	struct drbd_peer_device *peer_device;
	struct drbd_device *device;
	struct p_uuid *p = pi->data;
	u64 current_uuid;

	peer_device = conn_peer_device(connection, pi->vnr);
	if (!peer_device)
		return -EIO;
	device = peer_device->device;

	current_uuid = be64_to_cpu(p->uuid);
	if (current_uuid == drbd_current_uuid(device))
		return 0;
	peer_device->current_uuid = current_uuid;

	if (get_ldev(device)) {
		if (connection->peer_role[NOW] == R_PRIMARY) {
			drbd_warn(peer_device, "received new current UUID: %llX\n", current_uuid);
			drbd_uuid_received_new_current(device, current_uuid, 0);
		}
		put_ldev(device);
	} else if (resource->role[NOW] == R_PRIMARY) {
		drbd_set_exposed_data_uuid(device, peer_device->current_uuid);
	}

	return 0;
}

struct data_cmd {
	int expect_payload;
	size_t pkt_size;
	int (*fn)(struct drbd_connection *, struct packet_info *);
};

static struct data_cmd drbd_cmd_handler[] = {
	[P_DATA]	    = { 1, sizeof(struct p_data), receive_Data },
	[P_DATA_REPLY]	    = { 1, sizeof(struct p_data), receive_DataReply },
	[P_RS_DATA_REPLY]   = { 1, sizeof(struct p_data), receive_RSDataReply } ,
	[P_BARRIER]	    = { 0, sizeof(struct p_barrier), receive_Barrier } ,
	[P_BITMAP]	    = { 1, 0, receive_bitmap } ,
	[P_COMPRESSED_BITMAP] = { 1, 0, receive_bitmap } ,
	[P_UNPLUG_REMOTE]   = { 0, 0, receive_UnplugRemote },
	[P_DATA_REQUEST]    = { 0, sizeof(struct p_block_req), receive_DataRequest },
	[P_RS_DATA_REQUEST] = { 0, sizeof(struct p_block_req), receive_DataRequest },
	[P_SYNC_PARAM]	    = { 1, 0, receive_SyncParam },
	[P_SYNC_PARAM89]    = { 1, 0, receive_SyncParam },
	[P_PROTOCOL]        = { 1, sizeof(struct p_protocol), receive_protocol },
	[P_UUIDS]	    = { 0, sizeof(struct p_uuids), receive_uuids },
	[P_SIZES]	    = { 0, sizeof(struct p_sizes), receive_sizes },
	[P_STATE]	    = { 0, sizeof(struct p_state), receive_state },
	[P_STATE_CHG_REQ]   = { 0, sizeof(struct p_req_state), receive_req_state },
	[P_SYNC_UUID]       = { 0, sizeof(struct p_uuid), receive_sync_uuid },
	[P_OV_REQUEST]      = { 0, sizeof(struct p_block_req), receive_DataRequest },
	[P_OV_REPLY]        = { 1, sizeof(struct p_block_req), receive_DataRequest },
	[P_CSUM_RS_REQUEST] = { 1, sizeof(struct p_block_req), receive_DataRequest },
	[P_DELAY_PROBE]     = { 0, sizeof(struct p_delay_probe93), receive_skip },
	[P_OUT_OF_SYNC]     = { 0, sizeof(struct p_block_desc), receive_out_of_sync },
	[P_CONN_ST_CHG_REQ] = { 0, sizeof(struct p_req_state), receive_req_state },
	[P_PROTOCOL_UPDATE] = { 1, sizeof(struct p_protocol), receive_protocol },
	[P_TWOPC_PREPARE] = { 0, sizeof(struct p_twopc_request), receive_twopc },
	[P_TWOPC_ABORT] = { 0, sizeof(struct p_twopc_request), receive_twopc },
	[P_DAGTAG]	    = { 0, sizeof(struct p_dagtag), receive_dagtag },
	[P_UUIDS110]	    = { 1, sizeof(struct p_uuids110), receive_uuids110 },
	[P_PEER_DAGTAG]     = { 0, sizeof(struct p_peer_dagtag), receive_peer_dagtag },
	[P_CURRENT_UUID]    = { 0, sizeof(struct p_uuid), receive_current_uuid },
	[P_TWOPC_COMMIT]    = { 0, sizeof(struct p_twopc_request), receive_twopc },
	[P_TRIM]	    = { 0, sizeof(struct p_trim), receive_Data },
};

static void drbdd(struct drbd_connection *connection)
{
	struct packet_info pi;
	size_t shs; /* sub header size */
	int err;

	while (get_t_state(&connection->receiver) == RUNNING) {
		struct data_cmd *cmd;
		long start;

		drbd_thread_current_set_cpu(&connection->receiver);
		if (drbd_recv_header(connection, &pi))
			goto err_out;

		cmd = &drbd_cmd_handler[pi.cmd];
		if (unlikely(pi.cmd >= ARRAY_SIZE(drbd_cmd_handler) || !cmd->fn)) {
			drbd_err(connection, "Unexpected data packet %s (0x%04x)",
				 drbd_packet_name(pi.cmd), pi.cmd);
			goto err_out;
		}

		shs = cmd->pkt_size;
		if (pi.size > shs && !cmd->expect_payload) {
			drbd_err(connection, "No payload expected %s l:%d\n",
				 drbd_packet_name(pi.cmd), pi.size);
			goto err_out;
		}

		if (shs) {
			err = drbd_recv_all_warn(connection, pi.data, shs);
			if (err)
				goto err_out;
			pi.size -= shs;
		}

		start = jiffies;
		err = cmd->fn(connection, &pi);
		if (err) {
			drbd_err(connection, "error receiving %s, e: %d l: %d!\n",
				 drbd_packet_name(pi.cmd), err, pi.size);
			goto err_out;
		}
		if (jiffies - start > HZ) {
			drbd_debug(connection, "Request %s took %ums\n",
				   drbd_packet_name(pi.cmd), jiffies_to_msecs(jiffies - start));
		}
	}
	return;

    err_out:
	change_cstate(connection, C_PROTOCOL_ERROR, CS_HARD);
}

static void conn_disconnect(struct drbd_connection *connection)
{
	struct drbd_resource *resource = connection->resource;
	struct drbd_peer_device *peer_device;
	enum drbd_conn_state oc;
	unsigned long irq_flags;
	int vnr;

	if (connection->cstate[NOW] == C_STANDALONE)
		return;

	/* We are about to start the cleanup after connection loss.
	 * Make sure drbd_make_request knows about that.
	 * Usually we should be in some network failure state already,
	 * but just in case we are not, we fix it up here.
	 */
	del_connect_timer(connection);

	change_cstate(connection, C_NETWORK_FAILURE, CS_HARD);

	/* asender does not clean up anything. it must not interfere, either */
	drbd_thread_stop(&connection->asender);
	drbd_free_sock(connection);

	rcu_read_lock();
	idr_for_each_entry(&connection->peer_devices, peer_device, vnr) {
		struct drbd_device *device = peer_device->device;
		kobject_get(&device->kobj);
		rcu_read_unlock();
		drbd_disconnected(peer_device);
		kobject_put(&device->kobj);
		rcu_read_lock();
	}
	rcu_read_unlock();

	cleanup_unacked_peer_requests(connection);
	cleanup_peer_ack_list(connection);

	rcu_read_lock();
	idr_for_each_entry(&connection->peer_devices, peer_device, vnr) {
		struct drbd_device *device = peer_device->device;
		int i;

		i = atomic_read(&device->pp_in_use);
		if (i)
			drbd_info(device, "pp_in_use = %d, expected 0\n", i);
	}
	rcu_read_unlock();

	if (!list_empty(&connection->current_epoch->list))
		drbd_err(connection, "ASSERTION FAILED: connection->current_epoch->list not empty\n");
	/* ok, no more ee's on the fly, it is safe to reset the epoch_size */
	atomic_set(&connection->current_epoch->epoch_size, 0);
	connection->send.seen_any_write_yet = false;

	drbd_info(connection, "Connection closed\n");

	if (resource->role[NOW] == R_PRIMARY && conn_highest_pdsk(connection) >= D_UNKNOWN)
		conn_try_outdate_peer_async(connection);

	begin_state_change(resource, &irq_flags, CS_VERBOSE | CS_LOCAL_ONLY);
	oc = connection->cstate[NOW];
	if (oc >= C_UNCONNECTED) {
		__change_cstate(connection, C_UNCONNECTED);
		/* drbd_receiver() has to be restarted after it returns */
		drbd_thread_restart_nowait(&connection->receiver);
	}
	end_state_change(resource, &irq_flags);

	if (oc == C_DISCONNECTING)
		change_cstate(connection, C_STANDALONE, CS_VERBOSE | CS_HARD | CS_LOCAL_ONLY);
}

static int drbd_disconnected(struct drbd_peer_device *peer_device)
{
	struct drbd_device *device = peer_device->device;
	unsigned int i;

	/* wait for current activity to cease. */
	spin_lock_irq(&device->resource->req_lock);
	_drbd_wait_ee_list_empty(device, &device->active_ee);
	_drbd_wait_ee_list_empty(device, &device->sync_ee);
	_drbd_wait_ee_list_empty(device, &device->read_ee);
	spin_unlock_irq(&device->resource->req_lock);

	/* We do not have data structures that would allow us to
	 * get the rs_pending_cnt down to 0 again.
	 *  * On L_SYNC_TARGET we do not have any data structures describing
	 *    the pending RSDataRequest's we have sent.
	 *  * On L_SYNC_SOURCE there is no data structure that tracks
	 *    the P_RS_DATA_REPLY blocks that we sent to the SyncTarget.
	 *  And no, it is not the sum of the reference counts in the
	 *  resync_LRU. The resync_LRU tracks the whole operation including
	 *  the disk-IO, while the rs_pending_cnt only tracks the blocks
	 *  on the fly. */
	drbd_rs_cancel_all(peer_device);
	peer_device->rs_total = 0;
	peer_device->rs_failed = 0;
	atomic_set(&peer_device->rs_pending_cnt, 0);
	wake_up(&device->misc_wait);

	del_timer_sync(&peer_device->resync_timer);
	resync_timer_fn((unsigned long)peer_device);
	del_timer_sync(&peer_device->start_resync_timer);

	/* wait for all w_e_end_data_req, w_e_end_rsdata_req, w_send_barrier,
	 * w_make_resync_request etc. which may still be on the worker queue
	 * to be "canceled" */
	drbd_flush_workqueue(&peer_device->connection->sender_work);

	drbd_finish_peer_reqs(device);

	/* This second workqueue flush is necessary, since drbd_finish_peer_reqs()
	   might have issued a work again. The one before drbd_finish_peer_reqs() is
	   necessary to reclain net_ee in drbd_finish_peer_reqs(). */
	drbd_flush_workqueue(&peer_device->connection->sender_work);

	/* need to do it again, drbd_finish_peer_reqs() may have populated it
	 * again via drbd_try_clear_on_disk_bm(). */
	drbd_rs_cancel_all(peer_device);

	peer_device->uuids_received = false;

	if (!drbd_suspended(device))
		tl_clear(peer_device->connection);

	drbd_md_sync(device);

	/* serialize with bitmap writeout triggered by the state change,
	 * if any. */
	wait_event(device->misc_wait, list_empty(&device->pending_bitmap_work));

	/* tcp_close and release of sendpage pages can be deferred.  I don't
	 * want to use SO_LINGER, because apparently it can be deferred for
	 * more than 20 seconds (longest time I checked).
	 *
	 * Actually we don't care for exactly when the network stack does its
	 * put_page(), but release our reference on these pages right here.
	 */
	i = drbd_free_peer_reqs(device, &device->net_ee);
	if (i)
		drbd_info(device, "net_ee not empty, killed %u entries\n", i);
	i = atomic_read(&device->pp_in_use_by_net);
	if (i)
		drbd_info(device, "pp_in_use_by_net = %d, expected 0\n", i);

	D_ASSERT(device, list_empty(&device->read_ee));
	D_ASSERT(device, list_empty(&device->active_ee));
	D_ASSERT(device, list_empty(&device->sync_ee));
	D_ASSERT(device, list_empty(&device->done_ee));

	return 0;
}

/*
 * We support PRO_VERSION_MIN to PRO_VERSION_MAX. The protocol version
 * we can agree on is stored in agreed_pro_version.
 *
 * feature flags and the reserved array should be enough room for future
 * enhancements of the handshake protocol, and possible plugins...
 *
 * for now, they are expected to be zero, but ignored.
 */
static int drbd_send_features(struct drbd_connection *connection, int peer_node_id)
{
	struct drbd_socket *sock;
	struct p_connection_features *p;

	sock = &connection->data;
	p = conn_prepare_command(connection, sock);
	if (!p)
		return -EIO;
	memset(p, 0, sizeof(*p));
	p->protocol_min = cpu_to_be32(PRO_VERSION_MIN);
	p->protocol_max = cpu_to_be32(PRO_VERSION_MAX);
	p->sender_node_id = cpu_to_be32(connection->resource->res_opts.node_id);
	p->receiver_node_id = cpu_to_be32(peer_node_id);
	p->feature_flags = cpu_to_be32(PRO_FEATURES);
	return send_command(connection, -1, sock, P_CONNECTION_FEATURES, sizeof(*p), NULL, 0);
}

/*
 * return values:
 *   1 yes, we have a valid connection
 *   0 oops, did not work out, please try again
 *  -1 peer talks different language,
 *     no point in trying again, please go standalone.
 */
static int drbd_do_features(struct drbd_connection *connection)
{
	/* ASSERT current == connection->receiver ... */
	struct drbd_resource *resource = connection->resource;
	struct p_connection_features *p;
	const int expect = sizeof(struct p_connection_features);
	struct packet_info pi;
	struct net_conf *nc;
	int peer_node_id = -1, err;

	rcu_read_lock();
	nc = rcu_dereference(connection->net_conf);
	if (nc)
		peer_node_id = nc->peer_node_id;
	rcu_read_unlock();

	err = drbd_send_features(connection, peer_node_id);
	if (err)
		return 0;

	err = drbd_recv_header(connection, &pi);
	if (err)
		return 0;

	if (pi.cmd != P_CONNECTION_FEATURES) {
		drbd_err(connection, "expected ConnectionFeatures packet, received: %s (0x%04x)\n",
			 drbd_packet_name(pi.cmd), pi.cmd);
		return -1;
	}

	if (pi.size != expect) {
		drbd_err(connection, "expected ConnectionFeatures length: %u, received: %u\n",
		     expect, pi.size);
		return -1;
	}

	p = pi.data;
	err = drbd_recv_all_warn(connection, p, expect);
	if (err)
		return 0;

	p->protocol_min = be32_to_cpu(p->protocol_min);
	p->protocol_max = be32_to_cpu(p->protocol_max);
	if (p->protocol_max == 0)
		p->protocol_max = p->protocol_min;

	if (PRO_VERSION_MAX < p->protocol_min ||
	    PRO_VERSION_MIN > p->protocol_max) {
		drbd_err(connection, "incompatible DRBD dialects: "
		    "I support %d-%d, peer supports %d-%d\n",
		    PRO_VERSION_MIN, PRO_VERSION_MAX,
		    p->protocol_min, p->protocol_max);
		return -1;
	}

	connection->agreed_pro_version = min_t(int, PRO_VERSION_MAX, p->protocol_max);
	connection->agreed_features = PRO_FEATURES & be32_to_cpu(p->feature_flags);

	if (connection->agreed_pro_version < 110) {
		struct drbd_connection *connection2;

		for_each_connection(connection2, resource) {
			if (connection == connection2)
				continue;
			drbd_err(connection, "Peer supports protocols %d-%d, but "
				 "multiple connections are only supported in protocol "
				 "110 and above\n", p->protocol_min, p->protocol_max);
			return -1;
		}
	}

	if (connection->agreed_pro_version >= 110) {
		if (be32_to_cpu(p->sender_node_id) != peer_node_id) {
			drbd_err(connection, "Peer presented a node_id of %d instead of %d\n",
				 be32_to_cpu(p->sender_node_id), peer_node_id);
			return 0;
		}
		if (be32_to_cpu(p->receiver_node_id) != resource->res_opts.node_id) {
			drbd_err(connection, "Peer expects me to have a node_id of %d instead of %d\n",
				 be32_to_cpu(p->receiver_node_id), resource->res_opts.node_id);
			return 0;
		}
	}

	drbd_info(connection, "Handshake successful: "
	     "Agreed network protocol version %d\n", connection->agreed_pro_version);

	drbd_info(connection, "Agreed to%ssupport TRIM on protocol level\n",
		  connection->agreed_features & FF_TRIM ? " " : " not ");

	return 1;
}

#if !defined(CONFIG_CRYPTO_HMAC) && !defined(CONFIG_CRYPTO_HMAC_MODULE)
static int drbd_do_auth(struct drbd_connection *connection)
{
	drbd_err(connection, "This kernel was build without CONFIG_CRYPTO_HMAC.\n");
	drbd_err(connection, "You need to disable 'cram-hmac-alg' in drbd.conf.\n");
	return -1;
}
#else
#define CHALLENGE_LEN 64 /* must be multiple of 4 */

/* Return value:
	1 - auth succeeded,
	0 - failed, try again (network error),
	-1 - auth failed, don't try again.
*/

static int drbd_do_auth(struct drbd_connection *connection)
{
	struct drbd_socket *sock;
	u32 my_challenge[CHALLENGE_LEN / sizeof(u32) + 1];  /* 68 Bytes... */
	struct scatterlist sg;
	char *response = NULL;
	char *right_response = NULL;
	u32 *peers_ch = NULL;
	unsigned int key_len;
	char secret[SHARED_SECRET_MAX]; /* 64 byte */
	unsigned int resp_size;
	struct hash_desc desc;
	struct packet_info pi;
	struct net_conf *nc;
	int err, rv, peer_node_id;
	bool peer_is_drbd_9 = connection->agreed_pro_version >= 110;

	/* FIXME: Put the challenge/response into the preallocated socket buffer.  */

	rcu_read_lock();
	nc = rcu_dereference(connection->net_conf);
	peer_node_id = nc->peer_node_id;
	key_len = strlen(nc->shared_secret);
	memcpy(secret, nc->shared_secret, key_len);
	rcu_read_unlock();

	desc.tfm = connection->cram_hmac_tfm;
	desc.flags = 0;

	rv = crypto_hash_setkey(connection->cram_hmac_tfm, (u8 *)secret, key_len);
	if (rv) {
		drbd_err(connection, "crypto_hash_setkey() failed with %d\n", rv);
		rv = -1;
		goto fail;
	}

	get_random_bytes(my_challenge, CHALLENGE_LEN);

	sock = &connection->data;
	if (!conn_prepare_command(connection, sock)) {
		rv = 0;
		goto fail;
	}
	rv = !send_command(connection, -1, sock, P_AUTH_CHALLENGE, 0,
			   my_challenge, CHALLENGE_LEN);
	if (!rv)
		goto fail;

	err = drbd_recv_header(connection, &pi);
	if (err) {
		rv = 0;
		goto fail;
	}

	if (pi.cmd != P_AUTH_CHALLENGE) {
		drbd_err(connection, "expected AuthChallenge packet, received: %s (0x%04x)\n",
			 drbd_packet_name(pi.cmd), pi.cmd);
		rv = 0;
		goto fail;
	}

	if (pi.size > CHALLENGE_LEN * 2) {
		drbd_err(connection, "expected AuthChallenge payload too big.\n");
		rv = -1;
		goto fail;
	}

	if (pi.size < CHALLENGE_LEN) {
		drbd_err(connection, "AuthChallenge payload too small.\n");
		rv = -1;
		goto fail;
	}

	peers_ch = kmalloc(pi.size + sizeof(u32), GFP_NOIO);
	if (peers_ch == NULL) {
		drbd_err(connection, "kmalloc of peers_ch failed\n");
		rv = -1;
		goto fail;
	}

	err = drbd_recv_all_warn(connection, peers_ch, pi.size);
	if (err) {
		rv = 0;
		goto fail;
	}

	if (!memcmp(my_challenge, peers_ch, CHALLENGE_LEN)) {
		drbd_err(connection, "Peer presented the same challenge!\n");
		rv = -1;
		goto fail;
	}

	resp_size = crypto_hash_digestsize(connection->cram_hmac_tfm);
	response = kmalloc(resp_size, GFP_NOIO);
	if (response == NULL) {
		drbd_err(connection, "kmalloc of response failed\n");
		rv = -1;
		goto fail;
	}

	sg_init_table(&sg, 1);
	if (peer_is_drbd_9)
		peers_ch[pi.size / sizeof(u32)] =
			cpu_to_be32(connection->resource->res_opts.node_id);
	sg_set_buf(&sg, peers_ch, pi.size + (peer_is_drbd_9 ? sizeof(u32) : 0));

	rv = crypto_hash_digest(&desc, &sg, sg.length, response);
	if (rv) {
		drbd_err(connection, "crypto_hash_digest() failed with %d\n", rv);
		rv = -1;
		goto fail;
	}

	if (!conn_prepare_command(connection, sock)) {
		rv = 0;
		goto fail;
	}
	rv = !send_command(connection, -1, sock, P_AUTH_RESPONSE, 0,
			   response, resp_size);
	if (!rv)
		goto fail;

	err = drbd_recv_header(connection, &pi);
	if (err) {
		rv = 0;
		goto fail;
	}

	if (pi.cmd != P_AUTH_RESPONSE) {
		drbd_err(connection, "expected AuthResponse packet, received: %s (0x%04x)\n",
			 drbd_packet_name(pi.cmd), pi.cmd);
		rv = 0;
		goto fail;
	}

	if (pi.size != resp_size) {
		drbd_err(connection, "expected AuthResponse payload of wrong size\n");
		rv = 0;
		goto fail;
	}

	err = drbd_recv_all_warn(connection, response , resp_size);
	if (err) {
		rv = 0;
		goto fail;
	}

	right_response = kmalloc(resp_size, GFP_NOIO);
	if (right_response == NULL) {
		drbd_err(connection, "kmalloc of right_response failed\n");
		rv = -1;
		goto fail;
	}

	if (peer_is_drbd_9)
		my_challenge[CHALLENGE_LEN / sizeof(u32)] = cpu_to_be32(peer_node_id);
	sg_set_buf(&sg, my_challenge, CHALLENGE_LEN + (peer_is_drbd_9 ? sizeof(u32) : 0));

	rv = crypto_hash_digest(&desc, &sg, sg.length, right_response);
	if (rv) {
		drbd_err(connection, "crypto_hash_digest() failed with %d\n", rv);
		rv = -1;
		goto fail;
	}

	rv = !memcmp(response, right_response, resp_size);

	if (rv)
		drbd_info(connection, "Peer authenticated using %d bytes HMAC\n",
		     resp_size);
	else
		rv = -1;

 fail:
	kfree(peers_ch);
	kfree(response);
	kfree(right_response);

	return rv;
}
#endif

int drbd_receiver(struct drbd_thread *thi)
{
	struct drbd_connection *connection = thi->connection;

	if (conn_connect(connection))
		drbdd(connection);
	conn_disconnect(connection);
	return 0;
}

/* ********* acknowledge sender ******** */

static int process_peer_ack_list(struct drbd_connection *connection)
{
	struct drbd_resource *resource = connection->resource;
	struct drbd_request *req;
	unsigned int idx;
	int err;

	rcu_read_lock();
	idx = 1 + connection->net_conf->peer_node_id;
	rcu_read_unlock();

restart:
	spin_lock_irq(&resource->req_lock);
	list_for_each_entry(req, &resource->peer_ack_list, tl_requests) {
		bool destroy;

		if (!(req->rq_state[idx] & RQ_PEER_ACK))
			continue;
		req->rq_state[idx] &= ~RQ_PEER_ACK;
		destroy = atomic_dec_and_test(&req->kref.refcount);
		if (destroy)
			list_del(&req->tl_requests);
		spin_unlock_irq(&resource->req_lock);

		err = drbd_send_peer_ack(connection, req);
		if (destroy)
			mempool_free(req, drbd_request_mempool);
		if (err)
			return err;
		goto restart;

	}
	spin_unlock_irq(&resource->req_lock);
	return 0;
}

static int got_peers_in_sync(struct drbd_connection *connection, struct packet_info *pi)
{
	struct drbd_peer_device *peer_device;
	struct drbd_device *device;
	struct p_peer_block_desc *p = pi->data;
	sector_t sector;
	u64 in_sync_b;
	int size;

	peer_device = conn_peer_device(connection, pi->vnr);
	if (!peer_device)
		return -EIO;

	device = peer_device->device;

	if (get_ldev(device)) {
		sector = be64_to_cpu(p->sector);
		size = be32_to_cpu(p->size);
		in_sync_b = node_ids_to_bitmap(device, be64_to_cpu(p->mask));

		drbd_set_sync(device, sector, size, 0, in_sync_b);
		put_ldev(device);
	}

	return 0;
}

static int got_RqSReply(struct drbd_connection *connection, struct packet_info *pi)
{
	struct p_req_state_reply *p = pi->data;
	int retcode = be32_to_cpu(p->retcode);

	if (retcode >= SS_SUCCESS)
		set_bit(TWOPC_YES, &connection->flags);
	else {
		set_bit(TWOPC_NO, &connection->flags);
		drbd_debug(connection, "Requested state change failed by peer: %s (%d)\n",
			   drbd_set_st_err_str(retcode), retcode);
	}

	wake_up(&connection->resource->state_wait);
	wake_up(&connection->ping_wait);

	return 0;
}

static int got_twopc_reply(struct drbd_connection *connection, struct packet_info *pi)
{
	struct drbd_resource *resource = connection->resource;
	struct p_twopc_reply *p = pi->data;

	spin_lock_irq(&resource->req_lock);
	if (resource->twopc_reply.initiator_node_id == be32_to_cpu(p->initiator_node_id) &&
	    resource->twopc_reply.tid == be32_to_cpu(p->tid)) {
		drbd_debug(connection, "Got a %s reply for state change %u\n",
			   drbd_packet_name(pi->cmd),
			   resource->twopc_reply.tid);

		if (pi->cmd == P_TWOPC_YES) {
			u64 reachable_nodes =
				be64_to_cpu(p->reachable_nodes);

			if (resource->res_opts.node_id ==
			    resource->twopc_reply.initiator_node_id &&
			    connection->net_conf->peer_node_id ==
			    resource->twopc_reply.target_node_id) {
				resource->twopc_reply.target_reachable_nodes |=
					reachable_nodes;
			} else {
				resource->twopc_reply.reachable_nodes |=
					reachable_nodes;
			}
			resource->twopc_reply.primary_nodes |=
				be64_to_cpu(p->primary_nodes);
			resource->twopc_reply.weak_nodes |=
				be64_to_cpu(p->weak_nodes);
		}

		if (pi->cmd == P_TWOPC_YES)
			set_bit(TWOPC_YES, &connection->flags);
		else if (pi->cmd == P_TWOPC_NO)
			set_bit(TWOPC_NO, &connection->flags);
		else if (pi->cmd == P_TWOPC_RETRY)
			set_bit(TWOPC_RETRY, &connection->flags);
		if (cluster_wide_reply_ready(resource)) {
			del_timer(&resource->twopc_timer);
			if (list_empty(&resource->twopc_work.list))
				drbd_queue_work(&resource->work, &resource->twopc_work);
		}
	} else {
		drbd_debug(connection, "Ignoring %s reply for state change %u\n",
			   drbd_packet_name(pi->cmd),
			   be32_to_cpu(p->tid));
	}
	spin_unlock_irq(&resource->req_lock);

	return 0;
}

void twopc_connection_down(struct drbd_connection *connection)
{
	struct drbd_resource *resource = connection->resource;

	assert_spin_locked(&resource->req_lock);
	if (resource->twopc_reply.initiator_node_id != -1 &&
	    test_bit(TWOPC_PREPARED, &connection->flags)) {
		set_bit(TWOPC_RETRY, &connection->flags);
		if (cluster_wide_reply_ready(resource)) {
			del_timer(&resource->twopc_timer);
			if (list_empty(&resource->twopc_work.list))
				drbd_queue_work(&resource->work, &resource->twopc_work);
		}
	}
}

static int got_Ping(struct drbd_connection *connection, struct packet_info *pi)
{
	return drbd_send_ping_ack(connection);

}

static int got_PingAck(struct drbd_connection *connection, struct packet_info *pi)
{
	if (!test_and_set_bit(GOT_PING_ACK, &connection->flags))
		wake_up(&connection->ping_wait);

	return 0;
}

static int got_IsInSync(struct drbd_connection *connection, struct packet_info *pi)
{
	struct drbd_peer_device *peer_device;
	struct drbd_device *device;
	struct p_block_ack *p = pi->data;
	sector_t sector = be64_to_cpu(p->sector);
	int blksize = be32_to_cpu(p->blksize);

	peer_device = conn_peer_device(connection, pi->vnr);
	if (!peer_device)
		return -EIO;
	device = peer_device->device;

	D_ASSERT(device, connection->agreed_pro_version >= 89);

	update_peer_seq(peer_device, be32_to_cpu(p->seq_num));

	if (get_ldev(device)) {
		drbd_rs_complete_io(peer_device, sector);
		drbd_set_in_sync(peer_device, sector, blksize);
		/* rs_same_csums is supposed to count in units of BM_BLOCK_SIZE */
		peer_device->rs_same_csum += (blksize >> BM_BLOCK_SHIFT);
		put_ldev(device);
	}
	dec_rs_pending(peer_device);
	atomic_add(blksize >> 9, &peer_device->rs_sect_in);

	return 0;
}

static int
validate_req_change_req_state(struct drbd_peer_device *peer_device, u64 id, sector_t sector,
			      struct rb_root *root, const char *func,
			      enum drbd_req_event what, bool missing_ok)
{
	struct drbd_device *device = peer_device->device;
	struct drbd_request *req;
	struct bio_and_error m;

	spin_lock_irq(&device->resource->req_lock);
	req = find_request(device, root, id, sector, missing_ok, func);
	if (unlikely(!req)) {
		spin_unlock_irq(&device->resource->req_lock);
		return -EIO;
	}
	__req_mod(req, what, peer_device, &m);
	spin_unlock_irq(&device->resource->req_lock);

	if (m.bio)
		complete_master_bio(device, &m);
	return 0;
}

static int got_BlockAck(struct drbd_connection *connection, struct packet_info *pi)
{
	struct drbd_peer_device *peer_device;
	struct drbd_device *device;
	struct p_block_ack *p = pi->data;
	sector_t sector = be64_to_cpu(p->sector);
	int blksize = be32_to_cpu(p->blksize);
	enum drbd_req_event what;

	peer_device = conn_peer_device(connection, pi->vnr);
	if (!peer_device)
		return -EIO;
	device = peer_device->device;

	update_peer_seq(peer_device, be32_to_cpu(p->seq_num));

	if (p->block_id == ID_SYNCER) {
		drbd_set_in_sync(peer_device, sector, blksize);
		dec_rs_pending(peer_device);
		return 0;
	}
	switch (pi->cmd) {
	case P_RS_WRITE_ACK:
		what = WRITE_ACKED_BY_PEER_AND_SIS;
		break;
	case P_WRITE_ACK:
		what = WRITE_ACKED_BY_PEER;
		break;
	case P_RECV_ACK:
		what = RECV_ACKED_BY_PEER;
		break;
	case P_SUPERSEDED:
		what = DISCARD_WRITE;
		break;
	case P_RETRY_WRITE:
		what = POSTPONE_WRITE;
		break;
	default:
		BUG();
	}

	return validate_req_change_req_state(peer_device, p->block_id, sector,
					     &device->write_requests, __func__,
					     what, false);
}

static int got_NegAck(struct drbd_connection *connection, struct packet_info *pi)
{
	struct drbd_peer_device *peer_device;
	struct drbd_device *device;
	struct p_block_ack *p = pi->data;
	sector_t sector = be64_to_cpu(p->sector);
	int size = be32_to_cpu(p->blksize);
	int err;

	peer_device = conn_peer_device(connection, pi->vnr);
	if (!peer_device)
		return -EIO;
	device = peer_device->device;

	update_peer_seq(peer_device, be32_to_cpu(p->seq_num));

	if (p->block_id == ID_SYNCER) {
		dec_rs_pending(peer_device);
		drbd_rs_failed_io(peer_device, sector, size);
		return 0;
	}

	err = validate_req_change_req_state(peer_device, p->block_id, sector,
					    &device->write_requests, __func__,
					    NEG_ACKED, true);
	if (err) {
		/* Protocol A has no P_WRITE_ACKs, but has P_NEG_ACKs.
		   The master bio might already be completed, therefore the
		   request is no longer in the collision hash. */
		/* In Protocol B we might already have got a P_RECV_ACK
		   but then get a P_NEG_ACK afterwards. */
		drbd_set_out_of_sync(peer_device, sector, size);
	}
	return 0;
}

static int got_NegDReply(struct drbd_connection *connection, struct packet_info *pi)
{
	struct drbd_peer_device *peer_device;
	struct drbd_device *device;
	struct p_block_ack *p = pi->data;
	sector_t sector = be64_to_cpu(p->sector);

	peer_device = conn_peer_device(connection, pi->vnr);
	if (!peer_device)
		return -EIO;
	device = peer_device->device;

	update_peer_seq(peer_device, be32_to_cpu(p->seq_num));

	drbd_err(device, "Got NegDReply; Sector %llus, len %u.\n",
		 (unsigned long long)sector, be32_to_cpu(p->blksize));

	return validate_req_change_req_state(peer_device, p->block_id, sector,
					     &device->read_requests, __func__,
					     NEG_ACKED, false);
}

static int got_NegRSDReply(struct drbd_connection *connection, struct packet_info *pi)
{
	struct drbd_peer_device *peer_device;
	struct drbd_device *device;
	sector_t sector;
	int size;
	struct p_block_ack *p = pi->data;

	peer_device = conn_peer_device(connection, pi->vnr);
	if (!peer_device)
		return -EIO;
	device = peer_device->device;

	sector = be64_to_cpu(p->sector);
	size = be32_to_cpu(p->blksize);

	update_peer_seq(peer_device, be32_to_cpu(p->seq_num));

	dec_rs_pending(peer_device);

	if (get_ldev_if_state(device, D_DETACHING)) {
		drbd_rs_complete_io(peer_device, sector);
		switch (pi->cmd) {
		case P_NEG_RS_DREPLY:
			drbd_rs_failed_io(peer_device, sector, size);
		case P_RS_CANCEL:
			break;
		default:
			BUG();
		}
		put_ldev(device);
	}

	return 0;
}

static int got_BarrierAck(struct drbd_connection *connection, struct packet_info *pi)
{
	struct drbd_peer_device *peer_device;
	struct p_barrier_ack *p = pi->data;
	int vnr;

	tl_release(connection, p->barrier, be32_to_cpu(p->set_size));

	rcu_read_lock();
	idr_for_each_entry(&connection->peer_devices, peer_device, vnr) {
		struct drbd_device *device = peer_device->device;
		if (peer_device->repl_state[NOW] == L_AHEAD &&
		    atomic_read(&connection->ap_in_flight) == 0 &&
		    !test_and_set_bit(AHEAD_TO_SYNC_SOURCE, &device->flags)) {
			peer_device->start_resync_side = L_SYNC_SOURCE;
			peer_device->start_resync_timer.expires = jiffies + HZ;
			add_timer(&peer_device->start_resync_timer);
		}
	}
	rcu_read_unlock();

	return 0;
}

static int got_OVResult(struct drbd_connection *connection, struct packet_info *pi)
{
	struct drbd_peer_device *peer_device;
	struct drbd_device *device;
	struct p_block_ack *p = pi->data;
	sector_t sector;
	int size;

	peer_device = conn_peer_device(connection, pi->vnr);
	if (!peer_device)
		return -EIO;
	device = peer_device->device;

	sector = be64_to_cpu(p->sector);
	size = be32_to_cpu(p->blksize);

	update_peer_seq(peer_device, be32_to_cpu(p->seq_num));

	if (be64_to_cpu(p->block_id) == ID_OUT_OF_SYNC)
		drbd_ov_out_of_sync_found(peer_device, sector, size);
	else
		ov_out_of_sync_print(peer_device);

	if (!get_ldev(device))
		return 0;

	drbd_rs_complete_io(peer_device, sector);
	dec_rs_pending(peer_device);

	--peer_device->ov_left;

	/* let's advance progress step marks only for every other megabyte */
	if ((peer_device->ov_left & 0x200) == 0x200)
		drbd_advance_rs_marks(peer_device, peer_device->ov_left);

	if (peer_device->ov_left == 0) {
		struct drbd_peer_device_work *dw = kmalloc(sizeof(*dw), GFP_NOIO);
		if (dw) {
			dw->w.cb = w_ov_finished;
			dw->peer_device = peer_device;
			drbd_queue_work(&connection->sender_work, &dw->w);
		} else {
			drbd_err(device, "kmalloc(dw) failed.");
			ov_out_of_sync_print(peer_device);
			drbd_resync_finished(peer_device, D_MASK);
		}
	}
	put_ldev(device);
	return 0;
}

static int got_skip(struct drbd_connection *connection, struct packet_info *pi)
{
	return 0;
}

static u64 node_ids_to_bitmap(struct drbd_device *device, u64 node_ids) __must_hold(local)
{
	char *id_to_bit = device->ldev->id_to_bit;
	u64 bitmap_bits = 0;
	int node_id;

	for_each_set_bit(node_id, (unsigned long *)&node_ids,
			 sizeof(node_ids) * BITS_PER_BYTE) {
		int bitmap_bit = id_to_bit[node_id];
		if (bitmap_bit >= 0)
			bitmap_bits |= NODE_MASK(bitmap_bit);
	}
	return bitmap_bits;
}

static int got_peer_ack(struct drbd_connection *connection, struct packet_info *pi)
{
	struct drbd_resource *resource = connection->resource;
	struct p_peer_ack *p = pi->data;
	u64 dagtag, in_sync;
	struct drbd_peer_request *peer_req, *tmp;
	struct list_head work_list;

	dagtag = be64_to_cpu(p->dagtag);
	in_sync = be64_to_cpu(p->mask);

	spin_lock_irq(&resource->req_lock);
	list_for_each_entry(peer_req, &connection->peer_requests, recv_order) {
		if (dagtag == peer_req->dagtag_sector)
			goto found;
	}
	spin_unlock_irq(&resource->req_lock);

	drbd_err(connection, "peer request with dagtag %llu not found\n", dagtag);
	return -EIO;

found:
	list_cut_position(&work_list, &connection->peer_requests, &peer_req->recv_order);
	spin_unlock_irq(&resource->req_lock);

	list_for_each_entry_safe(peer_req, tmp, &work_list, recv_order) {
		struct drbd_peer_device *peer_device = peer_req->peer_device;
		struct drbd_device *device = peer_device->device;
		u64 in_sync_b;

		if (get_ldev(device)) {
			in_sync_b = node_ids_to_bitmap(device, in_sync);

			drbd_set_sync(device, peer_req->i.sector,
				      peer_req->i.size, ~in_sync_b, -1);
			put_ldev(device);
		}
		list_del(&peer_req->recv_order);
		drbd_al_complete_io(device, &peer_req->i);
		drbd_free_peer_req(device, peer_req);
	}
	return 0;
}

/* Caller has to hold resource->req_lock */
void apply_unacked_peer_requests(struct drbd_connection *connection)
{
	struct drbd_peer_request *peer_req;

	list_for_each_entry(peer_req, &connection->peer_requests, recv_order) {
		struct drbd_peer_device *peer_device = peer_req->peer_device;
		struct drbd_device *device = peer_device->device;
		u64 mask = ~(1 << peer_device->bitmap_index);

		drbd_set_sync(device, peer_req->i.sector, peer_req->i.size,
			      mask, mask);
	}
}

static void cleanup_unacked_peer_requests(struct drbd_connection *connection)
{
	struct drbd_resource *resource = connection->resource;
	struct drbd_peer_request *peer_req, *tmp;
	LIST_HEAD(work_list);

	spin_lock_irq(&resource->req_lock);
	list_splice_init(&connection->peer_requests, &work_list);
	spin_unlock_irq(&resource->req_lock);

	list_for_each_entry_safe(peer_req, tmp, &work_list, recv_order) {
		struct drbd_peer_device *peer_device = peer_req->peer_device;
		struct drbd_device *device = peer_device->device;
		u64 mask = ~(1 << peer_device->bitmap_index);

		drbd_set_sync(device, peer_req->i.sector, peer_req->i.size,
			      mask, mask);

		list_del(&peer_req->recv_order);
		drbd_free_peer_req(device, peer_req);
	}
}

static void destroy_request(struct kref *kref)
{
	struct drbd_request *req =
		container_of(kref, struct drbd_request, kref);

	list_del(&req->tl_requests);
	mempool_free(req, drbd_request_mempool);
}

static void cleanup_peer_ack_list(struct drbd_connection *connection)
{
	struct drbd_resource *resource = connection->resource;
	struct drbd_request *req, *tmp;
	int idx;

	spin_lock_irq(&resource->req_lock);
	idx = 1 + connection->net_conf->peer_node_id;
	list_for_each_entry_safe(req, tmp, &resource->peer_ack_list, tl_requests) {
		if (!(req->rq_state[idx] & RQ_PEER_ACK))
			continue;
		req->rq_state[idx] &= ~RQ_PEER_ACK;
		kref_put(&req->kref, destroy_request);
	}
	spin_unlock_irq(&resource->req_lock);
}

static int connection_finish_peer_reqs(struct drbd_connection *connection)
{
	struct drbd_peer_device *peer_device;
	int vnr, not_empty = 0;

	do {
		clear_bit(SIGNAL_ASENDER, &connection->flags);
		flush_signals(current);

		rcu_read_lock();
		idr_for_each_entry(&connection->peer_devices, peer_device, vnr) {
			struct drbd_device *device = peer_device->device;
			kobject_get(&device->kobj);
			rcu_read_unlock();
			if (drbd_finish_peer_reqs(device)) {
				kobject_put(&device->kobj);
				return 1;
			}
			kobject_put(&device->kobj);
			rcu_read_lock();
		}
		set_bit(SIGNAL_ASENDER, &connection->flags);

		spin_lock_irq(&connection->resource->req_lock);
		idr_for_each_entry(&connection->peer_devices, peer_device, vnr) {
			struct drbd_device *device = peer_device->device;
			not_empty = !list_empty(&device->done_ee);
			if (not_empty)
				break;
		}
		spin_unlock_irq(&connection->resource->req_lock);
		rcu_read_unlock();
	} while (not_empty);

	return 0;
}

struct asender_cmd {
	size_t pkt_size;
	int (*fn)(struct drbd_connection *connection, struct packet_info *);
};

static struct asender_cmd asender_tbl[] = {
	[P_PING]	    = { 0, got_Ping },
	[P_PING_ACK]	    = { 0, got_PingAck },
	[P_RECV_ACK]	    = { sizeof(struct p_block_ack), got_BlockAck },
	[P_WRITE_ACK]	    = { sizeof(struct p_block_ack), got_BlockAck },
	[P_RS_WRITE_ACK]    = { sizeof(struct p_block_ack), got_BlockAck },
	[P_SUPERSEDED]      = { sizeof(struct p_block_ack), got_BlockAck },
	[P_NEG_ACK]	    = { sizeof(struct p_block_ack), got_NegAck },
	[P_NEG_DREPLY]	    = { sizeof(struct p_block_ack), got_NegDReply },
	[P_NEG_RS_DREPLY]   = { sizeof(struct p_block_ack), got_NegRSDReply },
	[P_OV_RESULT]	    = { sizeof(struct p_block_ack), got_OVResult },
	[P_BARRIER_ACK]	    = { sizeof(struct p_barrier_ack), got_BarrierAck },
	[P_STATE_CHG_REPLY] = { sizeof(struct p_req_state_reply), got_RqSReply },
	[P_RS_IS_IN_SYNC]   = { sizeof(struct p_block_ack), got_IsInSync },
	[P_DELAY_PROBE]     = { sizeof(struct p_delay_probe93), got_skip },
	[P_RS_CANCEL]       = { sizeof(struct p_block_ack), got_NegRSDReply },
	[P_CONN_ST_CHG_REPLY]={ sizeof(struct p_req_state_reply), got_RqSReply },
	[P_RETRY_WRITE]	    = { sizeof(struct p_block_ack), got_BlockAck },
	[P_PEER_ACK]	    = { sizeof(struct p_peer_ack), got_peer_ack },
	[P_PEERS_IN_SYNC]   = { sizeof(struct p_peer_block_desc), got_peers_in_sync },
	[P_TWOPC_YES]       = { sizeof(struct p_twopc_reply), got_twopc_reply },
	[P_TWOPC_NO]        = { sizeof(struct p_twopc_reply), got_twopc_reply },
	[P_TWOPC_RETRY]     = { sizeof(struct p_twopc_reply), got_twopc_reply },
};

int drbd_asender(struct drbd_thread *thi)
{
	struct drbd_connection *connection = thi->connection;
	struct asender_cmd *cmd = NULL;
	struct packet_info pi;
	int rv;
	void *buf    = connection->meta.rbuf;
	int received = 0;
	unsigned int header_size = drbd_header_size(connection);
	int expect   = header_size;
	bool ping_timeout_active = false;
	struct net_conf *nc;
	int ping_timeo, tcp_cork, ping_int;
	struct sched_param param = { .sched_priority = 2 };

	rv = sched_setscheduler(current, SCHED_RR, &param);
	if (rv < 0)
		drbd_err(connection, "drbd_asender: ERROR set priority, ret=%d\n", rv);

	while (get_t_state(thi) == RUNNING) {
		drbd_thread_current_set_cpu(thi);

		rcu_read_lock();
		nc = rcu_dereference(connection->net_conf);
		ping_timeo = nc->ping_timeo;
		tcp_cork = nc->tcp_cork;
		ping_int = nc->ping_int;
		rcu_read_unlock();

		if (test_and_clear_bit(SEND_PING, &connection->flags)) {
			if (drbd_send_ping(connection)) {
				drbd_err(connection, "drbd_send_ping has failed\n");
				goto reconnect;
			}
			connection->meta.socket->sk->sk_rcvtimeo = ping_timeo * HZ / 10;
			ping_timeout_active = true;
		}

		/* TODO: conditionally cork; it may hurt latency if we cork without
		   much to send */
		if (tcp_cork)
			drbd_tcp_cork(connection->meta.socket);
		if (connection_finish_peer_reqs(connection)) {
			drbd_err(connection, "connection_finish_peer_reqs() failed\n");
			goto reconnect;
		}
		if (process_peer_ack_list(connection))
			goto reconnect;

		/* but unconditionally uncork unless disabled */
		if (tcp_cork)
			drbd_tcp_uncork(connection->meta.socket);

		/* short circuit, recv_msg would return EINTR anyways. */
		if (signal_pending(current))
			continue;

		rv = drbd_recv_short(connection->meta.socket, buf, expect-received, 0);
		clear_bit(SIGNAL_ASENDER, &connection->flags);

		flush_signals(current);

		/* Note:
		 * -EINTR	 (on meta) we got a signal
		 * -EAGAIN	 (on meta) rcvtimeo expired
		 * -ECONNRESET	 other side closed the connection
		 * -ERESTARTSYS  (on data) we got a signal
		 * rv <  0	 other than above: unexpected error!
		 * rv == expected: full header or command
		 * rv <  expected: "woken" by signal during receive
		 * rv == 0	 : "connection shut down by peer"
		 */
		if (likely(rv > 0)) {
			received += rv;
			buf	 += rv;
		} else if (rv == 0) {
			if (test_bit(DISCONNECT_EXPECTED, &connection->flags)) {
				long t;
				rcu_read_lock();
				t = rcu_dereference(connection->net_conf)->ping_timeo * HZ/10;
				rcu_read_unlock();

				t = wait_event_timeout(connection->ping_wait,
						       connection->cstate[NOW] < C_CONNECTED,
						       t);
				if (t)
					break;
			}
			drbd_err(connection, "meta connection shut down by peer.\n");
			goto reconnect;
		} else if (rv == -EAGAIN) {
			/* If the data socket received something meanwhile,
			 * that is good enough: peer is still alive. */
			if (time_after(connection->last_received,
				jiffies - connection->meta.socket->sk->sk_rcvtimeo))
				continue;
			if (ping_timeout_active) {
				drbd_err(connection, "PingAck did not arrive in time.\n");
				goto reconnect;
			}
			set_bit(SEND_PING, &connection->flags);
			continue;
		} else if (rv == -EINTR) {
			continue;
		} else {
			drbd_err(connection, "sock_recvmsg returned %d\n", rv);
			goto reconnect;
		}

		if (received == expect && cmd == NULL) {
			if (decode_header(connection, connection->meta.rbuf, &pi))
				goto reconnect;
			cmd = &asender_tbl[pi.cmd];
			if (pi.cmd >= ARRAY_SIZE(asender_tbl) || !cmd->fn) {
				drbd_err(connection, "Unexpected meta packet %s (0x%04x)\n",
					 drbd_packet_name(pi.cmd), pi.cmd);
				goto disconnect;
			}
			expect = header_size + cmd->pkt_size;
			if (pi.size != expect - header_size) {
				drbd_err(connection, "Wrong packet size on meta (c: %d, l: %d)\n",
					pi.cmd, pi.size);
				goto reconnect;
			}
		}
		if (received == expect) {
			bool err;

			err = cmd->fn(connection, &pi);
			if (err) {
				drbd_err(connection, "%pf failed\n", cmd->fn);
				goto reconnect;
			}

			connection->last_received = jiffies;

			if (cmd == &asender_tbl[P_PING_ACK]) {
				/* restore idle timeout */
				connection->meta.socket->sk->sk_rcvtimeo = ping_int * HZ;
				ping_timeout_active = false;
			}

			buf	 = connection->meta.rbuf;
			received = 0;
			expect	 = header_size;
			cmd	 = NULL;
		}
	}

	if (0) {
reconnect:
		change_cstate(connection, C_NETWORK_FAILURE, CS_HARD);
	}
	if (0) {
disconnect:
		change_cstate(connection, C_DISCONNECTING, CS_HARD);
	}
	clear_bit(SIGNAL_ASENDER, &connection->flags);

	drbd_info(connection, "asender terminated\n");

	return 0;
}<|MERGE_RESOLUTION|>--- conflicted
+++ resolved
@@ -1800,16 +1800,12 @@
 	if (peer_req->flags & EE_IS_TRIM_USE_ZEROOUT) {
 		/* wait for all pending IO completions, before we start
 		 * zeroing things out. */
-<<<<<<< HEAD
 		conn_wait_active_ee_empty(peer_req->peer_device->connection);
-=======
-		conn_wait_active_ee_empty(first_peer_device(device)->connection);
 		/* add it to the active list now,
 		 * so we can find it to present it in debugfs */
 		spin_lock_irq(&device->resource->req_lock);
 		list_add_tail(&peer_req->w.list, &device->active_ee);
 		spin_unlock_irq(&device->resource->req_lock);
->>>>>>> f9799aaf
 		if (blkdev_issue_zeroout(device->ldev->backing_bdev,
 			sector, ds >> 9, GFP_NOIO))
 			peer_req->flags |= EE_WAS_ERROR;
