/*
   drbd_receiver.c

   This file is part of DRBD by Philipp Reisner and Lars Ellenberg.

   Copyright (C) 2001-2008, LINBIT Information Technologies GmbH.
   Copyright (C) 1999-2008, Philipp Reisner <philipp.reisner@linbit.com>.
   Copyright (C) 2002-2008, Lars Ellenberg <lars.ellenberg@linbit.com>.

   drbd is free software; you can redistribute it and/or modify
   it under the terms of the GNU General Public License as published by
   the Free Software Foundation; either version 2, or (at your option)
   any later version.

   drbd is distributed in the hope that it will be useful,
   but WITHOUT ANY WARRANTY; without even the implied warranty of
   MERCHANTABILITY or FITNESS FOR A PARTICULAR PURPOSE.  See the
   GNU General Public License for more details.

   You should have received a copy of the GNU General Public License
   along with drbd; see the file COPYING.  If not, write to
   the Free Software Foundation, 675 Mass Ave, Cambridge, MA 02139, USA.
 */


#include <linux/module.h>

#include <linux/uaccess.h>
#include <net/sock.h>

#include <linux/drbd.h>
#include <linux/fs.h>
#include <linux/file.h>
#include <linux/in.h>
#include <linux/mm.h>
#include <linux/memcontrol.h>
#include <linux/mm_inline.h>
#include <linux/slab.h>
#include <linux/pkt_sched.h>
#include <uapi/linux/sched/types.h>
#define __KERNEL_SYSCALLS__
#include <linux/unistd.h>
#include <linux/vmalloc.h>
#include <linux/random.h>
#include <net/ipv6.h>
#include "drbd_int.h"
#include "drbd_protocol.h"
#include "drbd_req.h"
#include "drbd_vli.h"
#include <linux/scatterlist.h>

#define PRO_FEATURES (DRBD_FF_TRIM|DRBD_FF_THIN_RESYNC|DRBD_FF_WSAME|DRBD_FF_WZEROES)

struct flush_work {
	struct drbd_work w;
	struct drbd_epoch *epoch;
};

enum finish_epoch {
	FE_STILL_LIVE,
	FE_DESTROYED,
	FE_RECYCLED,
};

enum resync_reason {
	AFTER_UNSTABLE,
	DISKLESS_PRIMARY,
};

int drbd_do_features(struct drbd_connection *connection);
int drbd_do_auth(struct drbd_connection *connection);
void conn_disconnect(struct drbd_connection *connection);

static enum finish_epoch drbd_may_finish_epoch(struct drbd_connection *, struct drbd_epoch *, enum epoch_event);
static int e_end_block(struct drbd_work *, int);
static void cleanup_unacked_peer_requests(struct drbd_connection *connection);
static void cleanup_peer_ack_list(struct drbd_connection *connection);
static u64 node_ids_to_bitmap(struct drbd_device *device, u64 node_ids);
static int process_twopc(struct drbd_connection *, struct twopc_reply *, struct packet_info *, unsigned long);
static void drbd_resync(struct drbd_peer_device *, enum resync_reason) __must_hold(local);
static void drbd_unplug_all_devices(struct drbd_connection *connection);
static int decode_header(struct drbd_connection *, void *, struct packet_info *);
static void check_resync_source(struct drbd_device *device, u64 weak_nodes);

static struct drbd_epoch *previous_epoch(struct drbd_connection *connection, struct drbd_epoch *epoch)
{
	struct drbd_epoch *prev;
	spin_lock(&connection->epoch_lock);
	prev = list_entry(epoch->list.prev, struct drbd_epoch, list);
	if (prev == epoch || prev == connection->current_epoch)
		prev = NULL;
	spin_unlock(&connection->epoch_lock);
	return prev;
}

/*
 * some helper functions to deal with single linked page lists,
 * page->private being our "next" pointer.
 */

/* If at least n pages are linked at head, get n pages off.
 * Otherwise, don't modify head, and return NULL.
 * Locking is the responsibility of the caller.
 */
static struct page *page_chain_del(struct page **head, int n)
{
	struct page *page;
	struct page *tmp;

	BUG_ON(!n);
	BUG_ON(!head);

	page = *head;

	if (!page)
		return NULL;

	while (page) {
		tmp = page_chain_next(page);
		set_page_chain_offset(page, 0);
		set_page_chain_size(page, 0);
		if (--n == 0)
			break; /* found sufficient pages */
		if (tmp == NULL)
			/* insufficient pages, don't use any of them. */
			return NULL;
		page = tmp;
	}

	/* add end of list marker for the returned list */
	set_page_chain_next(page, NULL);
	/* actual return value, and adjustment of head */
	page = *head;
	*head = tmp;
	return page;
}

/* may be used outside of locks to find the tail of a (usually short)
 * "private" page chain, before adding it back to a global chain head
 * with page_chain_add() under a spinlock. */
static struct page *page_chain_tail(struct page *page, int *len)
{
	struct page *tmp;
	int i = 1;
	while ((tmp = page_chain_next(page)))
		++i, page = tmp;
	if (len)
		*len = i;
	return page;
}

static int page_chain_free(struct page *page)
{
	struct page *tmp;
	int i = 0;
	page_chain_for_each_safe(page, tmp) {
		set_page_chain_next_offset_size(page, NULL, 0, 0);
		put_page(page);
		++i;
	}
	return i;
}

static void page_chain_add(struct page **head,
		struct page *chain_first, struct page *chain_last)
{
#if 1
	struct page *tmp;
	tmp = page_chain_tail(chain_first, NULL);
	BUG_ON(tmp != chain_last);
#endif

	/* add chain to head */
	set_page_chain_next(chain_last, *head);
	*head = chain_first;
}

static struct page *__drbd_alloc_pages(unsigned int number, gfp_t gfp_mask)
{
	struct page *page = NULL;
	struct page *tmp = NULL;
	unsigned int i = 0;

	/* Yes, testing drbd_pp_vacant outside the lock is racy.
	 * So what. It saves a spin_lock. */
	if (drbd_pp_vacant >= number) {
		spin_lock(&drbd_pp_lock);
		page = page_chain_del(&drbd_pp_pool, number);
		if (page)
			drbd_pp_vacant -= number;
		spin_unlock(&drbd_pp_lock);
		if (page)
			return page;
	}

	for (i = 0; i < number; i++) {
		tmp = alloc_page(gfp_mask);
		if (!tmp)
			break;
		set_page_chain_next_offset_size(tmp, page, 0, 0);
		page = tmp;
	}

	if (i == number)
		return page;

	/* Not enough pages immediately available this time.
	 * No need to jump around here, drbd_alloc_pages will retry this
	 * function "soon". */
	if (page) {
		tmp = page_chain_tail(page, NULL);
		spin_lock(&drbd_pp_lock);
		page_chain_add(&drbd_pp_pool, page, tmp);
		drbd_pp_vacant += i;
		spin_unlock(&drbd_pp_lock);
	}
	return NULL;
}

/* kick lower level device, if we have more than (arbitrary number)
 * reference counts on it, which typically are locally submitted io
 * requests.  don't use unacked_cnt, so we speed up proto A and B, too. */
static void maybe_kick_lo(struct drbd_device *device)
{
	struct disk_conf *dc;
	unsigned int watermark = 1000000;

	if (get_ldev(device)) {
		rcu_read_lock();
		dc = rcu_dereference(device->ldev->disk_conf);
		if (dc)
			min_not_zero(dc->unplug_watermark, watermark);
		rcu_read_unlock();

		if (atomic_read(&device->local_cnt) >= watermark)
			drbd_kick_lo(device);
		put_ldev(device);
	}
}

static void reclaim_finished_net_peer_reqs(struct drbd_connection *connection,
					   struct list_head *to_be_freed)
{
	struct drbd_peer_request *peer_req, *tmp;

	/* The EEs are always appended to the end of the list. Since
	   they are sent in order over the wire, they have to finish
	   in order. As soon as we see the first not finished we can
	   stop to examine the list... */

	list_for_each_entry_safe(peer_req, tmp, &connection->net_ee, w.list) {
		if (drbd_peer_req_has_active_page(peer_req))
			break;
		list_move(&peer_req->w.list, to_be_freed);
	}
}

static void drbd_reclaim_net_peer_reqs(struct drbd_connection *connection)
{
	LIST_HEAD(reclaimed);
	struct drbd_peer_request *peer_req, *t;
	struct drbd_resource *resource = connection->resource;

	spin_lock_irq(&resource->req_lock);
	reclaim_finished_net_peer_reqs(connection, &reclaimed);
	spin_unlock_irq(&resource->req_lock);

	list_for_each_entry_safe(peer_req, t, &reclaimed, w.list)
		drbd_free_net_peer_req(peer_req);
}

static void conn_maybe_kick_lo(struct drbd_connection *connection)
{
	struct drbd_resource *resource = connection->resource;
	struct drbd_device *device;
	int vnr;

	rcu_read_lock();
	idr_for_each_entry(&resource->devices, device, vnr)
		maybe_kick_lo(device);
	rcu_read_unlock();
}

/**
 * drbd_alloc_pages() - Returns @number pages, retries forever (or until signalled)
 * @device:	DRBD device.
 * @number:	number of pages requested
 * @gfp_mask:	how to allocate and whether to loop until we succeed
 *
 * Tries to allocate number pages, first from our own page pool, then from
 * the kernel.
 * Possibly retry until DRBD frees sufficient pages somewhere else.
 *
 * If this allocation would exceed the max_buffers setting, we throttle
 * allocation (schedule_timeout) to give the system some room to breathe.
 *
 * We do not use max-buffers as hard limit, because it could lead to
 * congestion and further to a distributed deadlock during online-verify or
 * (checksum based) resync, if the max-buffers, socket buffer sizes and
 * resync-rate settings are mis-configured.
 *
 * Returns a page chain linked via (struct drbd_page_chain*)&page->lru.
 */
struct page *drbd_alloc_pages(struct drbd_transport *transport, unsigned int number,
			      gfp_t gfp_mask)
{
	struct drbd_connection *connection =
		container_of(transport, struct drbd_connection, transport);
	struct page *page = NULL;
	DEFINE_WAIT(wait);
	unsigned int mxb;

	rcu_read_lock();
	mxb = rcu_dereference(transport->net_conf)->max_buffers;
	rcu_read_unlock();

	if (atomic_read(&connection->pp_in_use) < mxb)
		page = __drbd_alloc_pages(number, gfp_mask & ~__GFP_RECLAIM);

	/* Try to keep the fast path fast, but occasionally we need
	 * to reclaim the pages we lended to the network stack. */
	if (page && atomic_read(&connection->pp_in_use_by_net) > 512)
		drbd_reclaim_net_peer_reqs(connection);

	while (page == NULL) {
		prepare_to_wait(&drbd_pp_wait, &wait, TASK_INTERRUPTIBLE);

		conn_maybe_kick_lo(connection);
		drbd_reclaim_net_peer_reqs(connection);

		if (atomic_read(&connection->pp_in_use) < mxb) {
			page = __drbd_alloc_pages(number, gfp_mask);
			if (page)
				break;
		}

		if (!(gfp_mask & __GFP_RECLAIM))
			break;

		if (signal_pending(current)) {
			drbd_warn(connection, "drbd_alloc_pages interrupted!\n");
			break;
		}

		if (schedule_timeout(HZ/10) == 0)
			mxb = UINT_MAX;
	}
	finish_wait(&drbd_pp_wait, &wait);

	if (page)
		atomic_add(number, &connection->pp_in_use);
	return page;
}

/* Must not be used from irq, as that may deadlock: see drbd_alloc_pages.
 * Is also used from inside an other spin_lock_irq(&resource->req_lock);
 * Either links the page chain back to the global pool,
 * or returns all pages to the system. */
void drbd_free_pages(struct drbd_transport *transport, struct page *page, int is_net)
{
	struct drbd_connection *connection =
		container_of(transport, struct drbd_connection, transport);
	atomic_t *a = is_net ? &connection->pp_in_use_by_net : &connection->pp_in_use;
	int i;

	if (page == NULL)
		return;

	if (drbd_pp_vacant > (DRBD_MAX_BIO_SIZE/PAGE_SIZE) * drbd_minor_count)
		i = page_chain_free(page);
	else {
		struct page *tmp;
		tmp = page_chain_tail(page, &i);
		spin_lock(&drbd_pp_lock);
		page_chain_add(&drbd_pp_pool, page, tmp);
		drbd_pp_vacant += i;
		spin_unlock(&drbd_pp_lock);
	}
	i = atomic_sub_return(i, a);
	if (i < 0)
		drbd_warn(connection, "ASSERTION FAILED: %s: %d < 0\n",
			is_net ? "pp_in_use_by_net" : "pp_in_use", i);
	wake_up(&drbd_pp_wait);
}

/*
You need to hold the req_lock:
 _drbd_wait_ee_list_empty()

You must not have the req_lock:
 drbd_free_peer_req()
 drbd_alloc_peer_req()
 drbd_free_peer_reqs()
 drbd_ee_fix_bhs()
 drbd_finish_peer_reqs()
 drbd_clear_done_ee()
 drbd_wait_ee_list_empty()
*/

/* normal: payload_size == request size (bi_size)
 * w_same: payload_size == logical_block_size
 * trim: payload_size == 0 */
struct drbd_peer_request *
drbd_alloc_peer_req(struct drbd_peer_device *peer_device, gfp_t gfp_mask) __must_hold(local)
{
	struct drbd_device *device = peer_device->device;
	struct drbd_peer_request *peer_req;

	if (drbd_insert_fault(device, DRBD_FAULT_AL_EE))
		return NULL;

	peer_req = mempool_alloc(drbd_ee_mempool, gfp_mask & ~__GFP_HIGHMEM);
	if (!peer_req) {
		if (!(gfp_mask & __GFP_NOWARN))
			drbd_err(device, "%s: allocation failed\n", __func__);
		return NULL;
	}

	memset(peer_req, 0, sizeof(*peer_req));
	INIT_LIST_HEAD(&peer_req->w.list);
	drbd_clear_interval(&peer_req->i);
	INIT_LIST_HEAD(&peer_req->recv_order);
	INIT_LIST_HEAD(&peer_req->wait_for_actlog);
	peer_req->submit_jif = jiffies;
	peer_req->peer_device = peer_device;

	return peer_req;
}

void __drbd_free_peer_req(struct drbd_peer_request *peer_req, int is_net)
{
	struct drbd_peer_device *peer_device = peer_req->peer_device;

	might_sleep();
	if (peer_req->flags & EE_HAS_DIGEST)
		kfree(peer_req->digest);
	D_ASSERT(peer_device, atomic_read(&peer_req->pending_bios) == 0);
	D_ASSERT(peer_device, drbd_interval_empty(&peer_req->i));
	drbd_free_page_chain(&peer_device->connection->transport, &peer_req->page_chain, is_net);
	mempool_free(peer_req, drbd_ee_mempool);
}

int drbd_free_peer_reqs(struct drbd_resource *resource, struct list_head *list, bool is_net_ee)
{
	LIST_HEAD(work_list);
	struct drbd_peer_request *peer_req, *t;
	int count = 0;

	spin_lock_irq(&resource->req_lock);
	list_splice_init(list, &work_list);
	spin_unlock_irq(&resource->req_lock);

	list_for_each_entry_safe(peer_req, t, &work_list, w.list) {
		__drbd_free_peer_req(peer_req, is_net_ee);
		count++;
	}
	return count;
}

/*
 * See also comments in _req_mod(,BARRIER_ACKED) and receive_Barrier.
 */
static int drbd_finish_peer_reqs(struct drbd_connection *connection)
{
	LIST_HEAD(work_list);
	LIST_HEAD(reclaimed);
	struct drbd_peer_request *peer_req, *t;
	int err = 0;
	int n = 0;

	spin_lock_irq(&connection->resource->req_lock);
	reclaim_finished_net_peer_reqs(connection, &reclaimed);
	list_splice_init(&connection->done_ee, &work_list);
	spin_unlock_irq(&connection->resource->req_lock);

	list_for_each_entry_safe(peer_req, t, &reclaimed, w.list)
		drbd_free_net_peer_req(peer_req);

	/* possible callbacks here:
	 * e_end_block, and e_end_resync_block, e_send_discard_write.
	 * all ignore the last argument.
	 */
	list_for_each_entry_safe(peer_req, t, &work_list, w.list) {
		int err2;

		++n;
		/* list_del not necessary, next/prev members not touched */
		err2 = peer_req->w.cb(&peer_req->w, !!err);
		if (!err)
			err = err2;
		if (!list_empty(&peer_req->recv_order)) {
			drbd_free_page_chain(&connection->transport, &peer_req->page_chain, 0);
		} else
			drbd_free_peer_req(peer_req);
	}
	if (atomic_sub_and_test(n, &connection->done_ee_cnt))
		wake_up(&connection->ee_wait);

	return err;
}

static int drbd_recv(struct drbd_connection *connection, void **buf, size_t size, int flags)
{
	struct drbd_transport_ops *tr_ops = connection->transport.ops;
	int rv;

	rv = tr_ops->recv(&connection->transport, DATA_STREAM, buf, size, flags);

	if (rv < 0) {
		if (rv == -ECONNRESET)
			drbd_info(connection, "sock was reset by peer\n");
		else if (rv != -ERESTARTSYS)
			drbd_info(connection, "sock_recvmsg returned %d\n", rv);
	} else if (rv == 0) {
		if (test_bit(DISCONNECT_EXPECTED, &connection->flags)) {
			long t;
			rcu_read_lock();
			t = rcu_dereference(connection->transport.net_conf)->ping_timeo * HZ/10;
			rcu_read_unlock();

			t = wait_event_timeout(connection->ping_wait, connection->cstate[NOW] < C_CONNECTED, t);

			if (t)
				goto out;
		}
		drbd_info(connection, "sock was shut down by peer\n");
	}

	if (rv != size)
		change_cstate(connection, C_BROKEN_PIPE, CS_HARD);

out:
	return rv;
}

static int drbd_recv_into(struct drbd_connection *connection, void *buf, size_t size)
{
	int err;

	err = drbd_recv(connection, &buf, size, CALLER_BUFFER);

	if (err != size) {
		if (err >= 0)
			err = -EIO;
	} else
		err = 0;
	return err;
}

static int drbd_recv_all(struct drbd_connection *connection, void **buf, size_t size)
{
	int err;

	err = drbd_recv(connection, buf, size, 0);

	if (err != size) {
		if (err >= 0)
			err = -EIO;
	} else
		err = 0;
	return err;
}

static int drbd_recv_all_warn(struct drbd_connection *connection, void **buf, size_t size)
{
	int err;

	err = drbd_recv_all(connection, buf, size);
	if (err && !signal_pending(current))
		drbd_warn(connection, "short read (expected size %d)\n", (int)size);
	return err;
}

/* Gets called if a connection is established, or if a new minor gets created
   in a connection */
int drbd_connected(struct drbd_peer_device *peer_device)
{
	struct drbd_device *device = peer_device->device;
	u64 weak_nodes = 0;
	int err;

	atomic_set(&peer_device->packet_seq, 0);
	peer_device->peer_seq = 0;

	if (device->resource->role[NOW] == R_PRIMARY)
		weak_nodes = drbd_weak_nodes_device(device);

	err = drbd_send_sync_param(peer_device);
	if (!err)
		err = drbd_send_sizes(peer_device, 0, 0);
	if (!err)
		err = drbd_send_uuids(peer_device, 0, weak_nodes);
	if (!err) {
		set_bit(INITIAL_STATE_SENT, &peer_device->flags);
		err = drbd_send_current_state(peer_device);
	}

	clear_bit(USE_DEGR_WFC_T, &peer_device->flags);
	clear_bit(RESIZE_PENDING, &peer_device->flags);
	mod_timer(&device->request_timer, jiffies + HZ); /* just start it here. */
	return err;
}

void connect_timer_fn(DRBD_TIMER_FN_ARG)
{
	struct drbd_connection *connection = DRBD_TIMER_ARG2OBJ(connection, connect_timer);
	struct drbd_resource *resource = connection->resource;
	unsigned long irq_flags;

	spin_lock_irqsave(&resource->req_lock, irq_flags);
	drbd_queue_work(&connection->sender_work, &connection->connect_timer_work);
	spin_unlock_irqrestore(&resource->req_lock, irq_flags);
}

static void conn_connect2(struct drbd_connection *connection)
{
	struct drbd_peer_device *peer_device;
	int vnr;

	atomic_set(&connection->ap_in_flight, 0);
	atomic_set(&connection->rs_in_flight, 0);

	rcu_read_lock();
	idr_for_each_entry(&connection->peer_devices, peer_device, vnr) {
		struct drbd_device *device = peer_device->device;
		kref_get(&device->kref);
		/* connection cannot go away: caller holds a reference. */
		rcu_read_unlock();
		drbd_connected(peer_device);
		rcu_read_lock();
		kref_put(&device->kref, drbd_destroy_device);
	}
	rcu_read_unlock();
}

static int connect_work(struct drbd_work *work, int cancel)
{
	struct drbd_connection *connection =
		container_of(work, struct drbd_connection, connect_timer_work);
	struct drbd_resource *resource = connection->resource;
	enum drbd_state_rv rv;
	long t = resource->res_opts.auto_promote_timeout * HZ / 10;

	if (connection->cstate[NOW] != C_CONNECTING)
		goto out_put;

	do {
		rv = change_cstate(connection, C_CONNECTED, CS_SERIALIZE | CS_VERBOSE | CS_DONT_RETRY);
		if (rv != SS_PRIMARY_READER)
			break;

		/* We have a connection established, peer is primary. On my side is a
		   read-only opener, probably udev or some other scanning after device creating.
		   This short lived read-only open prevents now that we can continue.
		   Better retry after the read-only opener goes away. */

		t = wait_event_interruptible_timeout(resource->state_wait,
						     !drbd_open_ro_count(resource),
						     t);
	} while (t > 0);

	if (rv >= SS_SUCCESS) {
		conn_connect2(connection);
	} else if (rv == SS_TIMEOUT || rv == SS_CONCURRENT_ST_CHG) {
		if (connection->cstate[NOW] != C_CONNECTING)
			goto out_put;
		connection->connect_timer.expires = jiffies + HZ/20;
		add_timer(&connection->connect_timer);
		return 0; /* Return early. Keep the reference on the connection! */
	} else {
		drbd_info(connection, "Failure to connect; retrying\n");
		change_cstate(connection, C_NETWORK_FAILURE, CS_HARD);
	}

 out_put:
	kref_debug_put(&connection->kref_debug, 11);
	kref_put(&connection->kref, drbd_destroy_connection);
	return 0;
}

/*
 * Returns true if we have a valid connection.
 */
static bool conn_connect(struct drbd_connection *connection)
{
	struct drbd_transport *transport = &connection->transport;
	struct drbd_resource *resource = connection->resource;
	int ping_timeo, ping_int, h, err, vnr, timeout;
	struct drbd_peer_device *peer_device;
	struct net_conf *nc;
	bool discard_my_data;
	bool have_mutex;

start:
	have_mutex = false;
	clear_bit(DISCONNECT_EXPECTED, &connection->flags);
	if (change_cstate(connection, C_CONNECTING, CS_VERBOSE) < SS_SUCCESS) {
		/* We do not have a network config. */
		return false;
	}

	/* Assume that the peer only understands protocol 80 until we know better.  */
	connection->agreed_pro_version = 80;

	err = transport->ops->connect(transport);
	if (err == -EAGAIN) {
		if (connection->cstate[NOW] == C_DISCONNECTING)
			return false;
		goto retry;
	} else if (err < 0) {
		drbd_warn(connection, "Failed to initiate connection, err=%d\n", err);
		goto abort;
	}

	connection->last_received = jiffies;

	rcu_read_lock();
	nc = rcu_dereference(connection->transport.net_conf);
	ping_timeo = nc->ping_timeo;
	ping_int = nc->ping_int;
	rcu_read_unlock();

	/* Make sure we are "uncorked", otherwise we risk timeouts,
	 * in case this is a reconnect and we had been corked before. */
	drbd_uncork(connection, CONTROL_STREAM);
	drbd_uncork(connection, DATA_STREAM);

	/* Make sure the handshake happens without interference from other threads,
	 * or the challenge respons authentication could be garbled. */
	mutex_lock(&connection->mutex[DATA_STREAM]);
	have_mutex = true;
	transport->ops->set_rcvtimeo(transport, DATA_STREAM, ping_timeo * 4 * HZ/10);
	transport->ops->set_rcvtimeo(transport, CONTROL_STREAM, ping_int * HZ);

	h = drbd_do_features(connection);
	if (h < 0)
		goto abort;
	if (h == 0)
		goto retry;

	if (connection->cram_hmac_tfm) {
		switch (drbd_do_auth(connection)) {
		case -1:
			drbd_err(connection, "Authentication of peer failed\n");
			goto abort;
		case 0:
			drbd_err(connection, "Authentication of peer failed, trying again.\n");
			goto retry;
		}
	}

	transport->ops->set_rcvtimeo(transport, DATA_STREAM, MAX_SCHEDULE_TIMEOUT);

	discard_my_data = test_bit(CONN_DISCARD_MY_DATA, &connection->flags);

	if (__drbd_send_protocol(connection, P_PROTOCOL) == -EOPNOTSUPP)
		goto abort;

	rcu_read_lock();
	idr_for_each_entry(&connection->peer_devices, peer_device, vnr) {
		clear_bit(INITIAL_STATE_SENT, &peer_device->flags);
		clear_bit(INITIAL_STATE_RECEIVED, &peer_device->flags);
	}
	idr_for_each_entry(&connection->peer_devices, peer_device, vnr) {
		if (discard_my_data)
			set_bit(DISCARD_MY_DATA, &peer_device->flags);
		else
			clear_bit(DISCARD_MY_DATA, &peer_device->flags);
	}
	rcu_read_unlock();
	mutex_unlock(&connection->mutex[DATA_STREAM]);
	have_mutex = false;

	drbd_thread_start(&connection->ack_receiver);
	connection->ack_sender =
#if LINUX_VERSION_CODE >= KERNEL_VERSION(3,3,0)
		alloc_ordered_workqueue("drbd_as_%s", WQ_MEM_RECLAIM, connection->resource->name);
#else
		create_singlethread_workqueue("drbd_ack_sender");
#endif
	if (!connection->ack_sender) {
		drbd_err(connection, "Failed to create workqueue ack_sender\n");
		schedule_timeout_uninterruptible(HZ);
		goto retry;
	}

	if (connection->agreed_pro_version >= 110) {
		if (resource->res_opts.node_id < connection->peer_node_id) {
			kref_get(&connection->kref);
			kref_debug_get(&connection->kref_debug, 11);
			connection->connect_timer_work.cb = connect_work;
			timeout = twopc_retry_timeout(resource, 0);
			drbd_debug(connection, "Waiting for %ums to avoid transaction "
				   "conflicts\n", jiffies_to_msecs(timeout));
			connection->connect_timer.expires = jiffies + timeout;
			add_timer(&connection->connect_timer);
		}
	} else {
		enum drbd_state_rv rv;
		rv = change_cstate(connection, C_CONNECTED,
				   CS_VERBOSE | CS_WAIT_COMPLETE | CS_SERIALIZE | CS_LOCAL_ONLY);
		if (rv < SS_SUCCESS || connection->cstate[NOW] != C_CONNECTED)
			goto retry;
		conn_connect2(connection);
	}
	return true;

retry:
	if (have_mutex)
		mutex_unlock(&connection->mutex[DATA_STREAM]);
	conn_disconnect(connection);
	schedule_timeout_interruptible(HZ);
	goto start;

abort:
	if (have_mutex)
		mutex_unlock(&connection->mutex[DATA_STREAM]);
	change_cstate(connection, C_DISCONNECTING, CS_HARD);
	return false;
}

static int decode_header(struct drbd_connection *connection, void *header, struct packet_info *pi)
{
	unsigned int header_size = drbd_header_size(connection);

	if (header_size == sizeof(struct p_header100) &&
	    *(__be32 *)header == cpu_to_be32(DRBD_MAGIC_100)) {
		struct p_header100 *h = header;
		if (h->pad != 0) {
			drbd_err(connection, "Header padding is not zero\n");
			return -EINVAL;
		}
		pi->vnr = (s16)be16_to_cpu(h->volume);
		pi->cmd = be16_to_cpu(h->command);
		pi->size = be32_to_cpu(h->length);
	} else if (header_size == sizeof(struct p_header95) &&
		   *(__be16 *)header == cpu_to_be16(DRBD_MAGIC_BIG)) {
		struct p_header95 *h = header;
		pi->cmd = be16_to_cpu(h->command);
		pi->size = be32_to_cpu(h->length);
		pi->vnr = 0;
	} else if (header_size == sizeof(struct p_header80) &&
		   *(__be32 *)header == cpu_to_be32(DRBD_MAGIC)) {
		struct p_header80 *h = header;
		pi->cmd = be16_to_cpu(h->command);
		pi->size = be16_to_cpu(h->length);
		pi->vnr = 0;
	} else {
		drbd_err(connection, "Wrong magic value 0x%08x in protocol version %d\n",
			 be32_to_cpu(*(__be32 *)header),
			 connection->agreed_pro_version);
		return -EINVAL;
	}
	pi->data = header + header_size;
	return 0;
}

#ifdef blk_queue_plugged
static void drbd_unplug_all_devices(struct drbd_connection *connection)
{
	struct drbd_resource *resource = connection->resource;
	struct drbd_device *device;
	int vnr;

	rcu_read_lock();
	idr_for_each_entry(&resource->devices, device, vnr) {
		kref_get(&device->kref);
		rcu_read_unlock();
		drbd_kick_lo(device);
		kref_put(&device->kref, drbd_destroy_device);
		rcu_read_lock();
	}
	rcu_read_unlock();
}
#else
static void drbd_unplug_all_devices(struct drbd_connection *connection)
{
	if (current->plug == &connection->receiver_plug) {
		blk_finish_plug(&connection->receiver_plug);
		blk_start_plug(&connection->receiver_plug);
	} /* else: maybe just schedule() ?? */
}
#endif

static int drbd_recv_header(struct drbd_connection *connection, struct packet_info *pi)
{
	void *buffer;
	int err;

	err = drbd_recv_all_warn(connection, &buffer, drbd_header_size(connection));
	if (err)
		return err;

	err = decode_header(connection, buffer, pi);
	connection->last_received = jiffies;

	return err;
}

static int drbd_recv_header_maybe_unplug(struct drbd_connection *connection, struct packet_info *pi)
{
	struct drbd_transport_ops *tr_ops = connection->transport.ops;
	unsigned int size = drbd_header_size(connection);
	void *buffer;
	int err;

	err = tr_ops->recv(&connection->transport, DATA_STREAM, &buffer,
			   size, MSG_NOSIGNAL | MSG_DONTWAIT);
	if (err != size) {
		int rflags = 0;

		/* If we have nothing in the receive buffer now, to reduce
		 * application latency, try to drain the backend queues as
		 * quickly as possible, and let remote TCP know what we have
		 * received so far. */
		if (err == -EAGAIN) {
			tr_ops->hint(&connection->transport, DATA_STREAM, QUICKACK);
			drbd_unplug_all_devices(connection);
		} else if (err > 0) {
			size -= err;
			rflags |= GROW_BUFFER;
		}

		err = drbd_recv(connection, &buffer, size, rflags);
		if (err != size) {
			if (err >= 0)
				err = -EIO;
		} else
			err = 0;

		if (err)
			return err;
	}

	err = decode_header(connection, buffer, pi);
	connection->last_received = jiffies;

	return err;
}

/* This is blkdev_issue_flush, but asynchronous.
 * We want to submit to all component volumes in parallel,
 * then wait for all completions.
 */
struct issue_flush_context {
	atomic_t pending;
	int error;
	struct completion done;
};
struct one_flush_context {
	struct drbd_device *device;
	struct issue_flush_context *ctx;
};

static void one_flush_endio BIO_ENDIO_ARGS(struct bio *bio)
{
	struct one_flush_context *octx = bio->bi_private;
	struct drbd_device *device = octx->device;
	struct issue_flush_context *ctx = octx->ctx;

	BIO_ENDIO_FN_START;

	if (status) {
		ctx->error = blk_status_to_errno(status);
		drbd_info(device, "local disk FLUSH FAILED with status %d\n", status);
	}
	kfree(octx);
	bio_put(bio);

	clear_bit(FLUSH_PENDING, &device->flags);
	put_ldev(device);
	kref_debug_put(&device->kref_debug, 7);
	kref_put(&device->kref, drbd_destroy_device);

	if (atomic_dec_and_test(&ctx->pending))
		complete(&ctx->done);
}

static void submit_one_flush(struct drbd_device *device, struct issue_flush_context *ctx)
{
	struct bio *bio = bio_alloc(GFP_NOIO, 0);
	struct one_flush_context *octx = kmalloc(sizeof(*octx), GFP_NOIO);
	if (!bio || !octx) {
		drbd_warn(device, "Could not allocate a bio, CANNOT ISSUE FLUSH\n");
		/* FIXME: what else can I do now?  disconnecting or detaching
		 * really does not help to improve the state of the world, either.
		 */
		kfree(octx);
		if (bio)
			bio_put(bio);

		ctx->error = -ENOMEM;
		put_ldev(device);
		kref_debug_put(&device->kref_debug, 7);
		kref_put(&device->kref, drbd_destroy_device);
		return;
	}

	octx->device = device;
	octx->ctx = ctx;
	bio_set_dev(bio, device->ldev->backing_bdev);
	bio->bi_private = octx;
	bio->bi_end_io = one_flush_endio;

	device->flush_jif = jiffies;
	set_bit(FLUSH_PENDING, &device->flags);
	atomic_inc(&ctx->pending);
	bio_set_op_attrs(bio, REQ_OP_FLUSH, WRITE_FLUSH);
	submit_bio(bio);
}

static enum finish_epoch drbd_flush_after_epoch(struct drbd_connection *connection, struct drbd_epoch *epoch)
{
	struct drbd_resource *resource = connection->resource;

	if (resource->write_ordering >= WO_BDEV_FLUSH) {
		struct drbd_device *device;
		struct issue_flush_context ctx;
		int vnr;

		atomic_set(&ctx.pending, 1);
		ctx.error = 0;
		init_completion(&ctx.done);

		rcu_read_lock();
		idr_for_each_entry(&resource->devices, device, vnr) {
			if (!get_ldev(device))
				continue;
			kref_get(&device->kref);
			kref_debug_get(&device->kref_debug, 7);
			rcu_read_unlock();

			submit_one_flush(device, &ctx);

			rcu_read_lock();
		}
		rcu_read_unlock();

		/* Do we want to add a timeout,
		 * if disk-timeout is set? */
		if (!atomic_dec_and_test(&ctx.pending))
			wait_for_completion(&ctx.done);

		if (ctx.error) {
			/* would rather check on EOPNOTSUPP, but that is not reliable.
			 * don't try again for ANY return value != 0
			 * if (rv == -EOPNOTSUPP) */
			/* Any error is already reported by bio_endio callback. */
			drbd_bump_write_ordering(connection->resource, NULL, WO_DRAIN_IO);
		}
	}

	return drbd_may_finish_epoch(connection, epoch, EV_BARRIER_DONE);
}

static int w_flush(struct drbd_work *w, int cancel)
{
	struct flush_work *fw = container_of(w, struct flush_work, w);
	struct drbd_epoch *epoch = fw->epoch;
	struct drbd_connection *connection = epoch->connection;

	kfree(fw);

	if (!test_and_set_bit(DE_BARRIER_IN_NEXT_EPOCH_ISSUED, &epoch->flags))
		drbd_flush_after_epoch(connection, epoch);

	drbd_may_finish_epoch(connection, epoch, EV_PUT |
			      (connection->cstate[NOW] < C_CONNECTED ? EV_CLEANUP : 0));

	return 0;
}

/**
 * drbd_may_finish_epoch() - Applies an epoch_event to the epoch's state, eventually finishes it.
 * @connection:	DRBD connection.
 * @epoch:	Epoch object.
 * @ev:		Epoch event.
 */
static enum finish_epoch drbd_may_finish_epoch(struct drbd_connection *connection,
					       struct drbd_epoch *epoch,
					       enum epoch_event ev)
{
	int finish, epoch_size;
	struct drbd_epoch *next_epoch;
	int schedule_flush = 0;
	enum finish_epoch rv = FE_STILL_LIVE;
	struct drbd_resource *resource = connection->resource;

	spin_lock(&connection->epoch_lock);
	do {
		next_epoch = NULL;
		finish = 0;

		epoch_size = atomic_read(&epoch->epoch_size);

		switch (ev & ~EV_CLEANUP) {
		case EV_PUT:
			atomic_dec(&epoch->active);
			break;
		case EV_GOT_BARRIER_NR:
			set_bit(DE_HAVE_BARRIER_NUMBER, &epoch->flags);

			/* Special case: If we just switched from WO_BIO_BARRIER to
			   WO_BDEV_FLUSH we should not finish the current epoch */
			if (test_bit(DE_CONTAINS_A_BARRIER, &epoch->flags) && epoch_size == 1 &&
			    resource->write_ordering != WO_BIO_BARRIER &&
			    epoch == connection->current_epoch)
				clear_bit(DE_CONTAINS_A_BARRIER, &epoch->flags);
			break;
		case EV_BARRIER_DONE:
			set_bit(DE_BARRIER_IN_NEXT_EPOCH_DONE, &epoch->flags);
			break;
		case EV_BECAME_LAST:
			/* nothing to do*/
			break;
		}

		if (epoch_size != 0 &&
		    atomic_read(&epoch->active) == 0 &&
		    (test_bit(DE_HAVE_BARRIER_NUMBER, &epoch->flags) || ev & EV_CLEANUP) &&
		    epoch->list.prev == &connection->current_epoch->list &&
		    !test_bit(DE_IS_FINISHING, &epoch->flags)) {
			/* Nearly all conditions are met to finish that epoch... */
			if (test_bit(DE_BARRIER_IN_NEXT_EPOCH_DONE, &epoch->flags) ||
			    resource->write_ordering == WO_NONE ||
			    (epoch_size == 1 && test_bit(DE_CONTAINS_A_BARRIER, &epoch->flags)) ||
			    ev & EV_CLEANUP) {
				finish = 1;
				set_bit(DE_IS_FINISHING, &epoch->flags);
			} else if (!test_bit(DE_BARRIER_IN_NEXT_EPOCH_ISSUED, &epoch->flags) &&
				 resource->write_ordering == WO_BIO_BARRIER) {
				atomic_inc(&epoch->active);
				schedule_flush = 1;
			}
		}
		if (finish) {
			if (!(ev & EV_CLEANUP)) {
				spin_unlock(&connection->epoch_lock);
				drbd_send_b_ack(epoch->connection, epoch->barrier_nr, epoch_size);
				spin_lock(&connection->epoch_lock);
			}
#if 0
			/* FIXME: dec unacked on connection, once we have
			 * something to count pending connection packets in. */
			if (test_bit(DE_HAVE_BARRIER_NUMBER, &epoch->flags))
				dec_unacked(epoch->connection);
#endif

			if (connection->current_epoch != epoch) {
				next_epoch = list_entry(epoch->list.next, struct drbd_epoch, list);
				list_del(&epoch->list);
				ev = EV_BECAME_LAST | (ev & EV_CLEANUP);
				connection->epochs--;
				kfree(epoch);

				if (rv == FE_STILL_LIVE)
					rv = FE_DESTROYED;
			} else {
				epoch->flags = 0;
				atomic_set(&epoch->epoch_size, 0);
				/* atomic_set(&epoch->active, 0); is alrady zero */
				if (rv == FE_STILL_LIVE)
					rv = FE_RECYCLED;
			}
		}

		if (!next_epoch)
			break;

		epoch = next_epoch;
	} while (1);

	spin_unlock(&connection->epoch_lock);

	if (schedule_flush) {
		struct flush_work *fw;
		fw = kmalloc(sizeof(*fw), GFP_ATOMIC);
		if (fw) {
			fw->w.cb = w_flush;
			fw->epoch = epoch;
			drbd_queue_work(&resource->work, &fw->w);
		} else {
			drbd_warn(resource, "Could not kmalloc a flush_work obj\n");
			set_bit(DE_BARRIER_IN_NEXT_EPOCH_ISSUED, &epoch->flags);
			/* That is not a recursion, only one level */
			drbd_may_finish_epoch(connection, epoch, EV_BARRIER_DONE);
			drbd_may_finish_epoch(connection, epoch, EV_PUT);
		}
	}

	return rv;
}

static enum write_ordering_e
max_allowed_wo(struct drbd_backing_dev *bdev, enum write_ordering_e wo)
{
	struct disk_conf *dc;

	dc = rcu_dereference(bdev->disk_conf);

	if (wo == WO_BIO_BARRIER && !dc->disk_barrier)
		wo = WO_BDEV_FLUSH;
	if (wo == WO_BDEV_FLUSH && !dc->disk_flushes)
		wo = WO_DRAIN_IO;
	if (wo == WO_DRAIN_IO && !dc->disk_drain)
		wo = WO_NONE;

	return wo;
}

/**
 * drbd_bump_write_ordering() - Fall back to an other write ordering method
 * @resource:	DRBD resource.
 * @wo:		Write ordering method to try.
 */
void drbd_bump_write_ordering(struct drbd_resource *resource, struct drbd_backing_dev *bdev,
			      enum write_ordering_e wo) __must_hold(local)
{
	struct drbd_device *device;
	enum write_ordering_e pwo;
	int vnr, i = 0;
	static char *write_ordering_str[] = {
		[WO_NONE] = "none",
		[WO_DRAIN_IO] = "drain",
		[WO_BDEV_FLUSH] = "flush",
		[WO_BIO_BARRIER] = "barrier",
	};

	pwo = resource->write_ordering;
	if (wo != WO_BIO_BARRIER)
		wo = min(pwo, wo);
	rcu_read_lock();
	idr_for_each_entry(&resource->devices, device, vnr) {
		if (i++ == 1 && wo == WO_BIO_BARRIER)
			wo = WO_BDEV_FLUSH; /* WO = barrier does not handle multiple volumes */

		if (get_ldev(device)) {
			wo = max_allowed_wo(device->ldev, wo);
			if (device->ldev == bdev)
				bdev = NULL;
			put_ldev(device);
		}
	}

	if (bdev)
		wo = max_allowed_wo(bdev, wo);

	rcu_read_unlock();

	resource->write_ordering = wo;
	if (pwo != resource->write_ordering || wo == WO_BIO_BARRIER)
		drbd_info(resource, "Method to ensure write ordering: %s\n", write_ordering_str[resource->write_ordering]);
}

/*
 * We *may* ignore the discard-zeroes-data setting, if so configured.
 *
 * Assumption is that this "discard_zeroes_data=0" is only because the backend
 * may ignore partial unaligned discards.
 *
 * LVM/DM thin as of at least
 *   LVM version:     2.02.115(2)-RHEL7 (2015-01-28)
 *   Library version: 1.02.93-RHEL7 (2015-01-28)
 *   Driver version:  4.29.0
 * still behaves this way.
 *
 * For unaligned (wrt. alignment and granularity) or too small discards,
 * we zero-out the initial (and/or) trailing unaligned partial chunks,
 * but discard all the aligned full chunks.
 *
 * At least for LVM/DM thin, with skip_block_zeroing=false,
 * the result is effectively "discard_zeroes_data=1".
 */
#if 0 && defined(COMPAT_HAVE_REQ_OP_WRITE_ZEROES)
int drbd_issue_discard_or_zero_out(struct drbd_device *device, sector_t start, unsigned int nr_sectors, int flags)
{
	/* Trust it to UNMAP if possible, and to zero-out the rest */
	/* :-( that trust was based on a misunderstanding, though:
	 * drivers have to "announce" q->limits.max_write_zeroes_sectors, or it
	 * will directly go to fallback mode, submitting normal writes, and
	 * never even try to UNMAP.
	 *
	 * And dm-thin does not do this (yet), mostly because in general it has
	 * to assume that "skip_block_zeroing" is set.  See also:
	 * https://www.mail-archive.com/dm-devel%40redhat.com/msg07965.html
	 * https://www.redhat.com/archives/dm-devel/2018-January/msg00271.html
	 */
	struct block_device *bdev = device->ldev->backing_bdev;
	return blkdev_issue_zeroout(bdev, start, nr_sectors, GFP_NOIO, 0) != 0;
}
#else
/* flags: EE_TRIM|EE_ZEROOUT */
int drbd_issue_discard_or_zero_out(struct drbd_device *device, sector_t start, unsigned int nr_sectors, int flags)
{
	struct block_device *bdev = device->ldev->backing_bdev;
#ifdef QUEUE_FLAG_DISCARD
	struct request_queue *q = bdev_get_queue(bdev);
	sector_t tmp, nr;
	unsigned int max_discard_sectors, granularity;
	int alignment;
#endif
	int err = 0;

	if ((flags & EE_ZEROOUT) || !(flags & EE_TRIM))
		goto zero_out;

#ifdef QUEUE_FLAG_DISCARD
	/* Zero-sector (unknown) and one-sector granularities are the same.  */
#ifdef COMPAT_QUEUE_LIMITS_HAS_DISCARD_GRANULARITY
	granularity = max(q->limits.discard_granularity >> 9, 1U);
	alignment = (bdev_discard_alignment(bdev) >> 9) % granularity;
#else
	granularity = 1;
	alignment = 0;
#endif

	max_discard_sectors = min(q->limits.max_discard_sectors, (1U << 22));
	max_discard_sectors -= max_discard_sectors % granularity;
	if (unlikely(!max_discard_sectors))
		goto zero_out;

	if (nr_sectors < granularity)
		goto zero_out;

	tmp = start;
	if (sector_div(tmp, granularity) != alignment) {
		if (nr_sectors < 2*granularity)
			goto zero_out;
		/* start + gran - (start + gran - align) % gran */
		tmp = start + granularity - alignment;
		tmp = start + granularity - sector_div(tmp, granularity);

		nr = tmp - start;
		/* don't flag BLKDEV_ZERO_NOUNMAP, we don't know how many
		 * layers are below us, some may have smaller granularity */
		err |= blkdev_issue_zeroout(bdev, start, nr, GFP_NOIO, 0);
		nr_sectors -= nr;
		start = tmp;
	}
	while (nr_sectors >= max_discard_sectors) {
		err |= blkdev_issue_discard(bdev, start, max_discard_sectors, GFP_NOIO, 0);
		nr_sectors -= max_discard_sectors;
		start += max_discard_sectors;
	}
	if (nr_sectors) {
		/* max_discard_sectors is unsigned int (and a multiple of
		 * granularity, we made sure of that above already);
		 * nr is < max_discard_sectors;
		 * I don't need sector_div here, even though nr is sector_t */
		nr = nr_sectors;
		nr -= (unsigned int)nr % granularity;
		if (nr) {
			err |= blkdev_issue_discard(bdev, start, nr, GFP_NOIO, 0);
			nr_sectors -= nr;
			start += nr;
		}
	}
#endif
 zero_out:
	if (nr_sectors) {
		err |= blkdev_issue_zeroout(bdev, start, nr_sectors, GFP_NOIO,
				(flags & EE_TRIM) ? 0 : BLKDEV_ZERO_NOUNMAP);
	}
	return err != 0;
}
#endif

static bool can_do_reliable_discards(struct drbd_device *device)
{
#ifdef QUEUE_FLAG_DISCARD
	struct request_queue *q = bdev_get_queue(device->ldev->backing_bdev);
	struct disk_conf *dc;
	bool can_do;

	if (!blk_queue_discard(q))
		return false;

	if (queue_discard_zeroes_data(q))
		return true;

	rcu_read_lock();
	dc = rcu_dereference(device->ldev->disk_conf);
	can_do = dc->discard_zeroes_if_aligned;
	rcu_read_unlock();
	return can_do;
#else
	return false;
#endif
}

static void drbd_issue_peer_discard_or_zero_out(struct drbd_device *device, struct drbd_peer_request *peer_req)
{
	/* If the backend cannot discard, or does not guarantee
	 * read-back zeroes in discarded ranges, we fall back to
	 * zero-out.  Unless configuration specifically requested
	 * otherwise. */
	if (!can_do_reliable_discards(device))
		peer_req->flags |= EE_ZEROOUT;

	if (drbd_issue_discard_or_zero_out(device, peer_req->i.sector,
	    peer_req->i.size >> 9, peer_req->flags & (EE_ZEROOUT|EE_TRIM)))
		peer_req->flags |= EE_WAS_ERROR;
	drbd_endio_write_sec_final(peer_req);
}

static void drbd_issue_peer_wsame(struct drbd_device *device,
				  struct drbd_peer_request *peer_req)
{
#ifndef COMPAT_WRITE_SAME_CAPABLE
	/* We should have never received this request!  At least not until we
	 * implement an open-coded write-same equivalend submit loop, and tell
	 * our peer we were write_same_capable. */
	drbd_err(device, "received unsupported WRITE_SAME request\n");
	peer_req->flags |= EE_WAS_ERROR;
	drbd_endio_write_sec_final(peer_req);
#else
	struct block_device *bdev = device->ldev->backing_bdev;
	sector_t s = peer_req->i.sector;
	sector_t nr = peer_req->i.size >> 9;
	if (blkdev_issue_write_same(bdev, s, nr, GFP_NOIO, peer_req->page_chain.head))
		peer_req->flags |= EE_WAS_ERROR;
	drbd_endio_write_sec_final(peer_req);
#endif
}

static bool conn_wait_ee_cond(struct drbd_connection *connection, struct list_head *head)
{
	struct drbd_resource *resource = connection->resource;
	bool done;

	spin_lock_irq(&resource->req_lock);
	done = list_empty(head);
	spin_unlock_irq(&resource->req_lock);

	if (!done)
		drbd_unplug_all_devices(connection);

	return done;
}

static void conn_wait_ee_empty(struct drbd_connection *connection, struct list_head *head)
{
	wait_event(connection->ee_wait, conn_wait_ee_cond(connection, head));
}

static void conn_wait_ee_empty_or_disconnect(struct drbd_connection *connection, struct list_head *head)
{
	wait_event(connection->ee_wait,
		   conn_wait_ee_cond(connection, head) || connection->cstate[NOW] < C_CONNECTED);
}

/**
 * drbd_submit_peer_request()
 * @device:	DRBD device.
 * @peer_req:	peer request
 * @op:		REQ_OP_READ, REQ_OP_WRITE, ...
 * @op_flags:	flag field, see bio->bi_opf
 *
 * May spread the pages to multiple bios,
 * depending on bio_add_page restrictions.
 *
 * Returns 0 if all bios have been submitted,
 * -ENOMEM if we could not allocate enough bios,
 * -ENOSPC (any better suggestion?) if we have not been able to bio_add_page a
 *  single page to an empty bio (which should never happen and likely indicates
 *  that the lower level IO stack is in some way broken). This has been observed
 *  on certain Xen deployments.
 *
 *  When this function returns 0, it "consumes" an ldev reference; the
 *  reference is released when the request completes.
 */
/* TODO allocate from our own bio_set. */
int drbd_submit_peer_request(struct drbd_device *device,
			     struct drbd_peer_request *peer_req,
			     const unsigned op, const unsigned op_flags,
			     const int fault_type)
{
	struct bio *bios = NULL;
	struct bio *bio;
	struct page *page = peer_req->page_chain.head;
	sector_t sector = peer_req->i.sector;
	unsigned data_size = peer_req->i.size;
	unsigned n_bios = 0;
	unsigned nr_pages = peer_req->page_chain.nr_pages;
	int err = -ENOMEM;

	/* TRIM/DISCARD: for now, always use the helper function
	 * blkdev_issue_zeroout(..., discard=true).
	 * It's synchronous, but it does the right thing wrt. bio splitting.
	 * Correctness first, performance later.  Next step is to code an
	 * asynchronous variant of the same.
	 */
<<<<<<< HEAD
	if (peer_req->flags & (EE_IS_TRIM|EE_WRITE_SAME)) {
		struct drbd_connection *connection = peer_req->peer_device->connection;
		/* wait for all pending IO completions, before we start
		 * zeroing things out. */
		conn_wait_ee_empty(connection, &connection->active_ee);
=======
	if (peer_req->flags & (EE_TRIM|EE_WRITE_SAME|EE_ZEROOUT)) {
>>>>>>> 6036fafc
		/* add it to the active list now,
		 * so we can find it to present it in debugfs */
		peer_req->submit_jif = jiffies;
		peer_req->flags |= EE_SUBMITTED;

		/* If this was a resync request from receive_rs_deallocated(),
		 * it is already on the sync_ee list */
		if (list_empty(&peer_req->w.list)) {
			spin_lock_irq(&device->resource->req_lock);
			list_add_tail(&peer_req->w.list, &connection->active_ee);
			spin_unlock_irq(&device->resource->req_lock);
		}

		if (peer_req->flags & (EE_TRIM|EE_ZEROOUT))
			drbd_issue_peer_discard_or_zero_out(device, peer_req);
		else /* EE_WRITE_SAME */
			drbd_issue_peer_wsame(device, peer_req);
		return 0;
	}

	/* In most cases, we will only need one bio.  But in case the lower
	 * level restrictions happen to be different at this offset on this
	 * side than those of the sending peer, we may need to submit the
	 * request in more than one bio.
	 *
	 * Plain bio_alloc is good enough here, this is no DRBD internally
	 * generated bio, but a bio allocated on behalf of the peer.
	 */
next_bio:
	/* REQ_OP_WRITE_SAME, _DISCARD, _WRITE_ZEROES handled above.
	 * REQ_OP_FLUSH (empty flush) not expected,
	 * should have been mapped to a "drbd protocol barrier".
	 * REQ_OP_SECURE_ERASE: I don't see how we could ever support that.
	 */
	if (!(op == REQ_OP_WRITE || op == REQ_OP_READ)) {
		drbd_err(device, "Invalid bio op received: 0x%x\n", op);
		err = -EINVAL;
		goto fail;
	}

	bio = bio_alloc(GFP_NOIO, nr_pages);
	if (!bio) {
		drbd_err(device, "submit_ee: Allocation of a bio failed (nr_pages=%u)\n", nr_pages);
		goto fail;
	}
	/* > peer_req->i.sector, unless this is the first bio */
	DRBD_BIO_BI_SECTOR(bio) = sector;
	bio_set_dev(bio, device->ldev->backing_bdev);
	/* we special case some flags in the multi-bio case, see below
	 * (REQ_UNPLUG, REQ_PREFLUSH, or BIO_RW_BARRIER in older kernels) */
	bio_set_op_attrs(bio, op, op_flags);
	bio->bi_private = peer_req;
	bio->bi_end_io = drbd_peer_request_endio;

	bio->bi_next = bios;
	bios = bio;
	++n_bios;

	page_chain_for_each(page) {
		unsigned off, len;
		int res;

		if (op == REQ_OP_READ) {
			set_page_chain_offset(page, 0);
			set_page_chain_size(page, min_t(unsigned, data_size, PAGE_SIZE));
		}
		off = page_chain_offset(page);
		len = page_chain_size(page);

		if (off > PAGE_SIZE || len > PAGE_SIZE - off || len > data_size || len == 0) {
			drbd_err(device, "invalid page chain: offset %u size %u remaining data_size %u\n",
					off, len, data_size);
			err = -EINVAL;
			goto fail;
		}

		res = bio_add_page(bio, page, len, off);
		if (res <= 0) {
			/* A single page must always be possible!
			 * But in case it fails anyways,
			 * we deal with it, and complain (below). */
			if (bio->bi_vcnt == 0) {
				drbd_err(device,
					"bio_add_page(%p, %p, %u, %u): %d (bi_vcnt %u bi_max_vecs %u bi_sector %llu, bi_flags 0x%lx)\n",
					bio, page, len, off, res, bio->bi_vcnt, bio->bi_max_vecs, (uint64_t)DRBD_BIO_BI_SECTOR(bio),
					 (unsigned long)bio->bi_flags);
				err = -ENOSPC;
				goto fail;
			}
			goto next_bio;
		}
		data_size -= len;
		sector += len >> 9;
		--nr_pages;
	}
	D_ASSERT(device, data_size == 0);
	D_ASSERT(device, page == NULL);

	atomic_set(&peer_req->pending_bios, n_bios);
	/* for debugfs: update timestamp, mark as submitted */
	peer_req->submit_jif = jiffies;
	peer_req->flags |= EE_SUBMITTED;
	do {
		bio = bios;
		bios = bios->bi_next;
		bio->bi_next = NULL;

		/* strip off REQ_UNPLUG unless it is the last bio */
		if (bios && DRBD_REQ_UNPLUG)
			bio->bi_opf &= ~DRBD_REQ_UNPLUG;
		drbd_generic_make_request(device, fault_type, bio);

		/* strip off REQ_PREFLUSH,
		 * unless it is the first or last bio */
		if (bios && bios->bi_next)
			bios->bi_opf &= ~DRBD_REQ_PREFLUSH;
	} while (bios);
	maybe_kick_lo(device);
	return 0;

fail:
	while (bios) {
		bio = bios;
		bios = bios->bi_next;
		bio_put(bio);
	}
	return err;
}

static void drbd_remove_peer_req_interval(struct drbd_device *device,
					  struct drbd_peer_request *peer_req)
{
	struct drbd_interval *i = &peer_req->i;

	drbd_remove_interval(&device->write_requests, i);
	drbd_clear_interval(i);
	peer_req->flags &= ~EE_IN_INTERVAL_TREE;

	/* Wake up any processes waiting for this peer request to complete.  */
	if (i->waiting)
		wake_up(&device->misc_wait);
}

/**
 * w_e_reissue() - Worker callback; Resubmit a bio, without REQ_HARDBARRIER set
 * @device:	DRBD device.
 * @dw:		work object.
 * @cancel:	The connection will be closed anyways (unused in this callback)
 */
int w_e_reissue(struct drbd_work *w, int cancel) __releases(local)
{
	struct drbd_peer_request *peer_req =
		container_of(w, struct drbd_peer_request, w);
	struct drbd_peer_device *peer_device = peer_req->peer_device;
	struct drbd_device *device = peer_device->device;
	int err;
	/* We leave DE_CONTAINS_A_BARRIER and EE_IS_BARRIER in place,
	   (and DE_BARRIER_IN_NEXT_EPOCH_ISSUED in the previous Epoch)
	   so that we can finish that epoch in drbd_may_finish_epoch().
	   That is necessary if we already have a long chain of Epochs, before
	   we realize that BARRIER is actually not supported */

	/* As long as the -ENOTSUPP on the barrier is reported immediately
	   that will never trigger. If it is reported late, we will just
	   print that warning and continue correctly for all future requests
	   with WO_BDEV_FLUSH */
	if (previous_epoch(peer_device->connection, peer_req->epoch))
		drbd_warn(device, "Write ordering was not enforced (one time event)\n");

	/* we still have a local reference,
	 * get_ldev was done in receive_Data. */

	peer_req->w.cb = e_end_block;
	err = drbd_submit_peer_request(device, peer_req, REQ_OP_WRITE, 0, DRBD_FAULT_DT_WR);
	switch (err) {
	case -ENOMEM:
		peer_req->w.cb = w_e_reissue;
		drbd_queue_work(&peer_device->connection->sender_work,
				&peer_req->w);
		/* retry later; fall through */
	case 0:
		/* keep worker happy and connection up */
		return 0;

	case -ENOSPC:
		/* no other error expected, but anyways: */
	default:
		/* forget the object,
		 * and cause a "Network failure" */
		spin_lock_irq(&device->resource->req_lock);
		list_del(&peer_req->w.list);
		drbd_remove_peer_req_interval(device, peer_req);
		spin_unlock_irq(&device->resource->req_lock);
		drbd_al_complete_io(device, &peer_req->i);
		drbd_may_finish_epoch(peer_device->connection, peer_req->epoch, EV_PUT | EV_CLEANUP);
		drbd_free_peer_req(peer_req);
		drbd_err(device, "submit failed, triggering re-connect\n");
		return err;
	}
}

static void conn_wait_done_ee_empty(struct drbd_connection *connection)
{
	wait_event(connection->ee_wait, atomic_read(&connection->done_ee_cnt) == 0);
}

static int receive_Barrier(struct drbd_connection *connection, struct packet_info *pi)
{
	struct drbd_transport_ops *tr_ops = connection->transport.ops;
	int rv, issue_flush;
	struct p_barrier *p = pi->data;
	struct drbd_epoch *epoch;

	tr_ops->hint(&connection->transport, DATA_STREAM, QUICKACK);
	drbd_unplug_all_devices(connection);

	/* FIXME these are unacked on connection,
	 * not a specific (peer)device.
	 */
	connection->current_epoch->barrier_nr = p->barrier;
	connection->current_epoch->connection = connection;
	rv = drbd_may_finish_epoch(connection, connection->current_epoch, EV_GOT_BARRIER_NR);

	/* P_BARRIER_ACK may imply that the corresponding extent is dropped from
	 * the activity log, which means it would not be resynced in case the
	 * R_PRIMARY crashes now.
	 * Therefore we must send the barrier_ack after the barrier request was
	 * completed. */
	switch (connection->resource->write_ordering) {
	case WO_BIO_BARRIER:
	case WO_NONE:
		if (rv == FE_RECYCLED)
			return 0;
		break;

	case WO_BDEV_FLUSH:
	case WO_DRAIN_IO:
		if (rv == FE_STILL_LIVE) {
			set_bit(DE_BARRIER_IN_NEXT_EPOCH_ISSUED, &connection->current_epoch->flags);
			conn_wait_ee_empty_or_disconnect(connection, &connection->active_ee);
			rv = drbd_flush_after_epoch(connection, connection->current_epoch);
		}
		if (rv == FE_RECYCLED)
			return 0;

		/* The ack_sender will send all the ACKs and barrier ACKs out, since
		   all EEs moved from the active_ee to the done_ee. We need to
		   provide a new epoch object for the EEs that come in soon */
		break;
	}

	/* receiver context, in the writeout path of the other node.
	 * avoid potential distributed deadlock */
	epoch = kmalloc(sizeof(struct drbd_epoch), GFP_NOIO);
	if (!epoch) {
		drbd_warn(connection, "Allocation of an epoch failed, slowing down\n");
		issue_flush = !test_and_set_bit(DE_BARRIER_IN_NEXT_EPOCH_ISSUED, &connection->current_epoch->flags);
		conn_wait_ee_empty_or_disconnect(connection, &connection->active_ee);
		if (issue_flush) {
			rv = drbd_flush_after_epoch(connection, connection->current_epoch);
			if (rv == FE_RECYCLED)
				return 0;
		}

		conn_wait_done_ee_empty(connection);

		return 0;
	}

	epoch->flags = 0;
	atomic_set(&epoch->epoch_size, 0);
	atomic_set(&epoch->active, 0);

	spin_lock(&connection->epoch_lock);
	if (atomic_read(&connection->current_epoch->epoch_size)) {
		list_add(&epoch->list, &connection->current_epoch->list);
		connection->current_epoch = epoch;
		connection->epochs++;
	} else {
		/* The current_epoch got recycled while we allocated this one... */
		kfree(epoch);
	}
	spin_unlock(&connection->epoch_lock);

	return 0;
}

/* pi->data points into some recv buffer, which may be
 * re-used/recycled/overwritten by the next receive operation.
 * (read_in_block via recv_resync_read) */
static void p_req_detail_from_pi(struct drbd_connection *connection,
		struct drbd_peer_request_details *d, struct packet_info *pi)
{
	struct p_trim *p = pi->data;
	bool is_trim_or_wsame = pi->cmd == P_TRIM || pi->cmd == P_WSAME;
	unsigned int digest_size =
		pi->cmd != P_TRIM && connection->peer_integrity_tfm ?
		crypto_ahash_digestsize(connection->peer_integrity_tfm) : 0;

	d->sector = be64_to_cpu(p->p_data.sector);
	d->block_id = p->p_data.block_id;
	d->peer_seq = be64_to_cpu(p->p_data.seq_num);
	d->dp_flags = be32_to_cpu(p->p_data.dp_flags);
	d->length = pi->size;
	d->bi_size = is_trim_or_wsame ? be32_to_cpu(p->size) : pi->size - digest_size;
	d->digest_size = digest_size;
}

/* used from receive_RSDataReply (recv_resync_read)
 * and from receive_Data.
 * data_size: actual payload ("data in")
 * 	for normal writes that is bi_size.
 * 	for discards, that is zero.
 * 	for write same, it is logical_block_size.
 * both trim and write same have the bi_size ("data len to be affected")
 * as extra argument in the packet header.
 */
static struct drbd_peer_request *
read_in_block(struct drbd_peer_device *peer_device, struct drbd_peer_request_details *d) __must_hold(local)
{
	struct drbd_device *device = peer_device->device;
	const uint64_t capacity = drbd_get_capacity(device->this_bdev);
	struct drbd_peer_request *peer_req;
	int err;
	void *dig_in = peer_device->connection->int_dig_in;
	void *dig_vv = peer_device->connection->int_dig_vv;
<<<<<<< HEAD
	struct drbd_transport *transport = &peer_device->connection->transport;
	struct drbd_transport_ops *tr_ops = transport->ops;
=======
	unsigned long *data;
	struct p_trim *trim = (pi->cmd == P_TRIM) ? pi->data : NULL;
	struct p_trim *zeroes = (pi->cmd == P_ZEROES) ? pi->data : NULL;
	struct p_trim *wsame = (pi->cmd == P_WSAME) ? pi->data : NULL;
>>>>>>> 6036fafc

	if (d->digest_size) {
		err = drbd_recv_into(peer_device->connection, dig_in, d->digest_size);
		if (err)
			return NULL;
<<<<<<< HEAD
=======
		data_size -= digest_size;
	}

	/* assume request_size == data_size, but special case trim and wsame. */
	ds = data_size;
	if (trim) {
		if (!expect(data_size == 0))
			return NULL;
		ds = be32_to_cpu(trim->size);
	} else if (zeroes) {
		if (!expect(data_size == 0))
			return NULL;
		ds = be32_to_cpu(zeroes->size);
	} else if (wsame) {
		if (data_size != queue_logical_block_size(device->rq_queue)) {
			drbd_err(peer_device, "data size (%u) != drbd logical block size (%u)\n",
				data_size, queue_logical_block_size(device->rq_queue));
			return NULL;
		}
		if (data_size != bdev_logical_block_size(device->ldev->backing_bdev)) {
			drbd_err(peer_device, "data size (%u) != backend logical block size (%u)\n",
				data_size, bdev_logical_block_size(device->ldev->backing_bdev));
			return NULL;
		}
		ds = be32_to_cpu(wsame->size);
>>>>>>> 6036fafc
	}

	if (!expect(peer_device, IS_ALIGNED(d->bi_size, 512)))
		return NULL;
<<<<<<< HEAD
	if (d->dp_flags & (DP_WSAME|DP_DISCARD)) {
		if (!expect(peer_device, d->bi_size <= (DRBD_MAX_BBIO_SECTORS << 9)))
=======
	if (trim || wsame || zeroes) {
		if (!expect(ds <= (DRBD_MAX_BBIO_SECTORS << 9)))
>>>>>>> 6036fafc
			return NULL;
	} else if (!expect(peer_device, d->bi_size <= DRBD_MAX_BIO_SIZE))
		return NULL;

	/* even though we trust our peer,
	 * we sometimes have to double check. */
	if (d->sector + (d->bi_size>>9) > capacity) {
		drbd_err(device, "request from peer beyond end of local disk: "
			"capacity: %llus < sector: %llus + size: %u\n",
			capacity, d->sector, d->bi_size);
		return NULL;
	}

	peer_req = drbd_alloc_peer_req(peer_device, GFP_TRY);
	if (!peer_req)
		return NULL;
	peer_req->i.size = d->bi_size; /* storage size */
	peer_req->i.sector = d->sector;
	peer_req->block_id = d->block_id;

	peer_req->flags |= EE_WRITE;
<<<<<<< HEAD
	if (d->length == 0)
=======
	if (trim) {
		peer_req->flags |= EE_TRIM;
		return peer_req;
	}
	if (zeroes) {
		peer_req->flags |= EE_ZEROOUT;
>>>>>>> 6036fafc
		return peer_req;

	err = tr_ops->recv_pages(transport, &peer_req->page_chain, d->length - d->digest_size);
	if (err)
		goto fail;

	if (drbd_insert_fault(device, DRBD_FAULT_RECEIVE)) {
		struct page *page;
		unsigned long *data;
		drbd_err(device, "Fault injection: Corrupting data on receive, sector %llu\n",
				d->sector);
		page = peer_req->page_chain.head;
		data = kmap(page) + page_chain_offset(page);
		data[0] = ~data[0];
		kunmap(page);
	}

	if (d->digest_size) {
		drbd_csum_pages(peer_device->connection->peer_integrity_tfm, peer_req->page_chain.head, dig_vv);
		if (memcmp(dig_in, dig_vv, d->digest_size)) {
			drbd_err(device, "Digest integrity check FAILED: %llus +%u\n",
				d->sector, d->bi_size);
			goto fail;
		}
	}
	peer_device->recv_cnt += d->bi_size >> 9;
	return peer_req;

fail:
	drbd_free_peer_req(peer_req);
	return NULL;
}

static int ignore_remaining_packet(struct drbd_connection *connection, int size)
{
	void *data_to_ignore;

	while (size) {
		int s = min_t(int, size, DRBD_SOCKET_BUFFER_SIZE);
		int rv = drbd_recv(connection, &data_to_ignore, s, 0);
		if (rv < 0)
			return rv;

		size -= rv;
	}

	return 0;
}

static int recv_dless_read(struct drbd_peer_device *peer_device, struct drbd_request *req,
			   sector_t sector, int data_size)
{
	DRBD_BIO_VEC_TYPE bvec;
	DRBD_ITER_TYPE iter;
	struct bio *bio;
	int digest_size, err, expect;
	void *dig_in = peer_device->connection->int_dig_in;
	void *dig_vv = peer_device->connection->int_dig_vv;

	digest_size = 0;
	if (peer_device->connection->peer_integrity_tfm) {
		digest_size = crypto_ahash_digestsize(peer_device->connection->peer_integrity_tfm);
		err = drbd_recv_into(peer_device->connection, dig_in, digest_size);
		if (err)
			return err;
		data_size -= digest_size;
	}

	/* optimistically update recv_cnt.  if receiving fails below,
	 * we disconnect anyways, and counters will be reset. */
	peer_device->recv_cnt += data_size >> 9;

	bio = req->master_bio;
	D_ASSERT(peer_device->device, sector == DRBD_BIO_BI_SECTOR(bio));

	bio_for_each_segment(bvec, bio, iter) {
		void *mapped = kmap(bvec BVD bv_page) + bvec BVD bv_offset;
		expect = min_t(int, data_size, bvec BVD bv_len);
		err = drbd_recv_into(peer_device->connection, mapped, expect);
		kunmap(bvec BVD bv_page);
		if (err)
			return err;
		data_size -= expect;
	}

	if (digest_size) {
		drbd_csum_bio(peer_device->connection->peer_integrity_tfm, bio, dig_vv);
		if (memcmp(dig_in, dig_vv, digest_size)) {
			drbd_err(peer_device, "Digest integrity check FAILED. Broken NICs?\n");
			return -EINVAL;
		}
	}

	D_ASSERT(peer_device->device, data_size == 0);
	return 0;
}

/*
 * e_end_resync_block() is called in ack_sender context via
 * drbd_finish_peer_reqs().
 */
static int e_end_resync_block(struct drbd_work *w, int unused)
{
	struct drbd_peer_request *peer_req =
		container_of(w, struct drbd_peer_request, w);
	struct drbd_peer_device *peer_device = peer_req->peer_device;
	struct drbd_device *device = peer_device->device;
	sector_t sector = peer_req->i.sector;
	int err;

	D_ASSERT(device, drbd_interval_empty(&peer_req->i));

	if (likely((peer_req->flags & EE_WAS_ERROR) == 0)) {
		drbd_set_in_sync(peer_device, sector, peer_req->i.size);
		err = drbd_send_ack(peer_device, P_RS_WRITE_ACK, peer_req);
	} else {
		/* Record failure to sync */
		drbd_rs_failed_io(peer_device, sector, peer_req->i.size);

		err  = drbd_send_ack(peer_device, P_NEG_ACK, peer_req);
	}
	dec_unacked(peer_device);

	return err;
}

static int recv_resync_read(struct drbd_peer_device *peer_device,
			    struct drbd_peer_request_details *d) __releases(local)
{
	struct drbd_device *device = peer_device->device;
	struct drbd_peer_request *peer_req;

	peer_req = read_in_block(peer_device, d);
	if (!peer_req)
		return -EIO;

	if (test_bit(UNSTABLE_RESYNC, &peer_device->flags))
		clear_bit(STABLE_RESYNC, &device->flags);

	dec_rs_pending(peer_device);

	inc_unacked(peer_device);
	/* corresponding dec_unacked() in e_end_resync_block()
	 * respective _drbd_clear_done_ee */

	peer_req->w.cb = e_end_resync_block;
	peer_req->submit_jif = jiffies;

	spin_lock_irq(&device->resource->req_lock);
	list_add_tail(&peer_req->w.list, &peer_device->connection->sync_ee);
	spin_unlock_irq(&device->resource->req_lock);

	atomic_add(d->bi_size >> 9, &device->rs_sect_ev);

	/* Seting all peer out of sync here. Sync source peer will be set
	   in sync when the write completes. Other peers will be set in
	   sync by the sync source with a P_PEERS_IN_SYNC packet soon. */
	drbd_set_all_out_of_sync(device, peer_req->i.sector, peer_req->i.size);

	if (drbd_submit_peer_request(device, peer_req, REQ_OP_WRITE, 0, DRBD_FAULT_RS_WR) == 0)
		return 0;

	/* don't care for the reason here */
	drbd_err(device, "submit failed, triggering re-connect\n");
	spin_lock_irq(&device->resource->req_lock);
	list_del(&peer_req->w.list);
	spin_unlock_irq(&device->resource->req_lock);

	drbd_free_peer_req(peer_req);
	return -EIO;
}

static struct drbd_request *
find_request(struct drbd_device *device, struct rb_root *root, u64 id,
	     sector_t sector, bool missing_ok, const char *func)
{
	struct drbd_request *req;

	/* Request object according to our peer */
	req = (struct drbd_request *)(unsigned long)id;
	if (drbd_contains_interval(root, sector, &req->i) && req->i.local)
		return req;
	if (!missing_ok) {
		drbd_err(device, "%s: failed to find request 0x%lx, sector %llus\n", func,
			(unsigned long)id, (unsigned long long)sector);
	}
	return NULL;
}

static int receive_DataReply(struct drbd_connection *connection, struct packet_info *pi)
{
	struct drbd_peer_device *peer_device;
	struct drbd_device *device;
	struct drbd_request *req;
	sector_t sector;
	int err;
	struct p_data *p = pi->data;

	peer_device = conn_peer_device(connection, pi->vnr);
	if (!peer_device)
		return -EIO;
	device = peer_device->device;

	sector = be64_to_cpu(p->sector);

	spin_lock_irq(&device->resource->req_lock);
	req = find_request(device, &device->read_requests, p->block_id, sector, false, __func__);
	spin_unlock_irq(&device->resource->req_lock);
	if (unlikely(!req))
		return -EIO;

	/* drbd_remove_request_interval() is done in _req_may_be_done, to avoid
	 * special casing it there for the various failure cases.
	 * still no race with drbd_fail_pending_reads */
	err = recv_dless_read(peer_device, req, sector, pi->size);
	if (!err)
		req_mod(req, DATA_RECEIVED, peer_device);
	/* else: nothing. handled from drbd_disconnect...
	 * I don't think we may complete this just yet
	 * in case we are "on-disconnect: freeze" */

	return err;
}

/**
 * _drbd_send_ack() - Sends an ack packet
 * @device:	DRBD device.
 * @cmd:	Packet command code.
 * @sector:	sector, needs to be in big endian byte order
 * @blksize:	size in byte, needs to be in big endian byte order
 * @block_id:	Id, big endian byte order
 */
static int _drbd_send_ack(struct drbd_peer_device *peer_device, enum drbd_packet cmd,
			  u64 sector, u32 blksize, u64 block_id)
{
	struct p_block_ack *p;

	if (peer_device->repl_state[NOW] < L_ESTABLISHED)
		return -EIO;

	p = drbd_prepare_command(peer_device, sizeof(*p), CONTROL_STREAM);
	if (!p)
		return -EIO;
	p->sector = sector;
	p->block_id = block_id;
	p->blksize = blksize;
	p->seq_num = cpu_to_be32(atomic_inc_return(&peer_device->packet_seq));
	return drbd_send_command(peer_device, cmd, CONTROL_STREAM);
}

static int drbd_send_ack_dp(struct drbd_peer_device *peer_device, enum drbd_packet cmd,
		  struct drbd_peer_request_details *d)
{
	return _drbd_send_ack(peer_device, cmd,
			      cpu_to_be64(d->sector),
			      cpu_to_be32(d->bi_size),
			      d->block_id);
}

static void drbd_send_ack_rp(struct drbd_peer_device *peer_device, enum drbd_packet cmd,
		      struct p_block_req *rp)
{
	_drbd_send_ack(peer_device, cmd, rp->sector, rp->blksize, rp->block_id);
}

/**
 * drbd_send_ack() - Sends an ack packet
 * @device:	DRBD device
 * @cmd:	packet command code
 * @peer_req:	peer request
 */
int drbd_send_ack(struct drbd_peer_device *peer_device, enum drbd_packet cmd,
		  struct drbd_peer_request *peer_req)
{
	return _drbd_send_ack(peer_device, cmd,
			      cpu_to_be64(peer_req->i.sector),
			      cpu_to_be32(peer_req->i.size),
			      peer_req->block_id);
}

/* This function misuses the block_id field to signal if the blocks
 * are is sync or not. */
int drbd_send_ack_ex(struct drbd_peer_device *peer_device, enum drbd_packet cmd,
		     sector_t sector, int blksize, u64 block_id)
{
	return _drbd_send_ack(peer_device, cmd,
			      cpu_to_be64(sector),
			      cpu_to_be32(blksize),
			      cpu_to_be64(block_id));
}

static int receive_RSDataReply(struct drbd_connection *connection, struct packet_info *pi)
{
	struct drbd_peer_request_details d;
	struct drbd_peer_device *peer_device;
	struct drbd_device *device;
	int err;

	p_req_detail_from_pi(connection, &d, pi);
	pi->data = NULL;

	peer_device = conn_peer_device(connection, pi->vnr);
	if (!peer_device)
		return -EIO;
	device = peer_device->device;

	D_ASSERT(device, d.block_id == ID_SYNCER);

	if (get_ldev(device)) {
		err = recv_resync_read(peer_device, &d);
		if (err)
			put_ldev(device);
	} else {
		if (drbd_ratelimit())
			drbd_err(device, "Can not write resync data to local disk.\n");

		err = ignore_remaining_packet(connection, pi->size);

		drbd_send_ack_dp(peer_device, P_NEG_ACK, &d);
	}

	atomic_add(d.bi_size >> 9, &peer_device->rs_sect_in);

	return err;
}

static void restart_conflicting_writes(struct drbd_peer_request *peer_req)
{
	struct drbd_interval *i;
	struct drbd_request *req;
	struct drbd_device *device = peer_req->peer_device->device;
	const sector_t sector = peer_req->i.sector;
	const unsigned int size = peer_req->i.size;

	drbd_for_each_overlap(i, &device->write_requests, sector, size) {
		if (!i->local)
			continue;
		req = container_of(i, struct drbd_request, i);
		if ((req->local_rq_state & RQ_LOCAL_PENDING) ||
		   !(req->local_rq_state & RQ_POSTPONED))
			continue;
		/* as it is RQ_POSTPONED, this will cause it to
		 * be queued on the retry workqueue. */
		__req_mod(req, DISCARD_WRITE, peer_req->peer_device, NULL);
	}
}

/*
 * e_end_block() is called in ack_sender context via drbd_finish_peer_reqs().
 */
static int e_end_block(struct drbd_work *w, int cancel)
{
	struct drbd_peer_request *peer_req =
		container_of(w, struct drbd_peer_request, w);
	struct drbd_peer_device *peer_device = peer_req->peer_device;
	struct drbd_device *device = peer_device->device;
	sector_t sector = peer_req->i.sector;
	struct drbd_epoch *epoch;
	int err = 0, pcmd;

	if (peer_req->flags & EE_IS_BARRIER) {
		epoch = previous_epoch(peer_device->connection, peer_req->epoch);
		if (epoch)
			drbd_may_finish_epoch(peer_device->connection, epoch, EV_BARRIER_DONE + (cancel ? EV_CLEANUP : 0));
	}

	if (peer_req->flags & EE_SEND_WRITE_ACK) {
		if (likely((peer_req->flags & EE_WAS_ERROR) == 0)) {
			pcmd = (peer_device->repl_state[NOW] >= L_SYNC_SOURCE &&
				peer_device->repl_state[NOW] <= L_PAUSED_SYNC_T &&
				peer_req->flags & EE_MAY_SET_IN_SYNC) ?
				P_RS_WRITE_ACK : P_WRITE_ACK;
			err = drbd_send_ack(peer_device, pcmd, peer_req);
			if (pcmd == P_RS_WRITE_ACK)
				drbd_set_in_sync(peer_device, sector, peer_req->i.size);
		} else {
			err = drbd_send_ack(peer_device, P_NEG_ACK, peer_req);
			/* we expect it to be marked out of sync anyways...
			 * maybe assert this?  */
		}
		dec_unacked(peer_device);
	}

	/* we delete from the conflict detection hash _after_ we sent out the
	 * P_WRITE_ACK / P_NEG_ACK, to get the sequence number right.  */
	if (peer_req->flags & EE_IN_INTERVAL_TREE) {
		spin_lock_irq(&device->resource->req_lock);
		D_ASSERT(device, !drbd_interval_empty(&peer_req->i));
		drbd_remove_peer_req_interval(device, peer_req);
		if (peer_req->flags & EE_RESTART_REQUESTS)
			restart_conflicting_writes(peer_req);
		spin_unlock_irq(&device->resource->req_lock);
	} else
		D_ASSERT(device, drbd_interval_empty(&peer_req->i));

	drbd_may_finish_epoch(peer_device->connection, peer_req->epoch, EV_PUT + (cancel ? EV_CLEANUP : 0));

	return err;
}

static int e_send_ack(struct drbd_work *w, enum drbd_packet ack)
{
	struct drbd_peer_request *peer_req =
		container_of(w, struct drbd_peer_request, w);
	struct drbd_peer_device *peer_device = peer_req->peer_device;
	int err;

	err = drbd_send_ack(peer_device, ack, peer_req);
	dec_unacked(peer_device);

	return err;
}

static int e_send_discard_write(struct drbd_work *w, int unused)
{
	return e_send_ack(w, P_SUPERSEDED);
}

static int e_send_retry_write(struct drbd_work *w, int unused)
{

	struct drbd_peer_request *peer_request =
		container_of(w, struct drbd_peer_request, w);
	struct drbd_connection *connection = peer_request->peer_device->connection;

	return e_send_ack(w, connection->agreed_pro_version >= 100 ?
			     P_RETRY_WRITE : P_SUPERSEDED);
}

static bool seq_greater(u32 a, u32 b)
{
	/*
	 * We assume 32-bit wrap-around here.
	 * For 24-bit wrap-around, we would have to shift:
	 *  a <<= 8; b <<= 8;
	 */
	return (s32)a - (s32)b > 0;
}

static u32 seq_max(u32 a, u32 b)
{
	return seq_greater(a, b) ? a : b;
}

static void update_peer_seq(struct drbd_peer_device *peer_device, unsigned int peer_seq)
{
	unsigned int newest_peer_seq;

	if (test_bit(RESOLVE_CONFLICTS, &peer_device->connection->transport.flags)) {
		spin_lock(&peer_device->peer_seq_lock);
		newest_peer_seq = seq_max(peer_device->peer_seq, peer_seq);
		peer_device->peer_seq = newest_peer_seq;
		spin_unlock(&peer_device->peer_seq_lock);
		/* wake up only if we actually changed peer_device->peer_seq */
		if (peer_seq == newest_peer_seq)
			wake_up(&peer_device->device->seq_wait);
	}
}

static inline int overlaps(sector_t s1, int l1, sector_t s2, int l2)
{
	return !((s1 + (l1>>9) <= s2) || (s1 >= s2 + (l2>>9)));
}

/* maybe change sync_ee into interval trees as well? */
static bool overlapping_resync_write(struct drbd_connection *connection, struct drbd_peer_request *peer_req)
{
	struct drbd_peer_request *rs_req;
	bool rv = false;

	/* Now only called in the fallback compatibility path, when the peer is
	 * DRBD version 8, which also means it is the only peer.
	 * If we wanted to use this in a scenario where we could potentially
	 * have in-flight resync writes from multiple peers, we'd need to
	 * iterate over all connections.
	 * Fortunately we don't have to, because we have now mutually excluded
	 * resync and application activity on a particular region using
	 * device->act_log and peer_device->resync_lru.
	 */
	spin_lock_irq(&connection->resource->req_lock);
	list_for_each_entry(rs_req, &connection->sync_ee, w.list) {
		if (rs_req->peer_device != peer_req->peer_device)
			continue;
		if (overlaps(peer_req->i.sector, peer_req->i.size,
			     rs_req->i.sector, rs_req->i.size)) {
			rv = true;
			break;
		}
	}
	spin_unlock_irq(&connection->resource->req_lock);

	return rv;
}

/* Called from receive_Data.
 * Synchronize packets on sock with packets on msock.
 *
 * This is here so even when a P_DATA packet traveling via sock overtook an Ack
 * packet traveling on msock, they are still processed in the order they have
 * been sent.
 *
 * Note: we don't care for Ack packets overtaking P_DATA packets.
 *
 * In case packet_seq is larger than peer_device->peer_seq number, there are
 * outstanding packets on the msock. We wait for them to arrive.
 * In case we are the logically next packet, we update peer_device->peer_seq
 * ourselves. Correctly handles 32bit wrap around.
 *
 * Assume we have a 10 GBit connection, that is about 1<<30 byte per second,
 * about 1<<21 sectors per second. So "worst" case, we have 1<<3 == 8 seconds
 * for the 24bit wrap (historical atomic_t guarantee on some archs), and we have
 * 1<<9 == 512 seconds aka ages for the 32bit wrap around...
 *
 * returns 0 if we may process the packet,
 * -ERESTARTSYS if we were interrupted (by disconnect signal). */
static int wait_for_and_update_peer_seq(struct drbd_peer_device *peer_device, const u32 peer_seq)
{
	struct drbd_connection *connection = peer_device->connection;
	DEFINE_WAIT(wait);
	long timeout;
	int ret = 0, tp;

	if (!test_bit(RESOLVE_CONFLICTS, &connection->transport.flags))
		return 0;

	spin_lock(&peer_device->peer_seq_lock);
	for (;;) {
		if (!seq_greater(peer_seq - 1, peer_device->peer_seq)) {
			peer_device->peer_seq = seq_max(peer_device->peer_seq, peer_seq);
			break;
		}

		if (signal_pending(current)) {
			ret = -ERESTARTSYS;
			break;
		}

		rcu_read_lock();
		tp = rcu_dereference(connection->transport.net_conf)->two_primaries;
		rcu_read_unlock();

		if (!tp)
			break;

		/* Only need to wait if two_primaries is enabled */
		prepare_to_wait(&peer_device->device->seq_wait, &wait, TASK_INTERRUPTIBLE);
		spin_unlock(&peer_device->peer_seq_lock);
		rcu_read_lock();
		timeout = rcu_dereference(connection->transport.net_conf)->ping_timeo*HZ/10;
		rcu_read_unlock();
		timeout = schedule_timeout(timeout);
		spin_lock(&peer_device->peer_seq_lock);
		if (!timeout) {
			ret = -ETIMEDOUT;
			drbd_err(peer_device, "Timed out waiting for missing ack packets; disconnecting\n");
			break;
		}
	}
	spin_unlock(&peer_device->peer_seq_lock);
	finish_wait(&peer_device->device->seq_wait, &wait);
	return ret;
}

/* see also bio_flags_to_wire()
 * DRBD_REQ_*, because we need to semantically map the flags to data packet
 * flags and back. We may replicate to other kernel versions. */
static unsigned long wire_flags_to_bio_flags(struct drbd_connection *connection, u32 dpf)
{
	if (connection->agreed_pro_version >= 95)
		return  (dpf & DP_RW_SYNC ? DRBD_REQ_SYNC : 0) |
			(dpf & DP_UNPLUG ? DRBD_REQ_UNPLUG : 0) |
			(dpf & DP_FUA ? DRBD_REQ_FUA : 0) |
			(dpf & DP_FLUSH ? DRBD_REQ_PREFLUSH : 0);

	/* else: we used to communicate one bit only in older DRBD */
	return dpf & DP_RW_SYNC ? (DRBD_REQ_SYNC | DRBD_REQ_UNPLUG) : 0;
}

static unsigned long wire_flags_to_bio_op(u32 dpf)
{
	if (dpf & DP_ZEROES)
		return REQ_OP_WRITE_ZEROES;
	if (dpf & DP_DISCARD)
		return REQ_OP_DISCARD;
	if (dpf & DP_WSAME)
		return REQ_OP_WRITE_SAME;
	else
		return REQ_OP_WRITE;
}

static void fail_postponed_requests(struct drbd_peer_request *peer_req)
{
	struct drbd_device *device = peer_req->peer_device->device;
	struct drbd_interval *i;
	const sector_t sector = peer_req->i.sector;
	const unsigned int size = peer_req->i.size;

    repeat:
	drbd_for_each_overlap(i, &device->write_requests, sector, size) {
		struct drbd_request *req;
		struct bio_and_error m;

		if (!i->local)
			continue;
		req = container_of(i, struct drbd_request, i);
		if (!(req->local_rq_state & RQ_POSTPONED))
			continue;
		req->local_rq_state &= ~RQ_POSTPONED;
		__req_mod(req, NEG_ACKED, peer_req->peer_device, &m);
		spin_unlock_irq(&device->resource->req_lock);
		if (m.bio)
			complete_master_bio(device, &m);
		spin_lock_irq(&device->resource->req_lock);
		goto repeat;
	}
}

static int handle_write_conflicts(struct drbd_peer_request *peer_req)
{
	struct drbd_peer_device *peer_device = peer_req->peer_device;
	struct drbd_device *device = peer_device->device;
	struct drbd_connection *connection = peer_device->connection;
	bool resolve_conflicts = test_bit(RESOLVE_CONFLICTS, &connection->transport.flags);
	sector_t sector = peer_req->i.sector;
	const unsigned int size = peer_req->i.size;
	struct drbd_interval *i;
	bool equal;
	int err;

	/*
	 * Inserting the peer request into the write_requests tree will prevent
	 * new conflicting local requests from being added.
	 */
	drbd_insert_interval(&device->write_requests, &peer_req->i);
	peer_req->flags |= EE_IN_INTERVAL_TREE;

    repeat:
	drbd_for_each_overlap(i, &device->write_requests, sector, size) {
		if (i == &peer_req->i)
			continue;
		if (i->completed)
			continue;

		if (!i->local) {
			/*
			 * Our peer has sent a conflicting remote request; this
			 * should not happen in a two-node setup.  Wait for the
			 * earlier peer request to complete.
			 */
			err = drbd_wait_misc(device, peer_device, i);
			if (err)
				goto out;
			goto repeat;
		}

		equal = i->sector == sector && i->size == size;
		if (resolve_conflicts) {
			/*
			 * If the peer request is fully contained within the
			 * overlapping request, it can be discarded; otherwise,
			 * it will be retried once all overlapping requests
			 * have completed.
			 */
			bool discard = i->sector <= sector && i->sector +
				       (i->size >> 9) >= sector + (size >> 9);

			if (!equal)
				drbd_alert(device, "Concurrent writes detected: "
					       "local=%llus +%u, remote=%llus +%u, "
					       "assuming %s came first\n",
					  (unsigned long long)i->sector, i->size,
					  (unsigned long long)sector, size,
					  discard ? "local" : "remote");

			peer_req->w.cb = discard ? e_send_discard_write :
						   e_send_retry_write;
			atomic_inc(&connection->done_ee_cnt);
			list_add_tail(&peer_req->w.list, &connection->done_ee);
			queue_work(connection->ack_sender, &connection->send_acks_work);

			err = -ENOENT;
			goto out;
		} else {
			struct drbd_request *req =
				container_of(i, struct drbd_request, i);

			if (!equal)
				drbd_alert(device, "Concurrent writes detected: "
					       "local=%llus +%u, remote=%llus +%u\n",
					  (unsigned long long)i->sector, i->size,
					  (unsigned long long)sector, size);

			if (req->local_rq_state & RQ_LOCAL_PENDING ||
			    !(req->local_rq_state & RQ_POSTPONED)) {
				/*
				 * Wait for the node with the discard flag to
				 * decide if this request will be discarded or
				 * retried.  Requests that are discarded will
				 * disappear from the write_requests tree.
				 *
				 * In addition, wait for the conflicting
				 * request to finish locally before submitting
				 * the conflicting peer request.
				 */
				err = drbd_wait_misc(device, NULL, &req->i);
				if (err) {
					begin_state_change_locked(connection->resource, CS_HARD);
					__change_cstate(connection, C_TIMEOUT);
					end_state_change_locked(connection->resource);
					fail_postponed_requests(peer_req);
					goto out;
				}
				goto repeat;
			}
			/*
			 * Remember to restart the conflicting requests after
			 * the new peer request has completed.
			 */
			peer_req->flags |= EE_RESTART_REQUESTS;
		}
	}
	err = 0;

    out:
	if (err)
		drbd_remove_peer_req_interval(device, peer_req);
	return err;
}

static void drbd_queue_peer_request(struct drbd_device *device, struct drbd_peer_request *peer_req)
{
	atomic_inc(&peer_req->peer_device->wait_for_actlog);
	spin_lock_irq(&device->resource->req_lock);
	list_add_tail(&peer_req->wait_for_actlog, &device->submit.peer_writes);
	spin_unlock_irq(&device->resource->req_lock);
	queue_work(device->submit.wq, &device->submit.worker);
	/* do_submit() may sleep internally on al_wait, too */
	wake_up(&device->al_wait);
}

/* mirrored write */
static int receive_Data(struct drbd_connection *connection, struct packet_info *pi)
{
	struct drbd_peer_device *peer_device;
	struct drbd_device *device;
	struct net_conf *nc;
	struct drbd_peer_request *peer_req;
	struct drbd_peer_request_details d;
	int op, op_flags;
	int err, tp;

	peer_device = conn_peer_device(connection, pi->vnr);
	if (!peer_device)
		return -EIO;
	device = peer_device->device;

	if (pi->cmd == P_TRIM)
		D_ASSERT(peer_device, pi->size == 0);

	p_req_detail_from_pi(connection, &d, pi);
	pi->data = NULL;

	if (!get_ldev(device)) {
		int err2;

		err = wait_for_and_update_peer_seq(peer_device, d.peer_seq);
		drbd_send_ack_dp(peer_device, P_NEG_ACK, &d);
		atomic_inc(&connection->current_epoch->epoch_size);
		err2 = ignore_remaining_packet(connection, pi->size);
		if (!err)
			err = err2;
		return err;
	}

	/*
	 * Corresponding put_ldev done either below (on various errors), or in
	 * drbd_peer_request_endio, if we successfully submit the data at the
	 * end of this function.
	 */

	peer_req = read_in_block(peer_device, &d);
	if (!peer_req) {
		put_ldev(device);
		return -EIO;
	}
	if (pi->cmd == P_TRIM)
		peer_req->flags |= EE_IS_TRIM;
	else if (pi->cmd == P_WSAME)
		peer_req->flags |= EE_WRITE_SAME;

	peer_req->dagtag_sector = connection->last_dagtag_sector + (peer_req->i.size >> 9);
	connection->last_dagtag_sector = peer_req->dagtag_sector;

	peer_req->w.cb = e_end_block;
	peer_req->submit_jif = jiffies;
	peer_req->flags |= EE_APPLICATION;

	op = wire_flags_to_bio_op(d.dp_flags);
	op_flags = wire_flags_to_bio_flags(connection, d.dp_flags);
	if (pi->cmd == P_TRIM) {
		D_ASSERT(peer_device, peer_req->i.size > 0);
<<<<<<< HEAD
		D_ASSERT(peer_device, d.dp_flags & DP_DISCARD);
		D_ASSERT(peer_device, op == REQ_OP_WRITE_ZEROES);
		D_ASSERT(peer_device, peer_req->page_chain.head == NULL);
		D_ASSERT(peer_device, peer_req->page_chain.nr_pages == 0);
=======
		D_ASSERT(peer_device, op == REQ_OP_DISCARD);
		D_ASSERT(peer_device, peer_req->pages == NULL);
	} else if (pi->cmd == P_ZEROES) {
		D_ASSERT(peer_device, peer_req->i.size > 0);
		D_ASSERT(peer_device, op == REQ_OP_WRITE_ZEROES);
		D_ASSERT(peer_device, peer_req->pages != NULL);
		/* Do (not) pass down BLKDEV_ZERO_NOUNMAP? */
		if (dp_flags & DP_DISCARD)
			peer_req->flags |= EE_TRIM;
>>>>>>> 6036fafc
	} else if (pi->cmd == P_WSAME) {
		D_ASSERT(peer_device, peer_req->i.size > 0);
		D_ASSERT(peer_device, op == REQ_OP_WRITE_SAME);
		D_ASSERT(peer_device, peer_req->page_chain.head != NULL);
	} else if (peer_req->page_chain.head == NULL) {
		/* Actually, this must not happen anymore,
		 * "empty" flushes are mapped to P_BARRIER,
		 * and should never end up here.
		 * Compat with old DRBD? */
		D_ASSERT(device, peer_req->i.size == 0);
		D_ASSERT(device, d.dp_flags & DP_FLUSH);
	} else {
		D_ASSERT(peer_device, peer_req->i.size > 0);
		D_ASSERT(peer_device, op == REQ_OP_WRITE);
	}

	if (d.dp_flags & DP_MAY_SET_IN_SYNC)
		peer_req->flags |= EE_MAY_SET_IN_SYNC;

	/* last "fixes" to rw flags.
	 * Strip off BIO_RW_BARRIER unconditionally,
	 * it is not supposed to be here anyways.
	 * (Was FUA or FLUSH on the peer,
	 * and got translated to BARRIER on this side).
	 * Note that the epoch handling code below
	 * may add it again, though.
	 */
	op_flags &= ~DRBD_REQ_HARDBARRIER;

	spin_lock(&connection->epoch_lock);
	peer_req->epoch = connection->current_epoch;
	atomic_inc(&peer_req->epoch->epoch_size);
	atomic_inc(&peer_req->epoch->active);

	if (connection->resource->write_ordering == WO_BIO_BARRIER &&
	    atomic_read(&peer_req->epoch->epoch_size) == 1) {
		struct drbd_epoch *epoch;
		/* Issue a barrier if we start a new epoch, and the previous epoch
		   was not a epoch containing a single request which already was
		   a Barrier. */
		epoch = list_entry(peer_req->epoch->list.prev, struct drbd_epoch, list);
		if (epoch == peer_req->epoch) {
			set_bit(DE_CONTAINS_A_BARRIER, &peer_req->epoch->flags);
			op_flags |= DRBD_REQ_PREFLUSH | DRBD_REQ_FUA;
			peer_req->flags |= EE_IS_BARRIER;
		} else {
			if (atomic_read(&epoch->epoch_size) > 1 ||
			    !test_bit(DE_CONTAINS_A_BARRIER, &epoch->flags)) {
				set_bit(DE_BARRIER_IN_NEXT_EPOCH_ISSUED, &epoch->flags);
				set_bit(DE_CONTAINS_A_BARRIER, &peer_req->epoch->flags);
				op_flags |= DRBD_REQ_PREFLUSH | DRBD_REQ_FUA;
				peer_req->flags |= EE_IS_BARRIER;
			}
		}
	}
	spin_unlock(&connection->epoch_lock);

	rcu_read_lock();
	nc = rcu_dereference(connection->transport.net_conf);
	tp = nc->two_primaries;
	if (connection->agreed_pro_version < 100) {
		switch (nc->wire_protocol) {
		case DRBD_PROT_C:
			d.dp_flags |= DP_SEND_WRITE_ACK;
			break;
		case DRBD_PROT_B:
			d.dp_flags |= DP_SEND_RECEIVE_ACK;
			break;
		}
	}
	rcu_read_unlock();

	if (d.dp_flags & DP_SEND_WRITE_ACK) {
		peer_req->flags |= EE_SEND_WRITE_ACK;
		inc_unacked(peer_device);
		/* corresponding dec_unacked() in e_end_block()
		 * respective _drbd_clear_done_ee */
	}

	if (d.dp_flags & DP_SEND_RECEIVE_ACK) {
		/* I really don't like it that the receiver thread
		 * sends on the msock, but anyways */
		drbd_send_ack(peer_device, P_RECV_ACK, peer_req);
	}

	if (tp) {
		/* two primaries implies protocol C */
		D_ASSERT(device, d.dp_flags & DP_SEND_WRITE_ACK);
		err = wait_for_and_update_peer_seq(peer_device, d.peer_seq);
		if (err)
			goto out_interrupted;
		spin_lock_irq(&device->resource->req_lock);
		err = handle_write_conflicts(peer_req);
		if (err) {
			spin_unlock_irq(&device->resource->req_lock);
			if (err == -ENOENT) {
				put_ldev(device);
				return 0;
			}
			goto out_interrupted;
		}
	} else {
		update_peer_seq(peer_device, d.peer_seq);
		spin_lock_irq(&device->resource->req_lock);
	}
	/* TRIM and WRITE_SAME are processed synchronously,
	 * we wait for all pending requests, respectively wait for
	 * active_ee to become empty in drbd_submit_peer_request();
	 * better not add ourselves here. */
<<<<<<< HEAD
	if ((peer_req->flags & (EE_IS_TRIM|EE_WRITE_SAME)) == 0)
		list_add_tail(&peer_req->w.list, &connection->active_ee);
	if (connection->agreed_pro_version >= 110)
		list_add_tail(&peer_req->recv_order, &connection->peer_requests);
=======
	if ((peer_req->flags & (EE_TRIM|EE_WRITE_SAME|EE_ZEROOUT)) == 0)
		list_add_tail(&peer_req->w.list, &device->active_ee);
>>>>>>> 6036fafc
	spin_unlock_irq(&device->resource->req_lock);

	if (connection->agreed_pro_version < 110) {
		/* If the peer is DRBD 8, a sync target may need to drain
		 * (overlapping) in-flight resync requests first.
		 * With DRBD 9, the mutually exclusive references in resync lru
		 * and activity log takes care of that already. */
		if (peer_device->repl_state[NOW] == L_SYNC_TARGET)
			wait_event(connection->ee_wait, !overlapping_resync_write(connection, peer_req));
	}

	/* If we would need to block on the activity log,
	 * we may queue this request for the submitter workqueue.
	 * Remember the op_flags. */
	peer_req->op_flags = op_flags;

	/* In protocol < 110 (which is compat mode 8.4 <-> 9.0),
	 * we must not block in the activity log here, that would
	 * deadlock during an ongoing resync with the drbd_rs_begin_io
	 * we did when receiving the resync request.
	 *
	 * We still need to update the activity log, if ours is the
	 * only remaining disk, in which case there cannot be a resync,
	 * and the deadlock paths cannot be taken.
	 */
	if (connection->agreed_pro_version >= 110 ||
	    peer_device->disk_state[NOW] < D_INCONSISTENT) {
		/* For now, it is easier to still handle some "special" requests
		 * "synchronously" from receiver context */
		if (peer_req->flags & (EE_IS_TRIM|EE_WRITE_SAME|EE_IS_BARRIER)) {
			err = drbd_al_begin_io_for_peer(peer_device, &peer_req->i);
			if (err)
				goto disconnect_during_al_begin_io;
		} else if (!drbd_al_begin_io_fastpath(device, &peer_req->i)) {
			drbd_queue_peer_request(device, peer_req);
			return 0;
		}
		peer_req->flags |= EE_IN_ACTLOG;
	}

	err = drbd_submit_peer_request(device, peer_req, op, op_flags,
				       DRBD_FAULT_DT_WR);
	if (!err)
		return 0;

	/* don't care for the reason here */
	drbd_err(peer_device, "submit failed, triggering re-connect\n");
	drbd_al_complete_io(device, &peer_req->i);

disconnect_during_al_begin_io:
	spin_lock_irq(&device->resource->req_lock);
	list_del(&peer_req->w.list);
	list_del_init(&peer_req->recv_order);
	drbd_remove_peer_req_interval(device, peer_req);
	spin_unlock_irq(&device->resource->req_lock);

out_interrupted:
	drbd_may_finish_epoch(connection, peer_req->epoch, EV_PUT + EV_CLEANUP);
	put_ldev(device);
	drbd_free_peer_req(peer_req);
	return err;
}

/*
 * To be called when __drbd_submit_peer_request() fails from submitter
 * workqueue context.  Mimic what happens in the receive_Data() error path,
 * when the submit happens directly in the receiver context.
 */
void drbd_cleanup_after_failed_submit_peer_request(struct drbd_peer_request *peer_req)
{
	struct drbd_peer_device *peer_device = peer_req->peer_device;
	struct drbd_device *device = peer_device->device;
	struct drbd_connection *connection = peer_device->connection;

	if (drbd_ratelimit())
		drbd_err(peer_device, "submit failed, triggering re-connect\n");

	drbd_al_complete_io(device, &peer_req->i);

	spin_lock_irq(&device->resource->req_lock);
	list_del(&peer_req->w.list);
	list_del_init(&peer_req->recv_order);
	drbd_remove_peer_req_interval(device, peer_req);
	spin_unlock_irq(&device->resource->req_lock);

	drbd_may_finish_epoch(connection, peer_req->epoch, EV_PUT + EV_CLEANUP);
	put_ldev(device);
	drbd_free_peer_req(peer_req);
	change_cstate(connection, C_PROTOCOL_ERROR, CS_HARD);
}

/* We may throttle resync, if the lower device seems to be busy,
 * and current sync rate is above c_min_rate.
 *
 * To decide whether or not the lower device is busy, we use a scheme similar
 * to MD RAID is_mddev_idle(): if the partition stats reveal "significant"
 * (more than 64 sectors) of activity we cannot account for with our own resync
 * activity, it obviously is "busy".
 *
 * The current sync rate used here uses only the most recent two step marks,
 * to have a short time average so we can react faster.
 */
bool drbd_rs_should_slow_down(struct drbd_peer_device *peer_device, sector_t sector,
			      bool throttle_if_app_is_waiting)
{
	bool throttle = drbd_rs_c_min_rate_throttle(peer_device);

	if (!throttle || throttle_if_app_is_waiting)
		return throttle;

	return !drbd_sector_has_priority(peer_device, sector);
}

bool drbd_rs_c_min_rate_throttle(struct drbd_peer_device *peer_device)
{
	struct drbd_device *device = peer_device->device;
	unsigned long db, dt, dbdt;
	unsigned int c_min_rate;
	int curr_events;

	rcu_read_lock();
	c_min_rate = rcu_dereference(peer_device->conf)->c_min_rate;
	rcu_read_unlock();

	/* feature disabled? */
	if (c_min_rate == 0)
		return false;

	curr_events = drbd_backing_bdev_events(device->ldev->backing_bdev->bd_contains->bd_disk)
		    - atomic_read(&device->rs_sect_ev);

	if (atomic_read(&device->ap_actlog_cnt) || curr_events - peer_device->rs_last_events > 64) {
		unsigned long rs_left;
		int i;

		peer_device->rs_last_events = curr_events;

		/* sync speed average over the last 2*DRBD_SYNC_MARK_STEP,
		 * approx. */
		i = (peer_device->rs_last_mark + DRBD_SYNC_MARKS-1) % DRBD_SYNC_MARKS;

		if (peer_device->repl_state[NOW] == L_VERIFY_S || peer_device->repl_state[NOW] == L_VERIFY_T)
			rs_left = peer_device->ov_left;
		else
			rs_left = drbd_bm_total_weight(peer_device) - peer_device->rs_failed;

		dt = ((long)jiffies - (long)peer_device->rs_mark_time[i]) / HZ;
		if (!dt)
			dt++;
		db = peer_device->rs_mark_left[i] - rs_left;
		dbdt = Bit2KB(db/dt);

		if (dbdt > c_min_rate)
			return true;
	}
	return false;
}

static int receive_DataRequest(struct drbd_connection *connection, struct packet_info *pi)
{
	struct drbd_peer_device *peer_device;
	struct drbd_device *device;
	sector_t sector;
	sector_t capacity;
	struct drbd_peer_request *peer_req;
	struct digest_info *di = NULL;
	int size, verb;
	unsigned int fault_type;
	struct p_block_req *p =	pi->data;
	enum drbd_disk_state min_d_state;
	int err;

	peer_device = conn_peer_device(connection, pi->vnr);
	if (!peer_device)
		return -EIO;
	device = peer_device->device;
	capacity = drbd_get_capacity(device->this_bdev);

	sector = be64_to_cpu(p->sector);
	size   = be32_to_cpu(p->blksize);

	if (size <= 0 || !IS_ALIGNED(size, 512) || size > DRBD_MAX_BIO_SIZE) {
		drbd_err(device, "%s:%d: sector: %llus, size: %u\n", __FILE__, __LINE__,
				(unsigned long long)sector, size);
		return -EINVAL;
	}
	if (sector + (size>>9) > capacity) {
		drbd_err(device, "%s:%d: sector: %llus, size: %u\n", __FILE__, __LINE__,
				(unsigned long long)sector, size);
		return -EINVAL;
	}

	min_d_state = pi->cmd == P_DATA_REQUEST ? D_UP_TO_DATE : D_OUTDATED;
	if (!get_ldev_if_state(device, min_d_state)) {
		verb = 1;
		switch (pi->cmd) {
		case P_DATA_REQUEST:
			drbd_send_ack_rp(peer_device, P_NEG_DREPLY, p);
			break;
		case P_RS_THIN_REQ:
		case P_RS_DATA_REQUEST:
		case P_CSUM_RS_REQUEST:
		case P_OV_REQUEST:
			drbd_send_ack_rp(peer_device, P_NEG_RS_DREPLY , p);
			break;
		case P_OV_REPLY:
			verb = 0;
			dec_rs_pending(peer_device);
			drbd_send_ack_ex(peer_device, P_OV_RESULT, sector, size, ID_IN_SYNC);
			break;
		default:
			BUG();
		}
		if (verb && drbd_ratelimit())
			drbd_err(device, "Can not satisfy peer's read request, "
			    "no local data.\n");

		/* drain possibly payload */
		return ignore_remaining_packet(connection, pi->size);
	}

	peer_req = drbd_alloc_peer_req(peer_device, GFP_TRY);
	err = -ENOMEM;
	if (!peer_req)
		goto fail;
	if (size) {
		drbd_alloc_page_chain(&peer_device->connection->transport,
			&peer_req->page_chain, DIV_ROUND_UP(size, PAGE_SIZE), GFP_TRY);
		if (!peer_req->page_chain.head)
			goto fail2;
	}
	peer_req->i.size = size;
	peer_req->i.sector = sector;
	peer_req->block_id = p->block_id;
	/* no longer valid, about to call drbd_recv again for the digest... */
	p = pi->data = NULL;

	switch (pi->cmd) {
	case P_DATA_REQUEST:
		peer_req->w.cb = w_e_end_data_req;
		fault_type = DRBD_FAULT_DT_RD;
		/* application IO, don't drbd_rs_begin_io */
		peer_req->flags |= EE_APPLICATION;
		goto submit;

	case P_RS_THIN_REQ:
		/* If at some point in the future we have a smart way to
		   find out if this data block is completely deallocated,
		   then we would do something smarter here than reading
		   the block... */
		peer_req->flags |= EE_RS_THIN_REQ;
	case P_RS_DATA_REQUEST:
		peer_req->w.cb = w_e_end_rsdata_req;
		fault_type = DRBD_FAULT_RS_RD;
		break;

	case P_OV_REPLY:
	case P_CSUM_RS_REQUEST:
		fault_type = DRBD_FAULT_RS_RD;
		di = kmalloc(sizeof(*di) + pi->size, GFP_NOIO);
		err = -ENOMEM;
		if (!di)
			goto fail2;

		di->digest_size = pi->size;
		di->digest = (((char *)di)+sizeof(struct digest_info));

		peer_req->digest = di;
		peer_req->flags |= EE_HAS_DIGEST;

		err = drbd_recv_into(connection, di->digest, pi->size);
		if (err)
			goto fail2;

		if (pi->cmd == P_CSUM_RS_REQUEST) {
			D_ASSERT(device, connection->agreed_pro_version >= 89);
			peer_req->w.cb = w_e_end_csum_rs_req;
			/* remember to report stats in drbd_resync_finished */
			peer_device->use_csums = true;
		} else if (pi->cmd == P_OV_REPLY) {
			/* track progress, we may need to throttle */
			atomic_add(size >> 9, &peer_device->rs_sect_in);
			peer_req->w.cb = w_e_end_ov_reply;
			dec_rs_pending(peer_device);
			/* drbd_rs_begin_io done when we sent this request,
			 * but accounting still needs to be done. */
			goto submit_for_resync;
		}
		break;

	case P_OV_REQUEST:
		if (peer_device->ov_start_sector == ~(sector_t)0 &&
		    connection->agreed_pro_version >= 90) {
			unsigned long now = jiffies;
			int i;
			peer_device->ov_start_sector = sector;
			peer_device->ov_position = sector;
			peer_device->ov_left = drbd_bm_bits(device) - BM_SECT_TO_BIT(sector);
			peer_device->rs_total = peer_device->ov_left;
			for (i = 0; i < DRBD_SYNC_MARKS; i++) {
				peer_device->rs_mark_left[i] = peer_device->ov_left;
				peer_device->rs_mark_time[i] = now;
			}
			drbd_info(device, "Online Verify start sector: %llu\n",
					(unsigned long long)sector);
		}
		peer_req->w.cb = w_e_end_ov_req;
		fault_type = DRBD_FAULT_RS_RD;
		break;

	default:
		BUG();
	}

	/* Throttle, drbd_rs_begin_io and submit should become asynchronous
	 * wrt the receiver, but it is not as straightforward as it may seem.
	 * Various places in the resync start and stop logic assume resync
	 * requests are processed in order, requeuing this on the worker thread
	 * introduces a bunch of new code for synchronization between threads.
	 *
	 * Unlimited throttling before drbd_rs_begin_io may stall the resync
	 * "forever", throttling after drbd_rs_begin_io will lock that extent
	 * for application writes for the same time.  For now, just throttle
	 * here, where the rest of the code expects the receiver to sleep for
	 * a while, anyways.
	 */

	/* Throttle before drbd_rs_begin_io, as that locks out application IO;
	 * this defers syncer requests for some time, before letting at least
	 * on request through.  The resync controller on the receiving side
	 * will adapt to the incoming rate accordingly.
	 *
	 * We cannot throttle here if remote is Primary/SyncTarget:
	 * we would also throttle its application reads.
	 * In that case, throttling is done on the SyncTarget only.
	 */

	/* Even though this may be a resync request, we do add to "read_ee";
	 * "sync_ee" is only used for resync WRITEs.
	 * Add to list early, so debugfs can find this request
	 * even if we have to sleep below. */
	spin_lock_irq(&device->resource->req_lock);
	list_add_tail(&peer_req->w.list, &connection->read_ee);
	spin_unlock_irq(&device->resource->req_lock);

	update_receiver_timing_details(connection, drbd_rs_should_slow_down);
	if (connection->peer_role[NOW] != R_PRIMARY &&
	    drbd_rs_should_slow_down(peer_device, sector, false))
		schedule_timeout_uninterruptible(HZ/10);

	if (connection->agreed_pro_version >= 110) {
		/* In DRBD9 we may not sleep here in order to avoid deadlocks.
		   Instruct the SyncSource to retry */
		err = drbd_try_rs_begin_io(peer_device, sector, false);
		if (err) {
			err = drbd_send_ack(peer_device, P_RS_CANCEL, peer_req);
			/* If err is set, we will drop the connection... */
			goto fail3;
		}
	} else {
		update_receiver_timing_details(connection, drbd_rs_begin_io);
		if (drbd_rs_begin_io(peer_device, sector)) {
			err = -EIO;
			goto fail3;
		}
	}

submit_for_resync:
	atomic_add(size >> 9, &device->rs_sect_ev);

submit:
	update_receiver_timing_details(connection, drbd_submit_peer_request);
	inc_unacked(peer_device);
	if (drbd_submit_peer_request(device, peer_req, REQ_OP_READ, 0, fault_type) == 0)
		return 0;

	/* don't care for the reason here */
	drbd_err(device, "submit failed, triggering re-connect\n");
	err = -EIO;

fail3:
	spin_lock_irq(&device->resource->req_lock);
	list_del(&peer_req->w.list);
	spin_unlock_irq(&device->resource->req_lock);
	/* no drbd_rs_complete_io(), we are dropping the connection anyways */
fail2:
	drbd_free_peer_req(peer_req);
fail:
	put_ldev(device);
	return err;
}

/**
 * drbd_asb_recover_0p  -  Recover after split-brain with no remaining primaries
 */
static int drbd_asb_recover_0p(struct drbd_peer_device *peer_device) __must_hold(local)
{
	const int node_id = peer_device->device->resource->res_opts.node_id;
	int self, peer, rv = -100;
	unsigned long ch_self, ch_peer;
	enum drbd_after_sb_p after_sb_0p;

	self = drbd_bitmap_uuid(peer_device) & UUID_PRIMARY;
	peer = peer_device->bitmap_uuids[node_id] & UUID_PRIMARY;

	ch_peer = peer_device->dirty_bits;
	ch_self = peer_device->comm_bm_set;

	rcu_read_lock();
	after_sb_0p = rcu_dereference(peer_device->connection->transport.net_conf)->after_sb_0p;
	rcu_read_unlock();
	switch (after_sb_0p) {
	case ASB_CONSENSUS:
	case ASB_DISCARD_SECONDARY:
	case ASB_CALL_HELPER:
	case ASB_VIOLENTLY:
		drbd_err(peer_device, "Configuration error.\n");
		break;
	case ASB_DISCONNECT:
		break;
	case ASB_DISCARD_YOUNGER_PRI:
		if (self == 0 && peer == 1) {
			rv = -2;
			break;
		}
		if (self == 1 && peer == 0) {
			rv =  2;
			break;
		}
		/* Else fall through to one of the other strategies... */
	case ASB_DISCARD_OLDER_PRI:
		if (self == 0 && peer == 1) {
			rv = 2;
			break;
		}
		if (self == 1 && peer == 0) {
			rv = -2;
			break;
		}
		/* Else fall through to one of the other strategies... */
		drbd_warn(peer_device, "Discard younger/older primary did not find a decision\n"
			  "Using discard-least-changes instead\n");
	case ASB_DISCARD_ZERO_CHG:
		if (ch_peer == 0 && ch_self == 0) {
			rv = test_bit(RESOLVE_CONFLICTS, &peer_device->connection->transport.flags)
				? -2 : 2;
			break;
		} else {
			if (ch_peer == 0) { rv =  2; break; }
			if (ch_self == 0) { rv = -2; break; }
		}
		if (after_sb_0p == ASB_DISCARD_ZERO_CHG)
			break;
	case ASB_DISCARD_LEAST_CHG:
		if	(ch_self < ch_peer)
			rv = -2;
		else if (ch_self > ch_peer)
			rv =  2;
		else /* ( ch_self == ch_peer ) */
		     /* Well, then use something else. */
			rv = test_bit(RESOLVE_CONFLICTS, &peer_device->connection->transport.flags)
				? -2 : 2;
		break;
	case ASB_DISCARD_LOCAL:
		rv = -2;
		break;
	case ASB_DISCARD_REMOTE:
		rv =  2;
	}

	return rv;
}

/**
 * drbd_asb_recover_1p  -  Recover after split-brain with one remaining primary
 */
static int drbd_asb_recover_1p(struct drbd_peer_device *peer_device) __must_hold(local)
{
	struct drbd_device *device = peer_device->device;
	struct drbd_connection *connection = peer_device->connection;
	struct drbd_resource *resource = device->resource;
	int hg, rv = -100;
	enum drbd_after_sb_p after_sb_1p;

	rcu_read_lock();
	after_sb_1p = rcu_dereference(connection->transport.net_conf)->after_sb_1p;
	rcu_read_unlock();
	switch (after_sb_1p) {
	case ASB_DISCARD_YOUNGER_PRI:
	case ASB_DISCARD_OLDER_PRI:
	case ASB_DISCARD_LEAST_CHG:
	case ASB_DISCARD_LOCAL:
	case ASB_DISCARD_REMOTE:
	case ASB_DISCARD_ZERO_CHG:
		drbd_err(device, "Configuration error.\n");
		break;
	case ASB_DISCONNECT:
		break;
	case ASB_CONSENSUS:
		hg = drbd_asb_recover_0p(peer_device);
		if (hg == -2 && resource->role[NOW] == R_SECONDARY)
			rv = hg;
		if (hg ==  2 && resource->role[NOW] == R_PRIMARY)
			rv = hg;
		break;
	case ASB_VIOLENTLY:
		rv = drbd_asb_recover_0p(peer_device);
		break;
	case ASB_DISCARD_SECONDARY:
		return resource->role[NOW] == R_PRIMARY ? 2 : -2;
	case ASB_CALL_HELPER:
		hg = drbd_asb_recover_0p(peer_device);
		if (hg == -2 && resource->role[NOW] == R_PRIMARY) {
			enum drbd_state_rv rv2;

			 /* drbd_change_state() does not sleep while in SS_IN_TRANSIENT_STATE,
			  * we might be here in L_OFF which is transient.
			  * we do not need to wait for the after state change work either. */
			rv2 = change_role(resource, R_SECONDARY, CS_VERBOSE, false, NULL);
			if (rv2 != SS_SUCCESS) {
				drbd_khelper(device, connection, "pri-lost-after-sb");
			} else {
				drbd_warn(device, "Successfully gave up primary role.\n");
				rv = hg;
			}
		} else
			rv = hg;
	}

	return rv;
}

/**
 * drbd_asb_recover_2p  -  Recover after split-brain with two remaining primaries
 */
static int drbd_asb_recover_2p(struct drbd_peer_device *peer_device) __must_hold(local)
{
	struct drbd_device *device = peer_device->device;
	struct drbd_connection *connection = peer_device->connection;
	int hg, rv = -100;
	enum drbd_after_sb_p after_sb_2p;

	rcu_read_lock();
	after_sb_2p = rcu_dereference(connection->transport.net_conf)->after_sb_2p;
	rcu_read_unlock();
	switch (after_sb_2p) {
	case ASB_DISCARD_YOUNGER_PRI:
	case ASB_DISCARD_OLDER_PRI:
	case ASB_DISCARD_LEAST_CHG:
	case ASB_DISCARD_LOCAL:
	case ASB_DISCARD_REMOTE:
	case ASB_CONSENSUS:
	case ASB_DISCARD_SECONDARY:
	case ASB_DISCARD_ZERO_CHG:
		drbd_err(device, "Configuration error.\n");
		break;
	case ASB_VIOLENTLY:
		rv = drbd_asb_recover_0p(peer_device);
		break;
	case ASB_DISCONNECT:
		break;
	case ASB_CALL_HELPER:
		hg = drbd_asb_recover_0p(peer_device);
		if (hg == -2) {
			enum drbd_state_rv rv2;

			 /* drbd_change_state() does not sleep while in SS_IN_TRANSIENT_STATE,
			  * we might be here in L_OFF which is transient.
			  * we do not need to wait for the after state change work either. */
			rv2 = change_role(device->resource, R_SECONDARY, CS_VERBOSE, false, NULL);
			if (rv2 != SS_SUCCESS) {
				drbd_khelper(device, connection, "pri-lost-after-sb");
			} else {
				drbd_warn(device, "Successfully gave up primary role.\n");
				rv = hg;
			}
		} else
			rv = hg;
	}

	return rv;
}

static void drbd_uuid_dump_self(struct drbd_peer_device *peer_device, u64 bits, u64 flags)
{
	struct drbd_device *device = peer_device->device;

	drbd_info(peer_device, "self %016llX:%016llX:%016llX:%016llX bits:%llu flags:%llX\n",
		  (unsigned long long)drbd_current_uuid(peer_device->device),
		  (unsigned long long)drbd_bitmap_uuid(peer_device),
		  (unsigned long long)drbd_history_uuid(device, 0),
		  (unsigned long long)drbd_history_uuid(device, 1),
		  (unsigned long long)bits,
		  (unsigned long long)flags);
}


static void drbd_uuid_dump_peer(struct drbd_peer_device *peer_device, u64 bits, u64 flags)
{
	const int node_id = peer_device->device->resource->res_opts.node_id;

	drbd_info(peer_device, "peer %016llX:%016llX:%016llX:%016llX bits:%llu flags:%llX\n",
	     (unsigned long long)peer_device->current_uuid,
	     (unsigned long long)peer_device->bitmap_uuids[node_id],
	     (unsigned long long)peer_device->history_uuids[0],
	     (unsigned long long)peer_device->history_uuids[1],
	     (unsigned long long)bits,
	     (unsigned long long)flags);
}

static int uuid_fixup_resync_end(struct drbd_peer_device *peer_device, int *rule_nr) __must_hold(local)
{
	struct drbd_device *device = peer_device->device;
	const int node_id = device->resource->res_opts.node_id;

	if (peer_device->bitmap_uuids[node_id] == (u64)0 && drbd_bitmap_uuid(peer_device) != (u64)0) {

		if (peer_device->connection->agreed_pro_version < 91)
			return -1091;

		if ((drbd_bitmap_uuid(peer_device) & ~UUID_PRIMARY) ==
		    (peer_device->history_uuids[0] & ~UUID_PRIMARY) &&
		    (drbd_history_uuid(device, 0) & ~UUID_PRIMARY) ==
		    (peer_device->history_uuids[0] & ~UUID_PRIMARY)) {
			struct drbd_peer_md *peer_md = &device->ldev->md.peers[peer_device->node_id];

			drbd_info(device, "was SyncSource, missed the resync finished event, corrected myself:\n");
			_drbd_uuid_push_history(device, peer_md->bitmap_uuid);
			peer_md->bitmap_uuid = 0;

			drbd_uuid_dump_self(peer_device,
					    device->disk_state[NOW] >= D_NEGOTIATING ? drbd_bm_total_weight(peer_device) : 0, 0);
			*rule_nr = 34;
		} else {
			drbd_info(device, "was SyncSource (peer failed to write sync_uuid)\n");
			*rule_nr = 36;
		}

		return 2;
	}

	if (drbd_bitmap_uuid(peer_device) == (u64)0 && peer_device->bitmap_uuids[node_id] != (u64)0) {

		if (peer_device->connection->agreed_pro_version < 91)
			return -1091;

		if ((drbd_history_uuid(device, 0) & ~UUID_PRIMARY) ==
		    (peer_device->bitmap_uuids[node_id] & ~UUID_PRIMARY) &&
		    (drbd_history_uuid(device, 1) & ~UUID_PRIMARY) ==
		    (peer_device->history_uuids[0] & ~UUID_PRIMARY)) {
			int i;

			drbd_info(device, "was SyncTarget, peer missed the resync finished event, corrected peer:\n");

			for (i = ARRAY_SIZE(peer_device->history_uuids) - 1; i > 0; i--)
				peer_device->history_uuids[i] = peer_device->history_uuids[i - 1];
			peer_device->history_uuids[i] = peer_device->bitmap_uuids[node_id];
			peer_device->bitmap_uuids[node_id] = 0;

			drbd_uuid_dump_peer(peer_device, peer_device->dirty_bits, peer_device->uuid_flags);
			*rule_nr = 35;
		} else {
			drbd_info(device, "was SyncTarget (failed to write sync_uuid)\n");
			*rule_nr = 37;
		}

		return -2;
	}

	return -2000;
}

static int uuid_fixup_resync_start1(struct drbd_peer_device *peer_device, int *rule_nr) __must_hold(local)
{
	struct drbd_device *device = peer_device->device;
	const int node_id = peer_device->device->resource->res_opts.node_id;
	u64 self, peer;

	self = drbd_current_uuid(device) & ~UUID_PRIMARY;
	peer = peer_device->history_uuids[0] & ~UUID_PRIMARY;

	if (self == peer) {
		if (peer_device->connection->agreed_pro_version < 96 ?
		    (drbd_history_uuid(device, 0) & ~UUID_PRIMARY) ==
		    (peer_device->history_uuids[1] & ~UUID_PRIMARY) :
		    peer + UUID_NEW_BM_OFFSET == (peer_device->bitmap_uuids[node_id] & ~UUID_PRIMARY)) {
			int i;

			/* The last P_SYNC_UUID did not get though. Undo the last start of
			   resync as sync source modifications of the peer's UUIDs. */
			*rule_nr = 51;

			if (peer_device->connection->agreed_pro_version < 91)
				return -1091;

			peer_device->bitmap_uuids[node_id] = peer_device->history_uuids[0];
			for (i = 0; i < ARRAY_SIZE(peer_device->history_uuids) - 1; i++)
				peer_device->history_uuids[i] = peer_device->history_uuids[i + 1];
			peer_device->history_uuids[i] = 0;

			drbd_info(device, "Lost last syncUUID packet, corrected:\n");
			drbd_uuid_dump_peer(peer_device, peer_device->dirty_bits, peer_device->uuid_flags);

			return -2;
		}
	}

	return -2000;
}

static int uuid_fixup_resync_start2(struct drbd_peer_device *peer_device, int *rule_nr) __must_hold(local)
{
	struct drbd_device *device = peer_device->device;
	u64 self, peer;

	self = drbd_history_uuid(device, 0) & ~UUID_PRIMARY;
	peer = peer_device->current_uuid & ~UUID_PRIMARY;

	if (self == peer) {
		if (peer_device->connection->agreed_pro_version < 96 ?
		    (drbd_history_uuid(device, 1) & ~UUID_PRIMARY) ==
		    (peer_device->history_uuids[0] & ~UUID_PRIMARY) :
		    self + UUID_NEW_BM_OFFSET == (drbd_bitmap_uuid(peer_device) & ~UUID_PRIMARY)) {
			u64 bitmap_uuid;

			/* The last P_SYNC_UUID did not get though. Undo the last start of
			   resync as sync source modifications of our UUIDs. */
			*rule_nr = 71;

			if (peer_device->connection->agreed_pro_version < 91)
				return -1091;

			bitmap_uuid = _drbd_uuid_pull_history(peer_device);
			__drbd_uuid_set_bitmap(peer_device, bitmap_uuid);

			drbd_info(device, "Last syncUUID did not get through, corrected:\n");
			drbd_uuid_dump_self(peer_device,
					    device->disk_state[NOW] >= D_NEGOTIATING ? drbd_bm_total_weight(peer_device) : 0, 0);

			return 2;
		}
	}

	return -2000;
}

/*
  100	after split brain try auto recover
    4   L_SYNC_SOURCE copy BitMap from
    3	L_SYNC_SOURCE set BitMap
    2	L_SYNC_SOURCE use BitMap
    1   L_SYNC_SOURCE use BitMap, if it was a common power failure
    0	no Sync
   -1   L_SYNC_TARGET use BitMap, it if was a common power failure
   -2	L_SYNC_TARGET use BitMap
   -3	L_SYNC_TARGET set BitMap
   -4   L_SYNC_TARGET clear BitMap
 -100	after split brain, disconnect
-1000	unrelated data
-1091   requires proto 91
-1096   requires proto 96
 */
static int drbd_uuid_compare(struct drbd_peer_device *peer_device,
			     int *rule_nr, int *peer_node_id) __must_hold(local)
{
	struct drbd_connection *connection = peer_device->connection;
	struct drbd_device *device = peer_device->device;
	const int node_id = device->resource->res_opts.node_id;
	u64 self, peer;
	int i, j;

	self = drbd_current_uuid(device) & ~UUID_PRIMARY;
	peer = peer_device->current_uuid & ~UUID_PRIMARY;

	/* Before DRBD 8.0.2 (from 2007), the uuid on sync targets was set to
	 * zero during resyncs for no good reason. */
	if (self == 0)
		self = UUID_JUST_CREATED;
	if (peer == 0)
		peer = UUID_JUST_CREATED;

	*rule_nr = 10;
	if (self == UUID_JUST_CREATED && peer == UUID_JUST_CREATED)
		return 0;

	*rule_nr = 20;
	if (self == UUID_JUST_CREATED)
		return -3;

	*rule_nr = 30;
	if (peer == UUID_JUST_CREATED)
		return 3;

	if (self == peer) {
		if (connection->agreed_pro_version < 110) {
			int rv = uuid_fixup_resync_end(peer_device, rule_nr);
			if (rv > -2000)
				return rv;
		}

		*rule_nr = 39;
		if (peer_device->uuid_flags & UUID_FLAG_PRIMARY_LOST_QUORUM &&
		    !test_bit(PRIMARY_LOST_QUORUM, &device->flags))
			return -1;

		if (!(peer_device->uuid_flags & UUID_FLAG_PRIMARY_LOST_QUORUM) &&
		    test_bit(PRIMARY_LOST_QUORUM, &device->flags))
			return 1;

		if (peer_device->uuid_flags & UUID_FLAG_PRIMARY_LOST_QUORUM &&
		    test_bit(PRIMARY_LOST_QUORUM, &device->flags))
			return test_bit(RESOLVE_CONFLICTS, &connection->transport.flags) ? 1 : -1;

		*rule_nr = 38;
		/* This is a safety net for the following two clauses */
		if (peer_device->uuid_flags & UUID_FLAG_RECONNECT &&
		    test_bit(RECONNECT, &peer_device->connection->flags))
			return 0;

		/* Peer crashed as primary, I survived, resync from me */
		if (peer_device->uuid_flags & UUID_FLAG_CRASHED_PRIMARY &&
		    test_bit(RECONNECT, &peer_device->connection->flags))
			return 1;

		/* I am a crashed primary, peer survived, resync to me */
		if (test_bit(CRASHED_PRIMARY, &device->flags) &&
		    peer_device->uuid_flags & UUID_FLAG_RECONNECT)
			return -1;

		/* One of us had a connection to the other node before.
		   i.e. this is not a common power failure. */
		if (peer_device->uuid_flags & UUID_FLAG_RECONNECT ||
		    test_bit(RECONNECT, &peer_device->connection->flags))
			return 0;

		/* Common power [off|failure]? */
		*rule_nr = 40;
		if (test_bit(CRASHED_PRIMARY, &device->flags)) {
			if ((peer_device->uuid_flags & UUID_FLAG_CRASHED_PRIMARY) &&
			    test_bit(RESOLVE_CONFLICTS, &connection->transport.flags))
				return -1;
			return 1;
		} else if (peer_device->uuid_flags & UUID_FLAG_CRASHED_PRIMARY)
				return -1;
		else
			return 0;
	}

	*rule_nr = 50;
	peer = peer_device->bitmap_uuids[node_id] & ~UUID_PRIMARY;
	if (self == peer)
		return -2;

	*rule_nr = 52;
	for (i = 0; i < DRBD_PEERS_MAX; i++) {
		peer = peer_device->bitmap_uuids[i] & ~UUID_PRIMARY;
		if (self == peer) {
			*peer_node_id = i;
			return -4;
		}
	}

	if (connection->agreed_pro_version < 110) {
		int rv = uuid_fixup_resync_start1(peer_device, rule_nr);
		if (rv > -2000)
			return rv;
	}

	*rule_nr = 60;
	self = drbd_current_uuid(device) & ~UUID_PRIMARY;
	for (i = 0; i < ARRAY_SIZE(peer_device->history_uuids); i++) {
		peer = peer_device->history_uuids[i] & ~UUID_PRIMARY;
		if (self == peer)
			return -3;
	}

	*rule_nr = 70;
	self = drbd_bitmap_uuid(peer_device) & ~UUID_PRIMARY;
	peer = peer_device->current_uuid & ~UUID_PRIMARY;
	if (self == peer)
		return 2;

	*rule_nr = 72;
	for (i = 0; i < DRBD_NODE_ID_MAX; i++) {
		if (i == peer_device->node_id)
			continue;
		if (i == device->ldev->md.node_id)
			continue;
		/* Skip bitmap indexes which are not assigned to a peer. */
		if (device->ldev->md.peers[i].bitmap_index == -1)
			continue;
		self = device->ldev->md.peers[i].bitmap_uuid & ~UUID_PRIMARY;
		if (self == peer) {
			*peer_node_id = i;
			return 4;
		}
	}

	if (connection->agreed_pro_version < 110) {
		int rv = uuid_fixup_resync_start2(peer_device, rule_nr);
		if (rv > -2000)
			return rv;
	}

	*rule_nr = 80;
	peer = peer_device->current_uuid & ~UUID_PRIMARY;
	for (i = 0; i < HISTORY_UUIDS; i++) {
		self = drbd_history_uuid(device, i) & ~UUID_PRIMARY;
		if (self == peer)
			return 3;
	}

	*rule_nr = 90;
	self = drbd_bitmap_uuid(peer_device) & ~UUID_PRIMARY;
	peer = peer_device->bitmap_uuids[node_id] & ~UUID_PRIMARY;
	if (self == peer && self != ((u64)0))
		return 100;

	*rule_nr = 100;
	for (i = 0; i < HISTORY_UUIDS; i++) {
		self = drbd_history_uuid(device, i) & ~UUID_PRIMARY;
		for (j = 0; j < ARRAY_SIZE(peer_device->history_uuids); j++) {
			peer = peer_device->history_uuids[j] & ~UUID_PRIMARY;
			if (self == peer)
				return -100;
		}
	}

	return -1000;
}

static void log_handshake(struct drbd_peer_device *peer_device)
{
	struct drbd_device *device = peer_device->device;
	u64 uuid_flags = 0;

	if (test_bit(DISCARD_MY_DATA, &peer_device->flags))
		uuid_flags |= UUID_FLAG_DISCARD_MY_DATA;
	if (test_bit(CRASHED_PRIMARY, &device->flags))
		uuid_flags |= UUID_FLAG_CRASHED_PRIMARY;
	if (!drbd_md_test_flag(device->ldev, MDF_CONSISTENT))
		uuid_flags |= UUID_FLAG_INCONSISTENT;
	if (test_bit(RECONNECT, &peer_device->connection->flags))
		uuid_flags |= UUID_FLAG_RECONNECT;
	if (drbd_device_stable(device, NULL))
		uuid_flags |= UUID_FLAG_STABLE;

	drbd_info(peer_device, "drbd_sync_handshake:\n");
	drbd_uuid_dump_self(peer_device, peer_device->comm_bm_set, uuid_flags);
	drbd_uuid_dump_peer(peer_device, peer_device->dirty_bits, peer_device->uuid_flags);
}

static int drbd_handshake(struct drbd_peer_device *peer_device,
			  int *rule_nr,
			  int *peer_node_id,
			  bool always_verbose) __must_hold(local)
{
	struct drbd_device *device = peer_device->device;
	int hg;

	spin_lock_irq(&device->ldev->md.uuid_lock);
	if (always_verbose)
		log_handshake(peer_device);

	hg = drbd_uuid_compare(peer_device, rule_nr, peer_node_id);
	if (hg && !always_verbose)
		log_handshake(peer_device);
	spin_unlock_irq(&device->ldev->md.uuid_lock);

	if (hg || always_verbose)
		drbd_info(peer_device, "uuid_compare()=%d by rule %d\n", hg, *rule_nr);

	return hg;
}

static bool is_resync_running(struct drbd_device *device)
{
	struct drbd_peer_device *peer_device;
	bool rv = false;

	rcu_read_lock();
	for_each_peer_device_rcu(peer_device, device) {
		enum drbd_repl_state repl_state = peer_device->repl_state[NOW];
		if (repl_state == L_SYNC_TARGET || repl_state == L_PAUSED_SYNC_T) {
			rv = true;
			break;
		}
	}
	rcu_read_unlock();

	return rv;
}

static int bitmap_mod_after_handshake(struct drbd_peer_device *peer_device, int hg, int peer_node_id)
{
	struct drbd_device *device = peer_device->device;

	if (hg == 4) {
		int from = device->ldev->md.peers[peer_node_id].bitmap_index;

		if (from == -1 || peer_device->bitmap_index == -1)
			return 0;

		drbd_info(peer_device, "Peer synced up with node %d, copying bitmap\n", peer_node_id);
		drbd_suspend_io(device, WRITE_ONLY);
		drbd_bm_slot_lock(peer_device, "bm_copy_slot from sync_handshake", BM_LOCK_BULK);
		drbd_bm_copy_slot(device, from, peer_device->bitmap_index);
		drbd_bm_write(device, NULL);
		drbd_bm_slot_unlock(peer_device);
		drbd_resume_io(device);
	} else if (hg == -4) {
		drbd_info(peer_device, "synced up with node %d in the mean time\n", peer_node_id);
		drbd_suspend_io(device, WRITE_ONLY);
		drbd_bm_slot_lock(peer_device, "bm_clear_many_bits from sync_handshake", BM_LOCK_BULK);
		drbd_bm_clear_many_bits(peer_device, 0, -1UL);
		drbd_bm_write(device, NULL);
		drbd_bm_slot_unlock(peer_device);
		drbd_resume_io(device);
	} else if (abs(hg) >= 3) {
		if (hg == -3 &&
		    drbd_current_uuid(device) == UUID_JUST_CREATED &&
		    is_resync_running(device))
			return 0;

		drbd_info(peer_device,
			  "Writing the whole bitmap, full sync required after drbd_sync_handshake.\n");
		if (drbd_bitmap_io(device, &drbd_bmio_set_n_write, "set_n_write from sync_handshake",
					BM_LOCK_CLEAR | BM_LOCK_BULK, peer_device))
			return -1;
	}
	return 0;
}

static enum drbd_repl_state goodness_to_repl_state(struct drbd_peer_device *peer_device,
						   enum drbd_role peer_role,
						   int hg)
{
	struct drbd_device *device = peer_device->device;
	enum drbd_role role = peer_device->device->resource->role[NOW];
	enum drbd_repl_state rv;

	if (hg == 1 || hg == -1) {
		if (role == R_PRIMARY || peer_role == R_PRIMARY) {
			/* We have at least one primary, follow that with the resync decision */
			rv = peer_role == R_SECONDARY ? L_WF_BITMAP_S :
				role == R_SECONDARY ? L_WF_BITMAP_T :
				L_ESTABLISHED;
			return rv;
		}
		/* No current primary. Handle it as a common power failure, consider the
		   roles at crash time */
	}

	if (hg > 0) { /* become sync source. */
		rv = L_WF_BITMAP_S;
	} else if (hg < 0) { /* become sync target */
		rv = L_WF_BITMAP_T;
	} else {
		u64 peer_current_uuid = peer_device->current_uuid & ~UUID_PRIMARY;
		u64 my_current_uuid = drbd_current_uuid(device) & ~UUID_PRIMARY;

		rv = L_ESTABLISHED;
		if (drbd_bitmap_uuid(peer_device) && peer_current_uuid == my_current_uuid) {
			drbd_info(peer_device, "clearing bitmap UUID and bitmap content (%lu bits)\n",
				  drbd_bm_total_weight(peer_device));
			drbd_uuid_set_bitmap(peer_device, 0);
			drbd_bm_clear_many_bits(peer_device, 0, -1UL);
		} else if (drbd_bm_total_weight(peer_device)) {
			drbd_info(device, "No resync, but %lu bits in bitmap!\n",
				  drbd_bm_total_weight(peer_device));
		}
	}

	return rv;
}

static void disk_states_to_goodness(struct drbd_device *device,
				    enum drbd_disk_state peer_disk_state,
				    int *hg, int rule_nr)
{
	enum drbd_disk_state disk_state = device->disk_state[NOW];
	bool p = false;

	if (*hg != 0 && rule_nr != 40)
		return;

	/* rule_nr 40 means that the current UUIDs are equal. The decision
	   was found by looking at the crashed_primary bits.
	   The current disk states might give a better basis for decision-making! */

	if (disk_state == D_NEGOTIATING)
		disk_state = disk_state_from_md(device);

	if ((disk_state == D_INCONSISTENT && peer_disk_state > D_INCONSISTENT) ||
	    (peer_disk_state == D_INCONSISTENT && disk_state > D_INCONSISTENT)) {
		*hg = disk_state > D_INCONSISTENT ? 2 : -2;
		p = true;
	}

	if (p)
		drbd_info(device, "Becoming sync %s due to disk states.\n",
			  *hg > 0 ? "source" : "target");
}

static enum drbd_repl_state drbd_attach_handshake(struct drbd_peer_device *peer_device,
						  enum drbd_disk_state peer_disk_state) __must_hold(local)
{
	int hg, rule_nr, peer_node_id;

	hg = drbd_handshake(peer_device, &rule_nr, &peer_node_id, true);

	if (hg < -4 || hg > 4)
		return -1;

	bitmap_mod_after_handshake(peer_device, hg, peer_node_id);
	disk_states_to_goodness(peer_device->device, peer_disk_state, &hg, rule_nr);

	return goodness_to_repl_state(peer_device, peer_device->connection->peer_role[NOW], hg);
}

/* drbd_sync_handshake() returns the new replication state on success, and -1
 * on failure.
 */
static enum drbd_repl_state drbd_sync_handshake(struct drbd_peer_device *peer_device,
						union drbd_state peer_state) __must_hold(local)
{
	struct drbd_device *device = peer_device->device;
	struct drbd_connection *connection = peer_device->connection;
	enum drbd_disk_state disk_state;
	struct net_conf *nc;
	int hg, rule_nr, rr_conflict, always_asbp, peer_node_id = 0, r;
	enum drbd_role peer_role = peer_state.role;
	enum drbd_disk_state peer_disk_state = peer_state.disk;

	hg = drbd_handshake(peer_device, &rule_nr, &peer_node_id, true);

	disk_state = device->disk_state[NOW];
	if (disk_state == D_NEGOTIATING)
		disk_state = disk_state_from_md(device);

	if (hg == -1000) {
		drbd_alert(device, "Unrelated data, aborting!\n");
		return -1;
	}
	if (hg < -1000) {
		drbd_alert(device, "To resolve this both sides have to support at least protocol %d\n", -hg - 1000);
		return -1;
	}

	disk_states_to_goodness(device, peer_disk_state, &hg, rule_nr);

	if (hg == 100 && (!drbd_device_stable(device, NULL) || !(peer_device->uuid_flags & UUID_FLAG_STABLE))) {
		drbd_warn(device, "Ignore Split-Brain, for now, at least one side unstable\n");
		hg = 0;
	}

	if (abs(hg) == 100)
		drbd_khelper(device, connection, "initial-split-brain");

	rcu_read_lock();
	nc = rcu_dereference(connection->transport.net_conf);
	always_asbp = nc->always_asbp;
	rr_conflict = nc->rr_conflict;
	rcu_read_unlock();

	if (hg == 100 || (hg == -100 && always_asbp)) {
		int pcount = (device->resource->role[NOW] == R_PRIMARY)
			   + (peer_role == R_PRIMARY);
		int forced = (hg == -100);

		if (device->resource->res_opts.quorum != QOU_OFF &&
		    connection->agreed_pro_version >= 113) {
			if (device->have_quorum[NOW] && !peer_state.quorum)
				hg = 2;
			else if (!device->have_quorum[NOW] && peer_state.quorum)
				hg = -2;
		}
		if (hg > 2 && hg < -2) {
			switch (pcount) {
			case 0:
				hg = drbd_asb_recover_0p(peer_device);
				break;
			case 1:
				hg = drbd_asb_recover_1p(peer_device);
				break;
			case 2:
				hg = drbd_asb_recover_2p(peer_device);
				break;
			}
		}
		if (abs(hg) < 100) {
			drbd_warn(device, "Split-Brain detected, %d primaries, "
			     "automatically solved. Sync from %s node\n",
			     pcount, (hg < 0) ? "peer" : "this");
			if (forced) {
				drbd_warn(device, "Doing a full sync, since"
				     " UUIDs where ambiguous.\n");
				hg = hg + (hg > 0 ? 1 : -1);
			}
		}
	}

	if (hg == -100) {
		if (test_bit(DISCARD_MY_DATA, &peer_device->flags) &&
		    !(peer_device->uuid_flags & UUID_FLAG_DISCARD_MY_DATA))
			hg = -2;
		if (!test_bit(DISCARD_MY_DATA, &peer_device->flags) &&
		    (peer_device->uuid_flags & UUID_FLAG_DISCARD_MY_DATA))
			hg = 2;

		if (abs(hg) < 100)
			drbd_warn(device, "Split-Brain detected, manually solved. "
			     "Sync from %s node\n",
			     (hg < 0) ? "peer" : "this");
	}

	if (hg == -100) {
		drbd_alert(device, "Split-Brain detected but unresolved, dropping connection!\n");
		drbd_khelper(device, connection, "split-brain");
		return -1;
	}

	if (hg <= -2 && /* by intention we do not use disk_state here. */
	    device->resource->role[NOW] == R_PRIMARY && device->disk_state[NOW] >= D_CONSISTENT) {
		switch (rr_conflict) {
		case ASB_CALL_HELPER:
			drbd_khelper(device, connection, "pri-lost");
			/* fall through */
		case ASB_DISCONNECT:
			drbd_err(device, "I shall become SyncTarget, but I am primary!\n");
			return -1;
		case ASB_VIOLENTLY:
			drbd_warn(device, "Becoming SyncTarget, violating the stable-data"
			     "assumption\n");
		}
	}

	if (test_bit(CONN_DRY_RUN, &connection->flags)) {
		if (hg == 0)
			drbd_info(device, "dry-run connect: No resync, would become Connected immediately.\n");
		else
			drbd_info(device, "dry-run connect: Would become %s, doing a %s resync.",
				 drbd_repl_str(hg > 0 ? L_SYNC_SOURCE : L_SYNC_TARGET),
				 abs(hg) >= 2 ? "full" : "bit-map based");
		return -1;
	}

	r = bitmap_mod_after_handshake(peer_device, hg, peer_node_id);
	if (r)
		return r;

	return goodness_to_repl_state(peer_device, peer_role, hg);
}

static enum drbd_after_sb_p convert_after_sb(enum drbd_after_sb_p peer)
{
	/* ASB_DISCARD_REMOTE - ASB_DISCARD_LOCAL is valid */
	if (peer == ASB_DISCARD_REMOTE)
		return ASB_DISCARD_LOCAL;

	/* any other things with ASB_DISCARD_REMOTE or ASB_DISCARD_LOCAL are invalid */
	if (peer == ASB_DISCARD_LOCAL)
		return ASB_DISCARD_REMOTE;

	/* everything else is valid if they are equal on both sides. */
	return peer;
}

static int receive_protocol(struct drbd_connection *connection, struct packet_info *pi)
{
	struct p_protocol *p = pi->data;
	enum drbd_after_sb_p p_after_sb_0p, p_after_sb_1p, p_after_sb_2p;
	int p_proto, p_discard_my_data, p_two_primaries, cf;
	struct net_conf *nc, *old_net_conf, *new_net_conf = NULL;
	char integrity_alg[SHARED_SECRET_MAX] = "";
	struct crypto_ahash *peer_integrity_tfm = NULL;
	void *int_dig_in = NULL, *int_dig_vv = NULL;

	p_proto		= be32_to_cpu(p->protocol);
	p_after_sb_0p	= be32_to_cpu(p->after_sb_0p);
	p_after_sb_1p	= be32_to_cpu(p->after_sb_1p);
	p_after_sb_2p	= be32_to_cpu(p->after_sb_2p);
	p_two_primaries = be32_to_cpu(p->two_primaries);
	cf		= be32_to_cpu(p->conn_flags);
	p_discard_my_data = cf & CF_DISCARD_MY_DATA;

	if (connection->agreed_pro_version >= 87) {
		int err;

		if (pi->size > sizeof(integrity_alg))
			return -EIO;
		err = drbd_recv_into(connection, integrity_alg, pi->size);
		if (err)
			return err;
		integrity_alg[SHARED_SECRET_MAX - 1] = 0;
	}

	if (pi->cmd != P_PROTOCOL_UPDATE) {
		if (cf & CF_DRY_RUN)
			set_bit(CONN_DRY_RUN, &connection->flags);

		rcu_read_lock();
		nc = rcu_dereference(connection->transport.net_conf);

		if (p_proto != nc->wire_protocol) {
			drbd_err(connection, "incompatible %s settings\n", "protocol");
			goto disconnect_rcu_unlock;
		}

		if (convert_after_sb(p_after_sb_0p) != nc->after_sb_0p) {
			drbd_err(connection, "incompatible %s settings\n", "after-sb-0pri");
			goto disconnect_rcu_unlock;
		}

		if (convert_after_sb(p_after_sb_1p) != nc->after_sb_1p) {
			drbd_err(connection, "incompatible %s settings\n", "after-sb-1pri");
			goto disconnect_rcu_unlock;
		}

		if (convert_after_sb(p_after_sb_2p) != nc->after_sb_2p) {
			drbd_err(connection, "incompatible %s settings\n", "after-sb-2pri");
			goto disconnect_rcu_unlock;
		}

		if (p_discard_my_data && test_bit(CONN_DISCARD_MY_DATA, &connection->flags)) {
			drbd_err(connection, "incompatible %s settings\n", "discard-my-data");
			goto disconnect_rcu_unlock;
		}

		if (p_two_primaries != nc->two_primaries) {
			drbd_err(connection, "incompatible %s settings\n", "allow-two-primaries");
			goto disconnect_rcu_unlock;
		}

		if (strcmp(integrity_alg, nc->integrity_alg)) {
			drbd_err(connection, "incompatible %s settings\n", "data-integrity-alg");
			goto disconnect_rcu_unlock;
		}

		rcu_read_unlock();
	}

	if (integrity_alg[0]) {
		int hash_size;

		/*
		 * We can only change the peer data integrity algorithm
		 * here.  Changing our own data integrity algorithm
		 * requires that we send a P_PROTOCOL_UPDATE packet at
		 * the same time; otherwise, the peer has no way to
		 * tell between which packets the algorithm should
		 * change.
		 */

		peer_integrity_tfm = crypto_alloc_ahash(integrity_alg, 0, CRYPTO_ALG_ASYNC);
		if (IS_ERR(peer_integrity_tfm)) {
			peer_integrity_tfm = NULL;
			drbd_err(connection, "peer data-integrity-alg %s not supported\n",
				 integrity_alg);
			goto disconnect;
		}

		hash_size = crypto_ahash_digestsize(peer_integrity_tfm);
		int_dig_in = kmalloc(hash_size, GFP_KERNEL);
		int_dig_vv = kmalloc(hash_size, GFP_KERNEL);
		if (!(int_dig_in && int_dig_vv)) {
			drbd_err(connection, "Allocation of buffers for data integrity checking failed\n");
			goto disconnect;
		}
	}

	new_net_conf = kmalloc(sizeof(struct net_conf), GFP_KERNEL);
	if (!new_net_conf) {
		drbd_err(connection, "Allocation of new net_conf failed\n");
		goto disconnect;
	}

	if (mutex_lock_interruptible(&connection->resource->conf_update)) {
		drbd_err(connection, "Interrupted while waiting for conf_update\n");
		goto disconnect;
	}

	mutex_lock(&connection->mutex[DATA_STREAM]);
	old_net_conf = connection->transport.net_conf;
	*new_net_conf = *old_net_conf;

	new_net_conf->wire_protocol = p_proto;
	new_net_conf->after_sb_0p = convert_after_sb(p_after_sb_0p);
	new_net_conf->after_sb_1p = convert_after_sb(p_after_sb_1p);
	new_net_conf->after_sb_2p = convert_after_sb(p_after_sb_2p);
	new_net_conf->two_primaries = p_two_primaries;

	rcu_assign_pointer(connection->transport.net_conf, new_net_conf);
	mutex_unlock(&connection->mutex[DATA_STREAM]);
	mutex_unlock(&connection->resource->conf_update);

	crypto_free_ahash(connection->peer_integrity_tfm);
	kfree(connection->int_dig_in);
	kfree(connection->int_dig_vv);
	connection->peer_integrity_tfm = peer_integrity_tfm;
	connection->int_dig_in = int_dig_in;
	connection->int_dig_vv = int_dig_vv;

	if (strcmp(old_net_conf->integrity_alg, integrity_alg))
		drbd_info(connection, "peer data-integrity-alg: %s\n",
			  integrity_alg[0] ? integrity_alg : "(none)");

	synchronize_rcu();
	kfree(old_net_conf);
	return 0;

disconnect_rcu_unlock:
	rcu_read_unlock();
disconnect:
	crypto_free_ahash(peer_integrity_tfm);
	kfree(int_dig_in);
	kfree(int_dig_vv);
	change_cstate(connection, C_DISCONNECTING, CS_HARD);
	return -EIO;
}

/* helper function
 * input: alg name, feature name
 * return: NULL (alg name was "")
 *         ERR_PTR(error) if something goes wrong
 *         or the crypto hash ptr, if it worked out ok. */
static struct crypto_ahash *drbd_crypto_alloc_digest_safe(const struct drbd_device *device,
		const char *alg, const char *name)
{
	struct crypto_ahash *tfm;

	if (!alg[0])
		return NULL;

	tfm = crypto_alloc_ahash(alg, 0, CRYPTO_ALG_ASYNC);
	if (IS_ERR(tfm)) {
		drbd_err(device, "Can not allocate \"%s\" as %s (reason: %ld)\n",
			alg, name, PTR_ERR(tfm));
		return tfm;
	}
	return tfm;
}

/*
 * config_unknown_volume  -  device configuration command for unknown volume
 *
 * When a device is added to an existing connection, the node on which the
 * device is added first will send configuration commands to its peer but the
 * peer will not know about the device yet.  It will warn and ignore these
 * commands.  Once the device is added on the second node, the second node will
 * send the same device configuration commands, but in the other direction.
 *
 * (We can also end up here if drbd is misconfigured.)
 */
static int config_unknown_volume(struct drbd_connection *connection, struct packet_info *pi)
{
	drbd_warn(connection, "%s packet received for volume %d, which is not configured locally\n",
		  drbd_packet_name(pi->cmd), pi->vnr);
	return ignore_remaining_packet(connection, pi->size);
}

static int receive_SyncParam(struct drbd_connection *connection, struct packet_info *pi)
{
	struct drbd_peer_device *peer_device;
	struct drbd_device *device;
	struct p_rs_param_95 *p;
	unsigned int header_size, data_size, exp_max_sz;
	struct crypto_ahash *verify_tfm = NULL;
	struct crypto_ahash *csums_tfm = NULL;
	struct net_conf *old_net_conf, *new_net_conf = NULL;
	struct peer_device_conf *old_peer_device_conf = NULL, *new_peer_device_conf = NULL;
	const int apv = connection->agreed_pro_version;
	struct fifo_buffer *old_plan = NULL, *new_plan = NULL;
	struct drbd_resource *resource = connection->resource;
	int fifo_size = 0;
	int err;

	peer_device = conn_peer_device(connection, pi->vnr);
	if (!peer_device)
		return config_unknown_volume(connection, pi);
	device = peer_device->device;

	exp_max_sz  = apv <= 87 ? sizeof(struct p_rs_param)
		    : apv == 88 ? sizeof(struct p_rs_param)
					+ SHARED_SECRET_MAX
		    : apv <= 94 ? sizeof(struct p_rs_param_89)
		    : /* apv >= 95 */ sizeof(struct p_rs_param_95);

	if (pi->size > exp_max_sz) {
		drbd_err(device, "SyncParam packet too long: received %u, expected <= %u bytes\n",
		    pi->size, exp_max_sz);
		return -EIO;
	}

	if (apv <= 88) {
		header_size = sizeof(struct p_rs_param);
		data_size = pi->size - header_size;
	} else if (apv <= 94) {
		header_size = sizeof(struct p_rs_param_89);
		data_size = pi->size - header_size;
		D_ASSERT(device, data_size == 0);
	} else {
		header_size = sizeof(struct p_rs_param_95);
		data_size = pi->size - header_size;
		D_ASSERT(device, data_size == 0);
	}

	err = drbd_recv_all(connection, (void **)&p, header_size + data_size);
	if (err)
		return err;

	err = mutex_lock_interruptible(&resource->conf_update);
	if (err) {
		drbd_err(connection, "Interrupted while waiting for conf_update\n");
		return err;
	}
	old_net_conf = connection->transport.net_conf;
	if (get_ldev(device)) {
		new_peer_device_conf = kzalloc(sizeof(struct peer_device_conf), GFP_KERNEL);
		if (!new_peer_device_conf) {
			put_ldev(device);
			mutex_unlock(&resource->conf_update);
			drbd_err(device, "Allocation of new peer_device_conf failed\n");
			return -ENOMEM;
		}
		/* With a non-zero new_peer_device_conf, we will call put_ldev() below.  */

		old_peer_device_conf = peer_device->conf;
		*new_peer_device_conf = *old_peer_device_conf;

		new_peer_device_conf->resync_rate = be32_to_cpu(p->resync_rate);
	}

	if (apv >= 88) {
		if (apv == 88) {
			if (data_size > SHARED_SECRET_MAX || data_size == 0) {
				drbd_err(device, "verify-alg too long, "
					 "peer wants %u, accepting only %u byte\n",
					 data_size, SHARED_SECRET_MAX);
				goto reconnect;
			}
			p->verify_alg[data_size] = 0;

		} else /* apv >= 89 */ {
			/* we still expect NUL terminated strings */
			/* but just in case someone tries to be evil */
			D_ASSERT(device, p->verify_alg[SHARED_SECRET_MAX-1] == 0);
			D_ASSERT(device, p->csums_alg[SHARED_SECRET_MAX-1] == 0);
			p->verify_alg[SHARED_SECRET_MAX-1] = 0;
			p->csums_alg[SHARED_SECRET_MAX-1] = 0;
		}

		if (strcmp(old_net_conf->verify_alg, p->verify_alg)) {
			if (peer_device->repl_state[NOW] == L_OFF) {
				drbd_err(device, "Different verify-alg settings. me=\"%s\" peer=\"%s\"\n",
				    old_net_conf->verify_alg, p->verify_alg);
				goto disconnect;
			}
			verify_tfm = drbd_crypto_alloc_digest_safe(device,
					p->verify_alg, "verify-alg");
			if (IS_ERR(verify_tfm)) {
				verify_tfm = NULL;
				goto disconnect;
			}
		}

		if (apv >= 89 && strcmp(old_net_conf->csums_alg, p->csums_alg)) {
			if (peer_device->repl_state[NOW] == L_OFF) {
				drbd_err(device, "Different csums-alg settings. me=\"%s\" peer=\"%s\"\n",
				    old_net_conf->csums_alg, p->csums_alg);
				goto disconnect;
			}
			csums_tfm = drbd_crypto_alloc_digest_safe(device,
					p->csums_alg, "csums-alg");
			if (IS_ERR(csums_tfm)) {
				csums_tfm = NULL;
				goto disconnect;
			}
		}

		if (apv > 94 && new_peer_device_conf) {
			new_peer_device_conf->c_plan_ahead = be32_to_cpu(p->c_plan_ahead);
			new_peer_device_conf->c_delay_target = be32_to_cpu(p->c_delay_target);
			new_peer_device_conf->c_fill_target = be32_to_cpu(p->c_fill_target);
			new_peer_device_conf->c_max_rate = be32_to_cpu(p->c_max_rate);

			fifo_size = (new_peer_device_conf->c_plan_ahead * 10 * SLEEP_TIME) / HZ;
			old_plan = rcu_dereference_protected(peer_device->rs_plan_s,
				lockdep_is_held(&resource->conf_update));
			if (!old_plan || fifo_size != old_plan->size) {
				new_plan = fifo_alloc(fifo_size);
				if (!new_plan) {
					drbd_err(device, "kmalloc of fifo_buffer failed");
					goto disconnect;
				}
			}
		}

		if (verify_tfm || csums_tfm) {
			new_net_conf = kzalloc(sizeof(struct net_conf), GFP_KERNEL);
			if (!new_net_conf) {
				drbd_err(device, "Allocation of new net_conf failed\n");
				goto disconnect;
			}

			*new_net_conf = *old_net_conf;

			if (verify_tfm) {
				strcpy(new_net_conf->verify_alg, p->verify_alg);
				new_net_conf->verify_alg_len = strlen(p->verify_alg) + 1;
				crypto_free_ahash(connection->verify_tfm);
				connection->verify_tfm = verify_tfm;
				drbd_info(device, "using verify-alg: \"%s\"\n", p->verify_alg);
			}
			if (csums_tfm) {
				strcpy(new_net_conf->csums_alg, p->csums_alg);
				new_net_conf->csums_alg_len = strlen(p->csums_alg) + 1;
				crypto_free_ahash(connection->csums_tfm);
				connection->csums_tfm = csums_tfm;
				drbd_info(device, "using csums-alg: \"%s\"\n", p->csums_alg);
			}
			rcu_assign_pointer(connection->transport.net_conf, new_net_conf);
		}
	}

	if (new_peer_device_conf) {
		rcu_assign_pointer(peer_device->conf, new_peer_device_conf);
		put_ldev(device);
	}

	if (new_plan)
		rcu_assign_pointer(peer_device->rs_plan_s, new_plan);

	mutex_unlock(&resource->conf_update);
	synchronize_rcu();
	if (new_net_conf)
		kfree(old_net_conf);
	kfree(old_peer_device_conf);
	if (new_plan)
		kfree(old_plan);

	return 0;

reconnect:
	if (new_peer_device_conf) {
		put_ldev(device);
		kfree(new_peer_device_conf);
	}
	mutex_unlock(&resource->conf_update);
	return -EIO;

disconnect:
	kfree(new_plan);
	if (new_peer_device_conf) {
		put_ldev(device);
		kfree(new_peer_device_conf);
	}
	mutex_unlock(&resource->conf_update);
	/* just for completeness: actually not needed,
	 * as this is not reached if csums_tfm was ok. */
	crypto_free_ahash(csums_tfm);
	/* but free the verify_tfm again, if csums_tfm did not work out */
	crypto_free_ahash(verify_tfm);
	change_cstate(connection, C_DISCONNECTING, CS_HARD);
	return -EIO;
}

static void drbd_setup_order_type(struct drbd_device *device, int peer)
{
	/* sorry, we currently have no working implementation
	 * of distributed TCQ */
}

/* warn if the arguments differ by more than 12.5% */
static void warn_if_differ_considerably(struct drbd_peer_device *peer_device,
	const char *s, sector_t a, sector_t b)
{
	sector_t d;
	if (a == 0 || b == 0)
		return;
	d = (a > b) ? (a - b) : (b - a);
	if (d > (a>>3) || d > (b>>3))
		drbd_warn(peer_device, "Considerable difference in %s: %llus vs. %llus\n", s,
		     (unsigned long long)a, (unsigned long long)b);
}

/* Maximum bio size that a protocol version supports. */
static unsigned int conn_max_bio_size(struct drbd_connection *connection)
{
	if (connection->agreed_pro_version >= 100)
		return DRBD_MAX_BIO_SIZE;
	else if (connection->agreed_pro_version >= 95)
		return DRBD_MAX_BIO_SIZE_P95;
	else
		return DRBD_MAX_SIZE_H80_PACKET;
}

static struct drbd_peer_device *get_neighbor_device(struct drbd_device *device,
		enum drbd_neighbor neighbor)
{
	s32 self_id, peer_id, pivot;
	struct drbd_peer_device *peer_device, *peer_device_ret = NULL;

	if (!get_ldev(device))
		return NULL;
	self_id = device->ldev->md.node_id;
	put_ldev(device);

	pivot = neighbor == NEXT_LOWER ? 0 : neighbor == NEXT_HIGHER ? S32_MAX : -1;
	if (pivot == -1)
		return NULL;

	rcu_read_lock();
	for_each_peer_device_rcu(peer_device, device) {
		bool found_new = false;
		peer_id = peer_device->node_id;

		if (neighbor == NEXT_LOWER && peer_id < self_id && peer_id >= pivot)
			found_new = true;
		else if (neighbor == NEXT_HIGHER && peer_id > self_id && peer_id <= pivot)
			found_new = true;

		if (found_new && peer_device->disk_state[NOW] >= D_INCONSISTENT) {
			pivot = peer_id;
			peer_device_ret = peer_device;
		}
	}
	rcu_read_unlock();

	return peer_device_ret;
}

static void maybe_trigger_resync(struct drbd_device *device, struct drbd_peer_device *peer_device, bool grew, bool skip)
{
	if (!peer_device)
		return;
	if (peer_device->repl_state[NOW] <= L_OFF)
		return;
	if (test_and_clear_bit(RESIZE_PENDING, &peer_device->flags) ||
	    (grew && peer_device->repl_state[NOW] == L_ESTABLISHED)) {
		if (peer_device->disk_state[NOW] >= D_INCONSISTENT &&
		    device->disk_state[NOW] >= D_INCONSISTENT) {
			if (skip)
				drbd_info(peer_device, "Resync of new storage suppressed with --assume-clean\n");
			else
				resync_after_online_grow(peer_device);
		} else
			set_bit(RESYNC_AFTER_NEG, &peer_device->flags);
	}
}

static int receive_sizes(struct drbd_connection *connection, struct packet_info *pi)
{
	struct drbd_peer_device *peer_device, *peer_device_it = NULL;
	struct drbd_device *device;
	struct p_sizes *p = pi->data;
	struct o_qlim *o = (connection->agreed_features & DRBD_FF_WSAME) ? p->qlim : NULL;
	uint64_t p_size, p_usize, p_csize;
	uint64_t my_usize, my_max_size, cur_size;
	enum determine_dev_size dd = DS_UNCHANGED;
	bool should_send_sizes = false;
	enum dds_flags ddsf;
	unsigned int protocol_max_bio_size;
	bool have_ldev = false;
	bool have_mutex = false;
	bool is_handshake;
	int err;
	u64 im;

	peer_device = conn_peer_device(connection, pi->vnr);
	if (!peer_device)
		return config_unknown_volume(connection, pi);
	device = peer_device->device;

	err = mutex_lock_interruptible(&connection->resource->conf_update);
	if (err) {
		drbd_err(connection, "Interrupted while waiting for conf_update\n");
		goto out;
	}
	have_mutex = true;

	/* just store the peer's disk size for now.
	 * we still need to figure out whether we accept that. */
	p_size = be64_to_cpu(p->d_size);
	p_usize = be64_to_cpu(p->u_size);
	p_csize = be64_to_cpu(p->c_size);

	peer_device->d_size = p_size;
	peer_device->u_size = p_usize;
	peer_device->c_size = p_csize;

	/* Ignore "current" size for calculating "max" size. */
	/* If it used to have a disk, but now is detached, don't revert back to zero. */
	if (p_size)
		peer_device->max_size = p_size;

	cur_size = drbd_get_capacity(device->this_bdev);
	dynamic_drbd_dbg(device, "current_size: %llu\n", (unsigned long long)cur_size);
	dynamic_drbd_dbg(peer_device, "c_size: %llu u_size: %llu d_size: %llu max_size: %llu\n",
			(unsigned long long)p_csize,
			(unsigned long long)p_usize,
			(unsigned long long)p_size,
			(unsigned long long)peer_device->max_size);

	if ((p_size && p_csize > p_size) || (p_usize && p_csize > p_usize)) {
		drbd_warn(peer_device, "Peer sent bogus sizes, disconnecting\n");
		goto disconnect;
	}

	/* The protocol version limits how big requests can be.  In addition,
	 * peers before protocol version 94 cannot split large requests into
	 * multiple bios; their reported max_bio_size is a hard limit.
	 */
	protocol_max_bio_size = conn_max_bio_size(connection);
	peer_device->max_bio_size = min(be32_to_cpu(p->max_bio_size), protocol_max_bio_size);
	ddsf = be16_to_cpu(p->dds_flags);

	is_handshake = (peer_device->repl_state[NOW] == L_OFF);
	/* Maybe the peer knows something about peers I cannot currently see. */
	ddsf |= DDSF_IGNORE_PEER_CONSTRAINTS;

	if (get_ldev(device)) {
		sector_t new_size;

		have_ldev = true;

		rcu_read_lock();
		my_usize = rcu_dereference(device->ldev->disk_conf)->disk_size;
		rcu_read_unlock();

		my_max_size = drbd_get_max_capacity(device->ldev);
		dynamic_drbd_dbg(peer_device, "la_size: %llu my_usize: %llu my_max_size: %llu\n",
			(unsigned long long)device->ldev->md.effective_size,
			(unsigned long long)my_usize,
			(unsigned long long)my_max_size);

		if (peer_device->disk_state[NOW] > D_DISKLESS)
			warn_if_differ_considerably(peer_device, "lower level device sizes",
				   p_size, my_max_size);
		warn_if_differ_considerably(peer_device, "user requested size",
					    p_usize, my_usize);

		if (is_handshake)
			p_usize = min_not_zero(my_usize, p_usize);

		if (p_usize == 0) {
			/* Peer may reset usize to zero only if it has a backend.
			 * Because a diskless node has no disk config,
			 * and always sends zero. */
			if (p_size == 0)
				p_usize = my_usize;
		}

		new_size = drbd_new_dev_size(device, p_csize, p_usize, ddsf);

		/* Never shrink a device with usable data during connect,
		 * or "attach" on the peer.
		 * But allow online shrinking if we are connected. */
		if (new_size < cur_size &&
		    device->disk_state[NOW] >= D_OUTDATED &&
		    (peer_device->repl_state[NOW] < L_ESTABLISHED || peer_device->disk_state[NOW] == D_DISKLESS)) {
			drbd_err(peer_device, "The peer's disk size is too small! (%llu < %llu sectors)\n",
					(unsigned long long)new_size, (unsigned long long)cur_size);
			goto disconnect;
		}

		/* Disconnect, if we cannot grow to the peer's current size */
		if (my_max_size < p_csize && !is_handshake) {
			drbd_err(peer_device, "Peer's size larger than my maximum capacity (%llu < %llu sectors)\n",
					(unsigned long long)my_max_size, (unsigned long long)p_csize);
			goto disconnect;
		}

		if (my_usize != p_usize) {
			struct disk_conf *old_disk_conf, *new_disk_conf;

			new_disk_conf = kzalloc(sizeof(struct disk_conf), GFP_KERNEL);
			if (!new_disk_conf) {
				drbd_err(device, "Allocation of new disk_conf failed\n");
				err = -ENOMEM;
				goto out;
			}

			old_disk_conf = device->ldev->disk_conf;
			*new_disk_conf = *old_disk_conf;
			new_disk_conf->disk_size = p_usize;

			rcu_assign_pointer(device->ldev->disk_conf, new_disk_conf);
			synchronize_rcu();
			kfree(old_disk_conf);

			drbd_info(peer_device, "Peer sets u_size to %llu sectors (old: %llu)\n",
				 (unsigned long long)p_usize, (unsigned long long)my_usize);
			/* Do not set should_send_sizes here. That might cause packet storms */
		}
	}

	/* Leave drbd_reconsider_queue_parameters() before drbd_determine_dev_size().
	   In case we cleared the QUEUE_FLAG_DISCARD from our queue in
	   drbd_reconsider_queue_parameters(), we can be sure that after
	   drbd_determine_dev_size() no REQ_DISCARDs are in the queue. */
	if (have_ldev) {
		drbd_reconsider_queue_parameters(device, device->ldev, o);
		dd = drbd_determine_dev_size(device, p_csize, ddsf, NULL);

		if (dd == DS_GREW || dd == DS_SHRUNK)
			should_send_sizes = true;

		if (dd == DS_ERROR) {
			err = -EIO;
			goto out;
		}
		drbd_md_sync_if_dirty(device);
	} else {
		uint64_t new_size = 0;

		drbd_reconsider_queue_parameters(device, NULL, o);
		/* In case I am diskless, need to accept the peer's *current* size.
		 *
		 * At this point, the peer knows more about my disk, or at
		 * least about what we last agreed upon, than myself.
		 * So if his c_size is less than his d_size, the most likely
		 * reason is that *my* d_size was smaller last time we checked,
		 * or some other peer does not (yet) have enough room.
		 *
		 * Unless of course he does not have a disk himself.
		 * In which case we ignore this completely.
		 */
		new_size = p_csize;
		new_size = min_not_zero(new_size, p_usize);
		new_size = min_not_zero(new_size, p_size);

		if (new_size == 0) {
			/* Ignore, peer does not know nothing. */
		} else if (new_size == cur_size) {
			/* nothing to do */
		} else if (cur_size != 0 && p_size == 0) {
			dynamic_drbd_dbg(peer_device,
					"Ignored diskless peer device size (peer:%llu != me:%llu sectors)!\n",
					(unsigned long long)new_size, (unsigned long long)cur_size);
		} else if (new_size < cur_size && device->resource->role[NOW] == R_PRIMARY) {
			drbd_err(peer_device,
				"The peer's device size is too small! (%llu < %llu sectors); demote me first!\n",
				(unsigned long long)new_size, (unsigned long long)cur_size);
			goto disconnect;

/* FIXME for each peer device: can I currently see any peer with attached disk
 * with a current size smaller than what that guy advertises? Then I better not
 * believe him.
 */
		} else {
			/* I believe the peer, if
			 *  - I don't have a current size myself
			 *  - we agree on the size anyways
			 *  - I do have a current size, am Secondary,
			 *    and he has the only disk
			 *  - I do have a current size, am Primary,
			 *    and he has the only disk,
			 *    which is larger than my current size
			 */
			should_send_sizes = true;
			drbd_set_my_capacity(device, new_size);
		}
	}

	if (device->device_conf.max_bio_size > protocol_max_bio_size ||
	    (connection->agreed_pro_version < 94 &&
	     device->device_conf.max_bio_size > peer_device->max_bio_size)) {
		drbd_err(device, "Peer cannot deal with requests bigger than %u. "
			 "Please reduce max_bio_size in the configuration.\n",
			 peer_device->max_bio_size);
		goto disconnect;
	}

	if (have_ldev) {
		if (device->ldev->known_size != drbd_get_capacity(device->ldev->backing_bdev)) {
			device->ldev->known_size = drbd_get_capacity(device->ldev->backing_bdev);
			should_send_sizes = true;
		}

		drbd_setup_order_type(device, be16_to_cpu(p->queue_order_type));
	}

	cur_size = drbd_get_capacity(device->this_bdev);

	for_each_peer_device_ref(peer_device_it, im, device) {
		struct drbd_connection *con_it = peer_device_it->connection;

		/* drop cached max_size, if we already grew beyond it */
		if (peer_device_it->max_size < cur_size)
			peer_device_it->max_size = 0;

		if (con_it->cstate[NOW] < C_CONNECTED)
			continue;

		/* Send size updates only if something relevant has changed.
		 * TODO: only tell the sender thread to do so,
		 * or we may end up in a distributed deadlock on congestion. */

		if (should_send_sizes)
			drbd_send_sizes(peer_device_it, p_usize, ddsf);
	}

	maybe_trigger_resync(device, get_neighbor_device(device, NEXT_HIGHER),
					dd == DS_GREW, ddsf & DDSF_NO_RESYNC);
	maybe_trigger_resync(device, get_neighbor_device(device, NEXT_LOWER),
					dd == DS_GREW, ddsf & DDSF_NO_RESYNC);
	err = 0;

out:
	if (have_ldev)
		put_ldev(device);
	if (have_mutex)
		mutex_unlock(&connection->resource->conf_update);
	return err;

disconnect:
	/* don't let a rejected peer confuse future handshakes with different peers. */
	peer_device->max_size = 0;
	change_cstate(connection, C_DISCONNECTING, CS_HARD);
	err = -EIO;
	goto out;
}

static int resolve_splitbrain_from_disk_states(struct drbd_peer_device *peer_device)
{
	struct drbd_device *device = peer_device->device;
	enum drbd_disk_state peer_disk_state = peer_device->disk_state[NOW];
	enum drbd_disk_state disk_state = device->disk_state[NOW];

	return  disk_state <= D_UP_TO_DATE && peer_disk_state == D_UP_TO_DATE ? -2 :
		disk_state == D_UP_TO_DATE && peer_disk_state <= D_UP_TO_DATE ? 2 :
		100;
}

static void drbd_resync(struct drbd_peer_device *peer_device,
			enum resync_reason reason) __must_hold(local)
{
	enum drbd_role peer_role = peer_device->connection->peer_role[NOW];
	enum drbd_repl_state new_repl_state;
	enum drbd_disk_state peer_disk_state;
	int hg, rule_nr, peer_node_id;
	enum drbd_state_rv rv;

	hg = drbd_handshake(peer_device, &rule_nr, &peer_node_id, reason == DISKLESS_PRIMARY);
	if (hg == 100 && reason == AFTER_UNSTABLE)
		hg = resolve_splitbrain_from_disk_states(peer_device);
	new_repl_state = hg < -4 || hg > 4 ? -1 : goodness_to_repl_state(peer_device, peer_role, hg);

	if (new_repl_state == -1) {
		drbd_info(peer_device, "Unexpected result of handshake() %d!\n", new_repl_state);
		return;
	} else if (new_repl_state != L_ESTABLISHED) {
		bitmap_mod_after_handshake(peer_device, hg, peer_node_id);
		drbd_info(peer_device, "Becoming %s %s\n", drbd_repl_str(new_repl_state),
			  reason == AFTER_UNSTABLE ? "after unstable" : "because primary is diskless");
	}

	peer_disk_state = peer_device->disk_state[NOW];
	if (new_repl_state == L_ESTABLISHED && peer_disk_state >= D_CONSISTENT &&
	    peer_device->device->disk_state[NOW] == D_OUTDATED) {
		/* No resync with up-to-date peer -> I should be consistent or up-to-date as well.
		   Note: Former unstable (but up-to-date) nodes become consistent for a short
		   time after loosing their primary peer. Therefore consider consistent here
		   as well. */
		drbd_info(peer_device, "Upgrading local disk to %s after unstable/weak (and no resync).\n",
			  drbd_disk_str(peer_disk_state));
		change_disk_state(peer_device->device, peer_disk_state, CS_VERBOSE, NULL);
		return;
	}

	rv = change_repl_state(peer_device, new_repl_state, CS_VERBOSE);
	if ((rv == SS_NOTHING_TO_DO || rv == SS_RESYNC_RUNNING) &&
	    (new_repl_state == L_WF_BITMAP_S || new_repl_state == L_WF_BITMAP_T)) {
		/* Those events might happen very quickly. In case we are still processing
		   the previous resync we need to re-enter that state. Schedule sending of
		   the bitmap here explicitly */
		peer_device->resync_again++;
		drbd_info(peer_device, "...postponing this until current resync finished\n");
	}
}

static void update_bitmap_slot_of_peer(struct drbd_peer_device *peer_device, int node_id, u64 bitmap_uuid)
{
	if (peer_device->bitmap_uuids[node_id] && bitmap_uuid == 0) {
		/* If we learn from a neighbor that it no longer has a bitmap
		   against a third node, we need to deduce from that knowledge
		   that in the other direction the bitmap was cleared as well.
		 */
		struct drbd_peer_device *peer_device2;

		rcu_read_lock();
		peer_device2 = peer_device_by_node_id(peer_device->device, node_id);
		if (peer_device2) {
			int node_id2 = peer_device->connection->peer_node_id;
			peer_device2->bitmap_uuids[node_id2] = 0;
		}
		rcu_read_unlock();
	}
	peer_device->bitmap_uuids[node_id] = bitmap_uuid;
}

static int __receive_uuids(struct drbd_peer_device *peer_device, u64 node_mask)
{
	enum drbd_repl_state repl_state = peer_device->repl_state[NOW];
	struct drbd_device *device = peer_device->device;
	int updated_uuids = 0, err = 0;
	bool bad_server;

	bad_server =
		repl_state < L_ESTABLISHED &&
		device->disk_state[NOW] < D_INCONSISTENT &&
		device->resource->role[NOW] == R_PRIMARY &&
		(device->exposed_data_uuid & ~UUID_PRIMARY) !=
		(peer_device->current_uuid & ~UUID_PRIMARY);

	if (peer_device->connection->agreed_pro_version < 110 && bad_server) {
		drbd_err(device, "Can only connect to data with current UUID=%016llX\n",
		    (unsigned long long)device->exposed_data_uuid);
		change_cstate(peer_device->connection, C_DISCONNECTING, CS_HARD);
		return -EIO;
	}

	if (get_ldev(device)) {
		int skip_initial_sync =
			repl_state == L_ESTABLISHED &&
			peer_device->connection->agreed_pro_version >= 90 &&
			drbd_current_uuid(device) == UUID_JUST_CREATED &&
			(peer_device->uuid_flags & UUID_FLAG_SKIP_INITIAL_SYNC);
		if (skip_initial_sync) {
			unsigned long irq_flags;

			drbd_info(device, "Accepted new current UUID, preparing to skip initial sync\n");
			drbd_bitmap_io(device, &drbd_bmio_clear_all_n_write,
					"clear_n_write from receive_uuids",
					BM_LOCK_SET | BM_LOCK_CLEAR | BM_LOCK_BULK, NULL);
			_drbd_uuid_set_current(device, peer_device->current_uuid);
			_drbd_uuid_set_bitmap(peer_device, 0);
			begin_state_change(device->resource, &irq_flags, CS_VERBOSE);
			/* FIXME: Note that req_lock was not taken here before! */
			__change_disk_state(device, D_UP_TO_DATE);
			__change_peer_disk_state(peer_device, D_UP_TO_DATE);
			end_state_change(device->resource, &irq_flags);
			updated_uuids = 1;
		}

		if (peer_device->uuid_flags & UUID_FLAG_NEW_DATAGEN) {
			drbd_warn(peer_device, "received new current UUID: %016llX "
				  "weak_nodes=%016llX\n", peer_device->current_uuid, node_mask);
			drbd_uuid_received_new_current(peer_device, peer_device->current_uuid, node_mask);
		}

		if (device->disk_state[NOW] > D_OUTDATED) {
			int hg, unused_int;
			hg = drbd_uuid_compare(peer_device, &unused_int, &unused_int);

			if (hg == -3 || hg == -2) {
				struct drbd_resource *resource = device->resource;
				unsigned long irq_flags;

				begin_state_change(resource, &irq_flags, CS_VERBOSE);
				if (device->disk_state[NEW] > D_OUTDATED)
					__change_disk_state(device, D_OUTDATED);
				end_state_change(resource, &irq_flags);
			}
		}

		drbd_uuid_detect_finished_resyncs(peer_device);

		drbd_md_sync_if_dirty(device);
		put_ldev(device);
	} else if (device->disk_state[NOW] < D_INCONSISTENT &&
		   repl_state >= L_ESTABLISHED &&
		   device->resource->role[NOW] == R_SECONDARY &&
		   peer_device->disk_state[NOW] == D_UP_TO_DATE &&
		   peer_device->current_uuid != device->exposed_data_uuid) {
		struct drbd_resource *resource = device->resource;

		spin_lock_irq(&resource->req_lock);
		if (resource->remote_state_change) {
			drbd_info(peer_device, "Delaying update of exposed data uuid\n");
			device->next_exposed_data_uuid = peer_device->current_uuid;
		} else
			updated_uuids = drbd_set_exposed_data_uuid(device, peer_device->current_uuid);
		spin_unlock_irq(&resource->req_lock);

	}

	if (updated_uuids)
		drbd_print_uuids(peer_device, "receiver updated UUIDs to");

	peer_device->uuid_node_mask = node_mask;

	if ((repl_state == L_SYNC_TARGET || repl_state == L_PAUSED_SYNC_T) &&
	    !(peer_device->uuid_flags & UUID_FLAG_STABLE) &&
	    !drbd_stable_sync_source_present(peer_device, NOW))
		set_bit(UNSTABLE_RESYNC, &peer_device->flags);

	return err;
}

static int receive_uuids(struct drbd_connection *connection, struct packet_info *pi)
{
	const int node_id = connection->resource->res_opts.node_id;
	struct drbd_peer_device *peer_device;
	struct p_uuids *p = pi->data;
	int history_uuids, i;

	peer_device = conn_peer_device(connection, pi->vnr);
	if (!peer_device)
		return config_unknown_volume(connection, pi);

	history_uuids = min_t(int, HISTORY_UUIDS_V08,
			      ARRAY_SIZE(peer_device->history_uuids));

	peer_device->current_uuid = be64_to_cpu(p->current_uuid);
	peer_device->bitmap_uuids[node_id] = be64_to_cpu(p->bitmap_uuid);
	for (i = 0; i < history_uuids; i++)
		peer_device->history_uuids[i] = be64_to_cpu(p->history_uuids[i]);
	for (; i < ARRAY_SIZE(peer_device->history_uuids); i++)
		peer_device->history_uuids[i] = 0;
	peer_device->dirty_bits = be64_to_cpu(p->dirty_bits);
	peer_device->uuid_flags = be64_to_cpu(p->uuid_flags) | UUID_FLAG_STABLE;
	peer_device->uuids_received = true;

	return __receive_uuids(peer_device, 0);
}

static int receive_uuids110(struct drbd_connection *connection, struct packet_info *pi)
{
	struct drbd_peer_device *peer_device;
	struct p_uuids110 *p = pi->data;
	int bitmap_uuids, history_uuids, rest, i, pos, err;
	u64 bitmap_uuids_mask, node_mask;
	struct drbd_peer_md *peer_md = NULL;
	struct drbd_device *device;


	peer_device = conn_peer_device(connection, pi->vnr);
	if (!peer_device)
		return config_unknown_volume(connection, pi);

	device = peer_device->device;

	peer_device->current_uuid = be64_to_cpu(p->current_uuid);
	peer_device->dirty_bits = be64_to_cpu(p->dirty_bits);
	peer_device->uuid_flags = be64_to_cpu(p->uuid_flags);
	bitmap_uuids_mask = be64_to_cpu(p->bitmap_uuids_mask);
	if (bitmap_uuids_mask & ~(NODE_MASK(DRBD_PEERS_MAX) - 1))
		return -EIO;
	bitmap_uuids = hweight64(bitmap_uuids_mask);

	if (pi->size / sizeof(p->other_uuids[0]) < bitmap_uuids)
		return -EIO;
	history_uuids = pi->size / sizeof(p->other_uuids[0]) - bitmap_uuids;
	if (history_uuids > ARRAY_SIZE(peer_device->history_uuids))
		history_uuids = ARRAY_SIZE(peer_device->history_uuids);

	err = drbd_recv_into(connection, p->other_uuids,
			     (bitmap_uuids + history_uuids) *
			     sizeof(p->other_uuids[0]));
	if (err)
		return err;

	rest = pi->size - (bitmap_uuids + history_uuids) * sizeof(p->other_uuids[0]);
	if (rest && !ignore_remaining_packet(connection, rest))
		return -EIO;

	if (get_ldev(device))
		peer_md = device->ldev->md.peers;
	pos = 0;
	for (i = 0; i < ARRAY_SIZE(peer_device->bitmap_uuids); i++) {
		u64 bitmap_uuid;

		if (bitmap_uuids_mask & NODE_MASK(i)) {
			bitmap_uuid = be64_to_cpu(p->other_uuids[pos++]);

			if (peer_md && peer_md[i].bitmap_index == -1)
				peer_md[i].flags |= MDF_NODE_EXISTS;
		} else {
			bitmap_uuid = 0;
		}

		update_bitmap_slot_of_peer(peer_device, i, bitmap_uuid);
	}
	if (peer_md)
		put_ldev(device);

	for (i = 0; i < history_uuids; i++)
		peer_device->history_uuids[i] = be64_to_cpu(p->other_uuids[pos++]);
	while (i < ARRAY_SIZE(peer_device->history_uuids))
		peer_device->history_uuids[i++] = 0;
	peer_device->uuids_received = true;

	node_mask = be64_to_cpu(p->node_mask);

	if (test_bit(INITIAL_STATE_RECEIVED, &peer_device->flags) &&
	    peer_device->connection->peer_role[NOW] == R_PRIMARY &&
	    peer_device->uuid_flags & UUID_FLAG_STABLE)
		check_resync_source(device, node_mask);

	err = __receive_uuids(peer_device, node_mask);

	if (peer_device->uuid_flags & UUID_FLAG_GOT_STABLE) {
		struct drbd_device *device = peer_device->device;

		if (peer_device->repl_state[NOW] == L_ESTABLISHED &&
		    drbd_device_stable(device, NULL) && get_ldev(device)) {
			drbd_send_uuids(peer_device, UUID_FLAG_RESYNC, 0);
			drbd_resync(peer_device, AFTER_UNSTABLE);
			put_ldev(device);
		}
	}

	if (peer_device->uuid_flags & UUID_FLAG_RESYNC) {
		if (get_ldev(device)) {
			bool dp = peer_device->uuid_flags & UUID_FLAG_DISKLESS_PRIMARY;
			drbd_resync(peer_device, dp ? DISKLESS_PRIMARY : AFTER_UNSTABLE);
			put_ldev(device);
		}
	}

	return err;
}


/* If a primary looses connection to a SYNC_SOURCE node from us, then we
 * need to abort that resync. Why?
 *
 * When the primary sends a write we get that and write that as well. With
 * the peer_ack packet we will set that as out-of-sync towards the sync
 * source node.
 * When the resync process finds such bits we will request outdated
 * data from the sync source!
 *
 * -> better stop a resync from such a source.
 */
static void check_resync_source(struct drbd_device *device, u64 weak_nodes)
{
	struct drbd_peer_device *peer_device;

	rcu_read_lock();
	for_each_peer_device_rcu(peer_device, device) {
		enum drbd_repl_state repl_state = peer_device->repl_state[NOW];
		if ((repl_state == L_SYNC_TARGET || repl_state == L_PAUSED_SYNC_T) &&
		    NODE_MASK(peer_device->node_id) & weak_nodes) {
			rcu_read_unlock();
			goto abort;
		}
	}
	rcu_read_unlock();
	return;
abort:
	drbd_info(peer_device, "My sync source became a weak node, aborting resync!\n");
	change_repl_state(peer_device, L_ESTABLISHED, CS_VERBOSE);
	drbd_flush_workqueue(&device->resource->work);

	wait_event_interruptible(device->misc_wait,
				 peer_device->repl_state[NOW] <= L_ESTABLISHED  ||
				 atomic_read(&peer_device->rs_pending_cnt) == 0);

	drbd_rs_del_all(peer_device);
	peer_device->rs_total  = 0;
	peer_device->rs_failed = 0;
	peer_device->rs_paused = 0;
}

/**
 * convert_state() - Converts the peer's view of the cluster state to our point of view
 * @peer_state:	The state as seen by the peer.
 */
static union drbd_state convert_state(union drbd_state peer_state)
{
	union drbd_state state;

	static enum drbd_conn_state c_tab[] = {
		[L_OFF] = L_OFF,
		[L_ESTABLISHED] = L_ESTABLISHED,

		[L_STARTING_SYNC_S] = L_STARTING_SYNC_T,
		[L_STARTING_SYNC_T] = L_STARTING_SYNC_S,
		[C_DISCONNECTING] = C_TEAR_DOWN, /* C_NETWORK_FAILURE, */
		[C_CONNECTING] = C_CONNECTING,
		[L_VERIFY_S]       = L_VERIFY_T,
		[C_MASK]   = C_MASK,
	};

	state.i = peer_state.i;

	state.conn = c_tab[peer_state.conn];
	state.peer = peer_state.role;
	state.role = peer_state.peer;
	state.pdsk = peer_state.disk;
	state.disk = peer_state.pdsk;
	state.peer_isp = (peer_state.aftr_isp | peer_state.user_isp);

	return state;
}

static enum drbd_state_rv
__change_connection_state(struct drbd_connection *connection,
			  union drbd_state mask, union drbd_state val,
			  enum chg_state_flags flags)
{
	struct drbd_resource *resource = connection->resource;

	if (mask.role) {
		/* not allowed */
	}
	if (mask.susp) {
		mask.susp ^= -1;
		__change_io_susp_user(resource, val.susp);
	}
	if (mask.susp_nod) {
		mask.susp_nod ^= -1;
		__change_io_susp_no_data(resource, val.susp_nod);
	}
	if (mask.susp_fen) {
		mask.susp_fen ^= -1;
		__change_io_susp_fencing(connection, val.susp_fen);
	}
	if (mask.disk) {
		/* Handled in __change_peer_device_state(). */
		mask.disk ^= -1;
	}
	if (mask.conn) {
		mask.conn ^= -1;
		__change_cstate(connection,
				min_t(enum drbd_conn_state, val.conn, C_CONNECTED));
	}
	if (mask.pdsk) {
		/* Handled in __change_peer_device_state(). */
		mask.pdsk ^= -1;
	}
	if (mask.peer) {
		mask.peer ^= -1;
		__change_peer_role(connection, val.peer);
	}
	if (mask.i) {
		drbd_info(connection, "Remote state change: request %u/%u not "
		"understood\n", mask.i, val.i & mask.i);
		return SS_NOT_SUPPORTED;
	}
	return SS_SUCCESS;
}

static enum drbd_state_rv
__change_peer_device_state(struct drbd_peer_device *peer_device,
			   union drbd_state mask, union drbd_state val)
{
	struct drbd_device *device = peer_device->device;

	if (mask.peer) {
		/* Handled in __change_connection_state(). */
		mask.peer ^= -1;
	}
	if (mask.disk) {
		mask.disk ^= -1;
		__change_disk_state(device, val.disk);
	}

	if (mask.conn) {
		mask.conn ^= -1;
		__change_repl_state(peer_device,
				max_t(enum drbd_repl_state, val.conn, L_OFF));
	}
	if (mask.pdsk) {
		mask.pdsk ^= -1;
		__change_peer_disk_state(peer_device, val.pdsk);
	}
	if (mask.user_isp) {
		mask.user_isp ^= -1;
		__change_resync_susp_user(peer_device, val.user_isp);
	}
	if (mask.peer_isp) {
		mask.peer_isp ^= -1;
		__change_resync_susp_peer(peer_device, val.peer_isp);
	}
	if (mask.aftr_isp) {
		mask.aftr_isp ^= -1;
		__change_resync_susp_dependency(peer_device, val.aftr_isp);
	}
	if (mask.i) {
		drbd_info(peer_device, "Remote state change: request %u/%u not "
		"understood\n", mask.i, val.i & mask.i);
		return SS_NOT_SUPPORTED;
	}
	return SS_SUCCESS;
}

/**
 * change_connection_state()  -  change state of a connection and all its peer devices
 *
 * Also changes the state of the peer devices' devices and of the resource.
 * Cluster-wide state changes are not supported.
 */
static enum drbd_state_rv
change_connection_state(struct drbd_connection *connection,
			union drbd_state mask,
			union drbd_state val,
			struct twopc_reply *reply,
			enum chg_state_flags flags)
{
	struct drbd_resource *resource = connection->resource;
	struct drbd_peer_device *peer_device;
	unsigned long irq_flags;
	enum drbd_state_rv rv;
	int vnr;
	long t = resource->res_opts.auto_promote_timeout * HZ / 10;

	mask = convert_state(mask);
	val = convert_state(val);
retry:
	begin_state_change(resource, &irq_flags, flags & ~CS_VERBOSE);
	idr_for_each_entry(&connection->peer_devices, peer_device, vnr) {
		rv = __change_peer_device_state(peer_device, mask, val);
		if (rv < SS_SUCCESS)
			goto fail;
	}
	rv = __change_connection_state(connection, mask, val, flags);
	if (rv < SS_SUCCESS)
		goto fail;

	if (reply) {
		u64 directly_reachable = directly_connected_nodes(resource, NEW) |
			NODE_MASK(resource->res_opts.node_id);

		if (reply->primary_nodes & ~directly_reachable)
			__outdate_myself(resource);
	}

	rv = end_state_change(resource, &irq_flags);
out:

	if ((rv == SS_NO_UP_TO_DATE_DISK && resource->role[NOW] != R_PRIMARY) ||
	    rv == SS_PRIMARY_READER) {
		/* Most probably udev opened it read-only. That might happen
		   if it was demoted very recently. Wait up to one second. */
		t = wait_event_interruptible_timeout(resource->state_wait,
						     drbd_open_ro_count(resource) == 0,
						     t);
		if (t > 0)
			goto retry;
	}

	if (rv < SS_SUCCESS)
		drbd_err(resource, "State change failed: %s\n", drbd_set_st_err_str(rv));

	return rv;
fail:
	abort_state_change(resource, &irq_flags);
	goto out;
}

/**
 * change_peer_device_state()  -  change state of a peer and its connection
 *
 * Also changes the state of the peer device's device and of the resource.
 * Cluster-wide state changes are not supported.
 */
static enum drbd_state_rv
change_peer_device_state(struct drbd_peer_device *peer_device,
			 union drbd_state mask,
			 union drbd_state val,
			 enum chg_state_flags flags)
{
	struct drbd_connection *connection = peer_device->connection;
	unsigned long irq_flags;
	enum drbd_state_rv rv;

	mask = convert_state(mask);
	val = convert_state(val);

	begin_state_change(connection->resource, &irq_flags, flags);
	rv = __change_peer_device_state(peer_device, mask, val);
	if (rv < SS_SUCCESS)
		goto fail;
	rv = __change_connection_state(connection, mask, val, flags);
	if (rv < SS_SUCCESS)
		goto fail;
	rv = end_state_change(connection->resource, &irq_flags);
out:
	return rv;
fail:
	abort_state_change(connection->resource, &irq_flags);
	goto out;
}

static int receive_req_state(struct drbd_connection *connection, struct packet_info *pi)
{
	struct drbd_resource *resource = connection->resource;
	struct drbd_peer_device *peer_device = NULL;
	struct p_req_state *p = pi->data;
	union drbd_state mask, val;
	enum chg_state_flags flags = CS_VERBOSE | CS_LOCAL_ONLY | CS_TWOPC;
	enum drbd_state_rv rv;
	int vnr = -1;

	if (!expect(connection, connection->agreed_pro_version < 110)) {
		drbd_err(connection, "Packet %s not allowed in protocol version %d\n",
			 drbd_packet_name(pi->cmd),
			 connection->agreed_pro_version);
		return -EIO;
	}

	mask.i = be32_to_cpu(p->mask);
	val.i = be32_to_cpu(p->val);

	/* P_STATE_CHG_REQ packets must have a valid vnr.  P_CONN_ST_CHG_REQ
	 * packets have an undefined vnr. */
	if (pi->cmd == P_STATE_CHG_REQ) {
		peer_device = conn_peer_device(connection, pi->vnr);
		if (!peer_device) {
			if (mask.i == ((union drbd_state){{.conn = conn_MASK}}).i &&
			    val.i == ((union drbd_state){{.conn = L_OFF}}).i) {
				/* The peer removed this volume, we do not have it... */
				drbd_send_sr_reply(connection, vnr, SS_NOTHING_TO_DO);
				return 0;
			}

			return -EIO;
		}
		vnr = peer_device->device->vnr;
	}

	rv = SS_SUCCESS;
	spin_lock_irq(&resource->req_lock);
	if (resource->remote_state_change)
		rv = SS_CONCURRENT_ST_CHG;
	else
		resource->remote_state_change = true;
	spin_unlock_irq(&resource->req_lock);

	if (rv != SS_SUCCESS) {
		drbd_info(connection, "Rejecting concurrent remote state change\n");
		drbd_send_sr_reply(connection, vnr, rv);
		return 0;
	}

	/* Send the reply before carrying out the state change: this is needed
	 * for connection state changes which close the network connection.  */
	if (peer_device) {
		rv = change_peer_device_state(peer_device, mask, val, flags | CS_PREPARE);
		drbd_send_sr_reply(connection, vnr, rv);
		rv = change_peer_device_state(peer_device, mask, val, flags | CS_PREPARED);
		if (rv >= SS_SUCCESS)
			drbd_md_sync_if_dirty(peer_device->device);
	} else {
		flags |= CS_IGN_OUTD_FAIL;
		rv = change_connection_state(connection, mask, val, NULL, flags | CS_PREPARE);
		drbd_send_sr_reply(connection, vnr, rv);
		change_connection_state(connection, mask, val, NULL, flags | CS_PREPARED);
	}

	spin_lock_irq(&resource->req_lock);
	resource->remote_state_change = false;
	spin_unlock_irq(&resource->req_lock);
	wake_up(&resource->twopc_wait);
	queue_queued_twopc(resource);

	return 0;
}

int abort_nested_twopc_work(struct drbd_work *work, int cancel)
{
	struct drbd_resource *resource =
		container_of(work, struct drbd_resource, twopc_work);
	bool prepared = false;

	spin_lock_irq(&resource->req_lock);
	if (resource->twopc_reply.initiator_node_id != -1) {
		struct drbd_connection *connection, *tmp;
		resource->remote_state_change = false;
		resource->twopc_reply.initiator_node_id = -1;
		list_for_each_entry_safe(connection, tmp, &resource->twopc_parents, twopc_parent_list) {
			kref_debug_put(&connection->kref_debug, 9);
			kref_put(&connection->kref, drbd_destroy_connection);
		}
		INIT_LIST_HEAD(&resource->twopc_parents);

		prepared = true;
	}
	resource->twopc_work.cb = NULL;
	spin_unlock_irq(&resource->req_lock);
	wake_up(&resource->twopc_wait);
	queue_queued_twopc(resource);

	if (prepared)
		abort_prepared_state_change(resource);
	return 0;
}

void twopc_timer_fn(DRBD_TIMER_FN_ARG)
{
	struct drbd_resource *resource = DRBD_TIMER_ARG2OBJ(resource, twopc_timer);
	unsigned long irq_flags;

	spin_lock_irqsave(&resource->req_lock, irq_flags);
	if (resource->twopc_work.cb == NULL) {
		drbd_err(resource, "Two-phase commit %u timeout\n",
			   resource->twopc_reply.tid);
		resource->twopc_work.cb = abort_nested_twopc_work;
		drbd_queue_work(&resource->work, &resource->twopc_work);
	} else {
		mod_timer(&resource->twopc_timer, jiffies + HZ/10);
	}
	spin_unlock_irqrestore(&resource->req_lock, irq_flags);
}

static enum drbd_state_rv outdate_if_weak(struct drbd_resource *resource,
					  struct twopc_reply *reply,
					  enum chg_state_flags flags)
{
	u64 directly_reachable = directly_connected_nodes(resource, NOW) |
		NODE_MASK(resource->res_opts.node_id);

	if (reply->primary_nodes & ~directly_reachable) {
		unsigned long irq_flags;

		begin_state_change(resource, &irq_flags, flags);
		__outdate_myself(resource);
		return end_state_change(resource, &irq_flags);
	}

	return SS_NOTHING_TO_DO;
}

bool drbd_have_local_disk(struct drbd_resource *resource)
{
	struct drbd_device *device;
	int vnr;

	rcu_read_lock();
	idr_for_each_entry(&resource->devices, device, vnr) {
		if (device->disk_state[NOW] > D_DISKLESS) {
			rcu_read_unlock();
			return true;
		}
	}
	rcu_read_unlock();
	return false;
}

static enum drbd_state_rv
far_away_change(struct drbd_connection *connection, union drbd_state mask,
		union drbd_state val, struct twopc_reply *reply,
		enum chg_state_flags flags)
{
	struct drbd_resource *resource = connection->resource;
	int vnr = resource->twopc_reply.vnr;

	if (mask.i == 0 && val.i == 0 &&
	    resource->role[NOW] == R_PRIMARY && vnr == -1) {
		/* A node far away test if there are primaries. I am the guy he
		   is concerned about... He learned about me in the CS_PREPARE phase.
		   Since he is commiting it I know that he is outdated now... */
		struct drbd_connection *affected_connection;
		int initiator_node_id = resource->twopc_reply.initiator_node_id;

		affected_connection = drbd_get_connection_by_node_id(resource, initiator_node_id);
		if (affected_connection) {
			unsigned long irq_flags;
			enum drbd_state_rv rv;

			begin_state_change(resource, &irq_flags, flags);
			__change_peer_disk_states(affected_connection, D_OUTDATED);
			rv = end_state_change(resource, &irq_flags);
			kref_put(&affected_connection->kref, drbd_destroy_connection);
			return rv;
		}
	}
	if (flags & CS_PREPARE && mask.role == role_MASK && val.role == R_PRIMARY &&
	    resource->role[NOW] == R_PRIMARY) {
		struct net_conf *nc;

		nc = rcu_dereference(connection->transport.net_conf);
		if (!nc || !nc->two_primaries)
			return SS_TWO_PRIMARIES;

		/* A node further away wants to become primary. In case I am
		   primary allow it only when I am diskless. See
		   also check_primaries_distances() in drbd_state.c */
		if (drbd_have_local_disk(resource))
			return SS_WEAKLY_CONNECTED;
	}
	return outdate_if_weak(resource, reply, flags);
}

enum csc_rv {
	CSC_CLEAR,
	CSC_REJECT,
	CSC_ABORT_LOCAL,
	CSC_QUEUE,
	CSC_TID_MISS,
	CSC_MATCH,
};

static enum csc_rv
check_concurrent_transactions(struct drbd_resource *resource, struct twopc_reply *new_r)
{
	struct twopc_reply *ongoing = &resource->twopc_reply;

	if (!resource->remote_state_change)
		return CSC_CLEAR;

	if (new_r->initiator_node_id < ongoing->initiator_node_id) {
		if (ongoing->initiator_node_id == resource->res_opts.node_id)
			return CSC_ABORT_LOCAL;
		else
			return CSC_QUEUE;
	} else if (new_r->initiator_node_id > ongoing->initiator_node_id) {
		return CSC_REJECT;
	}
	if (new_r->tid != ongoing->tid)
		return CSC_TID_MISS;

	return CSC_MATCH;
}


enum alt_rv {
	ALT_LOCKED,
	ALT_MATCH,
	ALT_TIMEOUT,
};

static enum alt_rv when_done_lock(struct drbd_resource *resource, unsigned int for_tid)
{
	spin_lock_irq(&resource->req_lock);
	if (!resource->remote_state_change)
		return ALT_LOCKED;
	spin_unlock_irq(&resource->req_lock);
	if (resource->twopc_reply.tid == for_tid)
		return ALT_MATCH;

	return ALT_TIMEOUT;
}
static enum alt_rv abort_local_transaction(struct drbd_resource *resource, unsigned int for_tid)
{
	long t = twopc_timeout(resource) / 8;
	enum alt_rv rv;

	set_bit(TWOPC_ABORT_LOCAL, &resource->flags);
	spin_unlock_irq(&resource->req_lock);
	wake_up(&resource->state_wait);
	wait_event_timeout(resource->twopc_wait,
			   (rv = when_done_lock(resource, for_tid)) != ALT_TIMEOUT, t);
	clear_bit(TWOPC_ABORT_LOCAL, &resource->flags);
	return rv;
}

static void arm_queue_twopc_timer(struct drbd_resource *resource)
{
	struct queued_twopc *q;
	q = list_first_entry_or_null(&resource->queued_twopc, struct queued_twopc, w.list);

	if (q) {
		unsigned long t = twopc_timeout(resource) / 4;
		mod_timer(&resource->queued_twopc_timer, q->start_jif + t);
	} else {
		del_timer(&resource->queued_twopc_timer);
	}
}

static int queue_twopc(struct drbd_connection *connection, struct twopc_reply *twopc, struct packet_info *pi)
{
	struct drbd_resource *resource = connection->resource;
	struct queued_twopc *q;
	bool was_empty, already_queued = false;

	spin_lock_irq(&resource->queued_twopc_lock);
	list_for_each_entry(q, &resource->queued_twopc, w.list) {
		if (q->reply.tid == twopc->tid &&
		    q->reply.initiator_node_id == twopc->initiator_node_id &&
		    q->connection == connection)
			already_queued = true;
	}
	spin_unlock_irq(&resource->queued_twopc_lock);

	if (already_queued)
		return 0;

	q = kmalloc(sizeof(*q), GFP_NOIO);
	if (!q)
		return -ENOMEM;

	q->reply = *twopc;
	q->packet_data = *(struct p_twopc_request *)pi->data;
	q->packet_info = *pi;
	q->packet_info.data = &q->packet_data;
	kref_get(&connection->kref);
	kref_debug_get(&connection->kref_debug, 16);
	q->connection = connection;
	q->start_jif = jiffies;

	spin_lock_irq(&resource->queued_twopc_lock);
	was_empty = list_empty(&resource->queued_twopc);
	list_add_tail(&q->w.list, &resource->queued_twopc);
	if (was_empty)
		arm_queue_twopc_timer(resource);
	spin_unlock_irq(&resource->queued_twopc_lock);

	return 0;
}

static int queued_twopc_work(struct drbd_work *w, int cancel)
{
	struct queued_twopc *q = container_of(w, struct queued_twopc, w), *q2, *tmp;
	struct drbd_connection *connection = q->connection;
	struct drbd_resource *resource = connection->resource;
	unsigned long t = twopc_timeout(resource) / 4;
	LIST_HEAD(work_list);

	/* Look for more for the same TID... */
	spin_lock_irq(&resource->queued_twopc_lock);
	list_for_each_entry_safe(q2, tmp, &resource->queued_twopc, w.list) {
		if (q2->reply.tid == q->reply.tid &&
		    q2->reply.initiator_node_id == q->reply.initiator_node_id)
			list_move_tail(&q2->w.list, &work_list);
	}
	spin_unlock_irq(&resource->queued_twopc_lock);

	while (true) {
		if (jiffies - q->start_jif >= t || cancel) {
			if (!cancel)
				drbd_info(connection, "Rejecting concurrent "
					  "remote state change %u because of "
					  "state change %u takes too long\n",
					  q->reply.tid,
					  resource->twopc_reply.tid);
			drbd_send_twopc_reply(connection, P_TWOPC_RETRY, &q->reply);
		} else {
			process_twopc(connection, &q->reply, &q->packet_info, q->start_jif);
		}

		kref_debug_put(&connection->kref_debug, 16);
		kref_put(&connection->kref, drbd_destroy_connection);
		kfree(q);

		q = list_first_entry_or_null(&work_list, struct queued_twopc, w.list);
		if (q) {
			list_del(&q->w.list);
			connection = q->connection;
		} else
			break;
	}

	return 0;
}

void queued_twopc_timer_fn(DRBD_TIMER_FN_ARG)
{
	struct drbd_resource *resource = DRBD_TIMER_ARG2OBJ(resource, queued_twopc_timer);
	struct queued_twopc *q;
	unsigned long irq_flags;
	unsigned long timeo = twopc_timeout(resource) / 4;

	spin_lock_irqsave(&resource->queued_twopc_lock, irq_flags);
	q = list_first_entry_or_null(&resource->queued_twopc, struct queued_twopc, w.list);
	if (q) {
		if (jiffies - q->start_jif >= timeo) {
			resource->starting_queued_twopc = q;
			list_del(&q->w.list);
		}
	}
	spin_unlock_irqrestore(&resource->queued_twopc_lock, irq_flags);

	if (q) {
		q->w.cb = &queued_twopc_work;
		drbd_queue_work(&resource->work , &q->w);
	}
}

void queue_queued_twopc(struct drbd_resource *resource)
{
	struct queued_twopc *q;
	unsigned long irq_flags;

	spin_lock_irqsave(&resource->queued_twopc_lock, irq_flags);
	q = list_first_entry_or_null(&resource->queued_twopc, struct queued_twopc, w.list);
	if (q) {
		resource->starting_queued_twopc = q;
		list_del(&q->w.list);
		arm_queue_twopc_timer(resource);
	}
	spin_unlock_irqrestore(&resource->queued_twopc_lock, irq_flags);

	if (!q)
		return;

	q->w.cb = &queued_twopc_work;
	drbd_queue_work(&resource->work , &q->w);
}

static int abort_starting_twopc(struct drbd_resource *resource, struct twopc_reply *twopc)
{
	struct queued_twopc *q = resource->starting_queued_twopc;

	if (q && q->reply.tid == twopc->tid) {
		q->reply.is_aborted = 1;
		return 0;
	}

	return -ENOENT;
}

static int abort_queued_twopc(struct drbd_resource *resource, struct twopc_reply *twopc)
{
	struct queued_twopc *q;
	unsigned long irq_flags;

	spin_lock_irqsave(&resource->queued_twopc_lock, irq_flags);
	list_for_each_entry(q, &resource->queued_twopc, w.list) {
		if (q->reply.tid == twopc->tid) {
			list_del(&q->w.list);
			goto found;
		}
	}
	q = NULL;
found:
	spin_unlock_irqrestore(&resource->queued_twopc_lock, irq_flags);

	if (q) {
		kref_put(&q->connection->kref, drbd_destroy_connection);
		kfree(q);
		return 0;
	}

	return -ENOENT;
}

static int receive_twopc(struct drbd_connection *connection, struct packet_info *pi)
{
	struct drbd_resource *resource = connection->resource;
	struct p_twopc_request *p = pi->data;
	struct twopc_reply reply;
	int rv;

	reply.vnr = pi->vnr;
	reply.tid = be32_to_cpu(p->tid);
	reply.initiator_node_id = be32_to_cpu(p->initiator_node_id);
	reply.target_node_id = be32_to_cpu(p->target_node_id);
	reply.reachable_nodes = directly_connected_nodes(resource, NOW) |
				NODE_MASK(resource->res_opts.node_id);
	reply.primary_nodes = 0;
	reply.weak_nodes = 0;
	reply.is_disconnect = 0;
	reply.is_aborted = 0;

	rv = process_twopc(connection, &reply, pi, jiffies);

	return rv;
}

static void nested_twopc_abort(struct drbd_resource *resource, int vnr, enum drbd_packet cmd,
			       struct p_twopc_request *request)
{
	struct drbd_connection *connection;
	u64 nodes_to_reach, reach_immediately, im;

	spin_lock_irq(&resource->req_lock);
	nodes_to_reach = be64_to_cpu(request->nodes_to_reach);
	reach_immediately = directly_connected_nodes(resource, NOW) & nodes_to_reach;
	nodes_to_reach &= ~(reach_immediately | NODE_MASK(resource->res_opts.node_id));
	request->nodes_to_reach = cpu_to_be64(nodes_to_reach);
	spin_unlock_irq(&resource->req_lock);

	for_each_connection_ref(connection, im, resource) {
		u64 mask = NODE_MASK(connection->peer_node_id);
		if (reach_immediately & mask)
			conn_send_twopc_request(connection, vnr, cmd, request);
	}
}

static bool is_prepare(enum drbd_packet cmd)
{
	return cmd == P_TWOPC_PREP_RSZ || cmd == P_TWOPC_PREPARE;
}


enum determine_dev_size
drbd_commit_size_change(struct drbd_device *device, struct resize_parms *rs, u64 nodes_to_reach)
{
	struct twopc_resize *tr = &device->resource->twopc_resize;
	enum determine_dev_size dd;
	uint64_t my_usize;

	if (!get_ldev(device)) {
		drbd_set_my_capacity(device, tr->new_size);
		return DS_UNCHANGED; /* Not entirely true, but we are diskless... */
	}

	rcu_read_lock();
	my_usize = rcu_dereference(device->ldev->disk_conf)->disk_size;
	rcu_read_unlock();

	if (my_usize != tr->user_size) {
		struct disk_conf *old_disk_conf, *new_disk_conf;

		new_disk_conf = kzalloc(sizeof(struct disk_conf), GFP_KERNEL);
		if (!new_disk_conf) {
			drbd_err(device, "Allocation of new disk_conf failed\n");
			device->ldev->disk_conf->disk_size = tr->user_size;
			goto cont;
		}

		old_disk_conf = device->ldev->disk_conf;
		*new_disk_conf = *old_disk_conf;
		new_disk_conf->disk_size = tr->user_size;

		rcu_assign_pointer(device->ldev->disk_conf, new_disk_conf);
		synchronize_rcu();
		kfree(old_disk_conf);

		drbd_info(device, "New u_size %llu sectors\n",
			  (unsigned long long)tr->user_size);
	}
cont:
	dd = drbd_determine_dev_size(device, tr->new_size, tr->dds_flags | DDSF_2PC, rs);

	if (dd > DS_UNCHANGED) { /* DS_SHRUNK, DS_GREW, DS_GREW_FROM_ZERO */
		struct drbd_peer_device *peer_device;
		u64 im;

		for_each_peer_device_ref(peer_device, im, device) {
			if (peer_device->repl_state[NOW] != L_ESTABLISHED ||
			    peer_device->disk_state[NOW] < D_INCONSISTENT)
				continue;

			/* update cached sizes, relevant for the next handshake
			 * of a currently unconnected peeer. */
			peer_device->c_size = tr->new_size;
			peer_device->u_size = tr->user_size;
			if (dd >= DS_GREW) {
				if (tr->new_size > peer_device->d_size)
					peer_device->d_size = tr->new_size;

				if (tr->new_size > peer_device->max_size)
					peer_device->max_size = tr->new_size;
			} else if (dd == DS_SHRUNK) {
				if (tr->new_size < peer_device->d_size)
					peer_device->d_size = tr->new_size;

				if (tr->new_size < peer_device->max_size)
					peer_device->max_size = tr->new_size;
			}
		}
	}

	if (dd == DS_GREW && !(tr->dds_flags & DDSF_NO_RESYNC)) {
		struct drbd_resource *resource = device->resource;
		const int my_node_id = resource->res_opts.node_id;
		struct drbd_peer_device *peer_device;
		u64 im;

		for_each_peer_device_ref(peer_device, im, device) {
			if (peer_device->repl_state[NOW] != L_ESTABLISHED ||
			    peer_device->disk_state[NOW] < D_INCONSISTENT)
				continue;

			if (tr->diskful_primary_nodes) {
				if (tr->diskful_primary_nodes & NODE_MASK(my_node_id)) {
					enum drbd_repl_state resync;
					if (peer_device->connection->peer_role[NOW] == R_SECONDARY) {
						resync = L_SYNC_SOURCE;
					} else /* peer == R_PRIMARY */ {
						resync = peer_device->node_id < my_node_id ?
							L_SYNC_TARGET : L_SYNC_SOURCE;
					}
					drbd_start_resync(peer_device, resync);
				} else {
					if (peer_device->connection->peer_role[NOW] == R_PRIMARY)
						drbd_start_resync(peer_device, L_SYNC_TARGET);
					/* else  no resync */
				}
			} else {
				if (resource->twopc_parent_nodes & NODE_MASK(peer_device->node_id))
					drbd_start_resync(peer_device, L_SYNC_TARGET);
				else if (nodes_to_reach & NODE_MASK(peer_device->node_id))
					drbd_start_resync(peer_device, L_SYNC_SOURCE);
				/* else  no resync */
			}
		}
	}

	put_ldev(device);
	return dd;
}

enum drbd_state_rv drbd_support_2pc_resize(struct drbd_resource *resource)
{
	struct drbd_connection *connection;
	enum drbd_state_rv rv = SS_SUCCESS;

	rcu_read_lock();
	for_each_connection_rcu(connection, resource) {
		if (connection->cstate[NOW] == C_CONNECTED &&
		    connection->agreed_pro_version < 112) {
			rv = SS_NOT_SUPPORTED;
			break;
		}
	}
	rcu_read_unlock();

	return rv;
}

static int process_twopc(struct drbd_connection *connection,
			 struct twopc_reply *reply,
			 struct packet_info *pi,
			 unsigned long receive_jif)
{
	struct drbd_connection *affected_connection = connection;
	struct drbd_resource *resource = connection->resource;
	struct drbd_peer_device *peer_device = NULL;
	struct p_twopc_request *p = pi->data;
	union drbd_state mask = {}, val = {};
	enum chg_state_flags flags = CS_VERBOSE | CS_LOCAL_ONLY;
	enum drbd_state_rv rv = SS_SUCCESS;
	enum csc_rv csc_rv;

	/* Check for concurrent transactions and duplicate packets. */
	spin_lock_irq(&resource->req_lock);

	csc_rv = check_concurrent_transactions(resource, reply);

	if (csc_rv == CSC_CLEAR && pi->cmd != P_TWOPC_ABORT) {
		if (!is_prepare(pi->cmd)) {
			/* We have committed or aborted this transaction already. */
			spin_unlock_irq(&resource->req_lock);
			drbd_debug(connection, "Ignoring %s packet %u\n",
				   drbd_packet_name(pi->cmd),
				   reply->tid);
			return 0;
		}
		if (reply->is_aborted) {
			spin_unlock_irq(&resource->req_lock);
			return 0;
		}
		resource->starting_queued_twopc = NULL;
		resource->remote_state_change = true;
		resource->twopc_type = pi->cmd == P_TWOPC_PREPARE ? TWOPC_STATE_CHANGE : TWOPC_RESIZE;
		resource->twopc_prepare_reply_cmd = 0;
		resource->twopc_parent_nodes = NODE_MASK(connection->peer_node_id);
		clear_bit(TWOPC_EXECUTED, &resource->flags);
	} else if (csc_rv == CSC_MATCH && !is_prepare(pi->cmd)) {
		flags |= CS_PREPARED;

		if (test_and_set_bit(TWOPC_EXECUTED, &resource->flags)) {
			spin_unlock_irq(&resource->req_lock);
			drbd_info(connection, "Ignoring redundant %s packet %u.\n",
				  drbd_packet_name(pi->cmd),
				  reply->tid);
			return 0;
		}
	} else if (csc_rv == CSC_ABORT_LOCAL && is_prepare(pi->cmd)) {
		enum alt_rv alt_rv;

		drbd_info(connection, "Aborting local state change %u to yield to remote "
			  "state change %u.\n",
			  resource->twopc_reply.tid,
			  reply->tid);
		alt_rv = abort_local_transaction(resource, reply->tid);
		if (alt_rv == ALT_MATCH) {
			/* abort_local_transaction() comes back unlocked in this case... */
			goto match;
		} else if (alt_rv == ALT_TIMEOUT) {
			/* abort_local_transaction() comes back unlocked in this case... */
			drbd_info(connection, "Aborting local state change %u "
				  "failed. Rejecting remote state change %u.\n",
				  resource->twopc_reply.tid,
				  reply->tid);
			drbd_send_twopc_reply(connection, P_TWOPC_RETRY, reply);
			return 0;
		}
		/* abort_local_transaction() returned with the req_lock */
		if (reply->is_aborted) {
			spin_unlock_irq(&resource->req_lock);
			return 0;
		}
		resource->starting_queued_twopc = NULL;
		resource->remote_state_change = true;
		resource->twopc_type = pi->cmd == P_TWOPC_PREPARE ? TWOPC_STATE_CHANGE : TWOPC_RESIZE;
		resource->twopc_parent_nodes = NODE_MASK(connection->peer_node_id);
		resource->twopc_prepare_reply_cmd = 0;
		clear_bit(TWOPC_EXECUTED, &resource->flags);
	} else if (pi->cmd == P_TWOPC_ABORT) {
		/* crc_rc != CRC_MATCH */
		int err;

		err = abort_starting_twopc(resource, reply);
		spin_unlock_irq(&resource->req_lock);
		if (err) {
			err = abort_queued_twopc(resource, reply);
			if (err)
				drbd_info(connection, "Ignoring %s packet %u.\n",
					  drbd_packet_name(pi->cmd),
					  reply->tid);
		}

		nested_twopc_abort(resource, pi->vnr, pi->cmd, p);
		return 0;
	} else {
		spin_unlock_irq(&resource->req_lock);

		if (csc_rv == CSC_REJECT) {
		reject:
			drbd_info(connection, "Rejecting concurrent "
				  "remote state change %u because of "
				  "state change %u\n",
				  reply->tid,
				  resource->twopc_reply.tid);
			drbd_send_twopc_reply(connection, P_TWOPC_RETRY, reply);
			return 0;
		}

		if (is_prepare(pi->cmd)) {
			if (csc_rv == CSC_QUEUE) {
				int err = queue_twopc(connection, reply, pi);
				if (err)
					goto reject;
			} else if (csc_rv == CSC_TID_MISS) {
				goto reject;
			} else if (csc_rv == CSC_MATCH) {
				/* We have prepared this transaction already. */
				enum drbd_packet reply_cmd;

			match:
				spin_lock_irq(&resource->req_lock);
				resource->twopc_parent_nodes |= NODE_MASK(connection->peer_node_id);
				reply_cmd = resource->twopc_prepare_reply_cmd;
				if (!reply_cmd) {
					kref_get(&connection->kref);
					kref_debug_get(&connection->kref_debug, 9);
					list_add(&connection->twopc_parent_list,
						 &resource->twopc_parents);
				}
				spin_unlock_irq(&resource->req_lock);

				if (reply_cmd) {
					drbd_send_twopc_reply(connection, reply_cmd,
							      &resource->twopc_reply);
				} else {
					/* if a node sends us a prepare, that means he has
					   prepared this himsilf successfully. */
					set_bit(TWOPC_YES, &connection->flags);

					if (cluster_wide_reply_ready(resource)) {
						if (resource->twopc_work.cb == NULL) {
							resource->twopc_work.cb = nested_twopc_work;
							drbd_queue_work(&resource->work, &resource->twopc_work);
						}
					}
				}
			}
		} else {
			drbd_info(connection, "Ignoring %s packet %u "
				  "current processing state change %u\n",
				  drbd_packet_name(pi->cmd),
				  reply->tid,
				  resource->twopc_reply.tid);
		}
		return 0;
	}

	if (reply->initiator_node_id != connection->peer_node_id) {
		/*
		 * This is an indirect request.  Unless we are directly
		 * connected to the initiator as well as indirectly, we don't
		 * have connection or peer device objects for this peer.
		 */
		for_each_connection(affected_connection, resource) {
			/* for_each_connection() protected by holding req_lock here */
			if (reply->initiator_node_id ==
			    affected_connection->peer_node_id)
				goto directly_connected;
		}
		/* only indirectly connected */
		affected_connection = NULL;
	}

    directly_connected:
	if (reply->target_node_id != -1 &&
	    reply->target_node_id != resource->res_opts.node_id) {
		affected_connection = NULL;
	}

	if (resource->twopc_type == TWOPC_STATE_CHANGE) {
		mask.i = be32_to_cpu(p->mask);
		val.i = be32_to_cpu(p->val);
	}

	if (affected_connection && affected_connection->cstate[NOW] < C_CONNECTED &&
	    mask.conn == 0)
		affected_connection = NULL;

	if (mask.conn == conn_MASK) {
		u64 m = NODE_MASK(reply->initiator_node_id);

		if (val.conn == C_CONNECTED)
			reply->reachable_nodes |= m;
		if (val.conn == C_DISCONNECTING) {
			reply->reachable_nodes &= ~m;
			reply->is_disconnect = 1;
		}
	}

	if (pi->vnr != -1 && affected_connection) {
		peer_device = conn_peer_device(affected_connection, pi->vnr);
		/* If we do not know the peer_device, then we are fine with
		   whatever is going on in the cluster. E.g. detach and del-minor
		   one each node, one after the other */

		affected_connection = NULL; /* It is intended for a peer_device! */
	}

	if (pi->cmd == P_TWOPC_PREPARE) {
		reply->primary_nodes = be64_to_cpu(p->primary_nodes);
		if (resource->role[NOW] == R_PRIMARY) {
			reply->primary_nodes |= NODE_MASK(resource->res_opts.node_id);
			reply->weak_nodes = ~reply->reachable_nodes;
		}
	}
	if (pi->cmd == P_TWOPC_PREP_RSZ) {
		struct drbd_device *device;

		device = (peer_device ?: conn_peer_device(connection, pi->vnr))->device;
		if (get_ldev(device)) {
			if (resource->role[NOW] == R_PRIMARY)
				reply->diskful_primary_nodes = NODE_MASK(resource->res_opts.node_id);
			reply->max_possible_size = drbd_local_max_size(device);
			put_ldev(device);
		} else {
			reply->max_possible_size = DRBD_MAX_SECTORS_FLEX;
			reply->diskful_primary_nodes = 0;
		}
		resource->twopc_resize.dds_flags = be16_to_cpu(p->dds_flags);
		resource->twopc_resize.user_size = be64_to_cpu(p->user_size);
	}

	resource->twopc_reply = *reply;
	spin_unlock_irq(&resource->req_lock);

	switch(pi->cmd) {
	case P_TWOPC_PREPARE:
		drbd_info(connection, "Preparing remote state change %u ", reply->tid);
		flags |= CS_PREPARE;
		break;
	case P_TWOPC_PREP_RSZ:
		drbd_info(connection, "Preparing remote state change %u "
			  "(local_max_size = %llu KiB)\n",
			  reply->tid, (unsigned long long)reply->max_possible_size >> 1);
		flags |= CS_PREPARE;
		break;
	case P_TWOPC_ABORT:
		drbd_info(connection, "Aborting remote state change %u\n",
			  reply->tid);
		flags |= CS_ABORT;
		break;
	case P_TWOPC_COMMIT:
		drbd_info(connection, "Committing remote state change %u (primary_nodes=%llX)\n",
			  reply->tid, be64_to_cpu(p->primary_nodes));
		break;
	default:
		BUG();
	}

	switch (resource->twopc_type) {
	case TWOPC_STATE_CHANGE:
		if (flags & CS_PREPARED)
			reply->primary_nodes = be64_to_cpu(p->primary_nodes);

		if (peer_device)
			rv = change_peer_device_state(peer_device, mask, val, flags);
		else if (affected_connection)
			rv = change_connection_state(affected_connection,
						     mask, val, reply, flags | CS_IGN_OUTD_FAIL);
		else
			rv = far_away_change(connection, mask, val, reply, flags);
		break;
	case TWOPC_RESIZE:
		if (flags & CS_PREPARE)
			rv = drbd_support_2pc_resize(resource);
		break;
	}

	if (flags & CS_PREPARE) {
		spin_lock_irq(&resource->req_lock);
		kref_get(&connection->kref);
		kref_debug_get(&connection->kref_debug, 9);
		list_add(&connection->twopc_parent_list, &resource->twopc_parents);
		mod_timer(&resource->twopc_timer, receive_jif + twopc_timeout(resource));
		spin_unlock_irq(&resource->req_lock);

		if (rv >= SS_SUCCESS) {
			nested_twopc_request(resource, pi->vnr, pi->cmd, p);
		} else {
			enum drbd_packet cmd = (rv == SS_IN_TRANSIENT_STATE) ?
				P_TWOPC_RETRY : P_TWOPC_NO;
			drbd_send_twopc_reply(connection, cmd, reply);
		}
	} else {
		if (flags & CS_PREPARED) {
			if (rv < SS_SUCCESS)
				drbd_err(resource, "FATAL: Local commit of prepared %u failed! \n",
					 reply->tid);

			del_timer(&resource->twopc_timer);
		}

		nested_twopc_request(resource, pi->vnr, pi->cmd, p);

		if (resource->twopc_type == TWOPC_RESIZE && flags & CS_PREPARED && !(flags & CS_ABORT)) {
			struct twopc_resize *tr = &resource->twopc_resize;
			struct drbd_device *device;

			tr->diskful_primary_nodes = be64_to_cpu(p->diskful_primary_nodes);
			tr->new_size = be64_to_cpu(p->exposed_size);
			device = (peer_device ?: conn_peer_device(connection, pi->vnr))->device;

			drbd_commit_size_change(device, NULL, be64_to_cpu(p->nodes_to_reach));
			rv = SS_SUCCESS;
		}
		clear_remote_state_change(resource);

		if (peer_device && rv >= SS_SUCCESS && !(flags & CS_ABORT))
			drbd_md_sync_if_dirty(peer_device->device);

		if (rv >= SS_SUCCESS && !(flags & CS_ABORT)) {
			if (affected_connection &&
			    mask.conn == conn_MASK && val.conn == C_CONNECTED)
				conn_connect2(connection);
		}
	}

	return 0;
}

static void try_to_get_resynced(struct drbd_device *device)
{
	int best_hg = -3000;
	struct drbd_peer_device *best_peer_device = NULL;
	struct drbd_peer_device *peer_device;

	if (!get_ldev(device))
		return;

	rcu_read_lock();
	for_each_peer_device_rcu(peer_device, device) {
		int hg, rule_nr, peer_node_id;
		if (peer_device->disk_state[NOW] == D_UP_TO_DATE) {
			hg = drbd_uuid_compare(peer_device, &rule_nr, &peer_node_id);
			drbd_info(peer_device, "hg = %d\n",hg);
			if (hg <= 0 && hg > best_hg) {
				best_hg = hg;
				best_peer_device = peer_device;
			}
		}
	}
	rcu_read_unlock();
	peer_device = best_peer_device;

	if (peer_device) {
		drbd_resync(peer_device, DISKLESS_PRIMARY);
		drbd_send_uuids(peer_device, UUID_FLAG_RESYNC | UUID_FLAG_DISKLESS_PRIMARY, 0);
	}
	put_ldev(device);
}

static int receive_state(struct drbd_connection *connection, struct packet_info *pi)
{
	struct drbd_resource *resource = connection->resource;
	struct drbd_peer_device *peer_device = NULL;
	enum drbd_repl_state *repl_state;
	struct drbd_device *device = NULL;
	struct p_state *p = pi->data;
	union drbd_state old_peer_state, peer_state;
	enum drbd_disk_state peer_disk_state, new_disk_state = D_MASK;
	enum drbd_repl_state new_repl_state;
	bool peer_was_resync_target, try_to_get_resync = false;
	int rv;

	if (pi->vnr != -1) {
		peer_device = conn_peer_device(connection, pi->vnr);
		if (!peer_device)
			return config_unknown_volume(connection, pi);
		device = peer_device->device;
	}

	peer_state.i = be32_to_cpu(p->state);

	if (connection->agreed_pro_version < 110) {
		/* Before drbd-9.0 there was no D_DETACHING it was D_FAILED... */
		if (peer_state.disk >= D_DETACHING)
			peer_state.disk++;
		if (peer_state.pdsk >= D_DETACHING)
			peer_state.pdsk++;
	}

	if (pi->vnr == -1) {
		if (peer_state.role == R_SECONDARY) {
			unsigned long irq_flags;

			begin_state_change(resource, &irq_flags, CS_HARD | CS_VERBOSE);
			__change_peer_role(connection, R_SECONDARY);
			rv = end_state_change(resource, &irq_flags);
			if (rv < SS_SUCCESS)
				goto fail;
		}
		return 0;
        }

	peer_disk_state = peer_state.disk;

	if (peer_disk_state > D_DISKLESS && !want_bitmap(peer_device)) {
		drbd_warn(device, "The peer is configured to be diskless but presents %s\n",
			  drbd_disk_str(peer_disk_state));
		goto fail;
	}

	if (peer_state.disk == D_NEGOTIATING) {
		peer_disk_state = peer_device->uuid_flags & UUID_FLAG_INCONSISTENT ?
			D_INCONSISTENT : D_CONSISTENT;
		drbd_info(device, "real peer disk state = %s\n", drbd_disk_str(peer_disk_state));
	}

	spin_lock_irq(&resource->req_lock);
	old_peer_state = drbd_get_peer_device_state(peer_device, NOW);
	spin_unlock_irq(&resource->req_lock);
 retry:
	new_repl_state = max_t(enum drbd_repl_state, old_peer_state.conn, L_OFF);

	/* If some other part of the code (ack_receiver thread, timeout)
	 * already decided to close the connection again,
	 * we must not "re-establish" it here. */
	if (old_peer_state.conn <= C_TEAR_DOWN)
		return -ECONNRESET;

	if (!test_bit(INITIAL_STATE_RECEIVED, &peer_device->flags) &&
	    peer_state.role == R_PRIMARY && peer_device->uuid_flags & UUID_FLAG_STABLE)
		check_resync_source(device, peer_device->uuid_node_mask);

	peer_was_resync_target =
		connection->agreed_pro_version >= 110 ?
		peer_device->last_repl_state == L_SYNC_TARGET ||
		peer_device->last_repl_state == L_PAUSED_SYNC_T
		:
		true;
	/* If this is the "end of sync" confirmation, usually the peer disk
	 * was D_INCONSISTENT or D_CONSISTENT. (Since the peer might be
	 * weak we do not know anything about its new disk state)
	 */
	if (peer_was_resync_target &&
	    (old_peer_state.pdsk == D_INCONSISTENT || old_peer_state.pdsk == D_CONSISTENT) &&
	    old_peer_state.conn > L_ESTABLISHED && old_peer_state.disk >= D_OUTDATED) {
		/* If we are (becoming) SyncSource, but peer is still in sync
		 * preparation, ignore its uptodate-ness to avoid flapping, it
		 * will change to inconsistent once the peer reaches active
		 * syncing states.
		 * It may have changed syncer-paused flags, however, so we
		 * cannot ignore this completely. */
		if (peer_state.conn > L_ESTABLISHED &&
		    peer_state.conn < L_SYNC_SOURCE)
			peer_disk_state = D_INCONSISTENT;

		/* if peer_state changes to connected at the same time,
		 * it explicitly notifies us that it finished resync.
		 * Maybe we should finish it up, too? */
		else if (peer_state.conn == L_ESTABLISHED) {
			bool finish_now = false;

			if (old_peer_state.conn == L_WF_BITMAP_S) {
				spin_lock_irq(&resource->req_lock);
				if (peer_device->repl_state[NOW] == L_WF_BITMAP_S)
					peer_device->resync_finished_pdsk = peer_state.disk;
				else if (peer_device->repl_state[NOW] == L_SYNC_SOURCE)
					finish_now = true;
				spin_unlock_irq(&resource->req_lock);
			}

			if (finish_now || old_peer_state.conn == L_SYNC_SOURCE ||
			    old_peer_state.conn == L_PAUSED_SYNC_S) {
				drbd_resync_finished(peer_device, peer_state.disk);
				peer_device->last_repl_state = peer_state.conn;
			}
			return 0;
		}
	}

	/* explicit verify finished notification, stop sector reached. */
	if (old_peer_state.conn == L_VERIFY_T && old_peer_state.disk == D_UP_TO_DATE &&
	    peer_state.conn == C_CONNECTED && peer_disk_state == D_UP_TO_DATE) {
		ov_out_of_sync_print(peer_device);
		drbd_resync_finished(peer_device, D_MASK);
		peer_device->last_repl_state = peer_state.conn;
		return 0;
	}

	/* Start resync after AHEAD/BEHIND */
	if (connection->agreed_pro_version >= 110 &&
	    peer_state.conn == L_SYNC_SOURCE && old_peer_state.conn == L_BEHIND) {
		drbd_start_resync(peer_device, L_SYNC_TARGET);
		return 0;
	}

	/* peer says his disk is inconsistent, while we think it is uptodate,
	 * and this happens while the peer still thinks we have a sync going on,
	 * but we think we are already done with the sync.
	 * We ignore this to avoid flapping pdsk.
	 * This should not happen, if the peer is a recent version of drbd. */
	if (old_peer_state.pdsk == D_UP_TO_DATE && peer_disk_state == D_INCONSISTENT &&
	    old_peer_state.conn == L_ESTABLISHED && peer_state.conn > L_SYNC_SOURCE)
		peer_disk_state = D_UP_TO_DATE;

	if (new_repl_state == L_OFF)
		new_repl_state = L_ESTABLISHED;

	if (peer_state.conn == L_AHEAD)
		new_repl_state = L_BEHIND;

	if (peer_device->uuids_received &&
	    peer_state.disk >= D_NEGOTIATING &&
	    get_ldev_if_state(device, D_NEGOTIATING)) {
		bool consider_resync;

		/* cleare CONN_DISCARD_MY_DATA so late, to not loose it if connection
		   gets aborted before we are able to do the resync handshake. */
		clear_bit(CONN_DISCARD_MY_DATA, &connection->flags);

		/* if we established a new connection */
		consider_resync = (old_peer_state.conn < L_ESTABLISHED);
		/* if we have both been inconsistent, and the peer has been
		 * forced to be UpToDate with --force */
		consider_resync |= test_bit(CONSIDER_RESYNC, &peer_device->flags);
		/* if we had been plain connected, and the admin requested to
		 * start a sync by "invalidate" or "invalidate-remote" */
		consider_resync |= (old_peer_state.conn == L_ESTABLISHED &&
				    (peer_state.conn == L_STARTING_SYNC_S ||
				     peer_state.conn == L_STARTING_SYNC_T));

		if (consider_resync) {
			new_repl_state = drbd_sync_handshake(peer_device, peer_state);
		} else if (old_peer_state.conn == L_ESTABLISHED &&
			   (peer_state.disk == D_NEGOTIATING ||
			    old_peer_state.disk == D_NEGOTIATING)) {
			new_repl_state = drbd_attach_handshake(peer_device, peer_disk_state);
			if (new_repl_state == L_ESTABLISHED && device->disk_state[NOW] == D_UP_TO_DATE)
				peer_disk_state = D_UP_TO_DATE;
		}

		put_ldev(device);
		if (new_repl_state == -1) {
			new_repl_state = L_ESTABLISHED;
			if (device->disk_state[NOW] == D_NEGOTIATING) {
				new_repl_state = L_NEG_NO_RESULT;
			} else if (peer_state.disk == D_NEGOTIATING) {
				if (connection->agreed_pro_version < 110) {
					drbd_err(device, "Disk attach process on the peer node was aborted.\n");
					peer_state.disk = D_DISKLESS;
					peer_disk_state = D_DISKLESS;
				} else {
					/* The peer will decide later and let us know... */
					peer_disk_state = D_NEGOTIATING;
				}
			} else {
				if (test_and_clear_bit(CONN_DRY_RUN, &connection->flags))
					return -EIO;
				D_ASSERT(device, old_peer_state.conn == L_OFF);
				goto fail;
			}
		}

		if (device->disk_state[NOW] == D_NEGOTIATING) {
			set_bit(NEGOTIATION_RESULT_TOUCHED, &resource->flags);
			peer_device->negotiation_result = new_repl_state;
		}
	} else if (peer_state.role == R_PRIMARY &&
		   peer_device->disk_state[NOW] == D_UNKNOWN && peer_state.disk == D_DISKLESS &&
		   device->disk_state[NOW] >= D_NEGOTIATING) {
		/* I got connected to a diskless primary */
		if (peer_device->current_uuid == drbd_current_uuid(device)) {
			if (device->disk_state[NOW] < D_UP_TO_DATE) {
				drbd_info(peer_device, "Upgrading local disk to D_UP_TO_DATE since current UUID matches.\n");
				new_disk_state = D_UP_TO_DATE;
			}
		} else {
			/* Try to get a resync from some other node that is D_UP_TO_DATE. */
			try_to_get_resync = true;

			if (device->disk_state[NOW] == D_UP_TO_DATE) {
				drbd_info(peer_device, "Downgrading local disk to D_CONSISTENT since current UUID differs.\n");
				new_disk_state = D_CONSISTENT;
				/* This is a "safety net"; it can only happen if fencing and quorum
				   are both disabled. This alone would be racy, look for
				   "Do not trust this guy!" */
			}
		}
	} else if (resource->role[NOW] == R_PRIMARY && device->disk_state[NOW] == D_DISKLESS &&
		   peer_disk_state == D_UP_TO_DATE &&
		   peer_device->current_uuid != device->exposed_data_uuid) {
		/* Do not trust this guy!
		   He pretents to be D_UP_TO_DATE, but has a different current UUID. Do not
		   accept him as D_UP_TO_DATE but downgrade that to D_CONSISTENT here. He will
		   do the same. We need to do it here to avoid that the peer is visible as
		   D_UP_TO_DATE at all. Otherwise we could ship read requests to it!
		 */
		peer_disk_state = D_CONSISTENT;
	}

	spin_lock_irq(&resource->req_lock);
	begin_state_change_locked(resource, CS_VERBOSE);
	if (old_peer_state.i != drbd_get_peer_device_state(peer_device, NOW).i) {
		old_peer_state = drbd_get_peer_device_state(peer_device, NOW);
		abort_state_change_locked(resource);
		spin_unlock_irq(&resource->req_lock);
		goto retry;
	}
	clear_bit(CONSIDER_RESYNC, &peer_device->flags);
	if (new_disk_state != D_MASK)
		__change_disk_state(device, new_disk_state);
	if (device->disk_state[NOW] != D_NEGOTIATING)
		__change_repl_state(peer_device, new_repl_state);
	if (connection->peer_role[NOW] == R_UNKNOWN || peer_state.role == R_SECONDARY)
		__change_peer_role(connection, peer_state.role);
	__change_peer_disk_state(peer_device, peer_disk_state);
	__change_resync_susp_peer(peer_device, peer_state.aftr_isp | peer_state.user_isp);
	repl_state = peer_device->repl_state;
	if (repl_state[OLD] < L_ESTABLISHED && repl_state[NEW] >= L_ESTABLISHED)
		resource->state_change_flags |= CS_HARD;
	if (peer_device->disk_state[NEW] == D_CONSISTENT &&
	    drbd_suspended(device) &&
	    repl_state[OLD] < L_ESTABLISHED && repl_state[NEW] == L_ESTABLISHED &&
	    test_and_clear_bit(NEW_CUR_UUID, &device->flags)) {
		unsigned long irq_flags;

		/* Do not allow RESEND for a rebooted peer. We can only allow this
		   for temporary network outages! */
		abort_state_change_locked(resource);
		spin_unlock_irq(&resource->req_lock);

		drbd_err(device, "Aborting Connect, can not thaw IO with an only Consistent peer\n");
		tl_clear(connection);
		mutex_lock(&resource->conf_update);
		drbd_uuid_new_current(device, false);
		mutex_unlock(&resource->conf_update);
		begin_state_change(resource, &irq_flags, CS_HARD);
		__change_cstate(connection, C_PROTOCOL_ERROR);
		__change_io_susp_user(resource, false);
		end_state_change(resource, &irq_flags);
		return -EIO;
	}
	rv = end_state_change_locked(resource);
	new_repl_state = peer_device->repl_state[NOW];
	set_bit(INITIAL_STATE_RECEIVED, &peer_device->flags);
	spin_unlock_irq(&resource->req_lock);

	if (rv < SS_SUCCESS)
		goto fail;

	if (old_peer_state.conn > L_OFF) {
		if (new_repl_state > L_ESTABLISHED && peer_state.conn <= L_ESTABLISHED &&
		    peer_state.disk != D_NEGOTIATING ) {
			/* we want resync, peer has not yet decided to sync... */
			/* Nowadays only used when forcing a node into primary role and
			   setting its disk to UpToDate with that */
			drbd_send_uuids(peer_device, 0, 0);
			drbd_send_current_state(peer_device);
		}
	}

	clear_bit(DISCARD_MY_DATA, &peer_device->flags);

	if (try_to_get_resync)
		try_to_get_resynced(device);

	drbd_md_sync(device); /* update connected indicator, effective_size, ... */

	peer_device->last_repl_state = peer_state.conn;
	return 0;
fail:
	change_cstate(connection, C_DISCONNECTING, CS_HARD);
	return -EIO;
}

static int receive_sync_uuid(struct drbd_connection *connection, struct packet_info *pi)
{
	struct drbd_peer_device *peer_device;
	struct drbd_device *device;
	struct p_uuid *p = pi->data;

	peer_device = conn_peer_device(connection, pi->vnr);
	if (!peer_device)
		return -EIO;
	device = peer_device->device;

	wait_event(device->misc_wait,
		   peer_device->repl_state[NOW] == L_WF_SYNC_UUID ||
		   peer_device->repl_state[NOW] == L_BEHIND ||
		   peer_device->repl_state[NOW] < L_ESTABLISHED ||
		   device->disk_state[NOW] < D_NEGOTIATING);

	/* D_ASSERT(device,  peer_device->repl_state[NOW] == L_WF_SYNC_UUID ); */

	/* Here the _drbd_uuid_ functions are right, current should
	   _not_ be rotated into the history */
	if (get_ldev_if_state(device, D_NEGOTIATING)) {
		_drbd_uuid_set_current(device, be64_to_cpu(p->uuid));
		_drbd_uuid_set_bitmap(peer_device, 0UL);

		drbd_print_uuids(peer_device, "updated sync uuid");
		drbd_start_resync(peer_device, L_SYNC_TARGET);

		put_ldev(device);
	} else
		drbd_err(device, "Ignoring SyncUUID packet!\n");

	return 0;
}

/**
 * receive_bitmap_plain
 *
 * Return 0 when done, 1 when another iteration is needed, and a negative error
 * code upon failure.
 */
static int
receive_bitmap_plain(struct drbd_peer_device *peer_device, unsigned int size,
		     struct bm_xfer_ctx *c)
{
	unsigned long *p;
	unsigned int data_size = DRBD_SOCKET_BUFFER_SIZE -
				 drbd_header_size(peer_device->connection);
	unsigned int num_words = min_t(size_t, data_size / sizeof(*p),
				       c->bm_words - c->word_offset);
	unsigned int want = num_words * sizeof(*p);
	int err;

	if (want != size) {
		drbd_err(peer_device, "%s:want (%u) != size (%u)\n", __func__, want, size);
		return -EIO;
	}
	if (want == 0)
		return 0;
	err = drbd_recv_all(peer_device->connection, (void **)&p, want);
	if (err)
		return err;

	drbd_bm_merge_lel(peer_device, c->word_offset, num_words, p);

	c->word_offset += num_words;
	c->bit_offset = c->word_offset * BITS_PER_LONG;
	if (c->bit_offset > c->bm_bits)
		c->bit_offset = c->bm_bits;

	return 1;
}

static enum drbd_bitmap_code dcbp_get_code(struct p_compressed_bm *p)
{
	return (enum drbd_bitmap_code)(p->encoding & 0x0f);
}

static int dcbp_get_start(struct p_compressed_bm *p)
{
	return (p->encoding & 0x80) != 0;
}

static int dcbp_get_pad_bits(struct p_compressed_bm *p)
{
	return (p->encoding >> 4) & 0x7;
}

/**
 * recv_bm_rle_bits
 *
 * Return 0 when done, 1 when another iteration is needed, and a negative error
 * code upon failure.
 */
static int
recv_bm_rle_bits(struct drbd_peer_device *peer_device,
		struct p_compressed_bm *p,
		 struct bm_xfer_ctx *c,
		 unsigned int len)
{
	struct bitstream bs;
	u64 look_ahead;
	u64 rl;
	u64 tmp;
	unsigned long s = c->bit_offset;
	unsigned long e;
	int toggle = dcbp_get_start(p);
	int have;
	int bits;

	bitstream_init(&bs, p->code, len, dcbp_get_pad_bits(p));

	bits = bitstream_get_bits(&bs, &look_ahead, 64);
	if (bits < 0)
		return -EIO;

	for (have = bits; have > 0; s += rl, toggle = !toggle) {
		bits = vli_decode_bits(&rl, look_ahead);
		if (bits <= 0)
			return -EIO;

		if (toggle) {
			e = s + rl -1;
			if (e >= c->bm_bits) {
				drbd_err(peer_device, "bitmap overflow (e:%lu) while decoding bm RLE packet\n", e);
				return -EIO;
			}
			drbd_bm_set_many_bits(peer_device, s, e);
		}

		if (have < bits) {
			drbd_err(peer_device, "bitmap decoding error: h:%d b:%d la:0x%08llx l:%u/%u\n",
				have, bits, look_ahead,
				(unsigned int)(bs.cur.b - p->code),
				(unsigned int)bs.buf_len);
			return -EIO;
		}
		/* if we consumed all 64 bits, assign 0; >> 64 is "undefined"; */
		if (likely(bits < 64))
			look_ahead >>= bits;
		else
			look_ahead = 0;
		have -= bits;

		bits = bitstream_get_bits(&bs, &tmp, 64 - have);
		if (bits < 0)
			return -EIO;
		look_ahead |= tmp << have;
		have += bits;
	}

	c->bit_offset = s;
	bm_xfer_ctx_bit_to_word_offset(c);

	return (s != c->bm_bits);
}

/**
 * decode_bitmap_c
 *
 * Return 0 when done, 1 when another iteration is needed, and a negative error
 * code upon failure.
 */
static int
decode_bitmap_c(struct drbd_peer_device *peer_device,
		struct p_compressed_bm *p,
		struct bm_xfer_ctx *c,
		unsigned int len)
{
	if (dcbp_get_code(p) == RLE_VLI_Bits)
		return recv_bm_rle_bits(peer_device, p, c, len - sizeof(*p));

	/* other variants had been implemented for evaluation,
	 * but have been dropped as this one turned out to be "best"
	 * during all our tests. */

	drbd_err(peer_device, "receive_bitmap_c: unknown encoding %u\n", p->encoding);
	change_cstate(peer_device->connection, C_PROTOCOL_ERROR, CS_HARD);
	return -EIO;
}

void INFO_bm_xfer_stats(struct drbd_peer_device *peer_device,
		const char *direction, struct bm_xfer_ctx *c)
{
	/* what would it take to transfer it "plaintext" */
	unsigned int header_size = drbd_header_size(peer_device->connection);
	unsigned int data_size = DRBD_SOCKET_BUFFER_SIZE - header_size;
	unsigned int plain =
		header_size * (DIV_ROUND_UP(c->bm_words, data_size) + 1) +
		c->bm_words * sizeof(unsigned long);
	unsigned int total = c->bytes[0] + c->bytes[1];
	unsigned int r;

	/* total can not be zero. but just in case: */
	if (total == 0)
		return;

	/* don't report if not compressed */
	if (total >= plain)
		return;

	/* total < plain. check for overflow, still */
	r = (total > UINT_MAX/1000) ? (total / (plain/1000))
		                    : (1000 * total / plain);

	if (r > 1000)
		r = 1000;

	r = 1000 - r;
	drbd_info(peer_device, "%s bitmap stats [Bytes(packets)]: plain %u(%u), RLE %u(%u), "
	     "total %u; compression: %u.%u%%\n",
			direction,
			c->bytes[1], c->packets[1],
			c->bytes[0], c->packets[0],
			total, r/10, r % 10);
}

static enum drbd_disk_state read_disk_state(struct drbd_device *device)
{
	struct drbd_resource *resource = device->resource;
	enum drbd_disk_state disk_state;

	spin_lock_irq(&resource->req_lock);
	disk_state = device->disk_state[NOW];
	spin_unlock_irq(&resource->req_lock);

	return disk_state;
}

/* Since we are processing the bitfield from lower addresses to higher,
   it does not matter if the process it in 32 bit chunks or 64 bit
   chunks as long as it is little endian. (Understand it as byte stream,
   beginning with the lowest byte...) If we would use big endian
   we would need to process it from the highest address to the lowest,
   in order to be agnostic to the 32 vs 64 bits issue.

   returns 0 on failure, 1 if we successfully received it. */
static int receive_bitmap(struct drbd_connection *connection, struct packet_info *pi)
{
	struct drbd_peer_device *peer_device;
	struct drbd_device *device;
	struct bm_xfer_ctx c;
	int err;

	peer_device = conn_peer_device(connection, pi->vnr);
	if (!peer_device)
		return -EIO;
	if (peer_device->bitmap_index == -1) {
		drbd_err(peer_device, "No bitmap allocated in receive_bitmap()!\n");
		return -EIO;
	}
	device = peer_device->device;

	/* Final repl_states become visible when the disk leaves NEGOTIATING state */
	wait_event_interruptible(device->resource->state_wait,
				 read_disk_state(device) != D_NEGOTIATING);

	drbd_bm_slot_lock(peer_device, "receive bitmap", BM_LOCK_CLEAR | BM_LOCK_BULK);
	/* you are supposed to send additional out-of-sync information
	 * if you actually set bits during this phase */

	c = (struct bm_xfer_ctx) {
		.bm_bits = drbd_bm_bits(device),
		.bm_words = drbd_bm_words(device),
	};

	for(;;) {
		if (pi->cmd == P_BITMAP)
			err = receive_bitmap_plain(peer_device, pi->size, &c);
		else if (pi->cmd == P_COMPRESSED_BITMAP) {
			/* MAYBE: sanity check that we speak proto >= 90,
			 * and the feature is enabled! */
			struct p_compressed_bm *p;

			if (pi->size > DRBD_SOCKET_BUFFER_SIZE - drbd_header_size(connection)) {
				drbd_err(device, "ReportCBitmap packet too large\n");
				err = -EIO;
				goto out;
			}
			if (pi->size <= sizeof(*p)) {
				drbd_err(device, "ReportCBitmap packet too small (l:%u)\n", pi->size);
				err = -EIO;
				goto out;
			}
			err = drbd_recv_all(connection, (void **)&p, pi->size);
			if (err)
			       goto out;
			err = decode_bitmap_c(peer_device, p, &c, pi->size);
		} else {
			drbd_warn(device, "receive_bitmap: cmd neither ReportBitMap nor ReportCBitMap (is 0x%x)", pi->cmd);
			err = -EIO;
			goto out;
		}

		c.packets[pi->cmd == P_BITMAP]++;
		c.bytes[pi->cmd == P_BITMAP] += drbd_header_size(connection) + pi->size;

		if (err <= 0) {
			if (err < 0)
				goto out;
			break;
		}
		err = drbd_recv_header(connection, pi);
		if (err)
			goto out;
	}

	INFO_bm_xfer_stats(peer_device, "receive", &c);

	if (peer_device->repl_state[NOW] == L_WF_BITMAP_T) {
		enum drbd_state_rv rv;

		err = drbd_send_bitmap(device, peer_device);
		if (err)
			goto out;
		/* Omit CS_WAIT_COMPLETE and CS_SERIALIZE with this state
		 * transition to avoid deadlocks. */

		if (connection->agreed_pro_version < 110) {
			rv = stable_change_repl_state(peer_device, L_WF_SYNC_UUID, CS_VERBOSE);
			D_ASSERT(device, rv == SS_SUCCESS);
		} else {
			drbd_start_resync(peer_device, L_SYNC_TARGET);
		}
	} else if (peer_device->repl_state[NOW] != L_WF_BITMAP_S) {
		/* admin may have requested C_DISCONNECTING,
		 * other threads may have noticed network errors */
		drbd_info(peer_device, "unexpected repl_state (%s) in receive_bitmap\n",
		    drbd_repl_str(peer_device->repl_state[NOW]));
	}
	err = 0;

 out:
	drbd_bm_slot_unlock(peer_device);
	if (!err && peer_device->repl_state[NOW] == L_WF_BITMAP_S)
		drbd_start_resync(peer_device, L_SYNC_SOURCE);
	return err;
}

static int receive_skip(struct drbd_connection *connection, struct packet_info *pi)
{
	drbd_warn(connection, "skipping unknown optional packet type %d, l: %d!\n",
		 pi->cmd, pi->size);

	return ignore_remaining_packet(connection, pi->size);
}

static int receive_UnplugRemote(struct drbd_connection *connection, struct packet_info *pi)
{
	struct drbd_transport *transport = &connection->transport;

	/* Make sure we've acked all the data associated
	 * with the data requests being unplugged */
	transport->ops->hint(transport, DATA_STREAM, QUICKACK);

	/* just unplug all devices always, regardless which volume number */
	drbd_unplug_all_devices(connection);

	return 0;
}

static int receive_out_of_sync(struct drbd_connection *connection, struct packet_info *pi)
{
	struct drbd_peer_device *peer_device;
	struct drbd_device *device;
	struct p_block_desc *p = pi->data;
	sector_t sector;
	unsigned long bit;

	peer_device = conn_peer_device(connection, pi->vnr);
	if (!peer_device)
		return -EIO;
	device = peer_device->device;

	sector = be64_to_cpu(p->sector);

	mutex_lock(&device->bm_resync_fo_mutex);
	switch (peer_device->repl_state[NOW]) {
	case L_WF_SYNC_UUID:
	case L_WF_BITMAP_T:
	case L_BEHIND:
		break;
	case L_SYNC_TARGET:
		bit = BM_SECT_TO_BIT(sector);
		if (bit < device->bm_resync_fo)
			device->bm_resync_fo = bit;
		break;
	default:
#if 0
		/* Used to be correct.
		 * But nowadays, we may receive "out-of-sync" information indirectly,
		 * if we are not directly connected to a secondary, but connected to
		 * some other node to which is.
		 * If we want to keep asserting something,
		 * we need to add in the global connection status somehow. */
		drbd_err(device, "ASSERT FAILED cstate = %s, expected: WFSyncUUID|WFBitMapT|Behind\n",
				drbd_repl_str(peer_device->repl_state[NOW]))
#endif
		;
	}

	drbd_set_out_of_sync(peer_device, sector, be32_to_cpu(p->blksize));

	mutex_unlock(&device->bm_resync_fo_mutex);

	return 0;
}

static int receive_dagtag(struct drbd_connection *connection, struct packet_info *pi)
{
	struct p_dagtag *p = pi->data;

	connection->last_dagtag_sector = be64_to_cpu(p->dagtag);
	return 0;
}

struct drbd_connection *drbd_connection_by_node_id(struct drbd_resource *resource, int node_id)
{
	/* Caller needs to hold rcu_read_lock(), conf_update */
	struct drbd_connection *connection;

	for_each_connection_rcu(connection, resource) {
		if (connection->peer_node_id == node_id)
			return connection;
	}

	return NULL;
}

struct drbd_connection *drbd_get_connection_by_node_id(struct drbd_resource *resource, int node_id)
{
	struct drbd_connection *connection;

	rcu_read_lock();
	connection = drbd_connection_by_node_id(resource, node_id);
	if (connection)
		kref_get(&connection->kref);
	rcu_read_unlock();

	return connection;
}

static int receive_peer_dagtag(struct drbd_connection *connection, struct packet_info *pi)
{
	struct drbd_resource *resource = connection->resource;
	struct drbd_peer_device *peer_device;
	enum drbd_repl_state new_repl_state;
	struct p_peer_dagtag *p = pi->data;
	struct drbd_connection *lost_peer;
	s64 dagtag_offset;
	int vnr = 0;

	lost_peer = drbd_get_connection_by_node_id(resource, be32_to_cpu(p->node_id));
	if (!lost_peer)
		return 0;

	kref_debug_get(&lost_peer->kref_debug, 12);

	if (lost_peer->cstate[NOW] == C_CONNECTED) {
		drbd_ping_peer(lost_peer);
		if (lost_peer->cstate[NOW] == C_CONNECTED)
			goto out;
	}

	idr_for_each_entry(&connection->peer_devices, peer_device, vnr) {
		if (peer_device->repl_state[NOW] > L_ESTABLISHED)
			goto out;
		if (peer_device->current_uuid != drbd_current_uuid(peer_device->device))
			goto out;
	}

	/* Need to wait until the other receiver thread has called the
	   cleanup_unacked_peer_requests() function */
	wait_event(resource->state_wait,
		   lost_peer->cstate[NOW] <= C_UNCONNECTED || lost_peer->cstate[NOW] == C_CONNECTING);

	dagtag_offset = (s64)lost_peer->last_dagtag_sector - (s64)be64_to_cpu(p->dagtag);
	if (dagtag_offset > 0)
		new_repl_state = L_WF_BITMAP_S;
	else if (dagtag_offset < 0)
		new_repl_state = L_WF_BITMAP_T;
	else
		new_repl_state = L_ESTABLISHED;

	if (new_repl_state != L_ESTABLISHED) {
		unsigned long irq_flags;

		drbd_info(connection, "Reconciliation resync because \'%s\' disappeared. (o=%d)\n",
			  lost_peer->transport.net_conf->name, (int)dagtag_offset);

		begin_state_change(resource, &irq_flags, CS_VERBOSE);
		idr_for_each_entry(&connection->peer_devices, peer_device, vnr) {
			__change_repl_state(peer_device, new_repl_state);
			set_bit(RECONCILIATION_RESYNC, &peer_device->flags);
		}
		end_state_change(resource, &irq_flags);
	} else {
		drbd_info(connection, "No reconciliation resync even though \'%s\' disappeared. (o=%d)\n",
			  lost_peer->transport.net_conf->name, (int)dagtag_offset);

		idr_for_each_entry(&connection->peer_devices, peer_device, vnr)
			drbd_bm_clear_many_bits(peer_device, 0, -1UL);
	}

out:
	kref_debug_put(&lost_peer->kref_debug, 12);
	kref_put(&lost_peer->kref, drbd_destroy_connection);
	return 0;
}

/* Accept a new current UUID generated on a diskless node, that just became primary
   (or during handshake) */
static int receive_current_uuid(struct drbd_connection *connection, struct packet_info *pi)
{
	struct drbd_resource *resource = connection->resource;
	struct drbd_peer_device *peer_device;
	struct drbd_device *device;
	struct p_current_uuid *p = pi->data;
	u64 current_uuid, weak_nodes;

	peer_device = conn_peer_device(connection, pi->vnr);
	if (!peer_device)
		return config_unknown_volume(connection, pi);
	device = peer_device->device;

	current_uuid = be64_to_cpu(p->uuid);
	weak_nodes = be64_to_cpu(p->weak_nodes);
	peer_device->current_uuid = current_uuid;

	if (test_bit(INITIAL_STATE_RECEIVED, &peer_device->flags) &&
	    connection->peer_role[NOW] == R_PRIMARY)
		check_resync_source(device, weak_nodes);

	if (connection->peer_role[NOW] == R_UNKNOWN)
		return 0;

	if (current_uuid == drbd_current_uuid(device))
		return 0;

	if (test_bit(INITIAL_STATE_RECEIVED, &peer_device->flags) &&
	    get_ldev_if_state(device, D_UP_TO_DATE)) {
		if (connection->peer_role[NOW] == R_PRIMARY) {
			drbd_warn(peer_device, "received new current UUID: %016llX "
				  "weak_nodes=%016llX\n", current_uuid, weak_nodes);
			drbd_uuid_received_new_current(peer_device, current_uuid, weak_nodes);
			drbd_md_sync_if_dirty(device);
		}
		put_ldev(device);
	} else if (device->disk_state[NOW] == D_DISKLESS && resource->role[NOW] == R_PRIMARY) {
		drbd_set_exposed_data_uuid(device, peer_device->current_uuid);
	}

	return 0;
}

static int receive_rs_deallocated(struct drbd_connection *connection, struct packet_info *pi)
{
	struct drbd_peer_device *peer_device;
	struct p_block_desc *p = pi->data;
	struct drbd_device *device;
	sector_t sector;
	int size, err = 0;

	peer_device = conn_peer_device(connection, pi->vnr);
	if (!peer_device)
		return -EIO;
	device = peer_device->device;

	sector = be64_to_cpu(p->sector);
	size = be32_to_cpu(p->blksize);

	dec_rs_pending(peer_device);

	if (get_ldev(device)) {
		struct drbd_peer_request *peer_req;

		peer_req = drbd_alloc_peer_req(peer_device, GFP_NOIO);
		if (!peer_req) {
			put_ldev(device);
			return -ENOMEM;
		}

		peer_req->i.size = size;
		peer_req->i.sector = sector;
		peer_req->block_id = ID_SYNCER;
		peer_req->w.cb = e_end_resync_block;
		peer_req->submit_jif = jiffies;
		peer_req->flags |= EE_TRIM;

		spin_lock_irq(&device->resource->req_lock);
		list_add_tail(&peer_req->w.list, &connection->sync_ee);
		spin_unlock_irq(&device->resource->req_lock);

		atomic_add(pi->size >> 9, &device->rs_sect_ev);
		err = drbd_submit_peer_request(device, peer_req, REQ_OP_WRITE_ZEROES,
				0, DRBD_FAULT_RS_WR);

		if (err) {
			spin_lock_irq(&device->resource->req_lock);
			list_del(&peer_req->w.list);
			spin_unlock_irq(&device->resource->req_lock);

			drbd_free_peer_req(peer_req);
			put_ldev(device);
			err = 0;
			goto fail;
		}

		inc_unacked(peer_device);

		/* No put_ldev() here. Gets called in drbd_endio_write_sec_final(),
		   as well as drbd_rs_complete_io() */
	} else {
	fail:
		drbd_rs_complete_io(peer_device, sector);
		drbd_send_ack_ex(peer_device, P_NEG_ACK, sector, size, ID_SYNCER);
	}

	atomic_add(size >> 9, &peer_device->rs_sect_in);

	return err;
}

struct data_cmd {
	int expect_payload;
	unsigned int pkt_size;
	int (*fn)(struct drbd_connection *, struct packet_info *);
};

static struct data_cmd drbd_cmd_handler[] = {
	[P_DATA]	    = { 1, sizeof(struct p_data), receive_Data },
	[P_DATA_REPLY]	    = { 1, sizeof(struct p_data), receive_DataReply },
	[P_RS_DATA_REPLY]   = { 1, sizeof(struct p_data), receive_RSDataReply } ,
	[P_BARRIER]	    = { 0, sizeof(struct p_barrier), receive_Barrier } ,
	[P_BITMAP]	    = { 1, 0, receive_bitmap } ,
	[P_COMPRESSED_BITMAP] = { 1, 0, receive_bitmap } ,
	[P_UNPLUG_REMOTE]   = { 0, 0, receive_UnplugRemote },
	[P_DATA_REQUEST]    = { 0, sizeof(struct p_block_req), receive_DataRequest },
	[P_RS_DATA_REQUEST] = { 0, sizeof(struct p_block_req), receive_DataRequest },
	[P_SYNC_PARAM]	    = { 1, 0, receive_SyncParam },
	[P_SYNC_PARAM89]    = { 1, 0, receive_SyncParam },
	[P_PROTOCOL]        = { 1, sizeof(struct p_protocol), receive_protocol },
	[P_UUIDS]	    = { 0, sizeof(struct p_uuids), receive_uuids },
	[P_SIZES]	    = { 0, sizeof(struct p_sizes), receive_sizes },
	[P_STATE]	    = { 0, sizeof(struct p_state), receive_state },
	[P_STATE_CHG_REQ]   = { 0, sizeof(struct p_req_state), receive_req_state },
	[P_SYNC_UUID]       = { 0, sizeof(struct p_uuid), receive_sync_uuid },
	[P_OV_REQUEST]      = { 0, sizeof(struct p_block_req), receive_DataRequest },
	[P_OV_REPLY]        = { 1, sizeof(struct p_block_req), receive_DataRequest },
	[P_CSUM_RS_REQUEST] = { 1, sizeof(struct p_block_req), receive_DataRequest },
	[P_RS_THIN_REQ]     = { 0, sizeof(struct p_block_req), receive_DataRequest },
	[P_DELAY_PROBE]     = { 0, sizeof(struct p_delay_probe93), receive_skip },
	[P_OUT_OF_SYNC]     = { 0, sizeof(struct p_block_desc), receive_out_of_sync },
	[P_CONN_ST_CHG_REQ] = { 0, sizeof(struct p_req_state), receive_req_state },
	[P_PROTOCOL_UPDATE] = { 1, sizeof(struct p_protocol), receive_protocol },
	[P_TWOPC_PREPARE] = { 0, sizeof(struct p_twopc_request), receive_twopc },
	[P_TWOPC_PREP_RSZ]  = { 0, sizeof(struct p_twopc_request), receive_twopc },
	[P_TWOPC_ABORT] = { 0, sizeof(struct p_twopc_request), receive_twopc },
	[P_DAGTAG]	    = { 0, sizeof(struct p_dagtag), receive_dagtag },
	[P_UUIDS110]	    = { 1, sizeof(struct p_uuids110), receive_uuids110 },
	[P_PEER_DAGTAG]     = { 0, sizeof(struct p_peer_dagtag), receive_peer_dagtag },
	[P_CURRENT_UUID]    = { 0, sizeof(struct p_current_uuid), receive_current_uuid },
	[P_TWOPC_COMMIT]    = { 0, sizeof(struct p_twopc_request), receive_twopc },
	[P_TRIM]	    = { 0, sizeof(struct p_trim), receive_Data },
	[P_RS_DEALLOCATED]  = { 0, sizeof(struct p_block_desc), receive_rs_deallocated },
	[P_WSAME]	    = { 1, sizeof(struct p_wsame), receive_Data },
};

static void drbdd(struct drbd_connection *connection)
{
	struct packet_info pi;
	size_t shs; /* sub header size */
	int err;

	while (get_t_state(&connection->receiver) == RUNNING) {
		struct data_cmd const *cmd;

		drbd_thread_current_set_cpu(&connection->receiver);
		update_receiver_timing_details(connection, drbd_recv_header_maybe_unplug);
		if (drbd_recv_header_maybe_unplug(connection, &pi))
			goto err_out;

		cmd = &drbd_cmd_handler[pi.cmd];
		if (unlikely(pi.cmd >= ARRAY_SIZE(drbd_cmd_handler) || !cmd->fn)) {
			drbd_err(connection, "Unexpected data packet %s (0x%04x)",
				 drbd_packet_name(pi.cmd), pi.cmd);
			goto err_out;
		}

		shs = cmd->pkt_size;
		if (pi.cmd == P_SIZES && connection->agreed_features & DRBD_FF_WSAME)
			shs += sizeof(struct o_qlim);
		if (pi.size > shs && !cmd->expect_payload) {
			drbd_err(connection, "No payload expected %s l:%d\n",
				 drbd_packet_name(pi.cmd), pi.size);
			goto err_out;
		}
		if (pi.size < shs) {
			drbd_err(connection, "%s: unexpected packet size, expected:%d received:%d\n",
				 drbd_packet_name(pi.cmd), (int)shs, pi.size);
			goto err_out;
		}

		if (shs) {
			update_receiver_timing_details(connection, drbd_recv_all_warn);
			err = drbd_recv_all_warn(connection, &pi.data, shs);
			if (err)
				goto err_out;
			pi.size -= shs;
		}

		update_receiver_timing_details(connection, cmd->fn);
		err = cmd->fn(connection, &pi);
		if (err) {
			drbd_err(connection, "error receiving %s, e: %d l: %d!\n",
				 drbd_packet_name(pi.cmd), err, pi.size);
			goto err_out;
		}
	}
	return;

    err_out:
	change_cstate(connection, C_PROTOCOL_ERROR, CS_HARD);
}

static void cleanup_resync_leftovers(struct drbd_peer_device *peer_device)
{
	/* We do not have data structures that would allow us to
	 * get the rs_pending_cnt down to 0 again.
	 *  * On L_SYNC_TARGET we do not have any data structures describing
	 *    the pending RSDataRequest's we have sent.
	 *  * On L_SYNC_SOURCE there is no data structure that tracks
	 *    the P_RS_DATA_REPLY blocks that we sent to the SyncTarget.
	 *  And no, it is not the sum of the reference counts in the
	 *  resync_LRU. The resync_LRU tracks the whole operation including
	 *  the disk-IO, while the rs_pending_cnt only tracks the blocks
	 *  on the fly. */
	drbd_rs_cancel_all(peer_device);
	peer_device->rs_total = 0;
	peer_device->rs_failed = 0;
	atomic_set(&peer_device->rs_pending_cnt, 0);
	wake_up(&peer_device->device->misc_wait);

	del_timer_sync(&peer_device->resync_timer);
	resync_timer_fn(DRBD_TIMER_CALL_ARG(peer_device, resync_timer));
	del_timer_sync(&peer_device->start_resync_timer);
}

static void drain_resync_activity(struct drbd_connection *connection)
{
	struct drbd_peer_device *peer_device;
	int vnr;

	/* verify or resync related peer requests are read_ee or sync_ee,
	 * drain them first */

	conn_wait_ee_empty(connection, &connection->read_ee);
	conn_wait_ee_empty(connection, &connection->sync_ee);

	rcu_read_lock();
	idr_for_each_entry(&connection->peer_devices, peer_device, vnr) {
		struct drbd_device *device = peer_device->device;

		kref_get(&device->kref);
		rcu_read_unlock();

		cleanup_resync_leftovers(peer_device);

		kref_put(&device->kref, drbd_destroy_device);
		rcu_read_lock();
	}
	rcu_read_unlock();
}

static void peer_device_disconnected(struct drbd_peer_device *peer_device)
{
	struct drbd_device *device = peer_device->device;

	/* need to do it again, drbd_finish_peer_reqs() may have populated it
	 * again via drbd_try_clear_on_disk_bm(). */
	drbd_rs_cancel_all(peer_device);

	peer_device->uuids_received = false;

	if (!drbd_suspended(device)) {
		struct drbd_resource *resource = device->resource;

		/* We need to create the new UUID immediately when we finish
		   requests that did not reach the lost peer.
		   But when we lost quorum we are going to finish those
		   requests with error, therefore do not create the new UUID
		   immediately! */
		if (!list_empty(&resource->transfer_log) &&
		    !test_bit(PRIMARY_LOST_QUORUM, &device->flags) &&
		    test_and_clear_bit(NEW_CUR_UUID, &device->flags)) {
			mutex_lock(&resource->conf_update);
			drbd_uuid_new_current(device, false);
			mutex_unlock(&resource->conf_update);
		}
		tl_clear(peer_device->connection);
	}

	drbd_md_sync(device);

	if (get_ldev(device)) {
		drbd_bitmap_io(device, &drbd_bm_write_copy_pages, "write from disconnected",
				BM_LOCK_BULK | BM_LOCK_SINGLE_SLOT, peer_device);
		put_ldev(device);
	}
}

void conn_disconnect(struct drbd_connection *connection)
{
	struct drbd_resource *resource = connection->resource;
	struct drbd_peer_device *peer_device;
	enum drbd_conn_state oc;
	unsigned long irq_flags;
	int vnr, i;

	clear_bit(CONN_DRY_RUN, &connection->flags);

	if (connection->cstate[NOW] == C_STANDALONE)
		return;

	/* We are about to start the cleanup after connection loss.
	 * Make sure drbd_make_request knows about that.
	 * Usually we should be in some network failure state already,
	 * but just in case we are not, we fix it up here.
	 */
	change_cstate(connection, C_NETWORK_FAILURE, CS_HARD);

	del_connect_timer(connection);

	/* ack_receiver does not clean up anything. it must not interfere, either */
	drbd_thread_stop(&connection->ack_receiver);
	if (connection->ack_sender) {
		destroy_workqueue(connection->ack_sender);
		connection->ack_sender = NULL;
	}

	drbd_transport_shutdown(connection, CLOSE_CONNECTION);
	drbd_drop_unsent(connection);

	drain_resync_activity(connection);

	/* Wait for current activity to cease.  This includes waiting for
	 * peer_request queued to the submitter workqueue. */
	conn_wait_ee_empty(connection, &connection->active_ee);

	/* wait for all w_e_end_data_req, w_e_end_rsdata_req, w_send_barrier,
	 * w_make_resync_request etc. which may still be on the worker queue
	 * to be "canceled" */
	drbd_flush_workqueue(&connection->sender_work);

	drbd_finish_peer_reqs(connection);

	/* This second workqueue flush is necessary, since drbd_finish_peer_reqs()
	   might have issued a work again. The one before drbd_finish_peer_reqs() is
	   necessary to reclaim net_ee in drbd_finish_peer_reqs(). */
	drbd_flush_workqueue(&connection->sender_work);

	rcu_read_lock();
	idr_for_each_entry(&connection->peer_devices, peer_device, vnr) {
		struct drbd_device *device = peer_device->device;

		kref_get(&device->kref);
		rcu_read_unlock();

		peer_device_disconnected(peer_device);

		kref_put(&device->kref, drbd_destroy_device);
		rcu_read_lock();
	}
	rcu_read_unlock();

	i = drbd_free_peer_reqs(resource, &connection->read_ee, true);
	if (i)
		drbd_info(connection, "read_ee not empty, killed %u entries\n", i);
	i = drbd_free_peer_reqs(resource, &connection->active_ee, true);
	if (i)
		drbd_info(connection, "active_ee not empty, killed %u entries\n", i);
	i = drbd_free_peer_reqs(resource, &connection->sync_ee, true);
	if (i)
		drbd_info(connection, "sync_ee not empty, killed %u entries\n", i);
	i = drbd_free_peer_reqs(resource, &connection->net_ee, true);
	if (i)
		drbd_info(connection, "net_ee not empty, killed %u entries\n", i);

	cleanup_unacked_peer_requests(connection);
	cleanup_peer_ack_list(connection);

	i = atomic_read(&connection->pp_in_use);
	if (i)
		drbd_info(connection, "pp_in_use = %d, expected 0\n", i);
	i = atomic_read(&connection->pp_in_use_by_net);
	if (i)
		drbd_info(connection, "pp_in_use_by_net = %d, expected 0\n", i);

	if (!list_empty(&connection->current_epoch->list))
		drbd_err(connection, "ASSERTION FAILED: connection->current_epoch->list not empty\n");
	/* ok, no more ee's on the fly, it is safe to reset the epoch_size */
	atomic_set(&connection->current_epoch->epoch_size, 0);
	connection->send.seen_any_write_yet = false;

	drbd_info(connection, "Connection closed\n");

	if (resource->role[NOW] == R_PRIMARY && conn_highest_pdsk(connection) >= D_UNKNOWN)
		conn_try_outdate_peer_async(connection);

	begin_state_change(resource, &irq_flags, CS_VERBOSE | CS_LOCAL_ONLY);
	oc = connection->cstate[NOW];
	if (oc >= C_UNCONNECTED) {
		__change_cstate(connection, C_UNCONNECTED);
		/* drbd_receiver() has to be restarted after it returns */
		drbd_thread_restart_nowait(&connection->receiver);
	}
	end_state_change(resource, &irq_flags);

	if (oc == C_DISCONNECTING)
		change_cstate(connection, C_STANDALONE, CS_VERBOSE | CS_HARD | CS_LOCAL_ONLY);
}

/*
 * We support PRO_VERSION_MIN to PRO_VERSION_MAX. The protocol version
 * we can agree on is stored in agreed_pro_version.
 *
 * feature flags and the reserved array should be enough room for future
 * enhancements of the handshake protocol, and possible plugins...
 *
 * for now, they are expected to be zero, but ignored.
 */
static int drbd_send_features(struct drbd_connection *connection)
{
	struct p_connection_features *p;

	p = __conn_prepare_command(connection, sizeof(*p), DATA_STREAM);
	if (!p)
		return -EIO;
	memset(p, 0, sizeof(*p));
	p->protocol_min = cpu_to_be32(PRO_VERSION_MIN);
	p->protocol_max = cpu_to_be32(PRO_VERSION_MAX);
	p->sender_node_id = cpu_to_be32(connection->resource->res_opts.node_id);
	p->receiver_node_id = cpu_to_be32(connection->peer_node_id);
	p->feature_flags = cpu_to_be32(PRO_FEATURES);
	return __send_command(connection, -1, P_CONNECTION_FEATURES, DATA_STREAM);
}

/*
 * return values:
 *   1 yes, we have a valid connection
 *   0 oops, did not work out, please try again
 *  -1 peer talks different language,
 *     no point in trying again, please go standalone.
 */
int drbd_do_features(struct drbd_connection *connection)
{
	/* ASSERT current == connection->receiver ... */
	struct drbd_resource *resource = connection->resource;
	struct p_connection_features *p;
	const int expect = sizeof(struct p_connection_features);
	struct packet_info pi;
	int err;

	err = drbd_send_features(connection);
	if (err)
		return 0;

	err = drbd_recv_header(connection, &pi);
	if (err) {
		if (err == -EAGAIN)
			drbd_err(connection, "timeout while waiting for feature packet\n");
		return 0;
	}

	if (pi.cmd != P_CONNECTION_FEATURES) {
		drbd_err(connection, "expected ConnectionFeatures packet, received: %s (0x%04x)\n",
			 drbd_packet_name(pi.cmd), pi.cmd);
		return -1;
	}

	if (pi.size != expect) {
		drbd_err(connection, "expected ConnectionFeatures length: %u, received: %u\n",
		     expect, pi.size);
		return -1;
	}

	err = drbd_recv_all_warn(connection, (void **)&p, expect);
	if (err)
		return 0;

	p->protocol_min = be32_to_cpu(p->protocol_min);
	p->protocol_max = be32_to_cpu(p->protocol_max);
	if (p->protocol_max == 0)
		p->protocol_max = p->protocol_min;

	if (PRO_VERSION_MAX < p->protocol_min ||
	    PRO_VERSION_MIN > p->protocol_max) {
		drbd_err(connection, "incompatible DRBD dialects: "
		    "I support %d-%d, peer supports %d-%d\n",
		    PRO_VERSION_MIN, PRO_VERSION_MAX,
		    p->protocol_min, p->protocol_max);
		return -1;
	}

	connection->agreed_pro_version = min_t(int, PRO_VERSION_MAX, p->protocol_max);
	connection->agreed_features = PRO_FEATURES & be32_to_cpu(p->feature_flags);

	if (connection->agreed_pro_version < 110) {
		struct drbd_connection *connection2;
		bool multiple = false;

		rcu_read_lock();
		for_each_connection_rcu(connection2, resource) {
			if (connection == connection2)
				continue;
			multiple = true;
		}
		rcu_read_unlock();

		if (multiple) {
			drbd_err(connection, "Peer supports protocols %d-%d, but "
				 "multiple connections are only supported in protocol "
				 "110 and above\n", p->protocol_min, p->protocol_max);
			return -1;
		}
	}

	if (connection->agreed_pro_version >= 110) {
		if (be32_to_cpu(p->sender_node_id) != connection->peer_node_id) {
			drbd_err(connection, "Peer presented a node_id of %d instead of %d\n",
				 be32_to_cpu(p->sender_node_id), connection->peer_node_id);
			return 0;
		}
		if (be32_to_cpu(p->receiver_node_id) != resource->res_opts.node_id) {
			drbd_err(connection, "Peer expects me to have a node_id of %d instead of %d\n",
				 be32_to_cpu(p->receiver_node_id), resource->res_opts.node_id);
			return 0;
		}
	}

	drbd_info(connection, "Handshake to peer %d successful: "
			"Agreed network protocol version %d\n",
			connection->peer_node_id,
			connection->agreed_pro_version);

	drbd_info(connection, "Feature flags enabled on protocol level: 0x%x%s%s%s.\n",
		  connection->agreed_features,
		  connection->agreed_features & DRBD_FF_TRIM ? " TRIM" : "",
		  connection->agreed_features & DRBD_FF_THIN_RESYNC ? " THIN_RESYNC" : "",
		  connection->agreed_features & DRBD_FF_WSAME ? " WRITE_SAME" :
		  connection->agreed_features & DRBD_FF_WZEROES ? " WRITE_ZEROES" :
		  connection->agreed_features ? "" : " none");

	return 1;
}

#if !defined(CONFIG_CRYPTO_HMAC) && !defined(CONFIG_CRYPTO_HMAC_MODULE)
int drbd_do_auth(struct drbd_connection *connection)
{
	drbd_err(connection, "This kernel was build without CONFIG_CRYPTO_HMAC.\n");
	drbd_err(connection, "You need to disable 'cram-hmac-alg' in drbd.conf.\n");
	return -1;
}
#else
#define CHALLENGE_LEN 64 /* must be multiple of 4 */

/* Return value:
	1 - auth succeeded,
	0 - failed, try again (network error),
	-1 - auth failed, don't try again.
*/

struct auth_challenge {
	char d[CHALLENGE_LEN];
	u32 i;
} __attribute__((packed));

int drbd_do_auth(struct drbd_connection *connection)
{
	struct auth_challenge my_challenge, *peers_ch = NULL;
	void *response;
	char *right_response = NULL;
	unsigned int key_len;
	char secret[SHARED_SECRET_MAX]; /* 64 byte */
	unsigned int resp_size;
	SHASH_DESC_ON_STACK(desc, connection->cram_hmac_tfm);
	struct packet_info pi;
	struct net_conf *nc;
	int err, rv, dig_size;
	bool peer_is_drbd_9 = connection->agreed_pro_version >= 110;
	void *packet_body;

	rcu_read_lock();
	nc = rcu_dereference(connection->transport.net_conf);
	key_len = strlen(nc->shared_secret);
	memcpy(secret, nc->shared_secret, key_len);
	rcu_read_unlock();

	desc->tfm = connection->cram_hmac_tfm;
	desc->flags = 0;

	rv = crypto_shash_setkey(connection->cram_hmac_tfm, (u8 *)secret, key_len);
	if (rv) {
		drbd_err(connection, "crypto_shash_setkey() failed with %d\n", rv);
		rv = -1;
		goto fail;
	}

	get_random_bytes(my_challenge.d, sizeof(my_challenge.d));

	packet_body = __conn_prepare_command(connection, sizeof(my_challenge.d), DATA_STREAM);
	if (!packet_body) {
		rv = 0;
		goto fail;
	}
	memcpy(packet_body, my_challenge.d, sizeof(my_challenge.d));

	rv = !__send_command(connection, -1, P_AUTH_CHALLENGE, DATA_STREAM);
	if (!rv)
		goto fail;

	err = drbd_recv_header(connection, &pi);
	if (err) {
		rv = 0;
		goto fail;
	}

	if (pi.cmd != P_AUTH_CHALLENGE) {
		drbd_err(connection, "expected AuthChallenge packet, received: %s (0x%04x)\n",
			 drbd_packet_name(pi.cmd), pi.cmd);
		rv = 0;
		goto fail;
	}

	if (pi.size != sizeof(peers_ch->d)) {
		drbd_err(connection, "unexpected AuthChallenge payload.\n");
		rv = -1;
		goto fail;
	}

	peers_ch = kmalloc(sizeof(*peers_ch), GFP_NOIO);
	if (peers_ch == NULL) {
		drbd_err(connection, "kmalloc of peers_ch failed\n");
		rv = -1;
		goto fail;
	}

	err = drbd_recv_into(connection, peers_ch->d, sizeof(peers_ch->d));
	if (err) {
		rv = 0;
		goto fail;
	}

	if (!memcmp(my_challenge.d, peers_ch->d, sizeof(my_challenge.d))) {
		drbd_err(connection, "Peer presented the same challenge!\n");
		rv = -1;
		goto fail;
	}

	resp_size = crypto_shash_digestsize(connection->cram_hmac_tfm);
	response = __conn_prepare_command(connection, resp_size, DATA_STREAM);
	if (!response) {
		rv = 0;
		goto fail;
	}

	dig_size = pi.size;
	if (peer_is_drbd_9) {
		peers_ch->i = cpu_to_be32(connection->resource->res_opts.node_id);
		dig_size += sizeof(peers_ch->i);
	}

	rv = crypto_shash_digest(desc, peers_ch->d, dig_size, response);
	if (rv) {
		drbd_err(connection, "crypto_shash_digest() failed with %d\n", rv);
		rv = -1;
		goto fail;
	}

	rv = !__send_command(connection, -1, P_AUTH_RESPONSE, DATA_STREAM);
	if (!rv)
		goto fail;

	err = drbd_recv_header(connection, &pi);
	if (err) {
		rv = 0;
		goto fail;
	}

	if (pi.cmd != P_AUTH_RESPONSE) {
		drbd_err(connection, "expected AuthResponse packet, received: %s (0x%04x)\n",
			 drbd_packet_name(pi.cmd), pi.cmd);
		rv = 0;
		goto fail;
	}

	if (pi.size != resp_size) {
		drbd_err(connection, "expected AuthResponse payload of %u bytes, received %u\n",
				resp_size, pi.size);
		rv = 0;
		goto fail;
	}

	err = drbd_recv_all(connection, &response, resp_size);
	if (err) {
		rv = 0;
		goto fail;
	}

	right_response = kmalloc(resp_size, GFP_NOIO);
	if (right_response == NULL) {
		drbd_err(connection, "kmalloc of right_response failed\n");
		rv = -1;
		goto fail;
	}

	dig_size = sizeof(my_challenge.d);
	if (peer_is_drbd_9) {
		my_challenge.i = cpu_to_be32(connection->peer_node_id);
		dig_size += sizeof(my_challenge.i);
	}

	rv = crypto_shash_digest(desc, my_challenge.d, dig_size, right_response);
	if (rv) {
		drbd_err(connection, "crypto_shash_digest() failed with %d\n", rv);
		rv = -1;
		goto fail;
	}

	rv = !memcmp(response, right_response, resp_size);

	if (rv)
		drbd_info(connection, "Peer authenticated using %d bytes HMAC\n",
		     resp_size);
	else
		rv = -1;

 fail:
	kfree(peers_ch);
	kfree(right_response);
	shash_desc_zero(desc);

	return rv;
}
#endif

int drbd_receiver(struct drbd_thread *thi)
{
	struct drbd_connection *connection = thi->connection;

	if (conn_connect(connection)) {
		blk_start_plug(&connection->receiver_plug);
		drbdd(connection);
		blk_finish_plug(&connection->receiver_plug);
	}

	conn_disconnect(connection);
	return 0;
}

/* ********* acknowledge sender ******** */

static void req_destroy_after_send_peer_ack(struct kref *kref)
{
	struct drbd_request *req = container_of(kref, struct drbd_request, kref);
	list_del(&req->tl_requests);
	mempool_free(req, drbd_request_mempool);
}

static int process_peer_ack_list(struct drbd_connection *connection)
{
	struct drbd_resource *resource = connection->resource;
	struct drbd_request *req, *tmp;
	unsigned int idx;
	int err = 0;

	idx = connection->peer_node_id;

	spin_lock_irq(&resource->req_lock);
	req = list_first_entry(&resource->peer_ack_list, struct drbd_request, tl_requests);
	while (&req->tl_requests != &resource->peer_ack_list) {
		if (!(req->net_rq_state[idx] & RQ_PEER_ACK)) {
			req = list_next_entry(req, tl_requests);
			continue;
		}
		req->net_rq_state[idx] &= ~RQ_PEER_ACK;
		spin_unlock_irq(&resource->req_lock);

		err = drbd_send_peer_ack(connection, req);

		spin_lock_irq(&resource->req_lock);
		tmp = list_next_entry(req, tl_requests);
		kref_put(&req->kref, req_destroy_after_send_peer_ack);
		if (err)
			break;
		req = tmp;
	}
	spin_unlock_irq(&resource->req_lock);
	return err;
}

static int got_peers_in_sync(struct drbd_connection *connection, struct packet_info *pi)
{
	struct drbd_peer_device *peer_device;
	struct drbd_device *device;
	struct p_peer_block_desc *p = pi->data;
	sector_t sector;
	u64 in_sync_b;
	int size;

	peer_device = conn_peer_device(connection, pi->vnr);
	if (!peer_device)
		return -EIO;

	device = peer_device->device;

	if (get_ldev(device)) {
		sector = be64_to_cpu(p->sector);
		size = be32_to_cpu(p->size);
		in_sync_b = node_ids_to_bitmap(device, be64_to_cpu(p->mask));

		drbd_set_sync(device, sector, size, 0, in_sync_b);
		put_ldev(device);
	}

	return 0;
}

static int got_RqSReply(struct drbd_connection *connection, struct packet_info *pi)
{
	struct p_req_state_reply *p = pi->data;
	int retcode = be32_to_cpu(p->retcode);

	if (retcode >= SS_SUCCESS)
		set_bit(TWOPC_YES, &connection->flags);
	else {
		set_bit(TWOPC_NO, &connection->flags);
		drbd_debug(connection, "Requested state change failed by peer: %s (%d)\n",
			   drbd_set_st_err_str(retcode), retcode);
	}

	wake_up(&connection->resource->state_wait);
	wake_up(&connection->ping_wait);

	return 0;
}

static int got_twopc_reply(struct drbd_connection *connection, struct packet_info *pi)
{
	struct drbd_resource *resource = connection->resource;
	struct p_twopc_reply *p = pi->data;

	spin_lock_irq(&resource->req_lock);
	if (resource->twopc_reply.initiator_node_id == be32_to_cpu(p->initiator_node_id) &&
	    resource->twopc_reply.tid == be32_to_cpu(p->tid)) {
		drbd_debug(connection, "Got a %s reply for state change %u\n",
			   drbd_packet_name(pi->cmd),
			   resource->twopc_reply.tid);

		if (pi->cmd == P_TWOPC_YES) {
			struct drbd_peer_device *peer_device;
			u64 reachable_nodes;
			u64 max_size;

			switch (resource->twopc_type) {
			case TWOPC_STATE_CHANGE:
				reachable_nodes =
					be64_to_cpu(p->reachable_nodes);

				if (resource->res_opts.node_id ==
				    resource->twopc_reply.initiator_node_id &&
				    connection->peer_node_id ==
				    resource->twopc_reply.target_node_id) {
					resource->twopc_reply.target_reachable_nodes |=
						reachable_nodes;
				} else {
					resource->twopc_reply.reachable_nodes |=
						reachable_nodes;
				}
				resource->twopc_reply.primary_nodes |=
					be64_to_cpu(p->primary_nodes);
				resource->twopc_reply.weak_nodes |=
					be64_to_cpu(p->weak_nodes);
				break;
			case TWOPC_RESIZE:
				resource->twopc_reply.diskful_primary_nodes |=
					be64_to_cpu(p->diskful_primary_nodes);
				max_size = be64_to_cpu(p->max_possible_size);
				resource->twopc_reply.max_possible_size =
					min_t(sector_t, resource->twopc_reply.max_possible_size,
					      max_size);
				peer_device = conn_peer_device(connection, resource->twopc_reply.vnr);
				if (peer_device)
					peer_device->max_size = max_size;
				break;
			}
		}

		if (pi->cmd == P_TWOPC_YES)
			set_bit(TWOPC_YES, &connection->flags);
		else if (pi->cmd == P_TWOPC_NO)
			set_bit(TWOPC_NO, &connection->flags);
		else if (pi->cmd == P_TWOPC_RETRY)
			set_bit(TWOPC_RETRY, &connection->flags);
		if (cluster_wide_reply_ready(resource)) {
			int my_node_id = resource->res_opts.node_id;
			if (resource->twopc_reply.initiator_node_id == my_node_id) {
				wake_up(&resource->state_wait);
			} else if (resource->twopc_work.cb == NULL) {
				/* in case the timeout timer was not quicker in queuing the work... */
				resource->twopc_work.cb = nested_twopc_work;
				drbd_queue_work(&resource->work, &resource->twopc_work);
			}
		}
	} else {
		drbd_debug(connection, "Ignoring %s reply for state change %u\n",
			   drbd_packet_name(pi->cmd),
			   be32_to_cpu(p->tid));
	}
	spin_unlock_irq(&resource->req_lock);

	return 0;
}

void twopc_connection_down(struct drbd_connection *connection)
{
	struct drbd_resource *resource = connection->resource;

	assert_spin_locked(&resource->req_lock);
	if (resource->twopc_reply.initiator_node_id != -1 &&
	    test_bit(TWOPC_PREPARED, &connection->flags)) {
		set_bit(TWOPC_RETRY, &connection->flags);
		if (cluster_wide_reply_ready(resource)) {
			int my_node_id = resource->res_opts.node_id;
			if (resource->twopc_reply.initiator_node_id == my_node_id) {
				wake_up(&resource->state_wait);
			} else if (resource->twopc_work.cb == NULL) {
				/* in case the timeout timer was not quicker in queuing the work... */
				resource->twopc_work.cb = nested_twopc_work;
				drbd_queue_work(&resource->work, &resource->twopc_work);
			}
		}
	}
}

static int got_Ping(struct drbd_connection *connection, struct packet_info *pi)
{
	return drbd_send_ping_ack(connection);

}

static int got_PingAck(struct drbd_connection *connection, struct packet_info *pi)
{
	if (!test_and_set_bit(GOT_PING_ACK, &connection->flags))
		wake_up(&connection->ping_wait);

	return 0;
}

static int got_IsInSync(struct drbd_connection *connection, struct packet_info *pi)
{
	struct drbd_peer_device *peer_device;
	struct drbd_device *device;
	struct p_block_ack *p = pi->data;
	sector_t sector = be64_to_cpu(p->sector);
	int blksize = be32_to_cpu(p->blksize);

	peer_device = conn_peer_device(connection, pi->vnr);
	if (!peer_device)
		return -EIO;
	device = peer_device->device;

	D_ASSERT(device, connection->agreed_pro_version >= 89);

	update_peer_seq(peer_device, be32_to_cpu(p->seq_num));

	if (get_ldev(device)) {
		drbd_rs_complete_io(peer_device, sector);
		drbd_set_in_sync(peer_device, sector, blksize);
		/* rs_same_csums is supposed to count in units of BM_BLOCK_SIZE */
		peer_device->rs_same_csum += (blksize >> BM_BLOCK_SHIFT);
		put_ldev(device);
	}
	dec_rs_pending(peer_device);
	atomic_add(blksize >> 9, &peer_device->rs_sect_in);

	return 0;
}

static int
validate_req_change_req_state(struct drbd_peer_device *peer_device, u64 id, sector_t sector,
			      struct rb_root *root, const char *func,
			      enum drbd_req_event what, bool missing_ok)
{
	struct drbd_device *device = peer_device->device;
	struct drbd_request *req;
	struct bio_and_error m;

	spin_lock_irq(&device->resource->req_lock);
	req = find_request(device, root, id, sector, missing_ok, func);
	if (unlikely(!req)) {
		spin_unlock_irq(&device->resource->req_lock);
		return -EIO;
	}
	__req_mod(req, what, peer_device, &m);
	spin_unlock_irq(&device->resource->req_lock);

	if (m.bio)
		complete_master_bio(device, &m);
	return 0;
}

static int got_BlockAck(struct drbd_connection *connection, struct packet_info *pi)
{
	struct drbd_peer_device *peer_device;
	struct drbd_device *device;
	struct p_block_ack *p = pi->data;
	sector_t sector = be64_to_cpu(p->sector);
	int blksize = be32_to_cpu(p->blksize);
	enum drbd_req_event what;

	peer_device = conn_peer_device(connection, pi->vnr);
	if (!peer_device)
		return -EIO;
	device = peer_device->device;

	update_peer_seq(peer_device, be32_to_cpu(p->seq_num));

	if (p->block_id == ID_SYNCER) {
		drbd_set_in_sync(peer_device, sector, blksize);
		dec_rs_pending(peer_device);
		atomic_sub(blksize >> 9, &connection->rs_in_flight);
		return 0;
	}
	switch (pi->cmd) {
	case P_RS_WRITE_ACK:
		what = WRITE_ACKED_BY_PEER_AND_SIS;
		break;
	case P_WRITE_ACK:
		what = WRITE_ACKED_BY_PEER;
		break;
	case P_RECV_ACK:
		what = RECV_ACKED_BY_PEER;
		break;
	case P_SUPERSEDED:
		what = DISCARD_WRITE;
		break;
	case P_RETRY_WRITE:
		what = POSTPONE_WRITE;
		break;
	default:
		BUG();
	}

	return validate_req_change_req_state(peer_device, p->block_id, sector,
					     &device->write_requests, __func__,
					     what, false);
}

static int got_NegAck(struct drbd_connection *connection, struct packet_info *pi)
{
	struct drbd_peer_device *peer_device;
	struct drbd_device *device;
	struct p_block_ack *p = pi->data;
	sector_t sector = be64_to_cpu(p->sector);
	int size = be32_to_cpu(p->blksize);
	int err;

	peer_device = conn_peer_device(connection, pi->vnr);
	if (!peer_device)
		return -EIO;
	device = peer_device->device;

	update_peer_seq(peer_device, be32_to_cpu(p->seq_num));

	if (peer_device->disk_state[NOW] == D_UP_TO_DATE)
		set_bit(GOT_NEG_ACK, &peer_device->flags);

	if (p->block_id == ID_SYNCER) {
		dec_rs_pending(peer_device);
		drbd_rs_failed_io(peer_device, sector, size);
		return 0;
	}

	err = validate_req_change_req_state(peer_device, p->block_id, sector,
					    &device->write_requests, __func__,
					    NEG_ACKED, true);
	if (err) {
		/* Protocol A has no P_WRITE_ACKs, but has P_NEG_ACKs.
		   The master bio might already be completed, therefore the
		   request is no longer in the collision hash. */
		/* In Protocol B we might already have got a P_RECV_ACK
		   but then get a P_NEG_ACK afterwards. */
		drbd_set_out_of_sync(peer_device, sector, size);
	}
	return 0;
}

static int got_NegDReply(struct drbd_connection *connection, struct packet_info *pi)
{
	struct drbd_peer_device *peer_device;
	struct drbd_device *device;
	struct p_block_ack *p = pi->data;
	sector_t sector = be64_to_cpu(p->sector);

	peer_device = conn_peer_device(connection, pi->vnr);
	if (!peer_device)
		return -EIO;
	device = peer_device->device;

	update_peer_seq(peer_device, be32_to_cpu(p->seq_num));

	drbd_err(device, "Got NegDReply; Sector %llus, len %u.\n",
		 (unsigned long long)sector, be32_to_cpu(p->blksize));

	return validate_req_change_req_state(peer_device, p->block_id, sector,
					     &device->read_requests, __func__,
					     NEG_ACKED, false);
}

static int got_NegRSDReply(struct drbd_connection *connection, struct packet_info *pi)
{
	struct drbd_peer_device *peer_device;
	struct drbd_device *device;
	sector_t sector;
	int size;
	struct p_block_ack *p = pi->data;
	unsigned long bit;

	peer_device = conn_peer_device(connection, pi->vnr);
	if (!peer_device)
		return -EIO;
	device = peer_device->device;

	sector = be64_to_cpu(p->sector);
	size = be32_to_cpu(p->blksize);

	update_peer_seq(peer_device, be32_to_cpu(p->seq_num));

	dec_rs_pending(peer_device);

	if (get_ldev_if_state(device, D_DETACHING)) {
		drbd_rs_complete_io(peer_device, sector);
		switch (pi->cmd) {
		case P_NEG_RS_DREPLY:
			drbd_rs_failed_io(peer_device, sector, size);
			break;
		case P_RS_CANCEL:
			bit = BM_SECT_TO_BIT(sector);
			mutex_lock(&device->bm_resync_fo_mutex);
			device->bm_resync_fo = min(device->bm_resync_fo, bit);
			mutex_unlock(&device->bm_resync_fo_mutex);

			atomic_add(size >> 9, &peer_device->rs_sect_in);
			mod_timer(&peer_device->resync_timer, jiffies + SLEEP_TIME);
			break;
		default:
			BUG();
		}
		put_ldev(device);
	}

	return 0;
}

static int got_BarrierAck(struct drbd_connection *connection, struct packet_info *pi)
{
	struct p_barrier_ack *p = pi->data;

	tl_release(connection, p->barrier, be32_to_cpu(p->set_size));

	return 0;
}

static int got_OVResult(struct drbd_connection *connection, struct packet_info *pi)
{
	struct drbd_peer_device *peer_device;
	struct drbd_device *device;
	struct p_block_ack *p = pi->data;
	sector_t sector;
	int size;

	peer_device = conn_peer_device(connection, pi->vnr);
	if (!peer_device)
		return -EIO;
	device = peer_device->device;

	sector = be64_to_cpu(p->sector);
	size = be32_to_cpu(p->blksize);

	update_peer_seq(peer_device, be32_to_cpu(p->seq_num));

	if (be64_to_cpu(p->block_id) == ID_OUT_OF_SYNC)
		drbd_ov_out_of_sync_found(peer_device, sector, size);
	else
		ov_out_of_sync_print(peer_device);

	if (!get_ldev(device))
		return 0;

	drbd_rs_complete_io(peer_device, sector);
	dec_rs_pending(peer_device);

	--peer_device->ov_left;

	/* let's advance progress step marks only for every other megabyte */
	if ((peer_device->ov_left & 0x200) == 0x200)
		drbd_advance_rs_marks(peer_device, peer_device->ov_left);

	if (peer_device->ov_left == 0) {
		struct drbd_peer_device_work *dw = kmalloc(sizeof(*dw), GFP_NOIO);
		if (dw) {
			dw->w.cb = w_ov_finished;
			dw->peer_device = peer_device;
			drbd_queue_work(&connection->sender_work, &dw->w);
		} else {
			drbd_err(device, "kmalloc(dw) failed.");
			ov_out_of_sync_print(peer_device);
			drbd_resync_finished(peer_device, D_MASK);
		}
	}
	put_ldev(device);
	return 0;
}

static int got_skip(struct drbd_connection *connection, struct packet_info *pi)
{
	return 0;
}

static u64 node_id_to_mask(struct drbd_peer_md *peer_md, int node_id) __must_hold(local)
{
	int bitmap_bit = peer_md[node_id].bitmap_index;
	return (bitmap_bit >= 0) ? NODE_MASK(bitmap_bit) : 0;
}

static u64 node_ids_to_bitmap(struct drbd_device *device, u64 node_ids) __must_hold(local)
{
	struct drbd_peer_md *peer_md = device->ldev->md.peers;
	u64 bitmap_bits = 0;
	int node_id;

	for_each_set_bit(node_id, (unsigned long *)&node_ids, DRBD_NODE_ID_MAX)
		bitmap_bits |= node_id_to_mask(peer_md, node_id);
	return bitmap_bits;
}


static bool is_sync_source(struct drbd_peer_device *peer_device)
{
	return is_sync_source_state(peer_device, NOW) ||
		peer_device->repl_state[NOW] == L_WF_BITMAP_S;
}

static int w_send_out_of_sync(struct drbd_work *w, int cancel)
{
	struct drbd_peer_request *peer_req =
		container_of(w, struct drbd_peer_request, w);
	struct drbd_peer_device *peer_device = peer_req->send_oos_peer_device;
	struct drbd_device *device = peer_device->device;
	u64 in_sync = peer_req->send_oos_in_sync;
	int err;

	err = drbd_send_out_of_sync(peer_device, &peer_req->i);
	peer_req->sent_oos_nodes |= NODE_MASK(peer_device->node_id);

	rcu_read_lock();
	for_each_peer_device_rcu(peer_device, device) {
		if (!(NODE_MASK(peer_device->node_id) & in_sync) &&
		    is_sync_source(peer_device) &&
		    !(peer_req->sent_oos_nodes & NODE_MASK(peer_device->node_id))) {
			rcu_read_unlock();
			peer_req->send_oos_peer_device = peer_device;
			drbd_queue_work(&peer_device->connection->sender_work,
					&peer_req->w);
			return err;
		}
	}
	rcu_read_unlock();
	drbd_free_peer_req(peer_req);

	return err;
}

static void notify_sync_targets_or_free(struct drbd_peer_request *peer_req, u64 in_sync)
{
	struct drbd_device *device = peer_req->peer_device->device;
	struct drbd_peer_device *peer_device;

	rcu_read_lock();
	for_each_peer_device_rcu(peer_device, device) {
		if (!(NODE_MASK(peer_device->node_id) & in_sync) &&
		    is_sync_source(peer_device)) {
			rcu_read_unlock();
			peer_req->sent_oos_nodes = 0;
			peer_req->send_oos_peer_device = peer_device;
			peer_req->send_oos_in_sync = in_sync;
			peer_req->w.cb = w_send_out_of_sync;
			drbd_queue_work(&peer_device->connection->sender_work,
					&peer_req->w);
			return;
		}
	}
	rcu_read_unlock();
	drbd_free_peer_req(peer_req);
}

static int got_peer_ack(struct drbd_connection *connection, struct packet_info *pi)
{
	struct drbd_resource *resource = connection->resource;
	struct p_peer_ack *p = pi->data;
	u64 dagtag, in_sync;
	struct drbd_peer_request *peer_req, *tmp;
	struct list_head work_list;

	dagtag = be64_to_cpu(p->dagtag);
	in_sync = be64_to_cpu(p->mask);

	spin_lock_irq(&resource->req_lock);
	list_for_each_entry(peer_req, &connection->peer_requests, recv_order) {
		if (dagtag == peer_req->dagtag_sector)
			goto found;
	}
	spin_unlock_irq(&resource->req_lock);

	drbd_err(connection, "peer request with dagtag %llu not found\n", dagtag);
	return -EIO;

found:
	list_cut_position(&work_list, &connection->peer_requests, &peer_req->recv_order);
	spin_unlock_irq(&resource->req_lock);

	list_for_each_entry_safe(peer_req, tmp, &work_list, recv_order) {
		struct drbd_peer_device *peer_device = peer_req->peer_device;
		struct drbd_device *device = peer_device->device;
		u64 in_sync_b, mask;

		if (get_ldev(device)) {
			in_sync_b = node_ids_to_bitmap(device, in_sync);
			mask = ~node_id_to_mask(device->ldev->md.peers,
						connection->peer_node_id);

			drbd_set_sync(device, peer_req->i.sector,
				      peer_req->i.size, ~in_sync_b, mask);
			drbd_al_complete_io(device, &peer_req->i);
			put_ldev(device);
		}
		list_del(&peer_req->recv_order);
		notify_sync_targets_or_free(peer_req, in_sync);
	}
	return 0;
}

/* Caller has to hold resource->req_lock */
void apply_unacked_peer_requests(struct drbd_connection *connection)
{
	struct drbd_peer_request *peer_req;

	list_for_each_entry(peer_req, &connection->peer_requests, recv_order) {
		struct drbd_peer_device *peer_device = peer_req->peer_device;
		struct drbd_device *device = peer_device->device;
		int bitmap_index = peer_device->bitmap_index;
		u64 mask = ~(bitmap_index != -1 ? 1UL << bitmap_index : 0UL);

		drbd_set_sync(device, peer_req->i.sector, peer_req->i.size,
			      mask, mask);
	}
}

static void cleanup_unacked_peer_requests(struct drbd_connection *connection)
{
	struct drbd_resource *resource = connection->resource;
	struct drbd_peer_request *peer_req, *tmp;
	LIST_HEAD(work_list);

	spin_lock_irq(&resource->req_lock);
	list_splice_init(&connection->peer_requests, &work_list);
	spin_unlock_irq(&resource->req_lock);

	list_for_each_entry_safe(peer_req, tmp, &work_list, recv_order) {
		struct drbd_peer_device *peer_device = peer_req->peer_device;
		struct drbd_device *device = peer_device->device;
		int bitmap_index = peer_device->bitmap_index;
		u64 mask = ~(bitmap_index != -1 ? 1UL << bitmap_index : 0UL);

		if (get_ldev(device)) {
			drbd_set_sync(device, peer_req->i.sector, peer_req->i.size,
				      mask, mask);
			drbd_al_complete_io(device, &peer_req->i);
			put_ldev(device);
		}
		list_del(&peer_req->recv_order);
		notify_sync_targets_or_free(peer_req, 0);
	}
}

static void destroy_request(struct kref *kref)
{
	struct drbd_request *req =
		container_of(kref, struct drbd_request, kref);

	list_del(&req->tl_requests);
	mempool_free(req, drbd_request_mempool);
}

static void cleanup_peer_ack_list(struct drbd_connection *connection)
{
	struct drbd_resource *resource = connection->resource;
	struct drbd_request *req, *tmp;
	int idx;

	spin_lock_irq(&resource->req_lock);
	idx = connection->peer_node_id;
	list_for_each_entry_safe(req, tmp, &resource->peer_ack_list, tl_requests) {
		if (!(req->net_rq_state[idx] & RQ_PEER_ACK))
			continue;
		req->net_rq_state[idx] &= ~RQ_PEER_ACK;
		kref_put(&req->kref, destroy_request);
	}
	spin_unlock_irq(&resource->req_lock);
}

struct meta_sock_cmd {
	size_t pkt_size;
	int (*fn)(struct drbd_connection *connection, struct packet_info *);
};

static void set_rcvtimeo(struct drbd_connection *connection, bool ping_timeout)
{
	long t;
	struct net_conf *nc;
	struct drbd_transport *transport = &connection->transport;
	struct drbd_transport_ops *tr_ops = transport->ops;


	rcu_read_lock();
	nc = rcu_dereference(transport->net_conf);
	t = ping_timeout ? nc->ping_timeo : nc->ping_int;
	rcu_read_unlock();

	t *= HZ;
	if (ping_timeout)
		t /= 10;

	tr_ops->set_rcvtimeo(transport, CONTROL_STREAM, t);
}

static void set_ping_timeout(struct drbd_connection *connection)
{
	set_rcvtimeo(connection, 1);
}

static void set_idle_timeout(struct drbd_connection *connection)
{
	set_rcvtimeo(connection, 0);
}

static struct meta_sock_cmd ack_receiver_tbl[] = {
	[P_PING]	    = { 0, got_Ping },
	[P_PING_ACK]	    = { 0, got_PingAck },
	[P_RECV_ACK]	    = { sizeof(struct p_block_ack), got_BlockAck },
	[P_WRITE_ACK]	    = { sizeof(struct p_block_ack), got_BlockAck },
	[P_RS_WRITE_ACK]    = { sizeof(struct p_block_ack), got_BlockAck },
	[P_SUPERSEDED]      = { sizeof(struct p_block_ack), got_BlockAck },
	[P_NEG_ACK]	    = { sizeof(struct p_block_ack), got_NegAck },
	[P_NEG_DREPLY]	    = { sizeof(struct p_block_ack), got_NegDReply },
	[P_NEG_RS_DREPLY]   = { sizeof(struct p_block_ack), got_NegRSDReply },
	[P_OV_RESULT]	    = { sizeof(struct p_block_ack), got_OVResult },
	[P_BARRIER_ACK]	    = { sizeof(struct p_barrier_ack), got_BarrierAck },
	[P_STATE_CHG_REPLY] = { sizeof(struct p_req_state_reply), got_RqSReply },
	[P_RS_IS_IN_SYNC]   = { sizeof(struct p_block_ack), got_IsInSync },
	[P_DELAY_PROBE]     = { sizeof(struct p_delay_probe93), got_skip },
	[P_RS_CANCEL]       = { sizeof(struct p_block_ack), got_NegRSDReply },
	[P_CONN_ST_CHG_REPLY]={ sizeof(struct p_req_state_reply), got_RqSReply },
	[P_RETRY_WRITE]	    = { sizeof(struct p_block_ack), got_BlockAck },
	[P_PEER_ACK]	    = { sizeof(struct p_peer_ack), got_peer_ack },
	[P_PEERS_IN_SYNC]   = { sizeof(struct p_peer_block_desc), got_peers_in_sync },
	[P_TWOPC_YES]       = { sizeof(struct p_twopc_reply), got_twopc_reply },
	[P_TWOPC_NO]        = { sizeof(struct p_twopc_reply), got_twopc_reply },
	[P_TWOPC_RETRY]     = { sizeof(struct p_twopc_reply), got_twopc_reply },
};

int drbd_ack_receiver(struct drbd_thread *thi)
{
	struct drbd_connection *connection = thi->connection;
	struct meta_sock_cmd *cmd = NULL;
	struct packet_info pi;
	unsigned long pre_recv_jif;
	int rv;
	void *buffer;
	int received = 0, rflags = 0;
	unsigned int header_size = drbd_header_size(connection);
	int expect   = header_size;
	bool ping_timeout_active = false;
	struct sched_param param = { .sched_priority = 2 };
	struct drbd_transport *transport = &connection->transport;
	struct drbd_transport_ops *tr_ops = transport->ops;

	rv = sched_setscheduler(current, SCHED_RR, &param);
	if (rv < 0)
		drbd_err(connection, "drbd_ack_receiver: ERROR set priority, ret=%d\n", rv);

	while (get_t_state(thi) == RUNNING) {
		drbd_thread_current_set_cpu(thi);

		drbd_reclaim_net_peer_reqs(connection);

		if (test_and_clear_bit(SEND_PING, &connection->flags)) {
			if (drbd_send_ping(connection)) {
				drbd_err(connection, "drbd_send_ping has failed\n");
				goto reconnect;
			}
			set_ping_timeout(connection);
			ping_timeout_active = true;
		}

		pre_recv_jif = jiffies;
		rv = tr_ops->recv(transport, CONTROL_STREAM, &buffer, expect - received, rflags);

		/* Note:
		 * -EINTR	 (on meta) we got a signal
		 * -EAGAIN	 (on meta) rcvtimeo expired
		 * -ECONNRESET	 other side closed the connection
		 * -ERESTARTSYS  (on data) we got a signal
		 * rv <  0	 other than above: unexpected error!
		 * rv == expected: full header or command
		 * rv <  expected: "woken" by signal during receive
		 * rv == 0	 : "connection shut down by peer"
		 */
		if (likely(rv > 0)) {
			received += rv;

			if (received < expect)
				rflags = GROW_BUFFER;

		} else if (rv == 0) {
			if (test_bit(DISCONNECT_EXPECTED, &connection->flags)) {
				long t;
				rcu_read_lock();
				t = rcu_dereference(connection->transport.net_conf)->ping_timeo * HZ/10;
				rcu_read_unlock();

				t = wait_event_timeout(connection->ping_wait,
						       connection->cstate[NOW] < C_CONNECTED,
						       t);
				if (t)
					break;
			}
			drbd_err(connection, "meta connection shut down by peer.\n");
			goto reconnect;
		} else if (rv == -EAGAIN) {
			/* If the data socket received something meanwhile,
			 * that is good enough: peer is still alive. */

			if (time_after(connection->last_received, pre_recv_jif))
				continue;
			if (ping_timeout_active) {
				drbd_err(connection, "PingAck did not arrive in time.\n");
				goto reconnect;
			}
			set_bit(SEND_PING, &connection->flags);
			continue;
		} else if (rv == -EINTR) {
			/* maybe drbd_thread_stop(): the while condition will notice.
			 * maybe woken for send_ping: we'll send a ping above,
			 * and change the rcvtimeo */
			flush_signals(current);
			continue;
		} else {
			drbd_err(connection, "sock_recvmsg returned %d\n", rv);
			goto reconnect;
		}

		if (received == expect && cmd == NULL) {
			if (decode_header(connection, buffer, &pi))
				goto reconnect;

			cmd = &ack_receiver_tbl[pi.cmd];
			if (pi.cmd >= ARRAY_SIZE(ack_receiver_tbl) || !cmd->fn) {
				drbd_err(connection, "Unexpected meta packet %s (0x%04x)\n",
					 drbd_packet_name(pi.cmd), pi.cmd);
				goto disconnect;
			}
			expect = header_size + cmd->pkt_size;
			if (pi.size != expect - header_size) {
				drbd_err(connection, "Wrong packet size on meta (c: %d, l: %d)\n",
					pi.cmd, pi.size);
				goto reconnect;
			}
			rflags = 0;
		}
		if (received == expect) {
			bool err;

			pi.data = buffer;
			err = cmd->fn(connection, &pi);
			if (err) {
				drbd_err(connection, "%pf failed\n", cmd->fn);
				goto reconnect;
			}

			connection->last_received = jiffies;

			if (cmd == &ack_receiver_tbl[P_PING_ACK]) {
				set_idle_timeout(connection);
				ping_timeout_active = false;
			}

			received = 0;
			expect = header_size;
			cmd = NULL;
			rflags = 0;
		}
	}

	if (0) {
reconnect:
		change_cstate(connection, C_NETWORK_FAILURE, CS_HARD);
	}
	if (0) {
disconnect:
		change_cstate(connection, C_DISCONNECTING, CS_HARD);
	}

	drbd_info(connection, "ack_receiver terminated\n");

	return 0;
}

void drbd_send_acks_wf(struct work_struct *ws)
{
	struct drbd_connection *connection =
		container_of(ws, struct drbd_connection, send_acks_work);
	struct drbd_transport *transport = &connection->transport;
	struct net_conf *nc;
	int tcp_cork, err;

	rcu_read_lock();
	nc = rcu_dereference(transport->net_conf);
	tcp_cork = nc->tcp_cork;
	rcu_read_unlock();

	/* TODO: conditionally cork; it may hurt latency if we cork without
	   much to send */
	if (tcp_cork)
		drbd_cork(connection, CONTROL_STREAM);
	err = drbd_finish_peer_reqs(connection);

	/* but unconditionally uncork unless disabled */
	if (tcp_cork)
		drbd_uncork(connection, CONTROL_STREAM);

	if (err)
		change_cstate(connection, C_NETWORK_FAILURE, CS_HARD);
}

void drbd_send_peer_ack_wf(struct work_struct *ws)
{
	struct drbd_connection *connection =
		container_of(ws, struct drbd_connection, peer_ack_work);

	if (process_peer_ack_list(connection))
		change_cstate(connection, C_NETWORK_FAILURE, CS_HARD);
}

EXPORT_SYMBOL(drbd_alloc_pages); /* for transports */
EXPORT_SYMBOL(drbd_free_pages);<|MERGE_RESOLUTION|>--- conflicted
+++ resolved
@@ -1490,15 +1490,8 @@
 	 * Correctness first, performance later.  Next step is to code an
 	 * asynchronous variant of the same.
 	 */
-<<<<<<< HEAD
-	if (peer_req->flags & (EE_IS_TRIM|EE_WRITE_SAME)) {
+	if (peer_req->flags & (EE_TRIM|EE_WRITE_SAME|EE_ZEROOUT)) {
 		struct drbd_connection *connection = peer_req->peer_device->connection;
-		/* wait for all pending IO completions, before we start
-		 * zeroing things out. */
-		conn_wait_ee_empty(connection, &connection->active_ee);
-=======
-	if (peer_req->flags & (EE_TRIM|EE_WRITE_SAME|EE_ZEROOUT)) {
->>>>>>> 6036fafc
 		/* add it to the active list now,
 		 * so we can find it to present it in debugfs */
 		peer_req->submit_jif = jiffies;
@@ -1825,59 +1818,19 @@
 	int err;
 	void *dig_in = peer_device->connection->int_dig_in;
 	void *dig_vv = peer_device->connection->int_dig_vv;
-<<<<<<< HEAD
 	struct drbd_transport *transport = &peer_device->connection->transport;
 	struct drbd_transport_ops *tr_ops = transport->ops;
-=======
-	unsigned long *data;
-	struct p_trim *trim = (pi->cmd == P_TRIM) ? pi->data : NULL;
-	struct p_trim *zeroes = (pi->cmd == P_ZEROES) ? pi->data : NULL;
-	struct p_trim *wsame = (pi->cmd == P_WSAME) ? pi->data : NULL;
->>>>>>> 6036fafc
 
 	if (d->digest_size) {
 		err = drbd_recv_into(peer_device->connection, dig_in, d->digest_size);
 		if (err)
 			return NULL;
-<<<<<<< HEAD
-=======
-		data_size -= digest_size;
-	}
-
-	/* assume request_size == data_size, but special case trim and wsame. */
-	ds = data_size;
-	if (trim) {
-		if (!expect(data_size == 0))
-			return NULL;
-		ds = be32_to_cpu(trim->size);
-	} else if (zeroes) {
-		if (!expect(data_size == 0))
-			return NULL;
-		ds = be32_to_cpu(zeroes->size);
-	} else if (wsame) {
-		if (data_size != queue_logical_block_size(device->rq_queue)) {
-			drbd_err(peer_device, "data size (%u) != drbd logical block size (%u)\n",
-				data_size, queue_logical_block_size(device->rq_queue));
-			return NULL;
-		}
-		if (data_size != bdev_logical_block_size(device->ldev->backing_bdev)) {
-			drbd_err(peer_device, "data size (%u) != backend logical block size (%u)\n",
-				data_size, bdev_logical_block_size(device->ldev->backing_bdev));
-			return NULL;
-		}
-		ds = be32_to_cpu(wsame->size);
->>>>>>> 6036fafc
 	}
 
 	if (!expect(peer_device, IS_ALIGNED(d->bi_size, 512)))
 		return NULL;
-<<<<<<< HEAD
-	if (d->dp_flags & (DP_WSAME|DP_DISCARD)) {
+	if (d->dp_flags & (DP_WSAME|DP_DISCARD|DP_ZEROES)) {
 		if (!expect(peer_device, d->bi_size <= (DRBD_MAX_BBIO_SECTORS << 9)))
-=======
-	if (trim || wsame || zeroes) {
-		if (!expect(ds <= (DRBD_MAX_BBIO_SECTORS << 9)))
->>>>>>> 6036fafc
 			return NULL;
 	} else if (!expect(peer_device, d->bi_size <= DRBD_MAX_BIO_SIZE))
 		return NULL;
@@ -1899,16 +1852,7 @@
 	peer_req->block_id = d->block_id;
 
 	peer_req->flags |= EE_WRITE;
-<<<<<<< HEAD
 	if (d->length == 0)
-=======
-	if (trim) {
-		peer_req->flags |= EE_TRIM;
-		return peer_req;
-	}
-	if (zeroes) {
-		peer_req->flags |= EE_ZEROOUT;
->>>>>>> 6036fafc
 		return peer_req;
 
 	err = tr_ops->recv_pages(transport, &peer_req->page_chain, d->length - d->digest_size);
@@ -2695,7 +2639,9 @@
 		return -EIO;
 	}
 	if (pi->cmd == P_TRIM)
-		peer_req->flags |= EE_IS_TRIM;
+		peer_req->flags |= EE_TRIM;
+	else if (pi->cmd == P_ZEROES)
+		peer_req->flags |= EE_ZEROOUT;
 	else if (pi->cmd == P_WSAME)
 		peer_req->flags |= EE_WRITE_SAME;
 
@@ -2710,22 +2656,19 @@
 	op_flags = wire_flags_to_bio_flags(connection, d.dp_flags);
 	if (pi->cmd == P_TRIM) {
 		D_ASSERT(peer_device, peer_req->i.size > 0);
-<<<<<<< HEAD
 		D_ASSERT(peer_device, d.dp_flags & DP_DISCARD);
+		D_ASSERT(peer_device, op == REQ_OP_DISCARD);
+		D_ASSERT(peer_device, peer_req->page_chain.head == NULL);
+		D_ASSERT(peer_device, peer_req->page_chain.nr_pages == 0);
+	} else if (pi->cmd == P_ZEROES) {
+		D_ASSERT(peer_device, peer_req->i.size > 0);
+		D_ASSERT(peer_device, d.dp_flags & DP_ZEROES);
 		D_ASSERT(peer_device, op == REQ_OP_WRITE_ZEROES);
 		D_ASSERT(peer_device, peer_req->page_chain.head == NULL);
 		D_ASSERT(peer_device, peer_req->page_chain.nr_pages == 0);
-=======
-		D_ASSERT(peer_device, op == REQ_OP_DISCARD);
-		D_ASSERT(peer_device, peer_req->pages == NULL);
-	} else if (pi->cmd == P_ZEROES) {
-		D_ASSERT(peer_device, peer_req->i.size > 0);
-		D_ASSERT(peer_device, op == REQ_OP_WRITE_ZEROES);
-		D_ASSERT(peer_device, peer_req->pages != NULL);
 		/* Do (not) pass down BLKDEV_ZERO_NOUNMAP? */
-		if (dp_flags & DP_DISCARD)
+		if (d.dp_flags & DP_DISCARD)
 			peer_req->flags |= EE_TRIM;
->>>>>>> 6036fafc
 	} else if (pi->cmd == P_WSAME) {
 		D_ASSERT(peer_device, peer_req->i.size > 0);
 		D_ASSERT(peer_device, op == REQ_OP_WRITE_SAME);
@@ -2835,15 +2778,10 @@
 	 * we wait for all pending requests, respectively wait for
 	 * active_ee to become empty in drbd_submit_peer_request();
 	 * better not add ourselves here. */
-<<<<<<< HEAD
-	if ((peer_req->flags & (EE_IS_TRIM|EE_WRITE_SAME)) == 0)
+	if ((peer_req->flags & (EE_TRIM|EE_WRITE_SAME|EE_ZEROOUT)) == 0)
 		list_add_tail(&peer_req->w.list, &connection->active_ee);
 	if (connection->agreed_pro_version >= 110)
 		list_add_tail(&peer_req->recv_order, &connection->peer_requests);
-=======
-	if ((peer_req->flags & (EE_TRIM|EE_WRITE_SAME|EE_ZEROOUT)) == 0)
-		list_add_tail(&peer_req->w.list, &device->active_ee);
->>>>>>> 6036fafc
 	spin_unlock_irq(&device->resource->req_lock);
 
 	if (connection->agreed_pro_version < 110) {
@@ -2873,7 +2811,7 @@
 	    peer_device->disk_state[NOW] < D_INCONSISTENT) {
 		/* For now, it is easier to still handle some "special" requests
 		 * "synchronously" from receiver context */
-		if (peer_req->flags & (EE_IS_TRIM|EE_WRITE_SAME|EE_IS_BARRIER)) {
+		if (peer_req->flags & (EE_TRIM|EE_ZEROOUT|EE_WRITE_SAME|EE_IS_BARRIER)) {
 			err = drbd_al_begin_io_for_peer(peer_device, &peer_req->i);
 			if (err)
 				goto disconnect_during_al_begin_io;
