--- conflicted
+++ resolved
@@ -4632,11 +4632,7 @@
 	spin_lock_irq(&connection->resource->req_lock);
 	oc = connection->cstate;
 	if (oc >= C_UNCONNECTED)
-<<<<<<< HEAD
-		rv = _conn_request_state(connection, NS(conn, C_UNCONNECTED), CS_VERBOSE);
-=======
-		_conn_request_state(tconn, NS(conn, C_UNCONNECTED), CS_VERBOSE);
->>>>>>> 2a32d33b
+		_conn_request_state(connection, NS(conn, C_UNCONNECTED), CS_VERBOSE);
 
 	spin_unlock_irq(&connection->resource->req_lock);
 
@@ -4646,11 +4642,7 @@
 
 static int drbd_disconnected(struct drbd_peer_device *peer_device)
 {
-<<<<<<< HEAD
 	struct drbd_device *device = peer_device->device;
-	enum drbd_fencing_p fp;
-=======
->>>>>>> 2a32d33b
 	unsigned int i;
 
 	/* wait for current activity to cease. */
@@ -4694,17 +4686,6 @@
 
 	drbd_md_sync(device);
 
-<<<<<<< HEAD
-	fp = FP_DONT_CARE;
-	if (get_ldev(device)) {
-		rcu_read_lock();
-		fp = rcu_dereference(device->ldev->disk_conf)->fencing;
-		rcu_read_unlock();
-		put_ldev(device);
-	}
-
-=======
->>>>>>> 2a32d33b
 	/* serialize with bitmap writeout triggered by the state change,
 	 * if any. */
 	wait_event(device->misc_wait, list_empty(&device->pending_bitmap_work));
