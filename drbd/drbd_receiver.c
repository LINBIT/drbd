--- conflicted
+++ resolved
@@ -302,13 +302,8 @@
 	e->epoch = NULL;
 	e->flags = 0;
 
-<<<<<<< HEAD
 	MTRACE(TraceTypeEE, TraceLvlAll,
 	       dev_info(DEV, "allocated EE sec=%llus size=%u ee=%p\n",
-=======
-	MTRACE(TRACE_TYPE_EE, TRACE_LVL_ALL,
-	       INFO("allocated EE sec=%llus size=%u ee=%p\n",
->>>>>>> ff327744
 		    (unsigned long long)sector, data_size, e);
 	       );
 
@@ -331,13 +326,8 @@
 	struct bio_vec *bvec;
 	int i;
 
-<<<<<<< HEAD
 	MTRACE(TraceTypeEE, TraceLvlAll,
 	       dev_info(DEV, "Free EE sec=%llus size=%u ee=%p\n",
-=======
-	MTRACE(TRACE_TYPE_EE, TRACE_LVL_ALL,
-	       INFO("Free EE sec=%llus size=%u ee=%p\n",
->>>>>>> ff327744
 		    (unsigned long long)e->sector, e->size, e);
 	       );
 
@@ -418,13 +408,8 @@
 	 * all ignore the last argument.
 	 */
 	list_for_each_entry_safe(e, t, &work_list, w.list) {
-<<<<<<< HEAD
 		MTRACE(TraceTypeEE, TraceLvlAll,
 		       dev_info(DEV, "Process EE on done_ee sec=%llus size=%u ee=%p\n",
-=======
-		MTRACE(TRACE_TYPE_EE, TRACE_LVL_ALL,
-		       INFO("Process EE on done_ee sec=%llus size=%u ee=%p\n",
->>>>>>> ff327744
 			    (unsigned long long)e->sector, e->size, e);
 			);
 		/* list_del not necessary, next/prev members not touched */
@@ -739,13 +724,8 @@
 		sock_release(s_listen);
 	if (err < 0) {
 		if (err != -EAGAIN && err != -EINTR && err != -ERESTARTSYS) {
-<<<<<<< HEAD
 			dev_err(DEV, "%s failed, err = %d\n", what, err);
 			drbd_force_state(mdev, NS(conn, Disconnecting));
-=======
-			ERR("%s failed, err = %d\n", what, err);
-			drbd_force_state(mdev, NS(conn, C_DISCONNECTING));
->>>>>>> ff327744
 		}
 	}
 	dec_net(mdev);
@@ -862,7 +842,6 @@
 retry:
 		s = drbd_wait_for_connect(mdev);
 		if (s) {
-<<<<<<< HEAD
 			try = drbd_recv_fp(mdev, s);
 			drbd_socket_okay(mdev, &sock);
 			drbd_socket_okay(mdev, &msock);
@@ -870,23 +849,13 @@
 			case HandShakeS:
 				if (sock) {
 					dev_warn(DEV, "initial packet S crossed\n");
-=======
-			switch (drbd_recv_fp(mdev, s)) {
-			case P_HAND_SHAKE_S:
-				if (sock)
->>>>>>> ff327744
 					sock_release(sock);
 				}
 				sock = s;
 				break;
-<<<<<<< HEAD
 			case HandShakeM:
 				if (msock) {
 					dev_warn(DEV, "initial packet M crossed\n");
-=======
-			case P_HAND_SHAKE_M:
-				if (msock)
->>>>>>> ff327744
 					sock_release(msock);
 					}
 				msock = s;
@@ -1102,13 +1071,8 @@
 			break;
 		}
 
-<<<<<<< HEAD
 		MTRACE(TraceTypeEpochs, TraceLvlAll,
 		       dev_info(DEV, "Update epoch  %p/%d { size=%d active=%d %c%c n%c%c } ev=%s\n",
-=======
-		MTRACE(TRACE_TYPE_EPOCHS, TRACE_LVL_ALL,
-		       INFO("Update epoch  %p/%d { size=%d active=%d %c%c n%c%c } ev=%s\n",
->>>>>>> ff327744
 			    epoch, epoch->barrier_nr, epoch_size, atomic_read(&epoch->active),
 			    test_bit(DE_HAVE_BARRIER_NUMBER, &epoch->flags) ? 'n' : '-',
 			    test_bit(DE_CONTAINS_A_BARRIER, &epoch->flags) ? 'b' : '-',
@@ -1148,13 +1112,8 @@
 				list_del(&epoch->list);
 				ev = EV_became_last | (ev & EV_cleanup);
 				mdev->epochs--;
-<<<<<<< HEAD
 				MTRACE(TraceTypeEpochs, TraceLvlSummary,
 				       dev_info(DEV, "Freeing epoch %p/%d { size=%d } nr_epochs=%d\n",
-=======
-				MTRACE(TRACE_TYPE_EPOCHS, TRACE_LVL_SUMMARY,
-				       INFO("Freeing epoch %p/%d { size=%d } nr_epochs=%d\n",
->>>>>>> ff327744
 					    epoch, epoch->barrier_nr, epoch_size, mdev->epochs);
 					);
 				kfree(epoch);
@@ -1182,13 +1141,8 @@
 		struct flush_work *fw;
 		fw = kmalloc(sizeof(*fw), GFP_ATOMIC);
 		if (fw) {
-<<<<<<< HEAD
 			MTRACE(TraceTypeEpochs, TraceLvlMetrics,
 			       dev_info(DEV, "Schedul flush %p/%d { size=%d } nr_epochs=%d\n",
-=======
-			MTRACE(TRACE_TYPE_EPOCHS, TRACE_LVL_METRICS,
-			       INFO("Schedul flush %p/%d { size=%d } nr_epochs=%d\n",
->>>>>>> ff327744
 				    epoch, epoch->barrier_nr, epoch_size, mdev->epochs);
 				);
 			fw->w.cb = w_flush;
@@ -1356,13 +1310,8 @@
 		list_add(&epoch->list, &mdev->current_epoch->list);
 		mdev->current_epoch = epoch;
 		mdev->epochs++;
-<<<<<<< HEAD
 		MTRACE(TraceTypeEpochs, TraceLvlMetrics,
 		       dev_info(DEV, "Allocat epoch %p/xxxx { } nr_epochs=%d\n", epoch, mdev->epochs);
-=======
-		MTRACE(TRACE_TYPE_EPOCHS, TRACE_LVL_METRICS,
-		       INFO("Allocat epoch %p/xxxx { } nr_epochs=%d\n", epoch, mdev->epochs);
->>>>>>> ff327744
 			);
 	} else {
 		/* The current_epoch got recycled while we allocated this one... */
@@ -1573,13 +1522,8 @@
 	list_add(&e->w.list, &mdev->sync_ee);
 	spin_unlock_irq(&mdev->req_lock);
 
-<<<<<<< HEAD
 	MTRACE(TraceTypeEE, TraceLvlAll,
 	       dev_info(DEV, "submit EE (RS)WRITE sec=%llus size=%u ee=%p\n",
-=======
-	MTRACE(TRACE_TYPE_EE, TRACE_LVL_ALL,
-	       INFO("submit EE (RS)WRITE sec=%llus size=%u ee=%p\n",
->>>>>>> ff327744
 		    (unsigned long long)e->sector, e->size, e);
 	       );
 	dump_internal_bio("Sec", mdev, e->private_bio, 0);
@@ -1652,14 +1596,6 @@
 		/* data is submitted to disk within recv_resync_read.
 		 * corresponding dec_local done below on error,
 		 * or in drbd_endio_write_sec. */
-<<<<<<< HEAD
-=======
-		/* FIXME paranoia:
-		 * verify that the corresponding bit is set.
-		 * in case we are R_PRIMARY C_SYNC_TARGET,
-		 * verify there are no pending write request to that area.
-		 */
->>>>>>> ff327744
 		ok = recv_resync_read(mdev, sector, data_size);
 	} else {
 		if (DRBD_ratelimit(5*HZ, 5))
@@ -1699,18 +1635,7 @@
 			if (pcmd == P_RS_WRITE_ACK)
 				drbd_set_in_sync(mdev, sector, e->size);
 		} else {
-<<<<<<< HEAD
 			ok  = drbd_send_ack(mdev, NegAck, e);
-=======
-			/* FIXME I think we should send a P_NEG_ACK regardless of
-			 * which protocol is in effect.
-			 * In which case we would need to make sure that any
-			 * P_NEG_ACK is sent. Basically that means that
-			 * drbd_process_done_ee may not list_del() the ee
-			 * before this callback did run...
-			 * maybe even move the list_del(e) in here... */
-			ok  = drbd_send_ack(mdev, P_NEG_ACK, e);
->>>>>>> ff327744
 			ok &= drbd_io_error(mdev, FALSE);
 			/* we expect it to be marked out of sync anyways...
 			 * maybe assert this?  */
@@ -1864,13 +1789,8 @@
 		   a Barrier. */
 		epoch = list_entry(e->epoch->list.prev, struct drbd_epoch, list);
 		if (epoch == e->epoch) {
-<<<<<<< HEAD
 			MTRACE(TraceTypeEpochs, TraceLvlMetrics,
 			       dev_info(DEV, "Add barrier   %p/%d\n",
-=======
-			MTRACE(TRACE_TYPE_EPOCHS, TRACE_LVL_METRICS,
-			       INFO("Add barrier   %p/%d\n",
->>>>>>> ff327744
 				    epoch, epoch->barrier_nr);
 				);
 			set_bit(DE_CONTAINS_A_BARRIER, &e->epoch->flags);
@@ -1879,13 +1799,8 @@
 		} else {
 			if (atomic_read(&epoch->epoch_size) > 1 ||
 			    !test_bit(DE_CONTAINS_A_BARRIER, &epoch->flags)) {
-<<<<<<< HEAD
 				MTRACE(TraceTypeEpochs, TraceLvlMetrics,
 				       dev_info(DEV, "Add barrier   %p/%d, setting bi in %p/%d\n",
-=======
-				MTRACE(TRACE_TYPE_EPOCHS, TRACE_LVL_METRICS,
-				       INFO("Add barrier   %p/%d, setting bi in %p/%d\n",
->>>>>>> ff327744
 					    e->epoch, e->epoch->barrier_nr,
 					    epoch, epoch->barrier_nr);
 					);
@@ -2069,13 +1984,8 @@
 		drbd_al_begin_io(mdev, e->sector);
 	}
 
-<<<<<<< HEAD
 	MTRACE(TraceTypeEE, TraceLvlAll,
 	       dev_info(DEV, "submit EE (DATA)WRITE sec=%llus size=%u ee=%p\n",
-=======
-	MTRACE(TRACE_TYPE_EE, TRACE_LVL_ALL,
-	       INFO("submit EE (DATA)WRITE sec=%llus size=%u ee=%p\n",
->>>>>>> ff327744
 		    (unsigned long long)e->sector, e->size, e);
 	       );
 
@@ -2166,12 +2076,8 @@
 		}
 		break;
 
-<<<<<<< HEAD
 	case OVReply:
 	case CsumRSRequest:
-=======
-	case P_OV_REPLY:
->>>>>>> ff327744
 		fault_type = DRBD_FAULT_RS_RD;
 		digest_size = h->length - brps ;
 		di = kmalloc(sizeof(*di) + digest_size, GFP_KERNEL);
@@ -2242,13 +2148,8 @@
 
 	inc_unacked(mdev);
 
-<<<<<<< HEAD
 	MTRACE(TraceTypeEE, TraceLvlAll,
 	       dev_info(DEV, "submit EE READ sec=%llus size=%u ee=%p\n",
-=======
-	MTRACE(TRACE_TYPE_EE, TRACE_LVL_ALL,
-	       INFO("submit EE READ sec=%llus size=%u ee=%p\n",
->>>>>>> ff327744
 		    (unsigned long long)e->sector, e->size, e);
 	       );
 
@@ -2271,21 +2172,13 @@
 	ch_self = mdev->comm_bm_set;
 
 	switch (mdev->net_conf->after_sb_0p) {
-<<<<<<< HEAD
 	case Consensus:
 	case DiscardSecondary:
 	case CallHelper:
 		dev_err(DEV, "Configuration error.\n");
-=======
-	case ASB_CONSENSUS:
-	case ASB_DISCARD_SECONDARY:
-	case ASB_CALL_HELPER:
-		ERR("Configuration error.\n");
->>>>>>> ff327744
 		break;
 	case ASB_DISCONNECT:
 		break;
-<<<<<<< HEAD
 	case DiscardYoungerPri:
 		if (self == 0 && peer == 1) {
 			rv = -1;
@@ -2305,15 +2198,6 @@
 			rv = -1;
 			break;
 		}
-=======
-	case ASB_DISCARD_YOUNGER_PRI:
-		if (self == 0 && peer == 1) { rv = -1; break; }
-		if (self == 1 && peer == 0) { rv =  1; break; }
-		/* Else fall through to one of the other strategies... */
-	case ASB_DISCARD_OLDER_PRI:
-		if (self == 0 && peer == 1) { rv =  1; break; }
-		if (self == 1 && peer == 0) { rv = -1; break; }
->>>>>>> ff327744
 		/* Else fall through to one of the other strategies... */
 		dev_warn(DEV, "Discard younger/older primary did not found a decision\n"
 		     "Using discard-least-changes instead\n");
@@ -2356,21 +2240,12 @@
 	peer = mdev->p_uuid[UI_BITMAP] & 1;
 
 	switch (mdev->net_conf->after_sb_1p) {
-<<<<<<< HEAD
 	case DiscardYoungerPri:
 	case DiscardOlderPri:
 	case DiscardLeastChg:
 	case DiscardLocal:
 	case DiscardRemote:
 		dev_err(DEV, "Configuration error.\n");
-=======
-	case ASB_DISCARD_YOUNGER_PRI:
-	case ASB_DISCARD_OLDER_PRI:
-	case ASB_DISCARD_LEAST_CHG:
-	case ASB_DISCARD_LOCAL:
-	case ASB_DISCARD_REMOTE:
-		ERR("Configuration error.\n");
->>>>>>> ff327744
 		break;
 	case ASB_DISCONNECT:
 		break;
@@ -2411,7 +2286,6 @@
 	peer = mdev->p_uuid[UI_BITMAP] & 1;
 
 	switch (mdev->net_conf->after_sb_2p) {
-<<<<<<< HEAD
 	case DiscardYoungerPri:
 	case DiscardOlderPri:
 	case DiscardLeastChg:
@@ -2420,16 +2294,6 @@
 	case Consensus:
 	case DiscardSecondary:
 		dev_err(DEV, "Configuration error.\n");
-=======
-	case ASB_DISCARD_YOUNGER_PRI:
-	case ASB_DISCARD_OLDER_PRI:
-	case ASB_DISCARD_LEAST_CHG:
-	case ASB_DISCARD_LOCAL:
-	case ASB_DISCARD_REMOTE:
-	case ASB_CONSENSUS:
-	case ASB_DISCARD_SECONDARY:
-		ERR("Configuration error.\n");
->>>>>>> ff327744
 		break;
 	case ASB_VIOLENTLY:
 		rv = drbd_asb_recover_0p(mdev);
@@ -2462,19 +2326,12 @@
 	}
 	dev_info(DEV, "%s %016llX:%016llX:%016llX:%016llX bits:%llu flags:%llX\n",
 	     text,
-<<<<<<< HEAD
 	     (unsigned long long)uuid[Current],
 	     (unsigned long long)uuid[Bitmap],
 	     (unsigned long long)uuid[History_start],
 	     (unsigned long long)uuid[History_end],
 	     (unsigned long long)bits,
 	     (unsigned long long)flags);
-=======
-	     (unsigned long long)uuid[UI_CURRENT],
-	     (unsigned long long)uuid[UI_BITMAP],
-	     (unsigned long long)uuid[UI_HISTORY_START],
-	     (unsigned long long)uuid[UI_HISTORY_END]);
->>>>>>> ff327744
 }
 
 /*
@@ -2518,11 +2375,7 @@
 		/* lowest bit is set when we were primary,
 		 * next bit (weight 2) is set when peer was primary */
 
-<<<<<<< HEAD
 		MTRACE(TraceTypeUuid, TraceLvlMetrics, DUMPI(rct););
-=======
-		MTRACE(TRACE_TYPE_UUID, TRACE_LVL_METRICS, DUMPI(rct); );
->>>>>>> ff327744
 
 		switch (rct) {
 		case 0: /* !self_pri && !peer_pri */ return 0;
@@ -2530,11 +2383,7 @@
 		case 2: /* !self_pri &&  peer_pri */ return -1;
 		case 3: /*  self_pri &&  peer_pri */
 			dc = test_bit(DISCARD_CONCURRENT, &mdev->flags);
-<<<<<<< HEAD
 			MTRACE(TraceTypeUuid, TraceLvlMetrics, DUMPI(dc););
-=======
-			MTRACE(TRACE_TYPE_UUID, TRACE_LVL_METRICS, DUMPI(dc); );
->>>>>>> ff327744
 			return dc ? -1 : 1;
 		}
 	}
@@ -2607,21 +2456,12 @@
 	dev_info(DEV, "uuid_compare()=%d by rule %d\n", hg, rule_nr);
 
 	if (hg == -1000) {
-<<<<<<< HEAD
 		dev_alert(DEV, "Unrelated data, aborting!\n");
 		return conn_mask;
 	}
 
 	if    ((mydisk == Inconsistent && peer_disk > Inconsistent) ||
 	    (peer_disk == Inconsistent && mydisk    > Inconsistent)) {
-=======
-		ALERT("Unrelated data, aborting!\n");
-		return C_MASK;
-	}
-
-	if (   (mydisk == D_INCONSISTENT && peer_disk > D_INCONSISTENT) ||
-	    (peer_disk == D_INCONSISTENT && mydisk    > D_INCONSISTENT))  {
->>>>>>> ff327744
 		int f = (hg == -100) || abs(hg) == 2;
 		hg = mydisk > D_INCONSISTENT ? 1 : -1;
 		if (f)
@@ -2676,15 +2516,9 @@
 		return C_MASK;
 	}
 
-<<<<<<< HEAD
 	if (hg > 0 && mydisk <= Inconsistent) {
 		dev_err(DEV, "I shall become SyncSource, but I am inconsistent!\n");
 		return conn_mask;
-=======
-	if (hg > 0 && mydisk <= D_INCONSISTENT) {
-		ERR("I shall become SyncSource, but I am inconsistent!\n");
-		return C_MASK;
->>>>>>> ff327744
 	}
 
 	if (hg < 0 && /* by intention we do not use mydisk here. */
@@ -2693,19 +2527,11 @@
 		case ASB_CALL_HELPER:
 			drbd_khelper(mdev, "pri-lost");
 			/* fall through */
-<<<<<<< HEAD
 		case Disconnect:
 			dev_err(DEV, "I shall become SyncTarget, but I am primary!\n");
 			return conn_mask;
 		case Violently:
 			dev_warn(DEV, "Becoming SyncTarget, violating the stable-data"
-=======
-		case ASB_DISCONNECT:
-			ERR("I shall become SyncTarget, but I am primary!\n");
-			return C_MASK;
-		case ASB_VIOLENTLY:
-			drbd_WARN("Becoming SyncTarget, violating the stable-data"
->>>>>>> ff327744
 			     "assumption\n");
 		}
 	}
@@ -3003,15 +2829,9 @@
 	p_size = be64_to_cpu(p->d_size);
 	p_usize = be64_to_cpu(p->u_size);
 
-<<<<<<< HEAD
 	if (p_size == 0 && mdev->state.disk == Diskless) {
 		dev_err(DEV, "some backing storage is needed\n");
 		drbd_force_state(mdev, NS(conn, Disconnecting));
-=======
-	if (p_size == 0 && mdev->state.disk == D_DISKLESS) {
-		ERR("some backing storage is needed\n");
-		drbd_force_state(mdev, NS(conn, C_DISCONNECTING));
->>>>>>> ff327744
 		return FALSE;
 	}
 
@@ -3044,17 +2864,10 @@
 		   But allow online shrinking if we are connected. */
 		if (drbd_new_dev_size(mdev, mdev->bc) <
 		   drbd_get_capacity(mdev->this_bdev) &&
-<<<<<<< HEAD
 		   mdev->state.disk >= Outdated &&
 		   mdev->state.conn < Connected) {
 			dev_err(DEV, "The peer's disk size is too small!\n");
 			drbd_force_state(mdev, NS(conn, Disconnecting));
-=======
-		   mdev->state.disk >= D_OUTDATED &&
-		   mdev->state.conn < C_CONNECTED) {
-			ERR("The peer's disk size is too small!\n");
-			drbd_force_state(mdev, NS(conn, C_DISCONNECTING));
->>>>>>> ff327744
 			mdev->bc->dc.disk_size = my_usize;
 			dec_local(mdev);
 			return FALSE;
@@ -3141,19 +2954,11 @@
 	kfree(mdev->p_uuid);
 	mdev->p_uuid = p_uuid;
 
-<<<<<<< HEAD
 	if (mdev->state.conn < Connected &&
 	    mdev->state.disk < Inconsistent &&
 	    mdev->state.role == Primary &&
 	    (mdev->ed_uuid & ~((u64)1)) != (p_uuid[Current] & ~((u64)1))) {
 		dev_err(DEV, "Can only connect to data with current UUID=%016llX\n",
-=======
-	if (mdev->state.conn < C_CONNECTED &&
-	    mdev->state.disk < D_INCONSISTENT &&
-	    mdev->state.role == R_PRIMARY &&
-	    (mdev->ed_uuid & ~((u64)1)) != (p_uuid[UI_CURRENT] & ~((u64)1))) {
-		ERR("Can only connect to data with current UUID=%016llX\n",
->>>>>>> ff327744
 		    (unsigned long long)mdev->ed_uuid);
 		drbd_force_state(mdev, NS(conn, C_DISCONNECTING));
 		return FALSE;
@@ -3267,15 +3072,9 @@
 	peer_state.i = be32_to_cpu(p->state);
 
 	real_peer_disk = peer_state.disk;
-<<<<<<< HEAD
 	if (peer_state.disk == Negotiating) {
 		real_peer_disk = mdev->p_uuid[UUID_FLAGS] & 4 ? Inconsistent : Consistent;
 		dev_info(DEV, "real peer disk state = %s\n", disks_to_name(real_peer_disk));
-=======
-	if (peer_state.disk == D_NEGOTIATING) {
-		real_peer_disk = mdev->p_uuid[UI_FLAGS] & 4 ? D_INCONSISTENT : D_CONSISTENT;
-		INFO("real peer disk state = %s\n", disks_to_name(real_peer_disk));
->>>>>>> ff327744
 	}
 
 	spin_lock_irq(&mdev->req_lock);
@@ -3301,7 +3100,6 @@
 			nconn = drbd_sync_handshake(mdev, peer_state.role, real_peer_disk);
 
 		dec_local(mdev);
-<<<<<<< HEAD
 		if (nconn == conn_mask) {
 			if (mdev->state.disk == Negotiating) {
 				drbd_force_state(mdev, NS(disk, Diskless));
@@ -3309,15 +3107,6 @@
 			} else if (peer_state.disk == Negotiating) {
 				dev_err(DEV, "Disk attach process on the peer node was aborted.\n");
 				peer_state.disk = Diskless;
-=======
-		if (nconn == C_MASK) {
-			if (mdev->state.disk == D_NEGOTIATING) {
-				drbd_force_state(mdev, NS(disk, D_DISKLESS));
-				nconn = C_CONNECTED;
-			} else if (peer_state.disk == D_NEGOTIATING) {
-				ERR("Disk attach process on the peer node was aborted.\n");
-				peer_state.disk = D_DISKLESS;
->>>>>>> ff327744
 			} else {
 				D_ASSERT(oconn == C_WF_REPORT_PARAMS);
 				drbd_force_state(mdev, NS(conn, C_DISCONNECTING));
@@ -3649,16 +3438,11 @@
 
 		if (!drbd_recv_header(mdev, h))
 			goto out;
-<<<<<<< HEAD
 	} while (ret == OK);
 	if (ret == FAILED)
 		goto out;
 
 	INFO_bm_xfer_stats(mdev, "receive", &c);
-=======
-		D_ASSERT(h->command == P_BITMAP);
-	}
->>>>>>> ff327744
 
 	if (mdev->state.conn == C_WF_BITMAP_T) {
 		ok = !drbd_send_bitmap(mdev);
@@ -3717,37 +3501,17 @@
 typedef int (*drbd_cmd_handler_f)(struct drbd_conf *, struct Drbd_Header *);
 
 static drbd_cmd_handler_f drbd_default_handler[] = {
-<<<<<<< HEAD
-	[Data]		   = receive_Data,
-	[DataReply]	   = receive_DataReply,
-	[RSDataReply]	   = receive_RSDataReply,
-	[Barrier]	   = receive_Barrier,
-	[ReportBitMap]	   = receive_bitmap,
-	[ReportCBitMap]    = receive_bitmap,
-	[UnplugRemote]	   = receive_UnplugRemote,
-	[DataRequest]	   = receive_DataRequest,
-	[RSDataRequest]    = receive_DataRequest,
-	[SyncParam]	   = receive_SyncParam,
-	[SyncParam89]	   = receive_SyncParam,
-	[ReportProtocol]   = receive_protocol,
-	[ReportUUIDs]	   = receive_uuids,
-	[ReportSizes]	   = receive_sizes,
-	[ReportState]	   = receive_state,
-	[StateChgRequest]  = receive_req_state,
-	[ReportSyncUUID]   = receive_sync_uuid,
-	[OVRequest]        = receive_DataRequest,
-	[OVReply]          = receive_DataRequest,
-	[CsumRSRequest]    = receive_DataRequest,
-=======
 	[P_DATA]	    = receive_Data,
 	[P_DATA_REPLY]	    = receive_DataReply,
 	[P_RS_DATA_REPLY]   = receive_RSDataReply,
 	[P_BARRIER]	    = receive_Barrier,
 	[P_BITMAP]	    = receive_bitmap,
+	[ReportCBitMap]    = receive_bitmap,
 	[P_UNPLUG_REMOTE]   = receive_UnplugRemote,
 	[P_DATA_REQUEST]    = receive_DataRequest,
 	[P_RS_DATA_REQUEST] = receive_DataRequest,
 	[P_SYNC_PARAM]	    = receive_SyncParam,
+	[SyncParam89]	   = receive_SyncParam,
 	[P_PROTOCOL]        = receive_protocol,
 	[P_UUIDS]	    = receive_uuids,
 	[P_SIZES]	    = receive_sizes,
@@ -3756,7 +3520,7 @@
 	[P_SYNC_UUID]       = receive_sync_uuid,
 	[P_OV_REQUEST]      = receive_DataRequest,
 	[P_OV_REPLY]        = receive_DataRequest,
->>>>>>> ff327744
+	[CsumRSRequest]    = receive_DataRequest,
 	/* anything missing from this table is in
 	 * the asender_tbl, see get_asender_cmd */
 	[P_MAX_CMD]	    = NULL,
@@ -3846,17 +3610,8 @@
 
 	if (mdev->state.conn == C_STANDALONE)
 		return;
-<<<<<<< HEAD
 	if (mdev->state.conn >= WFConnection)
 		dev_err(DEV, "ASSERT FAILED cstate = %s, expected < WFConnection\n",
-=======
-	/* FIXME verify that:
-	 * the state change magic prevents us from becoming >= C_CONNECTED again
-	 * while we are still cleaning up.
-	 */
-	if (mdev->state.conn >= C_WF_CONNECTION)
-		ERR("ASSERT FAILED cstate = %s, expected < WFConnection\n",
->>>>>>> ff327744
 				conns_to_name(mdev->state.conn));
 
 	/* asender does not clean up anything. it must not interfere, either */
@@ -4051,13 +3806,8 @@
 	if (!rv)
 		return 0;
 
-<<<<<<< HEAD
 	if (p->head.command != HandShake) {
 		dev_err(DEV, "expected HandShake packet, received: %s (0x%04x)\n",
-=======
-	if (p->head.command != P_HAND_SHAKE) {
-		ERR("expected HandShake packet, received: %s (0x%04x)\n",
->>>>>>> ff327744
 		     cmdname(p->head.command), p->head.command);
 		return -1;
 	}
@@ -4145,13 +3895,8 @@
 	if (!rv)
 		goto fail;
 
-<<<<<<< HEAD
 	if (p.command != AuthChallenge) {
 		dev_err(DEV, "expected AuthChallenge packet, received: %s (0x%04x)\n",
-=======
-	if (p.command != P_AUTH_CHALLENGE) {
-		ERR("expected AuthChallenge packet, received: %s (0x%04x)\n",
->>>>>>> ff327744
 		    cmdname(p.command), p.command);
 		rv = 0;
 		goto fail;
@@ -4204,13 +3949,8 @@
 	if (!rv)
 		goto fail;
 
-<<<<<<< HEAD
 	if (p.command != AuthResponse) {
 		dev_err(DEV, "expected AuthResponse packet, received: %s (0x%04x)\n",
-=======
-	if (p.command != P_AUTH_RESPONSE) {
-		ERR("expected AuthResponse packet, received: %s (0x%04x)\n",
->>>>>>> ff327744
 		    cmdname(p.command), p.command);
 		rv = 0;
 		goto fail;
@@ -4279,13 +4019,8 @@
 			schedule_timeout(HZ);
 		}
 		if (h == -1) {
-<<<<<<< HEAD
 			dev_warn(DEV, "Discarding network configuration.\n");
 			drbd_force_state(mdev, NS(conn, Disconnecting));
-=======
-			drbd_WARN("Discarding network configuration.\n");
-			drbd_force_state(mdev, NS(conn, C_DISCONNECTING));
->>>>>>> ff327744
 		}
 	} while (h == 0);
 
@@ -4542,24 +4277,6 @@
 		/* anything missing from this table is in
 		 * the drbd_cmd_handler (drbd_default_handler) table,
 		 * see the beginning of drbdd() */
-<<<<<<< HEAD
-	[Ping]		= { sizeof(struct Drbd_Header), got_Ping },
-	[PingAck]	= { sizeof(struct Drbd_Header),	got_PingAck },
-	[RecvAck]	= { sizeof(struct Drbd_BlockAck_Packet), got_BlockAck },
-	[WriteAck]	= { sizeof(struct Drbd_BlockAck_Packet), got_BlockAck },
-	[RSWriteAck]	= { sizeof(struct Drbd_BlockAck_Packet), got_BlockAck },
-	[DiscardAck]	= { sizeof(struct Drbd_BlockAck_Packet), got_BlockAck },
-	[NegAck]	= { sizeof(struct Drbd_BlockAck_Packet), got_NegAck },
-	[NegDReply]	= { sizeof(struct Drbd_BlockAck_Packet), got_NegDReply },
-	[NegRSDReply]	= { sizeof(struct Drbd_BlockAck_Packet), got_NegRSDReply},
-	[OVResult]      = { sizeof(struct Drbd_BlockAck_Packet),  got_OVResult },
-	[BarrierAck]	= { sizeof(struct Drbd_BarrierAck_Packet), got_BarrierAck },
-	[StateChgReply] = { sizeof(struct Drbd_RqS_Reply_Packet), got_RqSReply },
-	[RSIsInSync]	= { sizeof(struct Drbd_BlockAck_Packet), got_IsInSync },
-	[MAX_CMD]	= { 0, NULL },
-	};
-	if (cmd > MAX_CMD)
-=======
 	[P_PING]	    = { sizeof(struct Drbd_Header), got_Ping },
 	[P_PING_ACK]	    = { sizeof(struct Drbd_Header),	got_PingAck },
 	[P_RECV_ACK]	    = { sizeof(struct Drbd_BlockAck_Packet), got_BlockAck },
@@ -4571,13 +4288,9 @@
 	[P_NEG_RS_DREPLY]   = { sizeof(struct Drbd_BlockAck_Packet), got_NegRSDReply},
 	[P_BARRIER_ACK]	    = { sizeof(struct Drbd_BarrierAck_Packet), got_BarrierAck },
 	[P_STATE_CHG_REPLY] = { sizeof(struct Drbd_RqS_Reply_Packet), got_RqSReply },
+	[RSIsInSync]	= { sizeof(struct Drbd_BlockAck_Packet), got_IsInSync },
 	};
-	if (cmd == P_OV_RESULT)
-		return &asender_tbl[cmd];
-	if (cmd < FIRST_ASENDER_CMD)
-		return NULL;
-	if (cmd > LAST_ASENDER_CMD)
->>>>>>> ff327744
+	if (cmd > MAX_CMD)
 		return NULL;
 	return &asender_tbl[cmd];
 }
@@ -4720,13 +4433,8 @@
 	}
 	clear_bit(SIGNAL_ASENDER, &mdev->flags);
 
-<<<<<<< HEAD
 	D_ASSERT(mdev->state.conn < Connected);
 	dev_info(DEV, "asender terminated\n");
-=======
-	D_ASSERT(mdev->state.conn < C_CONNECTED);
-	INFO("asender terminated\n");
->>>>>>> ff327744
 
 	return 0;
 }