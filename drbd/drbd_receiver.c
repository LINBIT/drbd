--- conflicted
+++ resolved
@@ -1710,24 +1710,17 @@
 	return 0;
 }
 
-<<<<<<< HEAD
 /* pi->data points into some recv buffer, which may be
  * re-used/recycled/overwritten by the next receive operation.
  * (read_in_block via recv_resync_read) */
 static void p_req_detail_from_pi(struct drbd_connection *connection,
 		struct drbd_peer_request_details *d, struct packet_info *pi)
-=======
-/* quick wrapper in case payload size != request_size (write same) */
-static void drbd_csum_ee_size(struct crypto_ahash *h,
-			      struct drbd_peer_request *r, void *d,
-			      unsigned int payload_size)
->>>>>>> 711de3f0
 {
 	struct p_trim *p = pi->data;
 	bool is_trim_or_wsame = pi->cmd == P_TRIM || pi->cmd == P_WSAME;
 	unsigned int digest_size =
 		connection->peer_integrity_tfm ?
-		crypto_hash_digestsize(connection->peer_integrity_tfm) : 0;
+		crypto_ahash_digestsize(connection->peer_integrity_tfm) : 0;
 
 	d->sector = be64_to_cpu(p->p_data.sector);
 	d->block_id = p->p_data.block_id;
@@ -1758,20 +1751,9 @@
 	struct drbd_transport *transport = &peer_device->connection->transport;
 	struct drbd_transport_ops *tr_ops = transport->ops;
 
-<<<<<<< HEAD
 	digest_size = d->length ? d->length - d->bi_size : 0;
 	if (digest_size) {
 		err = drbd_recv_into(peer_device->connection, dig_in, digest_size);
-=======
-	digest_size = 0;
-	if (!trim && peer_device->connection->peer_integrity_tfm) {
-		digest_size = crypto_ahash_digestsize(peer_device->connection->peer_integrity_tfm);
-		/*
-		 * FIXME: Receive the incoming digest into the receive buffer
-		 *	  here, together with its struct p_data?
-		 */
-		err = drbd_recv_all_warn(peer_device->connection, dig_in, digest_size);
->>>>>>> 711de3f0
 		if (err)
 			return NULL;
 	}
@@ -1862,13 +1844,8 @@
 
 	digest_size = 0;
 	if (peer_device->connection->peer_integrity_tfm) {
-<<<<<<< HEAD
-		digest_size = crypto_hash_digestsize(peer_device->connection->peer_integrity_tfm);
+		digest_size = crypto_ahash_digestsize(peer_device->connection->peer_integrity_tfm);
 		err = drbd_recv_into(peer_device->connection, dig_in, digest_size);
-=======
-		digest_size = crypto_ahash_digestsize(peer_device->connection->peer_integrity_tfm);
-		err = drbd_recv_all_warn(peer_device->connection, dig_in, digest_size);
->>>>>>> 711de3f0
 		if (err)
 			return err;
 		data_size -= digest_size;
@@ -4193,25 +4170,15 @@
 			if (verify_tfm) {
 				strcpy(new_net_conf->verify_alg, p->verify_alg);
 				new_net_conf->verify_alg_len = strlen(p->verify_alg) + 1;
-<<<<<<< HEAD
-				crypto_free_hash(connection->verify_tfm);
+				crypto_free_ahash(connection->verify_tfm);
 				connection->verify_tfm = verify_tfm;
-=======
-				crypto_free_ahash(peer_device->connection->verify_tfm);
-				peer_device->connection->verify_tfm = verify_tfm;
->>>>>>> 711de3f0
 				drbd_info(device, "using verify-alg: \"%s\"\n", p->verify_alg);
 			}
 			if (csums_tfm) {
 				strcpy(new_net_conf->csums_alg, p->csums_alg);
 				new_net_conf->csums_alg_len = strlen(p->csums_alg) + 1;
-<<<<<<< HEAD
-				crypto_free_hash(connection->csums_tfm);
+				crypto_free_ahash(connection->csums_tfm);
 				connection->csums_tfm = csums_tfm;
-=======
-				crypto_free_ahash(peer_device->connection->csums_tfm);
-				peer_device->connection->csums_tfm = csums_tfm;
->>>>>>> 711de3f0
 				drbd_info(device, "using csums-alg: \"%s\"\n", p->csums_alg);
 			}
 			rcu_assign_pointer(connection->transport.net_conf, new_net_conf);
@@ -4255,13 +4222,8 @@
 	 * as this is not reached if csums_tfm was ok. */
 	crypto_free_ahash(csums_tfm);
 	/* but free the verify_tfm again, if csums_tfm did not work out */
-<<<<<<< HEAD
-	crypto_free_hash(verify_tfm);
+	crypto_free_ahash(verify_tfm);
 	change_cstate(connection, C_DISCONNECTING, CS_HARD);
-=======
-	crypto_free_ahash(verify_tfm);
-	conn_request_state(peer_device->connection, NS(conn, C_DISCONNECTING), CS_HARD);
->>>>>>> 711de3f0
 	return -EIO;
 }
 
@@ -6912,15 +6874,8 @@
 
 int drbd_do_auth(struct drbd_connection *connection)
 {
-<<<<<<< HEAD
 	struct auth_challenge my_challenge, *peers_ch = NULL;
-	struct scatterlist sg;
 	void *response;
-=======
-	struct drbd_socket *sock;
-	char my_challenge[CHALLENGE_LEN];  /* 64 Bytes... */
-	char *response = NULL;
->>>>>>> 711de3f0
 	char *right_response = NULL;
 	unsigned int key_len;
 	char secret[SHARED_SECRET_MAX]; /* 64 byte */
@@ -6999,34 +6954,20 @@
 		goto fail;
 	}
 
-<<<<<<< HEAD
-	resp_size = crypto_hash_digestsize(connection->cram_hmac_tfm);
+	resp_size = crypto_shash_digestsize(connection->cram_hmac_tfm);
 	response = conn_prepare_command(connection, resp_size, DATA_STREAM);
 	if (!response) {
 		rv = 0;
 		goto fail;
 	}
 
-	sg_init_table(&sg, 1);
 	dig_size = pi.size;
 	if (peer_is_drbd_9) {
 		peers_ch->i = cpu_to_be32(connection->resource->res_opts.node_id);
 		dig_size += sizeof(peers_ch->i);
 	}
-	sg_set_buf(&sg, peers_ch, dig_size);
-
-	rv = crypto_hash_digest(&desc, &sg, sg.length, response);
-=======
-	resp_size = crypto_shash_digestsize(connection->cram_hmac_tfm);
-	response = kmalloc(resp_size, GFP_NOIO);
-	if (response == NULL) {
-		drbd_err(connection, "kmalloc of response failed\n");
-		rv = -1;
-		goto fail;
-	}
-
-	rv = crypto_shash_digest(desc, peers_ch, pi.size, response);
->>>>>>> 711de3f0
+
+	rv = crypto_shash_digest(desc, peers_ch->d, dig_size, response);
 	if (rv) {
 		drbd_err(connection, "crypto_shash_digest() failed with %d\n", rv);
 		rv = -1;
@@ -7069,18 +7010,13 @@
 		goto fail;
 	}
 
-<<<<<<< HEAD
 	dig_size = sizeof(my_challenge.d);
 	if (peer_is_drbd_9) {
 		my_challenge.i = cpu_to_be32(connection->peer_node_id);
 		dig_size += sizeof(my_challenge.i);
 	}
-	sg_set_buf(&sg, &my_challenge, dig_size);
-
-	rv = crypto_hash_digest(&desc, &sg, sg.length, right_response);
-=======
-	rv = crypto_shash_digest(desc, my_challenge, CHALLENGE_LEN, right_response);
->>>>>>> 711de3f0
+
+	rv = crypto_shash_digest(desc, my_challenge.d, dig_size, right_response);
 	if (rv) {
 		drbd_err(connection, "crypto_shash_digest() failed with %d\n", rv);
 		rv = -1;
