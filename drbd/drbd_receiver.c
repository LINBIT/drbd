--- conflicted
+++ resolved
@@ -935,17 +935,14 @@
 			}
 		}
 
-<<<<<<< HEAD
 		if (tconn->data.socket && tconn->meta.socket) {
-			schedule_timeout_interruptible(HZ / 10);
+			rcu_read_lock();
+			nc = rcu_dereference(tconn->net_conf);
+			timeout = nc->ping_timeo * HZ / 10;
+			rcu_read_unlock();
+			schedule_timeout_interruptible(timeout);
 			ok = drbd_socket_okay(&tconn->data.socket);
 			ok = drbd_socket_okay(&tconn->meta.socket) && ok;
-=======
-		if (sock && msock) {
-			schedule_timeout_interruptible(mdev->net_conf->ping_timeo*HZ/10);
-			ok = drbd_socket_okay(mdev, &sock);
-			ok = drbd_socket_okay(mdev, &msock) && ok;
->>>>>>> a0c9e544
 			if (ok)
 				break;
 		}
