/*
   drbd_receiver.c

   This file is part of DRBD by Philipp Reisner and Lars Ellenberg.

   Copyright (C) 2001-2008, LINBIT Information Technologies GmbH.
   Copyright (C) 1999-2008, Philipp Reisner <philipp.reisner@linbit.com>.
   Copyright (C) 2002-2008, Lars Ellenberg <lars.ellenberg@linbit.com>.

   drbd is free software; you can redistribute it and/or modify
   it under the terms of the GNU General Public License as published by
   the Free Software Foundation; either version 2, or (at your option)
   any later version.

   drbd is distributed in the hope that it will be useful,
   but WITHOUT ANY WARRANTY; without even the implied warranty of
   MERCHANTABILITY or FITNESS FOR A PARTICULAR PURPOSE.  See the
   GNU General Public License for more details.

   You should have received a copy of the GNU General Public License
   along with drbd; see the file COPYING.  If not, write to
   the Free Software Foundation, 675 Mass Ave, Cambridge, MA 02139, USA.
 */


#include <linux/module.h>

#include <asm/uaccess.h>
#include <net/sock.h>

#include <linux/drbd.h>
#include <linux/fs.h>
#include <linux/file.h>
#include <linux/in.h>
#include <linux/mm.h>
#include <linux/memcontrol.h>
#include <linux/mm_inline.h>
#include <linux/slab.h>
#include <linux/pkt_sched.h>
#define __KERNEL_SYSCALLS__
#include <linux/unistd.h>
#include <linux/vmalloc.h>
#include <linux/random.h>
#include "drbd_int.h"
#include "drbd_req.h"
#include "drbd_vli.h"
#include <linux/scatterlist.h>

struct flush_work {
	struct drbd_work w;
	struct drbd_epoch *epoch;
};

struct packet_info {
	enum drbd_packet cmd;
	unsigned int size;
	unsigned int vnr;
	void *data;
};

enum finish_epoch {
	FE_STILL_LIVE,
	FE_DESTROYED,
	FE_RECYCLED,
};

STATIC int drbd_do_features(struct drbd_tconn *tconn);
STATIC int drbd_do_auth(struct drbd_tconn *tconn);
STATIC int drbd_disconnected(struct drbd_conf *mdev);

STATIC enum finish_epoch drbd_may_finish_epoch(struct drbd_tconn *, struct drbd_epoch *, enum epoch_event);
STATIC int e_end_block(struct drbd_work *, int);

static struct drbd_epoch *previous_epoch(struct drbd_tconn *tconn, struct drbd_epoch *epoch)
{
	struct drbd_epoch *prev;
	spin_lock(&tconn->epoch_lock);
	prev = list_entry(epoch->list.prev, struct drbd_epoch, list);
	if (prev == epoch || prev == tconn->current_epoch)
		prev = NULL;
	spin_unlock(&tconn->epoch_lock);
	return prev;
}

#ifdef DBG_ASSERTS
void drbd_assert_breakpoint(struct drbd_conf *mdev, char *exp,
			    char *file, int line)
{
	dev_err(DEV, "ASSERT( %s ) in %s:%d\n", exp, file, line);
}
#endif

#define GFP_TRY	(__GFP_HIGHMEM | __GFP_NOWARN)

/*
 * some helper functions to deal with single linked page lists,
 * page->private being our "next" pointer.
 */

/* If at least n pages are linked at head, get n pages off.
 * Otherwise, don't modify head, and return NULL.
 * Locking is the responsibility of the caller.
 */
static struct page *page_chain_del(struct page **head, int n)
{
	struct page *page;
	struct page *tmp;

	BUG_ON(!n);
	BUG_ON(!head);

	page = *head;

	if (!page)
		return NULL;

	while (page) {
		tmp = page_chain_next(page);
		if (--n == 0)
			break; /* found sufficient pages */
		if (tmp == NULL)
			/* insufficient pages, don't use any of them. */
			return NULL;
		page = tmp;
	}

	/* add end of list marker for the returned list */
	set_page_private(page, 0);
	/* actual return value, and adjustment of head */
	page = *head;
	*head = tmp;
	return page;
}

/* may be used outside of locks to find the tail of a (usually short)
 * "private" page chain, before adding it back to a global chain head
 * with page_chain_add() under a spinlock. */
static struct page *page_chain_tail(struct page *page, int *len)
{
	struct page *tmp;
	int i = 1;
	while ((tmp = page_chain_next(page)))
		++i, page = tmp;
	if (len)
		*len = i;
	return page;
}

static int page_chain_free(struct page *page)
{
	struct page *tmp;
	int i = 0;
	page_chain_for_each_safe(page, tmp) {
		put_page(page);
		++i;
	}
	return i;
}

static void page_chain_add(struct page **head,
		struct page *chain_first, struct page *chain_last)
{
#if 1
	struct page *tmp;
	tmp = page_chain_tail(chain_first, NULL);
	BUG_ON(tmp != chain_last);
#endif

	/* add chain to head */
	set_page_private(chain_last, (unsigned long)*head);
	*head = chain_first;
}

static struct page *__drbd_alloc_pages(struct drbd_conf *mdev,
				       unsigned int number)
{
	struct page *page = NULL;
	struct page *tmp = NULL;
	unsigned int i = 0;

	/* Yes, testing drbd_pp_vacant outside the lock is racy.
	 * So what. It saves a spin_lock. */
	if (drbd_pp_vacant >= number) {
		spin_lock(&drbd_pp_lock);
		page = page_chain_del(&drbd_pp_pool, number);
		if (page)
			drbd_pp_vacant -= number;
		spin_unlock(&drbd_pp_lock);
		if (page)
			return page;
	}

	/* GFP_TRY, because we must not cause arbitrary write-out: in a DRBD
	 * "criss-cross" setup, that might cause write-out on some other DRBD,
	 * which in turn might block on the other node at this very place.  */
	for (i = 0; i < number; i++) {
		tmp = alloc_page(GFP_TRY);
		if (!tmp)
			break;
		set_page_private(tmp, (unsigned long)page);
		page = tmp;
	}

	if (i == number)
		return page;

	/* Not enough pages immediately available this time.
	 * No need to jump around here, drbd_alloc_pages will retry this
	 * function "soon". */
	if (page) {
		tmp = page_chain_tail(page, NULL);
		spin_lock(&drbd_pp_lock);
		page_chain_add(&drbd_pp_pool, page, tmp);
		drbd_pp_vacant += i;
		spin_unlock(&drbd_pp_lock);
	}
	return NULL;
}

/* kick lower level device, if we have more than (arbitrary number)
 * reference counts on it, which typically are locally submitted io
 * requests.  don't use unacked_cnt, so we speed up proto A and B, too. */
static void maybe_kick_lo(struct drbd_conf *mdev)
{
	unsigned int watermark;
	struct net_conf *nc;

	rcu_read_lock();
	nc = rcu_dereference(mdev->tconn->net_conf);
	watermark = nc ? nc->unplug_watermark : 1000000;
	rcu_read_unlock();

	if (atomic_read(&mdev->local_cnt) >= watermark)
		drbd_kick_lo(mdev);
}

static void reclaim_finished_net_peer_reqs(struct drbd_conf *mdev,
					   struct list_head *to_be_freed)
{
	struct drbd_peer_request *peer_req;
	struct list_head *le, *tle;

	/* The EEs are always appended to the end of the list. Since
	   they are sent in order over the wire, they have to finish
	   in order. As soon as we see the first not finished we can
	   stop to examine the list... */

	list_for_each_safe(le, tle, &mdev->net_ee) {
		peer_req = list_entry(le, struct drbd_peer_request, w.list);
		if (drbd_peer_req_has_active_page(peer_req))
			break;
		list_move(le, to_be_freed);
	}
}

static void drbd_kick_lo_and_reclaim_net(struct drbd_conf *mdev)
{
	LIST_HEAD(reclaimed);
	struct drbd_peer_request *peer_req, *t;

	maybe_kick_lo(mdev);
	spin_lock_irq(&mdev->tconn->req_lock);
	reclaim_finished_net_peer_reqs(mdev, &reclaimed);
	spin_unlock_irq(&mdev->tconn->req_lock);

	list_for_each_entry_safe(peer_req, t, &reclaimed, w.list)
		drbd_free_net_peer_req(mdev, peer_req);
}

/**
 * drbd_alloc_pages() - Returns @number pages, retries forever (or until signalled)
 * @mdev:	DRBD device.
 * @number:	number of pages requested
 * @retry:	whether to retry, if not enough pages are available right now
 *
 * Tries to allocate number pages, first from our own page pool, then from
 * the kernel, unless this allocation would exceed the max_buffers setting.
 * Possibly retry until DRBD frees sufficient pages somewhere else.
 *
 * Returns a page chain linked via page->private.
 */
struct page *drbd_alloc_pages(struct drbd_conf *mdev, unsigned int number,
			      bool retry)
{
	struct page *page = NULL;
	struct net_conf *nc;
	DEFINE_WAIT(wait);
	int mxb;

	/* Yes, we may run up to @number over max_buffers. If we
	 * follow it strictly, the admin will get it wrong anyways. */
	rcu_read_lock();
	nc = rcu_dereference(mdev->tconn->net_conf);
	mxb = nc ? nc->max_buffers : 1000000;
	rcu_read_unlock();

	if (atomic_read(&mdev->pp_in_use) < mxb)
		page = __drbd_alloc_pages(mdev, number);

	while (page == NULL) {
		prepare_to_wait(&drbd_pp_wait, &wait, TASK_INTERRUPTIBLE);

		drbd_kick_lo_and_reclaim_net(mdev);

		if (atomic_read(&mdev->pp_in_use) < mxb) {
			page = __drbd_alloc_pages(mdev, number);
			if (page)
				break;
		}

		if (!retry)
			break;

		if (signal_pending(current)) {
			dev_warn(DEV, "drbd_alloc_pages interrupted!\n");
			break;
		}

		schedule();
	}
	finish_wait(&drbd_pp_wait, &wait);

	if (page)
		atomic_add(number, &mdev->pp_in_use);
	return page;
}

/* Must not be used from irq, as that may deadlock: see drbd_alloc_pages.
 * Is also used from inside an other spin_lock_irq(&mdev->tconn->req_lock);
 * Either links the page chain back to the global pool,
 * or returns all pages to the system. */
STATIC void drbd_free_pages(struct drbd_conf *mdev, struct page *page, int is_net)
{
	atomic_t *a = is_net ? &mdev->pp_in_use_by_net : &mdev->pp_in_use;
	int i;

	if (page == NULL)
		return;

	if (drbd_pp_vacant > (DRBD_MAX_BIO_SIZE/PAGE_SIZE) * minor_count)
		i = page_chain_free(page);
	else {
		struct page *tmp;
		tmp = page_chain_tail(page, &i);
		spin_lock(&drbd_pp_lock);
		page_chain_add(&drbd_pp_pool, page, tmp);
		drbd_pp_vacant += i;
		spin_unlock(&drbd_pp_lock);
	}
	i = atomic_sub_return(i, a);
	if (i < 0)
		dev_warn(DEV, "ASSERTION FAILED: %s: %d < 0\n",
			is_net ? "pp_in_use_by_net" : "pp_in_use", i);
	wake_up(&drbd_pp_wait);
}

/*
You need to hold the req_lock:
 _drbd_wait_ee_list_empty()

You must not have the req_lock:
 drbd_free_peer_req()
 drbd_alloc_peer_req()
 drbd_free_peer_reqs()
 drbd_ee_fix_bhs()
 drbd_finish_peer_reqs()
 drbd_clear_done_ee()
 drbd_wait_ee_list_empty()
*/

struct drbd_peer_request *
drbd_alloc_peer_req(struct drbd_conf *mdev, u64 id, sector_t sector,
		    unsigned int data_size, gfp_t gfp_mask) __must_hold(local)
{
	struct drbd_peer_request *peer_req;
	struct page *page = NULL;
	unsigned nr_pages = (data_size + PAGE_SIZE -1) >> PAGE_SHIFT;

	if (drbd_insert_fault(mdev, DRBD_FAULT_AL_EE))
		return NULL;

	peer_req = mempool_alloc(drbd_ee_mempool, gfp_mask & ~__GFP_HIGHMEM);
	if (!peer_req) {
		if (!(gfp_mask & __GFP_NOWARN))
			dev_err(DEV, "%s: allocation failed\n", __func__);
		return NULL;
	}

	if (data_size) {
		page = drbd_alloc_pages(mdev, nr_pages, (gfp_mask & __GFP_WAIT));
		if (!page)
			goto fail;
	}

	drbd_clear_interval(&peer_req->i);
	peer_req->i.size = data_size;
	peer_req->i.sector = sector;
	peer_req->i.local = false;
	peer_req->i.waiting = false;

	peer_req->epoch = NULL;
	peer_req->w.mdev = mdev;
	peer_req->pages = page;
	atomic_set(&peer_req->pending_bios, 0);
	peer_req->flags = 0;
	/*
	 * The block_id is opaque to the receiver.  It is not endianness
	 * converted, and sent back to the sender unchanged.
	 */
	peer_req->block_id = id;

	return peer_req;

 fail:
	mempool_free(peer_req, drbd_ee_mempool);
	return NULL;
}

void __drbd_free_peer_req(struct drbd_conf *mdev, struct drbd_peer_request *peer_req,
		       int is_net)
{
	if (peer_req->flags & EE_HAS_DIGEST)
		kfree(peer_req->digest);
	drbd_free_pages(mdev, peer_req->pages, is_net);
	D_ASSERT(atomic_read(&peer_req->pending_bios) == 0);
	D_ASSERT(drbd_interval_empty(&peer_req->i));
	mempool_free(peer_req, drbd_ee_mempool);
}

int drbd_free_peer_reqs(struct drbd_conf *mdev, struct list_head *list)
{
	LIST_HEAD(work_list);
	struct drbd_peer_request *peer_req, *t;
	int count = 0;
	int is_net = list == &mdev->net_ee;

	spin_lock_irq(&mdev->tconn->req_lock);
	list_splice_init(list, &work_list);
	spin_unlock_irq(&mdev->tconn->req_lock);

	list_for_each_entry_safe(peer_req, t, &work_list, w.list) {
		__drbd_free_peer_req(mdev, peer_req, is_net);
		count++;
	}
	return count;
}

/*
 * See also comments in _req_mod(,BARRIER_ACKED) and receive_Barrier.
 */
static int drbd_finish_peer_reqs(struct drbd_conf *mdev)
{
	LIST_HEAD(work_list);
	LIST_HEAD(reclaimed);
	struct drbd_peer_request *peer_req, *t;
	int err = 0;

	spin_lock_irq(&mdev->tconn->req_lock);
	reclaim_finished_net_peer_reqs(mdev, &reclaimed);
	list_splice_init(&mdev->done_ee, &work_list);
	spin_unlock_irq(&mdev->tconn->req_lock);

	list_for_each_entry_safe(peer_req, t, &reclaimed, w.list)
		drbd_free_net_peer_req(mdev, peer_req);

	/* possible callbacks here:
	 * e_end_block, and e_end_resync_block, e_send_superseded.
	 * all ignore the last argument.
	 */
	list_for_each_entry_safe(peer_req, t, &work_list, w.list) {
		int err2;

		/* list_del not necessary, next/prev members not touched */
		err2 = peer_req->w.cb(&peer_req->w, !!err);
		if (!err)
			err = err2;
		drbd_free_peer_req(mdev, peer_req);
	}
	wake_up(&mdev->ee_wait);

	return err;
}

static void _drbd_wait_ee_list_empty(struct drbd_conf *mdev,
				     struct list_head *head)
{
	DEFINE_WAIT(wait);

	/* avoids spin_lock/unlock
	 * and calling prepare_to_wait in the fast path */
	while (!list_empty(head)) {
		prepare_to_wait(&mdev->ee_wait, &wait, TASK_UNINTERRUPTIBLE);
		spin_unlock_irq(&mdev->tconn->req_lock);
		drbd_kick_lo(mdev);
		schedule();
		finish_wait(&mdev->ee_wait, &wait);
		spin_lock_irq(&mdev->tconn->req_lock);
	}
}

static void drbd_wait_ee_list_empty(struct drbd_conf *mdev,
				    struct list_head *head)
{
	spin_lock_irq(&mdev->tconn->req_lock);
	_drbd_wait_ee_list_empty(mdev, head);
	spin_unlock_irq(&mdev->tconn->req_lock);
}

STATIC int drbd_recv_short(struct socket *sock, void *buf, size_t size, int flags)
{
	mm_segment_t oldfs;
	struct kvec iov = {
		.iov_base = buf,
		.iov_len = size,
	};
	struct msghdr msg = {
		.msg_iovlen = 1,
		.msg_iov = (struct iovec *)&iov,
		.msg_flags = (flags ? flags : MSG_WAITALL | MSG_NOSIGNAL)
	};
	int rv;

	oldfs = get_fs();
	set_fs(KERNEL_DS);
	rv = sock_recvmsg(sock, &msg, size, msg.msg_flags);
	set_fs(oldfs);

	return rv;
}

STATIC int drbd_recv(struct drbd_tconn *tconn, void *buf, size_t size)
{
	int rv;

	rv = drbd_recv_short(tconn->data.socket, buf, size, 0);

	if (rv < 0) {
		if (rv == -ECONNRESET)
			conn_info(tconn, "sock was reset by peer\n");
		else if (rv != -ERESTARTSYS)
			conn_err(tconn, "sock_recvmsg returned %d\n", rv);
	} else if (rv == 0) {
		if (test_bit(DISCONNECT_SENT, &tconn->flags)) {
			long t;
			rcu_read_lock();
			t = rcu_dereference(tconn->net_conf)->ping_timeo * HZ/10;
			rcu_read_unlock();

			t = wait_event_timeout(tconn->ping_wait, tconn->cstate < C_WF_REPORT_PARAMS, t);

			if (t)
				goto out;
		}
		conn_info(tconn, "sock was shut down by peer\n");
	}

	if (rv != size)
		conn_request_state(tconn, NS(conn, C_BROKEN_PIPE), CS_HARD);

out:
	return rv;
}

static int drbd_recv_all(struct drbd_tconn *tconn, void *buf, size_t size)
{
	int err;

	err = drbd_recv(tconn, buf, size);
	if (err != size) {
		if (err >= 0)
			err = -EIO;
	} else
		err = 0;
	return err;
}

static int drbd_recv_all_warn(struct drbd_tconn *tconn, void *buf, size_t size)
{
	int err;

	err = drbd_recv_all(tconn, buf, size);
	if (err && !signal_pending(current))
		conn_warn(tconn, "short read (expected size %d)\n", (int)size);
	return err;
}

/* quoting tcp(7):
 *   On individual connections, the socket buffer size must be set prior to the
 *   listen(2) or connect(2) calls in order to have it take effect.
 * This is our wrapper to do so.
 */
static void drbd_setbufsize(struct socket *sock, unsigned int snd,
		unsigned int rcv)
{
	/* open coded SO_SNDBUF, SO_RCVBUF */
	if (snd) {
		sock->sk->sk_sndbuf = snd;
		sock->sk->sk_userlocks |= SOCK_SNDBUF_LOCK;
	}
	if (rcv) {
		sock->sk->sk_rcvbuf = rcv;
		sock->sk->sk_userlocks |= SOCK_RCVBUF_LOCK;
	}
}

STATIC struct socket *drbd_try_connect(struct drbd_tconn *tconn)
{
	const char *what;
	struct socket *sock;
	struct sockaddr_in6 src_in6;
	struct sockaddr_in6 peer_in6;
	struct net_conf *nc;
	int err, peer_addr_len, my_addr_len;
	int sndbuf_size, rcvbuf_size, connect_int;
	int disconnect_on_error = 1;

	rcu_read_lock();
	nc = rcu_dereference(tconn->net_conf);
	if (!nc) {
		rcu_read_unlock();
		return NULL;
	}
	sndbuf_size = nc->sndbuf_size;
	rcvbuf_size = nc->rcvbuf_size;
	connect_int = nc->connect_int;
	rcu_read_unlock();

	my_addr_len = min_t(int, tconn->my_addr_len, sizeof(src_in6));
	memcpy(&src_in6, &tconn->my_addr, my_addr_len);

	if (((struct sockaddr *)&tconn->my_addr)->sa_family == AF_INET6)
		src_in6.sin6_port = 0;
	else
		((struct sockaddr_in *)&src_in6)->sin_port = 0; /* AF_INET & AF_SCI */

	peer_addr_len = min_t(int, tconn->peer_addr_len, sizeof(src_in6));
	memcpy(&peer_in6, &tconn->peer_addr, peer_addr_len);

	what = "sock_create_kern";
	err = sock_create_kern(((struct sockaddr *)&src_in6)->sa_family,
			       SOCK_STREAM, IPPROTO_TCP, &sock);
	if (err < 0) {
		sock = NULL;
		goto out;
	}

	sock->sk->sk_rcvtimeo =
	sock->sk->sk_sndtimeo = connect_int * HZ;
	drbd_setbufsize(sock, sndbuf_size, rcvbuf_size);

       /* explicitly bind to the configured IP as source IP
	*  for the outgoing connections.
	*  This is needed for multihomed hosts and to be
	*  able to use lo: interfaces for drbd.
	* Make sure to use 0 as port number, so linux selects
	*  a free one dynamically.
	*/
	what = "bind before connect";
	err = sock->ops->bind(sock, (struct sockaddr *) &src_in6, my_addr_len);
	if (err < 0)
		goto out;

	/* connect may fail, peer not yet available.
	 * stay C_WF_CONNECTION, don't go Disconnecting! */
	disconnect_on_error = 0;
	what = "connect";
	err = sock->ops->connect(sock, (struct sockaddr *) &peer_in6, peer_addr_len, 0);

out:
	if (err < 0) {
		if (sock) {
			sock_release(sock);
			sock = NULL;
		}
		switch (-err) {
			/* timeout, busy, signal pending */
		case ETIMEDOUT: case EAGAIN: case EINPROGRESS:
		case EINTR: case ERESTARTSYS:
			/* peer not (yet) available, network problem */
		case ECONNREFUSED: case ENETUNREACH:
		case EHOSTDOWN:    case EHOSTUNREACH:
			disconnect_on_error = 0;
			break;
		default:
			conn_err(tconn, "%s failed, err = %d\n", what, err);
		}
		if (disconnect_on_error)
			conn_request_state(tconn, NS(conn, C_DISCONNECTING), CS_HARD);
	}

	return sock;
}

struct accept_wait_data {
	struct drbd_tconn *tconn;
	struct socket *s_listen;
	struct completion door_bell;
	void (*original_sk_state_change)(struct sock *sk);

};

static void drbd_incoming_connection(struct sock *sk)
{
	struct accept_wait_data *ad = sk->sk_user_data;
	void (*state_change)(struct sock *sk);

	state_change = ad->original_sk_state_change;
	if (sk->sk_state == TCP_ESTABLISHED)
		complete(&ad->door_bell);
	state_change(sk);
}

static int prepare_listen_socket(struct drbd_tconn *tconn, struct accept_wait_data *ad)
{
	int err, sndbuf_size, rcvbuf_size, my_addr_len;
	struct sockaddr_in6 my_addr;
	struct socket *s_listen;
	struct net_conf *nc;
	const char *what;

	rcu_read_lock();
	nc = rcu_dereference(tconn->net_conf);
	if (!nc) {
		rcu_read_unlock();
		return -EIO;
	}
	sndbuf_size = nc->sndbuf_size;
	rcvbuf_size = nc->rcvbuf_size;
	rcu_read_unlock();

	my_addr_len = min_t(int, tconn->my_addr_len, sizeof(struct sockaddr_in6));
	memcpy(&my_addr, &tconn->my_addr, my_addr_len);

	what = "sock_create_kern";
	err = sock_create_kern(((struct sockaddr *)&my_addr)->sa_family,
			       SOCK_STREAM, IPPROTO_TCP, &s_listen);
	if (err) {
		s_listen = NULL;
		goto out;
	}

	s_listen->sk->sk_reuse = SK_CAN_REUSE; /* SO_REUSEADDR */
	drbd_setbufsize(s_listen, sndbuf_size, rcvbuf_size);

	what = "bind before listen";
	err = s_listen->ops->bind(s_listen, (struct sockaddr *)&my_addr, my_addr_len);
	if (err < 0)
		goto out;

	ad->s_listen = s_listen;
	write_lock_bh(&s_listen->sk->sk_callback_lock);
	ad->original_sk_state_change = s_listen->sk->sk_state_change;
	s_listen->sk->sk_state_change = drbd_incoming_connection;
	s_listen->sk->sk_user_data = ad;
	write_unlock_bh(&s_listen->sk->sk_callback_lock);

	what = "listen";
	err = s_listen->ops->listen(s_listen, 5);
	if (err < 0)
		goto out;

	return 0;
out:
	if (s_listen)
		sock_release(s_listen);
	if (err < 0) {
		if (err != -EAGAIN && err != -EINTR && err != -ERESTARTSYS) {
			conn_err(tconn, "%s failed, err = %d\n", what, err);
			conn_request_state(tconn, NS(conn, C_DISCONNECTING), CS_HARD);
		}
	}

	return -EIO;
}

static void unregister_state_change(struct sock *sk, struct accept_wait_data *ad)
{
	write_lock_bh(&sk->sk_callback_lock);
	sk->sk_state_change = ad->original_sk_state_change;
	sk->sk_user_data = NULL;
	write_unlock_bh(&sk->sk_callback_lock);
}

STATIC struct socket *drbd_wait_for_connect(struct drbd_tconn *tconn, struct accept_wait_data *ad)
{
	int timeo, connect_int, err = 0;
	struct socket *s_estab = NULL;
	struct net_conf *nc;

	rcu_read_lock();
	nc = rcu_dereference(tconn->net_conf);
	if (!nc) {
		rcu_read_unlock();
		return NULL;
	}
	connect_int = nc->connect_int;
	rcu_read_unlock();

	timeo = connect_int * HZ;
	timeo += (random32() & 1) ? timeo / 7 : -timeo / 7; /* 28.5% random jitter */

	err = wait_for_completion_interruptible_timeout(&ad->door_bell, timeo);
	if (err <= 0)
		return NULL;

	err = kernel_accept(ad->s_listen, &s_estab, 0);
	if (err < 0) {
		if (err != -EAGAIN && err != -EINTR && err != -ERESTARTSYS) {
			conn_err(tconn, "accept failed, err = %d\n", err);
			conn_request_state(tconn, NS(conn, C_DISCONNECTING), CS_HARD);
		}
	}

	if (s_estab)
		unregister_state_change(s_estab->sk, ad);

	return s_estab;
}

static int decode_header(struct drbd_tconn *, void *, struct packet_info *);

static int send_first_packet(struct drbd_tconn *tconn, struct drbd_socket *sock,
			     enum drbd_packet cmd)
{
	if (!conn_prepare_command(tconn, sock))
		return -EIO;
	return conn_send_command(tconn, sock, cmd, 0, NULL, 0);
}

static int receive_first_packet(struct drbd_tconn *tconn, struct socket *sock)
{
	unsigned int header_size = drbd_header_size(tconn);
	struct packet_info pi;
	int err;

	err = drbd_recv_short(sock, tconn->data.rbuf, header_size, 0);
	if (err != header_size) {
		if (err >= 0)
			err = -EIO;
		return err;
	}
	err = decode_header(tconn, tconn->data.rbuf, &pi);
	if (err)
		return err;
	return pi.cmd;
}

/**
 * drbd_socket_okay() - Free the socket if its connection is not okay
 * @sock:	pointer to the pointer to the socket.
 */
static int drbd_socket_okay(struct socket **sock)
{
	int rr;
	char tb[4];

	if (!*sock)
		return false;

	rr = drbd_recv_short(*sock, tb, 4, MSG_DONTWAIT | MSG_PEEK);

	if (rr > 0 || rr == -EAGAIN) {
		return true;
	} else {
		sock_release(*sock);
		*sock = NULL;
		return false;
	}
}
/* Gets called if a connection is established, or if a new minor gets created
   in a connection */
int drbd_connected(struct drbd_conf *mdev)
{
	int err;

	atomic_set(&mdev->packet_seq, 0);
	mdev->peer_seq = 0;

	mdev->state_mutex = mdev->tconn->agreed_pro_version < 100 ?
		&mdev->tconn->cstate_mutex :
		&mdev->own_state_mutex;

	err = drbd_send_sync_param(mdev);
	if (!err)
		err = drbd_send_sizes(mdev, 0, 0);
	if (!err)
		err = drbd_send_uuids(mdev);
	if (!err)
		err = drbd_send_current_state(mdev);
	clear_bit(USE_DEGR_WFC_T, &mdev->flags);
	clear_bit(RESIZE_PENDING, &mdev->flags);
	atomic_set(&mdev->ap_in_flight, 0);
	mod_timer(&mdev->request_timer, jiffies + HZ); /* just start it here. */
	return err;
}

/*
 * return values:
 *   1 yes, we have a valid connection
 *   0 oops, did not work out, please try again
 *  -1 peer talks different language,
 *     no point in trying again, please go standalone.
 *  -2 We do not have a network config...
 */
STATIC int conn_connect(struct drbd_tconn *tconn)
{
	struct drbd_socket sock, msock;
	struct drbd_conf *mdev;
	struct net_conf *nc;
	int vnr, timeout, h, ok;
	bool discard_my_data;
	enum drbd_state_rv rv;
	struct accept_wait_data ad = {
		.tconn = tconn,
		.door_bell = COMPLETION_INITIALIZER_ONSTACK(ad.door_bell),
	};

	clear_bit(DISCONNECT_SENT, &tconn->flags);
	if (conn_request_state(tconn, NS(conn, C_WF_CONNECTION), CS_VERBOSE) < SS_SUCCESS)
		return -2;

	mutex_init(&sock.mutex);
	sock.sbuf = tconn->data.sbuf;
	sock.rbuf = tconn->data.rbuf;
	sock.socket = NULL;
	mutex_init(&msock.mutex);
	msock.sbuf = tconn->meta.sbuf;
	msock.rbuf = tconn->meta.rbuf;
	msock.socket = NULL;

	/* Assume that the peer only understands protocol 80 until we know better.  */
	tconn->agreed_pro_version = 80;

	if (prepare_listen_socket(tconn, &ad))
		return 0;

	do {
		struct socket *s;

		s = drbd_try_connect(tconn);
		if (s) {
			if (!sock.socket) {
				sock.socket = s;
				send_first_packet(tconn, &sock, P_INITIAL_DATA);
			} else if (!msock.socket) {
				clear_bit(RESOLVE_CONFLICTS, &tconn->flags);
				msock.socket = s;
				send_first_packet(tconn, &msock, P_INITIAL_META);
			} else {
				conn_err(tconn, "Logic error in conn_connect()\n");
				goto out_release_sockets;
			}
		}

		if (sock.socket && msock.socket) {
			rcu_read_lock();
			nc = rcu_dereference(tconn->net_conf);
			timeout = nc->ping_timeo * HZ / 10;
			rcu_read_unlock();
			schedule_timeout_interruptible(timeout);
			ok = drbd_socket_okay(&sock.socket);
			ok = drbd_socket_okay(&msock.socket) && ok;
			if (ok)
				break;
		}

retry:
		s = drbd_wait_for_connect(tconn, &ad);
		if (s) {
			int fp = receive_first_packet(tconn, s);
			drbd_socket_okay(&sock.socket);
			drbd_socket_okay(&msock.socket);
			switch (fp) {
			case P_INITIAL_DATA:
				if (sock.socket) {
					conn_warn(tconn, "initial packet S crossed\n");
					sock_release(sock.socket);
					sock.socket = s;
					goto randomize;
				}
				sock.socket = s;
				break;
			case P_INITIAL_META:
				set_bit(RESOLVE_CONFLICTS, &tconn->flags);
				if (msock.socket) {
					conn_warn(tconn, "initial packet M crossed\n");
					sock_release(msock.socket);
					msock.socket = s;
					goto randomize;
				}
				msock.socket = s;
				break;
			default:
				conn_warn(tconn, "Error receiving initial packet\n");
				sock_release(s);
randomize:
				if (random32() & 1)
					goto retry;
			}
		}

		if (tconn->cstate <= C_DISCONNECTING)
			goto out_release_sockets;
		if (signal_pending(current)) {
			flush_signals(current);
			smp_rmb();
			if (get_t_state(&tconn->receiver) == EXITING)
				goto out_release_sockets;
		}

		ok = drbd_socket_okay(&sock.socket);
		ok = drbd_socket_okay(&msock.socket) && ok;
	} while (!ok);

	if (ad.s_listen)
		sock_release(ad.s_listen);

	sock.socket->sk->sk_reuse = SK_CAN_REUSE; /* SO_REUSEADDR */
	msock.socket->sk->sk_reuse = SK_CAN_REUSE; /* SO_REUSEADDR */

	sock.socket->sk->sk_allocation = GFP_NOIO;
	msock.socket->sk->sk_allocation = GFP_NOIO;

	sock.socket->sk->sk_priority = TC_PRIO_INTERACTIVE_BULK;
	msock.socket->sk->sk_priority = TC_PRIO_INTERACTIVE;

	/* NOT YET ...
	 * sock.socket->sk->sk_sndtimeo = tconn->net_conf->timeout*HZ/10;
	 * sock.socket->sk->sk_rcvtimeo = MAX_SCHEDULE_TIMEOUT;
	 * first set it to the P_CONNECTION_FEATURES timeout,
	 * which we set to 4x the configured ping_timeout. */
	rcu_read_lock();
	nc = rcu_dereference(tconn->net_conf);

	sock.socket->sk->sk_sndtimeo =
	sock.socket->sk->sk_rcvtimeo = nc->ping_timeo*4*HZ/10;

	msock.socket->sk->sk_rcvtimeo = nc->ping_int*HZ;
	timeout = nc->timeout * HZ / 10;
	discard_my_data = nc->discard_my_data;
	rcu_read_unlock();

	msock.socket->sk->sk_sndtimeo = timeout;

	/* we don't want delays.
	 * we use TCP_CORK where appropriate, though */
	drbd_tcp_nodelay(sock.socket);
	drbd_tcp_nodelay(msock.socket);

	tconn->data.socket = sock.socket;
	tconn->meta.socket = msock.socket;
	tconn->last_received = jiffies;

	h = drbd_do_features(tconn);
	if (h <= 0)
		return h;

	if (tconn->cram_hmac_tfm) {
		/* drbd_request_state(mdev, NS(conn, WFAuth)); */
		switch (drbd_do_auth(tconn)) {
		case -1:
			conn_err(tconn, "Authentication of peer failed\n");
			return -1;
		case 0:
			conn_err(tconn, "Authentication of peer failed, trying again.\n");
			return 0;
		}
	}

	tconn->data.socket->sk->sk_sndtimeo = timeout;
	tconn->data.socket->sk->sk_rcvtimeo = MAX_SCHEDULE_TIMEOUT;

	if (drbd_send_protocol(tconn) == -EOPNOTSUPP)
		return -1;

	set_bit(STATE_SENT, &tconn->flags);

	rcu_read_lock();
	idr_for_each_entry(&tconn->volumes, mdev, vnr) {
		kobject_get(&mdev->kobj);
		/* Prevent a race between resync-handshake and
		 * being promoted to Primary.
		 *
		 * Grab and release the state mutex, so we know that any current
		 * drbd_set_role() is finished, and any incoming drbd_set_role
		 * will see the STATE_SENT flag, and wait for it to be cleared.
		 */
		mutex_lock(mdev->state_mutex);
		mutex_unlock(mdev->state_mutex);

		rcu_read_unlock();

		if (discard_my_data)
			set_bit(DISCARD_MY_DATA, &mdev->flags);
		else
			clear_bit(DISCARD_MY_DATA, &mdev->flags);

		drbd_connected(mdev);
		kobject_put(&mdev->kobj);
		rcu_read_lock();
	}
	rcu_read_unlock();

	rv = conn_request_state(tconn, NS(conn, C_WF_REPORT_PARAMS), CS_VERBOSE);
	if (rv < SS_SUCCESS || tconn->cstate != C_WF_REPORT_PARAMS) {
		clear_bit(STATE_SENT, &tconn->flags);
		return 0;
	}

	drbd_thread_start(&tconn->asender);

	mutex_lock(&tconn->conf_update);
	/* The discard_my_data flag is a single-shot modifier to the next
	 * connection attempt, the handshake of which is now well underway.
	 * No need for rcu style copying of the whole struct
	 * just to clear a single value. */
	tconn->net_conf->discard_my_data = 0;
	mutex_unlock(&tconn->conf_update);

	return h;

out_release_sockets:
	if (ad.s_listen)
		sock_release(ad.s_listen);
	if (sock.socket)
		sock_release(sock.socket);
	if (msock.socket)
		sock_release(msock.socket);
	return -1;
}

static int decode_header(struct drbd_tconn *tconn, void *header, struct packet_info *pi)
{
	unsigned int header_size = drbd_header_size(tconn);

	if (header_size == sizeof(struct p_header100) &&
	    *(__be32 *)header == cpu_to_be32(DRBD_MAGIC_100)) {
		struct p_header100 *h = header;
		if (h->pad != 0) {
			conn_err(tconn, "Header padding is not zero\n");
			return -EINVAL;
		}
		pi->vnr = be16_to_cpu(h->volume);
		pi->cmd = be16_to_cpu(h->command);
		pi->size = be32_to_cpu(h->length);
	} else if (header_size == sizeof(struct p_header95) &&
		   *(__be16 *)header == cpu_to_be16(DRBD_MAGIC_BIG)) {
		struct p_header95 *h = header;
		pi->cmd = be16_to_cpu(h->command);
		pi->size = be32_to_cpu(h->length);
		pi->vnr = 0;
	} else if (header_size == sizeof(struct p_header80) &&
		   *(__be32 *)header == cpu_to_be32(DRBD_MAGIC)) {
		struct p_header80 *h = header;
		pi->cmd = be16_to_cpu(h->command);
		pi->size = be16_to_cpu(h->length);
		pi->vnr = 0;
	} else {
		conn_err(tconn, "Wrong magic value 0x%08x in protocol version %d\n",
			 be32_to_cpu(*(__be32 *)header),
			 tconn->agreed_pro_version);
		return -EINVAL;
	}
	pi->data = header + header_size;
	return 0;
}

static int drbd_recv_header(struct drbd_tconn *tconn, struct packet_info *pi)
{
	void *buffer = tconn->data.rbuf;
	int err;

	err = drbd_recv_all_warn(tconn, buffer, drbd_header_size(tconn));
	if (err)
		return err;

	err = decode_header(tconn, buffer, pi);
	tconn->last_received = jiffies;

	return err;
}

STATIC enum finish_epoch drbd_flush_after_epoch(struct drbd_tconn *tconn, struct drbd_epoch *epoch)
{
	int rv;
	struct drbd_conf *mdev;
	int vnr;

	if (tconn->write_ordering >= WO_bdev_flush) {
		rcu_read_lock();
		idr_for_each_entry(&tconn->volumes, mdev, vnr) {
			if (!get_ldev(mdev))
				continue;
			kobject_get(&mdev->kobj);
			rcu_read_unlock();

			rv = blkdev_issue_flush(mdev->ldev->backing_bdev,
					GFP_NOIO, NULL);
			if (rv) {
				dev_info(DEV, "local disk flush failed with status %d\n", rv);
				/* would rather check on EOPNOTSUPP, but that is not reliable.
				 * don't try again for ANY return value != 0
				 * if (rv == -EOPNOTSUPP) */
				drbd_bump_write_ordering(tconn, WO_drain_io);
			}
			put_ldev(mdev);
			kobject_put(&mdev->kobj);

			rcu_read_lock();
			if (rv)
				break;
		}
		rcu_read_unlock();
	}

	return drbd_may_finish_epoch(tconn, epoch, EV_BARRIER_DONE);
}

STATIC int w_flush(struct drbd_work *w, int cancel)
{
	struct flush_work *fw = container_of(w, struct flush_work, w);
	struct drbd_epoch *epoch = fw->epoch;
	struct drbd_tconn *tconn = epoch->tconn;

	kfree(w);

	if (!test_and_set_bit(DE_BARRIER_IN_NEXT_EPOCH_ISSUED, &epoch->flags))
		drbd_flush_after_epoch(tconn, epoch);

	drbd_may_finish_epoch(tconn, epoch, EV_PUT |
			      (tconn->cstate < C_WF_REPORT_PARAMS ? EV_CLEANUP : 0));

	return 0;
}

/**
 * drbd_may_finish_epoch() - Applies an epoch_event to the epoch's state, eventually finishes it.
 * @mdev:	DRBD device.
 * @epoch:	Epoch object.
 * @ev:		Epoch event.
 */
STATIC enum finish_epoch drbd_may_finish_epoch(struct drbd_tconn *tconn,
					       struct drbd_epoch *epoch,
					       enum epoch_event ev)
{
	int finish, epoch_size;
	struct drbd_epoch *next_epoch;
	int schedule_flush = 0;
	enum finish_epoch rv = FE_STILL_LIVE;

	spin_lock(&tconn->epoch_lock);
	do {
		next_epoch = NULL;
		finish = 0;

		epoch_size = atomic_read(&epoch->epoch_size);

		switch (ev & ~EV_CLEANUP) {
		case EV_PUT:
			atomic_dec(&epoch->active);
			break;
		case EV_GOT_BARRIER_NR:
			set_bit(DE_HAVE_BARRIER_NUMBER, &epoch->flags);

			/* Special case: If we just switched from WO_bio_barrier to
			   WO_bdev_flush we should not finish the current epoch */
			if (test_bit(DE_CONTAINS_A_BARRIER, &epoch->flags) && epoch_size == 1 &&
			    tconn->write_ordering != WO_bio_barrier &&
			    epoch == tconn->current_epoch)
				clear_bit(DE_CONTAINS_A_BARRIER, &epoch->flags);
			break;
		case EV_BARRIER_DONE:
			set_bit(DE_BARRIER_IN_NEXT_EPOCH_DONE, &epoch->flags);
			break;
		case EV_BECAME_LAST:
			/* nothing to do*/
			break;
		}

		if (epoch_size != 0 &&
		    atomic_read(&epoch->active) == 0 &&
		    (test_bit(DE_HAVE_BARRIER_NUMBER, &epoch->flags) || ev & EV_CLEANUP) &&
		    epoch->list.prev == &tconn->current_epoch->list &&
		    !test_bit(DE_IS_FINISHING, &epoch->flags)) {
			/* Nearly all conditions are met to finish that epoch... */
			if (test_bit(DE_BARRIER_IN_NEXT_EPOCH_DONE, &epoch->flags) ||
			    tconn->write_ordering == WO_none ||
			    (epoch_size == 1 && test_bit(DE_CONTAINS_A_BARRIER, &epoch->flags)) ||
			    ev & EV_CLEANUP) {
				finish = 1;
				set_bit(DE_IS_FINISHING, &epoch->flags);
			} else if (!test_bit(DE_BARRIER_IN_NEXT_EPOCH_ISSUED, &epoch->flags) &&
				 tconn->write_ordering == WO_bio_barrier) {
				atomic_inc(&epoch->active);
				schedule_flush = 1;
			}
		}
		if (finish) {
			if (!(ev & EV_CLEANUP)) {
				spin_unlock(&tconn->epoch_lock);
				drbd_send_b_ack(epoch->tconn, epoch->barrier_nr, epoch_size);
				spin_lock(&tconn->epoch_lock);
			}
#if 0
			/* FIXME: dec unacked on connection, once we have
			 * something to count pending connection packets in. */
			if (test_bit(DE_HAVE_BARRIER_NUMBER, &epoch->flags))
				dec_unacked(epoch->tconn);
#endif

			if (tconn->current_epoch != epoch) {
				next_epoch = list_entry(epoch->list.next, struct drbd_epoch, list);
				list_del(&epoch->list);
				ev = EV_BECAME_LAST | (ev & EV_CLEANUP);
				tconn->epochs--;
				kfree(epoch);

				if (rv == FE_STILL_LIVE)
					rv = FE_DESTROYED;
			} else {
				epoch->flags = 0;
				atomic_set(&epoch->epoch_size, 0);
				/* atomic_set(&epoch->active, 0); is alrady zero */
				if (rv == FE_STILL_LIVE)
					rv = FE_RECYCLED;
			}
		}

		if (!next_epoch)
			break;

		epoch = next_epoch;
	} while (1);

	spin_unlock(&tconn->epoch_lock);

	if (schedule_flush) {
		struct flush_work *fw;
		fw = kmalloc(sizeof(*fw), GFP_ATOMIC);
		if (fw) {
			fw->w.cb = w_flush;
			fw->epoch = epoch;
			fw->w.tconn = tconn;
			drbd_queue_work(&tconn->sender_work, &fw->w);
		} else {
			conn_warn(tconn, "Could not kmalloc a flush_work obj\n");
			set_bit(DE_BARRIER_IN_NEXT_EPOCH_ISSUED, &epoch->flags);
			/* That is not a recursion, only one level */
			drbd_may_finish_epoch(tconn, epoch, EV_BARRIER_DONE);
			drbd_may_finish_epoch(tconn, epoch, EV_PUT);
		}
	}

	return rv;
}

/**
 * drbd_bump_write_ordering() - Fall back to an other write ordering method
 * @tconn:	DRBD connection.
 * @wo:		Write ordering method to try.
 */
void drbd_bump_write_ordering(struct drbd_tconn *tconn, enum write_ordering_e wo)
{
	struct disk_conf *dc;
	struct drbd_conf *mdev;
	enum write_ordering_e pwo;
	int vnr, i = 0;
	static char *write_ordering_str[] = {
		[WO_none] = "none",
		[WO_drain_io] = "drain",
		[WO_bdev_flush] = "flush",
		[WO_bio_barrier] = "barrier",
	};

	pwo = tconn->write_ordering;
	wo = min(pwo, wo);
	rcu_read_lock();
	idr_for_each_entry(&tconn->volumes, mdev, vnr) {
		if (i++ == 1 && wo == WO_bio_barrier)
			wo = WO_bdev_flush; /* WO = barrier does not handle multiple volumes */
		if (!get_ldev_if_state(mdev, D_ATTACHING))
			continue;
		dc = rcu_dereference(mdev->ldev->disk_conf);

		if (wo == WO_bio_barrier && !dc->disk_barrier)
			wo = WO_bdev_flush;
		if (wo == WO_bdev_flush && !dc->disk_flushes)
			wo = WO_drain_io;
		if (wo == WO_drain_io && !dc->disk_drain)
			wo = WO_none;
		put_ldev(mdev);
	}
	rcu_read_unlock();
	tconn->write_ordering = wo;
	if (pwo != tconn->write_ordering || wo == WO_bio_barrier)
		conn_info(tconn, "Method to ensure write ordering: %s\n", write_ordering_str[tconn->write_ordering]);
}

/**
 * drbd_submit_peer_request()
 * @mdev:	DRBD device.
 * @peer_req:	peer request
 * @rw:		flag field, see bio->bi_rw
 *
 * May spread the pages to multiple bios,
 * depending on bio_add_page restrictions.
 *
 * Returns 0 if all bios have been submitted,
 * -ENOMEM if we could not allocate enough bios,
 * -ENOSPC (any better suggestion?) if we have not been able to bio_add_page a
 *  single page to an empty bio (which should never happen and likely indicates
 *  that the lower level IO stack is in some way broken). This has been observed
 *  on certain Xen deployments.
 */
/* TODO allocate from our own bio_set. */
int drbd_submit_peer_request(struct drbd_conf *mdev,
			     struct drbd_peer_request *peer_req,
			     const unsigned rw, const int fault_type)
{
	struct bio *bios = NULL;
	struct bio *bio;
	struct page *page = peer_req->pages;
	sector_t sector = peer_req->i.sector;
	unsigned ds = peer_req->i.size;
	unsigned n_bios = 0;
	unsigned nr_pages = (ds + PAGE_SIZE -1) >> PAGE_SHIFT;
	int err = -ENOMEM;

	/* In most cases, we will only need one bio.  But in case the lower
	 * level restrictions happen to be different at this offset on this
	 * side than those of the sending peer, we may need to submit the
	 * request in more than one bio.
	 *
	 * Plain bio_alloc is good enough here, this is no DRBD internally
	 * generated bio, but a bio allocated on behalf of the peer.
	 */
next_bio:
	bio = bio_alloc(GFP_NOIO, nr_pages);
	if (!bio) {
		dev_err(DEV, "submit_ee: Allocation of a bio failed\n");
		goto fail;
	}
	/* > peer_req->i.sector, unless this is the first bio */
	bio->bi_sector = sector;
	bio->bi_bdev = mdev->ldev->backing_bdev;
	/* we special case some flags in the multi-bio case, see below
	 * (REQ_UNPLUG, REQ_FLUSH, or BIO_RW_BARRIER in older kernels) */
	bio->bi_rw = rw;
	bio->bi_private = peer_req;
	bio->bi_end_io = drbd_peer_request_endio;

	bio->bi_next = bios;
	bios = bio;
	++n_bios;

	page_chain_for_each(page) {
		unsigned len = min_t(unsigned, ds, PAGE_SIZE);
		if (!bio_add_page(bio, page, len, 0)) {
			/* A single page must always be possible!
			 * But in case it fails anyways,
			 * we deal with it, and complain (below). */
			if (bio->bi_vcnt == 0) {
				dev_err(DEV,
					"bio_add_page failed for len=%u, "
					"bi_vcnt=0 (bi_sector=%llu)\n",
					len, (unsigned long long)bio->bi_sector);
				err = -ENOSPC;
				goto fail;
			}
			goto next_bio;
		}
		ds -= len;
		sector += len >> 9;
		--nr_pages;
	}
	D_ASSERT(page == NULL);
	D_ASSERT(ds == 0);

	atomic_set(&peer_req->pending_bios, n_bios);
	do {
		bio = bios;
		bios = bios->bi_next;
		bio->bi_next = NULL;

		/* strip off REQ_UNPLUG unless it is the last bio */
		if (bios)
			bio->bi_rw &= ~DRBD_REQ_UNPLUG;
		drbd_generic_make_request(mdev, fault_type, bio);

		/* strip off REQ_FLUSH,
		 * unless it is the first or last bio */
		if (bios && bios->bi_next)
			bios->bi_rw &= ~DRBD_REQ_FLUSH;
	} while (bios);
	maybe_kick_lo(mdev);
	return 0;

fail:
	while (bios) {
		bio = bios;
		bios = bios->bi_next;
		bio_put(bio);
	}
	return err;
}

static void drbd_remove_epoch_entry_interval(struct drbd_conf *mdev,
					     struct drbd_peer_request *peer_req)
{
	struct drbd_interval *i = &peer_req->i;

	drbd_remove_interval(&mdev->write_requests, i);
	drbd_clear_interval(i);

	/* Wake up any processes waiting for this peer request to complete.  */
	if (i->waiting)
		wake_up(&mdev->misc_wait);
}

/**
 * w_e_reissue() - Worker callback; Resubmit a bio, without REQ_HARDBARRIER set
 * @mdev:	DRBD device.
 * @w:		work object.
 * @cancel:	The connection will be closed anyways (unused in this callback)
 */
int w_e_reissue(struct drbd_work *w, int cancel) __releases(local)
{
	struct drbd_peer_request *peer_req =
		container_of(w, struct drbd_peer_request, w);
	struct drbd_conf *mdev = w->mdev;
	int err;
	/* We leave DE_CONTAINS_A_BARRIER and EE_IS_BARRIER in place,
	   (and DE_BARRIER_IN_NEXT_EPOCH_ISSUED in the previous Epoch)
	   so that we can finish that epoch in drbd_may_finish_epoch().
	   That is necessary if we already have a long chain of Epochs, before
	   we realize that BARRIER is actually not supported */

	/* As long as the -ENOTSUPP on the barrier is reported immediately
	   that will never trigger. If it is reported late, we will just
	   print that warning and continue correctly for all future requests
	   with WO_bdev_flush */
	if (previous_epoch(mdev->tconn, peer_req->epoch))
		dev_warn(DEV, "Write ordering was not enforced (one time event)\n");

	/* we still have a local reference,
	 * get_ldev was done in receive_Data. */

	peer_req->w.cb = e_end_block;
	err = drbd_submit_peer_request(mdev, peer_req, WRITE, DRBD_FAULT_DT_WR);
	switch (err) {
	case -ENOMEM:
		peer_req->w.cb = w_e_reissue;
		drbd_queue_work(&mdev->tconn->sender_work, &peer_req->w);
		/* retry later; fall through */
	case 0:
		/* keep worker happy and connection up */
		return 0;

	case -ENOSPC:
		/* no other error expected, but anyways: */
	default:
		/* forget the object,
		 * and cause a "Network failure" */
		spin_lock_irq(&mdev->tconn->req_lock);
		list_del(&peer_req->w.list);
		drbd_remove_epoch_entry_interval(mdev, peer_req);
		spin_unlock_irq(&mdev->tconn->req_lock);
		if (peer_req->flags & EE_CALL_AL_COMPLETE_IO)
			drbd_al_complete_io(mdev, &peer_req->i);
		drbd_may_finish_epoch(mdev->tconn, peer_req->epoch, EV_PUT + EV_CLEANUP);
		drbd_free_peer_req(mdev, peer_req);
		dev_err(DEV, "submit failed, triggering re-connect\n");
		return err;
	}
}

void conn_wait_active_ee_empty(struct drbd_tconn *tconn)
{
	struct drbd_conf *mdev;
	int vnr;

	rcu_read_lock();
	idr_for_each_entry(&tconn->volumes, mdev, vnr) {
		kobject_get(&mdev->kobj);
		rcu_read_unlock();
		drbd_wait_ee_list_empty(mdev, &mdev->active_ee);
		kobject_put(&mdev->kobj);
		rcu_read_lock();
	}
	rcu_read_unlock();
}

void conn_wait_done_ee_empty(struct drbd_tconn *tconn)
{
	struct drbd_conf *mdev;
	int vnr;

	rcu_read_lock();
	idr_for_each_entry(&tconn->volumes, mdev, vnr) {
		kobject_get(&mdev->kobj);
		rcu_read_unlock();
		drbd_wait_ee_list_empty(mdev, &mdev->done_ee);
		kobject_put(&mdev->kobj);
		rcu_read_lock();
	}
	rcu_read_unlock();
}

#ifdef blk_queue_plugged
static void drbd_unplug_all_devices(struct drbd_tconn *tconn)
{
	struct drbd_conf *mdev;
	int vnr;

	rcu_read_lock();
	idr_for_each_entry(&tconn->volumes, mdev, vnr) {
		kobject_get(&mdev->kobj);
		rcu_read_unlock();
		drbd_kick_lo(mdev);
		kobject_put(&mdev->kobj);
		rcu_read_lock();
	}
	rcu_read_unlock();
}
#else
static void drbd_unplug_all_devices(struct drbd_tconn *tconn)
{
}
#endif

STATIC int receive_Barrier(struct drbd_tconn *tconn, struct packet_info *pi)
{
	int rv, issue_flush;
	struct p_barrier *p = pi->data;
	struct drbd_epoch *epoch;

	drbd_unplug_all_devices(tconn);

	/* FIXME these are unacked on connection,
	 * not a specific (peer)device.
	 */
	tconn->current_epoch->barrier_nr = p->barrier;
	tconn->current_epoch->tconn = tconn;
	rv = drbd_may_finish_epoch(tconn, tconn->current_epoch, EV_GOT_BARRIER_NR);

	/* P_BARRIER_ACK may imply that the corresponding extent is dropped from
	 * the activity log, which means it would not be resynced in case the
	 * R_PRIMARY crashes now.
	 * Therefore we must send the barrier_ack after the barrier request was
	 * completed. */
	switch (tconn->write_ordering) {
	case WO_bio_barrier:
	case WO_none:
		if (rv == FE_RECYCLED)
			return 0;
		break;

	case WO_bdev_flush:
	case WO_drain_io:
		if (rv == FE_STILL_LIVE) {
			set_bit(DE_BARRIER_IN_NEXT_EPOCH_ISSUED, &tconn->current_epoch->flags);
			conn_wait_active_ee_empty(tconn);
			rv = drbd_flush_after_epoch(tconn, tconn->current_epoch);
		}
		if (rv == FE_RECYCLED)
			return 0;

		/* The asender will send all the ACKs and barrier ACKs out, since
		   all EEs moved from the active_ee to the done_ee. We need to
		   provide a new epoch object for the EEs that come in soon */
		break;
	}

	/* receiver context, in the writeout path of the other node.
	 * avoid potential distributed deadlock */
	epoch = kmalloc(sizeof(struct drbd_epoch), GFP_NOIO);
	if (!epoch) {
		issue_flush = !test_and_set_bit(DE_BARRIER_IN_NEXT_EPOCH_ISSUED, &tconn->current_epoch->flags);
		conn_wait_active_ee_empty(tconn);
		if (issue_flush) {
			rv = drbd_flush_after_epoch(tconn, tconn->current_epoch);
			if (rv == FE_RECYCLED)
				return 0;
		}

		conn_wait_done_ee_empty(tconn);

		return 0;
	}

	epoch->flags = 0;
	atomic_set(&epoch->epoch_size, 0);
	atomic_set(&epoch->active, 0);

	spin_lock(&tconn->epoch_lock);
	if (atomic_read(&tconn->current_epoch->epoch_size)) {
		list_add(&epoch->list, &tconn->current_epoch->list);
		tconn->current_epoch = epoch;
		tconn->epochs++;
	} else {
		/* The current_epoch got recycled while we allocated this one... */
		kfree(epoch);
	}
	spin_unlock(&tconn->epoch_lock);

	return 0;
}

/* used from receive_RSDataReply (recv_resync_read)
 * and from receive_Data */
STATIC struct drbd_peer_request *
read_in_block(struct drbd_conf *mdev, u64 id, sector_t sector,
	      int data_size) __must_hold(local)
{
	const sector_t capacity = drbd_get_capacity(mdev->this_bdev);
	struct drbd_peer_request *peer_req;
	struct page *page;
	int dgs, ds, err;
	void *dig_in = mdev->tconn->int_dig_in;
	void *dig_vv = mdev->tconn->int_dig_vv;
	unsigned long *data;

	dgs = 0;
	if (mdev->tconn->peer_integrity_tfm) {
		dgs = crypto_hash_digestsize(mdev->tconn->peer_integrity_tfm);
		/*
		 * FIXME: Receive the incoming digest into the receive buffer
		 *	  here, together with its struct p_data?
		 */
		err = drbd_recv_all_warn(mdev->tconn, dig_in, dgs);
		if (err)
			return NULL;
		data_size -= dgs;
	}

	if (!expect(IS_ALIGNED(data_size, 512)))
		return NULL;
	if (!expect(data_size <= DRBD_MAX_BIO_SIZE))
		return NULL;

	/* even though we trust out peer,
	 * we sometimes have to double check. */
	if (sector + (data_size>>9) > capacity) {
		dev_err(DEV, "request from peer beyond end of local disk: "
			"capacity: %llus < sector: %llus + size: %u\n",
			(unsigned long long)capacity,
			(unsigned long long)sector, data_size);
		return NULL;
	}

	/* GFP_NOIO, because we must not cause arbitrary write-out: in a DRBD
	 * "criss-cross" setup, that might cause write-out on some other DRBD,
	 * which in turn might block on the other node at this very place.  */
	peer_req = drbd_alloc_peer_req(mdev, id, sector, data_size, GFP_NOIO);
	if (!peer_req)
		return NULL;

	if (!data_size)
		return peer_req;

	ds = data_size;
	page = peer_req->pages;
	page_chain_for_each(page) {
		unsigned len = min_t(int, ds, PAGE_SIZE);
		data = kmap(page);
		err = drbd_recv_all_warn(mdev->tconn, data, len);
		if (drbd_insert_fault(mdev, DRBD_FAULT_RECEIVE)) {
			dev_err(DEV, "Fault injection: Corrupting data on receive\n");
			data[0] = data[0] ^ (unsigned long)-1;
		}
		kunmap(page);
		if (err) {
			drbd_free_peer_req(mdev, peer_req);
			return NULL;
		}
		ds -= len;
	}

	if (dgs) {
		drbd_csum_ee(mdev, mdev->tconn->peer_integrity_tfm, peer_req, dig_vv);
		if (memcmp(dig_in, dig_vv, dgs)) {
			dev_err(DEV, "Digest integrity check FAILED: %llus +%u\n",
				(unsigned long long)sector, data_size);
			drbd_free_peer_req(mdev, peer_req);
			return NULL;
		}
	}
	mdev->recv_cnt += data_size>>9;
	return peer_req;
}

/* drbd_drain_block() just takes a data block
 * out of the socket input buffer, and discards it.
 */
STATIC int drbd_drain_block(struct drbd_conf *mdev, int data_size)
{
	struct page *page;
	int err = 0;
	void *data;

	if (!data_size)
		return 0;

	page = drbd_alloc_pages(mdev, 1, 1);

	data = kmap(page);
	while (data_size) {
		unsigned int len = min_t(int, data_size, PAGE_SIZE);

		err = drbd_recv_all_warn(mdev->tconn, data, len);
		if (err)
			break;
		data_size -= len;
	}
	kunmap(page);
	drbd_free_pages(mdev, page, 0);
	return err;
}

STATIC int recv_dless_read(struct drbd_conf *mdev, struct drbd_request *req,
			   sector_t sector, int data_size)
{
	struct bio_vec *bvec;
	struct bio *bio;
	int dgs, err, i, expect;
	void *dig_in = mdev->tconn->int_dig_in;
	void *dig_vv = mdev->tconn->int_dig_vv;

	dgs = 0;
	if (mdev->tconn->peer_integrity_tfm) {
		dgs = crypto_hash_digestsize(mdev->tconn->peer_integrity_tfm);
		err = drbd_recv_all_warn(mdev->tconn, dig_in, dgs);
		if (err)
			return err;
		data_size -= dgs;
	}

	/* optimistically update recv_cnt.  if receiving fails below,
	 * we disconnect anyways, and counters will be reset. */
	mdev->recv_cnt += data_size>>9;

	bio = req->master_bio;
	D_ASSERT(sector == bio->bi_sector);

	bio_for_each_segment(bvec, bio, i) {
		void *mapped = kmap(bvec->bv_page) + bvec->bv_offset;
		expect = min_t(int, data_size, bvec->bv_len);
		err = drbd_recv_all_warn(mdev->tconn, mapped, expect);
		kunmap(bvec->bv_page);
		if (err)
			return err;
		data_size -= expect;
	}

	if (dgs) {
		drbd_csum_bio(mdev, mdev->tconn->peer_integrity_tfm, bio, dig_vv);
		if (memcmp(dig_in, dig_vv, dgs)) {
			dev_err(DEV, "Digest integrity check FAILED. Broken NICs?\n");
			return -EINVAL;
		}
	}

	D_ASSERT(data_size == 0);
	return 0;
}

/*
 * e_end_resync_block() is called in asender context via
 * drbd_finish_peer_reqs().
 */
STATIC int e_end_resync_block(struct drbd_work *w, int unused)
{
	struct drbd_peer_request *peer_req =
		container_of(w, struct drbd_peer_request, w);
	struct drbd_conf *mdev = w->mdev;
	sector_t sector = peer_req->i.sector;
	int err;

	D_ASSERT(drbd_interval_empty(&peer_req->i));

	if (likely((peer_req->flags & EE_WAS_ERROR) == 0)) {
		drbd_set_in_sync(mdev, sector, peer_req->i.size);
		err = drbd_send_ack(mdev, P_RS_WRITE_ACK, peer_req);
	} else {
		/* Record failure to sync */
		drbd_rs_failed_io(mdev, sector, peer_req->i.size);

		err  = drbd_send_ack(mdev, P_NEG_ACK, peer_req);
	}
	dec_unacked(mdev);

	return err;
}

STATIC int recv_resync_read(struct drbd_conf *mdev, sector_t sector, int data_size) __releases(local)
{
	struct drbd_peer_request *peer_req;

	peer_req = read_in_block(mdev, ID_SYNCER, sector, data_size);
	if (!peer_req)
		goto fail;

	dec_rs_pending(mdev);

	inc_unacked(mdev);
	/* corresponding dec_unacked() in e_end_resync_block()
	 * respective _drbd_clear_done_ee */

	peer_req->w.cb = e_end_resync_block;

	spin_lock_irq(&mdev->tconn->req_lock);
	list_add(&peer_req->w.list, &mdev->sync_ee);
	spin_unlock_irq(&mdev->tconn->req_lock);

	atomic_add(data_size >> 9, &mdev->rs_sect_ev);
	if (drbd_submit_peer_request(mdev, peer_req, WRITE, DRBD_FAULT_RS_WR) == 0)
		return 0;

	/* don't care for the reason here */
	dev_err(DEV, "submit failed, triggering re-connect\n");
	spin_lock_irq(&mdev->tconn->req_lock);
	list_del(&peer_req->w.list);
	spin_unlock_irq(&mdev->tconn->req_lock);

	drbd_free_peer_req(mdev, peer_req);
fail:
	put_ldev(mdev);
	return -EIO;
}

static struct drbd_request *
find_request(struct drbd_conf *mdev, struct rb_root *root, u64 id,
	     sector_t sector, bool missing_ok, const char *func)
{
	struct drbd_request *req;

	/* Request object according to our peer */
	req = (struct drbd_request *)(unsigned long)id;
	if (drbd_contains_interval(root, sector, &req->i) && req->i.local)
		return req;
	if (!missing_ok) {
		dev_err(DEV, "%s: failed to find request 0x%lx, sector %llus\n", func,
			(unsigned long)id, (unsigned long long)sector);
	}
	return NULL;
}

STATIC int receive_DataReply(struct drbd_tconn *tconn, struct packet_info *pi)
{
	struct drbd_conf *mdev;
	struct drbd_request *req;
	sector_t sector;
	int err;
	struct p_data *p = pi->data;

	mdev = vnr_to_mdev(tconn, pi->vnr);
	if (!mdev)
		return -EIO;

	sector = be64_to_cpu(p->sector);

	spin_lock_irq(&mdev->tconn->req_lock);
	req = find_request(mdev, &mdev->read_requests, p->block_id, sector, false, __func__);
	spin_unlock_irq(&mdev->tconn->req_lock);
	if (unlikely(!req))
		return -EIO;

	/* drbd_remove_request_interval() is done in _req_may_be_done, to avoid
	 * special casing it there for the various failure cases.
	 * still no race with drbd_fail_pending_reads */
	err = recv_dless_read(mdev, req, sector, pi->size);
	if (!err)
		req_mod(req, DATA_RECEIVED);
	/* else: nothing. handled from drbd_disconnect...
	 * I don't think we may complete this just yet
	 * in case we are "on-disconnect: freeze" */

	return err;
}

STATIC int receive_RSDataReply(struct drbd_tconn *tconn, struct packet_info *pi)
{
	struct drbd_conf *mdev;
	sector_t sector;
	int err;
	struct p_data *p = pi->data;

	mdev = vnr_to_mdev(tconn, pi->vnr);
	if (!mdev)
		return -EIO;

	sector = be64_to_cpu(p->sector);
	D_ASSERT(p->block_id == ID_SYNCER);

	if (get_ldev(mdev)) {
		/* data is submitted to disk within recv_resync_read.
		 * corresponding put_ldev done below on error,
		 * or in drbd_peer_request_endio. */
		err = recv_resync_read(mdev, sector, pi->size);
	} else {
		if (DRBD_ratelimit(5*HZ, 5))
			dev_err(DEV, "Can not write resync data to local disk.\n");

		err = drbd_drain_block(mdev, pi->size);

		drbd_send_ack_dp(mdev, P_NEG_ACK, p, pi->size);
	}

	atomic_add(pi->size >> 9, &mdev->rs_sect_in);

	return err;
}

static void restart_conflicting_writes(struct drbd_conf *mdev,
				       sector_t sector, int size)
{
	struct drbd_interval *i;
	struct drbd_request *req;

	drbd_for_each_overlap(i, &mdev->write_requests, sector, size) {
		if (!i->local)
			continue;
		req = container_of(i, struct drbd_request, i);
		if (req->rq_state & RQ_LOCAL_PENDING ||
		    !(req->rq_state & RQ_POSTPONED))
			continue;
		/* as it is RQ_POSTPONED, this will cause it to
		 * be queued on the retry workqueue. */
		__req_mod(req, CONFLICT_RESOLVED, NULL);
	}
}

/*
 * e_end_block() is called in asender context via drbd_finish_peer_reqs().
 */
STATIC int e_end_block(struct drbd_work *w, int cancel)
{
	struct drbd_peer_request *peer_req =
		container_of(w, struct drbd_peer_request, w);
	struct drbd_conf *mdev = w->mdev;
	sector_t sector = peer_req->i.sector;
	struct drbd_epoch *epoch;
	int err = 0, pcmd;

	if (peer_req->flags & EE_IS_BARRIER) {
		epoch = previous_epoch(mdev->tconn, peer_req->epoch);
		if (epoch)
			drbd_may_finish_epoch(mdev->tconn, epoch, EV_BARRIER_DONE + (cancel ? EV_CLEANUP : 0));
	}

	if (peer_req->flags & EE_SEND_WRITE_ACK) {
		if (likely((peer_req->flags & EE_WAS_ERROR) == 0)) {
			pcmd = (mdev->state.conn >= C_SYNC_SOURCE &&
				mdev->state.conn <= C_PAUSED_SYNC_T &&
				peer_req->flags & EE_MAY_SET_IN_SYNC) ?
				P_RS_WRITE_ACK : P_WRITE_ACK;
			err = drbd_send_ack(mdev, pcmd, peer_req);
			if (pcmd == P_RS_WRITE_ACK)
				drbd_set_in_sync(mdev, sector, peer_req->i.size);
		} else {
			err = drbd_send_ack(mdev, P_NEG_ACK, peer_req);
			/* we expect it to be marked out of sync anyways...
			 * maybe assert this?  */
		}
		dec_unacked(mdev);
	}
	/* we delete from the conflict detection hash _after_ we sent out the
	 * P_WRITE_ACK / P_NEG_ACK, to get the sequence number right.  */
	if (peer_req->flags & EE_IN_INTERVAL_TREE) {
		spin_lock_irq(&mdev->tconn->req_lock);
		D_ASSERT(!drbd_interval_empty(&peer_req->i));
		drbd_remove_epoch_entry_interval(mdev, peer_req);
		if (peer_req->flags & EE_RESTART_REQUESTS)
			restart_conflicting_writes(mdev, sector, peer_req->i.size);
		spin_unlock_irq(&mdev->tconn->req_lock);
	} else
		D_ASSERT(drbd_interval_empty(&peer_req->i));

	drbd_may_finish_epoch(mdev->tconn, peer_req->epoch, EV_PUT + (cancel ? EV_CLEANUP : 0));

	return err;
}

static int e_send_ack(struct drbd_work *w, enum drbd_packet ack)
{
	struct drbd_conf *mdev = w->mdev;
	struct drbd_peer_request *peer_req =
		container_of(w, struct drbd_peer_request, w);
	int err;

	err = drbd_send_ack(mdev, ack, peer_req);
	dec_unacked(mdev);

	return err;
}

static int e_send_superseded(struct drbd_work *w, int unused)
{
	return e_send_ack(w, P_SUPERSEDED);
}

static int e_send_retry_write(struct drbd_work *w, int unused)
{
	struct drbd_tconn *tconn = w->mdev->tconn;

	return e_send_ack(w, tconn->agreed_pro_version >= 100 ?
			     P_RETRY_WRITE : P_SUPERSEDED);
}

static bool seq_greater(u32 a, u32 b)
{
	/*
	 * We assume 32-bit wrap-around here.
	 * For 24-bit wrap-around, we would have to shift:
	 *  a <<= 8; b <<= 8;
	 */
	return (s32)a - (s32)b > 0;
}

static u32 seq_max(u32 a, u32 b)
{
	return seq_greater(a, b) ? a : b;
}

static bool need_peer_seq(struct drbd_conf *mdev)
{
	struct drbd_tconn *tconn = mdev->tconn;
	int tp;

	/*
	 * We only need to keep track of the last packet_seq number of our peer
	 * if we are in dual-primary mode and we have the resolve-conflicts flag set; see
	 * handle_write_conflicts().
	 */

	rcu_read_lock();
	tp = rcu_dereference(mdev->tconn->net_conf)->two_primaries;
	rcu_read_unlock();

	return tp && test_bit(RESOLVE_CONFLICTS, &tconn->flags);
}

static void update_peer_seq(struct drbd_conf *mdev, unsigned int peer_seq)
{
	unsigned int newest_peer_seq;

	if (need_peer_seq(mdev)) {
		spin_lock(&mdev->peer_seq_lock);
		newest_peer_seq = seq_max(mdev->peer_seq, peer_seq);
		mdev->peer_seq = newest_peer_seq;
		spin_unlock(&mdev->peer_seq_lock);
		/* wake up only if we actually changed mdev->peer_seq */
		if (peer_seq == newest_peer_seq)
			wake_up(&mdev->seq_wait);
	}
}

static inline int overlaps(sector_t s1, int l1, sector_t s2, int l2)
{
	return !((s1 + (l1>>9) <= s2) || (s1 >= s2 + (l2>>9)));
}

/* maybe change sync_ee into interval trees as well? */
static bool overlapping_resync_write(struct drbd_conf *mdev, struct drbd_peer_request *peer_req)
{
	struct drbd_peer_request *rs_req;
	bool rv = 0;

	spin_lock_irq(&mdev->tconn->req_lock);
	list_for_each_entry(rs_req, &mdev->sync_ee, w.list) {
		if (overlaps(peer_req->i.sector, peer_req->i.size,
			     rs_req->i.sector, rs_req->i.size)) {
			rv = 1;
			break;
		}
	}
	spin_unlock_irq(&mdev->tconn->req_lock);

	return rv;
}

/* Called from receive_Data.
 * Synchronize packets on sock with packets on msock.
 *
 * This is here so even when a P_DATA packet traveling via sock overtook an Ack
 * packet traveling on msock, they are still processed in the order they have
 * been sent.
 *
 * Note: we don't care for Ack packets overtaking P_DATA packets.
 *
 * In case packet_seq is larger than mdev->peer_seq number, there are
 * outstanding packets on the msock. We wait for them to arrive.
 * In case we are the logically next packet, we update mdev->peer_seq
 * ourselves. Correctly handles 32bit wrap around.
 *
 * Assume we have a 10 GBit connection, that is about 1<<30 byte per second,
 * about 1<<21 sectors per second. So "worst" case, we have 1<<3 == 8 seconds
 * for the 24bit wrap (historical atomic_t guarantee on some archs), and we have
 * 1<<9 == 512 seconds aka ages for the 32bit wrap around...
 *
 * returns 0 if we may process the packet,
 * -ERESTARTSYS if we were interrupted (by disconnect signal). */
static int wait_for_and_update_peer_seq(struct drbd_conf *mdev, const u32 peer_seq)
{
	DEFINE_WAIT(wait);
	long timeout;
	int ret;

	if (!need_peer_seq(mdev))
		return 0;

	spin_lock(&mdev->peer_seq_lock);
	for (;;) {
		if (!seq_greater(peer_seq - 1, mdev->peer_seq)) {
			mdev->peer_seq = seq_max(mdev->peer_seq, peer_seq);
			ret = 0;
			break;
		}
		if (signal_pending(current)) {
			ret = -ERESTARTSYS;
			break;
		}
		prepare_to_wait(&mdev->seq_wait, &wait, TASK_INTERRUPTIBLE);
		spin_unlock(&mdev->peer_seq_lock);
		rcu_read_lock();
		timeout = rcu_dereference(mdev->tconn->net_conf)->ping_timeo*HZ/10;
		rcu_read_unlock();
		timeout = schedule_timeout(timeout);
		spin_lock(&mdev->peer_seq_lock);
		if (!timeout) {
			ret = -ETIMEDOUT;
			dev_err(DEV, "Timed out waiting for missing ack packets; disconnecting\n");
			break;
		}
	}
	spin_unlock(&mdev->peer_seq_lock);
	finish_wait(&mdev->seq_wait, &wait);
	return ret;
}

/* see also bio_flags_to_wire()
 * DRBD_REQ_*, because we need to semantically map the flags to data packet
 * flags and back. We may replicate to other kernel versions. */
static unsigned long wire_flags_to_bio(struct drbd_conf *mdev, u32 dpf)
{
	if (mdev->tconn->agreed_pro_version >= 95)
		return  (dpf & DP_RW_SYNC ? DRBD_REQ_SYNC : 0) |
			(dpf & DP_UNPLUG ? DRBD_REQ_UNPLUG : 0) |
			(dpf & DP_FUA ? DRBD_REQ_FUA : 0) |
			(dpf & DP_FLUSH ? DRBD_REQ_FLUSH : 0) |
			(dpf & DP_DISCARD ? DRBD_REQ_DISCARD : 0);

	/* else: we used to communicate one bit only in older DRBD */
	return dpf & DP_RW_SYNC ? (DRBD_REQ_SYNC | DRBD_REQ_UNPLUG) : 0;
}

static void fail_postponed_requests(struct drbd_conf *mdev, sector_t sector,
				    unsigned int size)
{
	struct drbd_interval *i;

    repeat:
	drbd_for_each_overlap(i, &mdev->write_requests, sector, size) {
		struct drbd_request *req;
		struct bio_and_error m;

		if (!i->local)
			continue;
		req = container_of(i, struct drbd_request, i);
		if (!(req->rq_state & RQ_POSTPONED))
			continue;
		req->rq_state &= ~RQ_POSTPONED;
		__req_mod(req, NEG_ACKED, &m);
		spin_unlock_irq(&mdev->tconn->req_lock);
		if (m.bio)
			complete_master_bio(mdev, &m);
		spin_lock_irq(&mdev->tconn->req_lock);
		goto repeat;
	}
}

static int handle_write_conflicts(struct drbd_conf *mdev,
				  struct drbd_peer_request *peer_req)
{
	struct drbd_tconn *tconn = mdev->tconn;
	bool resolve_conflicts = test_bit(RESOLVE_CONFLICTS, &tconn->flags);
	sector_t sector = peer_req->i.sector;
	const unsigned int size = peer_req->i.size;
	struct drbd_interval *i;
	bool equal;
	int err;

	/*
	 * Inserting the peer request into the write_requests tree will prevent
	 * new conflicting local requests from being added.
	 */
	drbd_insert_interval(&mdev->write_requests, &peer_req->i);

    repeat:
	drbd_for_each_overlap(i, &mdev->write_requests, sector, size) {
		if (i == &peer_req->i)
			continue;

		if (!i->local) {
			/*
			 * Our peer has sent a conflicting remote request; this
			 * should not happen in a two-node setup.  Wait for the
			 * earlier peer request to complete.
			 */
			err = drbd_wait_misc(mdev, i);
			if (err)
				goto out;
			goto repeat;
		}

		equal = i->sector == sector && i->size == size;
		if (resolve_conflicts) {
			/*
			 * If the peer request is fully contained within the
			 * overlapping request, it can be considered overwritten
			 * and thus superseded; otherwise, it will be retried
			 * once all overlapping requests have completed.
			 */
			bool superseded = i->sector <= sector && i->sector +
				       (i->size >> 9) >= sector + (size >> 9);

			if (!equal)
				dev_alert(DEV, "Concurrent writes detected: "
					       "local=%llus +%u, remote=%llus +%u, "
					       "assuming %s came first\n",
					  (unsigned long long)i->sector, i->size,
					  (unsigned long long)sector, size,
					  superseded ? "local" : "remote");

			inc_unacked(mdev);
			peer_req->w.cb = superseded ? e_send_superseded :
						   e_send_retry_write;
			list_add_tail(&peer_req->w.list, &mdev->done_ee);
			wake_asender(mdev->tconn);

			err = -ENOENT;
			goto out;
		} else {
			struct drbd_request *req =
				container_of(i, struct drbd_request, i);

			if (!equal)
				dev_alert(DEV, "Concurrent writes detected: "
					       "local=%llus +%u, remote=%llus +%u\n",
					  (unsigned long long)i->sector, i->size,
					  (unsigned long long)sector, size);

			if (req->rq_state & RQ_LOCAL_PENDING ||
			    !(req->rq_state & RQ_POSTPONED)) {
				/*
				 * Wait for the node with the discard flag to
				 * decide if this request has been superseded
				 * or needs to be retried.
				 * Requests that have been superseded will
				 * disappear from the write_requests tree.
				 *
				 * In addition, wait for the conflicting
				 * request to finish locally before submitting
				 * the conflicting peer request.
				 */
				err = drbd_wait_misc(mdev, &req->i);
				if (err) {
					_conn_request_state(mdev->tconn,
							    NS(conn, C_TIMEOUT),
							    CS_HARD);
					fail_postponed_requests(mdev, sector, size);
					goto out;
				}
				goto repeat;
			}
			/*
			 * Remember to restart the conflicting requests after
			 * the new peer request has completed.
			 */
			peer_req->flags |= EE_RESTART_REQUESTS;
		}
	}
	err = 0;

    out:
	if (err)
		drbd_remove_epoch_entry_interval(mdev, peer_req);
	return err;
}

/* mirrored write */
STATIC int receive_Data(struct drbd_tconn *tconn, struct packet_info *pi)
{
	struct drbd_conf *mdev;
	sector_t sector;
	struct drbd_peer_request *peer_req;
	struct p_data *p = pi->data;
	u32 peer_seq = be32_to_cpu(p->seq_num);
	int rw = WRITE;
	u32 dp_flags;
	int err, tp;

	mdev = vnr_to_mdev(tconn, pi->vnr);
	if (!mdev)
		return -EIO;

	if (!get_ldev(mdev)) {
		int err2;

		err = wait_for_and_update_peer_seq(mdev, peer_seq);
		drbd_send_ack_dp(mdev, P_NEG_ACK, p, pi->size);
		atomic_inc(&tconn->current_epoch->epoch_size);
		err2 = drbd_drain_block(mdev, pi->size);
		if (!err)
			err = err2;
		return err;
	}

	/*
	 * Corresponding put_ldev done either below (on various errors), or in
	 * drbd_peer_request_endio, if we successfully submit the data at the
	 * end of this function.
	 */

	sector = be64_to_cpu(p->sector);
	peer_req = read_in_block(mdev, p->block_id, sector, pi->size);
	if (!peer_req) {
		put_ldev(mdev);
		return -EIO;
	}

	peer_req->w.cb = e_end_block;

	dp_flags = be32_to_cpu(p->dp_flags);
	rw |= wire_flags_to_bio(mdev, dp_flags);
	if (peer_req->pages == NULL) {
		D_ASSERT(peer_req->i.size == 0);
		D_ASSERT(dp_flags & DP_FLUSH);
	}

	if (dp_flags & DP_MAY_SET_IN_SYNC)
		peer_req->flags |= EE_MAY_SET_IN_SYNC;

	/* last "fixes" to rw flags.
	 * Strip off BIO_RW_BARRIER unconditionally,
	 * it is not supposed to be here anyways.
	 * (Was FUA or FLUSH on the peer,
	 * and got translated to BARRIER on this side).
	 * Note that the epoch handling code below
	 * may add it again, though.
	 */
	rw &= ~DRBD_REQ_HARDBARRIER;

	spin_lock(&tconn->epoch_lock);
	peer_req->epoch = tconn->current_epoch;
	atomic_inc(&peer_req->epoch->epoch_size);
	atomic_inc(&peer_req->epoch->active);

	if (mdev->tconn->write_ordering == WO_bio_barrier &&
	    atomic_read(&peer_req->epoch->epoch_size) == 1) {
		struct drbd_epoch *epoch;
		/* Issue a barrier if we start a new epoch, and the previous epoch
		   was not a epoch containing a single request which already was
		   a Barrier. */
		epoch = list_entry(peer_req->epoch->list.prev, struct drbd_epoch, list);
		if (epoch == peer_req->epoch) {
			set_bit(DE_CONTAINS_A_BARRIER, &peer_req->epoch->flags);
			rw |= DRBD_REQ_FLUSH | DRBD_REQ_FUA;
			peer_req->flags |= EE_IS_BARRIER;
		} else {
			if (atomic_read(&epoch->epoch_size) > 1 ||
			    !test_bit(DE_CONTAINS_A_BARRIER, &epoch->flags)) {
				set_bit(DE_BARRIER_IN_NEXT_EPOCH_ISSUED, &epoch->flags);
				set_bit(DE_CONTAINS_A_BARRIER, &peer_req->epoch->flags);
				rw |= DRBD_REQ_FLUSH | DRBD_REQ_FUA;
				peer_req->flags |= EE_IS_BARRIER;
			}
		}
	}
	spin_unlock(&tconn->epoch_lock);

	rcu_read_lock();
	tp = rcu_dereference(mdev->tconn->net_conf)->two_primaries;
	rcu_read_unlock();
	if (tp) {
		peer_req->flags |= EE_IN_INTERVAL_TREE;
		err = wait_for_and_update_peer_seq(mdev, peer_seq);
		if (err)
			goto out_interrupted;
		spin_lock_irq(&mdev->tconn->req_lock);
		err = handle_write_conflicts(mdev, peer_req);
		if (err) {
			spin_unlock_irq(&mdev->tconn->req_lock);
			if (err == -ENOENT) {
				put_ldev(mdev);
				return 0;
			}
			goto out_interrupted;
		}
	} else
		spin_lock_irq(&mdev->tconn->req_lock);
	list_add(&peer_req->w.list, &mdev->active_ee);
	spin_unlock_irq(&mdev->tconn->req_lock);

	if (mdev->state.conn == C_SYNC_TARGET)
		wait_event(mdev->ee_wait, !overlapping_resync_write(mdev, peer_req));

	if (mdev->tconn->agreed_pro_version < 100) {
		rcu_read_lock();
		switch (rcu_dereference(mdev->tconn->net_conf)->wire_protocol) {
		case DRBD_PROT_C:
			dp_flags |= DP_SEND_WRITE_ACK;
			break;
		case DRBD_PROT_B:
			dp_flags |= DP_SEND_RECEIVE_ACK;
			break;
		}
		rcu_read_unlock();
	}

	if (dp_flags & DP_SEND_WRITE_ACK) {
		peer_req->flags |= EE_SEND_WRITE_ACK;
		inc_unacked(mdev);
		/* corresponding dec_unacked() in e_end_block()
		 * respective _drbd_clear_done_ee */
	}

	if (dp_flags & DP_SEND_RECEIVE_ACK) {
		/* I really don't like it that the receiver thread
		 * sends on the msock, but anyways */
		drbd_send_ack(mdev, P_RECV_ACK, peer_req);
	}

	if (mdev->state.pdsk < D_INCONSISTENT) {
		/* In case we have the only disk of the cluster, */
		drbd_set_out_of_sync(mdev, peer_req->i.sector, peer_req->i.size);
		peer_req->flags |= EE_CALL_AL_COMPLETE_IO;
		peer_req->flags &= ~EE_MAY_SET_IN_SYNC;
		drbd_al_begin_io(mdev, &peer_req->i, true);
	}

	err = drbd_submit_peer_request(mdev, peer_req, rw, DRBD_FAULT_DT_WR);
	if (!err)
		return 0;

	/* don't care for the reason here */
	dev_err(DEV, "submit failed, triggering re-connect\n");
	spin_lock_irq(&mdev->tconn->req_lock);
	list_del(&peer_req->w.list);
	drbd_remove_epoch_entry_interval(mdev, peer_req);
	spin_unlock_irq(&mdev->tconn->req_lock);
	if (peer_req->flags & EE_CALL_AL_COMPLETE_IO)
		drbd_al_complete_io(mdev, &peer_req->i);

out_interrupted:
	drbd_may_finish_epoch(tconn, peer_req->epoch, EV_PUT + EV_CLEANUP);
	put_ldev(mdev);
	drbd_free_peer_req(mdev, peer_req);
	return err;
}

/* We may throttle resync, if the lower device seems to be busy,
 * and current sync rate is above c_min_rate.
 *
 * To decide whether or not the lower device is busy, we use a scheme similar
 * to MD RAID is_mddev_idle(): if the partition stats reveal "significant"
 * (more than 64 sectors) of activity we cannot account for with our own resync
 * activity, it obviously is "busy".
 *
 * The current sync rate used here uses only the most recent two step marks,
 * to have a short time average so we can react faster.
 */
int drbd_rs_should_slow_down(struct drbd_conf *mdev, sector_t sector)
{
	unsigned long db, dt, dbdt;
	struct lc_element *tmp;
	int curr_events;
	int throttle = 0;
	unsigned int c_min_rate;

	rcu_read_lock();
	c_min_rate = rcu_dereference(mdev->ldev->disk_conf)->c_min_rate;
	rcu_read_unlock();

	/* feature disabled? */
	if (c_min_rate == 0)
		return 0;

	spin_lock_irq(&mdev->al_lock);
	tmp = lc_find(mdev->resync, BM_SECT_TO_EXT(sector));
	if (tmp) {
		struct bm_extent *bm_ext = lc_entry(tmp, struct bm_extent, lce);
		if (test_bit(BME_PRIORITY, &bm_ext->flags)) {
			spin_unlock_irq(&mdev->al_lock);
			return 0;
		}
		/* Do not slow down if app IO is already waiting for this extent */
	}
	spin_unlock_irq(&mdev->al_lock);

	curr_events = drbd_backing_bdev_events(mdev)
		    - atomic_read(&mdev->rs_sect_ev);

	if (!mdev->rs_last_events || curr_events - mdev->rs_last_events > 64) {
		unsigned long rs_left;
		int i;

		mdev->rs_last_events = curr_events;

		/* sync speed average over the last 2*DRBD_SYNC_MARK_STEP,
		 * approx. */
		i = (mdev->rs_last_mark + DRBD_SYNC_MARKS-1) % DRBD_SYNC_MARKS;

		if (mdev->state.conn == C_VERIFY_S || mdev->state.conn == C_VERIFY_T)
			rs_left = mdev->ov_left;
		else
			rs_left = drbd_bm_total_weight(mdev) - mdev->rs_failed;

		dt = ((long)jiffies - (long)mdev->rs_mark_time[i]) / HZ;
		if (!dt)
			dt++;
		db = mdev->rs_mark_left[i] - rs_left;
		dbdt = Bit2KB(db/dt);

		if (dbdt > c_min_rate)
			throttle = 1;
	}
	return throttle;
}


STATIC int receive_DataRequest(struct drbd_tconn *tconn, struct packet_info *pi)
{
	struct drbd_conf *mdev;
	sector_t sector;
	sector_t capacity;
	struct drbd_peer_request *peer_req;
	struct digest_info *di = NULL;
	int size, verb;
	unsigned int fault_type;
	struct p_block_req *p =	pi->data;

	mdev = vnr_to_mdev(tconn, pi->vnr);
	if (!mdev)
		return -EIO;
	capacity = drbd_get_capacity(mdev->this_bdev);

	sector = be64_to_cpu(p->sector);
	size   = be32_to_cpu(p->blksize);

	if (size <= 0 || !IS_ALIGNED(size, 512) || size > DRBD_MAX_BIO_SIZE) {
		dev_err(DEV, "%s:%d: sector: %llus, size: %u\n", __FILE__, __LINE__,
				(unsigned long long)sector, size);
		return -EINVAL;
	}
	if (sector + (size>>9) > capacity) {
		dev_err(DEV, "%s:%d: sector: %llus, size: %u\n", __FILE__, __LINE__,
				(unsigned long long)sector, size);
		return -EINVAL;
	}

	if (!get_ldev_if_state(mdev, D_UP_TO_DATE)) {
		verb = 1;
		switch (pi->cmd) {
		case P_DATA_REQUEST:
			drbd_send_ack_rp(mdev, P_NEG_DREPLY, p);
			break;
		case P_RS_DATA_REQUEST:
		case P_CSUM_RS_REQUEST:
		case P_OV_REQUEST:
			drbd_send_ack_rp(mdev, P_NEG_RS_DREPLY , p);
			break;
		case P_OV_REPLY:
			verb = 0;
			dec_rs_pending(mdev);
			drbd_send_ack_ex(mdev, P_OV_RESULT, sector, size, ID_IN_SYNC);
			break;
		default:
			BUG();
		}
		if (verb && DRBD_ratelimit(5*HZ, 5))
			dev_err(DEV, "Can not satisfy peer's read request, "
			    "no local data.\n");

		/* drain possibly payload */
		return drbd_drain_block(mdev, pi->size);
	}

	/* GFP_NOIO, because we must not cause arbitrary write-out: in a DRBD
	 * "criss-cross" setup, that might cause write-out on some other DRBD,
	 * which in turn might block on the other node at this very place.  */
	peer_req = drbd_alloc_peer_req(mdev, p->block_id, sector, size, GFP_NOIO);
	if (!peer_req) {
		put_ldev(mdev);
		return -ENOMEM;
	}

	switch (pi->cmd) {
	case P_DATA_REQUEST:
		peer_req->w.cb = w_e_end_data_req;
		fault_type = DRBD_FAULT_DT_RD;
		/* application IO, don't drbd_rs_begin_io */
		goto submit;

	case P_RS_DATA_REQUEST:
		peer_req->w.cb = w_e_end_rsdata_req;
		fault_type = DRBD_FAULT_RS_RD;
		/* used in the sector offset progress display */
		mdev->bm_resync_fo = BM_SECT_TO_BIT(sector);
		break;

	case P_OV_REPLY:
	case P_CSUM_RS_REQUEST:
		fault_type = DRBD_FAULT_RS_RD;
		di = kmalloc(sizeof(*di) + pi->size, GFP_NOIO);
		if (!di)
			goto out_free_e;

		di->digest_size = pi->size;
		di->digest = (((char *)di)+sizeof(struct digest_info));

		peer_req->digest = di;
		peer_req->flags |= EE_HAS_DIGEST;

		if (drbd_recv_all(mdev->tconn, di->digest, pi->size))
			goto out_free_e;

		if (pi->cmd == P_CSUM_RS_REQUEST) {
			D_ASSERT(mdev->tconn->agreed_pro_version >= 89);
			peer_req->w.cb = w_e_end_csum_rs_req;
			/* used in the sector offset progress display */
			mdev->bm_resync_fo = BM_SECT_TO_BIT(sector);
		} else if (pi->cmd == P_OV_REPLY) {
			/* track progress, we may need to throttle */
			atomic_add(size >> 9, &mdev->rs_sect_in);
			peer_req->w.cb = w_e_end_ov_reply;
			dec_rs_pending(mdev);
			/* drbd_rs_begin_io done when we sent this request,
			 * but accounting still needs to be done. */
			goto submit_for_resync;
		}
		break;

	case P_OV_REQUEST:
		if (mdev->ov_start_sector == ~(sector_t)0 &&
		    mdev->tconn->agreed_pro_version >= 90) {
			unsigned long now = jiffies;
			int i;
			mdev->ov_start_sector = sector;
			mdev->ov_position = sector;
			mdev->ov_left = drbd_bm_bits(mdev) - BM_SECT_TO_BIT(sector);
			mdev->rs_total = mdev->ov_left;
			for (i = 0; i < DRBD_SYNC_MARKS; i++) {
				mdev->rs_mark_left[i] = mdev->ov_left;
				mdev->rs_mark_time[i] = now;
			}
			dev_info(DEV, "Online Verify start sector: %llu\n",
					(unsigned long long)sector);
		}
		peer_req->w.cb = w_e_end_ov_req;
		fault_type = DRBD_FAULT_RS_RD;
		break;

	default:
		BUG();
	}

	/* Throttle, drbd_rs_begin_io and submit should become asynchronous
	 * wrt the receiver, but it is not as straightforward as it may seem.
	 * Various places in the resync start and stop logic assume resync
	 * requests are processed in order, requeuing this on the worker thread
	 * introduces a bunch of new code for synchronization between threads.
	 *
	 * Unlimited throttling before drbd_rs_begin_io may stall the resync
	 * "forever", throttling after drbd_rs_begin_io will lock that extent
	 * for application writes for the same time.  For now, just throttle
	 * here, where the rest of the code expects the receiver to sleep for
	 * a while, anyways.
	 */

	/* Throttle before drbd_rs_begin_io, as that locks out application IO;
	 * this defers syncer requests for some time, before letting at least
	 * on request through.  The resync controller on the receiving side
	 * will adapt to the incoming rate accordingly.
	 *
	 * We cannot throttle here if remote is Primary/SyncTarget:
	 * we would also throttle its application reads.
	 * In that case, throttling is done on the SyncTarget only.
	 */
	if (mdev->state.peer != R_PRIMARY && drbd_rs_should_slow_down(mdev, sector))
		schedule_timeout_uninterruptible(HZ/10);
	if (drbd_rs_begin_io(mdev, sector))
		goto out_free_e;

submit_for_resync:
	atomic_add(size >> 9, &mdev->rs_sect_ev);

submit:
	inc_unacked(mdev);
	spin_lock_irq(&mdev->tconn->req_lock);
	list_add_tail(&peer_req->w.list, &mdev->read_ee);
	spin_unlock_irq(&mdev->tconn->req_lock);

	if (drbd_submit_peer_request(mdev, peer_req, READ, fault_type) == 0)
		return 0;

	/* don't care for the reason here */
	dev_err(DEV, "submit failed, triggering re-connect\n");
	spin_lock_irq(&mdev->tconn->req_lock);
	list_del(&peer_req->w.list);
	spin_unlock_irq(&mdev->tconn->req_lock);
	/* no drbd_rs_complete_io(), we are dropping the connection anyways */

out_free_e:
	put_ldev(mdev);
	drbd_free_peer_req(mdev, peer_req);
	return -EIO;
}

STATIC int drbd_asb_recover_0p(struct drbd_conf *mdev) __must_hold(local)
{
	int self, peer, rv = -100;
	unsigned long ch_self, ch_peer;
	enum drbd_after_sb_p after_sb_0p;

	self = mdev->ldev->md.uuid[UI_BITMAP] & 1;
	peer = mdev->p_uuid[UI_BITMAP] & 1;

	ch_peer = mdev->p_uuid[UI_SIZE];
	ch_self = mdev->comm_bm_set;

	rcu_read_lock();
	after_sb_0p = rcu_dereference(mdev->tconn->net_conf)->after_sb_0p;
	rcu_read_unlock();
	switch (after_sb_0p) {
	case ASB_CONSENSUS:
	case ASB_DISCARD_SECONDARY:
	case ASB_CALL_HELPER:
	case ASB_VIOLENTLY:
		dev_err(DEV, "Configuration error.\n");
		break;
	case ASB_DISCONNECT:
		break;
	case ASB_DISCARD_YOUNGER_PRI:
		if (self == 0 && peer == 1) {
			rv = -1;
			break;
		}
		if (self == 1 && peer == 0) {
			rv =  1;
			break;
		}
		/* Else fall through to one of the other strategies... */
	case ASB_DISCARD_OLDER_PRI:
		if (self == 0 && peer == 1) {
			rv = 1;
			break;
		}
		if (self == 1 && peer == 0) {
			rv = -1;
			break;
		}
		/* Else fall through to one of the other strategies... */
		dev_warn(DEV, "Discard younger/older primary did not find a decision\n"
		     "Using discard-least-changes instead\n");
	case ASB_DISCARD_ZERO_CHG:
		if (ch_peer == 0 && ch_self == 0) {
			rv = test_bit(RESOLVE_CONFLICTS, &mdev->tconn->flags)
				? -1 : 1;
			break;
		} else {
			if (ch_peer == 0) { rv =  1; break; }
			if (ch_self == 0) { rv = -1; break; }
		}
		if (after_sb_0p == ASB_DISCARD_ZERO_CHG)
			break;
	case ASB_DISCARD_LEAST_CHG:
		if	(ch_self < ch_peer)
			rv = -1;
		else if (ch_self > ch_peer)
			rv =  1;
		else /* ( ch_self == ch_peer ) */
		     /* Well, then use something else. */
			rv = test_bit(RESOLVE_CONFLICTS, &mdev->tconn->flags)
				? -1 : 1;
		break;
	case ASB_DISCARD_LOCAL:
		rv = -1;
		break;
	case ASB_DISCARD_REMOTE:
		rv =  1;
	}

	return rv;
}

STATIC int drbd_asb_recover_1p(struct drbd_conf *mdev) __must_hold(local)
{
	int hg, rv = -100;
	enum drbd_after_sb_p after_sb_1p;

	rcu_read_lock();
	after_sb_1p = rcu_dereference(mdev->tconn->net_conf)->after_sb_1p;
	rcu_read_unlock();
	switch (after_sb_1p) {
	case ASB_DISCARD_YOUNGER_PRI:
	case ASB_DISCARD_OLDER_PRI:
	case ASB_DISCARD_LEAST_CHG:
	case ASB_DISCARD_LOCAL:
	case ASB_DISCARD_REMOTE:
	case ASB_DISCARD_ZERO_CHG:
		dev_err(DEV, "Configuration error.\n");
		break;
	case ASB_DISCONNECT:
		break;
	case ASB_CONSENSUS:
		hg = drbd_asb_recover_0p(mdev);
		if (hg == -1 && mdev->state.role == R_SECONDARY)
			rv = hg;
		if (hg == 1  && mdev->state.role == R_PRIMARY)
			rv = hg;
		break;
	case ASB_VIOLENTLY:
		rv = drbd_asb_recover_0p(mdev);
		break;
	case ASB_DISCARD_SECONDARY:
		return mdev->state.role == R_PRIMARY ? 1 : -1;
	case ASB_CALL_HELPER:
		hg = drbd_asb_recover_0p(mdev);
		if (hg == -1 && mdev->state.role == R_PRIMARY) {
			enum drbd_state_rv rv2;

			 /* drbd_change_state() does not sleep while in SS_IN_TRANSIENT_STATE,
			  * we might be here in C_WF_REPORT_PARAMS which is transient.
			  * we do not need to wait for the after state change work either. */
			rv2 = drbd_change_state(mdev, CS_VERBOSE, NS(role, R_SECONDARY));
			if (rv2 != SS_SUCCESS) {
				drbd_khelper(mdev, "pri-lost-after-sb");
			} else {
				dev_warn(DEV, "Successfully gave up primary role.\n");
				rv = hg;
			}
		} else
			rv = hg;
	}

	return rv;
}

STATIC int drbd_asb_recover_2p(struct drbd_conf *mdev) __must_hold(local)
{
	int hg, rv = -100;
	enum drbd_after_sb_p after_sb_2p;

	rcu_read_lock();
	after_sb_2p = rcu_dereference(mdev->tconn->net_conf)->after_sb_2p;
	rcu_read_unlock();
	switch (after_sb_2p) {
	case ASB_DISCARD_YOUNGER_PRI:
	case ASB_DISCARD_OLDER_PRI:
	case ASB_DISCARD_LEAST_CHG:
	case ASB_DISCARD_LOCAL:
	case ASB_DISCARD_REMOTE:
	case ASB_CONSENSUS:
	case ASB_DISCARD_SECONDARY:
	case ASB_DISCARD_ZERO_CHG:
		dev_err(DEV, "Configuration error.\n");
		break;
	case ASB_VIOLENTLY:
		rv = drbd_asb_recover_0p(mdev);
		break;
	case ASB_DISCONNECT:
		break;
	case ASB_CALL_HELPER:
		hg = drbd_asb_recover_0p(mdev);
		if (hg == -1) {
			enum drbd_state_rv rv2;

			 /* drbd_change_state() does not sleep while in SS_IN_TRANSIENT_STATE,
			  * we might be here in C_WF_REPORT_PARAMS which is transient.
			  * we do not need to wait for the after state change work either. */
			rv2 = drbd_change_state(mdev, CS_VERBOSE, NS(role, R_SECONDARY));
			if (rv2 != SS_SUCCESS) {
				drbd_khelper(mdev, "pri-lost-after-sb");
			} else {
				dev_warn(DEV, "Successfully gave up primary role.\n");
				rv = hg;
			}
		} else
			rv = hg;
	}

	return rv;
}

STATIC void drbd_uuid_dump(struct drbd_conf *mdev, char *text, u64 *uuid,
			   u64 bits, u64 flags)
{
	if (!uuid) {
		dev_info(DEV, "%s uuid info vanished while I was looking!\n", text);
		return;
	}
	dev_info(DEV, "%s %016llX:%016llX:%016llX:%016llX bits:%llu flags:%llX\n",
	     text,
	     (unsigned long long)uuid[UI_CURRENT],
	     (unsigned long long)uuid[UI_BITMAP],
	     (unsigned long long)uuid[UI_HISTORY_START],
	     (unsigned long long)uuid[UI_HISTORY_END],
	     (unsigned long long)bits,
	     (unsigned long long)flags);
}

/*
  100	after split brain try auto recover
    2	C_SYNC_SOURCE set BitMap
    1	C_SYNC_SOURCE use BitMap
    0	no Sync
   -1	C_SYNC_TARGET use BitMap
   -2	C_SYNC_TARGET set BitMap
 -100	after split brain, disconnect
-1000	unrelated data
-1091   requires proto 91
-1096   requires proto 96
 */
STATIC int drbd_uuid_compare(struct drbd_conf *mdev, int *rule_nr) __must_hold(local)
{
	u64 self, peer;
	int i, j;

	self = mdev->ldev->md.uuid[UI_CURRENT] & ~((u64)1);
	peer = mdev->p_uuid[UI_CURRENT] & ~((u64)1);

	*rule_nr = 10;
	if (self == UUID_JUST_CREATED && peer == UUID_JUST_CREATED)
		return 0;

	*rule_nr = 20;
	if ((self == UUID_JUST_CREATED || self == (u64)0) &&
	     peer != UUID_JUST_CREATED)
		return -2;

	*rule_nr = 30;
	if (self != UUID_JUST_CREATED &&
	    (peer == UUID_JUST_CREATED || peer == (u64)0))
		return 2;

	if (self == peer) {
		int rct, dc; /* roles at crash time */

		if (mdev->p_uuid[UI_BITMAP] == (u64)0 && mdev->ldev->md.uuid[UI_BITMAP] != (u64)0) {

			if (mdev->tconn->agreed_pro_version < 91)
				return -1091;

			if ((mdev->ldev->md.uuid[UI_BITMAP] & ~((u64)1)) == (mdev->p_uuid[UI_HISTORY_START] & ~((u64)1)) &&
			    (mdev->ldev->md.uuid[UI_HISTORY_START] & ~((u64)1)) == (mdev->p_uuid[UI_HISTORY_START + 1] & ~((u64)1))) {
				dev_info(DEV, "was SyncSource, missed the resync finished event, corrected myself:\n");
				drbd_uuid_move_history(mdev);
				mdev->ldev->md.uuid[UI_HISTORY_START] = mdev->ldev->md.uuid[UI_BITMAP];
				mdev->ldev->md.uuid[UI_BITMAP] = 0;

				drbd_uuid_dump(mdev, "self", mdev->ldev->md.uuid,
					       mdev->state.disk >= D_NEGOTIATING ? drbd_bm_total_weight(mdev) : 0, 0);
				*rule_nr = 34;
			} else {
				dev_info(DEV, "was SyncSource (peer failed to write sync_uuid)\n");
				*rule_nr = 36;
			}

			return 1;
		}

		if (mdev->ldev->md.uuid[UI_BITMAP] == (u64)0 && mdev->p_uuid[UI_BITMAP] != (u64)0) {

			if (mdev->tconn->agreed_pro_version < 91)
				return -1091;

			if ((mdev->ldev->md.uuid[UI_HISTORY_START] & ~((u64)1)) == (mdev->p_uuid[UI_BITMAP] & ~((u64)1)) &&
			    (mdev->ldev->md.uuid[UI_HISTORY_START + 1] & ~((u64)1)) == (mdev->p_uuid[UI_HISTORY_START] & ~((u64)1))) {
				dev_info(DEV, "was SyncTarget, peer missed the resync finished event, corrected peer:\n");

				mdev->p_uuid[UI_HISTORY_START + 1] = mdev->p_uuid[UI_HISTORY_START];
				mdev->p_uuid[UI_HISTORY_START] = mdev->p_uuid[UI_BITMAP];
				mdev->p_uuid[UI_BITMAP] = 0UL;

				drbd_uuid_dump(mdev, "peer", mdev->p_uuid, mdev->p_uuid[UI_SIZE], mdev->p_uuid[UI_FLAGS]);
				*rule_nr = 35;
			} else {
				dev_info(DEV, "was SyncTarget (failed to write sync_uuid)\n");
				*rule_nr = 37;
			}

			return -1;
		}

		/* Common power [off|failure] */
		rct = (test_bit(CRASHED_PRIMARY, &mdev->flags) ? 1 : 0) +
			(mdev->p_uuid[UI_FLAGS] & 2);
		/* lowest bit is set when we were primary,
		 * next bit (weight 2) is set when peer was primary */
		*rule_nr = 40;

		switch (rct) {
		case 0: /* !self_pri && !peer_pri */ return 0;
		case 1: /*  self_pri && !peer_pri */ return 1;
		case 2: /* !self_pri &&  peer_pri */ return -1;
		case 3: /*  self_pri &&  peer_pri */
			dc = test_bit(RESOLVE_CONFLICTS, &mdev->tconn->flags);
			return dc ? -1 : 1;
		}
	}

	*rule_nr = 50;
	peer = mdev->p_uuid[UI_BITMAP] & ~((u64)1);
	if (self == peer)
		return -1;

	*rule_nr = 51;
	peer = mdev->p_uuid[UI_HISTORY_START] & ~((u64)1);
	if (self == peer) {
		if (mdev->tconn->agreed_pro_version < 96 ?
		    (mdev->ldev->md.uuid[UI_HISTORY_START] & ~((u64)1)) ==
		    (mdev->p_uuid[UI_HISTORY_START + 1] & ~((u64)1)) :
		    peer + UUID_NEW_BM_OFFSET == (mdev->p_uuid[UI_BITMAP] & ~((u64)1))) {
			/* The last P_SYNC_UUID did not get though. Undo the last start of
			   resync as sync source modifications of the peer's UUIDs. */

			if (mdev->tconn->agreed_pro_version < 91)
				return -1091;

			mdev->p_uuid[UI_BITMAP] = mdev->p_uuid[UI_HISTORY_START];
			mdev->p_uuid[UI_HISTORY_START] = mdev->p_uuid[UI_HISTORY_START + 1];

			dev_info(DEV, "Lost last syncUUID packet, corrected:\n");
			drbd_uuid_dump(mdev, "peer", mdev->p_uuid, mdev->p_uuid[UI_SIZE], mdev->p_uuid[UI_FLAGS]);

			return -1;
		}
	}

	*rule_nr = 60;
	self = mdev->ldev->md.uuid[UI_CURRENT] & ~((u64)1);
	for (i = UI_HISTORY_START; i <= UI_HISTORY_END; i++) {
		peer = mdev->p_uuid[i] & ~((u64)1);
		if (self == peer)
			return -2;
	}

	*rule_nr = 70;
	self = mdev->ldev->md.uuid[UI_BITMAP] & ~((u64)1);
	peer = mdev->p_uuid[UI_CURRENT] & ~((u64)1);
	if (self == peer)
		return 1;

	*rule_nr = 71;
	self = mdev->ldev->md.uuid[UI_HISTORY_START] & ~((u64)1);
	if (self == peer) {
		if (mdev->tconn->agreed_pro_version < 96 ?
		    (mdev->ldev->md.uuid[UI_HISTORY_START + 1] & ~((u64)1)) ==
		    (mdev->p_uuid[UI_HISTORY_START] & ~((u64)1)) :
		    self + UUID_NEW_BM_OFFSET == (mdev->ldev->md.uuid[UI_BITMAP] & ~((u64)1))) {
			/* The last P_SYNC_UUID did not get though. Undo the last start of
			   resync as sync source modifications of our UUIDs. */

			if (mdev->tconn->agreed_pro_version < 91)
				return -1091;

			__drbd_uuid_set(mdev, UI_BITMAP, mdev->ldev->md.uuid[UI_HISTORY_START]);
			__drbd_uuid_set(mdev, UI_HISTORY_START, mdev->ldev->md.uuid[UI_HISTORY_START + 1]);

			dev_info(DEV, "Last syncUUID did not get through, corrected:\n");
			drbd_uuid_dump(mdev, "self", mdev->ldev->md.uuid,
				       mdev->state.disk >= D_NEGOTIATING ? drbd_bm_total_weight(mdev) : 0, 0);

			return 1;
		}
	}


	*rule_nr = 80;
	peer = mdev->p_uuid[UI_CURRENT] & ~((u64)1);
	for (i = UI_HISTORY_START; i <= UI_HISTORY_END; i++) {
		self = mdev->ldev->md.uuid[i] & ~((u64)1);
		if (self == peer)
			return 2;
	}

	*rule_nr = 90;
	self = mdev->ldev->md.uuid[UI_BITMAP] & ~((u64)1);
	peer = mdev->p_uuid[UI_BITMAP] & ~((u64)1);
	if (self == peer && self != ((u64)0))
		return 100;

	*rule_nr = 100;
	for (i = UI_HISTORY_START; i <= UI_HISTORY_END; i++) {
		self = mdev->ldev->md.uuid[i] & ~((u64)1);
		for (j = UI_HISTORY_START; j <= UI_HISTORY_END; j++) {
			peer = mdev->p_uuid[j] & ~((u64)1);
			if (self == peer)
				return -100;
		}
	}

	return -1000;
}

/* drbd_sync_handshake() returns the new conn state on success, or
   CONN_MASK (-1) on failure.
 */
STATIC enum drbd_conns drbd_sync_handshake(struct drbd_conf *mdev, enum drbd_role peer_role,
					   enum drbd_disk_state peer_disk) __must_hold(local)
{
	enum drbd_conns rv = C_MASK;
	enum drbd_disk_state mydisk;
	struct net_conf *nc;
	int hg, rule_nr, rr_conflict, tentative;

	mydisk = mdev->state.disk;
	if (mydisk == D_NEGOTIATING)
		mydisk = mdev->new_state_tmp.disk;

	dev_info(DEV, "drbd_sync_handshake:\n");

	spin_lock_irq(&mdev->ldev->md.uuid_lock);
	drbd_uuid_dump(mdev, "self", mdev->ldev->md.uuid, mdev->comm_bm_set, 0);
	drbd_uuid_dump(mdev, "peer", mdev->p_uuid,
		       mdev->p_uuid[UI_SIZE], mdev->p_uuid[UI_FLAGS]);

	hg = drbd_uuid_compare(mdev, &rule_nr);
	spin_unlock_irq(&mdev->ldev->md.uuid_lock);

	dev_info(DEV, "uuid_compare()=%d by rule %d\n", hg, rule_nr);

	if (hg == -1000) {
		dev_alert(DEV, "Unrelated data, aborting!\n");
		return C_MASK;
	}
	if (hg < -1000) {
		dev_alert(DEV, "To resolve this both sides have to support at least protocol %d\n", -hg - 1000);
		return C_MASK;
	}

	if    ((mydisk == D_INCONSISTENT && peer_disk > D_INCONSISTENT) ||
	    (peer_disk == D_INCONSISTENT && mydisk    > D_INCONSISTENT)) {
		int f = (hg == -100) || abs(hg) == 2;
		hg = mydisk > D_INCONSISTENT ? 1 : -1;
		if (f)
			hg = hg*2;
		dev_info(DEV, "Becoming sync %s due to disk states.\n",
		     hg > 0 ? "source" : "target");
	}

	if (abs(hg) == 100)
		drbd_khelper(mdev, "initial-split-brain");

	rcu_read_lock();
	nc = rcu_dereference(mdev->tconn->net_conf);

	if (hg == 100 || (hg == -100 && nc->always_asbp)) {
		int pcount = (mdev->state.role == R_PRIMARY)
			   + (peer_role == R_PRIMARY);
		int forced = (hg == -100);

		switch (pcount) {
		case 0:
			hg = drbd_asb_recover_0p(mdev);
			break;
		case 1:
			hg = drbd_asb_recover_1p(mdev);
			break;
		case 2:
			hg = drbd_asb_recover_2p(mdev);
			break;
		}
		if (abs(hg) < 100) {
			dev_warn(DEV, "Split-Brain detected, %d primaries, "
			     "automatically solved. Sync from %s node\n",
			     pcount, (hg < 0) ? "peer" : "this");
			if (forced) {
				dev_warn(DEV, "Doing a full sync, since"
				     " UUIDs where ambiguous.\n");
				hg = hg*2;
			}
		}
	}

	if (hg == -100) {
		if (test_bit(DISCARD_MY_DATA, &mdev->flags) && !(mdev->p_uuid[UI_FLAGS]&1))
			hg = -1;
		if (!test_bit(DISCARD_MY_DATA, &mdev->flags) && (mdev->p_uuid[UI_FLAGS]&1))
			hg = 1;

		if (abs(hg) < 100)
			dev_warn(DEV, "Split-Brain detected, manually solved. "
			     "Sync from %s node\n",
			     (hg < 0) ? "peer" : "this");
	}
	rr_conflict = nc->rr_conflict;
	tentative = nc->tentative;
	rcu_read_unlock();

	if (hg == -100) {
		/* FIXME this log message is not correct if we end up here
		 * after an attempted attach on a diskless node.
		 * We just refuse to attach -- well, we drop the "connection"
		 * to that disk, in a way... */
		dev_alert(DEV, "Split-Brain detected but unresolved, dropping connection!\n");
		drbd_khelper(mdev, "split-brain");
		return C_MASK;
	}

	if (hg > 0 && mydisk <= D_INCONSISTENT) {
		dev_err(DEV, "I shall become SyncSource, but I am inconsistent!\n");
		return C_MASK;
	}

	if (hg < 0 && /* by intention we do not use mydisk here. */
	    mdev->state.role == R_PRIMARY && mdev->state.disk >= D_CONSISTENT) {
		switch (rr_conflict) {
		case ASB_CALL_HELPER:
			drbd_khelper(mdev, "pri-lost");
			/* fall through */
		case ASB_DISCONNECT:
			dev_err(DEV, "I shall become SyncTarget, but I am primary!\n");
			return C_MASK;
		case ASB_VIOLENTLY:
			dev_warn(DEV, "Becoming SyncTarget, violating the stable-data"
			     "assumption\n");
		}
	}

	if (tentative || test_bit(CONN_DRY_RUN, &mdev->tconn->flags)) {
		if (hg == 0)
			dev_info(DEV, "dry-run connect: No resync, would become Connected immediately.\n");
		else
			dev_info(DEV, "dry-run connect: Would become %s, doing a %s resync.",
				 drbd_conn_str(hg > 0 ? C_SYNC_SOURCE : C_SYNC_TARGET),
				 abs(hg) >= 2 ? "full" : "bit-map based");
		return C_MASK;
	}

	if (abs(hg) >= 2) {
		dev_info(DEV, "Writing the whole bitmap, full sync required after drbd_sync_handshake.\n");
		if (drbd_bitmap_io(mdev, &drbd_bmio_set_n_write, "set_n_write from sync_handshake",
					BM_LOCKED_SET_ALLOWED))
			return C_MASK;
	}

	if (hg > 0) { /* become sync source. */
		rv = C_WF_BITMAP_S;
	} else if (hg < 0) { /* become sync target */
		rv = C_WF_BITMAP_T;
	} else {
		rv = C_CONNECTED;
		if (drbd_bm_total_weight(mdev)) {
			dev_info(DEV, "No resync, but %lu bits in bitmap!\n",
			     drbd_bm_total_weight(mdev));
		}
	}

	return rv;
}

STATIC enum drbd_after_sb_p convert_after_sb(enum drbd_after_sb_p peer)
{
	/* ASB_DISCARD_REMOTE - ASB_DISCARD_LOCAL is valid */
	if (peer == ASB_DISCARD_REMOTE)
		return ASB_DISCARD_LOCAL;

	/* any other things with ASB_DISCARD_REMOTE or ASB_DISCARD_LOCAL are invalid */
	if (peer == ASB_DISCARD_LOCAL)
		return ASB_DISCARD_REMOTE;

	/* everything else is valid if they are equal on both sides. */
	return peer;
}

STATIC int receive_protocol(struct drbd_tconn *tconn, struct packet_info *pi)
{
	struct p_protocol *p = pi->data;
	enum drbd_after_sb_p p_after_sb_0p, p_after_sb_1p, p_after_sb_2p;
	int p_proto, p_discard_my_data, p_two_primaries, cf;
	struct net_conf *nc, *old_net_conf, *new_net_conf = NULL;
	char integrity_alg[SHARED_SECRET_MAX] = "";
	struct crypto_hash *peer_integrity_tfm = NULL;
	void *int_dig_in = NULL, *int_dig_vv = NULL;

	p_proto		= be32_to_cpu(p->protocol);
	p_after_sb_0p	= be32_to_cpu(p->after_sb_0p);
	p_after_sb_1p	= be32_to_cpu(p->after_sb_1p);
	p_after_sb_2p	= be32_to_cpu(p->after_sb_2p);
	p_two_primaries = be32_to_cpu(p->two_primaries);
	cf		= be32_to_cpu(p->conn_flags);
	p_discard_my_data = cf & CF_DISCARD_MY_DATA;

	if (tconn->agreed_pro_version >= 87) {
		int err;

		if (pi->size > sizeof(integrity_alg))
			return -EIO;
		err = drbd_recv_all(tconn, integrity_alg, pi->size);
		if (err)
			return err;
		integrity_alg[SHARED_SECRET_MAX - 1] = 0;
	}

	if (pi->cmd != P_PROTOCOL_UPDATE) {
		clear_bit(CONN_DRY_RUN, &tconn->flags);

		if (cf & CF_DRY_RUN)
			set_bit(CONN_DRY_RUN, &tconn->flags);

		rcu_read_lock();
		nc = rcu_dereference(tconn->net_conf);

		if (p_proto != nc->wire_protocol) {
			conn_err(tconn, "incompatible %s settings\n", "protocol");
			goto disconnect_rcu_unlock;
		}

		if (convert_after_sb(p_after_sb_0p) != nc->after_sb_0p) {
			conn_err(tconn, "incompatible %s settings\n", "after-sb-0pri");
			goto disconnect_rcu_unlock;
		}

		if (convert_after_sb(p_after_sb_1p) != nc->after_sb_1p) {
			conn_err(tconn, "incompatible %s settings\n", "after-sb-1pri");
			goto disconnect_rcu_unlock;
		}

		if (convert_after_sb(p_after_sb_2p) != nc->after_sb_2p) {
			conn_err(tconn, "incompatible %s settings\n", "after-sb-2pri");
			goto disconnect_rcu_unlock;
		}

		if (p_discard_my_data && nc->discard_my_data) {
			conn_err(tconn, "incompatible %s settings\n", "discard-my-data");
			goto disconnect_rcu_unlock;
		}

		if (p_two_primaries != nc->two_primaries) {
			conn_err(tconn, "incompatible %s settings\n", "allow-two-primaries");
			goto disconnect_rcu_unlock;
		}

		if (strcmp(integrity_alg, nc->integrity_alg)) {
			conn_err(tconn, "incompatible %s settings\n", "data-integrity-alg");
			goto disconnect_rcu_unlock;
		}

		rcu_read_unlock();
	}

	if (integrity_alg[0]) {
		int hash_size;

		/*
		 * We can only change the peer data integrity algorithm
		 * here.  Changing our own data integrity algorithm
		 * requires that we send a P_PROTOCOL_UPDATE packet at
		 * the same time; otherwise, the peer has no way to
		 * tell between which packets the algorithm should
		 * change.
		 */

		peer_integrity_tfm = crypto_alloc_hash(integrity_alg, 0, CRYPTO_ALG_ASYNC);
		if (!peer_integrity_tfm) {
			conn_err(tconn, "peer data-integrity-alg %s not supported\n",
				 integrity_alg);
			goto disconnect;
		}

		hash_size = crypto_hash_digestsize(peer_integrity_tfm);
		int_dig_in = kmalloc(hash_size, GFP_KERNEL);
		int_dig_vv = kmalloc(hash_size, GFP_KERNEL);
		if (!(int_dig_in && int_dig_vv)) {
			conn_err(tconn, "Allocation of buffers for data integrity checking failed\n");
			goto disconnect;
		}
	}

	new_net_conf = kmalloc(sizeof(struct net_conf), GFP_KERNEL);
	if (!new_net_conf) {
		conn_err(tconn, "Allocation of new net_conf failed\n");
		goto disconnect;
	}

	mutex_lock(&tconn->data.mutex);
	mutex_lock(&tconn->conf_update);
	old_net_conf = tconn->net_conf;
	*new_net_conf = *old_net_conf;

	new_net_conf->wire_protocol = p_proto;
	new_net_conf->after_sb_0p = convert_after_sb(p_after_sb_0p);
	new_net_conf->after_sb_1p = convert_after_sb(p_after_sb_1p);
	new_net_conf->after_sb_2p = convert_after_sb(p_after_sb_2p);
	new_net_conf->two_primaries = p_two_primaries;

	rcu_assign_pointer(tconn->net_conf, new_net_conf);
	mutex_unlock(&tconn->conf_update);
	mutex_unlock(&tconn->data.mutex);

	crypto_free_hash(tconn->peer_integrity_tfm);
	kfree(tconn->int_dig_in);
	kfree(tconn->int_dig_vv);
	tconn->peer_integrity_tfm = peer_integrity_tfm;
	tconn->int_dig_in = int_dig_in;
	tconn->int_dig_vv = int_dig_vv;

	if (strcmp(old_net_conf->integrity_alg, integrity_alg))
		conn_info(tconn, "peer data-integrity-alg: %s\n",
			  integrity_alg[0] ? integrity_alg : "(none)");

	synchronize_rcu();
	kfree(old_net_conf);
	return 0;

disconnect_rcu_unlock:
	rcu_read_unlock();
disconnect:
	crypto_free_hash(peer_integrity_tfm);
	kfree(int_dig_in);
	kfree(int_dig_vv);
	conn_request_state(tconn, NS(conn, C_DISCONNECTING), CS_HARD);
	return -EIO;
}

/* helper function
 * input: alg name, feature name
 * return: NULL (alg name was "")
 *         ERR_PTR(error) if something goes wrong
 *         or the crypto hash ptr, if it worked out ok. */
struct crypto_hash *drbd_crypto_alloc_digest_safe(const struct drbd_conf *mdev,
		const char *alg, const char *name)
{
	struct crypto_hash *tfm;

	if (!alg[0])
		return NULL;

	tfm = crypto_alloc_hash(alg, 0, CRYPTO_ALG_ASYNC);
	if (IS_ERR(tfm)) {
		dev_err(DEV, "Can not allocate \"%s\" as %s (reason: %ld)\n",
			alg, name, PTR_ERR(tfm));
		return tfm;
	}
	return tfm;
}

static int ignore_remaining_packet(struct drbd_tconn *tconn, struct packet_info *pi)
{
	void *buffer = tconn->data.rbuf;
	int size = pi->size;

	while (size) {
		int s = min_t(int, size, DRBD_SOCKET_BUFFER_SIZE);
		s = drbd_recv(tconn, buffer, s);
		if (s <= 0) {
			if (s < 0)
				return s;
			break;
		}
		size -= s;
	}
	if (size)
		return -EIO;
	return 0;
}

/*
 * config_unknown_volume  -  device configuration command for unknown volume
 *
 * When a device is added to an existing connection, the node on which the
 * device is added first will send configuration commands to its peer but the
 * peer will not know about the device yet.  It will warn and ignore these
 * commands.  Once the device is added on the second node, the second node will
 * send the same device configuration commands, but in the other direction.
 *
 * (We can also end up here if drbd is misconfigured.)
 */
static int config_unknown_volume(struct drbd_tconn *tconn, struct packet_info *pi)
{
	conn_warn(tconn, "%s packet received for volume %u, which is not configured locally\n",
		  cmdname(pi->cmd), pi->vnr);
	return ignore_remaining_packet(tconn, pi);
}

STATIC int receive_SyncParam(struct drbd_tconn *tconn, struct packet_info *pi)
{
	struct drbd_conf *mdev;
	struct p_rs_param_95 *p;
	unsigned int header_size, data_size, exp_max_sz;
	struct crypto_hash *verify_tfm = NULL;
	struct crypto_hash *csums_tfm = NULL;
	struct net_conf *old_net_conf, *new_net_conf = NULL;
	struct disk_conf *old_disk_conf = NULL, *new_disk_conf = NULL;
	const int apv = tconn->agreed_pro_version;
	struct fifo_buffer *old_plan = NULL, *new_plan = NULL;
	int fifo_size = 0;
	int err;

	mdev = vnr_to_mdev(tconn, pi->vnr);
	if (!mdev)
		return config_unknown_volume(tconn, pi);

	exp_max_sz  = apv <= 87 ? sizeof(struct p_rs_param)
		    : apv == 88 ? sizeof(struct p_rs_param)
					+ SHARED_SECRET_MAX
		    : apv <= 94 ? sizeof(struct p_rs_param_89)
		    : /* apv >= 95 */ sizeof(struct p_rs_param_95);

	if (pi->size > exp_max_sz) {
		dev_err(DEV, "SyncParam packet too long: received %u, expected <= %u bytes\n",
		    pi->size, exp_max_sz);
		return -EIO;
	}

	if (apv <= 88) {
		header_size = sizeof(struct p_rs_param);
		data_size = pi->size - header_size;
	} else if (apv <= 94) {
		header_size = sizeof(struct p_rs_param_89);
		data_size = pi->size - header_size;
		D_ASSERT(data_size == 0);
	} else {
		header_size = sizeof(struct p_rs_param_95);
		data_size = pi->size - header_size;
		D_ASSERT(data_size == 0);
	}

	/* initialize verify_alg and csums_alg */
	p = pi->data;
	memset(p->verify_alg, 0, 2 * SHARED_SECRET_MAX);

	err = drbd_recv_all(mdev->tconn, p, header_size);
	if (err)
		return err;

	mutex_lock(&mdev->tconn->conf_update);
	old_net_conf = mdev->tconn->net_conf;
	if (get_ldev(mdev)) {
		new_disk_conf = kzalloc(sizeof(struct disk_conf), GFP_KERNEL);
		if (!new_disk_conf) {
			put_ldev(mdev);
			mutex_unlock(&mdev->tconn->conf_update);
			dev_err(DEV, "Allocation of new disk_conf failed\n");
			return -ENOMEM;
		}

		old_disk_conf = mdev->ldev->disk_conf;
		*new_disk_conf = *old_disk_conf;

		new_disk_conf->resync_rate = be32_to_cpu(p->resync_rate);
	}

	if (apv >= 88) {
		if (apv == 88) {
			if (data_size > SHARED_SECRET_MAX || data_size == 0) {
				dev_err(DEV, "verify-alg of wrong size, "
					"peer wants %u, accepting only up to %u byte\n",
					data_size, SHARED_SECRET_MAX);
				err = -EIO;
				goto reconnect;
			}

			err = drbd_recv_all(mdev->tconn, p->verify_alg, data_size);
			if (err)
				goto reconnect;
			/* we expect NUL terminated string */
			/* but just in case someone tries to be evil */
			D_ASSERT(p->verify_alg[data_size-1] == 0);
			p->verify_alg[data_size-1] = 0;

		} else /* apv >= 89 */ {
			/* we still expect NUL terminated strings */
			/* but just in case someone tries to be evil */
			D_ASSERT(p->verify_alg[SHARED_SECRET_MAX-1] == 0);
			D_ASSERT(p->csums_alg[SHARED_SECRET_MAX-1] == 0);
			p->verify_alg[SHARED_SECRET_MAX-1] = 0;
			p->csums_alg[SHARED_SECRET_MAX-1] = 0;
		}

		if (strcmp(old_net_conf->verify_alg, p->verify_alg)) {
			if (mdev->state.conn == C_WF_REPORT_PARAMS) {
				dev_err(DEV, "Different verify-alg settings. me=\"%s\" peer=\"%s\"\n",
				    old_net_conf->verify_alg, p->verify_alg);
				goto disconnect;
			}
			verify_tfm = drbd_crypto_alloc_digest_safe(mdev,
					p->verify_alg, "verify-alg");
			if (IS_ERR(verify_tfm)) {
				verify_tfm = NULL;
				goto disconnect;
			}
		}

		if (apv >= 89 && strcmp(old_net_conf->csums_alg, p->csums_alg)) {
			if (mdev->state.conn == C_WF_REPORT_PARAMS) {
				dev_err(DEV, "Different csums-alg settings. me=\"%s\" peer=\"%s\"\n",
				    old_net_conf->csums_alg, p->csums_alg);
				goto disconnect;
			}
			csums_tfm = drbd_crypto_alloc_digest_safe(mdev,
					p->csums_alg, "csums-alg");
			if (IS_ERR(csums_tfm)) {
				csums_tfm = NULL;
				goto disconnect;
			}
		}

		if (apv > 94 && new_disk_conf) {
			new_disk_conf->c_plan_ahead = be32_to_cpu(p->c_plan_ahead);
			new_disk_conf->c_delay_target = be32_to_cpu(p->c_delay_target);
			new_disk_conf->c_fill_target = be32_to_cpu(p->c_fill_target);
			new_disk_conf->c_max_rate = be32_to_cpu(p->c_max_rate);

			fifo_size = (new_disk_conf->c_plan_ahead * 10 * SLEEP_TIME) / HZ;
			if (fifo_size != mdev->rs_plan_s->size) {
				new_plan = fifo_alloc(fifo_size);
				if (!new_plan) {
					dev_err(DEV, "kmalloc of fifo_buffer failed");
					put_ldev(mdev);
					goto disconnect;
				}
			}
		}

		if (verify_tfm || csums_tfm) {
			new_net_conf = kzalloc(sizeof(struct net_conf), GFP_KERNEL);
			if (!new_net_conf) {
				dev_err(DEV, "Allocation of new net_conf failed\n");
				goto disconnect;
			}

			*new_net_conf = *old_net_conf;

			if (verify_tfm) {
				strcpy(new_net_conf->verify_alg, p->verify_alg);
				new_net_conf->verify_alg_len = strlen(p->verify_alg) + 1;
				crypto_free_hash(mdev->tconn->verify_tfm);
				mdev->tconn->verify_tfm = verify_tfm;
				dev_info(DEV, "using verify-alg: \"%s\"\n", p->verify_alg);
			}
			if (csums_tfm) {
				strcpy(new_net_conf->csums_alg, p->csums_alg);
				new_net_conf->csums_alg_len = strlen(p->csums_alg) + 1;
				crypto_free_hash(mdev->tconn->csums_tfm);
				mdev->tconn->csums_tfm = csums_tfm;
				dev_info(DEV, "using csums-alg: \"%s\"\n", p->csums_alg);
			}
			rcu_assign_pointer(tconn->net_conf, new_net_conf);
		}
	}

	if (new_disk_conf) {
		rcu_assign_pointer(mdev->ldev->disk_conf, new_disk_conf);
		put_ldev(mdev);
	}

	if (new_plan) {
		old_plan = mdev->rs_plan_s;
		rcu_assign_pointer(mdev->rs_plan_s, new_plan);
	}

	mutex_unlock(&mdev->tconn->conf_update);
	synchronize_rcu();
	if (new_net_conf)
		kfree(old_net_conf);
	kfree(old_disk_conf);
	kfree(old_plan);

	return 0;

reconnect:
	if (new_disk_conf) {
		put_ldev(mdev);
		kfree(new_disk_conf);
	}
	mutex_unlock(&mdev->tconn->conf_update);
	return -EIO;

disconnect:
	kfree(new_plan);
	if (new_disk_conf) {
		put_ldev(mdev);
		kfree(new_disk_conf);
	}
	mutex_unlock(&mdev->tconn->conf_update);
	/* just for completeness: actually not needed,
	 * as this is not reached if csums_tfm was ok. */
	crypto_free_hash(csums_tfm);
	/* but free the verify_tfm again, if csums_tfm did not work out */
	crypto_free_hash(verify_tfm);
	conn_request_state(mdev->tconn, NS(conn, C_DISCONNECTING), CS_HARD);
	return -EIO;
}

STATIC void drbd_setup_order_type(struct drbd_conf *mdev, int peer)
{
	/* sorry, we currently have no working implementation
	 * of distributed TCQ */
}

/* warn if the arguments differ by more than 12.5% */
static void warn_if_differ_considerably(struct drbd_conf *mdev,
	const char *s, sector_t a, sector_t b)
{
	sector_t d;
	if (a == 0 || b == 0)
		return;
	d = (a > b) ? (a - b) : (b - a);
	if (d > (a>>3) || d > (b>>3))
		dev_warn(DEV, "Considerable difference in %s: %llus vs. %llus\n", s,
		     (unsigned long long)a, (unsigned long long)b);
}

STATIC int receive_sizes(struct drbd_tconn *tconn, struct packet_info *pi)
{
	struct drbd_conf *mdev;
	struct p_sizes *p = pi->data;
	enum determine_dev_size dd = unchanged;
	sector_t p_size, p_usize, my_usize;
	int ldsc = 0; /* local disk size changed */
	enum dds_flags ddsf;

	mdev = vnr_to_mdev(tconn, pi->vnr);
	if (!mdev)
		return config_unknown_volume(tconn, pi);

	p_size = be64_to_cpu(p->d_size);
	p_usize = be64_to_cpu(p->u_size);

	/* just store the peer's disk size for now.
	 * we still need to figure out whether we accept that. */
	mdev->p_size = p_size;

	if (get_ldev(mdev)) {
		rcu_read_lock();
		my_usize = rcu_dereference(mdev->ldev->disk_conf)->disk_size;
		rcu_read_unlock();

		warn_if_differ_considerably(mdev, "lower level device sizes",
			   p_size, drbd_get_max_capacity(mdev->ldev));
		warn_if_differ_considerably(mdev, "user requested size",
					    p_usize, my_usize);

		/* if this is the first connect, or an otherwise expected
		 * param exchange, choose the minimum */
		if (mdev->state.conn == C_WF_REPORT_PARAMS)
			p_usize = min_not_zero(my_usize, p_usize);

		/* Never shrink a device with usable data during connect.
		   But allow online shrinking if we are connected. */
		if (drbd_new_dev_size(mdev, mdev->ldev, p_usize, 0) <
		    drbd_get_capacity(mdev->this_bdev) &&
		    mdev->state.disk >= D_OUTDATED &&
		    mdev->state.conn < C_CONNECTED) {
			dev_err(DEV, "The peer's disk size is too small!\n");
			conn_request_state(mdev->tconn, NS(conn, C_DISCONNECTING), CS_HARD);
			put_ldev(mdev);
			return -EIO;
		}

		if (my_usize != p_usize) {
			struct disk_conf *old_disk_conf, *new_disk_conf = NULL;

			new_disk_conf = kzalloc(sizeof(struct disk_conf), GFP_KERNEL);
			if (!new_disk_conf) {
				dev_err(DEV, "Allocation of new disk_conf failed\n");
				put_ldev(mdev);
				return -ENOMEM;
			}

			mutex_lock(&mdev->tconn->conf_update);
			old_disk_conf = mdev->ldev->disk_conf;
			*new_disk_conf = *old_disk_conf;
			new_disk_conf->disk_size = p_usize;

			rcu_assign_pointer(mdev->ldev->disk_conf, new_disk_conf);
			mutex_unlock(&mdev->tconn->conf_update);
			synchronize_rcu();
			kfree(old_disk_conf);

			dev_info(DEV, "Peer sets u_size to %lu sectors\n",
				 (unsigned long)my_usize);
		}

		put_ldev(mdev);
	}

	ddsf = be16_to_cpu(p->dds_flags);
	if (get_ldev(mdev)) {
		dd = drbd_determine_dev_size(mdev, ddsf);
		put_ldev(mdev);
		if (dd == dev_size_error)
			return -EIO;
		drbd_md_sync(mdev);
	} else {
		/* I am diskless, need to accept the peer's size. */
		drbd_set_my_capacity(mdev, p_size);
	}

	mdev->peer_max_bio_size = be32_to_cpu(p->max_bio_size);
	drbd_reconsider_max_bio_size(mdev);

	if (get_ldev(mdev)) {
		if (mdev->ldev->known_size != drbd_get_capacity(mdev->ldev->backing_bdev)) {
			mdev->ldev->known_size = drbd_get_capacity(mdev->ldev->backing_bdev);
			ldsc = 1;
		}

		drbd_setup_order_type(mdev, be16_to_cpu(p->queue_order_type));
		put_ldev(mdev);
	}

	if (mdev->state.conn > C_WF_REPORT_PARAMS) {
		if (be64_to_cpu(p->c_size) !=
		    drbd_get_capacity(mdev->this_bdev) || ldsc) {
			/* we have different sizes, probably peer
			 * needs to know my new size... */
			drbd_send_sizes(mdev, 0, ddsf);
		}
		if (test_and_clear_bit(RESIZE_PENDING, &mdev->flags) ||
		    (dd == grew && mdev->state.conn == C_CONNECTED)) {
			if (mdev->state.pdsk >= D_INCONSISTENT &&
			    mdev->state.disk >= D_INCONSISTENT) {
				if (ddsf & DDSF_NO_RESYNC)
					dev_info(DEV, "Resync of new storage suppressed with --assume-clean\n");
				else
					resync_after_online_grow(mdev);
			} else
				set_bit(RESYNC_AFTER_NEG, &mdev->flags);
		}
	}

	return 0;
}

STATIC int receive_uuids(struct drbd_tconn *tconn, struct packet_info *pi)
{
	struct drbd_conf *mdev;
	struct p_uuids *p = pi->data;
	u64 *p_uuid;
	int i, updated_uuids = 0;

	mdev = vnr_to_mdev(tconn, pi->vnr);
	if (!mdev)
		return config_unknown_volume(tconn, pi);

	p_uuid = kmalloc(sizeof(u64)*UI_EXTENDED_SIZE, GFP_NOIO);
	if (!p_uuid) {
		dev_err(DEV, "kmalloc of p_uuid failed\n");
		return false;
	}

	for (i = UI_CURRENT; i < UI_EXTENDED_SIZE; i++)
		p_uuid[i] = be64_to_cpu(p->uuid[i]);

	kfree(mdev->p_uuid);
	mdev->p_uuid = p_uuid;

	if (mdev->state.conn < C_CONNECTED &&
	    mdev->state.disk < D_INCONSISTENT &&
	    mdev->state.role == R_PRIMARY &&
	    (mdev->ed_uuid & ~((u64)1)) != (p_uuid[UI_CURRENT] & ~((u64)1))) {
		dev_err(DEV, "Can only connect to data with current UUID=%016llX\n",
		    (unsigned long long)mdev->ed_uuid);
		conn_request_state(mdev->tconn, NS(conn, C_DISCONNECTING), CS_HARD);
		return -EIO;
	}

	if (get_ldev(mdev)) {
		int skip_initial_sync =
			mdev->state.conn == C_CONNECTED &&
			mdev->tconn->agreed_pro_version >= 90 &&
			mdev->ldev->md.uuid[UI_CURRENT] == UUID_JUST_CREATED &&
			(p_uuid[UI_FLAGS] & 8);
		if (skip_initial_sync) {
			dev_info(DEV, "Accepted new current UUID, preparing to skip initial sync\n");
			drbd_bitmap_io(mdev, &drbd_bmio_clear_n_write,
					"clear_n_write from receive_uuids",
					BM_LOCKED_TEST_ALLOWED);
			_drbd_uuid_set(mdev, UI_CURRENT, p_uuid[UI_CURRENT]);
			_drbd_uuid_set(mdev, UI_BITMAP, 0);
			_drbd_set_state(_NS2(mdev, disk, D_UP_TO_DATE, pdsk, D_UP_TO_DATE),
					CS_VERBOSE, NULL);
			drbd_md_sync(mdev);
			updated_uuids = 1;
		}
		put_ldev(mdev);
	} else if (mdev->state.disk < D_INCONSISTENT &&
		   mdev->state.role == R_PRIMARY) {
		/* I am a diskless primary, the peer just created a new current UUID
		   for me. */
		updated_uuids = drbd_set_ed_uuid(mdev, p_uuid[UI_CURRENT]);
	}

	/* Before we test for the disk state, we should wait until an eventually
	   ongoing cluster wide state change is finished. That is important if
	   we are primary and are detaching from our disk. We need to see the
	   new disk state... */
	mutex_lock(mdev->state_mutex);
	mutex_unlock(mdev->state_mutex);
	if (mdev->state.conn >= C_CONNECTED && mdev->state.disk < D_INCONSISTENT)
		updated_uuids |= drbd_set_ed_uuid(mdev, p_uuid[UI_CURRENT]);

	if (updated_uuids)
		drbd_print_uuids(mdev, "receiver updated UUIDs to");

	return 0;
}

/**
 * convert_state() - Converts the peer's view of the cluster state to our point of view
 * @ps:		The state as seen by the peer.
 */
STATIC union drbd_state convert_state(union drbd_state ps)
{
	union drbd_state ms;

	static enum drbd_conns c_tab[] = {
		[C_WF_REPORT_PARAMS] = C_WF_REPORT_PARAMS,
		[C_CONNECTED] = C_CONNECTED,

		[C_STARTING_SYNC_S] = C_STARTING_SYNC_T,
		[C_STARTING_SYNC_T] = C_STARTING_SYNC_S,
		[C_DISCONNECTING] = C_TEAR_DOWN, /* C_NETWORK_FAILURE, */
		[C_VERIFY_S]       = C_VERIFY_T,
		[C_MASK]   = C_MASK,
	};

	ms.i = ps.i;

	ms.conn = c_tab[ps.conn];
	ms.peer = ps.role;
	ms.role = ps.peer;
	ms.pdsk = ps.disk;
	ms.disk = ps.pdsk;
	ms.peer_isp = (ps.aftr_isp | ps.user_isp);

	return ms;
}

STATIC int receive_req_state(struct drbd_tconn *tconn, struct packet_info *pi)
{
	struct drbd_conf *mdev;
	struct p_req_state *p = pi->data;
	union drbd_state mask, val;
	enum drbd_state_rv rv;

	mdev = vnr_to_mdev(tconn, pi->vnr);
	if (!mdev)
		return -EIO;

	mask.i = be32_to_cpu(p->mask);
	val.i = be32_to_cpu(p->val);

	if (test_bit(RESOLVE_CONFLICTS, &mdev->tconn->flags) &&
	    mutex_is_locked(mdev->state_mutex)) {
		drbd_send_sr_reply(mdev, SS_CONCURRENT_ST_CHG);
		return 0;
	}

	mask = convert_state(mask);
	val = convert_state(val);

	rv = drbd_change_state(mdev, CS_VERBOSE, mask, val);
	drbd_send_sr_reply(mdev, rv);

	drbd_md_sync(mdev);

	return 0;
}

STATIC int receive_req_conn_state(struct drbd_tconn *tconn, struct packet_info *pi)
{
	struct p_req_state *p = pi->data;
	union drbd_state mask, val;
	enum drbd_state_rv rv;

	mask.i = be32_to_cpu(p->mask);
	val.i = be32_to_cpu(p->val);

	if (test_bit(RESOLVE_CONFLICTS, &tconn->flags) &&
	    mutex_is_locked(&tconn->cstate_mutex)) {
		conn_send_sr_reply(tconn, SS_CONCURRENT_ST_CHG);
		return 0;
	}

	mask = convert_state(mask);
	val = convert_state(val);

	rv = conn_request_state(tconn, mask, val, CS_VERBOSE | CS_LOCAL_ONLY | CS_IGN_OUTD_FAIL);
	conn_send_sr_reply(tconn, rv);

	return 0;
}

STATIC int receive_state(struct drbd_tconn *tconn, struct packet_info *pi)
{
	struct drbd_conf *mdev;
	struct p_state *p = pi->data;
	union drbd_state os, ns, peer_state;
	enum drbd_disk_state real_peer_disk;
	enum chg_state_flags cs_flags;
	int rv;

	mdev = vnr_to_mdev(tconn, pi->vnr);
	if (!mdev)
		return config_unknown_volume(tconn, pi);

	peer_state.i = be32_to_cpu(p->state);

	real_peer_disk = peer_state.disk;
	if (peer_state.disk == D_NEGOTIATING) {
		real_peer_disk = mdev->p_uuid[UI_FLAGS] & 4 ? D_INCONSISTENT : D_CONSISTENT;
		dev_info(DEV, "real peer disk state = %s\n", drbd_disk_str(real_peer_disk));
	}

	spin_lock_irq(&mdev->tconn->req_lock);
 retry:
	os = ns = drbd_read_state(mdev);
	spin_unlock_irq(&mdev->tconn->req_lock);

	/* If some other part of the code (asender thread, timeout)
	 * already decided to close the connection again,
	 * we must not "re-establish" it here. */
	if (os.conn <= C_TEAR_DOWN)
		return -ECONNRESET;

	/* If this is the "end of sync" confirmation, usually the peer disk
	 * transitions from D_INCONSISTENT to D_UP_TO_DATE. For empty (0 bits
	 * set) resync started in PausedSyncT, or if the timing of pause-/
	 * unpause-sync events has been "just right", the peer disk may
	 * transition from D_CONSISTENT to D_UP_TO_DATE as well.
	 */
	if ((os.pdsk == D_INCONSISTENT || os.pdsk == D_CONSISTENT) &&
	    real_peer_disk == D_UP_TO_DATE &&
	    os.conn > C_CONNECTED && os.disk == D_UP_TO_DATE) {
		/* If we are (becoming) SyncSource, but peer is still in sync
		 * preparation, ignore its uptodate-ness to avoid flapping, it
		 * will change to inconsistent once the peer reaches active
		 * syncing states.
		 * It may have changed syncer-paused flags, however, so we
		 * cannot ignore this completely. */
		if (peer_state.conn > C_CONNECTED &&
		    peer_state.conn < C_SYNC_SOURCE)
			real_peer_disk = D_INCONSISTENT;

		/* if peer_state changes to connected at the same time,
		 * it explicitly notifies us that it finished resync.
		 * Maybe we should finish it up, too? */
		else if (os.conn >= C_SYNC_SOURCE &&
			 peer_state.conn == C_CONNECTED) {
			if (drbd_bm_total_weight(mdev) <= mdev->rs_failed)
				drbd_resync_finished(mdev);
			return 0;
		}
	}

	/* explicit verify finished notification, stop sector reached. */
	if (os.conn == C_VERIFY_T && os.disk == D_UP_TO_DATE &&
	    peer_state.conn == C_CONNECTED && real_peer_disk == D_UP_TO_DATE) {
		ov_out_of_sync_print(mdev);
		drbd_resync_finished(mdev);
		return 0;
	}

	/* peer says his disk is inconsistent, while we think it is uptodate,
	 * and this happens while the peer still thinks we have a sync going on,
	 * but we think we are already done with the sync.
	 * We ignore this to avoid flapping pdsk.
	 * This should not happen, if the peer is a recent version of drbd. */
	if (os.pdsk == D_UP_TO_DATE && real_peer_disk == D_INCONSISTENT &&
	    os.conn == C_CONNECTED && peer_state.conn > C_SYNC_SOURCE)
		real_peer_disk = D_UP_TO_DATE;

	if (ns.conn == C_WF_REPORT_PARAMS)
		ns.conn = C_CONNECTED;

	if (peer_state.conn == C_AHEAD)
		ns.conn = C_BEHIND;

	if (mdev->p_uuid && peer_state.disk >= D_NEGOTIATING &&
	    get_ldev_if_state(mdev, D_NEGOTIATING)) {
		int cr; /* consider resync */

		/* if we established a new connection */
		cr  = (os.conn < C_CONNECTED);
		/* if we had an established connection
		 * and one of the nodes newly attaches a disk */
		cr |= (os.conn == C_CONNECTED &&
		       (peer_state.disk == D_NEGOTIATING ||
			os.disk == D_NEGOTIATING));
		/* if we have both been inconsistent, and the peer has been
		 * forced to be UpToDate with --overwrite-data */
		cr |= test_bit(CONSIDER_RESYNC, &mdev->flags);
		/* if we had been plain connected, and the admin requested to
		 * start a sync by "invalidate" or "invalidate-remote" */
		cr |= (os.conn == C_CONNECTED &&
				(peer_state.conn >= C_STARTING_SYNC_S &&
				 peer_state.conn <= C_WF_BITMAP_T));

		if (cr)
			ns.conn = drbd_sync_handshake(mdev, peer_state.role, real_peer_disk);

		put_ldev(mdev);
		if (ns.conn == C_MASK) {
			ns.conn = C_CONNECTED;
			if (mdev->state.disk == D_NEGOTIATING) {
				drbd_force_state(mdev, NS(disk, D_FAILED));
			} else if (peer_state.disk == D_NEGOTIATING) {
				dev_err(DEV, "Disk attach process on the peer node was aborted.\n");
				peer_state.disk = D_DISKLESS;
				real_peer_disk = D_DISKLESS;
			} else {
				if (test_and_clear_bit(CONN_DRY_RUN, &mdev->tconn->flags))
					return -EIO;
				D_ASSERT(os.conn == C_WF_REPORT_PARAMS);
				conn_request_state(mdev->tconn, NS(conn, C_DISCONNECTING), CS_HARD);
				return -EIO;
			}
		}
	}

	spin_lock_irq(&mdev->tconn->req_lock);
	if (os.i != drbd_read_state(mdev).i)
		goto retry;
	clear_bit(CONSIDER_RESYNC, &mdev->flags);
	ns.peer = peer_state.role;
	ns.pdsk = real_peer_disk;
	ns.peer_isp = (peer_state.aftr_isp | peer_state.user_isp);
	if ((ns.conn == C_CONNECTED || ns.conn == C_WF_BITMAP_S) && ns.disk == D_NEGOTIATING)
		ns.disk = mdev->new_state_tmp.disk;
	cs_flags = CS_VERBOSE + (os.conn < C_CONNECTED && ns.conn >= C_CONNECTED ? 0 : CS_HARD);
	if (ns.pdsk == D_CONSISTENT && drbd_suspended(mdev) && ns.conn == C_CONNECTED && os.conn < C_CONNECTED &&
	    test_bit(NEW_CUR_UUID, &mdev->flags)) {
		/* Do not allow tl_restart(RESEND) for a rebooted peer. We can only allow this
		   for temporal network outages! */
		spin_unlock_irq(&mdev->tconn->req_lock);
		dev_err(DEV, "Aborting Connect, can not thaw IO with an only Consistent peer\n");
		tl_clear(mdev->tconn);
		drbd_uuid_new_current(mdev);
		clear_bit(NEW_CUR_UUID, &mdev->flags);
		conn_request_state(mdev->tconn, NS2(conn, C_PROTOCOL_ERROR, susp, 0), CS_HARD);
		return -EIO;
	}
	rv = _drbd_set_state(mdev, ns, cs_flags, NULL);
	ns = drbd_read_state(mdev);
	spin_unlock_irq(&mdev->tconn->req_lock);

	if (rv < SS_SUCCESS) {
		conn_request_state(mdev->tconn, NS(conn, C_DISCONNECTING), CS_HARD);
		return -EIO;
	}

	if (os.conn > C_WF_REPORT_PARAMS) {
		if (ns.conn > C_CONNECTED && peer_state.conn <= C_CONNECTED &&
		    peer_state.disk != D_NEGOTIATING ) {
			/* we want resync, peer has not yet decided to sync... */
			/* Nowadays only used when forcing a node into primary role and
			   setting its disk to UpToDate with that */
			drbd_send_uuids(mdev);
			drbd_send_current_state(mdev);
		}
	}

	clear_bit(DISCARD_MY_DATA, &mdev->flags);

	drbd_md_sync(mdev); /* update connected indicator, la_size_sect, ... */

	return 0;
}

STATIC int receive_sync_uuid(struct drbd_tconn *tconn, struct packet_info *pi)
{
	struct drbd_conf *mdev;
	struct p_rs_uuid *p = pi->data;

	mdev = vnr_to_mdev(tconn, pi->vnr);
	if (!mdev)
		return -EIO;

	wait_event(mdev->misc_wait,
		   mdev->state.conn == C_WF_SYNC_UUID ||
		   mdev->state.conn == C_BEHIND ||
		   mdev->state.conn < C_CONNECTED ||
		   mdev->state.disk < D_NEGOTIATING);

	/* D_ASSERT( mdev->state.conn == C_WF_SYNC_UUID ); */

	/* Here the _drbd_uuid_ functions are right, current should
	   _not_ be rotated into the history */
	if (get_ldev_if_state(mdev, D_NEGOTIATING)) {
		_drbd_uuid_set(mdev, UI_CURRENT, be64_to_cpu(p->uuid));
		_drbd_uuid_set(mdev, UI_BITMAP, 0UL);

		drbd_print_uuids(mdev, "updated sync uuid");
		drbd_start_resync(mdev, C_SYNC_TARGET);

		put_ldev(mdev);
	} else
		dev_err(DEV, "Ignoring SyncUUID packet!\n");

	return 0;
}

/**
 * receive_bitmap_plain
 *
 * Return 0 when done, 1 when another iteration is needed, and a negative error
 * code upon failure.
 */
static int
receive_bitmap_plain(struct drbd_conf *mdev, unsigned int size,
		     unsigned long *p, struct bm_xfer_ctx *c)
{
	unsigned int data_size = DRBD_SOCKET_BUFFER_SIZE -
				 drbd_header_size(mdev->tconn);
	unsigned int num_words = min_t(size_t, data_size / sizeof(*p),
				       c->bm_words - c->word_offset);
	unsigned int want = num_words * sizeof(*p);
	int err;

	if (want != size) {
		dev_err(DEV, "%s:want (%u) != size (%u)\n", __func__, want, size);
		return -EIO;
	}
	if (want == 0)
		return 0;
	err = drbd_recv_all(mdev->tconn, p, want);
	if (err)
		return err;

	drbd_bm_merge_lel(mdev, c->word_offset, num_words, p);

	c->word_offset += num_words;
	c->bit_offset = c->word_offset * BITS_PER_LONG;
	if (c->bit_offset > c->bm_bits)
		c->bit_offset = c->bm_bits;

	return 1;
}

static enum drbd_bitmap_code dcbp_get_code(struct p_compressed_bm *p)
{
	return (enum drbd_bitmap_code)(p->encoding & 0x0f);
}

static int dcbp_get_start(struct p_compressed_bm *p)
{
	return (p->encoding & 0x80) != 0;
}

static int dcbp_get_pad_bits(struct p_compressed_bm *p)
{
	return (p->encoding >> 4) & 0x7;
}

/**
 * recv_bm_rle_bits
 *
 * Return 0 when done, 1 when another iteration is needed, and a negative error
 * code upon failure.
 */
static int
recv_bm_rle_bits(struct drbd_conf *mdev,
		struct p_compressed_bm *p,
		 struct bm_xfer_ctx *c,
		 unsigned int len)
{
	struct bitstream bs;
	u64 look_ahead;
	u64 rl;
	u64 tmp;
	unsigned long s = c->bit_offset;
	unsigned long e;
	int toggle = dcbp_get_start(p);
	int have;
	int bits;

	bitstream_init(&bs, p->code, len, dcbp_get_pad_bits(p));

	bits = bitstream_get_bits(&bs, &look_ahead, 64);
	if (bits < 0)
		return -EIO;

	for (have = bits; have > 0; s += rl, toggle = !toggle) {
		bits = vli_decode_bits(&rl, look_ahead);
		if (bits <= 0)
			return -EIO;

		if (toggle) {
			e = s + rl -1;
			if (e >= c->bm_bits) {
				dev_err(DEV, "bitmap overflow (e:%lu) while decoding bm RLE packet\n", e);
				return -EIO;
			}
			_drbd_bm_set_bits(mdev, s, e);
		}

		if (have < bits) {
			dev_err(DEV, "bitmap decoding error: h:%d b:%d la:0x%08llx l:%u/%u\n",
				have, bits, look_ahead,
				(unsigned int)(bs.cur.b - p->code),
				(unsigned int)bs.buf_len);
			return -EIO;
		}
		look_ahead >>= bits;
		have -= bits;

		bits = bitstream_get_bits(&bs, &tmp, 64 - have);
		if (bits < 0)
			return -EIO;
		look_ahead |= tmp << have;
		have += bits;
	}

	c->bit_offset = s;
	bm_xfer_ctx_bit_to_word_offset(c);

	return (s != c->bm_bits);
}

/**
 * decode_bitmap_c
 *
 * Return 0 when done, 1 when another iteration is needed, and a negative error
 * code upon failure.
 */
static int
decode_bitmap_c(struct drbd_conf *mdev,
		struct p_compressed_bm *p,
		struct bm_xfer_ctx *c,
		unsigned int len)
{
	if (dcbp_get_code(p) == RLE_VLI_Bits)
		return recv_bm_rle_bits(mdev, p, c, len - sizeof(*p));

	/* other variants had been implemented for evaluation,
	 * but have been dropped as this one turned out to be "best"
	 * during all our tests. */

	dev_err(DEV, "receive_bitmap_c: unknown encoding %u\n", p->encoding);
	conn_request_state(mdev->tconn, NS(conn, C_PROTOCOL_ERROR), CS_HARD);
	return -EIO;
}

void INFO_bm_xfer_stats(struct drbd_conf *mdev,
		const char *direction, struct bm_xfer_ctx *c)
{
	/* what would it take to transfer it "plaintext" */
	unsigned int header_size = drbd_header_size(mdev->tconn);
	unsigned int data_size = DRBD_SOCKET_BUFFER_SIZE - header_size;
	unsigned int plain =
		header_size * (DIV_ROUND_UP(c->bm_words, data_size) + 1) +
		c->bm_words * sizeof(unsigned long);
	unsigned int total = c->bytes[0] + c->bytes[1];
	unsigned int r;

	/* total can not be zero. but just in case: */
	if (total == 0)
		return;

	/* don't report if not compressed */
	if (total >= plain)
		return;

	/* total < plain. check for overflow, still */
	r = (total > UINT_MAX/1000) ? (total / (plain/1000))
		                    : (1000 * total / plain);

	if (r > 1000)
		r = 1000;

	r = 1000 - r;
	dev_info(DEV, "%s bitmap stats [Bytes(packets)]: plain %u(%u), RLE %u(%u), "
	     "total %u; compression: %u.%u%%\n",
			direction,
			c->bytes[1], c->packets[1],
			c->bytes[0], c->packets[0],
			total, r/10, r % 10);
}

/* Since we are processing the bitfield from lower addresses to higher,
   it does not matter if the process it in 32 bit chunks or 64 bit
   chunks as long as it is little endian. (Understand it as byte stream,
   beginning with the lowest byte...) If we would use big endian
   we would need to process it from the highest address to the lowest,
   in order to be agnostic to the 32 vs 64 bits issue.

   returns 0 on failure, 1 if we successfully received it. */
STATIC int receive_bitmap(struct drbd_tconn *tconn, struct packet_info *pi)
{
	struct drbd_conf *mdev;
	struct bm_xfer_ctx c;
	int err;

	mdev = vnr_to_mdev(tconn, pi->vnr);
	if (!mdev)
		return -EIO;

	drbd_bm_lock(mdev, "receive bitmap", BM_LOCKED_SET_ALLOWED);
	/* you are supposed to send additional out-of-sync information
	 * if you actually set bits during this phase */

	c = (struct bm_xfer_ctx) {
		.bm_bits = drbd_bm_bits(mdev),
		.bm_words = drbd_bm_words(mdev),
	};

	for(;;) {
		if (pi->cmd == P_BITMAP)
			err = receive_bitmap_plain(mdev, pi->size, pi->data, &c);
		else if (pi->cmd == P_COMPRESSED_BITMAP) {
			/* MAYBE: sanity check that we speak proto >= 90,
			 * and the feature is enabled! */
			struct p_compressed_bm *p = pi->data;

			if (pi->size > DRBD_SOCKET_BUFFER_SIZE - drbd_header_size(tconn)) {
				dev_err(DEV, "ReportCBitmap packet too large\n");
				err = -EIO;
				goto out;
			}
			if (pi->size <= sizeof(*p)) {
				dev_err(DEV, "ReportCBitmap packet too small (l:%u)\n", pi->size);
				err = -EIO;
				goto out;
			}
			err = drbd_recv_all(mdev->tconn, p, pi->size);
			if (err)
			       goto out;
			err = decode_bitmap_c(mdev, p, &c, pi->size);
		} else {
			dev_warn(DEV, "receive_bitmap: cmd neither ReportBitMap nor ReportCBitMap (is 0x%x)", pi->cmd);
			err = -EIO;
			goto out;
		}

		c.packets[pi->cmd == P_BITMAP]++;
		c.bytes[pi->cmd == P_BITMAP] += drbd_header_size(tconn) + pi->size;

		if (err <= 0) {
			if (err < 0)
				goto out;
			break;
		}
		err = drbd_recv_header(mdev->tconn, pi);
		if (err)
			goto out;
	}

	INFO_bm_xfer_stats(mdev, "receive", &c);

	if (mdev->state.conn == C_WF_BITMAP_T) {
		enum drbd_state_rv rv;

		err = drbd_send_bitmap(mdev);
		if (err)
			goto out;
		/* Omit CS_ORDERED with this state transition to avoid deadlocks. */
		rv = _drbd_request_state(mdev, NS(conn, C_WF_SYNC_UUID), CS_VERBOSE);
		D_ASSERT(rv == SS_SUCCESS);
	} else if (mdev->state.conn != C_WF_BITMAP_S) {
		/* admin may have requested C_DISCONNECTING,
		 * other threads may have noticed network errors */
		dev_info(DEV, "unexpected cstate (%s) in receive_bitmap\n",
		    drbd_conn_str(mdev->state.conn));
	}
	err = 0;

 out:
	drbd_bm_unlock(mdev);
	if (!err && mdev->state.conn == C_WF_BITMAP_S)
		drbd_start_resync(mdev, C_SYNC_SOURCE);
	return err;
}

STATIC int receive_skip(struct drbd_tconn *tconn, struct packet_info *pi)
{
	conn_warn(tconn, "skipping unknown optional packet type %d, l: %d!\n",
		 pi->cmd, pi->size);

	return ignore_remaining_packet(tconn, pi);
}

STATIC int receive_UnplugRemote(struct drbd_tconn *tconn, struct packet_info *pi)
{
	/* just unplug all devices always, regardless which volume number */
	drbd_unplug_all_devices(tconn);

	/* Make sure we've acked all the TCP data associated
	 * with the data requests being unplugged */
	drbd_tcp_quickack(tconn->data.socket);

	return 0;
}

STATIC int receive_out_of_sync(struct drbd_tconn *tconn, struct packet_info *pi)
{
	struct drbd_conf *mdev;
	struct p_block_desc *p = pi->data;

	mdev = vnr_to_mdev(tconn, pi->vnr);
	if (!mdev)
		return -EIO;

	switch (mdev->state.conn) {
	case C_WF_SYNC_UUID:
	case C_WF_BITMAP_T:
	case C_BEHIND:
			break;
	default:
		dev_err(DEV, "ASSERT FAILED cstate = %s, expected: WFSyncUUID|WFBitMapT|Behind\n",
				drbd_conn_str(mdev->state.conn));
	}

	drbd_set_out_of_sync(mdev, be64_to_cpu(p->sector), be32_to_cpu(p->blksize));

	return 0;
}

struct data_cmd {
	int expect_payload;
	size_t pkt_size;
	int (*fn)(struct drbd_tconn *, struct packet_info *);
};

static struct data_cmd drbd_cmd_handler[] = {
	[P_DATA]	    = { 1, sizeof(struct p_data), receive_Data },
	[P_DATA_REPLY]	    = { 1, sizeof(struct p_data), receive_DataReply },
	[P_RS_DATA_REPLY]   = { 1, sizeof(struct p_data), receive_RSDataReply } ,
	[P_BARRIER]	    = { 0, sizeof(struct p_barrier), receive_Barrier } ,
	[P_BITMAP]	    = { 1, 0, receive_bitmap } ,
	[P_COMPRESSED_BITMAP] = { 1, 0, receive_bitmap } ,
	[P_UNPLUG_REMOTE]   = { 0, 0, receive_UnplugRemote },
	[P_DATA_REQUEST]    = { 0, sizeof(struct p_block_req), receive_DataRequest },
	[P_RS_DATA_REQUEST] = { 0, sizeof(struct p_block_req), receive_DataRequest },
	[P_SYNC_PARAM]	    = { 1, 0, receive_SyncParam },
	[P_SYNC_PARAM89]    = { 1, 0, receive_SyncParam },
	[P_PROTOCOL]        = { 1, sizeof(struct p_protocol), receive_protocol },
	[P_UUIDS]	    = { 0, sizeof(struct p_uuids), receive_uuids },
	[P_SIZES]	    = { 0, sizeof(struct p_sizes), receive_sizes },
	[P_STATE]	    = { 0, sizeof(struct p_state), receive_state },
	[P_STATE_CHG_REQ]   = { 0, sizeof(struct p_req_state), receive_req_state },
	[P_SYNC_UUID]       = { 0, sizeof(struct p_rs_uuid), receive_sync_uuid },
	[P_OV_REQUEST]      = { 0, sizeof(struct p_block_req), receive_DataRequest },
	[P_OV_REPLY]        = { 1, sizeof(struct p_block_req), receive_DataRequest },
	[P_CSUM_RS_REQUEST] = { 1, sizeof(struct p_block_req), receive_DataRequest },
	[P_DELAY_PROBE]     = { 0, sizeof(struct p_delay_probe93), receive_skip },
	[P_OUT_OF_SYNC]     = { 0, sizeof(struct p_block_desc), receive_out_of_sync },
	[P_CONN_ST_CHG_REQ] = { 0, sizeof(struct p_req_state), receive_req_conn_state },
	[P_PROTOCOL_UPDATE] = { 1, sizeof(struct p_protocol), receive_protocol },
};

STATIC void drbdd(struct drbd_tconn *tconn)
{
	struct packet_info pi;
	size_t shs; /* sub header size */
	int err;

	while (get_t_state(&tconn->receiver) == RUNNING) {
		struct data_cmd *cmd;

		drbd_thread_current_set_cpu(&tconn->receiver);
		if (drbd_recv_header(tconn, &pi))
			goto err_out;

		cmd = &drbd_cmd_handler[pi.cmd];
		if (unlikely(pi.cmd >= ARRAY_SIZE(drbd_cmd_handler) || !cmd->fn)) {
			conn_err(tconn, "Unexpected data packet %s (0x%04x)",
				 cmdname(pi.cmd), pi.cmd);
			goto err_out;
		}

		shs = cmd->pkt_size;
		if (pi.size > shs && !cmd->expect_payload) {
			conn_err(tconn, "No payload expected %s l:%d\n",
				 cmdname(pi.cmd), pi.size);
			goto err_out;
		}

		if (shs) {
			err = drbd_recv_all_warn(tconn, pi.data, shs);
			if (err)
				goto err_out;
			pi.size -= shs;
		}

		err = cmd->fn(tconn, &pi);
		if (err) {
			conn_err(tconn, "error receiving %s, e: %d l: %d!\n",
				 cmdname(pi.cmd), err, pi.size);
			goto err_out;
		}
	}
	return;

    err_out:
	conn_request_state(tconn, NS(conn, C_PROTOCOL_ERROR), CS_HARD);
}

void conn_flush_workqueue(struct drbd_tconn *tconn)
{
	struct drbd_wq_barrier barr;

	barr.w.cb = w_prev_work_done;
	barr.w.tconn = tconn;
	init_completion(&barr.done);
	drbd_queue_work(&tconn->sender_work, &barr.w);
	wait_for_completion(&barr.done);
}

STATIC void conn_disconnect(struct drbd_tconn *tconn)
{
	struct drbd_conf *mdev;
	enum drbd_conns oc;
	int vnr;

	if (tconn->cstate == C_STANDALONE)
		return;

	/* We are about to start the cleanup after connection loss.
	 * Make sure drbd_make_request knows about that.
	 * Usually we should be in some network failure state already,
	 * but just in case we are not, we fix it up here.
	 */
	conn_request_state(tconn, NS(conn, C_NETWORK_FAILURE), CS_HARD);

	/* asender does not clean up anything. it must not interfere, either */
	drbd_thread_stop(&tconn->asender);
	drbd_free_sock(tconn);

	rcu_read_lock();
	idr_for_each_entry(&tconn->volumes, mdev, vnr) {
		kobject_get(&mdev->kobj);
		rcu_read_unlock();
		drbd_disconnected(mdev);
		kobject_put(&mdev->kobj);
		rcu_read_lock();
	}
	rcu_read_unlock();

	if (!list_empty(&tconn->current_epoch->list))
		conn_err(tconn, "ASSERTION FAILED: tconn->current_epoch->list not empty\n");
	/* ok, no more ee's on the fly, it is safe to reset the epoch_size */
	atomic_set(&tconn->current_epoch->epoch_size, 0);
	tconn->send.seen_any_write_yet = false;

	conn_info(tconn, "Connection closed\n");

	if (conn_highest_role(tconn) == R_PRIMARY && conn_highest_pdsk(tconn) >= D_UNKNOWN)
		conn_try_outdate_peer_async(tconn);

	spin_lock_irq(&tconn->req_lock);
	oc = tconn->cstate;
	if (oc >= C_UNCONNECTED)
		_conn_request_state(tconn, NS(conn, C_UNCONNECTED), CS_VERBOSE);

	spin_unlock_irq(&tconn->req_lock);

	if (oc == C_DISCONNECTING)
		conn_request_state(tconn, NS(conn, C_STANDALONE), CS_VERBOSE | CS_HARD);
}

STATIC int drbd_disconnected(struct drbd_conf *mdev)
{
	unsigned int i;

	/* wait for current activity to cease. */
	spin_lock_irq(&mdev->tconn->req_lock);
	_drbd_wait_ee_list_empty(mdev, &mdev->active_ee);
	_drbd_wait_ee_list_empty(mdev, &mdev->sync_ee);
	_drbd_wait_ee_list_empty(mdev, &mdev->read_ee);
	spin_unlock_irq(&mdev->tconn->req_lock);

	/* We do not have data structures that would allow us to
	 * get the rs_pending_cnt down to 0 again.
	 *  * On C_SYNC_TARGET we do not have any data structures describing
	 *    the pending RSDataRequest's we have sent.
	 *  * On C_SYNC_SOURCE there is no data structure that tracks
	 *    the P_RS_DATA_REPLY blocks that we sent to the SyncTarget.
	 *  And no, it is not the sum of the reference counts in the
	 *  resync_LRU. The resync_LRU tracks the whole operation including
	 *  the disk-IO, while the rs_pending_cnt only tracks the blocks
	 *  on the fly. */
	drbd_rs_cancel_all(mdev);
	mdev->rs_total = 0;
	mdev->rs_failed = 0;
	atomic_set(&mdev->rs_pending_cnt, 0);
	wake_up(&mdev->misc_wait);

	del_timer_sync(&mdev->resync_timer);
	resync_timer_fn((unsigned long)mdev);

	/* wait for all w_e_end_data_req, w_e_end_rsdata_req, w_send_barrier,
	 * w_make_resync_request etc. which may still be on the worker queue
	 * to be "canceled" */
	drbd_flush_workqueue(mdev);

	drbd_finish_peer_reqs(mdev);

	/* This second workqueue flush is necessary, since drbd_finish_peer_reqs()
	   might have issued a work again. The one before drbd_finish_peer_reqs() is
	   necessary to reclain net_ee in drbd_finish_peer_reqs(). */
	drbd_flush_workqueue(mdev);

	/* need to do it again, drbd_finish_peer_reqs() may have populated it
	 * again via drbd_try_clear_on_disk_bm(). */
	drbd_rs_cancel_all(mdev);

	kfree(mdev->p_uuid);
	mdev->p_uuid = NULL;

	if (!drbd_suspended(mdev))
		tl_clear(mdev->tconn);

	drbd_md_sync(mdev);

	/* serialize with bitmap writeout triggered by the state change,
	 * if any. */
	wait_event(mdev->misc_wait, !test_bit(BITMAP_IO, &mdev->flags));

	/* tcp_close and release of sendpage pages can be deferred.  I don't
	 * want to use SO_LINGER, because apparently it can be deferred for
	 * more than 20 seconds (longest time I checked).
	 *
	 * Actually we don't care for exactly when the network stack does its
	 * put_page(), but release our reference on these pages right here.
	 */
	i = drbd_free_peer_reqs(mdev, &mdev->net_ee);
	if (i)
		dev_info(DEV, "net_ee not empty, killed %u entries\n", i);
	i = atomic_read(&mdev->pp_in_use_by_net);
	if (i)
		dev_info(DEV, "pp_in_use_by_net = %d, expected 0\n", i);
	i = atomic_read(&mdev->pp_in_use);
	if (i)
		dev_info(DEV, "pp_in_use = %d, expected 0\n", i);

	D_ASSERT(list_empty(&mdev->read_ee));
	D_ASSERT(list_empty(&mdev->active_ee));
	D_ASSERT(list_empty(&mdev->sync_ee));
	D_ASSERT(list_empty(&mdev->done_ee));

	return 0;
}

/*
 * We support PRO_VERSION_MIN to PRO_VERSION_MAX. The protocol version
 * we can agree on is stored in agreed_pro_version.
 *
 * feature flags and the reserved array should be enough room for future
 * enhancements of the handshake protocol, and possible plugins...
 *
 * for now, they are expected to be zero, but ignored.
 */
STATIC int drbd_send_features(struct drbd_tconn *tconn)
{
	struct drbd_socket *sock;
	struct p_connection_features *p;

	sock = &tconn->data;
	p = conn_prepare_command(tconn, sock);
	if (!p)
		return -EIO;
	memset(p, 0, sizeof(*p));
	p->protocol_min = cpu_to_be32(PRO_VERSION_MIN);
	p->protocol_max = cpu_to_be32(PRO_VERSION_MAX);
	return conn_send_command(tconn, sock, P_CONNECTION_FEATURES, sizeof(*p), NULL, 0);
}

/*
 * return values:
 *   1 yes, we have a valid connection
 *   0 oops, did not work out, please try again
 *  -1 peer talks different language,
 *     no point in trying again, please go standalone.
 */
STATIC int drbd_do_features(struct drbd_tconn *tconn)
{
	/* ASSERT current == tconn->receiver ... */
	struct p_connection_features *p;
	const int expect = sizeof(struct p_connection_features);
	struct packet_info pi;
	int err;

	err = drbd_send_features(tconn);
	if (err)
		return 0;

	err = drbd_recv_header(tconn, &pi);
	if (err)
		return 0;

	if (pi.cmd != P_CONNECTION_FEATURES) {
		conn_err(tconn, "expected ConnectionFeatures packet, received: %s (0x%04x)\n",
			 cmdname(pi.cmd), pi.cmd);
		return -1;
	}

	if (pi.size != expect) {
		conn_err(tconn, "expected ConnectionFeatures length: %u, received: %u\n",
		     expect, pi.size);
		return -1;
	}

	p = pi.data;
	err = drbd_recv_all_warn(tconn, p, expect);
	if (err)
		return 0;

	p->protocol_min = be32_to_cpu(p->protocol_min);
	p->protocol_max = be32_to_cpu(p->protocol_max);
	if (p->protocol_max == 0)
		p->protocol_max = p->protocol_min;

	if (PRO_VERSION_MAX < p->protocol_min ||
	    PRO_VERSION_MIN > p->protocol_max)
		goto incompat;

	tconn->agreed_pro_version = min_t(int, PRO_VERSION_MAX, p->protocol_max);

	conn_info(tconn, "Handshake successful: "
	     "Agreed network protocol version %d\n", tconn->agreed_pro_version);

	return 1;

 incompat:
	conn_err(tconn, "incompatible DRBD dialects: "
	    "I support %d-%d, peer supports %d-%d\n",
	    PRO_VERSION_MIN, PRO_VERSION_MAX,
	    p->protocol_min, p->protocol_max);
	return -1;
}

#if !defined(CONFIG_CRYPTO_HMAC) && !defined(CONFIG_CRYPTO_HMAC_MODULE)
STATIC int drbd_do_auth(struct drbd_tconn *tconn)
{
	conn_err(tconn, "This kernel was build without CONFIG_CRYPTO_HMAC.\n");
	conn_err(tconn, "You need to disable 'cram-hmac-alg' in drbd.conf.\n");
	return -1;
}
#else
#define CHALLENGE_LEN 64

/* Return value:
	1 - auth succeeded,
	0 - failed, try again (network error),
	-1 - auth failed, don't try again.
*/

STATIC int drbd_do_auth(struct drbd_tconn *tconn)
{
	struct drbd_socket *sock;
	char my_challenge[CHALLENGE_LEN];  /* 64 Bytes... */
	struct scatterlist sg;
	char *response = NULL;
	char *right_response = NULL;
	char *peers_ch = NULL;
	unsigned int key_len;
	char secret[SHARED_SECRET_MAX]; /* 64 byte */
	unsigned int resp_size;
	struct hash_desc desc;
	struct packet_info pi;
	struct net_conf *nc;
	int err, rv;

	/* FIXME: Put the challenge/response into the preallocated socket buffer.  */

	rcu_read_lock();
	nc = rcu_dereference(tconn->net_conf);
	key_len = strlen(nc->shared_secret);
	memcpy(secret, nc->shared_secret, key_len);
	rcu_read_unlock();

	desc.tfm = tconn->cram_hmac_tfm;
	desc.flags = 0;

	rv = crypto_hash_setkey(tconn->cram_hmac_tfm, (u8 *)secret, key_len);
	if (rv) {
		conn_err(tconn, "crypto_hash_setkey() failed with %d\n", rv);
		rv = -1;
		goto fail;
	}

	get_random_bytes(my_challenge, CHALLENGE_LEN);

	sock = &tconn->data;
	if (!conn_prepare_command(tconn, sock)) {
		rv = 0;
		goto fail;
	}
	rv = !conn_send_command(tconn, sock, P_AUTH_CHALLENGE, 0,
				my_challenge, CHALLENGE_LEN);
	if (!rv)
		goto fail;

	err = drbd_recv_header(tconn, &pi);
	if (err) {
		rv = 0;
		goto fail;
	}

	if (pi.cmd != P_AUTH_CHALLENGE) {
		conn_err(tconn, "expected AuthChallenge packet, received: %s (0x%04x)\n",
			 cmdname(pi.cmd), pi.cmd);
		rv = 0;
		goto fail;
	}

	if (pi.size > CHALLENGE_LEN * 2) {
		conn_err(tconn, "expected AuthChallenge payload too big.\n");
		rv = -1;
		goto fail;
	}

	peers_ch = kmalloc(pi.size, GFP_NOIO);
	if (peers_ch == NULL) {
		conn_err(tconn, "kmalloc of peers_ch failed\n");
		rv = -1;
		goto fail;
	}

	err = drbd_recv_all_warn(tconn, peers_ch, pi.size);
	if (err) {
		rv = 0;
		goto fail;
	}

	resp_size = crypto_hash_digestsize(tconn->cram_hmac_tfm);
	response = kmalloc(resp_size, GFP_NOIO);
	if (response == NULL) {
		conn_err(tconn, "kmalloc of response failed\n");
		rv = -1;
		goto fail;
	}

	sg_init_table(&sg, 1);
	sg_set_buf(&sg, peers_ch, pi.size);

	rv = crypto_hash_digest(&desc, &sg, sg.length, response);
	if (rv) {
		conn_err(tconn, "crypto_hash_digest() failed with %d\n", rv);
		rv = -1;
		goto fail;
	}

	if (!conn_prepare_command(tconn, sock)) {
		rv = 0;
		goto fail;
	}
	rv = !conn_send_command(tconn, sock, P_AUTH_RESPONSE, 0,
				response, resp_size);
	if (!rv)
		goto fail;

	err = drbd_recv_header(tconn, &pi);
	if (err) {
		rv = 0;
		goto fail;
	}

	if (pi.cmd != P_AUTH_RESPONSE) {
		conn_err(tconn, "expected AuthResponse packet, received: %s (0x%04x)\n",
			 cmdname(pi.cmd), pi.cmd);
		rv = 0;
		goto fail;
	}

	if (pi.size != resp_size) {
		conn_err(tconn, "expected AuthResponse payload of wrong size\n");
		rv = 0;
		goto fail;
	}

	err = drbd_recv_all_warn(tconn, response , resp_size);
	if (err) {
		rv = 0;
		goto fail;
	}

	right_response = kmalloc(resp_size, GFP_NOIO);
	if (right_response == NULL) {
		conn_err(tconn, "kmalloc of right_response failed\n");
		rv = -1;
		goto fail;
	}

	sg_set_buf(&sg, my_challenge, CHALLENGE_LEN);

	rv = crypto_hash_digest(&desc, &sg, sg.length, right_response);
	if (rv) {
		conn_err(tconn, "crypto_hash_digest() failed with %d\n", rv);
		rv = -1;
		goto fail;
	}

	rv = !memcmp(response, right_response, resp_size);

	if (rv)
		conn_info(tconn, "Peer authenticated using %d bytes HMAC\n",
		     resp_size);
	else
		rv = -1;

 fail:
	kfree(peers_ch);
	kfree(response);
	kfree(right_response);

	return rv;
}
#endif

int drbdd_init(struct drbd_thread *thi)
{
	struct drbd_tconn *tconn = thi->tconn;
	int h;

	conn_info(tconn, "receiver (re)started\n");

	do {
		h = conn_connect(tconn);
		if (h == 0) {
			conn_disconnect(tconn);
			schedule_timeout_interruptible(HZ);
		}
		if (h == -1) {
			conn_warn(tconn, "Discarding network configuration.\n");
			conn_request_state(tconn, NS(conn, C_DISCONNECTING), CS_HARD);
		}
	} while (h == 0);

	if (h > 0)
		drbdd(tconn);

	conn_disconnect(tconn);

	conn_info(tconn, "receiver terminated\n");
	return 0;
}

/* ********* acknowledge sender ******** */

STATIC int got_conn_RqSReply(struct drbd_tconn *tconn, struct packet_info *pi)
{
	struct p_req_state_reply *p = pi->data;
	int retcode = be32_to_cpu(p->retcode);

	if (retcode >= SS_SUCCESS) {
		set_bit(CONN_WD_ST_CHG_OKAY, &tconn->flags);
	} else {
		set_bit(CONN_WD_ST_CHG_FAIL, &tconn->flags);
		conn_err(tconn, "Requested state change failed by peer: %s (%d)\n",
			 drbd_set_st_err_str(retcode), retcode);
	}
	wake_up(&tconn->ping_wait);

	return 0;
}

STATIC int got_RqSReply(struct drbd_tconn *tconn, struct packet_info *pi)
{
	struct drbd_conf *mdev;
	struct p_req_state_reply *p = pi->data;
	int retcode = be32_to_cpu(p->retcode);

	mdev = vnr_to_mdev(tconn, pi->vnr);
	if (!mdev)
		return -EIO;

	if (test_bit(CONN_WD_ST_CHG_REQ, &tconn->flags)) {
		D_ASSERT(tconn->agreed_pro_version < 100);
		return got_conn_RqSReply(tconn, pi);
	}

	if (retcode >= SS_SUCCESS) {
		set_bit(CL_ST_CHG_SUCCESS, &mdev->flags);
	} else {
		set_bit(CL_ST_CHG_FAIL, &mdev->flags);
		dev_err(DEV, "Requested state change failed by peer: %s (%d)\n",
			drbd_set_st_err_str(retcode), retcode);
	}
	wake_up(&mdev->state_wait);

	return 0;
}

STATIC int got_Ping(struct drbd_tconn *tconn, struct packet_info *pi)
{
	return drbd_send_ping_ack(tconn);

}

STATIC int got_PingAck(struct drbd_tconn *tconn, struct packet_info *pi)
{
	if (!test_and_set_bit(GOT_PING_ACK, &tconn->flags))
		wake_up(&tconn->ping_wait);

	return 0;
}

STATIC int got_IsInSync(struct drbd_tconn *tconn, struct packet_info *pi)
{
	struct drbd_conf *mdev;
	struct p_block_ack *p = pi->data;
	sector_t sector = be64_to_cpu(p->sector);
	int blksize = be32_to_cpu(p->blksize);

	mdev = vnr_to_mdev(tconn, pi->vnr);
	if (!mdev)
		return -EIO;

	D_ASSERT(mdev->tconn->agreed_pro_version >= 89);

	update_peer_seq(mdev, be32_to_cpu(p->seq_num));

	if (get_ldev(mdev)) {
		drbd_rs_complete_io(mdev, sector);
		drbd_set_in_sync(mdev, sector, blksize);
		/* rs_same_csums is supposed to count in units of BM_BLOCK_SIZE */
		mdev->rs_same_csum += (blksize >> BM_BLOCK_SHIFT);
		put_ldev(mdev);
	}
	dec_rs_pending(mdev);
	atomic_add(blksize >> 9, &mdev->rs_sect_in);

	return 0;
}

static int
validate_req_change_req_state(struct drbd_conf *mdev, u64 id, sector_t sector,
			      struct rb_root *root, const char *func,
			      enum drbd_req_event what, bool missing_ok)
{
	struct drbd_request *req;
	struct bio_and_error m;

	spin_lock_irq(&mdev->tconn->req_lock);
	req = find_request(mdev, root, id, sector, missing_ok, func);
	if (unlikely(!req)) {
		spin_unlock_irq(&mdev->tconn->req_lock);
		return -EIO;
	}
	__req_mod(req, what, &m);
	spin_unlock_irq(&mdev->tconn->req_lock);

	if (m.bio)
		complete_master_bio(mdev, &m);
	return 0;
}

STATIC int got_BlockAck(struct drbd_tconn *tconn, struct packet_info *pi)
{
	struct drbd_conf *mdev;
	struct p_block_ack *p = pi->data;
	sector_t sector = be64_to_cpu(p->sector);
	int blksize = be32_to_cpu(p->blksize);
	enum drbd_req_event what;

	mdev = vnr_to_mdev(tconn, pi->vnr);
	if (!mdev)
		return -EIO;

	update_peer_seq(mdev, be32_to_cpu(p->seq_num));

	if (p->block_id == ID_SYNCER) {
		drbd_set_in_sync(mdev, sector, blksize);
		dec_rs_pending(mdev);
		return 0;
	}
	switch (pi->cmd) {
	case P_RS_WRITE_ACK:
		what = WRITE_ACKED_BY_PEER_AND_SIS;
		break;
	case P_WRITE_ACK:
		what = WRITE_ACKED_BY_PEER;
		break;
	case P_RECV_ACK:
		what = RECV_ACKED_BY_PEER;
		break;
	case P_SUPERSEDED:
		what = CONFLICT_RESOLVED;
		break;
	case P_RETRY_WRITE:
		what = POSTPONE_WRITE;
		break;
	default:
		BUG();
	}

	return validate_req_change_req_state(mdev, p->block_id, sector,
					     &mdev->write_requests, __func__,
					     what, false);
}

STATIC int got_NegAck(struct drbd_tconn *tconn, struct packet_info *pi)
{
	struct drbd_conf *mdev;
	struct p_block_ack *p = pi->data;
	sector_t sector = be64_to_cpu(p->sector);
	int size = be32_to_cpu(p->blksize);
	int err;

	mdev = vnr_to_mdev(tconn, pi->vnr);
	if (!mdev)
		return -EIO;

	update_peer_seq(mdev, be32_to_cpu(p->seq_num));

	if (p->block_id == ID_SYNCER) {
		dec_rs_pending(mdev);
		drbd_rs_failed_io(mdev, sector, size);
		return 0;
	}

	err = validate_req_change_req_state(mdev, p->block_id, sector,
					    &mdev->write_requests, __func__,
					    NEG_ACKED, true);
	if (err) {
		/* Protocol A has no P_WRITE_ACKs, but has P_NEG_ACKs.
		   The master bio might already be completed, therefore the
		   request is no longer in the collision hash. */
		/* In Protocol B we might already have got a P_RECV_ACK
		   but then get a P_NEG_ACK afterwards. */
		drbd_set_out_of_sync(mdev, sector, size);
	}
	return 0;
}

STATIC int got_NegDReply(struct drbd_tconn *tconn, struct packet_info *pi)
{
	struct drbd_conf *mdev;
	struct p_block_ack *p = pi->data;
	sector_t sector = be64_to_cpu(p->sector);

	mdev = vnr_to_mdev(tconn, pi->vnr);
	if (!mdev)
		return -EIO;

	update_peer_seq(mdev, be32_to_cpu(p->seq_num));

	dev_err(DEV, "Got NegDReply; Sector %llus, len %u.\n",
	    (unsigned long long)sector, be32_to_cpu(p->blksize));

	return validate_req_change_req_state(mdev, p->block_id, sector,
					     &mdev->read_requests, __func__,
					     NEG_ACKED, false);
}

STATIC int got_NegRSDReply(struct drbd_tconn *tconn, struct packet_info *pi)
{
	struct drbd_conf *mdev;
	sector_t sector;
	int size;
	struct p_block_ack *p = pi->data;

	mdev = vnr_to_mdev(tconn, pi->vnr);
	if (!mdev)
		return -EIO;

	sector = be64_to_cpu(p->sector);
	size = be32_to_cpu(p->blksize);

	update_peer_seq(mdev, be32_to_cpu(p->seq_num));

	dec_rs_pending(mdev);

	if (get_ldev_if_state(mdev, D_FAILED)) {
		drbd_rs_complete_io(mdev, sector);
		switch (pi->cmd) {
		case P_NEG_RS_DREPLY:
			drbd_rs_failed_io(mdev, sector, size);
		case P_RS_CANCEL:
			break;
		default:
			BUG();
		}
		put_ldev(mdev);
	}

	return 0;
}

STATIC int got_BarrierAck(struct drbd_tconn *tconn, struct packet_info *pi)
{
	struct p_barrier_ack *p = pi->data;
	struct drbd_conf *mdev;
	int vnr;

	tl_release(tconn, p->barrier, be32_to_cpu(p->set_size));

	rcu_read_lock();
	idr_for_each_entry(&tconn->volumes, mdev, vnr) {
		if (mdev->state.conn == C_AHEAD &&
		    atomic_read(&mdev->ap_in_flight) == 0 &&
		    !test_and_set_bit(AHEAD_TO_SYNC_SOURCE, &mdev->flags)) {
			mdev->start_resync_timer.expires = jiffies + HZ;
			add_timer(&mdev->start_resync_timer);
		}
	}
	rcu_read_unlock();

	return 0;
}

STATIC int got_OVResult(struct drbd_tconn *tconn, struct packet_info *pi)
{
	struct drbd_conf *mdev;
	struct p_block_ack *p = pi->data;
	struct drbd_work *w;
	sector_t sector;
	int size;

	mdev = vnr_to_mdev(tconn, pi->vnr);
	if (!mdev)
		return -EIO;

	sector = be64_to_cpu(p->sector);
	size = be32_to_cpu(p->blksize);

	update_peer_seq(mdev, be32_to_cpu(p->seq_num));

	if (be64_to_cpu(p->block_id) == ID_OUT_OF_SYNC)
		drbd_ov_out_of_sync_found(mdev, sector, size);
	else
		ov_out_of_sync_print(mdev);

	if (!get_ldev(mdev))
		return 0;

	drbd_rs_complete_io(mdev, sector);
	dec_rs_pending(mdev);

	--mdev->ov_left;

	/* let's advance progress step marks only for every other megabyte */
	if ((mdev->ov_left & 0x200) == 0x200)
		drbd_advance_rs_marks(mdev, mdev->ov_left);

	if (mdev->ov_left == 0) {
		w = kmalloc(sizeof(*w), GFP_NOIO);
		if (w) {
			w->cb = w_ov_finished;
			w->mdev = mdev;
			drbd_queue_work(&mdev->tconn->sender_work, w);
		} else {
			dev_err(DEV, "kmalloc(w) failed.");
			ov_out_of_sync_print(mdev);
			drbd_resync_finished(mdev);
		}
	}
	put_ldev(mdev);
	return 0;
}

STATIC int got_skip(struct drbd_tconn *tconn, struct packet_info *pi)
{
	return 0;
}

static int tconn_finish_peer_reqs(struct drbd_tconn *tconn)
{
	struct drbd_conf *mdev;
	int vnr, not_empty = 0;

	do {
		clear_bit(SIGNAL_ASENDER, &tconn->flags);
		flush_signals(current);

		rcu_read_lock();
		idr_for_each_entry(&tconn->volumes, mdev, vnr) {
			kobject_get(&mdev->kobj);
			rcu_read_unlock();
			if (drbd_finish_peer_reqs(mdev)) {
				kobject_put(&mdev->kobj);
				return 1;
			}
			kobject_put(&mdev->kobj);
			rcu_read_lock();
		}
		set_bit(SIGNAL_ASENDER, &tconn->flags);

		spin_lock_irq(&tconn->req_lock);
		idr_for_each_entry(&tconn->volumes, mdev, vnr) {
			not_empty = !list_empty(&mdev->done_ee);
			if (not_empty)
				break;
		}
		spin_unlock_irq(&tconn->req_lock);
		rcu_read_unlock();
	} while (not_empty);

	return 0;
}

struct asender_cmd {
	size_t pkt_size;
	int (*fn)(struct drbd_tconn *tconn, struct packet_info *);
};

static struct asender_cmd asender_tbl[] = {
	[P_PING]	    = { 0, got_Ping },
	[P_PING_ACK]	    = { 0, got_PingAck },
	[P_RECV_ACK]	    = { sizeof(struct p_block_ack), got_BlockAck },
	[P_WRITE_ACK]	    = { sizeof(struct p_block_ack), got_BlockAck },
	[P_RS_WRITE_ACK]    = { sizeof(struct p_block_ack), got_BlockAck },
	[P_SUPERSEDED]   = { sizeof(struct p_block_ack), got_BlockAck },
	[P_NEG_ACK]	    = { sizeof(struct p_block_ack), got_NegAck },
	[P_NEG_DREPLY]	    = { sizeof(struct p_block_ack), got_NegDReply },
	[P_NEG_RS_DREPLY]   = { sizeof(struct p_block_ack), got_NegRSDReply },
	[P_OV_RESULT]	    = { sizeof(struct p_block_ack), got_OVResult },
	[P_BARRIER_ACK]	    = { sizeof(struct p_barrier_ack), got_BarrierAck },
	[P_STATE_CHG_REPLY] = { sizeof(struct p_req_state_reply), got_RqSReply },
	[P_RS_IS_IN_SYNC]   = { sizeof(struct p_block_ack), got_IsInSync },
	[P_DELAY_PROBE]     = { sizeof(struct p_delay_probe93), got_skip },
	[P_RS_CANCEL]       = { sizeof(struct p_block_ack), got_NegRSDReply },
	[P_CONN_ST_CHG_REPLY]={ sizeof(struct p_req_state_reply), got_conn_RqSReply },
	[P_RETRY_WRITE]	    = { sizeof(struct p_block_ack), got_BlockAck },
};

int drbd_asender(struct drbd_thread *thi)
{
	struct drbd_tconn *tconn = thi->tconn;
	struct asender_cmd *cmd = NULL;
<<<<<<< HEAD
	struct packet_info pi;
	int rv;
	void *buf    = tconn->meta.rbuf;
=======
	struct sched_param param = { .sched_priority = 2 };

	int rv, len;
	void *buf    = h;
>>>>>>> c7639c1a
	int received = 0;
	unsigned int header_size = drbd_header_size(tconn);
	int expect   = header_size;
	bool ping_timeout_active = false;
	struct net_conf *nc;
	int ping_timeo, tcp_cork, ping_int;

	rv = sched_setscheduler(current, SCHED_RR, &param);
	if (rv < 0)
		dev_err(DEV, "drbd_asender: ERROR set priority, ret=%d\n", rv);

	while (get_t_state(thi) == RUNNING) {
		drbd_thread_current_set_cpu(thi);

		rcu_read_lock();
		nc = rcu_dereference(tconn->net_conf);
		ping_timeo = nc->ping_timeo;
		tcp_cork = nc->tcp_cork;
		ping_int = nc->ping_int;
		rcu_read_unlock();

		if (test_and_clear_bit(SEND_PING, &tconn->flags)) {
			if (drbd_send_ping(tconn)) {
				conn_err(tconn, "drbd_send_ping has failed\n");
				goto reconnect;
			}
			tconn->meta.socket->sk->sk_rcvtimeo = ping_timeo * HZ / 10;
			ping_timeout_active = true;
		}

		/* TODO: conditionally cork; it may hurt latency if we cork without
		   much to send */
		if (tcp_cork)
			drbd_tcp_cork(tconn->meta.socket);
		if (tconn_finish_peer_reqs(tconn)) {
			conn_err(tconn, "tconn_finish_peer_reqs() failed\n");
			goto reconnect;
		}
		/* but unconditionally uncork unless disabled */
		if (tcp_cork)
			drbd_tcp_uncork(tconn->meta.socket);

		/* short circuit, recv_msg would return EINTR anyways. */
		if (signal_pending(current))
			continue;

		rv = drbd_recv_short(tconn->meta.socket, buf, expect-received, 0);
		clear_bit(SIGNAL_ASENDER, &tconn->flags);

		flush_signals(current);

		/* Note:
		 * -EINTR	 (on meta) we got a signal
		 * -EAGAIN	 (on meta) rcvtimeo expired
		 * -ECONNRESET	 other side closed the connection
		 * -ERESTARTSYS  (on data) we got a signal
		 * rv <  0	 other than above: unexpected error!
		 * rv == expected: full header or command
		 * rv <  expected: "woken" by signal during receive
		 * rv == 0	 : "connection shut down by peer"
		 */
		if (likely(rv > 0)) {
			received += rv;
			buf	 += rv;
		} else if (rv == 0) {
			if (test_bit(DISCONNECT_SENT, &tconn->flags)) {
				long t;
				rcu_read_lock();
				t = rcu_dereference(tconn->net_conf)->ping_timeo * HZ/10;
				rcu_read_unlock();

				t = wait_event_timeout(tconn->ping_wait,
						       tconn->cstate < C_WF_REPORT_PARAMS,
						       t);
				if (t)
					break;
			}
			conn_err(tconn, "meta connection shut down by peer.\n");
			goto reconnect;
		} else if (rv == -EAGAIN) {
			/* If the data socket received something meanwhile,
			 * that is good enough: peer is still alive. */
			if (time_after(tconn->last_received,
				jiffies - tconn->meta.socket->sk->sk_rcvtimeo))
				continue;
			if (ping_timeout_active) {
				conn_err(tconn, "PingAck did not arrive in time.\n");
				goto reconnect;
			}
			set_bit(SEND_PING, &tconn->flags);
			continue;
		} else if (rv == -EINTR) {
			continue;
		} else {
			conn_err(tconn, "sock_recvmsg returned %d\n", rv);
			goto reconnect;
		}

		if (received == expect && cmd == NULL) {
			if (decode_header(tconn, tconn->meta.rbuf, &pi))
				goto reconnect;
			cmd = &asender_tbl[pi.cmd];
			if (pi.cmd >= ARRAY_SIZE(asender_tbl) || !cmd->fn) {
				conn_err(tconn, "Unexpected meta packet %s (0x%04x)\n",
					 cmdname(pi.cmd), pi.cmd);
				goto disconnect;
			}
			expect = header_size + cmd->pkt_size;
			if (pi.size != expect - header_size) {
				conn_err(tconn, "Wrong packet size on meta (c: %d, l: %d)\n",
					pi.cmd, pi.size);
				goto reconnect;
			}
		}
		if (received == expect) {
			bool err;

			err = cmd->fn(tconn, &pi);
			if (err) {
				conn_err(tconn, "%pf failed\n", cmd->fn);
				goto reconnect;
			}

			tconn->last_received = jiffies;

			if (cmd == &asender_tbl[P_PING_ACK]) {
				/* restore idle timeout */
				tconn->meta.socket->sk->sk_rcvtimeo = ping_int * HZ;
				ping_timeout_active = false;
			}

			buf	 = tconn->meta.rbuf;
			received = 0;
			expect	 = header_size;
			cmd	 = NULL;
		}
	}

	if (0) {
reconnect:
		conn_request_state(tconn, NS(conn, C_NETWORK_FAILURE), CS_HARD);
		conn_md_sync(tconn);
	}
	if (0) {
disconnect:
		conn_request_state(tconn, NS(conn, C_DISCONNECTING), CS_HARD);
	}
	clear_bit(SIGNAL_ASENDER, &tconn->flags);

	conn_info(tconn, "asender terminated\n");

	return 0;
}<|MERGE_RESOLUTION|>--- conflicted
+++ resolved
@@ -5524,26 +5524,20 @@
 {
 	struct drbd_tconn *tconn = thi->tconn;
 	struct asender_cmd *cmd = NULL;
-<<<<<<< HEAD
 	struct packet_info pi;
 	int rv;
 	void *buf    = tconn->meta.rbuf;
-=======
-	struct sched_param param = { .sched_priority = 2 };
-
-	int rv, len;
-	void *buf    = h;
->>>>>>> c7639c1a
 	int received = 0;
 	unsigned int header_size = drbd_header_size(tconn);
 	int expect   = header_size;
 	bool ping_timeout_active = false;
 	struct net_conf *nc;
 	int ping_timeo, tcp_cork, ping_int;
+	struct sched_param param = { .sched_priority = 2 };
 
 	rv = sched_setscheduler(current, SCHED_RR, &param);
 	if (rv < 0)
-		dev_err(DEV, "drbd_asender: ERROR set priority, ret=%d\n", rv);
+		conn_err(tconn, "drbd_asender: ERROR set priority, ret=%d\n", rv);
 
 	while (get_t_state(thi) == RUNNING) {
 		drbd_thread_current_set_cpu(thi);
