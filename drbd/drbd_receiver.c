/*
   drbd_receiver.c

   This file is part of DRBD by Philipp Reisner and Lars Ellenberg.

   Copyright (C) 2001-2008, LINBIT Information Technologies GmbH.
   Copyright (C) 1999-2008, Philipp Reisner <philipp.reisner@linbit.com>.
   Copyright (C) 2002-2008, Lars Ellenberg <lars.ellenberg@linbit.com>.

   drbd is free software; you can redistribute it and/or modify
   it under the terms of the GNU General Public License as published by
   the Free Software Foundation; either version 2, or (at your option)
   any later version.

   drbd is distributed in the hope that it will be useful,
   but WITHOUT ANY WARRANTY; without even the implied warranty of
   MERCHANTABILITY or FITNESS FOR A PARTICULAR PURPOSE.  See the
   GNU General Public License for more details.

   You should have received a copy of the GNU General Public License
   along with drbd; see the file COPYING.  If not, write to
   the Free Software Foundation, 675 Mass Ave, Cambridge, MA 02139, USA.
 */


#include <linux/autoconf.h>
#include <linux/module.h>

#include <asm/uaccess.h>
#include <net/sock.h>

#include <linux/drbd.h>
#include <linux/fs.h>
#include <linux/file.h>
#include <linux/in.h>
#include <linux/mm.h>
#include <linux/memcontrol.h>
#include <linux/mm_inline.h>
#include <linux/slab.h>
#include <linux/pkt_sched.h>
#define __KERNEL_SYSCALLS__
#include <linux/unistd.h>
#include <linux/vmalloc.h>
#include <linux/random.h>
#include "drbd_int.h"
#include "drbd_protocol.h"
#include "drbd_req.h"
#include "drbd_vli.h"
#include <linux/scatterlist.h>

struct flush_work {
	struct drbd_work w;
	struct drbd_device *device;
	struct drbd_epoch *epoch;
};

struct packet_info {
	enum drbd_packet cmd;
	unsigned int size;
	int vnr;
	void *data;
};

enum finish_epoch {
	FE_STILL_LIVE,
	FE_DESTROYED,
	FE_RECYCLED,
};

STATIC int drbd_do_features(struct drbd_connection *connection);
STATIC int drbd_do_auth(struct drbd_connection *connection);
static int drbd_disconnected(struct drbd_peer_device *);

STATIC enum finish_epoch drbd_may_finish_epoch(struct drbd_connection *, struct drbd_epoch *, enum epoch_event);
STATIC int e_end_block(struct drbd_work *, int);

static struct drbd_epoch *previous_epoch(struct drbd_connection *connection, struct drbd_epoch *epoch)
{
	struct drbd_epoch *prev;
	spin_lock(&connection->epoch_lock);
	prev = list_entry(epoch->list.prev, struct drbd_epoch, list);
	if (prev == epoch || prev == connection->current_epoch)
		prev = NULL;
	spin_unlock(&connection->epoch_lock);
	return prev;
}

#define GFP_TRY	(__GFP_HIGHMEM | __GFP_NOWARN)

/*
 * some helper functions to deal with single linked page lists,
 * page->private being our "next" pointer.
 */

/* If at least n pages are linked at head, get n pages off.
 * Otherwise, don't modify head, and return NULL.
 * Locking is the responsibility of the caller.
 */
static struct page *page_chain_del(struct page **head, int n)
{
	struct page *page;
	struct page *tmp;

	BUG_ON(!n);
	BUG_ON(!head);

	page = *head;

	if (!page)
		return NULL;

	while (page) {
		tmp = page_chain_next(page);
		if (--n == 0)
			break; /* found sufficient pages */
		if (tmp == NULL)
			/* insufficient pages, don't use any of them. */
			return NULL;
		page = tmp;
	}

	/* add end of list marker for the returned list */
	set_page_private(page, 0);
	/* actual return value, and adjustment of head */
	page = *head;
	*head = tmp;
	return page;
}

/* may be used outside of locks to find the tail of a (usually short)
 * "private" page chain, before adding it back to a global chain head
 * with page_chain_add() under a spinlock. */
static struct page *page_chain_tail(struct page *page, int *len)
{
	struct page *tmp;
	int i = 1;
	while ((tmp = page_chain_next(page)))
		++i, page = tmp;
	if (len)
		*len = i;
	return page;
}

static int page_chain_free(struct page *page)
{
	struct page *tmp;
	int i = 0;
	page_chain_for_each_safe(page, tmp) {
		put_page(page);
		++i;
	}
	return i;
}

static void page_chain_add(struct page **head,
		struct page *chain_first, struct page *chain_last)
{
#if 1
	struct page *tmp;
	tmp = page_chain_tail(chain_first, NULL);
	BUG_ON(tmp != chain_last);
#endif

	/* add chain to head */
	set_page_private(chain_last, (unsigned long)*head);
	*head = chain_first;
}

static struct page *__drbd_alloc_pages(struct drbd_device *device,
				       unsigned int number)
{
	struct page *page = NULL;
	struct page *tmp = NULL;
	unsigned int i = 0;

	/* Yes, testing drbd_pp_vacant outside the lock is racy.
	 * So what. It saves a spin_lock. */
	if (drbd_pp_vacant >= number) {
		spin_lock(&drbd_pp_lock);
		page = page_chain_del(&drbd_pp_pool, number);
		if (page)
			drbd_pp_vacant -= number;
		spin_unlock(&drbd_pp_lock);
		if (page)
			return page;
	}

	/* GFP_TRY, because we must not cause arbitrary write-out: in a DRBD
	 * "criss-cross" setup, that might cause write-out on some other DRBD,
	 * which in turn might block on the other node at this very place.  */
	for (i = 0; i < number; i++) {
		tmp = alloc_page(GFP_TRY);
		if (!tmp)
			break;
		set_page_private(tmp, (unsigned long)page);
		page = tmp;
	}

	if (i == number)
		return page;

	/* Not enough pages immediately available this time.
	 * No need to jump around here, drbd_alloc_pages will retry this
	 * function "soon". */
	if (page) {
		tmp = page_chain_tail(page, NULL);
		spin_lock(&drbd_pp_lock);
		page_chain_add(&drbd_pp_pool, page, tmp);
		drbd_pp_vacant += i;
		spin_unlock(&drbd_pp_lock);
	}
	return NULL;
}

/* kick lower level device, if we have more than (arbitrary number)
 * reference counts on it, which typically are locally submitted io
 * requests.  don't use unacked_cnt, so we speed up proto A and B, too. */
static void maybe_kick_lo(struct drbd_device *device)
{
	struct disk_conf *dc;
	unsigned int watermark = 1000000;

	rcu_read_lock();
	dc = rcu_dereference(device->ldev->disk_conf);
	if (dc)
		min_not_zero(dc->unplug_watermark, watermark);
	rcu_read_unlock();

	if (atomic_read(&device->local_cnt) >= watermark)
		drbd_kick_lo(device);
}

static void reclaim_finished_net_peer_reqs(struct drbd_device *device,
					   struct list_head *to_be_freed)
{
	struct drbd_peer_request *peer_req, *tmp;

	/* The EEs are always appended to the end of the list. Since
	   they are sent in order over the wire, they have to finish
	   in order. As soon as we see the first not finished we can
	   stop to examine the list... */

	list_for_each_entry_safe(peer_req, tmp, &device->net_ee, w.list) {
		if (drbd_peer_req_has_active_page(peer_req))
			break;
		list_move(&peer_req->w.list, to_be_freed);
	}
}

static void drbd_kick_lo_and_reclaim_net(struct drbd_device *device)
{
	LIST_HEAD(reclaimed);
	struct drbd_peer_request *peer_req, *t;

	maybe_kick_lo(device);
	spin_lock_irq(&device->resource->req_lock);
	reclaim_finished_net_peer_reqs(device, &reclaimed);
	spin_unlock_irq(&device->resource->req_lock);

	list_for_each_entry_safe(peer_req, t, &reclaimed, w.list)
		drbd_free_net_peer_req(device, peer_req);
}

/**
 * drbd_alloc_pages() - Returns @number pages, retries forever (or until signalled)
 * @device:	DRBD device.
 * @number:	number of pages requested
 * @retry:	whether to retry, if not enough pages are available right now
 *
 * Tries to allocate number pages, first from our own page pool, then from
 * the kernel, unless this allocation would exceed the max_buffers setting.
 * Possibly retry until DRBD frees sufficient pages somewhere else.
 *
 * Returns a page chain linked via page->private.
 */
struct page *drbd_alloc_pages(struct drbd_peer_device *peer_device, unsigned int number,
			      bool retry)
{
	struct drbd_device *device = peer_device->device;
	struct page *page = NULL;
	DEFINE_WAIT(wait);

	if (atomic_read(&device->pp_in_use) < device->device_conf.max_buffers)
		page = __drbd_alloc_pages(device, number);

	while (page == NULL) {
		prepare_to_wait(&drbd_pp_wait, &wait, TASK_INTERRUPTIBLE);

		drbd_kick_lo_and_reclaim_net(device);

		if (atomic_read(&device->pp_in_use) < device->device_conf.max_buffers) {
			page = __drbd_alloc_pages(device, number);
			if (page)
				break;
		}

		if (!retry)
			break;

		if (signal_pending(current)) {
			drbd_warn(device, "drbd_alloc_pages interrupted!\n");
			break;
		}

		schedule();
	}
	finish_wait(&drbd_pp_wait, &wait);

	if (page)
		atomic_add(number, &device->pp_in_use);
	return page;
}

/* Must not be used from irq, as that may deadlock: see drbd_alloc_pages.
 * Is also used from inside an other spin_lock_irq(&resource->req_lock);
 * Either links the page chain back to the global pool,
 * or returns all pages to the system. */
STATIC void drbd_free_pages(struct drbd_device *device, struct page *page, int is_net)
{
	atomic_t *a = is_net ? &device->pp_in_use_by_net : &device->pp_in_use;
	int i;

	if (drbd_pp_vacant > (DRBD_MAX_BIO_SIZE/PAGE_SIZE) * minor_count)
		i = page_chain_free(page);
	else {
		struct page *tmp;
		tmp = page_chain_tail(page, &i);
		spin_lock(&drbd_pp_lock);
		page_chain_add(&drbd_pp_pool, page, tmp);
		drbd_pp_vacant += i;
		spin_unlock(&drbd_pp_lock);
	}
	i = atomic_sub_return(i, a);
	if (i < 0)
		drbd_warn(device, "ASSERTION FAILED: %s: %d < 0\n",
			is_net ? "pp_in_use_by_net" : "pp_in_use", i);
	wake_up(&drbd_pp_wait);
}

/*
You need to hold the req_lock:
 _drbd_wait_ee_list_empty()

You must not have the req_lock:
 drbd_free_peer_req()
 drbd_alloc_peer_req()
 drbd_free_peer_reqs()
 drbd_ee_fix_bhs()
 drbd_finish_peer_reqs()
 drbd_clear_done_ee()
 drbd_wait_ee_list_empty()
*/

struct drbd_peer_request *
drbd_alloc_peer_req(struct drbd_peer_device *peer_device, u64 id, sector_t sector,
		    unsigned int data_size, gfp_t gfp_mask) __must_hold(local)
{
	struct drbd_device *device = peer_device->device;
	struct drbd_peer_request *peer_req;
	struct page *page;
	unsigned nr_pages = (data_size + PAGE_SIZE -1) >> PAGE_SHIFT;

	if (drbd_insert_fault(device, DRBD_FAULT_AL_EE))
		return NULL;

	peer_req = mempool_alloc(drbd_ee_mempool, gfp_mask & ~__GFP_HIGHMEM);
	if (!peer_req) {
		if (!(gfp_mask & __GFP_NOWARN))
			drbd_err(device, "%s: allocation failed\n", __func__);
		return NULL;
	}

	page = drbd_alloc_pages(peer_device, nr_pages, (gfp_mask & __GFP_WAIT));
	if (!page)
		goto fail;

	drbd_clear_interval(&peer_req->i);
	peer_req->i.size = data_size;
	peer_req->i.sector = sector;
	peer_req->i.local = false;
	peer_req->i.waiting = false;

	peer_req->epoch = NULL;
	peer_req->peer_device = peer_device;
	peer_req->pages = page;
	atomic_set(&peer_req->pending_bios, 0);
	peer_req->flags = 0;
	/*
	 * The block_id is opaque to the receiver.  It is not endianness
	 * converted, and sent back to the sender unchanged.
	 */
	peer_req->block_id = id;

	return peer_req;

 fail:
	mempool_free(peer_req, drbd_ee_mempool);
	return NULL;
}

void __drbd_free_peer_req(struct drbd_device *device, struct drbd_peer_request *peer_req,
		       int is_net)
{
	if (peer_req->flags & EE_HAS_DIGEST)
		kfree(peer_req->digest);
	drbd_free_pages(device, peer_req->pages, is_net);
	D_ASSERT(device, atomic_read(&peer_req->pending_bios) == 0);
	D_ASSERT(device, drbd_interval_empty(&peer_req->i));
	mempool_free(peer_req, drbd_ee_mempool);
}

int drbd_free_peer_reqs(struct drbd_device *device, struct list_head *list)
{
	LIST_HEAD(work_list);
	struct drbd_peer_request *peer_req, *t;
	int count = 0;
	int is_net = list == &device->net_ee;

	spin_lock_irq(&device->resource->req_lock);
	list_splice_init(list, &work_list);
	spin_unlock_irq(&device->resource->req_lock);

	list_for_each_entry_safe(peer_req, t, &work_list, w.list) {
		__drbd_free_peer_req(device, peer_req, is_net);
		count++;
	}
	return count;
}

/*
 * See also comments in _req_mod(,BARRIER_ACKED) and receive_Barrier.
 */
static int drbd_finish_peer_reqs(struct drbd_device *device)
{
	LIST_HEAD(work_list);
	LIST_HEAD(reclaimed);
	struct drbd_peer_request *peer_req, *t;
	int err = 0;

	spin_lock_irq(&device->resource->req_lock);
	reclaim_finished_net_peer_reqs(device, &reclaimed);
	list_splice_init(&device->done_ee, &work_list);
	spin_unlock_irq(&device->resource->req_lock);

	list_for_each_entry_safe(peer_req, t, &reclaimed, w.list)
		drbd_free_net_peer_req(device, peer_req);

	/* possible callbacks here:
	 * e_end_block, and e_end_resync_block, e_send_discard_write.
	 * all ignore the last argument.
	 */
	list_for_each_entry_safe(peer_req, t, &work_list, w.list) {
		int err2;

		/* list_del not necessary, next/prev members not touched */
		err2 = peer_req->w.cb(&peer_req->w, !!err);
		if (!err)
			err = err2;
		drbd_free_peer_req(device, peer_req);
	}
	wake_up(&device->ee_wait);

	return err;
}

static void _drbd_wait_ee_list_empty(struct drbd_device *device,
				     struct list_head *head)
{
	DEFINE_WAIT(wait);

	/* avoids spin_lock/unlock
	 * and calling prepare_to_wait in the fast path */
	while (!list_empty(head)) {
		prepare_to_wait(&device->ee_wait, &wait, TASK_UNINTERRUPTIBLE);
		spin_unlock_irq(&device->resource->req_lock);
		drbd_kick_lo(device);
		schedule();
		finish_wait(&device->ee_wait, &wait);
		spin_lock_irq(&device->resource->req_lock);
	}
}

static void drbd_wait_ee_list_empty(struct drbd_device *device,
				    struct list_head *head)
{
	spin_lock_irq(&device->resource->req_lock);
	_drbd_wait_ee_list_empty(device, head);
	spin_unlock_irq(&device->resource->req_lock);
}

/* see also kernel_accept; which is only present since 2.6.18.
 * also we want to log which part of it failed, exactly */
STATIC int drbd_accept(const char **what, struct socket *sock, struct socket **newsock)
{
	struct sock *sk = sock->sk;
	int err = 0;

	*what = "listen";
	err = sock->ops->listen(sock, 5);
	if (err < 0)
		goto out;

	*what = "sock_create_lite";
	err = sock_create_lite(sk->sk_family, sk->sk_type, sk->sk_protocol,
			       newsock);
	if (err < 0)
		goto out;

	*what = "accept";
	err = sock->ops->accept(sock, *newsock, 0);
	if (err < 0) {
		sock_release(*newsock);
		*newsock = NULL;
		goto out;
	}
	(*newsock)->ops  = sock->ops;
	__module_get((*newsock)->ops->owner);

out:
	return err;
}

STATIC int drbd_recv_short(struct socket *sock, void *buf, size_t size, int flags)
{
	mm_segment_t oldfs;
	struct kvec iov = {
		.iov_base = buf,
		.iov_len = size,
	};
	struct msghdr msg = {
		.msg_iovlen = 1,
		.msg_iov = (struct iovec *)&iov,
		.msg_flags = (flags ? flags : MSG_WAITALL | MSG_NOSIGNAL)
	};
	int rv;

	oldfs = get_fs();
	set_fs(KERNEL_DS);
	rv = sock_recvmsg(sock, &msg, size, msg.msg_flags);
	set_fs(oldfs);

	return rv;
}

STATIC int drbd_recv(struct drbd_connection *connection, void *buf, size_t size)
{
	mm_segment_t oldfs;
	struct kvec iov = {
		.iov_base = buf,
		.iov_len = size,
	};
	struct msghdr msg = {
		.msg_iovlen = 1,
		.msg_iov = (struct iovec *)&iov,
		.msg_flags = MSG_WAITALL | MSG_NOSIGNAL
	};
	int rv;

	oldfs = get_fs();
	set_fs(KERNEL_DS);

	for (;;) {
		rv = sock_recvmsg(connection->data.socket, &msg, size, msg.msg_flags);
		if (rv == size)
			break;

		/* Note:
		 * ECONNRESET	other side closed the connection
		 * ERESTARTSYS	(on  sock) we got a signal
		 */

		if (rv < 0) {
			if (rv == -ECONNRESET)
				drbd_info(connection, "sock was reset by peer\n");
			else if (rv != -ERESTARTSYS)
				drbd_err(connection, "sock_recvmsg returned %d\n", rv);
			break;
		} else if (rv == 0) {
			drbd_info(connection, "sock was shut down by peer\n");
			break;
		} else	{
			/* signal came in, or peer/link went down,
			 * after we read a partial message
			 */
			/* D_ASSERT(device, signal_pending(current)); */
			break;
		}
	};

	set_fs(oldfs);

	if (rv != size)
		change_cstate(connection, C_BROKEN_PIPE, CS_HARD);

	return rv;
}

static int drbd_recv_all(struct drbd_connection *connection, void *buf, size_t size)
{
	int err;

	err = drbd_recv(connection, buf, size);
	if (err != size) {
		if (err >= 0)
			err = -EIO;
	} else
		err = 0;
	return err;
}

static int drbd_recv_all_warn(struct drbd_connection *connection, void *buf, size_t size)
{
	int err;

	err = drbd_recv_all(connection, buf, size);
	if (err && !signal_pending(current))
		drbd_warn(connection, "short read (expected size %d)\n", (int)size);
	return err;
}

/* quoting tcp(7):
 *   On individual connections, the socket buffer size must be set prior to the
 *   listen(2) or connect(2) calls in order to have it take effect.
 * This is our wrapper to do so.
 */
static void drbd_setbufsize(struct socket *sock, unsigned int snd,
		unsigned int rcv)
{
	/* open coded SO_SNDBUF, SO_RCVBUF */
	if (snd) {
		sock->sk->sk_sndbuf = snd;
		sock->sk->sk_userlocks |= SOCK_SNDBUF_LOCK;
	}
	if (rcv) {
		sock->sk->sk_rcvbuf = rcv;
		sock->sk->sk_userlocks |= SOCK_RCVBUF_LOCK;
	}
}

STATIC struct socket *drbd_try_connect(struct drbd_connection *connection)
{
	const char *what;
	struct socket *sock;
	struct sockaddr_in6 src_in6;
	struct sockaddr_in6 peer_in6;
	struct net_conf *nc;
	int err, peer_addr_len, my_addr_len;
	int sndbuf_size, rcvbuf_size, connect_int;
	int disconnect_on_error = 1;

	rcu_read_lock();
	nc = rcu_dereference(connection->net_conf);
	if (!nc) {
		rcu_read_unlock();
		return NULL;
	}
	sndbuf_size = nc->sndbuf_size;
	rcvbuf_size = nc->rcvbuf_size;
	connect_int = nc->connect_int;
	rcu_read_unlock();

	my_addr_len = min_t(int, connection->my_addr_len, sizeof(src_in6));
	memcpy(&src_in6, &connection->my_addr, my_addr_len);

	if (((struct sockaddr *)&connection->my_addr)->sa_family == AF_INET6)
		src_in6.sin6_port = 0;
	else
		((struct sockaddr_in *)&src_in6)->sin_port = 0; /* AF_INET & AF_SCI */

	peer_addr_len = min_t(int, connection->peer_addr_len, sizeof(src_in6));
	memcpy(&peer_in6, &connection->peer_addr, peer_addr_len);

	what = "sock_create_kern";
	err = sock_create_kern(((struct sockaddr *)&src_in6)->sa_family,
			       SOCK_STREAM, IPPROTO_TCP, &sock);
	if (err < 0) {
		sock = NULL;
		goto out;
	}

	sock->sk->sk_rcvtimeo =
	sock->sk->sk_sndtimeo = connect_int * HZ;
	drbd_setbufsize(sock, sndbuf_size, rcvbuf_size);

       /* explicitly bind to the configured IP as source IP
	*  for the outgoing connections.
	*  This is needed for multihomed hosts and to be
	*  able to use lo: interfaces for drbd.
	* Make sure to use 0 as port number, so linux selects
	*  a free one dynamically.
	*/
	what = "bind before connect";
	err = sock->ops->bind(sock, (struct sockaddr *) &src_in6, my_addr_len);
	if (err < 0)
		goto out;

	/* connect may fail, peer not yet available.
	 * stay C_WF_CONNECTION, don't go Disconnecting! */
	disconnect_on_error = 0;
	what = "connect";
	err = sock->ops->connect(sock, (struct sockaddr *) &peer_in6, peer_addr_len, 0);

out:
	if (err < 0) {
		if (sock) {
			sock_release(sock);
			sock = NULL;
		}
		switch (-err) {
			/* timeout, busy, signal pending */
		case ETIMEDOUT: case EAGAIN: case EINPROGRESS:
		case EINTR: case ERESTARTSYS:
			/* peer not (yet) available, network problem */
		case ECONNREFUSED: case ENETUNREACH:
		case EHOSTDOWN:    case EHOSTUNREACH:
			disconnect_on_error = 0;
			break;
		default:
			drbd_err(connection, "%s failed, err = %d\n", what, err);
		}
		if (disconnect_on_error)
			change_cstate(connection, C_DISCONNECTING, CS_HARD);
	}

	return sock;
}

STATIC struct socket *drbd_wait_for_connect(struct drbd_connection *connection)
{
	int timeo, err, my_addr_len;
	int sndbuf_size, rcvbuf_size, connect_int;
	struct socket *s_estab = NULL, *s_listen;
	struct sockaddr_in6 my_addr;
	struct net_conf *nc;
	const char *what;

	rcu_read_lock();
	nc = rcu_dereference(connection->net_conf);
	if (!nc) {
		rcu_read_unlock();
		return NULL;
	}
	sndbuf_size = nc->sndbuf_size;
	rcvbuf_size = nc->rcvbuf_size;
	connect_int = nc->connect_int;
	rcu_read_unlock();

	my_addr_len = min_t(int, connection->my_addr_len, sizeof(struct sockaddr_in6));
	memcpy(&my_addr, &connection->my_addr, my_addr_len);

	what = "sock_create_kern";
	err = sock_create_kern(((struct sockaddr *)&my_addr)->sa_family,
		SOCK_STREAM, IPPROTO_TCP, &s_listen);
	if (err) {
		s_listen = NULL;
		goto out;
	}

	timeo = connect_int * HZ;
	timeo += (random32() & 1) ? timeo / 7 : -timeo / 7; /* 28.5% random jitter */

	s_listen->sk->sk_reuse    = 1; /* SO_REUSEADDR */
	s_listen->sk->sk_rcvtimeo = timeo;
	s_listen->sk->sk_sndtimeo = timeo;
	drbd_setbufsize(s_listen, sndbuf_size, rcvbuf_size);

	what = "bind before listen";
	err = s_listen->ops->bind(s_listen, (struct sockaddr *)&my_addr, my_addr_len);
	if (err < 0)
		goto out;

	err = drbd_accept(&what, s_listen, &s_estab);

out:
	if (s_listen)
		sock_release(s_listen);
	if (err < 0) {
		if (err != -EAGAIN && err != -EINTR && err != -ERESTARTSYS) {
			drbd_err(connection, "%s failed, err = %d\n", what, err);
			change_cstate(connection, C_DISCONNECTING, CS_HARD);
		}
	}

	return s_estab;
}

static int decode_header(struct drbd_connection *, void *, struct packet_info *);

static int send_first_packet(struct drbd_connection *connection, struct drbd_socket *sock,
			     enum drbd_packet cmd)
{
	if (!conn_prepare_command(connection, sock))
		return -EIO;
	return conn_send_command(connection, sock, cmd, 0, NULL, 0);
}

static int receive_first_packet(struct drbd_connection *connection, struct socket *sock)
{
	unsigned int header_size = drbd_header_size(connection);
	struct packet_info pi;
	int err;

	err = drbd_recv_short(sock, connection->data.rbuf, header_size, 0);
	if (err != header_size) {
		if (err >= 0)
			err = -EIO;
		return err;
	}
	err = decode_header(connection, connection->data.rbuf, &pi);
	if (err)
		return err;
	return pi.cmd;
}

/**
 * drbd_socket_okay() - Free the socket if its connection is not okay
 * @sock:	pointer to the pointer to the socket.
 */
static int drbd_socket_okay(struct socket **sock)
{
	int rr;
	char tb[4];

	if (!*sock)
		return false;

	rr = drbd_recv_short(*sock, tb, 4, MSG_DONTWAIT | MSG_PEEK);

	if (rr > 0 || rr == -EAGAIN) {
		return true;
	} else {
		sock_release(*sock);
		*sock = NULL;
		return false;
	}
}
/* Gets called if a connection is established, or if a new minor gets created
   in a connection */
int drbd_connected(struct drbd_peer_device *peer_device)
{
	struct drbd_device *device = peer_device->device;
	int err;

	atomic_set(&peer_device->packet_seq, 0);
	peer_device->peer_seq = 0;

	err = drbd_send_sync_param(peer_device);
	if (!err)
		err = drbd_send_sizes(peer_device, 0, 0);
	if (!err)
		err = drbd_send_uuids(peer_device);
	clear_bit(USE_DEGR_WFC_T, &peer_device->flags);
	clear_bit(RESIZE_PENDING, &peer_device->flags);
	mod_timer(&device->request_timer, jiffies + HZ); /* just start it here. */
	return err;
}

/*
 * return values:
 *   1 yes, we have a valid connection
 *   0 oops, did not work out, please try again
 *  -1 peer talks different language,
 *     no point in trying again, please go standalone.
 *  -2 We do not have a network config...
 */
STATIC int conn_connect(struct drbd_connection *connection)
{
	struct drbd_socket sock, msock;
	struct drbd_peer_device *peer_device;
	struct net_conf *nc;
	int vnr, timeout, try, h, ok;
	bool discard_my_data;

	if (change_cstate(connection, C_WF_CONNECTION, CS_VERBOSE) < SS_SUCCESS)
		return -2;

	mutex_init(&sock.mutex);
	sock.sbuf = connection->data.sbuf;
	sock.rbuf = connection->data.rbuf;
	sock.socket = NULL;
	mutex_init(&msock.mutex);
	msock.sbuf = connection->meta.sbuf;
	msock.rbuf = connection->meta.rbuf;
	msock.socket = NULL;

	clear_bit(DISCARD_CONCURRENT, &connection->flags);

	/* Assume that the peer only understands protocol 80 until we know better.  */
	connection->agreed_pro_version = 80;

	do {
		struct socket *s;

		for (try = 0;;) {
			/* 3 tries, this should take less than a second! */
			s = drbd_try_connect(connection);
			if (s || ++try >= 3)
				break;
			/* give the other side time to call bind() & listen() */
			schedule_timeout_interruptible(HZ / 10);
		}

		if (s) {
			if (!sock.socket) {
				sock.socket = s;
				send_first_packet(connection, &sock, P_INITIAL_DATA);
			} else if (!msock.socket) {
				msock.socket = s;
				send_first_packet(connection, &msock, P_INITIAL_META);
			} else {
				drbd_err(connection, "Logic error in conn_connect()\n");
				goto out_release_sockets;
			}
		}

		if (sock.socket && msock.socket) {
			rcu_read_lock();
			nc = rcu_dereference(connection->net_conf);
			timeout = nc->ping_timeo * HZ / 10;
			rcu_read_unlock();
			schedule_timeout_interruptible(timeout);
			ok = drbd_socket_okay(&sock.socket);
			ok = drbd_socket_okay(&msock.socket) && ok;
			if (ok)
				break;
		}

retry:
		s = drbd_wait_for_connect(connection);
		if (s) {
			try = receive_first_packet(connection, s);
			drbd_socket_okay(&sock.socket);
			drbd_socket_okay(&msock.socket);
			switch (try) {
			case P_INITIAL_DATA:
				if (sock.socket) {
					drbd_warn(connection, "initial packet S crossed\n");
					sock_release(sock.socket);
				}
				sock.socket = s;
				break;
			case P_INITIAL_META:
				if (msock.socket) {
					drbd_warn(connection, "initial packet M crossed\n");
					sock_release(msock.socket);
				}
				msock.socket = s;
				set_bit(DISCARD_CONCURRENT, &connection->flags);
				break;
			default:
				drbd_warn(connection, "Error receiving initial packet\n");
				sock_release(s);
				if (random32() & 1)
					goto retry;
			}
		}

		if (connection->cstate[NOW] <= C_DISCONNECTING)
			goto out_release_sockets;
		if (signal_pending(current)) {
			flush_signals(current);
			smp_rmb();
			if (get_t_state(&connection->receiver) == EXITING)
				goto out_release_sockets;
		}

		if (sock.socket && &msock.socket) {
			ok = drbd_socket_okay(&sock.socket);
			ok = drbd_socket_okay(&msock.socket) && ok;
			if (ok)
				break;
		}
	} while (1);

	sock.socket->sk->sk_reuse = 1; /* SO_REUSEADDR */
	msock.socket->sk->sk_reuse = 1; /* SO_REUSEADDR */

	sock.socket->sk->sk_allocation = GFP_NOIO;
	msock.socket->sk->sk_allocation = GFP_NOIO;

	sock.socket->sk->sk_priority = TC_PRIO_INTERACTIVE_BULK;
	msock.socket->sk->sk_priority = TC_PRIO_INTERACTIVE;

	/* NOT YET ...
	 * sock.socket->sk->sk_sndtimeo = connection->net_conf->timeout*HZ/10;
	 * sock.socket->sk->sk_rcvtimeo = MAX_SCHEDULE_TIMEOUT;
	 * first set it to the P_CONNECTION_FEATURES timeout,
	 * which we set to 4x the configured ping_timeout. */
	rcu_read_lock();
	nc = rcu_dereference(connection->net_conf);

	sock.socket->sk->sk_sndtimeo =
	sock.socket->sk->sk_rcvtimeo = nc->ping_timeo*4*HZ/10;

	msock.socket->sk->sk_rcvtimeo = nc->ping_int*HZ;
	timeout = nc->timeout * HZ / 10;
	discard_my_data = nc->discard_my_data;
	rcu_read_unlock();

	msock.socket->sk->sk_sndtimeo = timeout;

	/* we don't want delays.
	 * we use TCP_CORK where appropriate, though */
	drbd_tcp_nodelay(sock.socket);
	drbd_tcp_nodelay(msock.socket);

	connection->data.socket = sock.socket;
	connection->meta.socket = msock.socket;
	connection->last_received = jiffies;

	h = drbd_do_features(connection);
	if (h <= 0)
		return h;

	if (connection->cram_hmac_tfm) {
		switch (drbd_do_auth(connection)) {
		case -1:
			drbd_err(connection, "Authentication of peer failed\n");
			return -1;
		case 0:
			drbd_err(connection, "Authentication of peer failed, trying again.\n");
			return 0;
		}
	}

	connection->data.socket->sk->sk_sndtimeo = timeout;
	connection->data.socket->sk->sk_rcvtimeo = MAX_SCHEDULE_TIMEOUT;

	if (drbd_send_protocol(connection) == -EOPNOTSUPP)
		return -1;

	rcu_read_lock();
	idr_for_each_entry(&connection->peer_devices, peer_device, vnr) {
		struct drbd_device *device = peer_device->device;
		kref_get(&device->kref);
		/* peer_device->connection cannot go away: caller holds a reference. */
		rcu_read_unlock();

		if (discard_my_data)
			set_bit(DISCARD_MY_DATA, &device->flags);
		else
			clear_bit(DISCARD_MY_DATA, &device->flags);

		drbd_connected(peer_device);
		kref_put(&device->kref, drbd_destroy_device);
		rcu_read_lock();
	}
	rcu_read_unlock();

	if (stable_state_change(connection->resource,
		change_cstate(connection, C_CONNECTED,
			CS_VERBOSE | CS_WAIT_COMPLETE | CS_SERIALIZE)) < SS_SUCCESS)
		return 0;

	drbd_thread_start(&connection->asender);

	mutex_lock(&connection->resource->conf_update);
	/* The discard_my_data flag is a single-shot modifier to the next
	 * connection attempt, the handshake of which is now well underway.
	 * No need for rcu style copying of the whole struct
	 * just to clear a single value. */
	connection->net_conf->discard_my_data = 0;
	mutex_unlock(&connection->resource->conf_update);

	return h;

out_release_sockets:
	if (sock.socket)
		sock_release(sock.socket);
	if (msock.socket)
		sock_release(msock.socket);
	return -1;
}

static int decode_header(struct drbd_connection *connection, void *header, struct packet_info *pi)
{
	unsigned int header_size = drbd_header_size(connection);

	if (header_size == sizeof(struct p_header100) &&
	    *(__be32 *)header == cpu_to_be32(DRBD_MAGIC_100)) {
		struct p_header100 *h = header;
		if (h->pad != 0) {
			drbd_err(connection, "Header padding is not zero\n");
			return -EINVAL;
		}
		pi->vnr = (s16)be16_to_cpu(h->volume);
		pi->cmd = be16_to_cpu(h->command);
		pi->size = be32_to_cpu(h->length);
	} else if (header_size == sizeof(struct p_header95) &&
		   *(__be16 *)header == cpu_to_be16(DRBD_MAGIC_BIG)) {
		struct p_header95 *h = header;
		pi->cmd = be16_to_cpu(h->command);
		pi->size = be32_to_cpu(h->length);
		pi->vnr = 0;
	} else if (header_size == sizeof(struct p_header80) &&
		   *(__be32 *)header == cpu_to_be32(DRBD_MAGIC)) {
		struct p_header80 *h = header;
		pi->cmd = be16_to_cpu(h->command);
		pi->size = be16_to_cpu(h->length);
		pi->vnr = 0;
	} else {
		drbd_err(connection, "Wrong magic value 0x%08x in protocol version %d\n",
			 be32_to_cpu(*(__be32 *)header),
			 connection->agreed_pro_version);
		return -EINVAL;
	}
	pi->data = header + header_size;
	return 0;
}

static int drbd_recv_header(struct drbd_connection *connection, struct packet_info *pi)
{
	void *buffer = connection->data.rbuf;
	int err;

	err = drbd_recv_all_warn(connection, buffer, drbd_header_size(connection));
	if (err)
		return err;

	err = decode_header(connection, buffer, pi);
	connection->last_received = jiffies;

	return err;
}

STATIC enum finish_epoch drbd_flush_after_epoch(struct drbd_connection *connection, struct drbd_epoch *epoch)
{
	int rv;
	struct drbd_resource *resource = connection->resource;
	struct drbd_device *device;
	int vnr;

	if (resource->write_ordering >= WO_BDEV_FLUSH) {
		rcu_read_lock();
		idr_for_each_entry(&resource->devices, device, vnr) {
			if (!get_ldev(device))
				continue;
			kref_get(&device->kref);
			rcu_read_unlock();

			rv = blkdev_issue_flush(device->ldev->backing_bdev, GFP_KERNEL,
						NULL);
			if (rv) {
				drbd_info(device, "local disk flush failed with status %d\n", rv);
				/* would rather check on EOPNOTSUPP, but that is not reliable.
				 * don't try again for ANY return value != 0
				 * if (rv == -EOPNOTSUPP) */
				drbd_bump_write_ordering(resource, WO_DRAIN_IO);
			}
			put_ldev(device);
			kref_put(&device->kref, drbd_destroy_device);

			rcu_read_lock();
			if (rv)
				break;
		}
		rcu_read_unlock();
	}

	return drbd_may_finish_epoch(connection, epoch, EV_BARRIER_DONE);
}

STATIC int w_flush(struct drbd_work *w, int cancel)
{
	struct flush_work *fw = container_of(w, struct flush_work, w);
	struct drbd_epoch *epoch = fw->epoch;
	struct drbd_connection *connection = epoch->connection;

	kfree(fw);

	if (!test_and_set_bit(DE_BARRIER_IN_NEXT_EPOCH_ISSUED, &epoch->flags))
		drbd_flush_after_epoch(connection, epoch);

	drbd_may_finish_epoch(connection, epoch, EV_PUT |
			      (connection->cstate[NOW] < C_CONNECTED ? EV_CLEANUP : 0));

	return 0;
}

/**
 * drbd_may_finish_epoch() - Applies an epoch_event to the epoch's state, eventually finishes it.
 * @connection:	DRBD connection.
 * @epoch:	Epoch object.
 * @ev:		Epoch event.
 */
STATIC enum finish_epoch drbd_may_finish_epoch(struct drbd_connection *connection,
					       struct drbd_epoch *epoch,
					       enum epoch_event ev)
{
	int finish, epoch_size;
	struct drbd_epoch *next_epoch;
	int schedule_flush = 0;
	enum finish_epoch rv = FE_STILL_LIVE;
	struct drbd_resource *resource = connection->resource;

	spin_lock(&connection->epoch_lock);
	do {
		next_epoch = NULL;
		finish = 0;

		epoch_size = atomic_read(&epoch->epoch_size);

		switch (ev & ~EV_CLEANUP) {
		case EV_PUT:
			atomic_dec(&epoch->active);
			break;
		case EV_GOT_BARRIER_NR:
			set_bit(DE_HAVE_BARRIER_NUMBER, &epoch->flags);

			/* Special case: If we just switched from WO_BIO_BARRIER to
			   WO_BDEV_FLUSH we should not finish the current epoch */
			if (test_bit(DE_CONTAINS_A_BARRIER, &epoch->flags) && epoch_size == 1 &&
			    resource->write_ordering != WO_BIO_BARRIER &&
			    epoch == connection->current_epoch)
				clear_bit(DE_CONTAINS_A_BARRIER, &epoch->flags);
			break;
		case EV_BARRIER_DONE:
			set_bit(DE_BARRIER_IN_NEXT_EPOCH_DONE, &epoch->flags);
			break;
		case EV_BECAME_LAST:
			/* nothing to do*/
			break;
		}

		if (epoch_size != 0 &&
		    atomic_read(&epoch->active) == 0 &&
		    (test_bit(DE_HAVE_BARRIER_NUMBER, &epoch->flags) || ev & EV_CLEANUP) &&
		    epoch->list.prev == &connection->current_epoch->list &&
		    !test_bit(DE_IS_FINISHING, &epoch->flags)) {
			/* Nearly all conditions are met to finish that epoch... */
			if (test_bit(DE_BARRIER_IN_NEXT_EPOCH_DONE, &epoch->flags) ||
			    resource->write_ordering == WO_NONE ||
			    (epoch_size == 1 && test_bit(DE_CONTAINS_A_BARRIER, &epoch->flags)) ||
			    ev & EV_CLEANUP) {
				finish = 1;
				set_bit(DE_IS_FINISHING, &epoch->flags);
			} else if (!test_bit(DE_BARRIER_IN_NEXT_EPOCH_ISSUED, &epoch->flags) &&
				 resource->write_ordering == WO_BIO_BARRIER) {
				atomic_inc(&epoch->active);
				schedule_flush = 1;
			}
		}
		if (finish) {
			if (!(ev & EV_CLEANUP)) {
				spin_unlock(&connection->epoch_lock);
				drbd_send_b_ack(epoch->connection, epoch->barrier_nr, epoch_size);
				spin_lock(&connection->epoch_lock);
			}
#if 0
			/* FIXME: dec unacked on connection, once we have
			 * something to count pending connection packets in. */
			if (test_bit(DE_HAVE_BARRIER_NUMBER, &epoch->flags))
				dec_unacked(epoch->connection);
#endif

			if (connection->current_epoch != epoch) {
				next_epoch = list_entry(epoch->list.next, struct drbd_epoch, list);
				list_del(&epoch->list);
				ev = EV_BECAME_LAST | (ev & EV_CLEANUP);
				connection->epochs--;
				kfree(epoch);

				if (rv == FE_STILL_LIVE)
					rv = FE_DESTROYED;
			} else {
				epoch->flags = 0;
				atomic_set(&epoch->epoch_size, 0);
				/* atomic_set(&epoch->active, 0); is alrady zero */
				if (rv == FE_STILL_LIVE)
					rv = FE_RECYCLED;
			}
		}

		if (!next_epoch)
			break;

		epoch = next_epoch;
	} while (1);

	spin_unlock(&connection->epoch_lock);

	if (schedule_flush) {
		struct flush_work *fw;
		fw = kmalloc(sizeof(*fw), GFP_ATOMIC);
		if (fw) {
			fw->w.cb = w_flush;
			fw->epoch = epoch;
			fw->device = NULL; /* FIXME drop this member, it is unused. */
			drbd_queue_work(&resource->work, &fw->w);
		} else {
			drbd_warn(resource, "Could not kmalloc a flush_work obj\n");
			set_bit(DE_BARRIER_IN_NEXT_EPOCH_ISSUED, &epoch->flags);
			/* That is not a recursion, only one level */
			drbd_may_finish_epoch(connection, epoch, EV_BARRIER_DONE);
			drbd_may_finish_epoch(connection, epoch, EV_PUT);
		}
	}

	return rv;
}

/**
 * drbd_bump_write_ordering() - Fall back to an other write ordering method
 * @resource:	DRBD resource.
 * @wo:		Write ordering method to try.
 */
void drbd_bump_write_ordering(struct drbd_resource *resource, enum write_ordering_e wo) __must_hold(local)
{
	struct disk_conf *dc;
	struct drbd_device *device;
	enum write_ordering_e pwo;
	int vnr, i = 0;
	static char *write_ordering_str[] = {
		[WO_NONE] = "none",
		[WO_DRAIN_IO] = "drain",
		[WO_BDEV_FLUSH] = "flush",
		[WO_BIO_BARRIER] = "barrier",
	};

	pwo = resource->write_ordering;
	wo = min(pwo, wo);
	rcu_read_lock();
	idr_for_each_entry(&resource->devices, device, vnr) {
		if (i++ == 1 && wo == WO_BIO_BARRIER)
			wo = WO_BDEV_FLUSH; /* WO = barrier does not handle multiple volumes */
		if (!get_ldev_if_state(device, D_ATTACHING))
			continue;

		dc = rcu_dereference(device->ldev->disk_conf);

		if (wo == WO_BIO_BARRIER && !dc->disk_barrier)
			wo = WO_BDEV_FLUSH;
		if (wo == WO_BDEV_FLUSH && !dc->disk_flushes)
			wo = WO_DRAIN_IO;
		if (wo == WO_DRAIN_IO && !dc->disk_drain)
			wo = WO_NONE;
		put_ldev(device);
	}
	rcu_read_unlock();
	resource->write_ordering = wo;
	if (pwo != resource->write_ordering || wo == WO_BIO_BARRIER)
		drbd_info(resource, "Method to ensure write ordering: %s\n", write_ordering_str[resource->write_ordering]);
}

/**
 * drbd_submit_peer_request()
 * @device:	DRBD device.
 * @peer_req:	peer request
 * @rw:		flag field, see bio->bi_rw
 *
 * May spread the pages to multiple bios,
 * depending on bio_add_page restrictions.
 *
 * Returns 0 if all bios have been submitted,
 * -ENOMEM if we could not allocate enough bios,
 * -ENOSPC (any better suggestion?) if we have not been able to bio_add_page a
 *  single page to an empty bio (which should never happen and likely indicates
 *  that the lower level IO stack is in some way broken). This has been observed
 *  on certain Xen deployments.
 */
/* TODO allocate from our own bio_set. */
int drbd_submit_peer_request(struct drbd_device *device,
			     struct drbd_peer_request *peer_req,
			     const unsigned rw, const int fault_type)
{
	struct bio *bios = NULL;
	struct bio *bio;
	struct page *page = peer_req->pages;
	sector_t sector = peer_req->i.sector;
	unsigned ds = peer_req->i.size;
	unsigned n_bios = 0;
	unsigned nr_pages = (ds + PAGE_SIZE -1) >> PAGE_SHIFT;
	int err = -ENOMEM;

	/* In most cases, we will only need one bio.  But in case the lower
	 * level restrictions happen to be different at this offset on this
	 * side than those of the sending peer, we may need to submit the
	 * request in more than one bio.
	 *
	 * Plain bio_alloc is good enough here, this is no DRBD internally
	 * generated bio, but a bio allocated on behalf of the peer.
	 */
next_bio:
	bio = bio_alloc(GFP_NOIO, nr_pages);
	if (!bio) {
		drbd_err(device, "submit_ee: Allocation of a bio failed\n");
		goto fail;
	}
	/* > peer_req->i.sector, unless this is the first bio */
	bio->bi_sector = sector;
	bio->bi_bdev = device->ldev->backing_bdev;
	/* we special case some flags in the multi-bio case, see below
	 * (REQ_UNPLUG, REQ_FLUSH, or BIO_RW_BARRIER in older kernels) */
	bio->bi_rw = rw;
	bio->bi_private = peer_req;
	bio->bi_end_io = drbd_peer_request_endio;

	bio->bi_next = bios;
	bios = bio;
	++n_bios;

	page_chain_for_each(page) {
		unsigned len = min_t(unsigned, ds, PAGE_SIZE);
		if (!bio_add_page(bio, page, len, 0)) {
			/* A single page must always be possible!
			 * But in case it fails anyways,
			 * we deal with it, and complain (below). */
			if (bio->bi_vcnt == 0) {
				drbd_err(device,
					"bio_add_page failed for len=%u, "
					"bi_vcnt=0 (bi_sector=%llu)\n",
					len, (unsigned long long)bio->bi_sector);
				err = -ENOSPC;
				goto fail;
			}
			goto next_bio;
		}
		ds -= len;
		sector += len >> 9;
		--nr_pages;
	}
	D_ASSERT(device, page == NULL);
	D_ASSERT(device, ds == 0);

	atomic_set(&peer_req->pending_bios, n_bios);
	do {
		bio = bios;
		bios = bios->bi_next;
		bio->bi_next = NULL;

		/* strip off REQ_UNPLUG unless it is the last bio */
		if (bios)
			bio->bi_rw &= ~DRBD_REQ_UNPLUG;
		drbd_generic_make_request(device, fault_type, bio);

		/* strip off REQ_FLUSH,
		 * unless it is the first or last bio */
		if (bios && bios->bi_next)
			bios->bi_rw &= ~DRBD_REQ_FLUSH;
	} while (bios);
	maybe_kick_lo(device);
	return 0;

fail:
	while (bios) {
		bio = bios;
		bios = bios->bi_next;
		bio_put(bio);
	}
	return err;
}

static void drbd_remove_peer_req_interval(struct drbd_device *device,
					  struct drbd_peer_request *peer_req)
{
	struct drbd_interval *i = &peer_req->i;

	drbd_remove_interval(&device->write_requests, i);
	drbd_clear_interval(i);

	/* Wake up any processes waiting for this peer request to complete.  */
	if (i->waiting)
		wake_up(&device->misc_wait);
}

/**
 * w_e_reissue() - Worker callback; Resubmit a bio, without REQ_HARDBARRIER set
 * @device:	DRBD device.
 * @dw:		work object.
 * @cancel:	The connection will be closed anyways (unused in this callback)
 */
int w_e_reissue(struct drbd_work *w, int cancel) __releases(local)
{
	struct drbd_peer_request *peer_req =
		container_of(w, struct drbd_peer_request, w);
	struct drbd_peer_device *peer_device = peer_req->peer_device;
	struct drbd_device *device = peer_device->device;
	int err;
	/* We leave DE_CONTAINS_A_BARRIER and EE_IS_BARRIER in place,
	   (and DE_BARRIER_IN_NEXT_EPOCH_ISSUED in the previous Epoch)
	   so that we can finish that epoch in drbd_may_finish_epoch().
	   That is necessary if we already have a long chain of Epochs, before
	   we realize that BARRIER is actually not supported */

	/* As long as the -ENOTSUPP on the barrier is reported immediately
	   that will never trigger. If it is reported late, we will just
	   print that warning and continue correctly for all future requests
	   with WO_BDEV_FLUSH */
	if (previous_epoch(peer_device->connection, peer_req->epoch))
		drbd_warn(device, "Write ordering was not enforced (one time event)\n");

	/* we still have a local reference,
	 * get_ldev was done in receive_Data. */

	peer_req->w.cb = e_end_block;
	err = drbd_submit_peer_request(device, peer_req, WRITE, DRBD_FAULT_DT_WR);
	switch (err) {
	case -ENOMEM:
		peer_req->w.cb = w_e_reissue;
		drbd_queue_work(&peer_device->connection->sender_work,
				&peer_req->w);
		/* retry later; fall through */
	case 0:
		/* keep worker happy and connection up */
		return 0;

	case -ENOSPC:
		/* no other error expected, but anyways: */
	default:
		/* forget the object,
		 * and cause a "Network failure" */
		spin_lock_irq(&device->resource->req_lock);
		list_del(&peer_req->w.list);
		drbd_remove_peer_req_interval(device, peer_req);
		spin_unlock_irq(&device->resource->req_lock);
		if (peer_req->flags & EE_CALL_AL_COMPLETE_IO)
			drbd_al_complete_io(device, &peer_req->i);
		drbd_may_finish_epoch(peer_device->connection, peer_req->epoch, EV_PUT + EV_CLEANUP);
		drbd_free_peer_req(device, peer_req);
		drbd_err(device, "submit failed, triggering re-connect\n");
		return err;
	}
}

void conn_wait_active_ee_empty(struct drbd_connection *connection)
{
	struct drbd_peer_device *peer_device;
	int vnr;

	rcu_read_lock();
	idr_for_each_entry(&connection->peer_devices, peer_device, vnr) {
		struct drbd_device *device = peer_device->device;
		kref_get(&device->kref);
		rcu_read_unlock();
		drbd_wait_ee_list_empty(device, &device->active_ee);
		kref_put(&device->kref, &drbd_destroy_device);
		rcu_read_lock();
	}
	rcu_read_unlock();
}

void conn_wait_done_ee_empty(struct drbd_connection *connection)
{
	struct drbd_peer_device *peer_device;
	int vnr;

	rcu_read_lock();
	idr_for_each_entry(&connection->peer_devices, peer_device, vnr) {
		struct drbd_device *device = peer_device->device;
		kref_get(&device->kref);
		rcu_read_unlock();
		drbd_wait_ee_list_empty(device, &device->done_ee);
		kref_put(&device->kref, &drbd_destroy_device);
		rcu_read_lock();
	}
	rcu_read_unlock();
}

#ifdef blk_queue_plugged
static void drbd_unplug_all_devices(struct drbd_resource *resource)
{
	struct drbd_device *device;
	int vnr;

	rcu_read_lock();
	idr_for_each_entry(&resource->devices, device, vnr) {
		kref_get(&device->kref);
		rcu_read_unlock();
		drbd_kick_lo(device);
		kref_put(&device->kref, drbd_destroy_device);
		rcu_read_lock();
	}
	rcu_read_unlock();
}
#else
static void drbd_unplug_all_devices(struct drbd_resource *resource)
{
}
#endif

STATIC int receive_Barrier(struct drbd_connection *connection, struct packet_info *pi)
{
	int rv, issue_flush;
	struct p_barrier *p = pi->data;
	struct drbd_epoch *epoch;

	drbd_unplug_all_devices(connection->resource);

	/* FIXME these are unacked on connection,
	 * not a specific (peer)device.
	 */
	connection->current_epoch->barrier_nr = p->barrier;
	connection->current_epoch->connection = connection;
	rv = drbd_may_finish_epoch(connection, connection->current_epoch, EV_GOT_BARRIER_NR);

	/* P_BARRIER_ACK may imply that the corresponding extent is dropped from
	 * the activity log, which means it would not be resynced in case the
	 * R_PRIMARY crashes now.
	 * Therefore we must send the barrier_ack after the barrier request was
	 * completed. */
	switch (connection->resource->write_ordering) {
	case WO_BIO_BARRIER:
	case WO_NONE:
		if (rv == FE_RECYCLED)
			return 0;
		break;

	case WO_BDEV_FLUSH:
	case WO_DRAIN_IO:
		if (rv == FE_STILL_LIVE) {
			set_bit(DE_BARRIER_IN_NEXT_EPOCH_ISSUED, &connection->current_epoch->flags);
			conn_wait_active_ee_empty(connection);
			rv = drbd_flush_after_epoch(connection, connection->current_epoch);
		}
		if (rv == FE_RECYCLED)
			return 0;

		/* The asender will send all the ACKs and barrier ACKs out, since
		   all EEs moved from the active_ee to the done_ee. We need to
		   provide a new epoch object for the EEs that come in soon */
		break;
	}

	/* receiver context, in the writeout path of the other node.
	 * avoid potential distributed deadlock */
	epoch = kmalloc(sizeof(struct drbd_epoch), GFP_NOIO);
	if (!epoch) {
		drbd_warn(connection, "Allocation of an epoch failed, slowing down\n");
		issue_flush = !test_and_set_bit(DE_BARRIER_IN_NEXT_EPOCH_ISSUED, &connection->current_epoch->flags);
		conn_wait_active_ee_empty(connection);
		if (issue_flush) {
			rv = drbd_flush_after_epoch(connection, connection->current_epoch);
			if (rv == FE_RECYCLED)
				return 0;
		}

		conn_wait_done_ee_empty(connection);

		return 0;
	}

	epoch->flags = 0;
	atomic_set(&epoch->epoch_size, 0);
	atomic_set(&epoch->active, 0);

	spin_lock(&connection->epoch_lock);
	if (atomic_read(&connection->current_epoch->epoch_size)) {
		list_add(&epoch->list, &connection->current_epoch->list);
		connection->current_epoch = epoch;
		connection->epochs++;
	} else {
		/* The current_epoch got recycled while we allocated this one... */
		kfree(epoch);
	}
	spin_unlock(&connection->epoch_lock);

	return 0;
}

/* used from receive_RSDataReply (recv_resync_read)
 * and from receive_Data */
STATIC struct drbd_peer_request *
read_in_block(struct drbd_peer_device *peer_device, u64 id, sector_t sector,
	      int data_size) __must_hold(local)
{
	struct drbd_device *device = peer_device->device;
	const sector_t capacity = drbd_get_capacity(device->this_bdev);
	struct drbd_peer_request *peer_req;
	struct page *page;
	int dgs, ds, err;
	void *dig_in = peer_device->connection->int_dig_in;
	void *dig_vv = peer_device->connection->int_dig_vv;
	unsigned long *data;

	dgs = 0;
	if (peer_device->connection->peer_integrity_tfm) {
		dgs = crypto_hash_digestsize(peer_device->connection->peer_integrity_tfm);
		/*
		 * FIXME: Receive the incoming digest into the receive buffer
		 *	  here, together with its struct p_data?
		 */
		err = drbd_recv_all_warn(peer_device->connection, dig_in, dgs);
		if (err)
			return NULL;
		data_size -= dgs;
	}

	if (!expect(peer_device, data_size != 0))
		return NULL;
	if (!expect(peer_device, IS_ALIGNED(data_size, 512)))
		return NULL;
	if (!expect(peer_device, data_size <= DRBD_MAX_BIO_SIZE))
		return NULL;

	/* even though we trust out peer,
	 * we sometimes have to double check. */
	if (sector + (data_size>>9) > capacity) {
		drbd_err(device, "request from peer beyond end of local disk: "
			"capacity: %llus < sector: %llus + size: %u\n",
			(unsigned long long)capacity,
			(unsigned long long)sector, data_size);
		return NULL;
	}

	/* GFP_NOIO, because we must not cause arbitrary write-out: in a DRBD
	 * "criss-cross" setup, that might cause write-out on some other DRBD,
	 * which in turn might block on the other node at this very place.  */
	peer_req = drbd_alloc_peer_req(peer_device, id, sector, data_size, GFP_NOIO);
	if (!peer_req)
		return NULL;

	ds = data_size;
	page = peer_req->pages;
	page_chain_for_each(page) {
		unsigned len = min_t(int, ds, PAGE_SIZE);
		data = kmap(page);
		err = drbd_recv_all_warn(peer_device->connection, data, len);
		if (drbd_insert_fault(device, DRBD_FAULT_RECEIVE)) {
			drbd_err(device, "Fault injection: Corrupting data on receive\n");
			data[0] = data[0] ^ (unsigned long)-1;
		}
		kunmap(page);
		if (err) {
			drbd_free_peer_req(device, peer_req);
			return NULL;
		}
		ds -= len;
	}

	if (dgs) {
		drbd_csum_ee(peer_device->connection->peer_integrity_tfm, peer_req, dig_vv);
		if (memcmp(dig_in, dig_vv, dgs)) {
			drbd_err(device, "Digest integrity check FAILED: %llus +%u\n",
				(unsigned long long)sector, data_size);
			drbd_free_peer_req(device, peer_req);
			return NULL;
		}
	}
	peer_device->recv_cnt += data_size >> 9;
	return peer_req;
}

/* drbd_drain_block() just takes a data block
 * out of the socket input buffer, and discards it.
 */
STATIC int drbd_drain_block(struct drbd_peer_device *peer_device, int data_size)
{
	struct page *page;
	int err = 0;
	void *data;

	if (!data_size)
		return 0;

	page = drbd_alloc_pages(peer_device, 1, 1);

	data = kmap(page);
	while (data_size) {
		unsigned int len = min_t(int, data_size, PAGE_SIZE);

		err = drbd_recv_all_warn(peer_device->connection, data, len);
		if (err)
			break;
		data_size -= len;
	}
	kunmap(page);
	drbd_free_pages(peer_device->device, page, 0);
	return err;
}

static int recv_dless_read(struct drbd_peer_device *peer_device, struct drbd_request *req,
			   sector_t sector, int data_size)
{
	struct bio_vec *bvec;
	struct bio *bio;
	int dgs, err, i, expect;
	void *dig_in = peer_device->connection->int_dig_in;
	void *dig_vv = peer_device->connection->int_dig_vv;

	dgs = 0;
	if (peer_device->connection->peer_integrity_tfm) {
		dgs = crypto_hash_digestsize(peer_device->connection->peer_integrity_tfm);
		err = drbd_recv_all_warn(peer_device->connection, dig_in, dgs);
		if (err)
			return err;
		data_size -= dgs;
	}

	/* optimistically update recv_cnt.  if receiving fails below,
	 * we disconnect anyways, and counters will be reset. */
	peer_device->recv_cnt += data_size >> 9;

	bio = req->master_bio;
	D_ASSERT(peer_device->device, sector == bio->bi_sector);

	bio_for_each_segment(bvec, bio, i) {
		void *mapped = kmap(bvec->bv_page) + bvec->bv_offset;
		expect = min_t(int, data_size, bvec->bv_len);
		err = drbd_recv_all_warn(peer_device->connection, mapped, expect);
		kunmap(bvec->bv_page);
		if (err)
			return err;
		data_size -= expect;
	}

	if (dgs) {
		drbd_csum_bio(peer_device->connection->peer_integrity_tfm, bio, dig_vv);
		if (memcmp(dig_in, dig_vv, dgs)) {
			drbd_err(peer_device, "Digest integrity check FAILED. Broken NICs?\n");
			return -EINVAL;
		}
	}

	D_ASSERT(peer_device->device, data_size == 0);
	return 0;
}

/*
 * e_end_resync_block() is called in asender context via
 * drbd_finish_peer_reqs().
 */
STATIC int e_end_resync_block(struct drbd_work *w, int unused)
{
	struct drbd_peer_request *peer_req =
		container_of(w, struct drbd_peer_request, w);
	struct drbd_peer_device *peer_device = peer_req->peer_device;
	struct drbd_device *device = peer_device->device;
	sector_t sector = peer_req->i.sector;
	int err;

	D_ASSERT(device, drbd_interval_empty(&peer_req->i));

	if (likely((peer_req->flags & EE_WAS_ERROR) == 0)) {
		drbd_set_in_sync(peer_device, sector, peer_req->i.size);
		err = drbd_send_ack(peer_device, P_RS_WRITE_ACK, peer_req);
	} else {
		/* Record failure to sync */
		drbd_rs_failed_io(peer_device, sector, peer_req->i.size);

		err  = drbd_send_ack(peer_device, P_NEG_ACK, peer_req);
	}
	dec_unacked(peer_device);

	return err;
}

STATIC int recv_resync_read(struct drbd_peer_device *peer_device, sector_t sector,
			    int data_size) __releases(local)
{
	struct drbd_device *device = peer_device->device;
	struct drbd_peer_request *peer_req;

	peer_req = read_in_block(peer_device, ID_SYNCER, sector, data_size);
	if (!peer_req)
		goto fail;

	dec_rs_pending(peer_device);

	inc_unacked(peer_device);
	/* corresponding dec_unacked() in e_end_resync_block()
	 * respective _drbd_clear_done_ee */

	peer_req->w.cb = e_end_resync_block;

	spin_lock_irq(&device->resource->req_lock);
	list_add(&peer_req->w.list, &device->sync_ee);
	spin_unlock_irq(&device->resource->req_lock);

	atomic_add(data_size >> 9, &device->rs_sect_ev);
	if (drbd_submit_peer_request(device, peer_req, WRITE, DRBD_FAULT_RS_WR) == 0)
		return 0;

	/* don't care for the reason here */
	drbd_err(device, "submit failed, triggering re-connect\n");
	spin_lock_irq(&device->resource->req_lock);
	list_del(&peer_req->w.list);
	spin_unlock_irq(&device->resource->req_lock);

	drbd_free_peer_req(device, peer_req);
fail:
	put_ldev(device);
	return -EIO;
}

static struct drbd_request *
find_request(struct drbd_device *device, struct rb_root *root, u64 id,
	     sector_t sector, bool missing_ok, const char *func)
{
	struct drbd_request *req;

	/* Request object according to our peer */
	req = (struct drbd_request *)(unsigned long)id;
	if (drbd_contains_interval(root, sector, &req->i) && req->i.local)
		return req;
	if (!missing_ok) {
		drbd_err(device, "%s: failed to find request 0x%lx, sector %llus\n", func,
			(unsigned long)id, (unsigned long long)sector);
	}
	return NULL;
}

STATIC int receive_DataReply(struct drbd_connection *connection, struct packet_info *pi)
{
	struct drbd_peer_device *peer_device;
	struct drbd_device *device;
	struct drbd_request *req;
	sector_t sector;
	int err;
	struct p_data *p = pi->data;

	peer_device = conn_peer_device(connection, pi->vnr);
	if (!peer_device)
		return -EIO;
	device = peer_device->device;

	sector = be64_to_cpu(p->sector);

	spin_lock_irq(&device->resource->req_lock);
	req = find_request(device, &device->read_requests, p->block_id, sector, false, __func__);
	spin_unlock_irq(&device->resource->req_lock);
	if (unlikely(!req))
		return -EIO;

	/* drbd_remove_request_interval() is done in _req_may_be_done, to avoid
	 * special casing it there for the various failure cases.
	 * still no race with drbd_fail_pending_reads */
	err = recv_dless_read(peer_device, req, sector, pi->size);
	if (!err)
		req_mod(req, DATA_RECEIVED, peer_device);
	/* else: nothing. handled from drbd_disconnect...
	 * I don't think we may complete this just yet
	 * in case we are "on-disconnect: freeze" */

	return err;
}

STATIC int receive_RSDataReply(struct drbd_connection *connection, struct packet_info *pi)
{
	struct drbd_peer_device *peer_device;
	struct drbd_device *device;
	sector_t sector;
	int err;
	struct p_data *p = pi->data;

	peer_device = conn_peer_device(connection, pi->vnr);
	if (!peer_device)
		return -EIO;
	device = peer_device->device;

	sector = be64_to_cpu(p->sector);
	D_ASSERT(device, p->block_id == ID_SYNCER);

	if (get_ldev(device)) {
		/* data is submitted to disk within recv_resync_read.
		 * corresponding put_ldev done below on error,
		 * or in drbd_peer_request_endio. */
		err = recv_resync_read(peer_device, sector, pi->size);
	} else {
		if (drbd_ratelimit())
			drbd_err(device, "Can not write resync data to local disk.\n");

		err = drbd_drain_block(peer_device, pi->size);

		drbd_send_ack_dp(peer_device, P_NEG_ACK, p, pi->size);
	}

	atomic_add(pi->size >> 9, &peer_device->rs_sect_in);

	return err;
}

static void restart_conflicting_writes(struct drbd_peer_request *peer_req)
{
	struct drbd_interval *i;
	struct drbd_request *req;
	struct drbd_device *device = peer_req->peer_device->device;
	const sector_t sector = peer_req->i.sector;
	const unsigned int size = peer_req->i.size;

	drbd_for_each_overlap(i, &device->write_requests, sector, size) {
		if (!i->local)
			continue;
		req = container_of(i, struct drbd_request, i);
		if ((req->rq_state[0] & RQ_LOCAL_PENDING) ||
		   !(req->rq_state[0] & RQ_POSTPONED))
			continue;
		/* as it is RQ_POSTPONED, this will cause it to
		 * be queued on the retry workqueue. */
		__req_mod(req, DISCARD_WRITE, peer_req->peer_device, NULL);
	}
}

/*
 * e_end_block() is called in asender context via drbd_finish_peer_reqs().
 */
STATIC int e_end_block(struct drbd_work *w, int cancel)
{
	struct drbd_peer_request *peer_req =
		container_of(w, struct drbd_peer_request, w);
	struct drbd_peer_device *peer_device = peer_req->peer_device;
	struct drbd_device *device = peer_device->device;
	sector_t sector = peer_req->i.sector;
	struct drbd_epoch *epoch;
	int err = 0, pcmd;

	if (peer_req->flags & EE_IS_BARRIER) {
		epoch = previous_epoch(peer_device->connection, peer_req->epoch);
		if (epoch)
			drbd_may_finish_epoch(peer_device->connection, epoch, EV_BARRIER_DONE + (cancel ? EV_CLEANUP : 0));
	}

	if (peer_req->flags & EE_SEND_WRITE_ACK) {
		if (likely((peer_req->flags & EE_WAS_ERROR) == 0)) {
			pcmd = (peer_device->repl_state[NOW] >= L_SYNC_SOURCE &&
				peer_device->repl_state[NOW] <= L_PAUSED_SYNC_T &&
				peer_req->flags & EE_MAY_SET_IN_SYNC) ?
				P_RS_WRITE_ACK : P_WRITE_ACK;
			err = drbd_send_ack(peer_device, pcmd, peer_req);
			if (pcmd == P_RS_WRITE_ACK)
				drbd_set_in_sync(peer_device, sector, peer_req->i.size);
		} else {
			err = drbd_send_ack(peer_device, P_NEG_ACK, peer_req);
			/* we expect it to be marked out of sync anyways...
			 * maybe assert this?  */
		}
		dec_unacked(peer_device);
	}
	/* we delete from the conflict detection hash _after_ we sent out the
	 * P_WRITE_ACK / P_NEG_ACK, to get the sequence number right.  */
	if (peer_req->flags & EE_IN_INTERVAL_TREE) {
		spin_lock_irq(&device->resource->req_lock);
		D_ASSERT(device, !drbd_interval_empty(&peer_req->i));
		drbd_remove_peer_req_interval(device, peer_req);
		if (peer_req->flags & EE_RESTART_REQUESTS)
			restart_conflicting_writes(peer_req);
		spin_unlock_irq(&device->resource->req_lock);
	} else
		D_ASSERT(device, drbd_interval_empty(&peer_req->i));

	drbd_may_finish_epoch(peer_device->connection, peer_req->epoch, EV_PUT + (cancel ? EV_CLEANUP : 0));

	return err;
}

static int e_send_ack(struct drbd_work *w, enum drbd_packet ack)
{
	struct drbd_peer_request *peer_req =
		container_of(w, struct drbd_peer_request, w);
	struct drbd_peer_device *peer_device = peer_req->peer_device;
	int err;

	err = drbd_send_ack(peer_device, ack, peer_req);
	dec_unacked(peer_device);

	return err;
}

static int e_send_discard_write(struct drbd_work *w, int unused)
{
	return e_send_ack(w, P_DISCARD_WRITE);
}

static int e_send_retry_write(struct drbd_work *w, int unused)
{

	struct drbd_peer_request *peer_request =
		container_of(w, struct drbd_peer_request, w);
	struct drbd_connection *connection = peer_request->peer_device->connection;

	return e_send_ack(w, connection->agreed_pro_version >= 100 ?
			     P_RETRY_WRITE : P_DISCARD_WRITE);
}

static bool seq_greater(u32 a, u32 b)
{
	/*
	 * We assume 32-bit wrap-around here.
	 * For 24-bit wrap-around, we would have to shift:
	 *  a <<= 8; b <<= 8;
	 */
	return (s32)a - (s32)b > 0;
}

static u32 seq_max(u32 a, u32 b)
{
	return seq_greater(a, b) ? a : b;
}

static bool need_peer_seq(struct drbd_peer_device *peer_device)
{
	struct drbd_connection *connection = peer_device->connection;
	int tp;

	/*
	 * We only need to keep track of the last packet_seq number of our peer
	 * if we are in dual-primary mode and we have the discard flag set; see
	 * handle_write_conflicts().
	 */

	rcu_read_lock();
	tp = rcu_dereference(connection->net_conf)->two_primaries;
	rcu_read_unlock();

	return tp && test_bit(DISCARD_CONCURRENT, &connection->flags);
}

static void update_peer_seq(struct drbd_peer_device *peer_device, unsigned int peer_seq)
{
	unsigned int newest_peer_seq;

	if (need_peer_seq(peer_device)) {
		spin_lock(&peer_device->peer_seq_lock);
		newest_peer_seq = seq_max(peer_device->peer_seq, peer_seq);
		peer_device->peer_seq = newest_peer_seq;
		spin_unlock(&peer_device->peer_seq_lock);
		/* wake up only if we actually changed peer_device->peer_seq */
		if (peer_seq == newest_peer_seq)
			wake_up(&peer_device->device->seq_wait);
	}
}

static inline int overlaps(sector_t s1, int l1, sector_t s2, int l2)
{
	return !((s1 + (l1>>9) <= s2) || (s1 >= s2 + (l2>>9)));
}

/* maybe change sync_ee into interval trees as well? */
<<<<<<< HEAD
static bool overlaping_resync_write(struct drbd_device *device, struct drbd_peer_request *peer_req)
=======
static bool overlapping_resync_write(struct drbd_conf *mdev, struct drbd_peer_request *peer_req)
>>>>>>> 208eda9e
{
	struct drbd_peer_request *rs_req;
	bool rv = 0;

	spin_lock_irq(&device->resource->req_lock);
	list_for_each_entry(rs_req, &device->sync_ee, w.list) {
		if (overlaps(peer_req->i.sector, peer_req->i.size,
			     rs_req->i.sector, rs_req->i.size)) {
			rv = 1;
			break;
		}
	}
	spin_unlock_irq(&device->resource->req_lock);

<<<<<<< HEAD
	if (rv)
		drbd_warn(device, "WARN: Avoiding concurrent data/resync write to single sector.\n");

=======
>>>>>>> 208eda9e
	return rv;
}

/* Called from receive_Data.
 * Synchronize packets on sock with packets on msock.
 *
 * This is here so even when a P_DATA packet traveling via sock overtook an Ack
 * packet traveling on msock, they are still processed in the order they have
 * been sent.
 *
 * Note: we don't care for Ack packets overtaking P_DATA packets.
 *
 * In case packet_seq is larger than peer_device->peer_seq number, there are
 * outstanding packets on the msock. We wait for them to arrive.
 * In case we are the logically next packet, we update peer_device->peer_seq
 * ourselves. Correctly handles 32bit wrap around.
 *
 * Assume we have a 10 GBit connection, that is about 1<<30 byte per second,
 * about 1<<21 sectors per second. So "worst" case, we have 1<<3 == 8 seconds
 * for the 24bit wrap (historical atomic_t guarantee on some archs), and we have
 * 1<<9 == 512 seconds aka ages for the 32bit wrap around...
 *
 * returns 0 if we may process the packet,
 * -ERESTARTSYS if we were interrupted (by disconnect signal). */
static int wait_for_and_update_peer_seq(struct drbd_peer_device *peer_device, const u32 peer_seq)
{
	DEFINE_WAIT(wait);
	long timeout;
	int ret;

	if (!need_peer_seq(peer_device))
		return 0;

	spin_lock(&peer_device->peer_seq_lock);
	for (;;) {
		if (!seq_greater(peer_seq - 1, peer_device->peer_seq)) {
			peer_device->peer_seq = seq_max(peer_device->peer_seq, peer_seq);
			ret = 0;
			break;
		}
		if (signal_pending(current)) {
			ret = -ERESTARTSYS;
			break;
		}
		prepare_to_wait(&peer_device->device->seq_wait, &wait, TASK_INTERRUPTIBLE);
		spin_unlock(&peer_device->peer_seq_lock);
		rcu_read_lock();
		timeout = rcu_dereference(peer_device->connection->net_conf)->ping_timeo*HZ/10;
		rcu_read_unlock();
		timeout = schedule_timeout(timeout);
		spin_lock(&peer_device->peer_seq_lock);
		if (!timeout) {
			ret = -ETIMEDOUT;
			drbd_err(peer_device, "Timed out waiting for missing ack packets; disconnecting\n");
			break;
		}
	}
	spin_unlock(&peer_device->peer_seq_lock);
	finish_wait(&peer_device->device->seq_wait, &wait);
	return ret;
}

/* see also bio_flags_to_wire()
 * DRBD_REQ_*, because we need to semantically map the flags to data packet
 * flags and back. We may replicate to other kernel versions. */
static unsigned long wire_flags_to_bio(struct drbd_connection *connection, u32 dpf)
{
	if (connection->agreed_pro_version >= 95)
		return  (dpf & DP_RW_SYNC ? DRBD_REQ_SYNC : 0) |
			(dpf & DP_UNPLUG ? DRBD_REQ_UNPLUG : 0) |
			(dpf & DP_FUA ? DRBD_REQ_FUA : 0) |
			(dpf & DP_FLUSH ? DRBD_REQ_FLUSH : 0) |
			(dpf & DP_DISCARD ? DRBD_REQ_DISCARD : 0);

	/* else: we used to communicate one bit only in older DRBD */
	return dpf & DP_RW_SYNC ? (DRBD_REQ_SYNC | DRBD_REQ_UNPLUG) : 0;
}

static void fail_postponed_requests(struct drbd_peer_request *peer_req)
{
	struct drbd_device *device = peer_req->peer_device->device;
	struct drbd_interval *i;
	const sector_t sector = peer_req->i.sector;
	const unsigned int size = peer_req->i.size;

    repeat:
	drbd_for_each_overlap(i, &device->write_requests, sector, size) {
		struct drbd_request *req;
		struct bio_and_error m;

		if (!i->local)
			continue;
		req = container_of(i, struct drbd_request, i);
		if (!(req->rq_state[0] & RQ_POSTPONED))
			continue;
		req->rq_state[0] &= ~RQ_POSTPONED;
		__req_mod(req, NEG_ACKED, peer_req->peer_device, &m);
		spin_unlock_irq(&device->resource->req_lock);
		if (m.bio)
			complete_master_bio(device, &m);
		spin_lock_irq(&device->resource->req_lock);
		goto repeat;
	}
}

static int handle_write_conflicts(struct drbd_peer_request *peer_req)
{
	struct drbd_peer_device *peer_device = peer_req->peer_device;
	struct drbd_device *device = peer_device->device;
	struct drbd_connection *connection = peer_device->connection;
	bool resolve_conflicts = test_bit(DISCARD_CONCURRENT, &connection->flags);
	sector_t sector = peer_req->i.sector;
	const unsigned int size = peer_req->i.size;
	struct drbd_interval *i;
	bool equal;
	int err;

	/*
	 * Inserting the peer request into the write_requests tree will prevent
	 * new conflicting local requests from being added.
	 */
	drbd_insert_interval(&device->write_requests, &peer_req->i);

    repeat:
	drbd_for_each_overlap(i, &device->write_requests, sector, size) {
		if (i == &peer_req->i)
			continue;

		if (!i->local) {
			/*
			 * Our peer has sent a conflicting remote request; this
			 * should not happen in a two-node setup.  Wait for the
			 * earlier peer request to complete.
			 */
			err = drbd_wait_misc(device, peer_device, i);
			if (err)
				goto out;
			goto repeat;
		}

		equal = i->sector == sector && i->size == size;
		if (resolve_conflicts) {
			/*
			 * If the peer request is fully contained within the
			 * overlapping request, it can be discarded; otherwise,
			 * it will be retried once all overlapping requests
			 * have completed.
			 */
			bool discard = i->sector <= sector && i->sector +
				       (i->size >> 9) >= sector + (size >> 9);

			if (!equal)
				drbd_alert(device, "Concurrent writes detected: "
					       "local=%llus +%u, remote=%llus +%u, "
					       "assuming %s came first\n",
					  (unsigned long long)i->sector, i->size,
					  (unsigned long long)sector, size,
					  discard ? "local" : "remote");

			inc_unacked(peer_device);
			peer_req->w.cb = discard ? e_send_discard_write :
						   e_send_retry_write;
			list_add_tail(&peer_req->w.list, &device->done_ee);
			wake_asender(connection);

			err = -ENOENT;
			goto out;
		} else {
			struct drbd_request *req =
				container_of(i, struct drbd_request, i);

			if (!equal)
				drbd_alert(device, "Concurrent writes detected: "
					       "local=%llus +%u, remote=%llus +%u\n",
					  (unsigned long long)i->sector, i->size,
					  (unsigned long long)sector, size);

			if (req->rq_state[0] & RQ_LOCAL_PENDING ||
			    !(req->rq_state[0] & RQ_POSTPONED)) {
				/*
				 * Wait for the node with the discard flag to
				 * decide if this request will be discarded or
				 * retried.  Requests that are discarded will
				 * disappear from the write_requests tree.
				 *
				 * In addition, wait for the conflicting
				 * request to finish locally before submitting
				 * the conflicting peer request.
				 */
				err = drbd_wait_misc(device, NULL, &req->i);
				if (err) {
					begin_state_change_locked(connection->resource, CS_HARD);
					__change_cstate(connection, C_TIMEOUT);
					end_state_change_locked(connection->resource);
					fail_postponed_requests(peer_req);
					goto out;
				}
				goto repeat;
			}
			/*
			 * Remember to restart the conflicting requests after
			 * the new peer request has completed.
			 */
			peer_req->flags |= EE_RESTART_REQUESTS;
		}
	}
	err = 0;

    out:
	if (err)
		drbd_remove_peer_req_interval(device, peer_req);
	return err;
}

/* mirrored write */
STATIC int receive_Data(struct drbd_connection *connection, struct packet_info *pi)
{
	struct drbd_peer_device *peer_device;
	struct drbd_device *device;
	sector_t sector;
	struct drbd_peer_request *peer_req;
	struct p_data *p = pi->data;
	u32 peer_seq = be32_to_cpu(p->seq_num);
	int rw = WRITE;
	u32 dp_flags;
	int err, tp;

	peer_device = conn_peer_device(connection, pi->vnr);
	if (!peer_device)
		return -EIO;
	device = peer_device->device;

	if (!get_ldev(device)) {
		int err2;

		err = wait_for_and_update_peer_seq(peer_device, peer_seq);
		drbd_send_ack_dp(peer_device, P_NEG_ACK, p, pi->size);
		atomic_inc(&connection->current_epoch->epoch_size);
		err2 = drbd_drain_block(peer_device, pi->size);
		if (!err)
			err = err2;
		return err;
	}

	/*
	 * Corresponding put_ldev done either below (on various errors), or in
	 * drbd_peer_request_endio, if we successfully submit the data at the
	 * end of this function.
	 */

	sector = be64_to_cpu(p->sector);
	peer_req = read_in_block(peer_device, p->block_id, sector, pi->size);
	if (!peer_req) {
		put_ldev(device);
		return -EIO;
	}

	peer_req->w.cb = e_end_block;

	dp_flags = be32_to_cpu(p->dp_flags);
	rw |= wire_flags_to_bio(connection, dp_flags);

	if (dp_flags & DP_MAY_SET_IN_SYNC)
		peer_req->flags |= EE_MAY_SET_IN_SYNC;

	/* last "fixes" to rw flags.
	 * Strip off BIO_RW_BARRIER unconditionally,
	 * it is not supposed to be here anyways.
	 * (Was FUA or FLUSH on the peer,
	 * and got translated to BARRIER on this side).
	 * Note that the epoch handling code below
	 * may add it again, though.
	 */
	rw &= ~DRBD_REQ_HARDBARRIER;

	spin_lock(&connection->epoch_lock);
	peer_req->epoch = connection->current_epoch;
	atomic_inc(&peer_req->epoch->epoch_size);
	atomic_inc(&peer_req->epoch->active);

	if (connection->resource->write_ordering == WO_BIO_BARRIER &&
	    atomic_read(&peer_req->epoch->epoch_size) == 1) {
		struct drbd_epoch *epoch;
		/* Issue a barrier if we start a new epoch, and the previous epoch
		   was not a epoch containing a single request which already was
		   a Barrier. */
		epoch = list_entry(peer_req->epoch->list.prev, struct drbd_epoch, list);
		if (epoch == peer_req->epoch) {
			set_bit(DE_CONTAINS_A_BARRIER, &peer_req->epoch->flags);
			rw |= DRBD_REQ_FLUSH | DRBD_REQ_FUA;
			peer_req->flags |= EE_IS_BARRIER;
		} else {
			if (atomic_read(&epoch->epoch_size) > 1 ||
			    !test_bit(DE_CONTAINS_A_BARRIER, &epoch->flags)) {
				set_bit(DE_BARRIER_IN_NEXT_EPOCH_ISSUED, &epoch->flags);
				set_bit(DE_CONTAINS_A_BARRIER, &peer_req->epoch->flags);
				rw |= DRBD_REQ_FLUSH | DRBD_REQ_FUA;
				peer_req->flags |= EE_IS_BARRIER;
			}
		}
	}
	spin_unlock(&connection->epoch_lock);

	rcu_read_lock();
	tp = rcu_dereference(peer_device->connection->net_conf)->two_primaries;
	rcu_read_unlock();
	if (tp) {
		peer_req->flags |= EE_IN_INTERVAL_TREE;
		err = wait_for_and_update_peer_seq(peer_device, peer_seq);
		if (err)
			goto out_interrupted;
		spin_lock_irq(&device->resource->req_lock);
		err = handle_write_conflicts(peer_req);
		if (err) {
			spin_unlock_irq(&device->resource->req_lock);
			if (err == -ENOENT) {
				put_ldev(device);
				return 0;
			}
			goto out_interrupted;
		}
	} else
		spin_lock_irq(&device->resource->req_lock);
	list_add(&peer_req->w.list, &device->active_ee);
	spin_unlock_irq(&device->resource->req_lock);

<<<<<<< HEAD
	if (peer_device->repl_state[NOW] == L_SYNC_TARGET)
		wait_event(device->ee_wait, !overlaping_resync_write(device, peer_req));
=======
	if (mdev->state.conn == C_SYNC_TARGET)
		wait_event(mdev->ee_wait, !overlapping_resync_write(mdev, peer_req));
>>>>>>> 208eda9e

	if (peer_device->connection->agreed_pro_version < 100) {
		rcu_read_lock();
		switch (rcu_dereference(peer_device->connection->net_conf)->wire_protocol) {
		case DRBD_PROT_C:
			dp_flags |= DP_SEND_WRITE_ACK;
			break;
		case DRBD_PROT_B:
			dp_flags |= DP_SEND_RECEIVE_ACK;
			break;
		}
		rcu_read_unlock();
	}

	if (dp_flags & DP_SEND_WRITE_ACK) {
		peer_req->flags |= EE_SEND_WRITE_ACK;
		inc_unacked(peer_device);
		/* corresponding dec_unacked() in e_end_block()
		 * respective _drbd_clear_done_ee */
	}

	if (dp_flags & DP_SEND_RECEIVE_ACK) {
		/* I really don't like it that the receiver thread
		 * sends on the msock, but anyways */
		drbd_send_ack(peer_device, P_RECV_ACK, peer_req);
	}

	if (peer_device->disk_state[NOW] < D_INCONSISTENT) {
		/* In case we have the only disk of the cluster, */
		drbd_set_all_out_of_sync(device, peer_req->i.sector, peer_req->i.size);
		peer_req->flags |= EE_CALL_AL_COMPLETE_IO;
		peer_req->flags &= ~EE_MAY_SET_IN_SYNC;
		drbd_al_begin_io(device, &peer_req->i, true);
	}

	err = drbd_submit_peer_request(device, peer_req, rw, DRBD_FAULT_DT_WR);
	if (!err)
		return 0;

	/* don't care for the reason here */
	drbd_err(device, "submit failed, triggering re-connect\n");
	spin_lock_irq(&device->resource->req_lock);
	list_del(&peer_req->w.list);
	drbd_remove_peer_req_interval(device, peer_req);
	spin_unlock_irq(&device->resource->req_lock);
	if (peer_req->flags & EE_CALL_AL_COMPLETE_IO)
		drbd_al_complete_io(device, &peer_req->i);

out_interrupted:
	drbd_may_finish_epoch(connection, peer_req->epoch, EV_PUT + EV_CLEANUP);
	put_ldev(device);
	drbd_free_peer_req(device, peer_req);
	return err;
}

/* We may throttle resync, if the lower device seems to be busy,
 * and current sync rate is above c_min_rate.
 *
 * To decide whether or not the lower device is busy, we use a scheme similar
 * to MD RAID is_mddev_idle(): if the partition stats reveal "significant"
 * (more than 64 sectors) of activity we cannot account for with our own resync
 * activity, it obviously is "busy".
 *
 * The current sync rate used here uses only the most recent two step marks,
 * to have a short time average so we can react faster.
 */
int drbd_rs_should_slow_down(struct drbd_peer_device *peer_device, sector_t sector)
{
	struct drbd_device *device = peer_device->device;
	unsigned long db, dt, dbdt;
	struct lc_element *tmp;
	int curr_events;
	int throttle = 0;
	unsigned int c_min_rate;

	rcu_read_lock();
	c_min_rate = rcu_dereference(device->ldev->disk_conf)->c_min_rate;
	rcu_read_unlock();

	/* feature disabled? */
	if (c_min_rate == 0)
		return 0;

	spin_lock_irq(&device->al_lock);
	tmp = lc_find(peer_device->resync_lru, BM_SECT_TO_EXT(sector));
	if (tmp) {
		struct bm_extent *bm_ext = lc_entry(tmp, struct bm_extent, lce);
		if (test_bit(BME_PRIORITY, &bm_ext->flags)) {
			spin_unlock_irq(&device->al_lock);
			return 0;
		}
		/* Do not slow down if app IO is already waiting for this extent */
	}
	spin_unlock_irq(&device->al_lock);

	curr_events = drbd_backing_bdev_events(device) - atomic_read(&device->rs_sect_ev);

	if (!peer_device->rs_last_events ||
	    curr_events - peer_device->rs_last_events > 64) {
		unsigned long rs_left;
		int i;

		peer_device->rs_last_events = curr_events;

		/* sync speed average over the last 2*DRBD_SYNC_MARK_STEP,
		 * approx. */
		i = (peer_device->rs_last_mark + DRBD_SYNC_MARKS-1) % DRBD_SYNC_MARKS;

		if (peer_device->repl_state[NOW] == L_VERIFY_S || peer_device->repl_state[NOW] == L_VERIFY_T)
			rs_left = peer_device->ov_left;
		else
			rs_left = drbd_bm_total_weight(peer_device) - peer_device->rs_failed;

		dt = ((long)jiffies - (long)peer_device->rs_mark_time[i]) / HZ;
		if (!dt)
			dt++;
		db = peer_device->rs_mark_left[i] - rs_left;
		dbdt = Bit2KB(db/dt);

		if (dbdt > c_min_rate)
			throttle = 1;
	}
	return throttle;
}


STATIC int receive_DataRequest(struct drbd_connection *connection, struct packet_info *pi)
{
	struct drbd_peer_device *peer_device;
	struct drbd_device *device;
	sector_t sector;
	sector_t capacity;
	struct drbd_peer_request *peer_req;
	struct digest_info *di = NULL;
	int size, verb;
	unsigned int fault_type;
	struct p_block_req *p =	pi->data;

	peer_device = conn_peer_device(connection, pi->vnr);
	if (!peer_device)
		return -EIO;
	device = peer_device->device;
	capacity = drbd_get_capacity(device->this_bdev);

	sector = be64_to_cpu(p->sector);
	size   = be32_to_cpu(p->blksize);

	if (size <= 0 || !IS_ALIGNED(size, 512) || size > DRBD_MAX_BIO_SIZE) {
		drbd_err(device, "%s:%d: sector: %llus, size: %u\n", __FILE__, __LINE__,
				(unsigned long long)sector, size);
		return -EINVAL;
	}
	if (sector + (size>>9) > capacity) {
		drbd_err(device, "%s:%d: sector: %llus, size: %u\n", __FILE__, __LINE__,
				(unsigned long long)sector, size);
		return -EINVAL;
	}

	if (!get_ldev_if_state(device, D_UP_TO_DATE)) {
		verb = 1;
		switch (pi->cmd) {
		case P_DATA_REQUEST:
			drbd_send_ack_rp(peer_device, P_NEG_DREPLY, p);
			break;
		case P_RS_DATA_REQUEST:
		case P_CSUM_RS_REQUEST:
		case P_OV_REQUEST:
			drbd_send_ack_rp(peer_device, P_NEG_RS_DREPLY , p);
			break;
		case P_OV_REPLY:
			verb = 0;
			dec_rs_pending(peer_device);
			drbd_send_ack_ex(peer_device, P_OV_RESULT, sector, size, ID_IN_SYNC);
			break;
		default:
			BUG();
		}
		if (verb && drbd_ratelimit())
			drbd_err(device, "Can not satisfy peer's read request, "
			    "no local data.\n");

		/* drain possibly payload */
		return drbd_drain_block(peer_device, pi->size);
	}

	/* GFP_NOIO, because we must not cause arbitrary write-out: in a DRBD
	 * "criss-cross" setup, that might cause write-out on some other DRBD,
	 * which in turn might block on the other node at this very place.  */
	peer_req = drbd_alloc_peer_req(peer_device, p->block_id, sector, size, GFP_NOIO);
	if (!peer_req) {
		put_ldev(device);
		return -ENOMEM;
	}

	switch (pi->cmd) {
	case P_DATA_REQUEST:
		peer_req->w.cb = w_e_end_data_req;
		fault_type = DRBD_FAULT_DT_RD;
		/* application IO, don't drbd_rs_begin_io */
		goto submit;

	case P_RS_DATA_REQUEST:
		peer_req->w.cb = w_e_end_rsdata_req;
		fault_type = DRBD_FAULT_RS_RD;
		/* used in the sector offset progress display */
		device->bm_resync_fo = BM_SECT_TO_BIT(sector);
		break;

	case P_OV_REPLY:
	case P_CSUM_RS_REQUEST:
		fault_type = DRBD_FAULT_RS_RD;
		di = kmalloc(sizeof(*di) + pi->size, GFP_NOIO);
		if (!di)
			goto out_free_e;

		di->digest_size = pi->size;
		di->digest = (((char *)di)+sizeof(struct digest_info));

		peer_req->digest = di;
		peer_req->flags |= EE_HAS_DIGEST;

		if (drbd_recv_all(peer_device->connection, di->digest, pi->size))
			goto out_free_e;

		if (pi->cmd == P_CSUM_RS_REQUEST) {
			D_ASSERT(device, peer_device->connection->agreed_pro_version >= 89);
			peer_req->w.cb = w_e_end_csum_rs_req;
			/* used in the sector offset progress display */
			device->bm_resync_fo = BM_SECT_TO_BIT(sector);
		} else if (pi->cmd == P_OV_REPLY) {
			/* track progress, we may need to throttle */
			atomic_add(size >> 9, &peer_device->rs_sect_in);
			peer_req->w.cb = w_e_end_ov_reply;
			dec_rs_pending(peer_device);
			/* drbd_rs_begin_io done when we sent this request,
			 * but accounting still needs to be done. */
			goto submit_for_resync;
		}
		break;

	case P_OV_REQUEST:
		if (peer_device->ov_start_sector == ~(sector_t)0 &&
		    peer_device->connection->agreed_pro_version >= 90) {
			unsigned long now = jiffies;
			int i;
			peer_device->ov_start_sector = sector;
			peer_device->ov_position = sector;
			peer_device->ov_left = drbd_bm_bits(device) - BM_SECT_TO_BIT(sector);
			peer_device->rs_total = peer_device->ov_left;
			for (i = 0; i < DRBD_SYNC_MARKS; i++) {
				peer_device->rs_mark_left[i] = peer_device->ov_left;
				peer_device->rs_mark_time[i] = now;
			}
			drbd_info(device, "Online Verify start sector: %llu\n",
					(unsigned long long)sector);
		}
		peer_req->w.cb = w_e_end_ov_req;
		fault_type = DRBD_FAULT_RS_RD;
		break;

	default:
		BUG();
	}

	/* Throttle, drbd_rs_begin_io and submit should become asynchronous
	 * wrt the receiver, but it is not as straightforward as it may seem.
	 * Various places in the resync start and stop logic assume resync
	 * requests are processed in order, requeuing this on the worker thread
	 * introduces a bunch of new code for synchronization between threads.
	 *
	 * Unlimited throttling before drbd_rs_begin_io may stall the resync
	 * "forever", throttling after drbd_rs_begin_io will lock that extent
	 * for application writes for the same time.  For now, just throttle
	 * here, where the rest of the code expects the receiver to sleep for
	 * a while, anyways.
	 */

	/* Throttle before drbd_rs_begin_io, as that locks out application IO;
	 * this defers syncer requests for some time, before letting at least
	 * on request through.  The resync controller on the receiving side
	 * will adapt to the incoming rate accordingly.
	 *
	 * We cannot throttle here if remote is Primary/SyncTarget:
	 * we would also throttle its application reads.
	 * In that case, throttling is done on the SyncTarget only.
	 */
	if (connection->peer_role[NOW] != R_PRIMARY &&
	    drbd_rs_should_slow_down(peer_device, sector))
		schedule_timeout_uninterruptible(HZ/10);
	if (drbd_rs_begin_io(peer_device, sector))
		goto out_free_e;

submit_for_resync:
	atomic_add(size >> 9, &device->rs_sect_ev);

submit:
	inc_unacked(peer_device);
	spin_lock_irq(&device->resource->req_lock);
	list_add_tail(&peer_req->w.list, &device->read_ee);
	spin_unlock_irq(&device->resource->req_lock);

	if (drbd_submit_peer_request(device, peer_req, READ, fault_type) == 0)
		return 0;

	/* don't care for the reason here */
	drbd_err(device, "submit failed, triggering re-connect\n");
	spin_lock_irq(&device->resource->req_lock);
	list_del(&peer_req->w.list);
	spin_unlock_irq(&device->resource->req_lock);
	/* no drbd_rs_complete_io(), we are dropping the connection anyways */

out_free_e:
	put_ldev(device);
	drbd_free_peer_req(device, peer_req);
	return -EIO;
}

/**
 * drbd_asb_recover_0p  -  Recover after split-brain with no remaining primaries
 */
static int drbd_asb_recover_0p(struct drbd_peer_device *peer_device) __must_hold(local)
{
	int self, peer, rv = -100;
	unsigned long ch_self, ch_peer;
	enum drbd_after_sb_p after_sb_0p;

	self = drbd_peer_uuid(peer_device, UI_BITMAP) & 1;
	peer = peer_device->p_uuid[UI_BITMAP] & 1;

	ch_peer = peer_device->p_uuid[UI_SIZE];
	ch_self = peer_device->comm_bm_set;

	rcu_read_lock();
	after_sb_0p = rcu_dereference(peer_device->connection->net_conf)->after_sb_0p;
	rcu_read_unlock();
	switch (after_sb_0p) {
	case ASB_CONSENSUS:
	case ASB_DISCARD_SECONDARY:
	case ASB_CALL_HELPER:
	case ASB_VIOLENTLY:
		drbd_err(peer_device, "Configuration error.\n");
		break;
	case ASB_DISCONNECT:
		break;
	case ASB_DISCARD_YOUNGER_PRI:
		if (self == 0 && peer == 1) {
			rv = -1;
			break;
		}
		if (self == 1 && peer == 0) {
			rv =  1;
			break;
		}
		/* Else fall through to one of the other strategies... */
	case ASB_DISCARD_OLDER_PRI:
		if (self == 0 && peer == 1) {
			rv = 1;
			break;
		}
		if (self == 1 && peer == 0) {
			rv = -1;
			break;
		}
		/* Else fall through to one of the other strategies... */
		drbd_warn(peer_device, "Discard younger/older primary did not find a decision\n"
			  "Using discard-least-changes instead\n");
	case ASB_DISCARD_ZERO_CHG:
		if (ch_peer == 0 && ch_self == 0) {
			rv = test_bit(DISCARD_CONCURRENT, &peer_device->connection->flags)
				? -1 : 1;
			break;
		} else {
			if (ch_peer == 0) { rv =  1; break; }
			if (ch_self == 0) { rv = -1; break; }
		}
		if (after_sb_0p == ASB_DISCARD_ZERO_CHG)
			break;
	case ASB_DISCARD_LEAST_CHG:
		if	(ch_self < ch_peer)
			rv = -1;
		else if (ch_self > ch_peer)
			rv =  1;
		else /* ( ch_self == ch_peer ) */
		     /* Well, then use something else. */
			rv = test_bit(DISCARD_CONCURRENT, &peer_device->connection->flags)
				? -1 : 1;
		break;
	case ASB_DISCARD_LOCAL:
		rv = -1;
		break;
	case ASB_DISCARD_REMOTE:
		rv =  1;
	}

	return rv;
}

/**
 * drbd_asb_recover_1p  -  Recover after split-brain with one remaining primary
 */
static int drbd_asb_recover_1p(struct drbd_peer_device *peer_device) __must_hold(local)
{
	struct drbd_device *device = peer_device->device;
	struct drbd_connection *connection = peer_device->connection;
	struct drbd_resource *resource = device->resource;
	int hg, rv = -100;
	enum drbd_after_sb_p after_sb_1p;

	rcu_read_lock();
	after_sb_1p = rcu_dereference(connection->net_conf)->after_sb_1p;
	rcu_read_unlock();
	switch (after_sb_1p) {
	case ASB_DISCARD_YOUNGER_PRI:
	case ASB_DISCARD_OLDER_PRI:
	case ASB_DISCARD_LEAST_CHG:
	case ASB_DISCARD_LOCAL:
	case ASB_DISCARD_REMOTE:
	case ASB_DISCARD_ZERO_CHG:
		drbd_err(device, "Configuration error.\n");
		break;
	case ASB_DISCONNECT:
		break;
	case ASB_CONSENSUS:
		hg = drbd_asb_recover_0p(peer_device);
		if (hg == -1 && resource->role[NOW] == R_SECONDARY)
			rv = hg;
		if (hg == 1  && resource->role[NOW] == R_PRIMARY)
			rv = hg;
		break;
	case ASB_VIOLENTLY:
		rv = drbd_asb_recover_0p(peer_device);
		break;
	case ASB_DISCARD_SECONDARY:
		return resource->role[NOW] == R_PRIMARY ? 1 : -1;
	case ASB_CALL_HELPER:
		hg = drbd_asb_recover_0p(peer_device);
		if (hg == -1 && resource->role[NOW] == R_PRIMARY) {
			enum drbd_state_rv rv2;

			drbd_set_role(device->resource, R_SECONDARY, false);
			 /* drbd_change_state() does not sleep while in SS_IN_TRANSIENT_STATE,
			  * we might be here in L_STANDALONE which is transient.
			  * we do not need to wait for the after state change work either. */
			rv2 = change_role(resource, R_SECONDARY, CS_VERBOSE, false);
			if (rv2 != SS_SUCCESS) {
				drbd_khelper(device, connection, "pri-lost-after-sb");
			} else {
				drbd_warn(device, "Successfully gave up primary role.\n");
				rv = hg;
			}
		} else
			rv = hg;
	}

	return rv;
}

/**
 * drbd_asb_recover_2p  -  Recover after split-brain with two remaining primaries
 */
static int drbd_asb_recover_2p(struct drbd_peer_device *peer_device) __must_hold(local)
{
	struct drbd_device *device = peer_device->device;
	struct drbd_connection *connection = peer_device->connection;
	int hg, rv = -100;
	enum drbd_after_sb_p after_sb_2p;

	rcu_read_lock();
	after_sb_2p = rcu_dereference(connection->net_conf)->after_sb_2p;
	rcu_read_unlock();
	switch (after_sb_2p) {
	case ASB_DISCARD_YOUNGER_PRI:
	case ASB_DISCARD_OLDER_PRI:
	case ASB_DISCARD_LEAST_CHG:
	case ASB_DISCARD_LOCAL:
	case ASB_DISCARD_REMOTE:
	case ASB_CONSENSUS:
	case ASB_DISCARD_SECONDARY:
	case ASB_DISCARD_ZERO_CHG:
		drbd_err(device, "Configuration error.\n");
		break;
	case ASB_VIOLENTLY:
		rv = drbd_asb_recover_0p(peer_device);
		break;
	case ASB_DISCONNECT:
		break;
	case ASB_CALL_HELPER:
		hg = drbd_asb_recover_0p(peer_device);
		if (hg == -1) {
			enum drbd_state_rv rv2;

			 /* drbd_change_state() does not sleep while in SS_IN_TRANSIENT_STATE,
			  * we might be here in L_STANDALONE which is transient.
			  * we do not need to wait for the after state change work either. */
			rv2 = change_role(device->resource, R_SECONDARY, CS_VERBOSE, false);
			if (rv2 != SS_SUCCESS) {
				drbd_khelper(device, connection, "pri-lost-after-sb");
			} else {
				drbd_warn(device, "Successfully gave up primary role.\n");
				rv = hg;
			}
		} else
			rv = hg;
	}

	return rv;
}

STATIC void drbd_uuid_dump_self(struct drbd_peer_device *peer_device, u64 bits, u64 flags)
{
	drbd_info(peer_device, "self %016llX:%016llX:%016llX:%016llX bits:%llu flags:%llX\n",
		  (unsigned long long)drbd_current_uuid(peer_device->device),
		  (unsigned long long)drbd_peer_uuid(peer_device, UI_BITMAP),
		  (unsigned long long)drbd_peer_uuid(peer_device, UI_HISTORY_START),
		  (unsigned long long)drbd_peer_uuid(peer_device, UI_HISTORY_END),
		  (unsigned long long)bits,
		  (unsigned long long)flags);
}


STATIC void drbd_uuid_dump_peer(struct drbd_peer_device *peer_device, u64 bits, u64 flags)
{
	drbd_info(peer_device, "peer %016llX:%016llX:%016llX:%016llX bits:%llu flags:%llX\n",
	     (unsigned long long)peer_device->p_uuid[UI_CURRENT],
	     (unsigned long long)peer_device->p_uuid[UI_BITMAP],
	     (unsigned long long)peer_device->p_uuid[UI_HISTORY_START],
	     (unsigned long long)peer_device->p_uuid[UI_HISTORY_END],
	     (unsigned long long)bits,
	     (unsigned long long)flags);
}

/*
  100	after split brain try auto recover
    2	L_SYNC_SOURCE set BitMap
    1	L_SYNC_SOURCE use BitMap
    0	no Sync
   -1	L_SYNC_TARGET use BitMap
   -2	L_SYNC_TARGET set BitMap
 -100	after split brain, disconnect
-1000	unrelated data
-1091   requires proto 91
-1096   requires proto 96
 */
STATIC int drbd_uuid_compare(struct drbd_peer_device *peer_device, int *rule_nr) __must_hold(local)
{
	struct drbd_device *device = peer_device->device;
	u64 self, peer;
	int i, j;

	self = drbd_current_uuid(device) & ~((u64)1);
	peer = peer_device->p_uuid[UI_CURRENT] & ~((u64)1);

	*rule_nr = 10;
	if (self == UUID_JUST_CREATED && peer == UUID_JUST_CREATED)
		return 0;

	*rule_nr = 20;
	if ((self == UUID_JUST_CREATED || self == (u64)0) &&
	     peer != UUID_JUST_CREATED)
		return -2;

	*rule_nr = 30;
	if (self != UUID_JUST_CREATED &&
	    (peer == UUID_JUST_CREATED || peer == (u64)0))
		return 2;

	if (self == peer) {
		int rct, dc; /* roles at crash time */

		if (peer_device->p_uuid[UI_BITMAP] == (u64)0 && drbd_peer_uuid(peer_device, UI_BITMAP) != (u64)0) {

			if (peer_device->connection->agreed_pro_version < 91)
				return -1091;

			if ((drbd_peer_uuid(peer_device, UI_BITMAP) & ~((u64)1)) == (peer_device->p_uuid[UI_HISTORY_START] & ~((u64)1)) &&
			    (drbd_peer_uuid(peer_device, UI_HISTORY_START) & ~((u64)1)) == (peer_device->p_uuid[UI_HISTORY_START + 1] & ~((u64)1))) {
				drbd_info(device, "was SyncSource, missed the resync finished event, corrected myself:\n");
				drbd_uuid_set_bm(peer_device, 0UL);

				drbd_uuid_dump_self(peer_device,
						    device->disk_state[NOW] >= D_NEGOTIATING ? drbd_bm_total_weight(peer_device) : 0, 0);
				*rule_nr = 34;
			} else {
				drbd_info(device, "was SyncSource (peer failed to write sync_uuid)\n");
				*rule_nr = 36;
			}

			return 1;
		}

		if (drbd_peer_uuid(peer_device, UI_BITMAP) == (u64)0 && peer_device->p_uuid[UI_BITMAP] != (u64)0) {

			if (peer_device->connection->agreed_pro_version < 91)
				return -1091;

			if ((drbd_peer_uuid(peer_device, UI_HISTORY_START) & ~((u64)1)) == (peer_device->p_uuid[UI_BITMAP] & ~((u64)1)) &&
			    (drbd_peer_uuid(peer_device, UI_HISTORY_START + 1) & ~((u64)1)) == (peer_device->p_uuid[UI_HISTORY_START] & ~((u64)1))) {
				drbd_info(device, "was SyncTarget, peer missed the resync finished event, corrected peer:\n");

				peer_device->p_uuid[UI_HISTORY_START + 1] = peer_device->p_uuid[UI_HISTORY_START];
				peer_device->p_uuid[UI_HISTORY_START] = peer_device->p_uuid[UI_BITMAP];
				peer_device->p_uuid[UI_BITMAP] = 0UL;

				drbd_uuid_dump_peer(peer_device, peer_device->p_uuid[UI_SIZE], peer_device->p_uuid[UI_FLAGS]);
				*rule_nr = 35;
			} else {
				drbd_info(device, "was SyncTarget (failed to write sync_uuid)\n");
				*rule_nr = 37;
			}

			return -1;
		}

		/* Common power [off|failure] */
		rct = (test_bit(CRASHED_PRIMARY, &device->flags) ? 1 : 0) +
			(peer_device->p_uuid[UI_FLAGS] & UUID_FLAG_CRASHED_PRIMARY);
		/* lowest bit is set when we were primary,
		 * next bit (weight 2) is set when peer was primary */
		*rule_nr = 40;

		switch (rct) {
		case 0: /* !self_pri && !peer_pri */ return 0;
		case 1: /*  self_pri && !peer_pri */ return 1;
		case 2: /* !self_pri &&  peer_pri */ return -1;
		case 3: /*  self_pri &&  peer_pri */
			dc = test_bit(DISCARD_CONCURRENT, &peer_device->connection->flags);
			return dc ? -1 : 1;
		}
	}

	*rule_nr = 50;
	peer = peer_device->p_uuid[UI_BITMAP] & ~((u64)1);
	if (self == peer)
		return -1;

	*rule_nr = 51;
	peer = peer_device->p_uuid[UI_HISTORY_START] & ~((u64)1);
	if (self == peer) {
		if (peer_device->connection->agreed_pro_version < 96 ?
		    (drbd_peer_uuid(peer_device, UI_HISTORY_START) & ~((u64)1)) ==
		    (peer_device->p_uuid[UI_HISTORY_START + 1] & ~((u64)1)) :
		    peer + UUID_NEW_BM_OFFSET == (peer_device->p_uuid[UI_BITMAP] & ~((u64)1))) {
			/* The last P_SYNC_UUID did not get though. Undo the last start of
			   resync as sync source modifications of the peer's UUIDs. */

			if (peer_device->connection->agreed_pro_version < 91)
				return -1091;

			peer_device->p_uuid[UI_BITMAP] = peer_device->p_uuid[UI_HISTORY_START];
			peer_device->p_uuid[UI_HISTORY_START] = peer_device->p_uuid[UI_HISTORY_START + 1];

			drbd_info(device, "Did not get last syncUUID packet, corrected:\n");
			drbd_uuid_dump_peer(peer_device, peer_device->p_uuid[UI_SIZE], peer_device->p_uuid[UI_FLAGS]);

			return -1;
		}
	}

	*rule_nr = 60;
	self = drbd_current_uuid(device) & ~((u64)1);
	for (i = UI_HISTORY_START; i <= UI_HISTORY_END; i++) {
		peer = peer_device->p_uuid[i] & ~((u64)1);
		if (self == peer)
			return -2;
	}

	*rule_nr = 70;
	self = drbd_peer_uuid(peer_device, UI_BITMAP) & ~((u64)1);
	peer = peer_device->p_uuid[UI_CURRENT] & ~((u64)1);
	if (self == peer)
		return 1;

	*rule_nr = 71;
	self = drbd_peer_uuid(peer_device, UI_HISTORY_START) & ~((u64)1);
	if (self == peer) {
		if (peer_device->connection->agreed_pro_version < 96 ?
		    (drbd_peer_uuid(peer_device, UI_HISTORY_START + 1) & ~((u64)1)) ==
		    (peer_device->p_uuid[UI_HISTORY_START] & ~((u64)1)) :
		    self + UUID_NEW_BM_OFFSET == (drbd_peer_uuid(peer_device, UI_BITMAP) & ~((u64)1))) {
			/* The last P_SYNC_UUID did not get though. Undo the last start of
			   resync as sync source modifications of our UUIDs. */

			if (peer_device->connection->agreed_pro_version < 91)
				return -1091;

			_drbd_uuid_set(peer_device, UI_BITMAP, drbd_peer_uuid(peer_device, UI_HISTORY_START));
			_drbd_uuid_set(peer_device, UI_HISTORY_START, drbd_peer_uuid(peer_device, UI_HISTORY_START + 1));

			drbd_info(device, "Last syncUUID did not get through, corrected:\n");
			drbd_uuid_dump_self(peer_device,
					    device->disk_state[NOW] >= D_NEGOTIATING ? drbd_bm_total_weight(peer_device) : 0, 0);

			return 1;
		}
	}


	*rule_nr = 80;
	peer = peer_device->p_uuid[UI_CURRENT] & ~((u64)1);
	for (i = UI_HISTORY_START; i <= UI_HISTORY_END; i++) {
		self = drbd_peer_uuid(peer_device, i) & ~((u64)1);
		if (self == peer)
			return 2;
	}

	*rule_nr = 90;
	self = drbd_peer_uuid(peer_device, UI_BITMAP) & ~((u64)1);
	peer = peer_device->p_uuid[UI_BITMAP] & ~((u64)1);
	if (self == peer && self != ((u64)0))
		return 100;

	*rule_nr = 100;
	for (i = UI_HISTORY_START; i <= UI_HISTORY_END; i++) {
		self = drbd_peer_uuid(peer_device, i) & ~((u64)1);
		for (j = UI_HISTORY_START; j <= UI_HISTORY_END; j++) {
			peer = peer_device->p_uuid[j] & ~((u64)1);
			if (self == peer)
				return -100;
		}
	}

	return -1000;
}

/* drbd_sync_handshake() returns the new replication state on success, and -1
 * on failure.
 */
static enum drbd_repl_state drbd_sync_handshake(struct drbd_peer_device *peer_device,
						enum drbd_role peer_role) __must_hold(local)
{
	struct drbd_device *device = peer_device->device;
	struct drbd_connection *connection = peer_device->connection;
	enum drbd_repl_state rv = -1;
	struct net_conf *nc;
	int hg, rule_nr, rr_conflict, tentative;

	drbd_info(device, "drbd_sync_handshake:\n");
	drbd_uuid_dump_self(peer_device, peer_device->comm_bm_set, 0);
	drbd_uuid_dump_peer(peer_device, peer_device->p_uuid[UI_SIZE], peer_device->p_uuid[UI_FLAGS]);

	hg = drbd_uuid_compare(peer_device, &rule_nr);

	drbd_info(device, "uuid_compare()=%d by rule %d\n", hg, rule_nr);

	if (hg == -1000) {
		drbd_alert(device, "Unrelated data, aborting!\n");
		return -1;
	}
	if (hg < -1000) {
		drbd_alert(device, "To resolve this both sides have to support at least protocol %d\n", -hg - 1000);
		return -1;
	}

	if (abs(hg) == 100)
		drbd_khelper(device, connection, "initial-split-brain");

	rcu_read_lock();
	nc = rcu_dereference(peer_device->connection->net_conf);

	if (hg == 100 || (hg == -100 && nc->always_asbp)) {
		int pcount = (device->resource->role[NOW] == R_PRIMARY)
			   + (peer_role == R_PRIMARY);
		int forced = (hg == -100);

		switch (pcount) {
		case 0:
			hg = drbd_asb_recover_0p(peer_device);
			break;
		case 1:
			hg = drbd_asb_recover_1p(peer_device);
			break;
		case 2:
			hg = drbd_asb_recover_2p(peer_device);
			break;
		}
		if (abs(hg) < 100) {
			drbd_warn(device, "Split-Brain detected, %d primaries, "
			     "automatically solved. Sync from %s node\n",
			     pcount, (hg < 0) ? "peer" : "this");
			if (forced) {
				drbd_warn(device, "Doing a full sync, since"
				     " UUIDs where ambiguous.\n");
				hg = hg*2;
			}
		}
	}

	if (hg == -100) {
		if (test_bit(DISCARD_MY_DATA, &device->flags) &&
		    !(peer_device->p_uuid[UI_FLAGS] & UUID_FLAG_DISCARD_MY_DATA))
			hg = -1;
		if (!test_bit(DISCARD_MY_DATA, &device->flags) &&
		    (peer_device->p_uuid[UI_FLAGS] & UUID_FLAG_DISCARD_MY_DATA))
			hg = 1;

		if (abs(hg) < 100)
			drbd_warn(device, "Split-Brain detected, manually solved. "
			     "Sync from %s node\n",
			     (hg < 0) ? "peer" : "this");
	}
	rr_conflict = nc->rr_conflict;
	tentative = nc->tentative;
	rcu_read_unlock();

	if (hg == -100) {
		/* FIXME this log message is not correct if we end up here
		 * after an attempted attach on a diskless node.
		 * We just refuse to attach -- well, we drop the "connection"
		 * to that disk, in a way... */
		drbd_alert(device, "Split-Brain detected but unresolved, dropping connection!\n");
		drbd_khelper(device, connection, "split-brain");
		return -1;
	}

	if (hg < 0 && /* by intention we do not use disk_state here. */
	    device->resource->role[NOW] == R_PRIMARY && device->disk_state[NOW] >= D_CONSISTENT) {
		switch (rr_conflict) {
		case ASB_CALL_HELPER:
			drbd_khelper(device, connection, "pri-lost");
			/* fall through */
		case ASB_DISCONNECT:
			drbd_err(device, "I shall become SyncTarget, but I am primary!\n");
			return -1;
		case ASB_VIOLENTLY:
			drbd_warn(device, "Becoming SyncTarget, violating the stable-data"
			     "assumption\n");
		}
	}

	if (tentative || test_bit(CONN_DRY_RUN, &peer_device->connection->flags)) {
		if (hg == 0)
			drbd_info(device, "dry-run connect: No resync, would become Connected immediately.\n");
		else
			drbd_info(device, "dry-run connect: Would become %s, doing a %s resync.",
				 drbd_conn_str(hg > 0 ? L_SYNC_SOURCE : L_SYNC_TARGET),
				 abs(hg) >= 2 ? "full" : "bit-map based");
		return -1;
	}

	if (abs(hg) >= 2) {
		drbd_info(device, "Writing the whole bitmap, full sync required after drbd_sync_handshake.\n");
		if (drbd_bitmap_io(device, &drbd_bmio_set_n_write, "set_n_write from sync_handshake",
					BM_LOCK_CLEAR, peer_device))
			return -1;
	}

	if (hg > 0) { /* become sync source. */
		rv = L_WF_BITMAP_S;
	} else if (hg < 0) { /* become sync target */
		rv = L_WF_BITMAP_T;
	} else {
		rv = L_CONNECTED;
		if (drbd_bm_total_weight(peer_device)) {
			drbd_info(device, "No resync, but %lu bits in bitmap!\n",
			     drbd_bm_total_weight(peer_device));
		}
	}

	return rv;
}

STATIC enum drbd_after_sb_p convert_after_sb(enum drbd_after_sb_p peer)
{
	/* ASB_DISCARD_REMOTE - ASB_DISCARD_LOCAL is valid */
	if (peer == ASB_DISCARD_REMOTE)
		return ASB_DISCARD_LOCAL;

	/* any other things with ASB_DISCARD_REMOTE or ASB_DISCARD_LOCAL are invalid */
	if (peer == ASB_DISCARD_LOCAL)
		return ASB_DISCARD_REMOTE;

	/* everything else is valid if they are equal on both sides. */
	return peer;
}

STATIC int receive_protocol(struct drbd_connection *connection, struct packet_info *pi)
{
	struct p_protocol *p = pi->data;
	enum drbd_after_sb_p p_after_sb_0p, p_after_sb_1p, p_after_sb_2p;
	int p_proto, p_discard_my_data, p_two_primaries, cf;
	struct net_conf *nc, *old_net_conf, *new_net_conf = NULL;
	char integrity_alg[SHARED_SECRET_MAX] = "";
	struct crypto_hash *peer_integrity_tfm = NULL;
	void *int_dig_in = NULL, *int_dig_vv = NULL;

	p_proto		= be32_to_cpu(p->protocol);
	p_after_sb_0p	= be32_to_cpu(p->after_sb_0p);
	p_after_sb_1p	= be32_to_cpu(p->after_sb_1p);
	p_after_sb_2p	= be32_to_cpu(p->after_sb_2p);
	p_two_primaries = be32_to_cpu(p->two_primaries);
	cf		= be32_to_cpu(p->conn_flags);
	p_discard_my_data = cf & CF_DISCARD_MY_DATA;

	if (connection->agreed_pro_version >= 87) {
		int err;

		if (pi->size > sizeof(integrity_alg))
			return -EIO;
		err = drbd_recv_all(connection, integrity_alg, pi->size);
		if (err)
			return err;
		integrity_alg[SHARED_SECRET_MAX - 1] = 0;
	}

	if (pi->cmd != P_PROTOCOL_UPDATE) {
		clear_bit(CONN_DRY_RUN, &connection->flags);

		if (cf & CF_DRY_RUN)
			set_bit(CONN_DRY_RUN, &connection->flags);

		rcu_read_lock();
		nc = rcu_dereference(connection->net_conf);

		if (p_proto != nc->wire_protocol) {
			drbd_err(connection, "incompatible %s settings\n", "protocol");
			goto disconnect_rcu_unlock;
		}

		if (convert_after_sb(p_after_sb_0p) != nc->after_sb_0p) {
			drbd_err(connection, "incompatible %s settings\n", "after-sb-0pri");
			goto disconnect_rcu_unlock;
		}

		if (convert_after_sb(p_after_sb_1p) != nc->after_sb_1p) {
			drbd_err(connection, "incompatible %s settings\n", "after-sb-1pri");
			goto disconnect_rcu_unlock;
		}

		if (convert_after_sb(p_after_sb_2p) != nc->after_sb_2p) {
			drbd_err(connection, "incompatible %s settings\n", "after-sb-2pri");
			goto disconnect_rcu_unlock;
		}

		if (p_discard_my_data && nc->discard_my_data) {
			drbd_err(connection, "incompatible %s settings\n", "discard-my-data");
			goto disconnect_rcu_unlock;
		}

		if (p_two_primaries != nc->two_primaries) {
			drbd_err(connection, "incompatible %s settings\n", "allow-two-primaries");
			goto disconnect_rcu_unlock;
		}

		if (strcmp(integrity_alg, nc->integrity_alg)) {
			drbd_err(connection, "incompatible %s settings\n", "data-integrity-alg");
			goto disconnect_rcu_unlock;
		}

		rcu_read_unlock();
	}

	if (integrity_alg[0]) {
		int hash_size;

		/*
		 * We can only change the peer data integrity algorithm
		 * here.  Changing our own data integrity algorithm
		 * requires that we send a P_PROTOCOL_UPDATE packet at
		 * the same time; otherwise, the peer has no way to
		 * tell between which packets the algorithm should
		 * change.
		 */

		peer_integrity_tfm = crypto_alloc_hash(integrity_alg, 0, CRYPTO_ALG_ASYNC);
		if (!peer_integrity_tfm) {
			drbd_err(connection, "peer data-integrity-alg %s not supported\n",
				 integrity_alg);
			goto disconnect;
		}

		hash_size = crypto_hash_digestsize(peer_integrity_tfm);
		int_dig_in = kmalloc(hash_size, GFP_KERNEL);
		int_dig_vv = kmalloc(hash_size, GFP_KERNEL);
		if (!(int_dig_in && int_dig_vv)) {
			drbd_err(connection, "Allocation of buffers for data integrity checking failed\n");
			goto disconnect;
		}
	}

	new_net_conf = kmalloc(sizeof(struct net_conf), GFP_KERNEL);
	if (!new_net_conf) {
		drbd_err(connection, "Allocation of new net_conf failed\n");
		goto disconnect;
	}

	mutex_lock(&connection->resource->conf_update);
	mutex_lock(&connection->data.mutex);
	old_net_conf = connection->net_conf;
	*new_net_conf = *old_net_conf;

	new_net_conf->wire_protocol = p_proto;
	new_net_conf->after_sb_0p = convert_after_sb(p_after_sb_0p);
	new_net_conf->after_sb_1p = convert_after_sb(p_after_sb_1p);
	new_net_conf->after_sb_2p = convert_after_sb(p_after_sb_2p);
	new_net_conf->two_primaries = p_two_primaries;

	rcu_assign_pointer(connection->net_conf, new_net_conf);
	mutex_unlock(&connection->data.mutex);
	mutex_unlock(&connection->resource->conf_update);

	crypto_free_hash(connection->peer_integrity_tfm);
	kfree(connection->int_dig_in);
	kfree(connection->int_dig_vv);
	connection->peer_integrity_tfm = peer_integrity_tfm;
	connection->int_dig_in = int_dig_in;
	connection->int_dig_vv = int_dig_vv;

	if (strcmp(old_net_conf->integrity_alg, integrity_alg))
		drbd_info(connection, "peer data-integrity-alg: %s\n",
			  integrity_alg[0] ? integrity_alg : "(none)");

	synchronize_rcu();
	kfree(old_net_conf);
	return 0;

disconnect_rcu_unlock:
	rcu_read_unlock();
disconnect:
	crypto_free_hash(peer_integrity_tfm);
	kfree(int_dig_in);
	kfree(int_dig_vv);
	change_cstate(connection, C_DISCONNECTING, CS_HARD);
	return -EIO;
}

/* helper function
 * input: alg name, feature name
 * return: NULL (alg name was "")
 *         ERR_PTR(error) if something goes wrong
 *         or the crypto hash ptr, if it worked out ok. */
struct crypto_hash *drbd_crypto_alloc_digest_safe(const struct drbd_device *device,
		const char *alg, const char *name)
{
	struct crypto_hash *tfm;

	if (!alg[0])
		return NULL;

	tfm = crypto_alloc_hash(alg, 0, CRYPTO_ALG_ASYNC);
	if (IS_ERR(tfm)) {
		drbd_err(device, "Can not allocate \"%s\" as %s (reason: %ld)\n",
			alg, name, PTR_ERR(tfm));
		return tfm;
	}
	return tfm;
}

static int ignore_remaining_packet(struct drbd_connection *connection, struct packet_info *pi)
{
	void *buffer = connection->data.rbuf;
	int size = pi->size;

	while (size) {
		int s = min_t(int, size, DRBD_SOCKET_BUFFER_SIZE);
		s = drbd_recv(connection, buffer, s);
		if (s <= 0) {
			if (s < 0)
				return s;
			break;
		}
		size -= s;
	}
	if (size)
		return -EIO;
	return 0;
}

/*
 * config_unknown_volume  -  device configuration command for unknown volume
 *
 * When a device is added to an existing connection, the node on which the
 * device is added first will send configuration commands to its peer but the
 * peer will not know about the device yet.  It will warn and ignore these
 * commands.  Once the device is added on the second node, the second node will
 * send the same device configuration commands, but in the other direction.
 *
 * (We can also end up here if drbd is misconfigured.)
 */
static int config_unknown_volume(struct drbd_connection *connection, struct packet_info *pi)
{
	drbd_warn(connection, "%s packet received for volume %d, which is not configured locally\n",
		  cmdname(pi->cmd), pi->vnr);
	return ignore_remaining_packet(connection, pi);
}

STATIC int receive_SyncParam(struct drbd_connection *connection, struct packet_info *pi)
{
	struct drbd_peer_device *peer_device;
	struct drbd_device *device;
	struct p_rs_param_95 *p;
	unsigned int header_size, data_size, exp_max_sz;
	struct crypto_hash *verify_tfm = NULL;
	struct crypto_hash *csums_tfm = NULL;
	struct net_conf *old_net_conf, *new_net_conf = NULL;
	struct disk_conf *old_disk_conf = NULL, *new_disk_conf = NULL;
	const int apv = connection->agreed_pro_version;
	struct fifo_buffer *old_plan = NULL, *new_plan = NULL;
	int fifo_size = 0;
	int err;

	peer_device = conn_peer_device(connection, pi->vnr);
	if (!peer_device)
		return config_unknown_volume(connection, pi);
	device = peer_device->device;

	exp_max_sz  = apv <= 87 ? sizeof(struct p_rs_param)
		    : apv == 88 ? sizeof(struct p_rs_param)
					+ SHARED_SECRET_MAX
		    : apv <= 94 ? sizeof(struct p_rs_param_89)
		    : /* apv >= 95 */ sizeof(struct p_rs_param_95);

	if (pi->size > exp_max_sz) {
		drbd_err(device, "SyncParam packet too long: received %u, expected <= %u bytes\n",
		    pi->size, exp_max_sz);
		return -EIO;
	}

	if (apv <= 88) {
		header_size = sizeof(struct p_rs_param);
		data_size = pi->size - header_size;
	} else if (apv <= 94) {
		header_size = sizeof(struct p_rs_param_89);
		data_size = pi->size - header_size;
		D_ASSERT(device, data_size == 0);
	} else {
		header_size = sizeof(struct p_rs_param_95);
		data_size = pi->size - header_size;
		D_ASSERT(device, data_size == 0);
	}

	/* initialize verify_alg and csums_alg */
	p = pi->data;
	memset(p->verify_alg, 0, 2 * SHARED_SECRET_MAX);

	err = drbd_recv_all(peer_device->connection, p, header_size);
	if (err)
		return err;

	mutex_lock(&connection->resource->conf_update);
	old_net_conf = peer_device->connection->net_conf;
	if (get_ldev(device)) {
		new_disk_conf = kzalloc(sizeof(struct disk_conf), GFP_KERNEL);
		if (!new_disk_conf) {
			put_ldev(device);
			mutex_unlock(&connection->resource->conf_update);
			drbd_err(device, "Allocation of new disk_conf failed\n");
			return -ENOMEM;
		}

		old_disk_conf = device->ldev->disk_conf;
		*new_disk_conf = *old_disk_conf;

		new_disk_conf->resync_rate = be32_to_cpu(p->resync_rate);
	}

	if (apv >= 88) {
		if (apv == 88) {
			if (data_size > SHARED_SECRET_MAX || data_size == 0) {
				drbd_err(device, "verify-alg too long, "
					 "peer wants %u, accepting only %u byte\n",
					 data_size, SHARED_SECRET_MAX);
				err = -EIO;
				goto reconnect;
			}

			err = drbd_recv_all(peer_device->connection, p->verify_alg, data_size);
			if (err)
				goto reconnect;
			/* we expect NUL terminated string */
			/* but just in case someone tries to be evil */
			D_ASSERT(device, p->verify_alg[data_size-1] == 0);
			p->verify_alg[data_size-1] = 0;

		} else /* apv >= 89 */ {
			/* we still expect NUL terminated strings */
			/* but just in case someone tries to be evil */
			D_ASSERT(device, p->verify_alg[SHARED_SECRET_MAX-1] == 0);
			D_ASSERT(device, p->csums_alg[SHARED_SECRET_MAX-1] == 0);
			p->verify_alg[SHARED_SECRET_MAX-1] = 0;
			p->csums_alg[SHARED_SECRET_MAX-1] = 0;
		}

		if (strcmp(old_net_conf->verify_alg, p->verify_alg)) {
			if (peer_device->repl_state[NOW] == L_STANDALONE) {
				drbd_err(device, "Different verify-alg settings. me=\"%s\" peer=\"%s\"\n",
				    old_net_conf->verify_alg, p->verify_alg);
				goto disconnect;
			}
			verify_tfm = drbd_crypto_alloc_digest_safe(device,
					p->verify_alg, "verify-alg");
			if (IS_ERR(verify_tfm)) {
				verify_tfm = NULL;
				goto disconnect;
			}
		}

		if (apv >= 89 && strcmp(old_net_conf->csums_alg, p->csums_alg)) {
			if (peer_device->repl_state[NOW] == L_STANDALONE) {
				drbd_err(device, "Different csums-alg settings. me=\"%s\" peer=\"%s\"\n",
				    old_net_conf->csums_alg, p->csums_alg);
				goto disconnect;
			}
			csums_tfm = drbd_crypto_alloc_digest_safe(device,
					p->csums_alg, "csums-alg");
			if (IS_ERR(csums_tfm)) {
				csums_tfm = NULL;
				goto disconnect;
			}
		}

		if (apv > 94 && new_disk_conf) {
			new_disk_conf->c_plan_ahead = be32_to_cpu(p->c_plan_ahead);
			new_disk_conf->c_delay_target = be32_to_cpu(p->c_delay_target);
			new_disk_conf->c_fill_target = be32_to_cpu(p->c_fill_target);
			new_disk_conf->c_max_rate = be32_to_cpu(p->c_max_rate);

			fifo_size = (new_disk_conf->c_plan_ahead * 10 * SLEEP_TIME) / HZ;
			old_plan = rcu_dereference(peer_device->rs_plan_s);
			if (!old_plan || fifo_size != old_plan->size) {
				new_plan = fifo_alloc(fifo_size);
				if (!new_plan) {
					drbd_err(device, "kmalloc of fifo_buffer failed");
					goto disconnect;
				}
			}
		}

		if (verify_tfm || csums_tfm) {
			new_net_conf = kzalloc(sizeof(struct net_conf), GFP_KERNEL);
			if (!new_net_conf) {
				drbd_err(device, "Allocation of new net_conf failed\n");
				goto disconnect;
			}

			*new_net_conf = *old_net_conf;

			if (verify_tfm) {
				strcpy(new_net_conf->verify_alg, p->verify_alg);
				new_net_conf->verify_alg_len = strlen(p->verify_alg) + 1;
				crypto_free_hash(peer_device->connection->verify_tfm);
				peer_device->connection->verify_tfm = verify_tfm;
				drbd_info(device, "using verify-alg: \"%s\"\n", p->verify_alg);
			}
			if (csums_tfm) {
				strcpy(new_net_conf->csums_alg, p->csums_alg);
				new_net_conf->csums_alg_len = strlen(p->csums_alg) + 1;
				crypto_free_hash(peer_device->connection->csums_tfm);
				peer_device->connection->csums_tfm = csums_tfm;
				drbd_info(device, "using csums-alg: \"%s\"\n", p->csums_alg);
			}
			rcu_assign_pointer(connection->net_conf, new_net_conf);
		}
	}

	if (new_disk_conf) {
		rcu_assign_pointer(device->ldev->disk_conf, new_disk_conf);
		put_ldev(device);
	}

	if (new_plan)
		rcu_assign_pointer(peer_device->rs_plan_s, new_plan);

	mutex_unlock(&connection->resource->conf_update);
	synchronize_rcu();
	if (new_net_conf)
		kfree(old_net_conf);
	kfree(old_disk_conf);
	if (new_plan)
		kfree(old_plan);

	return 0;

reconnect:
	if (new_disk_conf) {
		put_ldev(device);
		kfree(new_disk_conf);
	}
	mutex_unlock(&connection->resource->conf_update);
	return -EIO;

disconnect:
	kfree(new_plan);
	if (new_disk_conf) {
		put_ldev(device);
		kfree(new_disk_conf);
	}
	mutex_unlock(&connection->resource->conf_update);
	/* just for completeness: actually not needed,
	 * as this is not reached if csums_tfm was ok. */
	crypto_free_hash(csums_tfm);
	/* but free the verify_tfm again, if csums_tfm did not work out */
	crypto_free_hash(verify_tfm);
	change_cstate(peer_device->connection, C_DISCONNECTING, CS_HARD);
	return -EIO;
}

STATIC void drbd_setup_order_type(struct drbd_device *device, int peer)
{
	/* sorry, we currently have no working implementation
	 * of distributed TCQ */
}

/* warn if the arguments differ by more than 12.5% */
static void warn_if_differ_considerably(struct drbd_device *device,
	const char *s, sector_t a, sector_t b)
{
	sector_t d;
	if (a == 0 || b == 0)
		return;
	d = (a > b) ? (a - b) : (b - a);
	if (d > (a>>3) || d > (b>>3))
		drbd_warn(device, "Considerable difference in %s: %llus vs. %llus\n", s,
		     (unsigned long long)a, (unsigned long long)b);
}

/* Maximum bio size that a protocol version supports. */
static unsigned int conn_max_bio_size(struct drbd_connection *connection)
{
	if (connection->agreed_pro_version >= 100)
		return DRBD_MAX_BIO_SIZE;
	else if (connection->agreed_pro_version >= 95)
		return DRBD_MAX_BIO_SIZE_P95;
	else
		return DRBD_MAX_SIZE_H80_PACKET;
}

STATIC int receive_sizes(struct drbd_connection *connection, struct packet_info *pi)
{
	struct drbd_peer_device *peer_device;
	struct drbd_device *device;
	struct p_sizes *p = pi->data;
	enum determine_dev_size dd = UNCHANGED;
	int ldsc = 0; /* local disk size changed */
	enum dds_flags ddsf;
	unsigned int protocol_max_bio_size;

	peer_device = conn_peer_device(connection, pi->vnr);
	if (!peer_device)
		return config_unknown_volume(connection, pi);
	device = peer_device->device;

	/* just store the peer's disk size for now.
	 * we still need to figure out whether we accept that. */
	peer_device->max_size = be64_to_cpu(p->d_size);

	if (get_ldev(device)) {
		sector_t p_usize = be64_to_cpu(p->u_size), my_usize;

		rcu_read_lock();
		my_usize = rcu_dereference(device->ldev->disk_conf)->disk_size;
		rcu_read_unlock();

		warn_if_differ_considerably(device, "lower level device sizes",
			   peer_device->max_size, drbd_get_max_capacity(device->ldev));
		warn_if_differ_considerably(device, "user requested size",
					    p_usize, my_usize);

		/* if this is the first connect, or an otherwise expected
		 * param exchange, choose the minimum */
		if (peer_device->repl_state[NOW] == L_STANDALONE)
			p_usize = min_not_zero(my_usize, p_usize);

		/* Never shrink a device with usable data during connect.
		   But allow online shrinking if we are connected. */
		if (drbd_new_dev_size(device, p_usize, 0) <
		    drbd_get_capacity(device->this_bdev) &&
		    device->disk_state[NOW] >= D_OUTDATED &&
		    peer_device->repl_state[NOW] < L_CONNECTED) {
			drbd_err(device, "The peer's disk size is too small!\n");
			change_cstate(peer_device->connection, C_DISCONNECTING, CS_HARD);
			put_ldev(device);
			return -EIO;
		}

		if (my_usize != p_usize) {
			struct disk_conf *old_disk_conf, *new_disk_conf;

			new_disk_conf = kzalloc(sizeof(struct disk_conf), GFP_KERNEL);
			if (!new_disk_conf) {
				drbd_err(device, "Allocation of new disk_conf failed\n");
				put_ldev(device);
				return -ENOMEM;
			}

			mutex_lock(&connection->resource->conf_update);
			old_disk_conf = device->ldev->disk_conf;
			*new_disk_conf = *old_disk_conf;
			new_disk_conf->disk_size = p_usize;

			rcu_assign_pointer(device->ldev->disk_conf, new_disk_conf);
			mutex_unlock(&connection->resource->conf_update);
			synchronize_rcu();
			kfree(old_disk_conf);

			drbd_info(device, "Peer sets u_size to %lu sectors\n",
				 (unsigned long)my_usize);
		}

		put_ldev(device);
	}

	ddsf = be16_to_cpu(p->dds_flags);
	dd = drbd_determine_dev_size(device, ddsf);
	if (dd == DEV_SIZE_ERROR)
		return -EIO;
	drbd_md_sync(device);

	/* The protocol version limits how big requests can be.  In addition,
	 * peers before protocol version 94 cannot split large requests into
	 * multiple bios; their reported max_bio_size is a hard limit.
	 */
	protocol_max_bio_size = conn_max_bio_size(connection);
	peer_device->max_bio_size = min(be32_to_cpu(p->max_bio_size), protocol_max_bio_size);
	if (device->device_conf.max_bio_size > protocol_max_bio_size ||
	    (connection->agreed_pro_version < 94 &&
	     device->device_conf.max_bio_size > peer_device->max_bio_size)) {
		drbd_err(device, "Peer cannot deal with requests bigger than %u. "
			 "Please reduce max_bio_size in the configuration.\n",
			 peer_device->max_bio_size);
		change_cstate(peer_device->connection, C_DISCONNECTING, CS_HARD);
		put_ldev(device);
		return -EIO;
	}

	drbd_reconsider_max_bio_size(device);

	if (get_ldev(device)) {
		if (device->ldev->known_size != drbd_get_capacity(device->ldev->backing_bdev)) {
			device->ldev->known_size = drbd_get_capacity(device->ldev->backing_bdev);
			ldsc = 1;
		}

		drbd_setup_order_type(device, be16_to_cpu(p->queue_order_type));
		put_ldev(device);
	}

	if (peer_device->repl_state[NOW] > L_STANDALONE) {
		if (be64_to_cpu(p->c_size) !=
		    drbd_get_capacity(device->this_bdev) || ldsc) {
			/* we have different sizes, probably peer
			 * needs to know my new size... */
			drbd_send_sizes(peer_device, 0, ddsf);
		}
		if (test_and_clear_bit(RESIZE_PENDING, &peer_device->flags) ||
		    (dd == GREW && peer_device->repl_state[NOW] == L_CONNECTED)) {
			if (peer_device->disk_state[NOW] >= D_INCONSISTENT &&
			    device->disk_state[NOW] >= D_INCONSISTENT) {
				if (ddsf & DDSF_NO_RESYNC)
					drbd_info(device, "Resync of new storage suppressed with --assume-clean\n");
				else
					resync_after_online_grow(peer_device);
			} else
				set_bit(RESYNC_AFTER_NEG, &peer_device->flags);
		}
	}

	return 0;
}

STATIC int receive_uuids(struct drbd_connection *connection, struct packet_info *pi)
{
	struct drbd_peer_device *peer_device;
	struct drbd_device *device;
	struct p_uuids *p = pi->data;
	u64 *p_uuid;
	int i, updated_uuids = 0, err = 0;

	peer_device = conn_peer_device(connection, pi->vnr);
	if (!peer_device)
		return config_unknown_volume(connection, pi);
	device = peer_device->device;

	p_uuid = kmalloc(sizeof(u64)*UI_EXTENDED_SIZE, GFP_NOIO);

	for (i = UI_CURRENT; i < UI_EXTENDED_SIZE; i++)
		p_uuid[i] = be64_to_cpu(p->uuid[i]);

	kfree(peer_device->p_uuid);
	peer_device->p_uuid = p_uuid;

	if (peer_device->repl_state[NOW] < L_CONNECTED &&
	    device->disk_state[NOW] < D_INCONSISTENT &&
	    device->resource->role[NOW] == R_PRIMARY &&
	    (device->exposed_data_uuid & ~((u64)1)) != (p_uuid[UI_CURRENT] & ~((u64)1))) {
		drbd_err(device, "Can only connect to data with current UUID=%016llX\n",
		    (unsigned long long)device->exposed_data_uuid);
		change_cstate(peer_device->connection, C_DISCONNECTING, CS_HARD);
		return -EIO;
	}

	if (get_ldev(device)) {
		int skip_initial_sync =
			peer_device->repl_state[NOW] == L_CONNECTED &&
			peer_device->connection->agreed_pro_version >= 90 &&
			drbd_current_uuid(device) == UUID_JUST_CREATED &&
			(p_uuid[UI_FLAGS] & UUID_FLAG_SKIP_INITIAL_SYNC);
		if (skip_initial_sync) {
			unsigned long irq_flags;

			drbd_info(device, "Accepted new current UUID, preparing to skip initial sync\n");
			drbd_bitmap_io(device, &drbd_bmio_clear_n_write,
					"clear_n_write from receive_uuids",
					BM_LOCK_SET | BM_LOCK_CLEAR, NULL);
			_drbd_uuid_set_current(device, p_uuid[UI_CURRENT]);
			_drbd_uuid_set(peer_device, UI_BITMAP, 0);
			begin_state_change(device->resource, &irq_flags, CS_VERBOSE);
			/* FIXME: Note that req_lock was not taken here before! */
			__change_disk_state(device, D_UP_TO_DATE);
			__change_peer_disk_state(peer_device, D_UP_TO_DATE);
			end_state_change(device->resource, &irq_flags);
			drbd_md_sync(device);
			updated_uuids = 1;
		}
		put_ldev(device);
	} else if (device->disk_state[NOW] < D_INCONSISTENT &&
		   device->resource->role[NOW] == R_PRIMARY) {
		/* I am a diskless primary, the peer just created a new current UUID
		   for me. */
		updated_uuids = drbd_set_exposed_data_uuid(device, p_uuid[UI_CURRENT]);
	}

	/* Before we test for the disk state, we should wait until an eventually
	   ongoing cluster wide state change is finished. That is important if
	   we are primary and are detaching from our disk. We need to see the
	   new disk state... */
	mutex_lock(&device->resource->state_mutex);
	mutex_unlock(&device->resource->state_mutex);
	if (peer_device->repl_state[NOW] >= L_CONNECTED && device->disk_state[NOW] < D_INCONSISTENT)
		updated_uuids |= drbd_set_exposed_data_uuid(device, p_uuid[UI_CURRENT]);

	if (updated_uuids)
		drbd_print_uuids(peer_device, "receiver updated UUIDs to");

	if (!test_bit(INITIAL_STATE_RECEIVED, &connection->flags)) {
		err = drbd_validate_bitmap_index(peer_device);
		if (!test_bit(INITIAL_STATE_SENT, &connection->flags)) {
			if (err == -EAGAIN)
				err = drbd_send_uuids(peer_device);

			set_bit(INITIAL_STATE_SENT, &connection->flags);
			if (!err)
				err = drbd_send_current_state(peer_device);
		} else if (err) {
			drbd_err(peer_device, "Needed to change bitmap slot late! Aborting handshake.\n");
		}
	}

	return err;
}

/**
 * convert_state() - Converts the peer's view of the cluster state to our point of view
 * @peer_state:	The state as seen by the peer.
 */
STATIC union drbd_state convert_state(union drbd_state peer_state)
{
	union drbd_state state;

	static enum drbd_conn_state c_tab[] = {
		[L_STANDALONE] = L_STANDALONE,
		[L_CONNECTED] = L_CONNECTED,

		[L_STARTING_SYNC_S] = L_STARTING_SYNC_T,
		[L_STARTING_SYNC_T] = L_STARTING_SYNC_S,
		[C_DISCONNECTING] = C_TEAR_DOWN, /* C_NETWORK_FAILURE, */
		[L_VERIFY_S]       = L_VERIFY_T,
		[C_MASK]   = C_MASK,
	};

	state.i = peer_state.i;

	state.conn = c_tab[peer_state.conn];
	state.peer = peer_state.role;
	state.role = peer_state.peer;
	state.pdsk = peer_state.disk;
	state.disk = peer_state.pdsk;
	state.peer_isp = (peer_state.aftr_isp | peer_state.user_isp);

	return state;
}

static union drbd_state
__change_connection_state(struct drbd_connection *connection,
			  union drbd_state mask, union drbd_state val)
{
	struct drbd_resource *resource = connection->resource;

	if (mask.role) {
		/* not allowed */
	}
	if (mask.susp) {
		mask.susp ^= -1;
		__change_io_susp_user(resource, val.susp);
	}
	if (mask.susp_nod) {
		mask.susp_nod ^= -1;
		__change_io_susp_no_data(resource, val.susp_nod);
	}
	if (mask.susp_fen) {
		mask.susp_fen ^= -1;
		__change_io_susp_fencing(resource, val.susp_fen);
	}

	if (mask.conn) {
		mask.conn ^= -1;
		__change_cstate(connection,
				min_t(enum drbd_conn_state, val.conn, C_CONNECTED));
	}
	if (mask.peer) {
		mask.peer ^= -1;
		__change_peer_role(connection, val.peer);
	}
	return mask;
}

static union drbd_state
__change_peer_device_state(struct drbd_peer_device *peer_device,
			   union drbd_state mask, union drbd_state val)
{
	struct drbd_device *device = peer_device->device;

	if (mask.disk) {
		mask.disk ^= -1;
		__change_disk_state(device, val.disk);
	}

	if (mask.conn) {
		mask.conn ^= -1;
		__change_repl_state(peer_device,
				max_t(enum drbd_repl_state, val.conn, L_STANDALONE));
	}
	if (mask.pdsk) {
		mask.pdsk ^= -1;
		__change_peer_disk_state(peer_device, val.pdsk);
	}
	if (mask.user_isp) {
		mask.user_isp ^= -1;
		__change_resync_susp_user(peer_device, val.user_isp);
	}
	if (mask.peer_isp) {
		mask.peer_isp ^= -1;
		__change_resync_susp_peer(peer_device, val.peer_isp);
	}
	if (mask.aftr_isp) {
		mask.aftr_isp ^= -1;
		__change_resync_susp_dependency(peer_device, val.aftr_isp);
	}
	return mask;
}

/**
 * change_connection_state()  -  change state of a connection and all its peer devices
 *
 * Also changes the state of the peer devices' devices and of the resource.
 * Cluster-wide state changes are not supported.
 */
static enum drbd_state_rv
change_connection_state(struct drbd_connection *connection,
			union drbd_state mask,
			union drbd_state val,
			enum chg_state_flags flags)
{
	struct drbd_peer_device *peer_device;
	union drbd_state mask_unused = mask;
	unsigned long irq_flags;
	int vnr;

	begin_state_change(connection->resource, &irq_flags, flags);
	idr_for_each_entry(&connection->peer_devices, peer_device, vnr)
		mask_unused.i &= __change_peer_device_state(peer_device, mask, val).i;
	mask_unused.i &= __change_connection_state(connection, mask, val).i;
	if (mask_unused.i) {
		abort_state_change(connection->resource, &irq_flags);
		return SS_NOT_SUPPORTED;
	}
	return end_state_change(connection->resource, &irq_flags);
}

/**
 * change_peer_device_state()  -  change state of a peer and its connection
 *
 * Also changes the state of the peer device's device and of the resource.
 * Cluster-wide state changes are not supported.
 */
static enum drbd_state_rv
change_peer_device_state(struct drbd_peer_device *peer_device,
			 union drbd_state mask,
			 union drbd_state val,
			 enum chg_state_flags flags)
{
	struct drbd_connection *connection = peer_device->connection;
	union drbd_state mask_unused = mask;
	unsigned long irq_flags;

	begin_state_change(connection->resource, &irq_flags, flags);
	mask_unused.i &= __change_peer_device_state(peer_device, mask, val).i;
	mask_unused.i &= __change_connection_state(connection, mask, val).i;
	if (mask_unused.i) {
		abort_state_change(connection->resource, &irq_flags);
		return SS_NOT_SUPPORTED;
	}
	return end_state_change(connection->resource, &irq_flags);
}

STATIC int receive_req_state(struct drbd_connection *connection, struct packet_info *pi)
{
	struct drbd_resource *resource = connection->resource;
	struct drbd_peer_device *peer_device = NULL;
	struct p_req_state *p = pi->data;
	union drbd_state mask, val;
	enum chg_state_flags flags = CS_VERBOSE | CS_SERIALIZE | CS_LOCAL_ONLY;
	enum drbd_state_rv rv;

	if (pi->cmd == P_STATE_CHG_REQ || (pi->cmd != P_CONN_ST_CHG_REQ && pi->vnr != -1)) {
		peer_device = conn_peer_device(connection, pi->vnr);
		if (!peer_device)
			return -EIO;
	}

	rv = SS_SUCCESS;
	spin_lock_irq(&resource->req_lock);
	if (resource->remote_state_change) {
		if (resource->remote_state_change_prepared == connection)
			flags |= CS_PREPARED;
		else
			rv = SS_CONCURRENT_ST_CHG;
	} else
		resource->remote_state_change = true;
	spin_unlock_irq(&resource->req_lock);

	if (rv != SS_SUCCESS) {
		drbd_info(connection, "Rejecting concurrent remote state change\n");
		if (peer_device)
			drbd_send_sr_reply(peer_device, rv);
		else
			conn_send_sr_reply(connection, rv);
		return 0;
	}

	switch(pi->cmd) {
	case P_CONN_ST_CHG_PREPARE:
		drbd_info(connection, "Preparing remote state change\n");
		flags |= CS_PREPARE;
		break;
	case P_CONN_ST_CHG_ABORT:
		if (!(flags & CS_PREPARED)) {
			/* P_CONN_ST_CHG_ABORT without prior P_CONN_ST_CHG_PREPARE */
			rv = SS_NOT_SUPPORTED;
			drbd_err(connection, "Remote state change: %s", drbd_set_st_err_str(rv));
			return rv;
		}
		drbd_info(connection, "Aborting remote state change\n");
		flags |= CS_ABORT;
		break;
	default:
		break;
	}

	mask.i = be32_to_cpu(p->mask);
	val.i = be32_to_cpu(p->val);

	mask = convert_state(mask);
	val = convert_state(val);

	if (peer_device) {
		rv = change_peer_device_state(peer_device, mask, val, flags);
		drbd_send_sr_reply(peer_device, rv);
		if (rv >= SS_SUCCESS && !(flags & (CS_PREPARE | CS_ABORT)))
			drbd_md_sync(peer_device->device);
	} else {
		rv = change_connection_state(connection, mask, val, flags | CS_IGN_OUTD_FAIL);
		conn_send_sr_reply(connection, rv);
	}

	spin_lock_irq(&resource->req_lock);
	if (flags & CS_PREPARE)
		resource->remote_state_change_prepared = connection;
	else {
		if (flags & CS_PREPARED)
			drbd_info(connection, "Remote state change finished\n");
		resource->remote_state_change = false;
		resource->remote_state_change_prepared = NULL;
	}
	spin_unlock_irq(&resource->req_lock);

	return 0;
}

STATIC int receive_state(struct drbd_connection *connection, struct packet_info *pi)
{
	struct drbd_resource *resource = connection->resource;
	struct drbd_peer_device *peer_device = NULL;
	enum drbd_repl_state *repl_state;
	struct drbd_device *device = NULL;
	struct p_state *p = pi->data;
	union drbd_state os, peer_state;
	enum drbd_disk_state peer_disk_state;
	enum drbd_repl_state new_repl_state;
	int rv;

	if (pi->vnr != -1) {
		peer_device = conn_peer_device(connection, pi->vnr);
		if (!peer_device)
			return config_unknown_volume(connection, pi);
		device = peer_device->device;
	}

	peer_state.i = be32_to_cpu(p->state);

	if (!peer_device) {
		unsigned long irq_flags;

		begin_state_change(resource, &irq_flags, CS_VERBOSE);
		__change_peer_role(connection, peer_state.role);
		rv = end_state_change(resource, &irq_flags);
		if (rv < SS_SUCCESS)
			return -EIO;
		return 0;
	}

	peer_disk_state = peer_state.disk;
	if (peer_state.disk == D_NEGOTIATING) {
		peer_disk_state = peer_device->p_uuid[UI_FLAGS] & UUID_FLAG_INCONSISTENT ?
			D_INCONSISTENT : D_CONSISTENT;
		drbd_info(device, "real peer disk state = %s\n", drbd_disk_str(peer_disk_state));
	}

	spin_lock_irq(&resource->req_lock);
	os = drbd_get_peer_device_state(peer_device, NOW);
	spin_unlock_irq(&resource->req_lock);
 retry:
	new_repl_state = max_t(enum drbd_repl_state, os.conn, L_STANDALONE);

	/* If some other part of the code (asender thread, timeout)
	 * already decided to close the connection again,
	 * we must not "re-establish" it here. */
	if (os.conn <= C_TEAR_DOWN)
		return false;

	/* If this is the "end of sync" confirmation, usually the peer disk
	 * transitions from D_INCONSISTENT to D_UP_TO_DATE. For empty (0 bits
	 * set) resync started in PausedSyncT, or if the timing of pause-/
	 * unpause-sync events has been "just right", the peer disk may
	 * transition from D_CONSISTENT to D_UP_TO_DATE as well.
	 */
	if ((os.pdsk == D_INCONSISTENT || os.pdsk == D_CONSISTENT) &&
	    peer_disk_state == D_UP_TO_DATE &&
	    os.conn > L_CONNECTED && os.disk == D_UP_TO_DATE) {
		/* If we are (becoming) SyncSource, but peer is still in sync
		 * preparation, ignore its uptodate-ness to avoid flapping, it
		 * will change to inconsistent once the peer reaches active
		 * syncing states.
		 * It may have changed syncer-paused flags, however, so we
		 * cannot ignore this completely. */
		if (peer_state.conn > L_CONNECTED &&
		    peer_state.conn < L_SYNC_SOURCE)
			peer_disk_state = D_INCONSISTENT;

		/* if peer_state changes to connected at the same time,
		 * it explicitly notifies us that it finished resync.
		 * Maybe we should finish it up, too? */
		else if (os.conn >= L_SYNC_SOURCE &&
			 peer_state.conn == L_CONNECTED) {
			if (drbd_bm_total_weight(peer_device) <= peer_device->rs_failed)
				drbd_resync_finished(peer_device);
			return 0;
		}
	}

	/* peer says his disk is inconsistent, while we think it is uptodate,
	 * and this happens while the peer still thinks we have a sync going on,
	 * but we think we are already done with the sync.
	 * We ignore this to avoid flapping pdsk.
	 * This should not happen, if the peer is a recent version of drbd. */
	if (os.pdsk == D_UP_TO_DATE && peer_disk_state == D_INCONSISTENT &&
	    os.conn == L_CONNECTED && peer_state.conn > L_SYNC_SOURCE)
		peer_disk_state = D_UP_TO_DATE;

	if (new_repl_state == L_STANDALONE)
		new_repl_state = L_CONNECTED;

	if (peer_state.conn == L_AHEAD)
		new_repl_state = L_BEHIND;

	if (peer_device->p_uuid && peer_state.disk >= D_NEGOTIATING &&
	    get_ldev_if_state(device, D_NEGOTIATING)) {
		bool consider_resync;

		/* if we established a new connection */
		consider_resync = (os.conn < L_CONNECTED);
		/* if we had an established connection
		 * and one of the nodes newly attaches a disk */
		consider_resync |= (os.conn == L_CONNECTED &&
				    (peer_state.disk == D_NEGOTIATING ||
				     os.disk == D_NEGOTIATING));
		/* if we have both been inconsistent, and the peer has been
		 * forced to be UpToDate with --overwrite-data */
		consider_resync |= test_bit(CONSIDER_RESYNC, &peer_device->flags);
		/* if we had been plain connected, and the admin requested to
		 * start a sync by "invalidate" or "invalidate-remote" */
		consider_resync |= (os.conn == L_CONNECTED &&
				(peer_state.conn >= L_STARTING_SYNC_S &&
				 peer_state.conn <= L_WF_BITMAP_T));

		if (consider_resync)
			new_repl_state = drbd_sync_handshake(peer_device, peer_state.role);

		put_ldev(device);
		if (new_repl_state == -1) {
			new_repl_state = L_CONNECTED;
			if (device->disk_state[NOW] == D_NEGOTIATING) {
				change_disk_state(device, D_FAILED, CS_HARD);
			} else if (peer_state.disk == D_NEGOTIATING) {
				drbd_err(device, "Disk attach process on the peer node was aborted.\n");
				peer_state.disk = D_DISKLESS;
				peer_disk_state = D_DISKLESS;
			} else {
				if (test_and_clear_bit(CONN_DRY_RUN, &connection->flags))
					return -EIO;
				D_ASSERT(device, os.conn == L_STANDALONE);
				change_cstate(connection, C_DISCONNECTING, CS_HARD);
				return -EIO;
			}
		}
	}

	spin_lock_irq(&resource->req_lock);
	begin_state_change_locked(resource, CS_VERBOSE);
	if (os.i != drbd_get_peer_device_state(peer_device, NOW).i) {
		os = drbd_get_peer_device_state(peer_device, NOW);
		abort_state_change_locked(resource);
		spin_unlock_irq(&resource->req_lock);
		goto retry;
	}
	clear_bit(CONSIDER_RESYNC, &peer_device->flags);
	__change_repl_state(peer_device, new_repl_state);
	__change_peer_role(connection, peer_state.role);
	__change_peer_disk_state(peer_device, peer_disk_state);
	__change_resync_susp_peer(peer_device, peer_state.aftr_isp | peer_state.user_isp);
	if (device->disk_state[NEW] == D_NEGOTIATING) {
		enum drbd_disk_state disk_state;

		disk_state = negotiated_disk_state(device);
		if (disk_state != D_NEGOTIATING)
			__change_disk_state(device, disk_state);
	}

	repl_state = peer_device->repl_state;
	if (repl_state[OLD] < L_CONNECTED && repl_state[NEW] >= L_CONNECTED)
		resource->state_change_flags |= CS_HARD;
	if (peer_device->disk_state[NEW] == D_CONSISTENT &&
	    drbd_suspended(device) &&
	    repl_state[OLD] < L_CONNECTED && repl_state[NEW] == L_CONNECTED &&
	    test_bit(NEW_CUR_UUID, &device->flags)) {
		unsigned long irq_flags;

		/* Do not allow RESEND for a rebooted peer. We can only allow this
		   for temporary network outages! */
		abort_state_change_locked(resource);
		spin_unlock_irq(&resource->req_lock);

		drbd_err(device, "Aborting Connect, can not thaw IO with an only Consistent peer\n");
		tl_clear(connection);
		drbd_uuid_new_current(device);
		clear_bit(NEW_CUR_UUID, &device->flags);
		begin_state_change(resource, &irq_flags, CS_HARD);
		__change_cstate(connection, C_PROTOCOL_ERROR);
		__change_io_susp_user(resource, false);
		end_state_change(resource, &irq_flags);
		return -EIO;
	}
	rv = end_state_change_locked(resource);
	new_repl_state = peer_device->repl_state[NOW];
	set_bit(INITIAL_STATE_RECEIVED, &connection->flags);
	spin_unlock_irq(&resource->req_lock);

	if (rv < SS_SUCCESS) {
		change_cstate(connection, C_DISCONNECTING, CS_HARD);
		return -EIO;
	}

	if (os.conn > L_STANDALONE) {
		if (new_repl_state > L_CONNECTED && peer_state.conn <= L_CONNECTED &&
		    peer_state.disk != D_NEGOTIATING ) {
			/* we want resync, peer has not yet decided to sync... */
			/* Nowadays only used when forcing a node into primary role and
			   setting its disk to UpToDate with that */
			drbd_send_uuids(peer_device);
			drbd_send_current_state(peer_device);
		}
	}

	clear_bit(DISCARD_MY_DATA, &device->flags);

	drbd_md_sync(device); /* update connected indicator, effective_size, ... */

	return 0;
}

STATIC int receive_sync_uuid(struct drbd_connection *connection, struct packet_info *pi)
{
	struct drbd_peer_device *peer_device;
	struct drbd_device *device;
	struct p_rs_uuid *p = pi->data;

	peer_device = conn_peer_device(connection, pi->vnr);
	if (!peer_device)
		return -EIO;
	device = peer_device->device;

	wait_event(device->misc_wait,
		   peer_device->repl_state[NOW] == L_WF_SYNC_UUID ||
		   peer_device->repl_state[NOW] == L_BEHIND ||
		   peer_device->repl_state[NOW] < L_CONNECTED ||
		   device->disk_state[NOW] < D_NEGOTIATING);

	/* D_ASSERT(device,  peer_device->repl_state[NOW] == L_WF_SYNC_UUID ); */

	/* Here the _drbd_uuid_ functions are right, current should
	   _not_ be rotated into the history */
	if (get_ldev_if_state(device, D_NEGOTIATING)) {
		_drbd_uuid_set_current(device, be64_to_cpu(p->uuid));
		_drbd_uuid_set(peer_device, UI_BITMAP, 0UL);

		drbd_print_uuids(peer_device, "updated sync uuid");
		drbd_start_resync(peer_device, L_SYNC_TARGET);

		put_ldev(device);
	} else
		drbd_err(device, "Ignoring SyncUUID packet!\n");

	return 0;
}

/**
 * receive_bitmap_plain
 *
 * Return 0 when done, 1 when another iteration is needed, and a negative error
 * code upon failure.
 */
static int
receive_bitmap_plain(struct drbd_peer_device *peer_device, unsigned int size,
		     unsigned long *p, struct bm_xfer_ctx *c)
{
	unsigned int data_size = DRBD_SOCKET_BUFFER_SIZE -
				 drbd_header_size(peer_device->connection);
	unsigned int num_words = min_t(size_t, data_size / sizeof(*p),
				       c->bm_words - c->word_offset);
	unsigned int want = num_words * sizeof(*p);
	int err;

	if (want != size) {
		drbd_err(peer_device, "%s:want (%u) != size (%u)\n", __func__, want, size);
		return -EIO;
	}
	if (want == 0)
		return 0;
	err = drbd_recv_all(peer_device->connection, p, want);
	if (err)
		return err;

	drbd_bm_merge_lel(peer_device, c->word_offset, num_words, p);

	c->word_offset += num_words;
	c->bit_offset = c->word_offset * BITS_PER_LONG;
	if (c->bit_offset > c->bm_bits)
		c->bit_offset = c->bm_bits;

	return 1;
}

static enum drbd_bitmap_code dcbp_get_code(struct p_compressed_bm *p)
{
	return (enum drbd_bitmap_code)(p->encoding & 0x0f);
}

static int dcbp_get_start(struct p_compressed_bm *p)
{
	return (p->encoding & 0x80) != 0;
}

static int dcbp_get_pad_bits(struct p_compressed_bm *p)
{
	return (p->encoding >> 4) & 0x7;
}

/**
 * recv_bm_rle_bits
 *
 * Return 0 when done, 1 when another iteration is needed, and a negative error
 * code upon failure.
 */
static int
recv_bm_rle_bits(struct drbd_peer_device *peer_device,
		struct p_compressed_bm *p,
		 struct bm_xfer_ctx *c,
		 unsigned int len)
{
	struct bitstream bs;
	u64 look_ahead;
	u64 rl;
	u64 tmp;
	unsigned long s = c->bit_offset;
	unsigned long e;
	int toggle = dcbp_get_start(p);
	int have;
	int bits;

	bitstream_init(&bs, p->code, len, dcbp_get_pad_bits(p));

	bits = bitstream_get_bits(&bs, &look_ahead, 64);
	if (bits < 0)
		return -EIO;

	for (have = bits; have > 0; s += rl, toggle = !toggle) {
		bits = vli_decode_bits(&rl, look_ahead);
		if (bits <= 0)
			return -EIO;

		if (toggle) {
			e = s + rl -1;
			if (e >= c->bm_bits) {
				drbd_err(peer_device, "bitmap overflow (e:%lu) while decoding bm RLE packet\n", e);
				return -EIO;
			}
			drbd_bm_set_many_bits(peer_device, s, e);
		}

		if (have < bits) {
			drbd_err(peer_device, "bitmap decoding error: h:%d b:%d la:0x%08llx l:%u/%u\n",
				have, bits, look_ahead,
				(unsigned int)(bs.cur.b - p->code),
				(unsigned int)bs.buf_len);
			return -EIO;
		}
		look_ahead >>= bits;
		have -= bits;

		bits = bitstream_get_bits(&bs, &tmp, 64 - have);
		if (bits < 0)
			return -EIO;
		look_ahead |= tmp << have;
		have += bits;
	}

	c->bit_offset = s;
	bm_xfer_ctx_bit_to_word_offset(c);

	return (s != c->bm_bits);
}

/**
 * decode_bitmap_c
 *
 * Return 0 when done, 1 when another iteration is needed, and a negative error
 * code upon failure.
 */
static int
decode_bitmap_c(struct drbd_peer_device *peer_device,
		struct p_compressed_bm *p,
		struct bm_xfer_ctx *c,
		unsigned int len)
{
	if (dcbp_get_code(p) == RLE_VLI_Bits)
		return recv_bm_rle_bits(peer_device, p, c, len - sizeof(*p));

	/* other variants had been implemented for evaluation,
	 * but have been dropped as this one turned out to be "best"
	 * during all our tests. */

	drbd_err(peer_device, "receive_bitmap_c: unknown encoding %u\n", p->encoding);
	change_cstate(peer_device->connection, C_PROTOCOL_ERROR, CS_HARD);
	return -EIO;
}

void INFO_bm_xfer_stats(struct drbd_peer_device *peer_device,
		const char *direction, struct bm_xfer_ctx *c)
{
	/* what would it take to transfer it "plaintext" */
	unsigned int header_size = drbd_header_size(peer_device->connection);
	unsigned int data_size = DRBD_SOCKET_BUFFER_SIZE - header_size;
	unsigned int plain =
		header_size * (DIV_ROUND_UP(c->bm_words, data_size) + 1) +
		c->bm_words * sizeof(unsigned long);
	unsigned int total = c->bytes[0] + c->bytes[1];
	unsigned int r;

	/* total can not be zero. but just in case: */
	if (total == 0)
		return;

	/* don't report if not compressed */
	if (total >= plain)
		return;

	/* total < plain. check for overflow, still */
	r = (total > UINT_MAX/1000) ? (total / (plain/1000))
		                    : (1000 * total / plain);

	if (r > 1000)
		r = 1000;

	r = 1000 - r;
	drbd_info(peer_device, "%s bitmap stats [Bytes(packets)]: plain %u(%u), RLE %u(%u), "
	     "total %u; compression: %u.%u%%\n",
			direction,
			c->bytes[1], c->packets[1],
			c->bytes[0], c->packets[0],
			total, r/10, r % 10);
}

/* Since we are processing the bitfield from lower addresses to higher,
   it does not matter if the process it in 32 bit chunks or 64 bit
   chunks as long as it is little endian. (Understand it as byte stream,
   beginning with the lowest byte...) If we would use big endian
   we would need to process it from the highest address to the lowest,
   in order to be agnostic to the 32 vs 64 bits issue.

   returns 0 on failure, 1 if we successfully received it. */
STATIC int receive_bitmap(struct drbd_connection *connection, struct packet_info *pi)
{
	struct drbd_peer_device *peer_device;
	struct drbd_device *device;
	struct bm_xfer_ctx c;
	int err;

	peer_device = conn_peer_device(connection, pi->vnr);
	if (!peer_device)
		return -EIO;
	device = peer_device->device;

	drbd_bm_lock(device, "receive bitmap", BM_LOCK_CLEAR);
	/* you are supposed to send additional out-of-sync information
	 * if you actually set bits during this phase */

	c = (struct bm_xfer_ctx) {
		.bm_bits = drbd_bm_bits(device),
		.bm_words = drbd_bm_words(device),
	};

	for(;;) {
		if (pi->cmd == P_BITMAP)
			err = receive_bitmap_plain(peer_device, pi->size, pi->data, &c);
		else if (pi->cmd == P_COMPRESSED_BITMAP) {
			/* MAYBE: sanity check that we speak proto >= 90,
			 * and the feature is enabled! */
			struct p_compressed_bm *p = pi->data;

			if (pi->size > DRBD_SOCKET_BUFFER_SIZE - drbd_header_size(connection)) {
				drbd_err(device, "ReportCBitmap packet too large\n");
				err = -EIO;
				goto out;
			}
			if (pi->size <= sizeof(*p)) {
				drbd_err(device, "ReportCBitmap packet too small (l:%u)\n", pi->size);
				err = -EIO;
				goto out;
			}
			err = drbd_recv_all(peer_device->connection, p, pi->size);
			if (err)
			       goto out;
			err = decode_bitmap_c(peer_device, p, &c, pi->size);
		} else {
			drbd_warn(device, "receive_bitmap: cmd neither ReportBitMap nor ReportCBitMap (is 0x%x)", pi->cmd);
			err = -EIO;
			goto out;
		}

		c.packets[pi->cmd == P_BITMAP]++;
		c.bytes[pi->cmd == P_BITMAP] += drbd_header_size(connection) + pi->size;

		if (err <= 0) {
			if (err < 0)
				goto out;
			break;
		}
		err = drbd_recv_header(peer_device->connection, pi);
		if (err)
			goto out;
	}

	INFO_bm_xfer_stats(peer_device, "receive", &c);

	if (peer_device->repl_state[NOW] == L_WF_BITMAP_T) {
		enum drbd_state_rv rv;

		err = drbd_send_bitmap(device, peer_device);
		if (err)
			goto out;
		/* Omit CS_WAIT_COMPLETE and CS_SERIALIZE with this state
		 * transition to avoid deadlocks. */
		rv = stable_change_repl_state(peer_device, L_WF_SYNC_UUID, CS_VERBOSE);
		D_ASSERT(device, rv == SS_SUCCESS);
	} else if (peer_device->repl_state[NOW] != L_WF_BITMAP_S) {
		/* admin may have requested C_DISCONNECTING,
		 * other threads may have noticed network errors */
		drbd_info(device, "unexpected repl_state (%s) in receive_bitmap\n",
		    drbd_conn_str(peer_device->repl_state[NOW]));
	}
	err = 0;

 out:
	drbd_bm_unlock(device);
	if (!err && peer_device->repl_state[NOW] == L_WF_BITMAP_S)
		drbd_start_resync(peer_device, L_SYNC_SOURCE);
	return err;
}

STATIC int receive_skip(struct drbd_connection *connection, struct packet_info *pi)
{
	drbd_warn(connection, "skipping unknown optional packet type %d, l: %d!\n",
		 pi->cmd, pi->size);

	return ignore_remaining_packet(connection, pi);
}

STATIC int receive_UnplugRemote(struct drbd_connection *connection, struct packet_info *pi)
{
	/* just unplug all devices always, regardless which volume number */
	drbd_unplug_all_devices(connection->resource);

	/* Make sure we've acked all the TCP data associated
	 * with the data requests being unplugged */
	drbd_tcp_quickack(connection->data.socket);

	return 0;
}

STATIC int receive_out_of_sync(struct drbd_connection *connection, struct packet_info *pi)
{
	struct drbd_peer_device *peer_device;
	struct drbd_device *device;
	struct p_block_desc *p = pi->data;

	peer_device = conn_peer_device(connection, pi->vnr);
	if (!peer_device)
		return -EIO;
	device = peer_device->device;

	switch (peer_device->repl_state[NOW]) {
	case L_WF_SYNC_UUID:
	case L_WF_BITMAP_T:
	case L_BEHIND:
			break;
	default:
		drbd_err(device, "ASSERT FAILED cstate = %s, expected: WFSyncUUID|WFBitMapT|Behind\n",
				drbd_conn_str(peer_device->repl_state[NOW]));
	}

	drbd_set_out_of_sync(peer_device, be64_to_cpu(p->sector), be32_to_cpu(p->blksize));

	return 0;
}

struct data_cmd {
	int expect_payload;
	size_t pkt_size;
	int (*fn)(struct drbd_connection *, struct packet_info *);
};

static struct data_cmd drbd_cmd_handler[] = {
	[P_DATA]	    = { 1, sizeof(struct p_data), receive_Data },
	[P_DATA_REPLY]	    = { 1, sizeof(struct p_data), receive_DataReply },
	[P_RS_DATA_REPLY]   = { 1, sizeof(struct p_data), receive_RSDataReply } ,
	[P_BARRIER]	    = { 0, sizeof(struct p_barrier), receive_Barrier } ,
	[P_BITMAP]	    = { 1, 0, receive_bitmap } ,
	[P_COMPRESSED_BITMAP] = { 1, 0, receive_bitmap } ,
	[P_UNPLUG_REMOTE]   = { 0, 0, receive_UnplugRemote },
	[P_DATA_REQUEST]    = { 0, sizeof(struct p_block_req), receive_DataRequest },
	[P_RS_DATA_REQUEST] = { 0, sizeof(struct p_block_req), receive_DataRequest },
	[P_SYNC_PARAM]	    = { 1, 0, receive_SyncParam },
	[P_SYNC_PARAM89]    = { 1, 0, receive_SyncParam },
	[P_PROTOCOL]        = { 1, sizeof(struct p_protocol), receive_protocol },
	[P_UUIDS]	    = { 0, sizeof(struct p_uuids), receive_uuids },
	[P_SIZES]	    = { 0, sizeof(struct p_sizes), receive_sizes },
	[P_STATE]	    = { 0, sizeof(struct p_state), receive_state },
	[P_STATE_CHG_REQ]   = { 0, sizeof(struct p_req_state), receive_req_state },
	[P_SYNC_UUID]       = { 0, sizeof(struct p_rs_uuid), receive_sync_uuid },
	[P_OV_REQUEST]      = { 0, sizeof(struct p_block_req), receive_DataRequest },
	[P_OV_REPLY]        = { 1, sizeof(struct p_block_req), receive_DataRequest },
	[P_CSUM_RS_REQUEST] = { 1, sizeof(struct p_block_req), receive_DataRequest },
	[P_DELAY_PROBE]     = { 0, sizeof(struct p_delay_probe93), receive_skip },
	[P_OUT_OF_SYNC]     = { 0, sizeof(struct p_block_desc), receive_out_of_sync },
	[P_CONN_ST_CHG_REQ] = { 0, sizeof(struct p_req_state), receive_req_state },
	[P_PROTOCOL_UPDATE] = { 1, sizeof(struct p_protocol), receive_protocol },
	[P_CONN_ST_CHG_PREPARE] = { 0, sizeof(struct p_req_state), receive_req_state },
	[P_CONN_ST_CHG_ABORT] = { 0, sizeof(struct p_req_state), receive_req_state },
};

STATIC void drbdd(struct drbd_connection *connection)
{
	struct packet_info pi;
	size_t shs; /* sub header size */
	int err;

	while (get_t_state(&connection->receiver) == RUNNING) {
		struct data_cmd *cmd;

		drbd_thread_current_set_cpu(&connection->receiver);
		if (drbd_recv_header(connection, &pi))
			goto err_out;

		cmd = &drbd_cmd_handler[pi.cmd];
		if (unlikely(pi.cmd >= ARRAY_SIZE(drbd_cmd_handler) || !cmd->fn)) {
			drbd_err(connection, "Unexpected data packet %s (0x%04x)",
				 cmdname(pi.cmd), pi.cmd);
			goto err_out;
		}

		shs = cmd->pkt_size;
		if (pi.size > shs && !cmd->expect_payload) {
			drbd_err(connection, "No payload expected %s l:%d\n",
				 cmdname(pi.cmd), pi.size);
			goto err_out;
		}

		if (shs) {
			err = drbd_recv_all_warn(connection, pi.data, shs);
			if (err)
				goto err_out;
			pi.size -= shs;
		}

		err = cmd->fn(connection, &pi);
		if (err) {
			drbd_err(connection, "error receiving %s, e: %d l: %d!\n",
				 cmdname(pi.cmd), err, pi.size);
			goto err_out;
		}
	}
	return;

    err_out:
	change_cstate(connection, C_PROTOCOL_ERROR, CS_HARD);
}

STATIC void conn_disconnect(struct drbd_connection *connection)
{
	struct drbd_peer_device *peer_device;
	enum drbd_conn_state oc;
	unsigned long irq_flags;
	int vnr;

	if (connection->cstate[NOW] == C_STANDALONE)
		return;

	/* We are about to start the cleanup after connection loss.
	 * Make sure drbd_make_request knows about that.
	 * Usually we should be in some network failure state already,
	 * but just in case we are not, we fix it up here.
	 */
	change_cstate(connection, C_NETWORK_FAILURE, CS_HARD);

	/* asender does not clean up anything. it must not interfere, either */
	drbd_thread_stop(&connection->asender);
	drbd_free_sock(connection);

	rcu_read_lock();
	idr_for_each_entry(&connection->peer_devices, peer_device, vnr) {
		struct drbd_device *device = peer_device->device;
		kref_get(&device->kref);
		rcu_read_unlock();
		drbd_disconnected(peer_device);
		kref_put(&device->kref, drbd_destroy_device);
		rcu_read_lock();
	}
	rcu_read_unlock();

	if (!list_empty(&connection->current_epoch->list))
		drbd_err(connection, "ASSERTION FAILED: connection->current_epoch->list not empty\n");
	/* ok, no more ee's on the fly, it is safe to reset the epoch_size */
	atomic_set(&connection->current_epoch->epoch_size, 0);
	connection->send.seen_any_write_yet = false;

	drbd_info(connection, "Connection closed\n");

	if (connection->resource->role[NOW] == R_PRIMARY && conn_highest_pdsk(connection) >= D_UNKNOWN)
		conn_try_outdate_peer_async(connection);

	begin_state_change(connection->resource, &irq_flags, CS_VERBOSE | CS_LOCAL_ONLY);
	oc = connection->cstate[NOW];
	if (oc >= C_UNCONNECTED)
		__change_cstate(connection, C_UNCONNECTED);
	end_state_change(connection->resource, &irq_flags);

	if (oc == C_DISCONNECTING)
		change_cstate(connection, C_STANDALONE, CS_VERBOSE | CS_HARD | CS_LOCAL_ONLY);
}

static int drbd_disconnected(struct drbd_peer_device *peer_device)
{
	struct drbd_device *device = peer_device->device;
	unsigned int i;

	/* wait for current activity to cease. */
	spin_lock_irq(&device->resource->req_lock);
	_drbd_wait_ee_list_empty(device, &device->active_ee);
	_drbd_wait_ee_list_empty(device, &device->sync_ee);
	_drbd_wait_ee_list_empty(device, &device->read_ee);
	spin_unlock_irq(&device->resource->req_lock);

	/* We do not have data structures that would allow us to
	 * get the rs_pending_cnt down to 0 again.
	 *  * On L_SYNC_TARGET we do not have any data structures describing
	 *    the pending RSDataRequest's we have sent.
	 *  * On L_SYNC_SOURCE there is no data structure that tracks
	 *    the P_RS_DATA_REPLY blocks that we sent to the SyncTarget.
	 *  And no, it is not the sum of the reference counts in the
	 *  resync_LRU. The resync_LRU tracks the whole operation including
	 *  the disk-IO, while the rs_pending_cnt only tracks the blocks
	 *  on the fly. */
	drbd_rs_cancel_all(peer_device);
	peer_device->rs_total = 0;
	peer_device->rs_failed = 0;
	atomic_set(&peer_device->rs_pending_cnt, 0);
	wake_up(&device->misc_wait);

	del_timer_sync(&peer_device->resync_timer);
	resync_timer_fn((unsigned long)peer_device);

	/* wait for all w_e_end_data_req, w_e_end_rsdata_req, w_send_barrier,
	 * w_make_resync_request etc. which may still be on the worker queue
	 * to be "canceled" */
	drbd_flush_workqueue(&peer_device->connection->sender_work);

	drbd_finish_peer_reqs(device);

	/* This second workqueue flush is necessary, since drbd_finish_peer_reqs()
	   might have issued a work again. The one before drbd_finish_peer_reqs() is
	   necessary to reclain net_ee in drbd_finish_peer_reqs(). */
	drbd_flush_workqueue(&peer_device->connection->sender_work);

	kfree(peer_device->p_uuid);
	peer_device->p_uuid = NULL;

	if (!drbd_suspended(device))
		tl_clear(peer_device->connection);

	drbd_md_sync(device);

	/* serialize with bitmap writeout triggered by the state change,
	 * if any. */
	wait_event(device->misc_wait, list_empty(&device->pending_bitmap_work));

	/* tcp_close and release of sendpage pages can be deferred.  I don't
	 * want to use SO_LINGER, because apparently it can be deferred for
	 * more than 20 seconds (longest time I checked).
	 *
	 * Actually we don't care for exactly when the network stack does its
	 * put_page(), but release our reference on these pages right here.
	 */
	i = drbd_free_peer_reqs(device, &device->net_ee);
	if (i)
		drbd_info(device, "net_ee not empty, killed %u entries\n", i);
	i = atomic_read(&device->pp_in_use_by_net);
	if (i)
		drbd_info(device, "pp_in_use_by_net = %d, expected 0\n", i);
	i = atomic_read(&device->pp_in_use);
	if (i)
		drbd_info(device, "pp_in_use = %d, expected 0\n", i);

	D_ASSERT(device, list_empty(&device->read_ee));
	D_ASSERT(device, list_empty(&device->active_ee));
	D_ASSERT(device, list_empty(&device->sync_ee));
	D_ASSERT(device, list_empty(&device->done_ee));

	return 0;
}

/*
 * We support PRO_VERSION_MIN to PRO_VERSION_MAX. The protocol version
 * we can agree on is stored in agreed_pro_version.
 *
 * feature flags and the reserved array should be enough room for future
 * enhancements of the handshake protocol, and possible plugins...
 *
 * for now, they are expected to be zero, but ignored.
 */
STATIC int drbd_send_features(struct drbd_connection *connection)
{
	struct drbd_socket *sock;
	struct p_connection_features *p;

	sock = &connection->data;
	p = conn_prepare_command(connection, sock);
	if (!p)
		return -EIO;
	memset(p, 0, sizeof(*p));
	p->protocol_min = cpu_to_be32(PRO_VERSION_MIN);
	p->protocol_max = cpu_to_be32(PRO_VERSION_MAX);
	return conn_send_command(connection, sock, P_CONNECTION_FEATURES, sizeof(*p), NULL, 0);
}

/*
 * return values:
 *   1 yes, we have a valid connection
 *   0 oops, did not work out, please try again
 *  -1 peer talks different language,
 *     no point in trying again, please go standalone.
 */
STATIC int drbd_do_features(struct drbd_connection *connection)
{
	/* ASSERT current == connection->receiver ... */
	struct p_connection_features *p;
	const int expect = sizeof(struct p_connection_features);
	struct packet_info pi;
	int err;

	err = drbd_send_features(connection);
	if (err)
		return 0;

	err = drbd_recv_header(connection, &pi);
	if (err)
		return 0;

	if (pi.cmd != P_CONNECTION_FEATURES) {
		drbd_err(connection, "expected ConnectionFeatures packet, received: %s (0x%04x)\n",
			 cmdname(pi.cmd), pi.cmd);
		return -1;
	}

	if (pi.size != expect) {
		drbd_err(connection, "expected ConnectionFeatures length: %u, received: %u\n",
		     expect, pi.size);
		return -1;
	}

	p = pi.data;
	err = drbd_recv_all_warn(connection, p, expect);
	if (err)
		return 0;

	p->protocol_min = be32_to_cpu(p->protocol_min);
	p->protocol_max = be32_to_cpu(p->protocol_max);
	if (p->protocol_max == 0)
		p->protocol_max = p->protocol_min;

	if (PRO_VERSION_MAX < p->protocol_min ||
	    PRO_VERSION_MIN > p->protocol_max) {
		drbd_err(connection, "incompatible DRBD dialects: "
		    "I support %d-%d, peer supports %d-%d\n",
		    PRO_VERSION_MIN, PRO_VERSION_MAX,
		    p->protocol_min, p->protocol_max);
		return -1;
	}

	connection->agreed_pro_version = min_t(int, PRO_VERSION_MAX, p->protocol_max);

	if (connection->agreed_pro_version < 110) {
		struct drbd_connection *connection2;

		for_each_connection(connection2, connection->resource) {
			if (connection == connection2)
				continue;
			drbd_err(connection, "Peer supports protocols %d-%d, but "
				 "multiple connections are only supported in protocol "
				 "110 and above\n", p->protocol_min, p->protocol_max);
			return -1;
		}
	}

	drbd_info(connection, "Handshake successful: "
	     "Agreed network protocol version %d\n", connection->agreed_pro_version);

	return 1;
}

#if !defined(CONFIG_CRYPTO_HMAC) && !defined(CONFIG_CRYPTO_HMAC_MODULE)
STATIC int drbd_do_auth(struct drbd_connection *connection)
{
	drbd_err(device, "This kernel was build without CONFIG_CRYPTO_HMAC.\n");
	drbd_err(device, "You need to disable 'cram-hmac-alg' in drbd.conf.\n");
	return -1;
}
#else
#define CHALLENGE_LEN 64

/* Return value:
	1 - auth succeeded,
	0 - failed, try again (network error),
	-1 - auth failed, don't try again.
*/

STATIC int drbd_do_auth(struct drbd_connection *connection)
{
	struct drbd_socket *sock;
	char my_challenge[CHALLENGE_LEN];  /* 64 Bytes... */
	struct scatterlist sg;
	char *response = NULL;
	char *right_response = NULL;
	char *peers_ch = NULL;
	unsigned int key_len;
	char secret[SHARED_SECRET_MAX]; /* 64 byte */
	unsigned int resp_size;
	struct hash_desc desc;
	struct packet_info pi;
	struct net_conf *nc;
	int err, rv;

	/* FIXME: Put the challenge/response into the preallocated socket buffer.  */

	rcu_read_lock();
	nc = rcu_dereference(connection->net_conf);
	key_len = strlen(nc->shared_secret);
	memcpy(secret, nc->shared_secret, key_len);
	rcu_read_unlock();

	desc.tfm = connection->cram_hmac_tfm;
	desc.flags = 0;

	rv = crypto_hash_setkey(connection->cram_hmac_tfm, (u8 *)secret, key_len);
	if (rv) {
		drbd_err(connection, "crypto_hash_setkey() failed with %d\n", rv);
		rv = -1;
		goto fail;
	}

	get_random_bytes(my_challenge, CHALLENGE_LEN);

	sock = &connection->data;
	if (!conn_prepare_command(connection, sock)) {
		rv = 0;
		goto fail;
	}
	rv = !conn_send_command(connection, sock, P_AUTH_CHALLENGE, 0,
				my_challenge, CHALLENGE_LEN);
	if (!rv)
		goto fail;

	err = drbd_recv_header(connection, &pi);
	if (err) {
		rv = 0;
		goto fail;
	}

	if (pi.cmd != P_AUTH_CHALLENGE) {
		drbd_err(connection, "expected AuthChallenge packet, received: %s (0x%04x)\n",
			 cmdname(pi.cmd), pi.cmd);
		rv = 0;
		goto fail;
	}

	if (pi.size > CHALLENGE_LEN * 2) {
		drbd_err(connection, "expected AuthChallenge payload too big.\n");
		rv = -1;
		goto fail;
	}

	peers_ch = kmalloc(pi.size, GFP_NOIO);
	if (peers_ch == NULL) {
		drbd_err(connection, "kmalloc of peers_ch failed\n");
		rv = -1;
		goto fail;
	}

	err = drbd_recv_all_warn(connection, peers_ch, pi.size);
	if (err) {
		rv = 0;
		goto fail;
	}

	resp_size = crypto_hash_digestsize(connection->cram_hmac_tfm);
	response = kmalloc(resp_size, GFP_NOIO);
	if (response == NULL) {
		drbd_err(connection, "kmalloc of response failed\n");
		rv = -1;
		goto fail;
	}

	sg_init_table(&sg, 1);
	sg_set_buf(&sg, peers_ch, pi.size);

	rv = crypto_hash_digest(&desc, &sg, sg.length, response);
	if (rv) {
		drbd_err(connection, "crypto_hash_digest() failed with %d\n", rv);
		rv = -1;
		goto fail;
	}

	if (!conn_prepare_command(connection, sock)) {
		rv = 0;
		goto fail;
	}
	rv = !conn_send_command(connection, sock, P_AUTH_RESPONSE, 0,
				response, resp_size);
	if (!rv)
		goto fail;

	err = drbd_recv_header(connection, &pi);
	if (err) {
		rv = 0;
		goto fail;
	}

	if (pi.cmd != P_AUTH_RESPONSE) {
		drbd_err(connection, "expected AuthResponse packet, received: %s (0x%04x)\n",
			 cmdname(pi.cmd), pi.cmd);
		rv = 0;
		goto fail;
	}

	if (pi.size != resp_size) {
		drbd_err(connection, "expected AuthResponse payload of wrong size\n");
		rv = 0;
		goto fail;
	}

	err = drbd_recv_all_warn(connection, response , resp_size);
	if (err) {
		rv = 0;
		goto fail;
	}

	right_response = kmalloc(resp_size, GFP_NOIO);
	if (right_response == NULL) {
		drbd_err(connection, "kmalloc of right_response failed\n");
		rv = -1;
		goto fail;
	}

	sg_set_buf(&sg, my_challenge, CHALLENGE_LEN);

	rv = crypto_hash_digest(&desc, &sg, sg.length, right_response);
	if (rv) {
		drbd_err(connection, "crypto_hash_digest() failed with %d\n", rv);
		rv = -1;
		goto fail;
	}

	rv = !memcmp(response, right_response, resp_size);

	if (rv)
		drbd_info(connection, "Peer authenticated using %d bytes HMAC\n",
		     resp_size);
	else
		rv = -1;

 fail:
	kfree(peers_ch);
	kfree(response);
	kfree(right_response);

	return rv;
}
#endif

int drbd_receiver(struct drbd_thread *thi)
{
	struct drbd_connection *connection = thi->connection;
	int h;

	do {
		h = conn_connect(connection);
		if (h == 0) {
			conn_disconnect(connection);
			schedule_timeout_interruptible(HZ);
		}
		if (h == -1)
			change_cstate(connection, C_DISCONNECTING, CS_HARD);
	} while (h == 0);

	if (h > 0)
		drbdd(connection);

	conn_disconnect(connection);
	return 0;
}

/* ********* acknowledge sender ******** */

STATIC int got_RqSReply(struct drbd_connection *connection, struct packet_info *pi)
{
	struct p_req_state_reply *p = pi->data;
	int retcode = be32_to_cpu(p->retcode);

	if (retcode >= SS_SUCCESS) {
		set_bit(CONN_WD_ST_CHG_OKAY, &connection->flags);
	} else {
		set_bit(CONN_WD_ST_CHG_FAIL, &connection->flags);
		if (connection->last_remote_state_error != retcode ||
		    jiffies - connection->last_remote_state_error_jiffies > HZ/10)
			drbd_err(connection, "Requested state change failed by peer: %s (%d)\n",
				 drbd_set_st_err_str(retcode), retcode);
		connection->last_remote_state_error = retcode;
		connection->last_remote_state_error_jiffies = jiffies;
	}
	wake_up(&connection->resource->state_wait);
	wake_up(&connection->ping_wait);

	return 0;
}

STATIC int got_Ping(struct drbd_connection *connection, struct packet_info *pi)
{
	return drbd_send_ping_ack(connection);

}

STATIC int got_PingAck(struct drbd_connection *connection, struct packet_info *pi)
{
	if (!test_and_set_bit(GOT_PING_ACK, &connection->flags))
		wake_up(&connection->ping_wait);

	return 0;
}

STATIC int got_IsInSync(struct drbd_connection *connection, struct packet_info *pi)
{
	struct drbd_peer_device *peer_device;
	struct drbd_device *device;
	struct p_block_ack *p = pi->data;
	sector_t sector = be64_to_cpu(p->sector);
	int blksize = be32_to_cpu(p->blksize);

	peer_device = conn_peer_device(connection, pi->vnr);
	if (!peer_device)
		return -EIO;
	device = peer_device->device;

	D_ASSERT(device, peer_device->connection->agreed_pro_version >= 89);

	update_peer_seq(peer_device, be32_to_cpu(p->seq_num));

	if (get_ldev(device)) {
		drbd_rs_complete_io(peer_device, sector);
		drbd_set_in_sync(peer_device, sector, blksize);
		/* rs_same_csums is supposed to count in units of BM_BLOCK_SIZE */
		peer_device->rs_same_csum += (blksize >> BM_BLOCK_SHIFT);
		put_ldev(device);
	}
	dec_rs_pending(peer_device);
	atomic_add(blksize >> 9, &peer_device->rs_sect_in);

	return 0;
}

static int
validate_req_change_req_state(struct drbd_peer_device *peer_device, u64 id, sector_t sector,
			      struct rb_root *root, const char *func,
			      enum drbd_req_event what, bool missing_ok)
{
	struct drbd_device *device = peer_device->device;
	struct drbd_request *req;
	struct bio_and_error m;

	spin_lock_irq(&device->resource->req_lock);
	req = find_request(device, root, id, sector, missing_ok, func);
	if (unlikely(!req)) {
		spin_unlock_irq(&device->resource->req_lock);
		return -EIO;
	}
	__req_mod(req, what, peer_device, &m);
	spin_unlock_irq(&device->resource->req_lock);

	if (m.bio)
		complete_master_bio(device, &m);
	return 0;
}

STATIC int got_BlockAck(struct drbd_connection *connection, struct packet_info *pi)
{
	struct drbd_peer_device *peer_device;
	struct drbd_device *device;
	struct p_block_ack *p = pi->data;
	sector_t sector = be64_to_cpu(p->sector);
	int blksize = be32_to_cpu(p->blksize);
	enum drbd_req_event what;

	peer_device = conn_peer_device(connection, pi->vnr);
	if (!peer_device)
		return -EIO;
	device = peer_device->device;

	update_peer_seq(peer_device, be32_to_cpu(p->seq_num));

	if (p->block_id == ID_SYNCER) {
		drbd_set_in_sync(peer_device, sector, blksize);
		dec_rs_pending(peer_device);
		return 0;
	}
	switch (pi->cmd) {
	case P_RS_WRITE_ACK:
		what = WRITE_ACKED_BY_PEER_AND_SIS;
		break;
	case P_WRITE_ACK:
		what = WRITE_ACKED_BY_PEER;
		break;
	case P_RECV_ACK:
		what = RECV_ACKED_BY_PEER;
		break;
	case P_DISCARD_WRITE:
		what = DISCARD_WRITE;
		break;
	case P_RETRY_WRITE:
		what = POSTPONE_WRITE;
		break;
	default:
		BUG();
	}

	return validate_req_change_req_state(peer_device, p->block_id, sector,
					     &device->write_requests, __func__,
					     what, false);
}

STATIC int got_NegAck(struct drbd_connection *connection, struct packet_info *pi)
{
	struct drbd_peer_device *peer_device;
	struct drbd_device *device;
	struct p_block_ack *p = pi->data;
	sector_t sector = be64_to_cpu(p->sector);
	int size = be32_to_cpu(p->blksize);
	int err;

	peer_device = conn_peer_device(connection, pi->vnr);
	if (!peer_device)
		return -EIO;
	device = peer_device->device;

	update_peer_seq(peer_device, be32_to_cpu(p->seq_num));

	if (p->block_id == ID_SYNCER) {
		dec_rs_pending(peer_device);
		drbd_rs_failed_io(peer_device, sector, size);
		return 0;
	}

	err = validate_req_change_req_state(peer_device, p->block_id, sector,
					    &device->write_requests, __func__,
					    NEG_ACKED, true);
	if (err) {
		/* Protocol A has no P_WRITE_ACKs, but has P_NEG_ACKs.
		   The master bio might already be completed, therefore the
		   request is no longer in the collision hash. */
		/* In Protocol B we might already have got a P_RECV_ACK
		   but then get a P_NEG_ACK afterwards. */
		drbd_set_out_of_sync(peer_device, sector, size);
	}
	return 0;
}

STATIC int got_NegDReply(struct drbd_connection *connection, struct packet_info *pi)
{
	struct drbd_peer_device *peer_device;
	struct drbd_device *device;
	struct p_block_ack *p = pi->data;
	sector_t sector = be64_to_cpu(p->sector);

	peer_device = conn_peer_device(connection, pi->vnr);
	if (!peer_device)
		return -EIO;
	device = peer_device->device;

	update_peer_seq(peer_device, be32_to_cpu(p->seq_num));

	drbd_err(device, "Got NegDReply; Sector %llus, len %u.\n",
		 (unsigned long long)sector, be32_to_cpu(p->blksize));

	return validate_req_change_req_state(peer_device, p->block_id, sector,
					     &device->read_requests, __func__,
					     NEG_ACKED, false);
}

STATIC int got_NegRSDReply(struct drbd_connection *connection, struct packet_info *pi)
{
	struct drbd_peer_device *peer_device;
	struct drbd_device *device;
	sector_t sector;
	int size;
	struct p_block_ack *p = pi->data;

	peer_device = conn_peer_device(connection, pi->vnr);
	if (!peer_device)
		return -EIO;
	device = peer_device->device;

	sector = be64_to_cpu(p->sector);
	size = be32_to_cpu(p->blksize);

	update_peer_seq(peer_device, be32_to_cpu(p->seq_num));

	dec_rs_pending(peer_device);

	if (get_ldev_if_state(device, D_FAILED)) {
		drbd_rs_complete_io(peer_device, sector);
		switch (pi->cmd) {
		case P_NEG_RS_DREPLY:
			drbd_rs_failed_io(peer_device, sector, size);
		case P_RS_CANCEL:
			break;
		default:
			BUG();
		}
		put_ldev(device);
	}

	return 0;
}

STATIC int got_BarrierAck(struct drbd_connection *connection, struct packet_info *pi)
{
	struct drbd_peer_device *peer_device;
	struct p_barrier_ack *p = pi->data;
	int vnr;

	tl_release(connection, p->barrier, be32_to_cpu(p->set_size));

	rcu_read_lock();
	idr_for_each_entry(&connection->peer_devices, peer_device, vnr) {
		struct drbd_device *device = peer_device->device;
		if (peer_device->repl_state[NOW] == L_AHEAD &&
		    atomic_read(&device->ap_in_flight) == 0 &&
		    !test_and_set_bit(AHEAD_TO_SYNC_SOURCE, &device->flags)) {
			peer_device->start_resync_timer.expires = jiffies + HZ;
			add_timer(&peer_device->start_resync_timer);
		}
	}
	rcu_read_unlock();

	return 0;
}

STATIC int got_OVResult(struct drbd_connection *connection, struct packet_info *pi)
{
	struct drbd_peer_device *peer_device;
	struct drbd_device *device;
	struct p_block_ack *p = pi->data;
	sector_t sector;
	int size;

	peer_device = conn_peer_device(connection, pi->vnr);
	if (!peer_device)
		return -EIO;
	device = peer_device->device;

	sector = be64_to_cpu(p->sector);
	size = be32_to_cpu(p->blksize);

	update_peer_seq(peer_device, be32_to_cpu(p->seq_num));

	if (be64_to_cpu(p->block_id) == ID_OUT_OF_SYNC)
		drbd_ov_out_of_sync_found(peer_device, sector, size);
	else
		ov_out_of_sync_print(peer_device);

	if (!get_ldev(device))
		return 0;

	drbd_rs_complete_io(peer_device, sector);
	dec_rs_pending(peer_device);

	--peer_device->ov_left;

	/* let's advance progress step marks only for every other megabyte */
	if ((peer_device->ov_left & 0x200) == 0x200)
		drbd_advance_rs_marks(peer_device, peer_device->ov_left);

	if (peer_device->ov_left == 0) {
		struct drbd_peer_device_work *dw = kmalloc(sizeof(*dw), GFP_NOIO);
		if (dw) {
			dw->w.cb = w_ov_finished;
			dw->peer_device = peer_device;
			drbd_queue_work(&peer_device->connection->sender_work, &dw->w);
		} else {
			drbd_err(device, "kmalloc(dw) failed.");
			ov_out_of_sync_print(peer_device);
			drbd_resync_finished(peer_device);
		}
	}
	put_ldev(device);
	return 0;
}

STATIC int got_skip(struct drbd_connection *connection, struct packet_info *pi)
{
	return 0;
}

static int connection_finish_peer_reqs(struct drbd_connection *connection)
{
	struct drbd_peer_device *peer_device;
	int vnr, not_empty = 0;

	do {
		clear_bit(SIGNAL_ASENDER, &connection->flags);
		flush_signals(current);

		rcu_read_lock();
		idr_for_each_entry(&connection->peer_devices, peer_device, vnr) {
			struct drbd_device *device = peer_device->device;
			kref_get(&device->kref);
			rcu_read_unlock();
			if (drbd_finish_peer_reqs(device)) {
				kref_put(&device->kref, drbd_destroy_device);
				return 1;
			}
			kref_put(&device->kref, drbd_destroy_device);
			rcu_read_lock();
		}
		set_bit(SIGNAL_ASENDER, &connection->flags);

		spin_lock_irq(&connection->resource->req_lock);
		idr_for_each_entry(&connection->peer_devices, peer_device, vnr) {
			struct drbd_device *device = peer_device->device;
			not_empty = !list_empty(&device->done_ee);
			if (not_empty)
				break;
		}
		spin_unlock_irq(&connection->resource->req_lock);
		rcu_read_unlock();
	} while (not_empty);

	return 0;
}

struct asender_cmd {
	size_t pkt_size;
	int (*fn)(struct drbd_connection *connection, struct packet_info *);
};

static struct asender_cmd asender_tbl[] = {
	[P_PING]	    = { 0, got_Ping },
	[P_PING_ACK]	    = { 0, got_PingAck },
	[P_RECV_ACK]	    = { sizeof(struct p_block_ack), got_BlockAck },
	[P_WRITE_ACK]	    = { sizeof(struct p_block_ack), got_BlockAck },
	[P_RS_WRITE_ACK]    = { sizeof(struct p_block_ack), got_BlockAck },
	[P_DISCARD_WRITE]   = { sizeof(struct p_block_ack), got_BlockAck },
	[P_NEG_ACK]	    = { sizeof(struct p_block_ack), got_NegAck },
	[P_NEG_DREPLY]	    = { sizeof(struct p_block_ack), got_NegDReply },
	[P_NEG_RS_DREPLY]   = { sizeof(struct p_block_ack), got_NegRSDReply },
	[P_OV_RESULT]	    = { sizeof(struct p_block_ack), got_OVResult },
	[P_BARRIER_ACK]	    = { sizeof(struct p_barrier_ack), got_BarrierAck },
	[P_STATE_CHG_REPLY] = { sizeof(struct p_req_state_reply), got_RqSReply },
	[P_RS_IS_IN_SYNC]   = { sizeof(struct p_block_ack), got_IsInSync },
	[P_DELAY_PROBE]     = { sizeof(struct p_delay_probe93), got_skip },
	[P_RS_CANCEL]       = { sizeof(struct p_block_ack), got_NegRSDReply },
	[P_CONN_ST_CHG_REPLY]={ sizeof(struct p_req_state_reply), got_RqSReply },
	[P_RETRY_WRITE]	    = { sizeof(struct p_block_ack), got_BlockAck },
};

int drbd_asender(struct drbd_thread *thi)
{
	struct drbd_connection *connection = thi->connection;
	struct asender_cmd *cmd = NULL;
	struct packet_info pi;
	int rv;
	void *buf    = connection->meta.rbuf;
	int received = 0;
	unsigned int header_size = drbd_header_size(connection);
	int expect   = header_size;
	bool ping_timeout_active = false;
	struct net_conf *nc;
	int ping_timeo, tcp_cork, ping_int;

	current->policy = SCHED_RR;  /* Make this a realtime task! */
	current->rt_priority = 2;    /* more important than all other tasks */

	while (get_t_state(thi) == RUNNING) {
		drbd_thread_current_set_cpu(thi);

		rcu_read_lock();
		nc = rcu_dereference(connection->net_conf);
		ping_timeo = nc->ping_timeo;
		tcp_cork = nc->tcp_cork;
		ping_int = nc->ping_int;
		rcu_read_unlock();

		if (test_and_clear_bit(SEND_PING, &connection->flags)) {
			if (drbd_send_ping(connection)) {
				drbd_err(connection, "drbd_send_ping has failed\n");
				goto reconnect;
			}
			connection->meta.socket->sk->sk_rcvtimeo = ping_timeo * HZ / 10;
			ping_timeout_active = true;
		}

		/* TODO: conditionally cork; it may hurt latency if we cork without
		   much to send */
		if (tcp_cork)
			drbd_tcp_cork(connection->meta.socket);
		if (connection_finish_peer_reqs(connection)) {
			drbd_err(connection, "connection_finish_peer_reqs() failed\n");
			goto reconnect;
		}
		/* but unconditionally uncork unless disabled */
		if (tcp_cork)
			drbd_tcp_uncork(connection->meta.socket);

		/* short circuit, recv_msg would return EINTR anyways. */
		if (signal_pending(current))
			continue;

		rv = drbd_recv_short(connection->meta.socket, buf, expect-received, 0);
		clear_bit(SIGNAL_ASENDER, &connection->flags);

		flush_signals(current);

		/* Note:
		 * -EINTR	 (on meta) we got a signal
		 * -EAGAIN	 (on meta) rcvtimeo expired
		 * -ECONNRESET	 other side closed the connection
		 * -ERESTARTSYS  (on data) we got a signal
		 * rv <  0	 other than above: unexpected error!
		 * rv == expected: full header or command
		 * rv <  expected: "woken" by signal during receive
		 * rv == 0	 : "connection shut down by peer"
		 */
		if (likely(rv > 0)) {
			received += rv;
			buf	 += rv;
		} else if (rv == 0) {
			drbd_err(connection, "meta connection shut down by peer.\n");
			goto reconnect;
		} else if (rv == -EAGAIN) {
			/* If the data socket received something meanwhile,
			 * that is good enough: peer is still alive. */
			if (time_after(connection->last_received,
				jiffies - connection->meta.socket->sk->sk_rcvtimeo))
				continue;
			if (ping_timeout_active) {
				drbd_err(connection, "PingAck did not arrive in time.\n");
				goto reconnect;
			}
			set_bit(SEND_PING, &connection->flags);
			continue;
		} else if (rv == -EINTR) {
			continue;
		} else {
			drbd_err(connection, "sock_recvmsg returned %d\n", rv);
			goto reconnect;
		}

		if (received == expect && cmd == NULL) {
			if (decode_header(connection, connection->meta.rbuf, &pi))
				goto reconnect;
			cmd = &asender_tbl[pi.cmd];
			if (pi.cmd >= ARRAY_SIZE(asender_tbl) || !cmd->fn) {
				drbd_err(connection, "Unexpected meta packet %s (0x%04x)\n",
					 cmdname(pi.cmd), pi.cmd);
				goto disconnect;
			}
			expect = header_size + cmd->pkt_size;
			if (pi.size != expect - header_size) {
				drbd_err(connection, "Wrong packet size on meta (c: %d, l: %d)\n",
					pi.cmd, pi.size);
				goto reconnect;
			}
		}
		if (received == expect) {
			bool err;

			err = cmd->fn(connection, &pi);
			if (err) {
				drbd_err(connection, "%pf failed\n", cmd->fn);
				goto reconnect;
			}

			connection->last_received = jiffies;

			if (cmd == &asender_tbl[P_PING_ACK]) {
				/* restore idle timeout */
				connection->meta.socket->sk->sk_rcvtimeo = ping_int * HZ;
				ping_timeout_active = false;
			}

			buf	 = connection->meta.rbuf;
			received = 0;
			expect	 = header_size;
			cmd	 = NULL;
		}
	}

	if (0) {
reconnect:
		change_cstate(connection, C_NETWORK_FAILURE, CS_HARD);
	}
	if (0) {
disconnect:
		change_cstate(connection, C_DISCONNECTING, CS_HARD);
	}
	clear_bit(SIGNAL_ASENDER, &connection->flags);

	drbd_info(connection, "asender terminated\n");

	return 0;
}<|MERGE_RESOLUTION|>--- conflicted
+++ resolved
@@ -2125,11 +2125,7 @@
 }
 
 /* maybe change sync_ee into interval trees as well? */
-<<<<<<< HEAD
-static bool overlaping_resync_write(struct drbd_device *device, struct drbd_peer_request *peer_req)
-=======
-static bool overlapping_resync_write(struct drbd_conf *mdev, struct drbd_peer_request *peer_req)
->>>>>>> 208eda9e
+static bool overlapping_resync_write(struct drbd_device *device, struct drbd_peer_request *peer_req)
 {
 	struct drbd_peer_request *rs_req;
 	bool rv = 0;
@@ -2144,12 +2140,6 @@
 	}
 	spin_unlock_irq(&device->resource->req_lock);
 
-<<<<<<< HEAD
-	if (rv)
-		drbd_warn(device, "WARN: Avoiding concurrent data/resync write to single sector.\n");
-
-=======
->>>>>>> 208eda9e
 	return rv;
 }
 
@@ -2476,13 +2466,8 @@
 	list_add(&peer_req->w.list, &device->active_ee);
 	spin_unlock_irq(&device->resource->req_lock);
 
-<<<<<<< HEAD
 	if (peer_device->repl_state[NOW] == L_SYNC_TARGET)
-		wait_event(device->ee_wait, !overlaping_resync_write(device, peer_req));
-=======
-	if (mdev->state.conn == C_SYNC_TARGET)
-		wait_event(mdev->ee_wait, !overlapping_resync_write(mdev, peer_req));
->>>>>>> 208eda9e
+		wait_event(device->ee_wait, !overlapping_resync_write(device, peer_req));
 
 	if (peer_device->connection->agreed_pro_version < 100) {
 		rcu_read_lock();
