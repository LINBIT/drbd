--- conflicted
+++ resolved
@@ -7801,13 +7801,8 @@
 
 	if (pi.cmd != P_AUTH_CHALLENGE) {
 		drbd_err(connection, "expected AuthChallenge packet, received: %s (0x%04x)\n",
-<<<<<<< HEAD
 			 drbd_packet_name(pi.cmd), pi.cmd);
-		rv = 0;
-=======
-			 cmdname(pi.cmd), pi.cmd);
 		rv = -1;
->>>>>>> d5b04db8
 		goto fail;
 	}
 
