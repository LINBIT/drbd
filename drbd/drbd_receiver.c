/*
   drbd_receiver.c

   This file is part of DRBD by Philipp Reisner and Lars Ellenberg.

   Copyright (C) 2001-2008, LINBIT Information Technologies GmbH.
   Copyright (C) 1999-2008, Philipp Reisner <philipp.reisner@linbit.com>.
   Copyright (C) 2002-2008, Lars Ellenberg <lars.ellenberg@linbit.com>.

   drbd is free software; you can redistribute it and/or modify
   it under the terms of the GNU General Public License as published by
   the Free Software Foundation; either version 2, or (at your option)
   any later version.

   drbd is distributed in the hope that it will be useful,
   but WITHOUT ANY WARRANTY; without even the implied warranty of
   MERCHANTABILITY or FITNESS FOR A PARTICULAR PURPOSE.  See the
   GNU General Public License for more details.

   You should have received a copy of the GNU General Public License
   along with drbd; see the file COPYING.  If not, write to
   the Free Software Foundation, 675 Mass Ave, Cambridge, MA 02139, USA.
 */


#include <linux/autoconf.h>
#include <linux/module.h>

#include <asm/uaccess.h>
#include <net/sock.h>

#include <linux/drbd.h>
#include <linux/fs.h>
#include <linux/file.h>
#include <linux/in.h>
#include <linux/mm.h>
#include <linux/memcontrol.h>
#include <linux/mm_inline.h>
#include <linux/slab.h>
#include <linux/pkt_sched.h>
#define __KERNEL_SYSCALLS__
#include <linux/unistd.h>
#include <linux/vmalloc.h>
#include <linux/random.h>
#include "drbd_int.h"
#include "drbd_protocol.h"
#include "drbd_req.h"
#include "drbd_vli.h"
#include <linux/scatterlist.h>

struct flush_work {
	struct drbd_work w;
	struct drbd_device *device;
	struct drbd_epoch *epoch;
};

struct packet_info {
	enum drbd_packet cmd;
	unsigned int size;
	int vnr;
	void *data;
};

enum finish_epoch {
	FE_STILL_LIVE,
	FE_DESTROYED,
	FE_RECYCLED,
};

STATIC int drbd_do_features(struct drbd_connection *connection);
STATIC int drbd_do_auth(struct drbd_connection *connection);
static int drbd_disconnected(struct drbd_peer_device *);

STATIC enum finish_epoch drbd_may_finish_epoch(struct drbd_connection *, struct drbd_epoch *, enum epoch_event);
STATIC int e_end_block(struct drbd_work *, int);

static struct drbd_epoch *previous_epoch(struct drbd_connection *connection, struct drbd_epoch *epoch)
{
	struct drbd_epoch *prev;
	spin_lock(&connection->epoch_lock);
	prev = list_entry(epoch->list.prev, struct drbd_epoch, list);
	if (prev == epoch || prev == connection->current_epoch)
		prev = NULL;
	spin_unlock(&connection->epoch_lock);
	return prev;
}

#define GFP_TRY	(__GFP_HIGHMEM | __GFP_NOWARN)

/*
 * some helper functions to deal with single linked page lists,
 * page->private being our "next" pointer.
 */

/* If at least n pages are linked at head, get n pages off.
 * Otherwise, don't modify head, and return NULL.
 * Locking is the responsibility of the caller.
 */
static struct page *page_chain_del(struct page **head, int n)
{
	struct page *page;
	struct page *tmp;

	BUG_ON(!n);
	BUG_ON(!head);

	page = *head;

	if (!page)
		return NULL;

	while (page) {
		tmp = page_chain_next(page);
		if (--n == 0)
			break; /* found sufficient pages */
		if (tmp == NULL)
			/* insufficient pages, don't use any of them. */
			return NULL;
		page = tmp;
	}

	/* add end of list marker for the returned list */
	set_page_private(page, 0);
	/* actual return value, and adjustment of head */
	page = *head;
	*head = tmp;
	return page;
}

/* may be used outside of locks to find the tail of a (usually short)
 * "private" page chain, before adding it back to a global chain head
 * with page_chain_add() under a spinlock. */
static struct page *page_chain_tail(struct page *page, int *len)
{
	struct page *tmp;
	int i = 1;
	while ((tmp = page_chain_next(page)))
		++i, page = tmp;
	if (len)
		*len = i;
	return page;
}

static int page_chain_free(struct page *page)
{
	struct page *tmp;
	int i = 0;
	page_chain_for_each_safe(page, tmp) {
		put_page(page);
		++i;
	}
	return i;
}

static void page_chain_add(struct page **head,
		struct page *chain_first, struct page *chain_last)
{
#if 1
	struct page *tmp;
	tmp = page_chain_tail(chain_first, NULL);
	BUG_ON(tmp != chain_last);
#endif

	/* add chain to head */
	set_page_private(chain_last, (unsigned long)*head);
	*head = chain_first;
}

static struct page *__drbd_alloc_pages(struct drbd_device *device,
				       unsigned int number)
{
	struct page *page = NULL;
	struct page *tmp = NULL;
	unsigned int i = 0;

	/* Yes, testing drbd_pp_vacant outside the lock is racy.
	 * So what. It saves a spin_lock. */
	if (drbd_pp_vacant >= number) {
		spin_lock(&drbd_pp_lock);
		page = page_chain_del(&drbd_pp_pool, number);
		if (page)
			drbd_pp_vacant -= number;
		spin_unlock(&drbd_pp_lock);
		if (page)
			return page;
	}

	/* GFP_TRY, because we must not cause arbitrary write-out: in a DRBD
	 * "criss-cross" setup, that might cause write-out on some other DRBD,
	 * which in turn might block on the other node at this very place.  */
	for (i = 0; i < number; i++) {
		tmp = alloc_page(GFP_TRY);
		if (!tmp)
			break;
		set_page_private(tmp, (unsigned long)page);
		page = tmp;
	}

	if (i == number)
		return page;

	/* Not enough pages immediately available this time.
	 * No need to jump around here, drbd_alloc_pages will retry this
	 * function "soon". */
	if (page) {
		tmp = page_chain_tail(page, NULL);
		spin_lock(&drbd_pp_lock);
		page_chain_add(&drbd_pp_pool, page, tmp);
		drbd_pp_vacant += i;
		spin_unlock(&drbd_pp_lock);
	}
	return NULL;
}

static void reclaim_finished_net_peer_reqs(struct drbd_device *device,
					   struct list_head *to_be_freed)
{
	struct drbd_peer_request *peer_req, *tmp;

	/* The EEs are always appended to the end of the list. Since
	   they are sent in order over the wire, they have to finish
	   in order. As soon as we see the first not finished we can
	   stop to examine the list... */

	list_for_each_entry_safe(peer_req, tmp, &device->net_ee, w.list) {
		if (drbd_peer_req_has_active_page(peer_req))
			break;
		list_move(&peer_req->w.list, to_be_freed);
	}
}

static void drbd_reclaim_net(struct drbd_device *device)
{
	LIST_HEAD(reclaimed);
	struct drbd_peer_request *peer_req, *t;

	spin_lock_irq(&device->resource->req_lock);
	reclaim_finished_net_peer_reqs(device, &reclaimed);
	spin_unlock_irq(&device->resource->req_lock);

	list_for_each_entry_safe(peer_req, t, &reclaimed, w.list)
		drbd_free_net_peer_req(device, peer_req);
}

/**
 * drbd_alloc_pages() - Returns @number pages, retries forever (or until signalled)
 * @device:	DRBD device.
 * @number:	number of pages requested
 * @retry:	whether to retry, if not enough pages are available right now
 *
 * Tries to allocate number pages, first from our own page pool, then from
 * the kernel, unless this allocation would exceed the max_buffers setting.
 * Possibly retry until DRBD frees sufficient pages somewhere else.
 *
 * Returns a page chain linked via page->private.
 */
struct page *drbd_alloc_pages(struct drbd_peer_device *peer_device, unsigned int number,
			      bool retry)
{
	struct drbd_device *device = peer_device->device;
	struct page *page = NULL;
	DEFINE_WAIT(wait);

	if (atomic_read(&device->pp_in_use) < device->device_conf.max_buffers)
		page = __drbd_alloc_pages(device, number);

	while (page == NULL) {
		prepare_to_wait(&drbd_pp_wait, &wait, TASK_INTERRUPTIBLE);

		drbd_reclaim_net(device);

		if (atomic_read(&device->pp_in_use) < device->device_conf.max_buffers) {
			page = __drbd_alloc_pages(device, number);
			if (page)
				break;
		}

		if (!retry)
			break;

		if (signal_pending(current)) {
			drbd_warn(device, "drbd_alloc_pages interrupted!\n");
			break;
		}

		schedule();
	}
	finish_wait(&drbd_pp_wait, &wait);

	if (page)
		atomic_add(number, &device->pp_in_use);
	return page;
}

/* Must not be used from irq, as that may deadlock: see drbd_alloc_pages.
 * Is also used from inside an other spin_lock_irq(&resource->req_lock);
 * Either links the page chain back to the global pool,
 * or returns all pages to the system. */
STATIC void drbd_free_pages(struct drbd_device *device, struct page *page, int is_net)
{
	atomic_t *a = is_net ? &device->pp_in_use_by_net : &device->pp_in_use;
	int i;

	if (drbd_pp_vacant > (DRBD_MAX_BIO_SIZE/PAGE_SIZE) * minor_count)
		i = page_chain_free(page);
	else {
		struct page *tmp;
		tmp = page_chain_tail(page, &i);
		spin_lock(&drbd_pp_lock);
		page_chain_add(&drbd_pp_pool, page, tmp);
		drbd_pp_vacant += i;
		spin_unlock(&drbd_pp_lock);
	}
	i = atomic_sub_return(i, a);
	if (i < 0)
		drbd_warn(device, "ASSERTION FAILED: %s: %d < 0\n",
			is_net ? "pp_in_use_by_net" : "pp_in_use", i);
	wake_up(&drbd_pp_wait);
}

/*
You need to hold the req_lock:
 _drbd_wait_ee_list_empty()

You must not have the req_lock:
 drbd_free_peer_req()
 drbd_alloc_peer_req()
 drbd_free_peer_reqs()
 drbd_ee_fix_bhs()
 drbd_finish_peer_reqs()
 drbd_clear_done_ee()
 drbd_wait_ee_list_empty()
*/

struct drbd_peer_request *
drbd_alloc_peer_req(struct drbd_peer_device *peer_device, u64 id, sector_t sector,
		    unsigned int data_size, gfp_t gfp_mask) __must_hold(local)
{
	struct drbd_device *device = peer_device->device;
	struct drbd_peer_request *peer_req;
	struct page *page;
	unsigned nr_pages = (data_size + PAGE_SIZE -1) >> PAGE_SHIFT;

	if (drbd_insert_fault(device, DRBD_FAULT_AL_EE))
		return NULL;

	peer_req = mempool_alloc(drbd_ee_mempool, gfp_mask & ~__GFP_HIGHMEM);
	if (!peer_req) {
		if (!(gfp_mask & __GFP_NOWARN))
			drbd_err(device, "%s: allocation failed\n", __func__);
		return NULL;
	}

	page = drbd_alloc_pages(peer_device, nr_pages, (gfp_mask & __GFP_WAIT));
	if (!page)
		goto fail;

	drbd_clear_interval(&peer_req->i);
	peer_req->i.size = data_size;
	peer_req->i.sector = sector;
	peer_req->i.local = false;
	peer_req->i.waiting = false;

	peer_req->epoch = NULL;
	peer_req->peer_device = peer_device;
	peer_req->pages = page;
	atomic_set(&peer_req->pending_bios, 0);
	peer_req->flags = 0;
	/*
	 * The block_id is opaque to the receiver.  It is not endianness
	 * converted, and sent back to the sender unchanged.
	 */
	peer_req->block_id = id;

	return peer_req;

 fail:
	mempool_free(peer_req, drbd_ee_mempool);
	return NULL;
}

void __drbd_free_peer_req(struct drbd_device *device, struct drbd_peer_request *peer_req,
		       int is_net)
{
	if (peer_req->flags & EE_HAS_DIGEST)
		kfree(peer_req->digest);
	drbd_free_pages(device, peer_req->pages, is_net);
	D_ASSERT(device, atomic_read(&peer_req->pending_bios) == 0);
	D_ASSERT(device, drbd_interval_empty(&peer_req->i));
	mempool_free(peer_req, drbd_ee_mempool);
}

int drbd_free_peer_reqs(struct drbd_device *device, struct list_head *list)
{
	LIST_HEAD(work_list);
	struct drbd_peer_request *peer_req, *t;
	int count = 0;
	int is_net = list == &device->net_ee;

	spin_lock_irq(&device->resource->req_lock);
	list_splice_init(list, &work_list);
	spin_unlock_irq(&device->resource->req_lock);

	list_for_each_entry_safe(peer_req, t, &work_list, w.list) {
		__drbd_free_peer_req(device, peer_req, is_net);
		count++;
	}
	return count;
}

/*
 * See also comments in _req_mod(,BARRIER_ACKED) and receive_Barrier.
 */
static int drbd_finish_peer_reqs(struct drbd_device *device)
{
	LIST_HEAD(work_list);
	LIST_HEAD(reclaimed);
	struct drbd_peer_request *peer_req, *t;
	int err = 0;

	spin_lock_irq(&device->resource->req_lock);
	reclaim_finished_net_peer_reqs(device, &reclaimed);
	list_splice_init(&device->done_ee, &work_list);
	spin_unlock_irq(&device->resource->req_lock);

	list_for_each_entry_safe(peer_req, t, &reclaimed, w.list)
		drbd_free_net_peer_req(device, peer_req);

	/* possible callbacks here:
	 * e_end_block, and e_end_resync_block, e_send_discard_write.
	 * all ignore the last argument.
	 */
	list_for_each_entry_safe(peer_req, t, &work_list, w.list) {
		int err2;

		/* list_del not necessary, next/prev members not touched */
		err2 = peer_req->w.cb(&peer_req->w, !!err);
		if (!err)
			err = err2;
		drbd_free_peer_req(device, peer_req);
	}
	wake_up(&device->ee_wait);

	return err;
}

static void _drbd_wait_ee_list_empty(struct drbd_device *device,
				     struct list_head *head)
{
	DEFINE_WAIT(wait);

	/* avoids spin_lock/unlock
	 * and calling prepare_to_wait in the fast path */
	while (!list_empty(head)) {
		prepare_to_wait(&device->ee_wait, &wait, TASK_UNINTERRUPTIBLE);
		spin_unlock_irq(&device->resource->req_lock);
		schedule();
		finish_wait(&device->ee_wait, &wait);
		spin_lock_irq(&device->resource->req_lock);
	}
}

static void drbd_wait_ee_list_empty(struct drbd_device *device,
				    struct list_head *head)
{
	spin_lock_irq(&device->resource->req_lock);
	_drbd_wait_ee_list_empty(device, head);
	spin_unlock_irq(&device->resource->req_lock);
}

/* see also kernel_accept; which is only present since 2.6.18.
 * also we want to log which part of it failed, exactly */
STATIC int drbd_accept(const char **what, struct socket *sock, struct socket **newsock)
{
	struct sock *sk = sock->sk;
	int err = 0;

	*what = "listen";
	err = sock->ops->listen(sock, 5);
	if (err < 0)
		goto out;

	*what = "sock_create_lite";
	err = sock_create_lite(sk->sk_family, sk->sk_type, sk->sk_protocol,
			       newsock);
	if (err < 0)
		goto out;

	*what = "accept";
	err = sock->ops->accept(sock, *newsock, 0);
	if (err < 0) {
		sock_release(*newsock);
		*newsock = NULL;
		goto out;
	}
	(*newsock)->ops  = sock->ops;
	__module_get((*newsock)->ops->owner);

out:
	return err;
}

STATIC int drbd_recv_short(struct socket *sock, void *buf, size_t size, int flags)
{
	mm_segment_t oldfs;
	struct kvec iov = {
		.iov_base = buf,
		.iov_len = size,
	};
	struct msghdr msg = {
		.msg_iovlen = 1,
		.msg_iov = (struct iovec *)&iov,
		.msg_flags = (flags ? flags : MSG_WAITALL | MSG_NOSIGNAL)
	};
	int rv;

	oldfs = get_fs();
	set_fs(KERNEL_DS);
	rv = sock_recvmsg(sock, &msg, size, msg.msg_flags);
	set_fs(oldfs);

	return rv;
}

STATIC int drbd_recv(struct drbd_connection *connection, void *buf, size_t size)
{
	mm_segment_t oldfs;
	struct kvec iov = {
		.iov_base = buf,
		.iov_len = size,
	};
	struct msghdr msg = {
		.msg_iovlen = 1,
		.msg_iov = (struct iovec *)&iov,
		.msg_flags = MSG_WAITALL | MSG_NOSIGNAL
	};
	int rv;

	oldfs = get_fs();
	set_fs(KERNEL_DS);

	for (;;) {
		rv = sock_recvmsg(connection->data.socket, &msg, size, msg.msg_flags);
		if (rv == size)
			break;

		/* Note:
		 * ECONNRESET	other side closed the connection
		 * ERESTARTSYS	(on  sock) we got a signal
		 */

		if (rv < 0) {
			if (rv == -ECONNRESET)
				drbd_info(connection, "sock was reset by peer\n");
			else if (rv != -ERESTARTSYS)
				drbd_err(connection, "sock_recvmsg returned %d\n", rv);
			break;
		} else if (rv == 0) {
			drbd_info(connection, "sock was shut down by peer\n");
			break;
		} else	{
			/* signal came in, or peer/link went down,
			 * after we read a partial message
			 */
			/* D_ASSERT(device, signal_pending(current)); */
			break;
		}
	};

	set_fs(oldfs);

	if (rv != size)
		change_cstate(connection, C_BROKEN_PIPE, CS_HARD);

	return rv;
}

static int drbd_recv_all(struct drbd_connection *connection, void *buf, size_t size)
{
	int err;

	err = drbd_recv(connection, buf, size);
	if (err != size) {
		if (err >= 0)
			err = -EIO;
	} else
		err = 0;
	return err;
}

static int drbd_recv_all_warn(struct drbd_connection *connection, void *buf, size_t size)
{
	int err;

	err = drbd_recv_all(connection, buf, size);
	if (err && !signal_pending(current))
		drbd_warn(connection, "short read (expected size %d)\n", (int)size);
	return err;
}

/* quoting tcp(7):
 *   On individual connections, the socket buffer size must be set prior to the
 *   listen(2) or connect(2) calls in order to have it take effect.
 * This is our wrapper to do so.
 */
static void drbd_setbufsize(struct socket *sock, unsigned int snd,
		unsigned int rcv)
{
	/* open coded SO_SNDBUF, SO_RCVBUF */
	if (snd) {
		sock->sk->sk_sndbuf = snd;
		sock->sk->sk_userlocks |= SOCK_SNDBUF_LOCK;
	}
	if (rcv) {
		sock->sk->sk_rcvbuf = rcv;
		sock->sk->sk_userlocks |= SOCK_RCVBUF_LOCK;
	}
}

STATIC struct socket *drbd_try_connect(struct drbd_connection *connection)
{
	const char *what;
	struct socket *sock;
	struct sockaddr_in6 src_in6;
	struct sockaddr_in6 peer_in6;
	struct net_conf *nc;
	int err, peer_addr_len, my_addr_len;
	int sndbuf_size, rcvbuf_size, connect_int;
	int disconnect_on_error = 1;

	rcu_read_lock();
	nc = rcu_dereference(connection->net_conf);
	if (!nc) {
		rcu_read_unlock();
		return NULL;
	}
	sndbuf_size = nc->sndbuf_size;
	rcvbuf_size = nc->rcvbuf_size;
	connect_int = nc->connect_int;
	rcu_read_unlock();

	my_addr_len = min_t(int, connection->my_addr_len, sizeof(src_in6));
	memcpy(&src_in6, &connection->my_addr, my_addr_len);

	if (((struct sockaddr *)&connection->my_addr)->sa_family == AF_INET6)
		src_in6.sin6_port = 0;
	else
		((struct sockaddr_in *)&src_in6)->sin_port = 0; /* AF_INET & AF_SCI */

	peer_addr_len = min_t(int, connection->peer_addr_len, sizeof(src_in6));
	memcpy(&peer_in6, &connection->peer_addr, peer_addr_len);

	what = "sock_create_kern";
	err = sock_create_kern(((struct sockaddr *)&src_in6)->sa_family,
			       SOCK_STREAM, IPPROTO_TCP, &sock);
	if (err < 0) {
		sock = NULL;
		goto out;
	}

	sock->sk->sk_rcvtimeo =
	sock->sk->sk_sndtimeo = connect_int * HZ;
	drbd_setbufsize(sock, sndbuf_size, rcvbuf_size);

       /* explicitly bind to the configured IP as source IP
	*  for the outgoing connections.
	*  This is needed for multihomed hosts and to be
	*  able to use lo: interfaces for drbd.
	* Make sure to use 0 as port number, so linux selects
	*  a free one dynamically.
	*/
	what = "bind before connect";
	err = sock->ops->bind(sock, (struct sockaddr *) &src_in6, my_addr_len);
	if (err < 0)
		goto out;

	/* connect may fail, peer not yet available.
	 * stay C_WF_CONNECTION, don't go Disconnecting! */
	disconnect_on_error = 0;
	what = "connect";
	err = sock->ops->connect(sock, (struct sockaddr *) &peer_in6, peer_addr_len, 0);

out:
	if (err < 0) {
		if (sock) {
			sock_release(sock);
			sock = NULL;
		}
		switch (-err) {
			/* timeout, busy, signal pending */
		case ETIMEDOUT: case EAGAIN: case EINPROGRESS:
		case EINTR: case ERESTARTSYS:
			/* peer not (yet) available, network problem */
		case ECONNREFUSED: case ENETUNREACH:
		case EHOSTDOWN:    case EHOSTUNREACH:
			disconnect_on_error = 0;
			break;
		default:
			drbd_err(connection, "%s failed, err = %d\n", what, err);
		}
		if (disconnect_on_error)
			change_cstate(connection, C_DISCONNECTING, CS_HARD);
	}

	return sock;
}

STATIC struct socket *drbd_wait_for_connect(struct drbd_connection *connection)
{
	int timeo, err, my_addr_len;
	int sndbuf_size, rcvbuf_size, connect_int;
	struct socket *s_estab = NULL, *s_listen;
	struct sockaddr_in6 my_addr;
	struct net_conf *nc;
	const char *what;

	rcu_read_lock();
	nc = rcu_dereference(connection->net_conf);
	if (!nc) {
		rcu_read_unlock();
		return NULL;
	}
	sndbuf_size = nc->sndbuf_size;
	rcvbuf_size = nc->rcvbuf_size;
	connect_int = nc->connect_int;
	rcu_read_unlock();

	my_addr_len = min_t(int, connection->my_addr_len, sizeof(struct sockaddr_in6));
	memcpy(&my_addr, &connection->my_addr, my_addr_len);

	what = "sock_create_kern";
	err = sock_create_kern(((struct sockaddr *)&my_addr)->sa_family,
		SOCK_STREAM, IPPROTO_TCP, &s_listen);
	if (err) {
		s_listen = NULL;
		goto out;
	}

	timeo = connect_int * HZ;
	timeo += (random32() & 1) ? timeo / 7 : -timeo / 7; /* 28.5% random jitter */

	s_listen->sk->sk_reuse    = 1; /* SO_REUSEADDR */
	s_listen->sk->sk_rcvtimeo = timeo;
	s_listen->sk->sk_sndtimeo = timeo;
	drbd_setbufsize(s_listen, sndbuf_size, rcvbuf_size);

	what = "bind before listen";
	err = s_listen->ops->bind(s_listen, (struct sockaddr *)&my_addr, my_addr_len);
	if (err < 0)
		goto out;

	err = drbd_accept(&what, s_listen, &s_estab);

out:
	if (s_listen)
		sock_release(s_listen);
	if (err < 0) {
		if (err != -EAGAIN && err != -EINTR && err != -ERESTARTSYS) {
			drbd_err(connection, "%s failed, err = %d\n", what, err);
			change_cstate(connection, C_DISCONNECTING, CS_HARD);
		}
	}

	return s_estab;
}

static int decode_header(struct drbd_connection *, void *, struct packet_info *);

static int send_first_packet(struct drbd_connection *connection, struct drbd_socket *sock,
			     enum drbd_packet cmd)
{
	if (!conn_prepare_command(connection, sock))
		return -EIO;
	return conn_send_command(connection, sock, cmd, 0, NULL, 0);
}

static int receive_first_packet(struct drbd_connection *connection, struct socket *sock)
{
	unsigned int header_size = drbd_header_size(connection);
	struct packet_info pi;
	int err;

	err = drbd_recv_short(sock, connection->data.rbuf, header_size, 0);
	if (err != header_size) {
		if (err >= 0)
			err = -EIO;
		return err;
	}
	err = decode_header(connection, connection->data.rbuf, &pi);
	if (err)
		return err;
	return pi.cmd;
}

/**
 * drbd_socket_okay() - Free the socket if its connection is not okay
 * @sock:	pointer to the pointer to the socket.
 */
static int drbd_socket_okay(struct socket **sock)
{
	int rr;
	char tb[4];

	if (!*sock)
		return false;

	rr = drbd_recv_short(*sock, tb, 4, MSG_DONTWAIT | MSG_PEEK);

	if (rr > 0 || rr == -EAGAIN) {
		return true;
	} else {
		sock_release(*sock);
		*sock = NULL;
		return false;
	}
}
/* Gets called if a connection is established, or if a new minor gets created
   in a connection */
int drbd_connected(struct drbd_peer_device *peer_device)
{
	struct drbd_device *device = peer_device->device;
	int err;

	atomic_set(&peer_device->packet_seq, 0);
	peer_device->peer_seq = 0;

	err = drbd_send_sync_param(peer_device);
	if (!err)
		err = drbd_send_sizes(peer_device, 0, 0);
	if (!err)
		err = drbd_send_uuids(peer_device);
	clear_bit(USE_DEGR_WFC_T, &peer_device->flags);
	clear_bit(RESIZE_PENDING, &peer_device->flags);
	mod_timer(&device->request_timer, jiffies + HZ); /* just start it here. */
	return err;
}

/*
 * return values:
 *   1 yes, we have a valid connection
 *   0 oops, did not work out, please try again
 *  -1 peer talks different language,
 *     no point in trying again, please go standalone.
 *  -2 We do not have a network config...
 */
STATIC int conn_connect(struct drbd_connection *connection)
{
	struct drbd_socket sock, msock;
	struct drbd_peer_device *peer_device;
	struct net_conf *nc;
	int vnr, timeout, try, h, ok;
	bool discard_my_data;

	if (change_cstate(connection, C_WF_CONNECTION, CS_VERBOSE) < SS_SUCCESS)
		return -2;

	mutex_init(&sock.mutex);
	sock.sbuf = connection->data.sbuf;
	sock.rbuf = connection->data.rbuf;
	sock.socket = NULL;
	mutex_init(&msock.mutex);
	msock.sbuf = connection->meta.sbuf;
	msock.rbuf = connection->meta.rbuf;
	msock.socket = NULL;

	clear_bit(DISCARD_CONCURRENT, &connection->flags);

	/* Assume that the peer only understands protocol 80 until we know better.  */
	connection->agreed_pro_version = 80;

	do {
		struct socket *s;

		for (try = 0;;) {
			/* 3 tries, this should take less than a second! */
			s = drbd_try_connect(connection);
			if (s || ++try >= 3)
				break;
			/* give the other side time to call bind() & listen() */
			schedule_timeout_interruptible(HZ / 10);
		}

		if (s) {
			if (!sock.socket) {
				sock.socket = s;
				send_first_packet(connection, &sock, P_INITIAL_DATA);
			} else if (!msock.socket) {
				msock.socket = s;
				send_first_packet(connection, &msock, P_INITIAL_META);
			} else {
				drbd_err(connection, "Logic error in conn_connect()\n");
				goto out_release_sockets;
			}
		}

		if (sock.socket && msock.socket) {
			rcu_read_lock();
			nc = rcu_dereference(connection->net_conf);
			timeout = nc->ping_timeo * HZ / 10;
			rcu_read_unlock();
			schedule_timeout_interruptible(timeout);
			ok = drbd_socket_okay(&sock.socket);
			ok = drbd_socket_okay(&msock.socket) && ok;
			if (ok)
				break;
		}

retry:
		s = drbd_wait_for_connect(connection);
		if (s) {
			try = receive_first_packet(connection, s);
			drbd_socket_okay(&sock.socket);
			drbd_socket_okay(&msock.socket);
			switch (try) {
			case P_INITIAL_DATA:
				if (sock.socket) {
					drbd_warn(connection, "initial packet S crossed\n");
					sock_release(sock.socket);
				}
				sock.socket = s;
				break;
			case P_INITIAL_META:
				if (msock.socket) {
					drbd_warn(connection, "initial packet M crossed\n");
					sock_release(msock.socket);
				}
				msock.socket = s;
				set_bit(DISCARD_CONCURRENT, &connection->flags);
				break;
			default:
				drbd_warn(connection, "Error receiving initial packet\n");
				sock_release(s);
				if (random32() & 1)
					goto retry;
			}
		}

		if (connection->cstate[NOW] <= C_DISCONNECTING)
			goto out_release_sockets;
		if (signal_pending(current)) {
			flush_signals(current);
			smp_rmb();
			if (get_t_state(&connection->receiver) == EXITING)
				goto out_release_sockets;
		}

		if (sock.socket && &msock.socket) {
			ok = drbd_socket_okay(&sock.socket);
			ok = drbd_socket_okay(&msock.socket) && ok;
			if (ok)
				break;
		}
	} while (1);

	sock.socket->sk->sk_reuse = 1; /* SO_REUSEADDR */
	msock.socket->sk->sk_reuse = 1; /* SO_REUSEADDR */

	sock.socket->sk->sk_allocation = GFP_NOIO;
	msock.socket->sk->sk_allocation = GFP_NOIO;

	sock.socket->sk->sk_priority = TC_PRIO_INTERACTIVE_BULK;
	msock.socket->sk->sk_priority = TC_PRIO_INTERACTIVE;

	/* NOT YET ...
	 * sock.socket->sk->sk_sndtimeo = connection->net_conf->timeout*HZ/10;
	 * sock.socket->sk->sk_rcvtimeo = MAX_SCHEDULE_TIMEOUT;
	 * first set it to the P_CONNECTION_FEATURES timeout,
	 * which we set to 4x the configured ping_timeout. */
	rcu_read_lock();
	nc = rcu_dereference(connection->net_conf);

	sock.socket->sk->sk_sndtimeo =
	sock.socket->sk->sk_rcvtimeo = nc->ping_timeo*4*HZ/10;

	msock.socket->sk->sk_rcvtimeo = nc->ping_int*HZ;
	timeout = nc->timeout * HZ / 10;
	discard_my_data = nc->discard_my_data;
	rcu_read_unlock();

	msock.socket->sk->sk_sndtimeo = timeout;

	/* we don't want delays.
	 * we use TCP_CORK where appropriate, though */
	drbd_tcp_nodelay(sock.socket);
	drbd_tcp_nodelay(msock.socket);

	connection->data.socket = sock.socket;
	connection->meta.socket = msock.socket;
	connection->last_received = jiffies;

	h = drbd_do_features(connection);
	if (h <= 0)
		return h;

	if (connection->cram_hmac_tfm) {
		switch (drbd_do_auth(connection)) {
		case -1:
			drbd_err(connection, "Authentication of peer failed\n");
			return -1;
		case 0:
			drbd_err(connection, "Authentication of peer failed, trying again.\n");
			return 0;
		}
	}

	connection->data.socket->sk->sk_sndtimeo = timeout;
	connection->data.socket->sk->sk_rcvtimeo = MAX_SCHEDULE_TIMEOUT;

	if (drbd_send_protocol(connection) == -EOPNOTSUPP)
		return -1;

	clear_bit(INITIAL_STATE_SENT, &connection->flags);
	clear_bit(INITIAL_STATE_RECEIVED, &connection->flags);
	rcu_read_lock();
	idr_for_each_entry(&connection->peer_devices, peer_device, vnr) {
		struct drbd_device *device = peer_device->device;
		kref_get(&device->kref);
		/* peer_device->connection cannot go away: caller holds a reference. */
		rcu_read_unlock();

		if (discard_my_data)
			set_bit(DISCARD_MY_DATA, &device->flags);
		else
			clear_bit(DISCARD_MY_DATA, &device->flags);

		drbd_connected(peer_device);
		kref_put(&device->kref, drbd_destroy_device);
		rcu_read_lock();
	}
	rcu_read_unlock();

	if (stable_state_change(connection->resource,
		change_cstate(connection, C_CONNECTED,
			CS_VERBOSE | CS_WAIT_COMPLETE | CS_SERIALIZE)) < SS_SUCCESS)
		return 0;

	drbd_thread_start(&connection->asender);

	mutex_lock(&connection->resource->conf_update);
	/* The discard_my_data flag is a single-shot modifier to the next
	 * connection attempt, the handshake of which is now well underway.
	 * No need for rcu style copying of the whole struct
	 * just to clear a single value. */
	connection->net_conf->discard_my_data = 0;
	mutex_unlock(&connection->resource->conf_update);

	return h;

out_release_sockets:
	if (sock.socket)
		sock_release(sock.socket);
	if (msock.socket)
		sock_release(msock.socket);
	return -1;
}

static int decode_header(struct drbd_connection *connection, void *header, struct packet_info *pi)
{
	unsigned int header_size = drbd_header_size(connection);

	if (header_size == sizeof(struct p_header100) &&
	    *(__be32 *)header == cpu_to_be32(DRBD_MAGIC_100)) {
		struct p_header100 *h = header;
		if (h->pad != 0) {
			drbd_err(connection, "Header padding is not zero\n");
			return -EINVAL;
		}
		pi->vnr = (s16)be16_to_cpu(h->volume);
		pi->cmd = be16_to_cpu(h->command);
		pi->size = be32_to_cpu(h->length);
	} else if (header_size == sizeof(struct p_header95) &&
		   *(__be16 *)header == cpu_to_be16(DRBD_MAGIC_BIG)) {
		struct p_header95 *h = header;
		pi->cmd = be16_to_cpu(h->command);
		pi->size = be32_to_cpu(h->length);
		pi->vnr = 0;
	} else if (header_size == sizeof(struct p_header80) &&
		   *(__be32 *)header == cpu_to_be32(DRBD_MAGIC)) {
		struct p_header80 *h = header;
		pi->cmd = be16_to_cpu(h->command);
		pi->size = be16_to_cpu(h->length);
		pi->vnr = 0;
	} else {
		drbd_err(connection, "Wrong magic value 0x%08x in protocol version %d\n",
			 be32_to_cpu(*(__be32 *)header),
			 connection->agreed_pro_version);
		return -EINVAL;
	}
	pi->data = header + header_size;
	return 0;
}

static int drbd_recv_header(struct drbd_connection *connection, struct packet_info *pi)
{
	void *buffer = connection->data.rbuf;
	int err;

	err = drbd_recv_all_warn(connection, buffer, drbd_header_size(connection));
	if (err)
		return err;

	err = decode_header(connection, buffer, pi);
	connection->last_received = jiffies;

	return err;
}

STATIC enum finish_epoch drbd_flush_after_epoch(struct drbd_connection *connection, struct drbd_epoch *epoch)
{
	int rv;
	struct drbd_resource *resource = connection->resource;
	struct drbd_device *device;
	int vnr;

	if (resource->write_ordering >= WO_BDEV_FLUSH) {
		rcu_read_lock();
		idr_for_each_entry(&resource->devices, device, vnr) {
			if (!get_ldev(device))
				continue;
			kref_get(&device->kref);
			rcu_read_unlock();

			rv = blkdev_issue_flush(device->ldev->backing_bdev, GFP_KERNEL,
						NULL);
			if (rv) {
				drbd_info(device, "local disk flush failed with status %d\n", rv);
				/* would rather check on EOPNOTSUPP, but that is not reliable.
				 * don't try again for ANY return value != 0
				 * if (rv == -EOPNOTSUPP) */
				drbd_bump_write_ordering(resource, WO_DRAIN_IO);
			}
			put_ldev(device);
			kref_put(&device->kref, drbd_destroy_device);

			rcu_read_lock();
			if (rv)
				break;
		}
		rcu_read_unlock();
	}

	return drbd_may_finish_epoch(connection, epoch, EV_BARRIER_DONE);
}

STATIC int w_flush(struct drbd_work *w, int cancel)
{
	struct flush_work *fw = container_of(w, struct flush_work, w);
	struct drbd_epoch *epoch = fw->epoch;
	struct drbd_peer_device *peer_device = epoch->peer_device;
	struct drbd_connection *connection = peer_device->connection;

	kfree(fw);

	if (!test_and_set_bit(DE_BARRIER_IN_NEXT_EPOCH_ISSUED, &epoch->flags))
		drbd_flush_after_epoch(connection, epoch);

	drbd_may_finish_epoch(connection, epoch, EV_PUT |
			      (peer_device->repl_state[NOW] < L_CONNECTED ? EV_CLEANUP : 0));

	return 0;
}

/**
 * drbd_may_finish_epoch() - Applies an epoch_event to the epoch's state, eventually finishes it.
 * @connection:	DRBD connection.
 * @epoch:	Epoch object.
 * @ev:		Epoch event.
 */
STATIC enum finish_epoch drbd_may_finish_epoch(struct drbd_connection *connection,
					       struct drbd_epoch *epoch,
					       enum epoch_event ev)
{
	int finish, epoch_size;
	struct drbd_epoch *next_epoch;
	int schedule_flush = 0;
	enum finish_epoch rv = FE_STILL_LIVE;
	struct drbd_resource *resource = connection->resource;

	spin_lock(&connection->epoch_lock);
	do {
		next_epoch = NULL;
		finish = 0;

		epoch_size = atomic_read(&epoch->epoch_size);

		switch (ev & ~EV_CLEANUP) {
		case EV_PUT:
			atomic_dec(&epoch->active);
			break;
		case EV_GOT_BARRIER_NR:
			set_bit(DE_HAVE_BARRIER_NUMBER, &epoch->flags);

			/* Special case: If we just switched from WO_BIO_BARRIER to
			   WO_BDEV_FLUSH we should not finish the current epoch */
			if (test_bit(DE_CONTAINS_A_BARRIER, &epoch->flags) && epoch_size == 1 &&
			    resource->write_ordering != WO_BIO_BARRIER &&
			    epoch == connection->current_epoch)
				clear_bit(DE_CONTAINS_A_BARRIER, &epoch->flags);
			break;
		case EV_BARRIER_DONE:
			set_bit(DE_BARRIER_IN_NEXT_EPOCH_DONE, &epoch->flags);
			break;
		case EV_BECAME_LAST:
			/* nothing to do*/
			break;
		}

		if (epoch_size != 0 &&
		    atomic_read(&epoch->active) == 0 &&
		    (test_bit(DE_HAVE_BARRIER_NUMBER, &epoch->flags) || ev & EV_CLEANUP) &&
		    epoch->list.prev == &connection->current_epoch->list &&
		    !test_bit(DE_IS_FINISHING, &epoch->flags)) {
			/* Nearly all conditions are met to finish that epoch... */
			if (test_bit(DE_BARRIER_IN_NEXT_EPOCH_DONE, &epoch->flags) ||
			    resource->write_ordering == WO_NONE ||
			    (epoch_size == 1 && test_bit(DE_CONTAINS_A_BARRIER, &epoch->flags)) ||
			    ev & EV_CLEANUP) {
				finish = 1;
				set_bit(DE_IS_FINISHING, &epoch->flags);
			} else if (!test_bit(DE_BARRIER_IN_NEXT_EPOCH_ISSUED, &epoch->flags) &&
				 resource->write_ordering == WO_BIO_BARRIER) {
				atomic_inc(&epoch->active);
				schedule_flush = 1;
			}
		}
		if (finish) {
			if (!(ev & EV_CLEANUP)) {
				spin_unlock(&connection->epoch_lock);
				drbd_send_b_ack(epoch->peer_device, epoch->barrier_nr, epoch_size);
				spin_lock(&connection->epoch_lock);
			}
			if (test_bit(DE_HAVE_BARRIER_NUMBER, &epoch->flags))
				dec_unacked(epoch->peer_device);

			if (connection->current_epoch != epoch) {
				next_epoch = list_entry(epoch->list.next, struct drbd_epoch, list);
				list_del(&epoch->list);
				ev = EV_BECAME_LAST | (ev & EV_CLEANUP);
				connection->epochs--;
				kfree(epoch);

				if (rv == FE_STILL_LIVE)
					rv = FE_DESTROYED;
			} else {
				epoch->flags = 0;
				atomic_set(&epoch->epoch_size, 0);
				/* atomic_set(&epoch->active, 0); is alrady zero */
				if (rv == FE_STILL_LIVE)
					rv = FE_RECYCLED;
			}
		}

		if (!next_epoch)
			break;

		epoch = next_epoch;
	} while (1);

	spin_unlock(&connection->epoch_lock);

	if (schedule_flush) {
		struct flush_work *fw;
		fw = kmalloc(sizeof(*fw), GFP_ATOMIC);
		if (fw) {
			fw->w.cb = w_flush;
			fw->epoch = epoch;
			fw->device = NULL; /* FIXME drop this member, it is unused. */
			drbd_queue_work(&resource->work, &fw->w);
		} else {
			drbd_warn(resource, "Could not kmalloc a flush_work obj\n");
			set_bit(DE_BARRIER_IN_NEXT_EPOCH_ISSUED, &epoch->flags);
			/* That is not a recursion, only one level */
			drbd_may_finish_epoch(connection, epoch, EV_BARRIER_DONE);
			drbd_may_finish_epoch(connection, epoch, EV_PUT);
		}
	}

	return rv;
}

/**
 * drbd_bump_write_ordering() - Fall back to an other write ordering method
 * @resource:	DRBD resource.
 * @wo:		Write ordering method to try.
 */
void drbd_bump_write_ordering(struct drbd_resource *resource, enum write_ordering_e wo) __must_hold(local)
{
	struct disk_conf *dc;
	struct drbd_device *device;
	enum write_ordering_e pwo;
	int vnr, i = 0;
	static char *write_ordering_str[] = {
		[WO_NONE] = "none",
		[WO_DRAIN_IO] = "drain",
		[WO_BDEV_FLUSH] = "flush",
		[WO_BIO_BARRIER] = "barrier",
	};

	pwo = resource->write_ordering;
	wo = min(pwo, wo);
	rcu_read_lock();
	idr_for_each_entry(&resource->devices, device, vnr) {
		if (i++ == 1 && wo == WO_BIO_BARRIER)
			wo = WO_BDEV_FLUSH; /* WO = barrier does not handle multiple volumes */
		if (!get_ldev(device))
			continue;

		dc = rcu_dereference(device->ldev->disk_conf);

		if (wo == WO_BIO_BARRIER && !dc->disk_barrier)
			wo = WO_BDEV_FLUSH;
		if (wo == WO_BDEV_FLUSH && !dc->disk_flushes)
			wo = WO_DRAIN_IO;
		if (wo == WO_DRAIN_IO && !dc->disk_drain)
			wo = WO_NONE;
		put_ldev(device);
	}
	rcu_read_unlock();
	resource->write_ordering = wo;
	if (pwo != resource->write_ordering || wo == WO_BIO_BARRIER)
		drbd_info(resource, "Method to ensure write ordering: %s\n", write_ordering_str[resource->write_ordering]);
}

/**
 * drbd_submit_peer_request()
 * @device:	DRBD device.
 * @peer_req:	peer request
 * @rw:		flag field, see bio->bi_rw
 *
 * May spread the pages to multiple bios,
 * depending on bio_add_page restrictions.
 *
 * Returns 0 if all bios have been submitted,
 * -ENOMEM if we could not allocate enough bios,
 * -ENOSPC (any better suggestion?) if we have not been able to bio_add_page a
 *  single page to an empty bio (which should never happen and likely indicates
 *  that the lower level IO stack is in some way broken). This has been observed
 *  on certain Xen deployments.
 */
/* TODO allocate from our own bio_set. */
int drbd_submit_peer_request(struct drbd_device *device,
			     struct drbd_peer_request *peer_req,
			     const unsigned rw, const int fault_type)
{
	struct bio *bios = NULL;
	struct bio *bio;
	struct page *page = peer_req->pages;
	sector_t sector = peer_req->i.sector;
	unsigned ds = peer_req->i.size;
	unsigned n_bios = 0;
	unsigned nr_pages = (ds + PAGE_SIZE -1) >> PAGE_SHIFT;
	int err = -ENOMEM;

	/* In most cases, we will only need one bio.  But in case the lower
	 * level restrictions happen to be different at this offset on this
	 * side than those of the sending peer, we may need to submit the
	 * request in more than one bio.
	 *
	 * Plain bio_alloc is good enough here, this is no DRBD internally
	 * generated bio, but a bio allocated on behalf of the peer.
	 */
next_bio:
	bio = bio_alloc(GFP_NOIO, nr_pages);
	if (!bio) {
		drbd_err(device, "submit_ee: Allocation of a bio failed\n");
		goto fail;
	}
	/* > peer_req->i.sector, unless this is the first bio */
	bio->bi_sector = sector;
	bio->bi_bdev = device->ldev->backing_bdev;
	/* we special case some flags in the multi-bio case, see below
	 * (REQ_FLUSH, or BIO_RW_BARRIER in older kernels) */
	bio->bi_rw = rw;
	bio->bi_private = peer_req;
	bio->bi_end_io = drbd_peer_request_endio;

	bio->bi_next = bios;
	bios = bio;
	++n_bios;

	page_chain_for_each(page) {
		unsigned len = min_t(unsigned, ds, PAGE_SIZE);
		if (!bio_add_page(bio, page, len, 0)) {
			/* A single page must always be possible!
			 * But in case it fails anyways,
			 * we deal with it, and complain (below). */
			if (bio->bi_vcnt == 0) {
				drbd_err(device,
					"bio_add_page failed for len=%u, "
					"bi_vcnt=0 (bi_sector=%llu)\n",
					len, (unsigned long long)bio->bi_sector);
				err = -ENOSPC;
				goto fail;
			}
			goto next_bio;
		}
		ds -= len;
		sector += len >> 9;
		--nr_pages;
	}
	D_ASSERT(device, page == NULL);
	D_ASSERT(device, ds == 0);

	atomic_set(&peer_req->pending_bios, n_bios);
	do {
		bio = bios;
		bios = bios->bi_next;
		bio->bi_next = NULL;

		drbd_generic_make_request(device, fault_type, bio);

		/* strip off REQ_FLUSH,
		 * unless it is the first or last bio */
		if (bios && bios->bi_next)
			bios->bi_rw &= ~DRBD_REQ_FLUSH;
	} while (bios);
	return 0;

fail:
	while (bios) {
		bio = bios;
		bios = bios->bi_next;
		bio_put(bio);
	}
	return err;
}

static void drbd_remove_epoch_entry_interval(struct drbd_device *device,
					     struct drbd_peer_request *peer_req)
{
	struct drbd_interval *i = &peer_req->i;

	drbd_remove_interval(&device->write_requests, i);
	drbd_clear_interval(i);

	/* Wake up any processes waiting for this peer request to complete.  */
	if (i->waiting)
		wake_up(&device->misc_wait);
}

/**
 * w_e_reissue() - Worker callback; Resubmit a bio, without REQ_HARDBARRIER set
 * @device:	DRBD device.
 * @dw:		work object.
 * @cancel:	The connection will be closed anyways (unused in this callback)
 */
int w_e_reissue(struct drbd_work *w, int cancel) __releases(local)
{
	struct drbd_peer_request *peer_req =
		container_of(w, struct drbd_peer_request, w);
	struct drbd_peer_device *peer_device = peer_req->peer_device;
	struct drbd_device *device = peer_device->device;
	int err;
	/* We leave DE_CONTAINS_A_BARRIER and EE_IS_BARRIER in place,
	   (and DE_BARRIER_IN_NEXT_EPOCH_ISSUED in the previous Epoch)
	   so that we can finish that epoch in drbd_may_finish_epoch().
	   That is necessary if we already have a long chain of Epochs, before
	   we realize that BARRIER is actually not supported */

	/* As long as the -ENOTSUPP on the barrier is reported immediately
	   that will never trigger. If it is reported late, we will just
	   print that warning and continue correctly for all future requests
	   with WO_BDEV_FLUSH */
	if (previous_epoch(peer_device->connection, peer_req->epoch))
		drbd_warn(device, "Write ordering was not enforced (one time event)\n");

	/* we still have a local reference,
	 * get_ldev was done in receive_Data. */

	peer_req->w.cb = e_end_block;
	err = drbd_submit_peer_request(device, peer_req, WRITE, DRBD_FAULT_DT_WR);
	switch (err) {
	case -ENOMEM:
		peer_req->w.cb = w_e_reissue;
		drbd_queue_work(&peer_device->connection->data.work,
				&peer_req->w);
		/* retry later; fall through */
	case 0:
		/* keep worker happy and connection up */
		return 0;

	case -ENOSPC:
		/* no other error expected, but anyways: */
	default:
		/* forget the object,
		 * and cause a "Network failure" */
		spin_lock_irq(&device->resource->req_lock);
		list_del(&peer_req->w.list);
		drbd_remove_epoch_entry_interval(device, peer_req);
		spin_unlock_irq(&device->resource->req_lock);
		if (peer_req->flags & EE_CALL_AL_COMPLETE_IO)
			drbd_al_complete_io(device, &peer_req->i);
		drbd_may_finish_epoch(peer_device->connection, peer_req->epoch, EV_PUT + EV_CLEANUP);
		drbd_free_peer_req(device, peer_req);
		drbd_err(device, "submit failed, triggering re-connect\n");
		return err;
	}
}

static struct drbd_peer_device *
conn_peer_device(struct drbd_connection *connection, int volume_number)
{
	return idr_find(&connection->peer_devices, volume_number);
}

void conn_wait_active_ee_empty(struct drbd_connection *connection)
{
	struct drbd_peer_device *peer_device;
	int vnr;

	rcu_read_lock();
	idr_for_each_entry(&connection->peer_devices, peer_device, vnr) {
		struct drbd_device *device = peer_device->device;
		kref_get(&device->kref);
		rcu_read_unlock();
		drbd_wait_ee_list_empty(device, &device->active_ee);
		kref_put(&device->kref, &drbd_destroy_device);
		rcu_read_lock();
	}
	rcu_read_unlock();
}

STATIC int receive_Barrier(struct drbd_connection *connection, struct packet_info *pi)
{
	struct drbd_peer_device *peer_device;
	struct drbd_device *device;
	int rv, issue_flush;
	struct p_barrier *p = pi->data;
	struct drbd_epoch *epoch;

	peer_device = conn_peer_device(connection, pi->vnr);
	if (!peer_device)
		return -EIO;
	device = peer_device->device;

	inc_unacked(peer_device);

	connection->current_epoch->barrier_nr = p->barrier;
	connection->current_epoch->peer_device = peer_device;
	rv = drbd_may_finish_epoch(connection, connection->current_epoch, EV_GOT_BARRIER_NR);

	/* P_BARRIER_ACK may imply that the corresponding extent is dropped from
	 * the activity log, which means it would not be resynced in case the
	 * R_PRIMARY crashes now.
	 * Therefore we must send the barrier_ack after the barrier request was
	 * completed. */
	switch (connection->resource->write_ordering) {
	case WO_BIO_BARRIER:
	case WO_NONE:
		if (rv == FE_RECYCLED)
			return 0;
		break;

	case WO_BDEV_FLUSH:
	case WO_DRAIN_IO:
		if (rv == FE_STILL_LIVE) {
			set_bit(DE_BARRIER_IN_NEXT_EPOCH_ISSUED, &connection->current_epoch->flags);
			conn_wait_active_ee_empty(connection);
			rv = drbd_flush_after_epoch(connection, connection->current_epoch);
		}
		if (rv == FE_RECYCLED)
			return 0;

		/* The asender will send all the ACKs and barrier ACKs out, since
		   all EEs moved from the active_ee to the done_ee. We need to
		   provide a new epoch object for the EEs that come in soon */
		break;
	}

	/* receiver context, in the writeout path of the other node.
	 * avoid potential distributed deadlock */
	epoch = kmalloc(sizeof(struct drbd_epoch), GFP_NOIO);
	if (!epoch) {
		drbd_warn(connection, "Allocation of an epoch failed, slowing down\n");
		issue_flush = !test_and_set_bit(DE_BARRIER_IN_NEXT_EPOCH_ISSUED, &connection->current_epoch->flags);
		conn_wait_active_ee_empty(connection);
		if (issue_flush) {
			rv = drbd_flush_after_epoch(connection, connection->current_epoch);
			if (rv == FE_RECYCLED)
				return 0;
		}

		drbd_wait_ee_list_empty(device, &device->done_ee);

		return 0;
	}

	epoch->flags = 0;
	atomic_set(&epoch->epoch_size, 0);
	atomic_set(&epoch->active, 0);

	spin_lock(&connection->epoch_lock);
	if (atomic_read(&connection->current_epoch->epoch_size)) {
		list_add(&epoch->list, &connection->current_epoch->list);
		connection->current_epoch = epoch;
		connection->epochs++;
	} else {
		/* The current_epoch got recycled while we allocated this one... */
		kfree(epoch);
	}
	spin_unlock(&connection->epoch_lock);

	return 0;
}

/* used from receive_RSDataReply (recv_resync_read)
 * and from receive_Data */
STATIC struct drbd_peer_request *
read_in_block(struct drbd_peer_device *peer_device, u64 id, sector_t sector,
	      int data_size) __must_hold(local)
{
	struct drbd_device *device = peer_device->device;
	const sector_t capacity = drbd_get_capacity(device->this_bdev);
	struct drbd_peer_request *peer_req;
	struct page *page;
	int dgs, ds, err;
	void *dig_in = peer_device->connection->int_dig_in;
	void *dig_vv = peer_device->connection->int_dig_vv;
	unsigned long *data;

	dgs = 0;
	if (peer_device->connection->peer_integrity_tfm) {
		dgs = crypto_hash_digestsize(peer_device->connection->peer_integrity_tfm);
		/*
		 * FIXME: Receive the incoming digest into the receive buffer
		 *	  here, together with its struct p_data?
		 */
		err = drbd_recv_all_warn(peer_device->connection, dig_in, dgs);
		if (err)
			return NULL;
		data_size -= dgs;
	}

	if (!expect(peer_device, data_size != 0))
		return NULL;
	if (!expect(peer_device, IS_ALIGNED(data_size, 512)))
		return NULL;
	if (!expect(peer_device, data_size <= DRBD_MAX_BIO_SIZE))
		return NULL;

	/* even though we trust out peer,
	 * we sometimes have to double check. */
	if (sector + (data_size>>9) > capacity) {
		drbd_err(device, "request from peer beyond end of local disk: "
			"capacity: %llus < sector: %llus + size: %u\n",
			(unsigned long long)capacity,
			(unsigned long long)sector, data_size);
		return NULL;
	}

	/* GFP_NOIO, because we must not cause arbitrary write-out: in a DRBD
	 * "criss-cross" setup, that might cause write-out on some other DRBD,
	 * which in turn might block on the other node at this very place.  */
	peer_req = drbd_alloc_peer_req(peer_device, id, sector, data_size, GFP_NOIO);
	if (!peer_req)
		return NULL;

	ds = data_size;
	page = peer_req->pages;
	page_chain_for_each(page) {
		unsigned len = min_t(int, ds, PAGE_SIZE);
		data = kmap(page);
		err = drbd_recv_all_warn(peer_device->connection, data, len);
		if (drbd_insert_fault(device, DRBD_FAULT_RECEIVE)) {
			drbd_err(device, "Fault injection: Corrupting data on receive\n");
			data[0] = data[0] ^ (unsigned long)-1;
		}
		kunmap(page);
		if (err) {
			drbd_free_peer_req(device, peer_req);
			return NULL;
		}
		ds -= len;
	}

	if (dgs) {
		drbd_csum_ee(peer_device->connection->peer_integrity_tfm, peer_req, dig_vv);
		if (memcmp(dig_in, dig_vv, dgs)) {
			drbd_err(device, "Digest integrity check FAILED: %llus +%u\n",
				(unsigned long long)sector, data_size);
			drbd_free_peer_req(device, peer_req);
			return NULL;
		}
	}
	peer_device->recv_cnt += data_size >> 9;
	return peer_req;
}

/* drbd_drain_block() just takes a data block
 * out of the socket input buffer, and discards it.
 */
STATIC int drbd_drain_block(struct drbd_peer_device *peer_device, int data_size)
{
	struct page *page;
	int err = 0;
	void *data;

	if (!data_size)
		return 0;

	page = drbd_alloc_pages(peer_device, 1, 1);

	data = kmap(page);
	while (data_size) {
		unsigned int len = min_t(int, data_size, PAGE_SIZE);

		err = drbd_recv_all_warn(peer_device->connection, data, len);
		if (err)
			break;
		data_size -= len;
	}
	kunmap(page);
	drbd_free_pages(peer_device->device, page, 0);
	return err;
}

static int recv_dless_read(struct drbd_peer_device *peer_device, struct drbd_request *req,
			   sector_t sector, int data_size)
{
	struct bio_vec *bvec;
	struct bio *bio;
	int dgs, err, i, expect;
	void *dig_in = peer_device->connection->int_dig_in;
	void *dig_vv = peer_device->connection->int_dig_vv;

	dgs = 0;
	if (peer_device->connection->peer_integrity_tfm) {
		dgs = crypto_hash_digestsize(peer_device->connection->peer_integrity_tfm);
		err = drbd_recv_all_warn(peer_device->connection, dig_in, dgs);
		if (err)
			return err;
		data_size -= dgs;
	}

	/* optimistically update recv_cnt.  if receiving fails below,
	 * we disconnect anyways, and counters will be reset. */
	peer_device->recv_cnt += data_size >> 9;

	bio = req->master_bio;
	D_ASSERT(peer_device->device, sector == bio->bi_sector);

	bio_for_each_segment(bvec, bio, i) {
		void *mapped = kmap(bvec->bv_page) + bvec->bv_offset;
		expect = min_t(int, data_size, bvec->bv_len);
		err = drbd_recv_all_warn(peer_device->connection, mapped, expect);
		kunmap(bvec->bv_page);
		if (err)
			return err;
		data_size -= expect;
	}

	if (dgs) {
		drbd_csum_bio(peer_device->connection->peer_integrity_tfm, bio, dig_vv);
		if (memcmp(dig_in, dig_vv, dgs)) {
			drbd_err(peer_device, "Digest integrity check FAILED. Broken NICs?\n");
			return -EINVAL;
		}
	}

	D_ASSERT(peer_device->device, data_size == 0);
	return 0;
}

/*
 * e_end_resync_block() is called in asender context via
 * drbd_finish_peer_reqs().
 */
STATIC int e_end_resync_block(struct drbd_work *w, int unused)
{
	struct drbd_peer_request *peer_req =
		container_of(w, struct drbd_peer_request, w);
	struct drbd_peer_device *peer_device = peer_req->peer_device;
	struct drbd_device *device = peer_device->device;
	sector_t sector = peer_req->i.sector;
	int err;

	D_ASSERT(device, drbd_interval_empty(&peer_req->i));

	if (likely((peer_req->flags & EE_WAS_ERROR) == 0)) {
		drbd_set_in_sync(peer_device, sector, peer_req->i.size);
		err = drbd_send_ack(peer_device, P_RS_WRITE_ACK, peer_req);
	} else {
		/* Record failure to sync */
		drbd_rs_failed_io(peer_device, sector, peer_req->i.size);

		err  = drbd_send_ack(peer_device, P_NEG_ACK, peer_req);
	}
	dec_unacked(peer_device);

	return err;
}

STATIC int recv_resync_read(struct drbd_peer_device *peer_device, sector_t sector,
			    int data_size) __releases(local)
{
	struct drbd_device *device = peer_device->device;
	struct drbd_peer_request *peer_req;

	peer_req = read_in_block(peer_device, ID_SYNCER, sector, data_size);
	if (!peer_req)
		goto fail;

	dec_rs_pending(peer_device);

	inc_unacked(peer_device);
	/* corresponding dec_unacked() in e_end_resync_block()
	 * respective _drbd_clear_done_ee */

	peer_req->w.cb = e_end_resync_block;

	spin_lock_irq(&device->resource->req_lock);
	list_add(&peer_req->w.list, &device->sync_ee);
	spin_unlock_irq(&device->resource->req_lock);

	atomic_add(data_size >> 9, &device->rs_sect_ev);
	if (drbd_submit_peer_request(device, peer_req, WRITE, DRBD_FAULT_RS_WR) == 0)
		return 0;

	/* don't care for the reason here */
	drbd_err(device, "submit failed, triggering re-connect\n");
	spin_lock_irq(&device->resource->req_lock);
	list_del(&peer_req->w.list);
	spin_unlock_irq(&device->resource->req_lock);

	drbd_free_peer_req(device, peer_req);
fail:
	put_ldev(device);
	return -EIO;
}

static struct drbd_request *
find_request(struct drbd_device *device, struct rb_root *root, u64 id,
	     sector_t sector, bool missing_ok, const char *func)
{
	struct drbd_request *req;

	/* Request object according to our peer */
	req = (struct drbd_request *)(unsigned long)id;
	if (drbd_contains_interval(root, sector, &req->i) && req->i.local)
		return req;
	if (!missing_ok) {
		drbd_err(device, "%s: failed to find request 0x%lx, sector %llus\n", func,
			(unsigned long)id, (unsigned long long)sector);
	}
	return NULL;
}

STATIC int receive_DataReply(struct drbd_connection *connection, struct packet_info *pi)
{
	struct drbd_peer_device *peer_device;
	struct drbd_device *device;
	struct drbd_request *req;
	sector_t sector;
	int err;
	struct p_data *p = pi->data;

	peer_device = conn_peer_device(connection, pi->vnr);
	if (!peer_device)
		return -EIO;
	device = peer_device->device;

	sector = be64_to_cpu(p->sector);

	spin_lock_irq(&device->resource->req_lock);
	req = find_request(device, &device->read_requests, p->block_id, sector, false, __func__);
	spin_unlock_irq(&device->resource->req_lock);
	if (unlikely(!req))
		return -EIO;

	/* drbd_remove_request_interval() is done in _req_may_be_done, to avoid
	 * special casing it there for the various failure cases.
	 * still no race with drbd_fail_pending_reads */
	err = recv_dless_read(peer_device, req, sector, pi->size);
	if (!err)
		req_mod(req, DATA_RECEIVED);
	/* else: nothing. handled from drbd_disconnect...
	 * I don't think we may complete this just yet
	 * in case we are "on-disconnect: freeze" */

	return err;
}

STATIC int receive_RSDataReply(struct drbd_connection *connection, struct packet_info *pi)
{
	struct drbd_peer_device *peer_device;
	struct drbd_device *device;
	sector_t sector;
	int err;
	struct p_data *p = pi->data;

	peer_device = conn_peer_device(connection, pi->vnr);
	if (!peer_device)
		return -EIO;
	device = peer_device->device;

	sector = be64_to_cpu(p->sector);
	D_ASSERT(device, p->block_id == ID_SYNCER);

	if (get_ldev(device)) {
		/* data is submitted to disk within recv_resync_read.
		 * corresponding put_ldev done below on error,
		 * or in drbd_peer_request_endio. */
		err = recv_resync_read(peer_device, sector, pi->size);
	} else {
		if (drbd_ratelimit())
			drbd_err(device, "Can not write resync data to local disk.\n");

		err = drbd_drain_block(peer_device, pi->size);

		drbd_send_ack_dp(peer_device, P_NEG_ACK, p, pi->size);
	}

	atomic_add(pi->size >> 9, &peer_device->rs_sect_in);

	return err;
}

static int w_restart_write(struct drbd_work *w, int cancel)
{
	struct drbd_request *req = container_of(w, struct drbd_request, w);
	struct drbd_device *device = req->device;
	struct bio *bio;
	unsigned long start_time;
	unsigned long flags;

	spin_lock_irqsave(&device->resource->req_lock, flags);
	if (!expect(device, req->rq_state & RQ_POSTPONED)) {
		spin_unlock_irqrestore(&device->resource->req_lock, flags);
		return -EIO;
	}
	bio = req->master_bio;
	start_time = req->start_time;
	/* Postponed requests will not have their master_bio completed!  */
	__req_mod(req, DISCARD_WRITE, NULL);
	spin_unlock_irqrestore(&device->resource->req_lock, flags);

	while (__drbd_make_request(device, bio, start_time))
		/* retry */ ;
	return 0;
}

static void restart_conflicting_writes(struct drbd_device *device,
				       sector_t sector, int size)
{
	struct drbd_interval *i;
	struct drbd_request *req;

	drbd_for_each_overlap(i, &device->write_requests, sector, size) {
		if (!i->local)
			continue;
		req = container_of(i, struct drbd_request, i);
		if (req->rq_state & RQ_LOCAL_PENDING ||
		    !(req->rq_state & RQ_POSTPONED))
			continue;
		if (expect(device, list_empty(&req->w.list))) {
			req->device = device;
			req->w.cb = w_restart_write;
			drbd_queue_work(&device->resource->work, &req->w);
		}
	}
}

/*
 * e_end_block() is called in asender context via drbd_finish_peer_reqs().
 */
STATIC int e_end_block(struct drbd_work *w, int cancel)
{
	struct drbd_peer_request *peer_req =
		container_of(w, struct drbd_peer_request, w);
	struct drbd_peer_device *peer_device = peer_req->peer_device;
	struct drbd_device *device = peer_device->device;
	sector_t sector = peer_req->i.sector;
	struct drbd_epoch *epoch;
	int err = 0, pcmd;

	if (peer_req->flags & EE_IS_BARRIER) {
		epoch = previous_epoch(peer_device->connection, peer_req->epoch);
		if (epoch)
			drbd_may_finish_epoch(peer_device->connection, epoch, EV_BARRIER_DONE + (cancel ? EV_CLEANUP : 0));
	}

	if (peer_req->flags & EE_SEND_WRITE_ACK) {
		if (likely((peer_req->flags & EE_WAS_ERROR) == 0)) {
			pcmd = (peer_device->repl_state[NOW] >= L_SYNC_SOURCE &&
				peer_device->repl_state[NOW] <= L_PAUSED_SYNC_T &&
				peer_req->flags & EE_MAY_SET_IN_SYNC) ?
				P_RS_WRITE_ACK : P_WRITE_ACK;
			err = drbd_send_ack(peer_device, pcmd, peer_req);
			if (pcmd == P_RS_WRITE_ACK)
				drbd_set_in_sync(peer_device, sector, peer_req->i.size);
		} else {
			err = drbd_send_ack(peer_device, P_NEG_ACK, peer_req);
			/* we expect it to be marked out of sync anyways...
			 * maybe assert this?  */
		}
		dec_unacked(peer_device);
	}
	/* we delete from the conflict detection hash _after_ we sent out the
	 * P_WRITE_ACK / P_NEG_ACK, to get the sequence number right.  */
	if (peer_req->flags & EE_IN_INTERVAL_TREE) {
		spin_lock_irq(&device->resource->req_lock);
		D_ASSERT(device, !drbd_interval_empty(&peer_req->i));
		drbd_remove_epoch_entry_interval(device, peer_req);
		if (peer_req->flags & EE_RESTART_REQUESTS)
			restart_conflicting_writes(device, sector, peer_req->i.size);
		spin_unlock_irq(&device->resource->req_lock);
	} else
		D_ASSERT(device, drbd_interval_empty(&peer_req->i));

	drbd_may_finish_epoch(peer_device->connection, peer_req->epoch, EV_PUT + (cancel ? EV_CLEANUP : 0));

	return err;
}

static int e_send_ack(struct drbd_work *w, enum drbd_packet ack)
{
	struct drbd_peer_request *peer_req =
		container_of(w, struct drbd_peer_request, w);
	struct drbd_peer_device *peer_device = peer_req->peer_device;
	int err;

	err = drbd_send_ack(peer_device, ack, peer_req);
	dec_unacked(peer_device);

	return err;
}

static int e_send_discard_write(struct drbd_work *w, int unused)
{
	return e_send_ack(w, P_DISCARD_WRITE);
}

static int e_send_retry_write(struct drbd_work *w, int unused)
{

	struct drbd_peer_request *peer_request =
		container_of(w, struct drbd_peer_request, w);
	struct drbd_connection *connection = peer_request->peer_device->connection;

	return e_send_ack(w, connection->agreed_pro_version >= 100 ?
			     P_RETRY_WRITE : P_DISCARD_WRITE);
}

static bool seq_greater(u32 a, u32 b)
{
	/*
	 * We assume 32-bit wrap-around here.
	 * For 24-bit wrap-around, we would have to shift:
	 *  a <<= 8; b <<= 8;
	 */
	return (s32)a - (s32)b > 0;
}

static u32 seq_max(u32 a, u32 b)
{
	return seq_greater(a, b) ? a : b;
}

static bool need_peer_seq(struct drbd_peer_device *peer_device)
{
	struct drbd_connection *connection = peer_device->connection;
	int tp;

	/*
	 * We only need to keep track of the last packet_seq number of our peer
	 * if we are in dual-primary mode and we have the discard flag set; see
	 * handle_write_conflicts().
	 */

	rcu_read_lock();
	tp = rcu_dereference(connection->net_conf)->two_primaries;
	rcu_read_unlock();

	return tp && test_bit(DISCARD_CONCURRENT, &connection->flags);
}

static void update_peer_seq(struct drbd_peer_device *peer_device, unsigned int peer_seq)
{
	unsigned int newest_peer_seq;

	if (need_peer_seq(peer_device)) {
		spin_lock(&peer_device->peer_seq_lock);
		newest_peer_seq = seq_max(peer_device->peer_seq, peer_seq);
		peer_device->peer_seq = newest_peer_seq;
		spin_unlock(&peer_device->peer_seq_lock);
		/* wake up only if we actually changed peer_device->peer_seq */
		if (peer_seq == newest_peer_seq)
			wake_up(&peer_device->device->seq_wait);
	}
}

static inline int overlaps(sector_t s1, int l1, sector_t s2, int l2)
{
	return !((s1 + (l1>>9) <= s2) || (s1 >= s2 + (l2>>9)));
}

/* maybe change sync_ee into interval trees as well? */
static bool overlaping_resync_write(struct drbd_conf *mdev, struct drbd_peer_request *peer_req)
{
	struct drbd_peer_request *rs_req;
	bool rv = 0;

	spin_lock_irq(&mdev->tconn->req_lock);
	list_for_each_entry(rs_req, &mdev->sync_ee, w.list) {
		if (overlaps(peer_req->i.sector, peer_req->i.size,
			     rs_req->i.sector, rs_req->i.size)) {
			rv = 1;
			break;
		}
	}
	spin_unlock_irq(&mdev->tconn->req_lock);

	if (rv)
		dev_warn(DEV, "WARN: Avoiding concurrent data/resync write to single sector.\n");

	return rv;
}

/* Called from receive_Data.
 * Synchronize packets on sock with packets on msock.
 *
 * This is here so even when a P_DATA packet traveling via sock overtook an Ack
 * packet traveling on msock, they are still processed in the order they have
 * been sent.
 *
 * Note: we don't care for Ack packets overtaking P_DATA packets.
 *
 * In case packet_seq is larger than peer_device->peer_seq number, there are
 * outstanding packets on the msock. We wait for them to arrive.
 * In case we are the logically next packet, we update peer_device->peer_seq
 * ourselves. Correctly handles 32bit wrap around.
 *
 * Assume we have a 10 GBit connection, that is about 1<<30 byte per second,
 * about 1<<21 sectors per second. So "worst" case, we have 1<<3 == 8 seconds
 * for the 24bit wrap (historical atomic_t guarantee on some archs), and we have
 * 1<<9 == 512 seconds aka ages for the 32bit wrap around...
 *
 * returns 0 if we may process the packet,
 * -ERESTARTSYS if we were interrupted (by disconnect signal). */
static int wait_for_and_update_peer_seq(struct drbd_peer_device *peer_device, const u32 peer_seq)
{
	DEFINE_WAIT(wait);
	long timeout;
	int ret;

	if (!need_peer_seq(peer_device))
		return 0;

	spin_lock(&peer_device->peer_seq_lock);
	for (;;) {
		if (!seq_greater(peer_seq - 1, peer_device->peer_seq)) {
			peer_device->peer_seq = seq_max(peer_device->peer_seq, peer_seq);
			ret = 0;
			break;
		}
		if (signal_pending(current)) {
			ret = -ERESTARTSYS;
			break;
		}
		prepare_to_wait(&peer_device->device->seq_wait, &wait, TASK_INTERRUPTIBLE);
		spin_unlock(&peer_device->peer_seq_lock);
		rcu_read_lock();
		timeout = rcu_dereference(peer_device->connection->net_conf)->ping_timeo*HZ/10;
		rcu_read_unlock();
		timeout = schedule_timeout(timeout);
		spin_lock(&peer_device->peer_seq_lock);
		if (!timeout) {
			ret = -ETIMEDOUT;
			drbd_err(peer_device, "Timed out waiting for missing ack packets; disconnecting\n");
			break;
		}
	}
	spin_unlock(&peer_device->peer_seq_lock);
	finish_wait(&peer_device->device->seq_wait, &wait);
	return ret;
}

/* see also bio_flags_to_wire()
 * DRBD_REQ_*, because we need to semantically map the flags to data packet
 * flags and back. We may replicate to other kernel versions. */
static unsigned long wire_flags_to_bio(struct drbd_connection *connection, u32 dpf)
{
	if (connection->agreed_pro_version >= 95)
		return  (dpf & DP_RW_SYNC ? DRBD_REQ_SYNC : 0) |
			(dpf & DP_FUA ? DRBD_REQ_FUA : 0) |
			(dpf & DP_FLUSH ? DRBD_REQ_FLUSH : 0) |
			(dpf & DP_DISCARD ? DRBD_REQ_DISCARD : 0);

	/* else: we used to communicate one bit only in older DRBD */
	return dpf & DP_RW_SYNC ? DRBD_REQ_SYNC : 0;
}

static void fail_postponed_requests(struct drbd_device *device, sector_t sector,
				    unsigned int size)
{
	struct drbd_interval *i;

    repeat:
	drbd_for_each_overlap(i, &device->write_requests, sector, size) {
		struct drbd_request *req;
		struct bio_and_error m;

		if (!i->local)
			continue;
		req = container_of(i, struct drbd_request, i);
		if (!(req->rq_state & RQ_POSTPONED))
			continue;
		req->rq_state &= ~RQ_POSTPONED;
		__req_mod(req, NEG_ACKED, &m);
		spin_unlock_irq(&device->resource->req_lock);
		if (m.bio)
			complete_master_bio(device, &m);
		spin_lock_irq(&device->resource->req_lock);
		goto repeat;
	}
}

static int handle_write_conflicts(struct drbd_device *device,
				  struct drbd_peer_request *peer_req)
{
	struct drbd_connection *connection = peer_req->peer_device->connection;
	bool resolve_conflicts = test_bit(DISCARD_CONCURRENT, &connection->flags);
	sector_t sector = peer_req->i.sector;
	const unsigned int size = peer_req->i.size;
	struct drbd_interval *i;
	bool equal;
	int err;

	/*
	 * Inserting the peer request into the write_requests tree will prevent
	 * new conflicting local requests from being added.
	 */
	drbd_insert_interval(&device->write_requests, &peer_req->i);

    repeat:
	drbd_for_each_overlap(i, &device->write_requests, sector, size) {
		if (i == &peer_req->i)
			continue;

		if (!i->local) {
			/*
			 * Our peer has sent a conflicting remote request; this
			 * should not happen in a two-node setup.  Wait for the
			 * earlier peer request to complete.
			 */
			err = drbd_wait_misc(device, i);
			if (err)
				goto out;
			goto repeat;
		}

		equal = i->sector == sector && i->size == size;
		if (resolve_conflicts) {
			/*
			 * If the peer request is fully contained within the
			 * overlapping request, it can be discarded; otherwise,
			 * it will be retried once all overlapping requests
			 * have completed.
			 */
			bool discard = i->sector <= sector && i->sector +
				       (i->size >> 9) >= sector + (size >> 9);

			if (!equal)
				drbd_alert(device, "Concurrent writes detected: "
					       "local=%llus +%u, remote=%llus +%u, "
					       "assuming %s came first\n",
					  (unsigned long long)i->sector, i->size,
					  (unsigned long long)sector, size,
					  discard ? "local" : "remote");

			inc_unacked(peer_req->peer_device);
			peer_req->w.cb = discard ? e_send_discard_write :
						   e_send_retry_write;
			list_add_tail(&peer_req->w.list, &device->done_ee);
			wake_asender(connection);

			err = -ENOENT;
			goto out;
		} else {
			struct drbd_request *req =
				container_of(i, struct drbd_request, i);

			if (!equal)
				drbd_alert(device, "Concurrent writes detected: "
					       "local=%llus +%u, remote=%llus +%u\n",
					  (unsigned long long)i->sector, i->size,
					  (unsigned long long)sector, size);

			if (req->rq_state & RQ_LOCAL_PENDING ||
			    !(req->rq_state & RQ_POSTPONED)) {
				/*
				 * Wait for the node with the discard flag to
				 * decide if this request will be discarded or
				 * retried.  Requests that are discarded will
				 * disappear from the write_requests tree.
				 *
				 * In addition, wait for the conflicting
				 * request to finish locally before submitting
				 * the conflicting peer request.
				 */
				err = drbd_wait_misc(device, &req->i);
				if (err) {
					begin_state_change_locked(connection->resource, CS_HARD);
					__change_cstate(connection, C_TIMEOUT);
					end_state_change_locked(connection->resource);
					fail_postponed_requests(device, sector, size);
					goto out;
				}
				goto repeat;
			}
			/*
			 * Remember to restart the conflicting requests after
			 * the new peer request has completed.
			 */
			peer_req->flags |= EE_RESTART_REQUESTS;
		}
	}
	err = 0;

    out:
	if (err)
		drbd_remove_epoch_entry_interval(device, peer_req);
	return err;
}

/* mirrored write */
STATIC int receive_Data(struct drbd_connection *connection, struct packet_info *pi)
{
	struct drbd_peer_device *peer_device;
	struct drbd_device *device;
	sector_t sector;
	struct drbd_peer_request *peer_req;
	struct p_data *p = pi->data;
	u32 peer_seq = be32_to_cpu(p->seq_num);
	int rw = WRITE;
	u32 dp_flags;
	int err, tp;

	peer_device = conn_peer_device(connection, pi->vnr);
	if (!peer_device)
		return -EIO;
	device = peer_device->device;

	if (!get_ldev(device)) {
		int err2;

		err = wait_for_and_update_peer_seq(peer_device, peer_seq);
		drbd_send_ack_dp(peer_device, P_NEG_ACK, p, pi->size);
		atomic_inc(&connection->current_epoch->epoch_size);
		err2 = drbd_drain_block(peer_device, pi->size);
		if (!err)
			err = err2;
		return err;
	}

	/*
	 * Corresponding put_ldev done either below (on various errors), or in
	 * drbd_peer_request_endio, if we successfully submit the data at the
	 * end of this function.
	 */

	sector = be64_to_cpu(p->sector);
	peer_req = read_in_block(peer_device, p->block_id, sector, pi->size);
	if (!peer_req) {
		put_ldev(device);
		return -EIO;
	}

	peer_req->w.cb = e_end_block;

	dp_flags = be32_to_cpu(p->dp_flags);
	rw |= wire_flags_to_bio(connection, dp_flags);

	if (dp_flags & DP_MAY_SET_IN_SYNC)
		peer_req->flags |= EE_MAY_SET_IN_SYNC;

	/* last "fixes" to rw flags.
	 * Strip off BIO_RW_BARRIER unconditionally,
	 * it is not supposed to be here anyways.
	 * (Was FUA or FLUSH on the peer,
	 * and got translated to BARRIER on this side).
	 * Note that the epoch handling code below
	 * may add it again, though.
	 */
	rw &= ~DRBD_REQ_HARDBARRIER;

	spin_lock(&connection->epoch_lock);
	peer_req->epoch = connection->current_epoch;
	atomic_inc(&peer_req->epoch->epoch_size);
	atomic_inc(&peer_req->epoch->active);

	if (connection->resource->write_ordering == WO_BIO_BARRIER &&
	    atomic_read(&peer_req->epoch->epoch_size) == 1) {
		struct drbd_epoch *epoch;
		/* Issue a barrier if we start a new epoch, and the previous epoch
		   was not a epoch containing a single request which already was
		   a Barrier. */
		epoch = list_entry(peer_req->epoch->list.prev, struct drbd_epoch, list);
		if (epoch == peer_req->epoch) {
			set_bit(DE_CONTAINS_A_BARRIER, &peer_req->epoch->flags);
			rw |= DRBD_REQ_FLUSH | DRBD_REQ_FUA;
			peer_req->flags |= EE_IS_BARRIER;
		} else {
			if (atomic_read(&epoch->epoch_size) > 1 ||
			    !test_bit(DE_CONTAINS_A_BARRIER, &epoch->flags)) {
				set_bit(DE_BARRIER_IN_NEXT_EPOCH_ISSUED, &epoch->flags);
				set_bit(DE_CONTAINS_A_BARRIER, &peer_req->epoch->flags);
				rw |= DRBD_REQ_FLUSH | DRBD_REQ_FUA;
				peer_req->flags |= EE_IS_BARRIER;
			}
		}
	}
	spin_unlock(&connection->epoch_lock);

	rcu_read_lock();
	tp = rcu_dereference(peer_device->connection->net_conf)->two_primaries;
	rcu_read_unlock();
	if (tp) {
		peer_req->flags |= EE_IN_INTERVAL_TREE;
		err = wait_for_and_update_peer_seq(peer_device, peer_seq);
		if (err)
			goto out_interrupted;
		spin_lock_irq(&device->resource->req_lock);
		err = handle_write_conflicts(device, peer_req);
		if (err) {
			spin_unlock_irq(&device->resource->req_lock);
			if (err == -ENOENT) {
				put_ldev(device);
				return 0;
			}
			goto out_interrupted;
		}
	} else
		spin_lock_irq(&device->resource->req_lock);
	list_add(&peer_req->w.list, &device->active_ee);
	spin_unlock_irq(&device->resource->req_lock);

<<<<<<< HEAD
	if (peer_device->connection->agreed_pro_version < 100) {
=======
	if (mdev->state.conn == C_SYNC_TARGET)
		wait_event(mdev->ee_wait, !overlaping_resync_write(mdev, peer_req));

	if (mdev->tconn->agreed_pro_version < 100) {
>>>>>>> 05ebad40
		rcu_read_lock();
		switch (rcu_dereference(peer_device->connection->net_conf)->wire_protocol) {
		case DRBD_PROT_C:
			dp_flags |= DP_SEND_WRITE_ACK;
			break;
		case DRBD_PROT_B:
			dp_flags |= DP_SEND_RECEIVE_ACK;
			break;
		}
		rcu_read_unlock();
	}

	if (dp_flags & DP_SEND_WRITE_ACK) {
		peer_req->flags |= EE_SEND_WRITE_ACK;
		inc_unacked(peer_device);
		/* corresponding dec_unacked() in e_end_block()
		 * respective _drbd_clear_done_ee */
	}

	if (dp_flags & DP_SEND_RECEIVE_ACK) {
		/* I really don't like it that the receiver thread
		 * sends on the msock, but anyways */
		drbd_send_ack(peer_device, P_RECV_ACK, peer_req);
	}

	if (peer_device->disk_state[NOW] < D_INCONSISTENT) {
		/* In case we have the only disk of the cluster, */
		drbd_set_all_out_of_sync(device, peer_req->i.sector, peer_req->i.size);
		peer_req->flags |= EE_CALL_AL_COMPLETE_IO;
		peer_req->flags &= ~EE_MAY_SET_IN_SYNC;
		drbd_al_begin_io(device, &peer_req->i, true);
	}

	err = drbd_submit_peer_request(device, peer_req, rw, DRBD_FAULT_DT_WR);
	if (!err)
		return 0;

	/* don't care for the reason here */
	drbd_err(device, "submit failed, triggering re-connect\n");
	spin_lock_irq(&device->resource->req_lock);
	list_del(&peer_req->w.list);
	drbd_remove_epoch_entry_interval(device, peer_req);
	spin_unlock_irq(&device->resource->req_lock);
	if (peer_req->flags & EE_CALL_AL_COMPLETE_IO)
		drbd_al_complete_io(device, &peer_req->i);

out_interrupted:
	drbd_may_finish_epoch(connection, peer_req->epoch, EV_PUT + EV_CLEANUP);
	put_ldev(device);
	drbd_free_peer_req(device, peer_req);
	return err;
}

/* We may throttle resync, if the lower device seems to be busy,
 * and current sync rate is above c_min_rate.
 *
 * To decide whether or not the lower device is busy, we use a scheme similar
 * to MD RAID is_mddev_idle(): if the partition stats reveal "significant"
 * (more than 64 sectors) of activity we cannot account for with our own resync
 * activity, it obviously is "busy".
 *
 * The current sync rate used here uses only the most recent two step marks,
 * to have a short time average so we can react faster.
 */
int drbd_rs_should_slow_down(struct drbd_peer_device *peer_device, sector_t sector)
{
	struct drbd_device *device = peer_device->device;
	unsigned long db, dt, dbdt;
	struct lc_element *tmp;
	int curr_events;
	int throttle = 0;
	unsigned int c_min_rate;

	rcu_read_lock();
	c_min_rate = rcu_dereference(device->ldev->disk_conf)->c_min_rate;
	rcu_read_unlock();

	/* feature disabled? */
	if (c_min_rate == 0)
		return 0;

	spin_lock_irq(&device->al_lock);
	tmp = lc_find(peer_device->resync_lru, BM_SECT_TO_EXT(sector));
	if (tmp) {
		struct bm_extent *bm_ext = lc_entry(tmp, struct bm_extent, lce);
		if (test_bit(BME_PRIORITY, &bm_ext->flags)) {
			spin_unlock_irq(&device->al_lock);
			return 0;
		}
		/* Do not slow down if app IO is already waiting for this extent */
	}
	spin_unlock_irq(&device->al_lock);

	curr_events = drbd_backing_bdev_events(device) - atomic_read(&device->rs_sect_ev);

	if (!peer_device->rs_last_events ||
	    curr_events - peer_device->rs_last_events > 64) {
		unsigned long rs_left;
		int i;

		peer_device->rs_last_events = curr_events;

		/* sync speed average over the last 2*DRBD_SYNC_MARK_STEP,
		 * approx. */
		i = (peer_device->rs_last_mark + DRBD_SYNC_MARKS-1) % DRBD_SYNC_MARKS;

		if (peer_device->repl_state[NOW] == L_VERIFY_S || peer_device->repl_state[NOW] == L_VERIFY_T)
			rs_left = peer_device->ov_left;
		else
			rs_left = drbd_bm_total_weight(peer_device) - peer_device->rs_failed;

		dt = ((long)jiffies - (long)peer_device->rs_mark_time[i]) / HZ;
		if (!dt)
			dt++;
		db = peer_device->rs_mark_left[i] - rs_left;
		dbdt = Bit2KB(db/dt);

		if (dbdt > c_min_rate)
			throttle = 1;
	}
	return throttle;
}


STATIC int receive_DataRequest(struct drbd_connection *connection, struct packet_info *pi)
{
	struct drbd_peer_device *peer_device;
	struct drbd_device *device;
	sector_t sector;
	sector_t capacity;
	struct drbd_peer_request *peer_req;
	struct digest_info *di = NULL;
	int size, verb;
	unsigned int fault_type;
	struct p_block_req *p =	pi->data;

	peer_device = conn_peer_device(connection, pi->vnr);
	if (!peer_device)
		return -EIO;
	device = peer_device->device;
	capacity = drbd_get_capacity(device->this_bdev);

	sector = be64_to_cpu(p->sector);
	size   = be32_to_cpu(p->blksize);

	if (size <= 0 || !IS_ALIGNED(size, 512) || size > DRBD_MAX_BIO_SIZE) {
		drbd_err(device, "%s:%d: sector: %llus, size: %u\n", __FILE__, __LINE__,
				(unsigned long long)sector, size);
		return -EINVAL;
	}
	if (sector + (size>>9) > capacity) {
		drbd_err(device, "%s:%d: sector: %llus, size: %u\n", __FILE__, __LINE__,
				(unsigned long long)sector, size);
		return -EINVAL;
	}

	if (!get_ldev_if_state(device, D_UP_TO_DATE)) {
		verb = 1;
		switch (pi->cmd) {
		case P_DATA_REQUEST:
			drbd_send_ack_rp(peer_device, P_NEG_DREPLY, p);
			break;
		case P_RS_DATA_REQUEST:
		case P_CSUM_RS_REQUEST:
		case P_OV_REQUEST:
			drbd_send_ack_rp(peer_device, P_NEG_RS_DREPLY , p);
			break;
		case P_OV_REPLY:
			verb = 0;
			dec_rs_pending(peer_device);
			drbd_send_ack_ex(peer_device, P_OV_RESULT, sector, size, ID_IN_SYNC);
			break;
		default:
			BUG();
		}
		if (verb && drbd_ratelimit())
			drbd_err(device, "Can not satisfy peer's read request, "
			    "no local data.\n");

		/* drain possibly payload */
		return drbd_drain_block(peer_device, pi->size);
	}

	/* GFP_NOIO, because we must not cause arbitrary write-out: in a DRBD
	 * "criss-cross" setup, that might cause write-out on some other DRBD,
	 * which in turn might block on the other node at this very place.  */
	peer_req = drbd_alloc_peer_req(peer_device, p->block_id, sector, size, GFP_NOIO);
	if (!peer_req) {
		put_ldev(device);
		return -ENOMEM;
	}

	switch (pi->cmd) {
	case P_DATA_REQUEST:
		peer_req->w.cb = w_e_end_data_req;
		fault_type = DRBD_FAULT_DT_RD;
		/* application IO, don't drbd_rs_begin_io */
		goto submit;

	case P_RS_DATA_REQUEST:
		peer_req->w.cb = w_e_end_rsdata_req;
		fault_type = DRBD_FAULT_RS_RD;
		/* used in the sector offset progress display */
		device->bm_resync_fo = BM_SECT_TO_BIT(sector);
		break;

	case P_OV_REPLY:
	case P_CSUM_RS_REQUEST:
		fault_type = DRBD_FAULT_RS_RD;
		di = kmalloc(sizeof(*di) + pi->size, GFP_NOIO);
		if (!di)
			goto out_free_e;

		di->digest_size = pi->size;
		di->digest = (((char *)di)+sizeof(struct digest_info));

		peer_req->digest = di;
		peer_req->flags |= EE_HAS_DIGEST;

		if (drbd_recv_all(peer_device->connection, di->digest, pi->size))
			goto out_free_e;

		if (pi->cmd == P_CSUM_RS_REQUEST) {
			D_ASSERT(device, peer_device->connection->agreed_pro_version >= 89);
			peer_req->w.cb = w_e_end_csum_rs_req;
			/* used in the sector offset progress display */
			device->bm_resync_fo = BM_SECT_TO_BIT(sector);
		} else if (pi->cmd == P_OV_REPLY) {
			/* track progress, we may need to throttle */
			atomic_add(size >> 9, &peer_device->rs_sect_in);
			peer_req->w.cb = w_e_end_ov_reply;
			dec_rs_pending(peer_device);
			/* drbd_rs_begin_io done when we sent this request,
			 * but accounting still needs to be done. */
			goto submit_for_resync;
		}
		break;

	case P_OV_REQUEST:
		if (peer_device->ov_start_sector == ~(sector_t)0 &&
		    peer_device->connection->agreed_pro_version >= 90) {
			unsigned long now = jiffies;
			int i;
			peer_device->ov_start_sector = sector;
			peer_device->ov_position = sector;
			peer_device->ov_left = drbd_bm_bits(device) - BM_SECT_TO_BIT(sector);
			peer_device->rs_total = peer_device->ov_left;
			for (i = 0; i < DRBD_SYNC_MARKS; i++) {
				peer_device->rs_mark_left[i] = peer_device->ov_left;
				peer_device->rs_mark_time[i] = now;
			}
			drbd_info(device, "Online Verify start sector: %llu\n",
					(unsigned long long)sector);
		}
		peer_req->w.cb = w_e_end_ov_req;
		fault_type = DRBD_FAULT_RS_RD;
		break;

	default:
		BUG();
	}

	/* Throttle, drbd_rs_begin_io and submit should become asynchronous
	 * wrt the receiver, but it is not as straightforward as it may seem.
	 * Various places in the resync start and stop logic assume resync
	 * requests are processed in order, requeuing this on the worker thread
	 * introduces a bunch of new code for synchronization between threads.
	 *
	 * Unlimited throttling before drbd_rs_begin_io may stall the resync
	 * "forever", throttling after drbd_rs_begin_io will lock that extent
	 * for application writes for the same time.  For now, just throttle
	 * here, where the rest of the code expects the receiver to sleep for
	 * a while, anyways.
	 */

	/* Throttle before drbd_rs_begin_io, as that locks out application IO;
	 * this defers syncer requests for some time, before letting at least
	 * on request through.  The resync controller on the receiving side
	 * will adapt to the incoming rate accordingly.
	 *
	 * We cannot throttle here if remote is Primary/SyncTarget:
	 * we would also throttle its application reads.
	 * In that case, throttling is done on the SyncTarget only.
	 */
	if (connection->peer_role[NOW] != R_PRIMARY &&
	    drbd_rs_should_slow_down(peer_device, sector))
		schedule_timeout_uninterruptible(HZ/10);
	if (drbd_rs_begin_io(peer_device, sector))
		goto out_free_e;

submit_for_resync:
	atomic_add(size >> 9, &device->rs_sect_ev);

submit:
	inc_unacked(peer_device);
	spin_lock_irq(&device->resource->req_lock);
	list_add_tail(&peer_req->w.list, &device->read_ee);
	spin_unlock_irq(&device->resource->req_lock);

	if (drbd_submit_peer_request(device, peer_req, READ, fault_type) == 0)
		return 0;

	/* don't care for the reason here */
	drbd_err(device, "submit failed, triggering re-connect\n");
	spin_lock_irq(&device->resource->req_lock);
	list_del(&peer_req->w.list);
	spin_unlock_irq(&device->resource->req_lock);
	/* no drbd_rs_complete_io(), we are dropping the connection anyways */

out_free_e:
	put_ldev(device);
	drbd_free_peer_req(device, peer_req);
	return -EIO;
}

/**
 * drbd_asb_recover_0p  -  Recover after split-brain with no remaining primaries
 */
static int drbd_asb_recover_0p(struct drbd_peer_device *peer_device) __must_hold(local)
{
	int self, peer, rv = -100;
	unsigned long ch_self, ch_peer;
	enum drbd_after_sb_p after_sb_0p;

	self = drbd_uuid(peer_device, UI_BITMAP) & 1;
	peer = peer_device->p_uuid[UI_BITMAP] & 1;

	ch_peer = peer_device->p_uuid[UI_SIZE];
	ch_self = peer_device->comm_bm_set;

	rcu_read_lock();
	after_sb_0p = rcu_dereference(peer_device->connection->net_conf)->after_sb_0p;
	rcu_read_unlock();
	switch (after_sb_0p) {
	case ASB_CONSENSUS:
	case ASB_DISCARD_SECONDARY:
	case ASB_CALL_HELPER:
	case ASB_VIOLENTLY:
		drbd_err(peer_device, "Configuration error.\n");
		break;
	case ASB_DISCONNECT:
		break;
	case ASB_DISCARD_YOUNGER_PRI:
		if (self == 0 && peer == 1) {
			rv = -1;
			break;
		}
		if (self == 1 && peer == 0) {
			rv =  1;
			break;
		}
		/* Else fall through to one of the other strategies... */
	case ASB_DISCARD_OLDER_PRI:
		if (self == 0 && peer == 1) {
			rv = 1;
			break;
		}
		if (self == 1 && peer == 0) {
			rv = -1;
			break;
		}
		/* Else fall through to one of the other strategies... */
		drbd_warn(peer_device, "Discard younger/older primary did not find a decision\n"
			  "Using discard-least-changes instead\n");
	case ASB_DISCARD_ZERO_CHG:
		if (ch_peer == 0 && ch_self == 0) {
			rv = test_bit(DISCARD_CONCURRENT, &peer_device->connection->flags)
				? -1 : 1;
			break;
		} else {
			if (ch_peer == 0) { rv =  1; break; }
			if (ch_self == 0) { rv = -1; break; }
		}
		if (after_sb_0p == ASB_DISCARD_ZERO_CHG)
			break;
	case ASB_DISCARD_LEAST_CHG:
		if	(ch_self < ch_peer)
			rv = -1;
		else if (ch_self > ch_peer)
			rv =  1;
		else /* ( ch_self == ch_peer ) */
		     /* Well, then use something else. */
			rv = test_bit(DISCARD_CONCURRENT, &peer_device->connection->flags)
				? -1 : 1;
		break;
	case ASB_DISCARD_LOCAL:
		rv = -1;
		break;
	case ASB_DISCARD_REMOTE:
		rv =  1;
	}

	return rv;
}

/**
 * drbd_asb_recover_1p  -  Recover after split-brain with one remaining primary
 */
static int drbd_asb_recover_1p(struct drbd_peer_device *peer_device) __must_hold(local)
{
	struct drbd_device *device = peer_device->device;
	struct drbd_connection *connection = peer_device->connection;
	struct drbd_resource *resource = device->resource;
	int hg, rv = -100;
	enum drbd_after_sb_p after_sb_1p;

	rcu_read_lock();
	after_sb_1p = rcu_dereference(connection->net_conf)->after_sb_1p;
	rcu_read_unlock();
	switch (after_sb_1p) {
	case ASB_DISCARD_YOUNGER_PRI:
	case ASB_DISCARD_OLDER_PRI:
	case ASB_DISCARD_LEAST_CHG:
	case ASB_DISCARD_LOCAL:
	case ASB_DISCARD_REMOTE:
	case ASB_DISCARD_ZERO_CHG:
		drbd_err(device, "Configuration error.\n");
		break;
	case ASB_DISCONNECT:
		break;
	case ASB_CONSENSUS:
		hg = drbd_asb_recover_0p(peer_device);
		if (hg == -1 && resource->role[NOW] == R_SECONDARY)
			rv = hg;
		if (hg == 1  && resource->role[NOW] == R_PRIMARY)
			rv = hg;
		break;
	case ASB_VIOLENTLY:
		rv = drbd_asb_recover_0p(peer_device);
		break;
	case ASB_DISCARD_SECONDARY:
		return resource->role[NOW] == R_PRIMARY ? 1 : -1;
	case ASB_CALL_HELPER:
		hg = drbd_asb_recover_0p(peer_device);
		if (hg == -1 && resource->role[NOW] == R_PRIMARY) {
			enum drbd_state_rv rv2;

			drbd_set_role(device->resource, R_SECONDARY, false);
			 /* drbd_change_state() does not sleep while in SS_IN_TRANSIENT_STATE,
			  * we might be here in L_STANDALONE which is transient.
			  * we do not need to wait for the after state change work either. */
			rv2 = change_role(resource, R_SECONDARY, CS_VERBOSE, false);
			if (rv2 != SS_SUCCESS) {
				drbd_khelper(device, connection, "pri-lost-after-sb");
			} else {
				drbd_warn(device, "Successfully gave up primary role.\n");
				rv = hg;
			}
		} else
			rv = hg;
	}

	return rv;
}

/**
 * drbd_asb_recover_2p  -  Recover after split-brain with two remaining primaries
 */
static int drbd_asb_recover_2p(struct drbd_peer_device *peer_device) __must_hold(local)
{
	struct drbd_device *device = peer_device->device;
	struct drbd_connection *connection = peer_device->connection;
	int hg, rv = -100;
	enum drbd_after_sb_p after_sb_2p;

	rcu_read_lock();
	after_sb_2p = rcu_dereference(connection->net_conf)->after_sb_2p;
	rcu_read_unlock();
	switch (after_sb_2p) {
	case ASB_DISCARD_YOUNGER_PRI:
	case ASB_DISCARD_OLDER_PRI:
	case ASB_DISCARD_LEAST_CHG:
	case ASB_DISCARD_LOCAL:
	case ASB_DISCARD_REMOTE:
	case ASB_CONSENSUS:
	case ASB_DISCARD_SECONDARY:
	case ASB_DISCARD_ZERO_CHG:
		drbd_err(device, "Configuration error.\n");
		break;
	case ASB_VIOLENTLY:
		rv = drbd_asb_recover_0p(peer_device);
		break;
	case ASB_DISCONNECT:
		break;
	case ASB_CALL_HELPER:
		hg = drbd_asb_recover_0p(peer_device);
		if (hg == -1) {
			enum drbd_state_rv rv2;

			 /* drbd_change_state() does not sleep while in SS_IN_TRANSIENT_STATE,
			  * we might be here in L_STANDALONE which is transient.
			  * we do not need to wait for the after state change work either. */
			rv2 = change_role(device->resource, R_SECONDARY, CS_VERBOSE, false);
			if (rv2 != SS_SUCCESS) {
				drbd_khelper(device, connection, "pri-lost-after-sb");
			} else {
				drbd_warn(device, "Successfully gave up primary role.\n");
				rv = hg;
			}
		} else
			rv = hg;
	}

	return rv;
}

STATIC void drbd_uuid_dump_self(struct drbd_peer_device *peer_device, u64 bits, u64 flags)
{
	drbd_info(peer_device, "self %016llX:%016llX:%016llX:%016llX bits:%llu flags:%llX\n",
		  (unsigned long long)drbd_uuid(peer_device, UI_CURRENT),
		  (unsigned long long)drbd_uuid(peer_device, UI_BITMAP),
		  (unsigned long long)drbd_uuid(peer_device, UI_HISTORY_START),
		  (unsigned long long)drbd_uuid(peer_device, UI_HISTORY_END),
		  (unsigned long long)bits,
		  (unsigned long long)flags);
}


STATIC void drbd_uuid_dump_peer(struct drbd_peer_device *peer_device, u64 bits, u64 flags)
{
	drbd_info(peer_device, "peer %016llX:%016llX:%016llX:%016llX bits:%llu flags:%llX\n",
	     (unsigned long long)peer_device->p_uuid[UI_CURRENT],
	     (unsigned long long)peer_device->p_uuid[UI_BITMAP],
	     (unsigned long long)peer_device->p_uuid[UI_HISTORY_START],
	     (unsigned long long)peer_device->p_uuid[UI_HISTORY_END],
	     (unsigned long long)bits,
	     (unsigned long long)flags);
}

/*
  100	after split brain try auto recover
    2	L_SYNC_SOURCE set BitMap
    1	L_SYNC_SOURCE use BitMap
    0	no Sync
   -1	L_SYNC_TARGET use BitMap
   -2	L_SYNC_TARGET set BitMap
 -100	after split brain, disconnect
-1000	unrelated data
-1091   requires proto 91
-1096   requires proto 96
 */
STATIC int drbd_uuid_compare(struct drbd_peer_device *peer_device, int *rule_nr) __must_hold(local)
{
	struct drbd_device *device = peer_device->device;
	u64 self, peer;
	int i, j;

	self = drbd_uuid(peer_device, UI_CURRENT) & ~((u64)1);
	peer = peer_device->p_uuid[UI_CURRENT] & ~((u64)1);

	*rule_nr = 10;
	if (self == UUID_JUST_CREATED && peer == UUID_JUST_CREATED)
		return 0;

	*rule_nr = 20;
	if ((self == UUID_JUST_CREATED || self == (u64)0) &&
	     peer != UUID_JUST_CREATED)
		return -2;

	*rule_nr = 30;
	if (self != UUID_JUST_CREATED &&
	    (peer == UUID_JUST_CREATED || peer == (u64)0))
		return 2;

	if (self == peer) {
		int rct, dc; /* roles at crash time */

		if (peer_device->p_uuid[UI_BITMAP] == (u64)0 && drbd_uuid(peer_device, UI_BITMAP) != (u64)0) {

			if (peer_device->connection->agreed_pro_version < 91)
				return -1091;

			if ((drbd_uuid(peer_device, UI_BITMAP) & ~((u64)1)) == (peer_device->p_uuid[UI_HISTORY_START] & ~((u64)1)) &&
			    (drbd_uuid(peer_device, UI_HISTORY_START) & ~((u64)1)) == (peer_device->p_uuid[UI_HISTORY_START + 1] & ~((u64)1))) {
				drbd_info(device, "was SyncSource, missed the resync finished event, corrected myself:\n");
				drbd_uuid_set_bm(peer_device, 0UL);

				drbd_uuid_dump_self(peer_device,
						    device->disk_state[NOW] >= D_NEGOTIATING ? drbd_bm_total_weight(peer_device) : 0, 0);
				*rule_nr = 34;
			} else {
				drbd_info(device, "was SyncSource (peer failed to write sync_uuid)\n");
				*rule_nr = 36;
			}

			return 1;
		}

		if (drbd_uuid(peer_device, UI_BITMAP) == (u64)0 && peer_device->p_uuid[UI_BITMAP] != (u64)0) {

			if (peer_device->connection->agreed_pro_version < 91)
				return -1091;

			if ((drbd_uuid(peer_device, UI_HISTORY_START) & ~((u64)1)) == (peer_device->p_uuid[UI_BITMAP] & ~((u64)1)) &&
			    (drbd_uuid(peer_device, UI_HISTORY_START + 1) & ~((u64)1)) == (peer_device->p_uuid[UI_HISTORY_START] & ~((u64)1))) {
				drbd_info(device, "was SyncTarget, peer missed the resync finished event, corrected peer:\n");

				peer_device->p_uuid[UI_HISTORY_START + 1] = peer_device->p_uuid[UI_HISTORY_START];
				peer_device->p_uuid[UI_HISTORY_START] = peer_device->p_uuid[UI_BITMAP];
				peer_device->p_uuid[UI_BITMAP] = 0UL;

				drbd_uuid_dump_peer(peer_device, peer_device->p_uuid[UI_SIZE], peer_device->p_uuid[UI_FLAGS]);
				*rule_nr = 35;
			} else {
				drbd_info(device, "was SyncTarget (failed to write sync_uuid)\n");
				*rule_nr = 37;
			}

			return -1;
		}

		/* Common power [off|failure] */
		rct = (test_bit(CRASHED_PRIMARY, &device->flags) ? 1 : 0) +
			(peer_device->p_uuid[UI_FLAGS] & 2);
		/* lowest bit is set when we were primary,
		 * next bit (weight 2) is set when peer was primary */
		*rule_nr = 40;

		switch (rct) {
		case 0: /* !self_pri && !peer_pri */ return 0;
		case 1: /*  self_pri && !peer_pri */ return 1;
		case 2: /* !self_pri &&  peer_pri */ return -1;
		case 3: /*  self_pri &&  peer_pri */
			dc = test_bit(DISCARD_CONCURRENT, &peer_device->connection->flags);
			return dc ? -1 : 1;
		}
	}

	*rule_nr = 50;
	peer = peer_device->p_uuid[UI_BITMAP] & ~((u64)1);
	if (self == peer)
		return -1;

	*rule_nr = 51;
	peer = peer_device->p_uuid[UI_HISTORY_START] & ~((u64)1);
	if (self == peer) {
		if (peer_device->connection->agreed_pro_version < 96 ?
		    (drbd_uuid(peer_device, UI_HISTORY_START) & ~((u64)1)) ==
		    (peer_device->p_uuid[UI_HISTORY_START + 1] & ~((u64)1)) :
		    peer + UUID_NEW_BM_OFFSET == (peer_device->p_uuid[UI_BITMAP] & ~((u64)1))) {
			/* The last P_SYNC_UUID did not get though. Undo the last start of
			   resync as sync source modifications of the peer's UUIDs. */

			if (peer_device->connection->agreed_pro_version < 91)
				return -1091;

			peer_device->p_uuid[UI_BITMAP] = peer_device->p_uuid[UI_HISTORY_START];
			peer_device->p_uuid[UI_HISTORY_START] = peer_device->p_uuid[UI_HISTORY_START + 1];

			drbd_info(device, "Did not got last syncUUID packet, corrected:\n");
			drbd_uuid_dump_peer(peer_device, peer_device->p_uuid[UI_SIZE], peer_device->p_uuid[UI_FLAGS]);

			return -1;
		}
	}

	*rule_nr = 60;
	self = drbd_uuid(peer_device, UI_CURRENT) & ~((u64)1);
	for (i = UI_HISTORY_START; i <= UI_HISTORY_END; i++) {
		peer = peer_device->p_uuid[i] & ~((u64)1);
		if (self == peer)
			return -2;
	}

	*rule_nr = 70;
	self = drbd_uuid(peer_device, UI_BITMAP) & ~((u64)1);
	peer = peer_device->p_uuid[UI_CURRENT] & ~((u64)1);
	if (self == peer)
		return 1;

	*rule_nr = 71;
	self = drbd_uuid(peer_device, UI_HISTORY_START) & ~((u64)1);
	if (self == peer) {
		if (peer_device->connection->agreed_pro_version < 96 ?
		    (drbd_uuid(peer_device, UI_HISTORY_START + 1) & ~((u64)1)) ==
		    (peer_device->p_uuid[UI_HISTORY_START] & ~((u64)1)) :
		    self + UUID_NEW_BM_OFFSET == (drbd_uuid(peer_device, UI_BITMAP) & ~((u64)1))) {
			/* The last P_SYNC_UUID did not get though. Undo the last start of
			   resync as sync source modifications of our UUIDs. */

			if (peer_device->connection->agreed_pro_version < 91)
				return -1091;

			_drbd_uuid_set(peer_device, UI_BITMAP, drbd_uuid(peer_device, UI_HISTORY_START));
			_drbd_uuid_set(peer_device, UI_HISTORY_START, drbd_uuid(peer_device, UI_HISTORY_START + 1));

			drbd_info(device, "Last syncUUID did not get through, corrected:\n");
			drbd_uuid_dump_self(peer_device,
					    device->disk_state[NOW] >= D_NEGOTIATING ? drbd_bm_total_weight(peer_device) : 0, 0);

			return 1;
		}
	}


	*rule_nr = 80;
	peer = peer_device->p_uuid[UI_CURRENT] & ~((u64)1);
	for (i = UI_HISTORY_START; i <= UI_HISTORY_END; i++) {
		self = drbd_uuid(peer_device, i) & ~((u64)1);
		if (self == peer)
			return 2;
	}

	*rule_nr = 90;
	self = drbd_uuid(peer_device, UI_BITMAP) & ~((u64)1);
	peer = peer_device->p_uuid[UI_BITMAP] & ~((u64)1);
	if (self == peer && self != ((u64)0))
		return 100;

	*rule_nr = 100;
	for (i = UI_HISTORY_START; i <= UI_HISTORY_END; i++) {
		self = drbd_uuid(peer_device, i) & ~((u64)1);
		for (j = UI_HISTORY_START; j <= UI_HISTORY_END; j++) {
			peer = peer_device->p_uuid[j] & ~((u64)1);
			if (self == peer)
				return -100;
		}
	}

	return -1000;
}

/* drbd_sync_handshake() returns the new replication state on success, and -1
 * on failure.
 */
static enum drbd_repl_state drbd_sync_handshake(struct drbd_peer_device *peer_device,
						enum drbd_role peer_role,
						enum drbd_disk_state peer_disk_state) __must_hold(local)
{
	struct drbd_device *device = peer_device->device;
	struct drbd_connection *connection = peer_device->connection;
	enum drbd_repl_state rv = -1;
	enum drbd_disk_state disk_state;
	struct net_conf *nc;
	int hg, rule_nr, rr_conflict, tentative;

	disk_state = device->disk_state[NOW];
	if (disk_state == D_NEGOTIATING)
		disk_state = device->disk_state_from_metadata;

	drbd_info(device, "drbd_sync_handshake:\n");
	drbd_uuid_dump_self(peer_device, peer_device->comm_bm_set, 0);
	drbd_uuid_dump_peer(peer_device, peer_device->p_uuid[UI_SIZE], peer_device->p_uuid[UI_FLAGS]);

	hg = drbd_uuid_compare(peer_device, &rule_nr);

	drbd_info(device, "uuid_compare()=%d by rule %d\n", hg, rule_nr);

	if (hg == -1000) {
		drbd_alert(device, "Unrelated data, aborting!\n");
		return -1;
	}
	if (hg < -1000) {
		drbd_alert(device, "To resolve this both sides have to support at least protocol %d\n", -hg - 1000);
		return -1;
	}

	if ((disk_state == D_INCONSISTENT && peer_disk_state > D_INCONSISTENT) ||
	    (peer_disk_state == D_INCONSISTENT && disk_state > D_INCONSISTENT)) {
		int f = (hg == -100) || abs(hg) == 2;
		hg = disk_state > D_INCONSISTENT ? 1 : -1;
		if (f)
			hg = hg*2;
		drbd_info(device, "Becoming sync %s due to disk states.\n",
		     hg > 0 ? "source" : "target");
	}

	if (abs(hg) == 100)
		drbd_khelper(device, connection, "initial-split-brain");

	rcu_read_lock();
	nc = rcu_dereference(peer_device->connection->net_conf);

	if (hg == 100 || (hg == -100 && nc->always_asbp)) {
		int pcount = (device->resource->role[NOW] == R_PRIMARY)
			   + (peer_role == R_PRIMARY);
		int forced = (hg == -100);

		switch (pcount) {
		case 0:
			hg = drbd_asb_recover_0p(peer_device);
			break;
		case 1:
			hg = drbd_asb_recover_1p(peer_device);
			break;
		case 2:
			hg = drbd_asb_recover_2p(peer_device);
			break;
		}
		if (abs(hg) < 100) {
			drbd_warn(device, "Split-Brain detected, %d primaries, "
			     "automatically solved. Sync from %s node\n",
			     pcount, (hg < 0) ? "peer" : "this");
			if (forced) {
				drbd_warn(device, "Doing a full sync, since"
				     " UUIDs where ambiguous.\n");
				hg = hg*2;
			}
		}
	}

	if (hg == -100) {
		if (test_bit(DISCARD_MY_DATA, &device->flags) && !(peer_device->p_uuid[UI_FLAGS]&1))
			hg = -1;
		if (!test_bit(DISCARD_MY_DATA, &device->flags) && (peer_device->p_uuid[UI_FLAGS]&1))
			hg = 1;

		if (abs(hg) < 100)
			drbd_warn(device, "Split-Brain detected, manually solved. "
			     "Sync from %s node\n",
			     (hg < 0) ? "peer" : "this");
	}
	rr_conflict = nc->rr_conflict;
	tentative = nc->tentative;
	rcu_read_unlock();

	if (hg == -100) {
		/* FIXME this log message is not correct if we end up here
		 * after an attempted attach on a diskless node.
		 * We just refuse to attach -- well, we drop the "connection"
		 * to that disk, in a way... */
		drbd_alert(device, "Split-Brain detected but unresolved, dropping connection!\n");
		drbd_khelper(device, connection, "split-brain");
		return -1;
	}

	if (hg > 0 && disk_state <= D_INCONSISTENT) {
		drbd_err(device, "I shall become SyncSource, but I am inconsistent!\n");
		return -1;
	}

	if (hg < 0 && /* by intention we do not use disk_state here. */
	    device->resource->role[NOW] == R_PRIMARY && device->disk_state[NOW] >= D_CONSISTENT) {
		switch (rr_conflict) {
		case ASB_CALL_HELPER:
			drbd_khelper(device, connection, "pri-lost");
			/* fall through */
		case ASB_DISCONNECT:
			drbd_err(device, "I shall become SyncTarget, but I am primary!\n");
			return -1;
		case ASB_VIOLENTLY:
			drbd_warn(device, "Becoming SyncTarget, violating the stable-data"
			     "assumption\n");
		}
	}

	if (tentative || test_bit(CONN_DRY_RUN, &peer_device->connection->flags)) {
		if (hg == 0)
			drbd_info(device, "dry-run connect: No resync, would become Connected immediately.\n");
		else
			drbd_info(device, "dry-run connect: Would become %s, doing a %s resync.",
				 drbd_conn_str(hg > 0 ? L_SYNC_SOURCE : L_SYNC_TARGET),
				 abs(hg) >= 2 ? "full" : "bit-map based");
		return -1;
	}

	if (abs(hg) >= 2) {
		drbd_info(device, "Writing the whole bitmap, full sync required after drbd_sync_handshake.\n");
		if (drbd_bitmap_io(device, &drbd_bmio_set_n_write, "set_n_write from sync_handshake",
					BM_LOCK_CLEAR, peer_device))
			return -1;
	}

	if (hg > 0) { /* become sync source. */
		rv = L_WF_BITMAP_S;
	} else if (hg < 0) { /* become sync target */
		rv = L_WF_BITMAP_T;
	} else {
		rv = L_CONNECTED;
		if (drbd_bm_total_weight(peer_device)) {
			drbd_info(device, "No resync, but %lu bits in bitmap!\n",
			     drbd_bm_total_weight(peer_device));
		}
	}

	return rv;
}

STATIC enum drbd_after_sb_p convert_after_sb(enum drbd_after_sb_p peer)
{
	/* ASB_DISCARD_REMOTE - ASB_DISCARD_LOCAL is valid */
	if (peer == ASB_DISCARD_REMOTE)
		return ASB_DISCARD_LOCAL;

	/* any other things with ASB_DISCARD_REMOTE or ASB_DISCARD_LOCAL are invalid */
	if (peer == ASB_DISCARD_LOCAL)
		return ASB_DISCARD_REMOTE;

	/* everything else is valid if they are equal on both sides. */
	return peer;
}

STATIC int receive_protocol(struct drbd_connection *connection, struct packet_info *pi)
{
	struct p_protocol *p = pi->data;
	enum drbd_after_sb_p p_after_sb_0p, p_after_sb_1p, p_after_sb_2p;
	int p_proto, p_discard_my_data, p_two_primaries, cf;
	struct net_conf *nc, *old_net_conf, *new_net_conf = NULL;
	char integrity_alg[SHARED_SECRET_MAX] = "";
	struct crypto_hash *peer_integrity_tfm = NULL;
	void *int_dig_in = NULL, *int_dig_vv = NULL;

	p_proto		= be32_to_cpu(p->protocol);
	p_after_sb_0p	= be32_to_cpu(p->after_sb_0p);
	p_after_sb_1p	= be32_to_cpu(p->after_sb_1p);
	p_after_sb_2p	= be32_to_cpu(p->after_sb_2p);
	p_two_primaries = be32_to_cpu(p->two_primaries);
	cf		= be32_to_cpu(p->conn_flags);
	p_discard_my_data = cf & CF_DISCARD_MY_DATA;

	if (connection->agreed_pro_version >= 87) {
		int err;

		if (pi->size > sizeof(integrity_alg))
			return -EIO;
		err = drbd_recv_all(connection, integrity_alg, pi->size);
		if (err)
			return err;
		integrity_alg[SHARED_SECRET_MAX - 1] = 0;
	}

	if (pi->cmd != P_PROTOCOL_UPDATE) {
		clear_bit(CONN_DRY_RUN, &connection->flags);

		if (cf & CF_DRY_RUN)
			set_bit(CONN_DRY_RUN, &connection->flags);

		rcu_read_lock();
		nc = rcu_dereference(connection->net_conf);

		if (p_proto != nc->wire_protocol) {
			drbd_err(connection, "incompatible %s settings\n", "protocol");
			goto disconnect_rcu_unlock;
		}

		if (convert_after_sb(p_after_sb_0p) != nc->after_sb_0p) {
			drbd_err(connection, "incompatible %s settings\n", "after-sb-0pri");
			goto disconnect_rcu_unlock;
		}

		if (convert_after_sb(p_after_sb_1p) != nc->after_sb_1p) {
			drbd_err(connection, "incompatible %s settings\n", "after-sb-1pri");
			goto disconnect_rcu_unlock;
		}

		if (convert_after_sb(p_after_sb_2p) != nc->after_sb_2p) {
			drbd_err(connection, "incompatible %s settings\n", "after-sb-2pri");
			goto disconnect_rcu_unlock;
		}

		if (p_discard_my_data && nc->discard_my_data) {
			drbd_err(connection, "incompatible %s settings\n", "discard-my-data");
			goto disconnect_rcu_unlock;
		}

		if (p_two_primaries != nc->two_primaries) {
			drbd_err(connection, "incompatible %s settings\n", "allow-two-primaries");
			goto disconnect_rcu_unlock;
		}

		if (strcmp(integrity_alg, nc->integrity_alg)) {
			drbd_err(connection, "incompatible %s settings\n", "data-integrity-alg");
			goto disconnect_rcu_unlock;
		}

		rcu_read_unlock();
	}

	if (integrity_alg[0]) {
		int hash_size;

		/*
		 * We can only change the peer data integrity algorithm
		 * here.  Changing our own data integrity algorithm
		 * requires that we send a P_PROTOCOL_UPDATE packet at
		 * the same time; otherwise, the peer has no way to
		 * tell between which packets the algorithm should
		 * change.
		 */

		peer_integrity_tfm = crypto_alloc_hash(integrity_alg, 0, CRYPTO_ALG_ASYNC);
		if (!peer_integrity_tfm) {
			drbd_err(connection, "peer data-integrity-alg %s not supported\n",
				 integrity_alg);
			goto disconnect;
		}

		hash_size = crypto_hash_digestsize(peer_integrity_tfm);
		int_dig_in = kmalloc(hash_size, GFP_KERNEL);
		int_dig_vv = kmalloc(hash_size, GFP_KERNEL);
		if (!(int_dig_in && int_dig_vv)) {
			drbd_err(connection, "Allocation of buffers for data integrity checking failed\n");
			goto disconnect;
		}
	}

	new_net_conf = kmalloc(sizeof(struct net_conf), GFP_KERNEL);
	if (!new_net_conf) {
		drbd_err(connection, "Allocation of new net_conf failed\n");
		goto disconnect;
	}

	mutex_lock(&connection->resource->conf_update);
	mutex_lock(&connection->data.mutex);
	old_net_conf = connection->net_conf;
	*new_net_conf = *old_net_conf;

	new_net_conf->wire_protocol = p_proto;
	new_net_conf->after_sb_0p = convert_after_sb(p_after_sb_0p);
	new_net_conf->after_sb_1p = convert_after_sb(p_after_sb_1p);
	new_net_conf->after_sb_2p = convert_after_sb(p_after_sb_2p);
	new_net_conf->two_primaries = p_two_primaries;

	rcu_assign_pointer(connection->net_conf, new_net_conf);
	mutex_unlock(&connection->data.mutex);
	mutex_unlock(&connection->resource->conf_update);

	crypto_free_hash(connection->peer_integrity_tfm);
	kfree(connection->int_dig_in);
	kfree(connection->int_dig_vv);
	connection->peer_integrity_tfm = peer_integrity_tfm;
	connection->int_dig_in = int_dig_in;
	connection->int_dig_vv = int_dig_vv;

	if (strcmp(old_net_conf->integrity_alg, integrity_alg))
		drbd_info(connection, "peer data-integrity-alg: %s\n",
			  integrity_alg[0] ? integrity_alg : "(none)");

	synchronize_rcu();
	kfree(old_net_conf);
	return 0;

disconnect_rcu_unlock:
	rcu_read_unlock();
disconnect:
	crypto_free_hash(peer_integrity_tfm);
	kfree(int_dig_in);
	kfree(int_dig_vv);
	change_cstate(connection, C_DISCONNECTING, CS_HARD);
	return -EIO;
}

/* helper function
 * input: alg name, feature name
 * return: NULL (alg name was "")
 *         ERR_PTR(error) if something goes wrong
 *         or the crypto hash ptr, if it worked out ok. */
struct crypto_hash *drbd_crypto_alloc_digest_safe(const struct drbd_device *device,
		const char *alg, const char *name)
{
	struct crypto_hash *tfm;

	if (!alg[0])
		return NULL;

	tfm = crypto_alloc_hash(alg, 0, CRYPTO_ALG_ASYNC);
	if (IS_ERR(tfm)) {
		drbd_err(device, "Can not allocate \"%s\" as %s (reason: %ld)\n",
			alg, name, PTR_ERR(tfm));
		return tfm;
	}
	return tfm;
}

static int ignore_remaining_packet(struct drbd_connection *connection, struct packet_info *pi)
{
	void *buffer = connection->data.rbuf;
	int size = pi->size;

	while (size) {
		int s = min_t(int, size, DRBD_SOCKET_BUFFER_SIZE);
		s = drbd_recv(connection, buffer, s);
		if (s <= 0) {
			if (s < 0)
				return s;
			break;
		}
		size -= s;
	}
	if (size)
		return -EIO;
	return 0;
}

/*
 * config_unknown_volume  -  device configuration command for unknown volume
 *
 * When a device is added to an existing connection, the node on which the
 * device is added first will send configuration commands to its peer but the
 * peer will not know about the device yet.  It will warn and ignore these
 * commands.  Once the device is added on the second node, the second node will
 * send the same device configuration commands, but in the other direction.
 *
 * (We can also end up here if drbd is misconfigured.)
 */
static int config_unknown_volume(struct drbd_connection *connection, struct packet_info *pi)
{
	drbd_warn(connection, "%s packet received for volume %d, which is not configured locally\n",
		  cmdname(pi->cmd), pi->vnr);
	return ignore_remaining_packet(connection, pi);
}

STATIC int receive_SyncParam(struct drbd_connection *connection, struct packet_info *pi)
{
	struct drbd_peer_device *peer_device;
	struct drbd_device *device;
	struct p_rs_param_95 *p;
	unsigned int header_size, data_size, exp_max_sz;
	struct crypto_hash *verify_tfm = NULL;
	struct crypto_hash *csums_tfm = NULL;
	struct net_conf *old_net_conf, *new_net_conf = NULL;
	struct disk_conf *old_disk_conf = NULL, *new_disk_conf = NULL;
	const int apv = connection->agreed_pro_version;
	struct fifo_buffer *old_plan = NULL, *new_plan = NULL;
	int fifo_size = 0;
	int err;

	peer_device = conn_peer_device(connection, pi->vnr);
	if (!peer_device)
		return config_unknown_volume(connection, pi);
	device = peer_device->device;

	exp_max_sz  = apv <= 87 ? sizeof(struct p_rs_param)
		    : apv == 88 ? sizeof(struct p_rs_param)
					+ SHARED_SECRET_MAX
		    : apv <= 94 ? sizeof(struct p_rs_param_89)
		    : /* apv >= 95 */ sizeof(struct p_rs_param_95);

	if (pi->size > exp_max_sz) {
		drbd_err(device, "SyncParam packet too long: received %u, expected <= %u bytes\n",
		    pi->size, exp_max_sz);
		return -EIO;
	}

	if (apv <= 88) {
		header_size = sizeof(struct p_rs_param);
		data_size = pi->size - header_size;
	} else if (apv <= 94) {
		header_size = sizeof(struct p_rs_param_89);
		data_size = pi->size - header_size;
		D_ASSERT(device, data_size == 0);
	} else {
		header_size = sizeof(struct p_rs_param_95);
		data_size = pi->size - header_size;
		D_ASSERT(device, data_size == 0);
	}

	/* initialize verify_alg and csums_alg */
	p = pi->data;
	memset(p->verify_alg, 0, 2 * SHARED_SECRET_MAX);

	err = drbd_recv_all(peer_device->connection, p, header_size);
	if (err)
		return err;

	mutex_lock(&connection->resource->conf_update);
	old_net_conf = peer_device->connection->net_conf;
	if (get_ldev(device)) {
		new_disk_conf = kzalloc(sizeof(struct disk_conf), GFP_KERNEL);
		if (!new_disk_conf) {
			put_ldev(device);
			mutex_unlock(&connection->resource->conf_update);
			drbd_err(device, "Allocation of new disk_conf failed\n");
			return -ENOMEM;
		}

		old_disk_conf = device->ldev->disk_conf;
		*new_disk_conf = *old_disk_conf;

		new_disk_conf->resync_rate = be32_to_cpu(p->resync_rate);
	}

	if (apv >= 88) {
		if (apv == 88) {
			if (data_size > SHARED_SECRET_MAX) {
				drbd_err(device, "verify-alg too long, "
				    "peer wants %u, accepting only %u byte\n",
						data_size, SHARED_SECRET_MAX);
				err = -EIO;
				goto reconnect;
			}

			err = drbd_recv_all(peer_device->connection, p->verify_alg, data_size);
			if (err)
				goto reconnect;
			/* we expect NUL terminated string */
			/* but just in case someone tries to be evil */
			D_ASSERT(device, p->verify_alg[data_size-1] == 0);
			p->verify_alg[data_size-1] = 0;

		} else /* apv >= 89 */ {
			/* we still expect NUL terminated strings */
			/* but just in case someone tries to be evil */
			D_ASSERT(device, p->verify_alg[SHARED_SECRET_MAX-1] == 0);
			D_ASSERT(device, p->csums_alg[SHARED_SECRET_MAX-1] == 0);
			p->verify_alg[SHARED_SECRET_MAX-1] = 0;
			p->csums_alg[SHARED_SECRET_MAX-1] = 0;
		}

		if (strcmp(old_net_conf->verify_alg, p->verify_alg)) {
			if (peer_device->repl_state[NOW] == L_STANDALONE) {
				drbd_err(device, "Different verify-alg settings. me=\"%s\" peer=\"%s\"\n",
				    old_net_conf->verify_alg, p->verify_alg);
				goto disconnect;
			}
			verify_tfm = drbd_crypto_alloc_digest_safe(device,
					p->verify_alg, "verify-alg");
			if (IS_ERR(verify_tfm)) {
				verify_tfm = NULL;
				goto disconnect;
			}
		}

		if (apv >= 89 && strcmp(old_net_conf->csums_alg, p->csums_alg)) {
			if (peer_device->repl_state[NOW] == L_STANDALONE) {
				drbd_err(device, "Different csums-alg settings. me=\"%s\" peer=\"%s\"\n",
				    old_net_conf->csums_alg, p->csums_alg);
				goto disconnect;
			}
			csums_tfm = drbd_crypto_alloc_digest_safe(device,
					p->csums_alg, "csums-alg");
			if (IS_ERR(csums_tfm)) {
				csums_tfm = NULL;
				goto disconnect;
			}
		}

		if (apv > 94 && new_disk_conf) {
			new_disk_conf->c_plan_ahead = be32_to_cpu(p->c_plan_ahead);
			new_disk_conf->c_delay_target = be32_to_cpu(p->c_delay_target);
			new_disk_conf->c_fill_target = be32_to_cpu(p->c_fill_target);
			new_disk_conf->c_max_rate = be32_to_cpu(p->c_max_rate);

			fifo_size = (new_disk_conf->c_plan_ahead * 10 * SLEEP_TIME) / HZ;
			if (fifo_size != rcu_dereference(peer_device->rs_plan_s)->size) {
				new_plan = fifo_alloc(fifo_size);
				if (!new_plan) {
					drbd_err(device, "kmalloc of fifo_buffer failed");
					put_ldev(device);
					goto disconnect;
				}
			}
		}

		if (verify_tfm || csums_tfm) {
			new_net_conf = kzalloc(sizeof(struct net_conf), GFP_KERNEL);
			if (!new_net_conf) {
				drbd_err(device, "Allocation of new net_conf failed\n");
				goto disconnect;
			}

			*new_net_conf = *old_net_conf;

			if (verify_tfm) {
				strcpy(new_net_conf->verify_alg, p->verify_alg);
				new_net_conf->verify_alg_len = strlen(p->verify_alg) + 1;
				crypto_free_hash(peer_device->connection->verify_tfm);
				peer_device->connection->verify_tfm = verify_tfm;
				drbd_info(device, "using verify-alg: \"%s\"\n", p->verify_alg);
			}
			if (csums_tfm) {
				strcpy(new_net_conf->csums_alg, p->csums_alg);
				new_net_conf->csums_alg_len = strlen(p->csums_alg) + 1;
				crypto_free_hash(peer_device->connection->csums_tfm);
				peer_device->connection->csums_tfm = csums_tfm;
				drbd_info(device, "using csums-alg: \"%s\"\n", p->csums_alg);
			}
			rcu_assign_pointer(connection->net_conf, new_net_conf);
		}
	}

	if (new_disk_conf) {
		rcu_assign_pointer(device->ldev->disk_conf, new_disk_conf);
		put_ldev(device);
	}

	if (new_plan) {
		old_plan = rcu_dereference(peer_device->rs_plan_s);
		rcu_assign_pointer(peer_device->rs_plan_s, new_plan);
	}

	mutex_unlock(&connection->resource->conf_update);
	synchronize_rcu();
	if (new_net_conf)
		kfree(old_net_conf);
	kfree(old_disk_conf);
	kfree(old_plan);

	return 0;

reconnect:
	if (new_disk_conf) {
		put_ldev(device);
		kfree(new_disk_conf);
	}
	mutex_unlock(&connection->resource->conf_update);
	return -EIO;

disconnect:
	kfree(new_plan);
	if (new_disk_conf) {
		put_ldev(device);
		kfree(new_disk_conf);
	}
	mutex_unlock(&connection->resource->conf_update);
	/* just for completeness: actually not needed,
	 * as this is not reached if csums_tfm was ok. */
	crypto_free_hash(csums_tfm);
	/* but free the verify_tfm again, if csums_tfm did not work out */
	crypto_free_hash(verify_tfm);
	change_cstate(peer_device->connection, C_DISCONNECTING, CS_HARD);
	return -EIO;
}

STATIC void drbd_setup_order_type(struct drbd_device *device, int peer)
{
	/* sorry, we currently have no working implementation
	 * of distributed TCQ */
}

/* warn if the arguments differ by more than 12.5% */
static void warn_if_differ_considerably(struct drbd_device *device,
	const char *s, sector_t a, sector_t b)
{
	sector_t d;
	if (a == 0 || b == 0)
		return;
	d = (a > b) ? (a - b) : (b - a);
	if (d > (a>>3) || d > (b>>3))
		drbd_warn(device, "Considerable difference in %s: %llus vs. %llus\n", s,
		     (unsigned long long)a, (unsigned long long)b);
}

/* Maximum bio size that a protocol version supports. */
static unsigned int conn_max_bio_size(struct drbd_connection *connection)
{
	if (connection->agreed_pro_version >= 100)
		return DRBD_MAX_BIO_SIZE;
	else if (connection->agreed_pro_version >= 95)
		return DRBD_MAX_BIO_SIZE_P95;
	else
		return DRBD_MAX_SIZE_H80_PACKET;
}

STATIC int receive_sizes(struct drbd_connection *connection, struct packet_info *pi)
{
	struct drbd_peer_device *peer_device;
	struct drbd_device *device;
	struct p_sizes *p = pi->data;
	enum determine_dev_size dd = UNCHANGED;
	sector_t p_size, p_usize, my_usize;
	int ldsc = 0; /* local disk size changed */
	enum dds_flags ddsf;
	unsigned int protocol_max_bio_size;

	peer_device = conn_peer_device(connection, pi->vnr);
	if (!peer_device)
		return config_unknown_volume(connection, pi);
	device = peer_device->device;

	p_size = be64_to_cpu(p->d_size);
	p_usize = be64_to_cpu(p->u_size);

	/* just store the peer's disk size for now.
	 * we still need to figure out whether we accept that. */
	peer_device->disk_size = p_size;

	if (get_ldev(device)) {
		rcu_read_lock();
		my_usize = rcu_dereference(device->ldev->disk_conf)->disk_size;
		rcu_read_unlock();

		warn_if_differ_considerably(device, "lower level device sizes",
			   p_size, drbd_get_max_capacity(device->ldev));
		warn_if_differ_considerably(device, "user requested size",
					    p_usize, my_usize);

		/* if this is the first connect, or an otherwise expected
		 * param exchange, choose the minimum */
		if (peer_device->repl_state[NOW] == L_STANDALONE)
			p_usize = min_not_zero(my_usize, p_usize);

		/* Never shrink a device with usable data during connect.
		   But allow online shrinking if we are connected. */
		if (drbd_new_dev_size(device, device->ldev, p_usize, 0) <
		    drbd_get_capacity(device->this_bdev) &&
		    device->disk_state[NOW] >= D_OUTDATED &&
		    peer_device->repl_state[NOW] < L_CONNECTED) {
			drbd_err(device, "The peer's disk size is too small!\n");
			change_cstate(peer_device->connection, C_DISCONNECTING, CS_HARD);
			put_ldev(device);
			return -EIO;
		}

		if (my_usize != p_usize) {
			struct disk_conf *old_disk_conf, *new_disk_conf = NULL;

			new_disk_conf = kzalloc(sizeof(struct disk_conf), GFP_KERNEL);
			if (!new_disk_conf) {
				drbd_err(device, "Allocation of new disk_conf failed\n");
				put_ldev(device);
				return -ENOMEM;
			}

			mutex_lock(&connection->resource->conf_update);
			old_disk_conf = device->ldev->disk_conf;
			*new_disk_conf = *old_disk_conf;
			new_disk_conf->disk_size = p_usize;

			rcu_assign_pointer(device->ldev->disk_conf, new_disk_conf);
			mutex_unlock(&connection->resource->conf_update);
			synchronize_rcu();
			kfree(old_disk_conf);

			drbd_info(device, "Peer sets u_size to %lu sectors\n",
				 (unsigned long)my_usize);
		}

		put_ldev(device);
	}

	ddsf = be16_to_cpu(p->dds_flags);
	if (get_ldev(device)) {
		dd = drbd_determine_dev_size(device, ddsf);
		put_ldev(device);
		if (dd == DEV_SIZE_ERROR)
			return -EIO;
		drbd_md_sync(device);
	} else {
		/* I am diskless, need to accept the peer's size. */
		drbd_set_my_capacity(device, p_size);
	}

	/* The protocol version limits how big requests can be.  In addition,
	 * peers before protocol version 94 cannot split large requests into
	 * multiple bios; their reported max_bio_size is a hard limit.
	 */
	protocol_max_bio_size = conn_max_bio_size(connection);
	peer_device->max_bio_size = min(be32_to_cpu(p->max_bio_size), protocol_max_bio_size);
	if (device->device_conf.max_bio_size > protocol_max_bio_size ||
	    (connection->agreed_pro_version < 94 &&
	     device->device_conf.max_bio_size > peer_device->max_bio_size)) {
		drbd_err(device, "Peer cannot deal with requests bigger than %u. "
			 "Please reduce max_bio_size in the configuration.\n",
			 peer_device->max_bio_size);
		change_cstate(peer_device->connection, C_DISCONNECTING, CS_HARD);
		put_ldev(device);
		return -EIO;
	}

	drbd_reconsider_max_bio_size(device);

	if (get_ldev(device)) {
		if (device->ldev->known_size != drbd_get_capacity(device->ldev->backing_bdev)) {
			device->ldev->known_size = drbd_get_capacity(device->ldev->backing_bdev);
			ldsc = 1;
		}

		drbd_setup_order_type(device, be16_to_cpu(p->queue_order_type));
		put_ldev(device);
	}

	if (peer_device->repl_state[NOW] > L_STANDALONE) {
		if (be64_to_cpu(p->c_size) !=
		    drbd_get_capacity(device->this_bdev) || ldsc) {
			/* we have different sizes, probably peer
			 * needs to know my new size... */
			drbd_send_sizes(peer_device, 0, ddsf);
		}
		if (test_and_clear_bit(RESIZE_PENDING, &peer_device->flags) ||
		    (dd == GREW && peer_device->repl_state[NOW] == L_CONNECTED)) {
			if (peer_device->disk_state[NOW] >= D_INCONSISTENT &&
			    device->disk_state[NOW] >= D_INCONSISTENT) {
				if (ddsf & DDSF_NO_RESYNC)
					drbd_info(device, "Resync of new storage suppressed with --assume-clean\n");
				else
					resync_after_online_grow(peer_device);
			} else
				set_bit(RESYNC_AFTER_NEG, &peer_device->flags);
		}
	}

	return 0;
}

STATIC int receive_uuids(struct drbd_connection *connection, struct packet_info *pi)
{
	struct drbd_peer_device *peer_device;
	struct drbd_device *device;
	struct p_uuids *p = pi->data;
	u64 *p_uuid;
	int i, updated_uuids = 0, err = 0;

	peer_device = conn_peer_device(connection, pi->vnr);
	if (!peer_device)
		return config_unknown_volume(connection, pi);
	device = peer_device->device;

	p_uuid = kmalloc(sizeof(u64)*UI_EXTENDED_SIZE, GFP_NOIO);

	for (i = UI_CURRENT; i < UI_EXTENDED_SIZE; i++)
		p_uuid[i] = be64_to_cpu(p->uuid[i]);

	kfree(peer_device->p_uuid);
	peer_device->p_uuid = p_uuid;

	if (peer_device->repl_state[NOW] < L_CONNECTED &&
	    device->disk_state[NOW] < D_INCONSISTENT &&
	    device->resource->role[NOW] == R_PRIMARY &&
	    (device->exposed_data_uuid & ~((u64)1)) != (p_uuid[UI_CURRENT] & ~((u64)1))) {
		drbd_err(device, "Can only connect to data with current UUID=%016llX\n",
		    (unsigned long long)device->exposed_data_uuid);
		change_cstate(peer_device->connection, C_DISCONNECTING, CS_HARD);
		return -EIO;
	}

	if (get_ldev(device)) {
		int skip_initial_sync =
			peer_device->repl_state[NOW] == L_CONNECTED &&
			peer_device->connection->agreed_pro_version >= 90 &&
			drbd_uuid(peer_device, UI_CURRENT) == UUID_JUST_CREATED &&
			(p_uuid[UI_FLAGS] & 8);
		if (skip_initial_sync) {
			unsigned long irq_flags;

			drbd_info(device, "Accepted new current UUID, preparing to skip initial sync\n");
			drbd_bitmap_io(device, &drbd_bmio_clear_n_write,
					"clear_n_write from receive_uuids",
					BM_LOCK_SET | BM_LOCK_CLEAR, NULL);
			_drbd_uuid_set(peer_device, UI_CURRENT, p_uuid[UI_CURRENT]);
			_drbd_uuid_set(peer_device, UI_BITMAP, 0);
			begin_state_change(device->resource, &irq_flags, CS_VERBOSE);
			/* FIXME: Note that req_lock was not taken here before! */
			__change_disk_state(device, D_UP_TO_DATE);
			__change_peer_disk_state(peer_device, D_UP_TO_DATE);
			end_state_change(device->resource, &irq_flags);
			drbd_md_sync(device);
			updated_uuids = 1;
		}
		put_ldev(device);
	} else if (device->disk_state[NOW] < D_INCONSISTENT &&
		   device->resource->role[NOW] == R_PRIMARY) {
		/* I am a diskless primary, the peer just created a new current UUID
		   for me. */
		updated_uuids = drbd_set_exposed_data_uuid(device, p_uuid[UI_CURRENT]);
	}

	/* Before we test for the disk state, we should wait until an eventually
	   ongoing cluster wide state change is finished. That is important if
	   we are primary and are detaching from our disk. We need to see the
	   new disk state... */
	mutex_lock(&device->resource->state_mutex);
	mutex_unlock(&device->resource->state_mutex);
	if (peer_device->repl_state[NOW] >= L_CONNECTED && device->disk_state[NOW] < D_INCONSISTENT)
		updated_uuids |= drbd_set_exposed_data_uuid(device, p_uuid[UI_CURRENT]);

	if (updated_uuids)
		drbd_print_uuids(peer_device, "receiver updated UUIDs to");

	if (!test_bit(INITIAL_STATE_RECEIVED, &connection->flags)) {
		err = drbd_validate_bitmap_index(peer_device);
		if (!test_bit(INITIAL_STATE_SENT, &connection->flags)) {
			if (err == -EAGAIN)
				err = drbd_send_uuids(peer_device);

			if (!err)
				err = drbd_send_current_state(peer_device);
			set_bit(INITIAL_STATE_SENT, &connection->flags);
		} else if (err) {
			drbd_err(peer_device, "Needed to change bitmap slot late! Aborting handshake.\n");
		}
	}

	return err;
}

/**
 * convert_state() - Converts the peer's view of the cluster state to our point of view
 * @peer_state:	The state as seen by the peer.
 */
STATIC union drbd_state convert_state(union drbd_state peer_state)
{
	union drbd_state state;

	static enum drbd_conn_state c_tab[] = {
		[L_STANDALONE] = L_STANDALONE,
		[L_CONNECTED] = L_CONNECTED,

		[L_STARTING_SYNC_S] = L_STARTING_SYNC_T,
		[L_STARTING_SYNC_T] = L_STARTING_SYNC_S,
		[C_DISCONNECTING] = C_TEAR_DOWN, /* C_NETWORK_FAILURE, */
		[L_VERIFY_S]       = L_VERIFY_T,
		[C_MASK]   = C_MASK,
	};

	state.i = peer_state.i;

	state.conn = c_tab[peer_state.conn];
	state.peer = peer_state.role;
	state.role = peer_state.peer;
	state.pdsk = peer_state.disk;
	state.disk = peer_state.pdsk;
	state.peer_isp = (peer_state.aftr_isp | peer_state.user_isp);

	return state;
}

static union drbd_state
__change_connection_state(struct drbd_connection *connection,
			  union drbd_state mask, union drbd_state val)
{
	struct drbd_resource *resource = connection->resource;

	if (mask.role) {
		/* not allowed */
	}
	if (mask.susp) {
		mask.susp ^= -1;
		__change_io_susp_user(resource, val.susp);
	}
	if (mask.susp_nod) {
		mask.susp_nod ^= -1;
		__change_io_susp_no_data(resource, val.susp_nod);
	}
	if (mask.susp_fen) {
		mask.susp_fen ^= -1;
		__change_io_susp_fencing(resource, val.susp_fen);
	}

	if (mask.conn) {
		mask.conn ^= -1;
		__change_cstate(connection,
				min_t(enum drbd_conn_state, val.conn, C_CONNECTED));
	}
	if (mask.peer) {
		mask.peer ^= -1;
		__change_peer_role(connection, val.peer);
	}
	return mask;
}

static union drbd_state
__change_peer_device_state(struct drbd_peer_device *peer_device,
			   union drbd_state mask, union drbd_state val)
{
	struct drbd_device *device = peer_device->device;

	if (mask.disk) {
		mask.disk ^= -1;
		__change_disk_state(device, val.disk);
	}

	if (mask.conn) {
		mask.conn ^= -1;
		__change_repl_state(peer_device,
				max_t(enum drbd_repl_state, val.conn, L_STANDALONE));
	if (mask.pdsk)
		mask.pdsk ^= -1;
		__change_peer_disk_state(peer_device, val.pdsk);
	}
	if (mask.user_isp) {
		mask.user_isp ^= -1;
		__change_resync_susp_user(peer_device, val.user_isp);
	}
	if (mask.peer_isp) {
		mask.peer_isp ^= -1;
		__change_resync_susp_peer(peer_device, val.peer_isp);
	}
	if (mask.aftr_isp) {
		mask.aftr_isp ^= -1;
		__change_resync_susp_dependency(peer_device, val.aftr_isp);
	}
	return mask;
}

/**
 * change_connection_state()  -  change state of a connection and all its peer devices
 *
 * Also changes the state of the peer devices' devices and of the resource.
 * Cluster-wide state changes are not supported.
 */
static enum drbd_state_rv
change_connection_state(struct drbd_connection *connection,
			union drbd_state mask,
			union drbd_state val,
			enum chg_state_flags flags)
{
	struct drbd_peer_device *peer_device;
	union drbd_state mask_unused = mask;
	unsigned long irq_flags;
	int vnr;

	begin_state_change(connection->resource, &irq_flags, flags);
	idr_for_each_entry(&connection->peer_devices, peer_device, vnr)
		mask_unused.i &= __change_peer_device_state(peer_device, mask, val).i;
	mask_unused.i &= __change_connection_state(connection, mask, val).i;
	if (mask_unused.i) {
		abort_state_change(connection->resource, &irq_flags);
		return SS_NOT_SUPPORTED;
	}
	return end_state_change(connection->resource, &irq_flags);
}

/**
 * change_peer_device_state()  -  change state of a peer and its connection
 *
 * Also changes the state of the peer device's device and of the resource.
 * Cluster-wide state changes are not supported.
 */
static enum drbd_state_rv
change_peer_device_state(struct drbd_peer_device *peer_device,
			 union drbd_state mask,
			 union drbd_state val,
			 enum chg_state_flags flags)
{
	struct drbd_connection *connection = peer_device->connection;
	union drbd_state mask_unused = mask;
	unsigned long irq_flags;

	begin_state_change(connection->resource, &irq_flags, flags);
	mask_unused.i &= __change_peer_device_state(peer_device, mask, val).i;
	mask_unused.i &= __change_connection_state(connection, mask, val).i;
	if (mask_unused.i) {
		abort_state_change(connection->resource, &irq_flags);
		return SS_NOT_SUPPORTED;
	}
	return end_state_change(connection->resource, &irq_flags);
}

STATIC int receive_req_state(struct drbd_connection *connection, struct packet_info *pi)
{
	struct drbd_resource *resource = connection->resource;
	struct drbd_peer_device *peer_device = NULL;
	struct p_req_state *p = pi->data;
	union drbd_state mask, val;
	enum chg_state_flags flags = CS_VERBOSE | CS_SERIALIZE | CS_LOCAL_ONLY;
	enum drbd_state_rv rv;

	if (pi->cmd == P_STATE_CHG_REQ || (pi->cmd != P_CONN_ST_CHG_REQ && pi->vnr != -1)) {
		peer_device = conn_peer_device(connection, pi->vnr);
		if (!peer_device)
			return -EIO;
	}

	rv = SS_SUCCESS;
	spin_lock_irq(&resource->req_lock);
	if (resource->remote_state_change) {
		if (resource->remote_state_change_prepared == connection)
			flags |= CS_PREPARED;
		else
			rv = SS_CONCURRENT_ST_CHG;
	} else
		resource->remote_state_change = true;
	spin_unlock_irq(&resource->req_lock);

	if (rv != SS_SUCCESS) {
		drbd_info(connection, "Rejecting concurrent remote state change\n");
		if (peer_device)
			drbd_send_sr_reply(peer_device, rv);
		else
			conn_send_sr_reply(connection, rv);
		return 0;
	}

	switch(pi->cmd) {
	case P_CONN_ST_CHG_PREPARE:
		drbd_info(connection, "Preparing remote state change\n");
		flags |= CS_PREPARE;
		break;
	case P_CONN_ST_CHG_ABORT:
		if (!(flags & CS_PREPARED)) {
			/* P_CONN_ST_CHG_ABORT without prior P_CONN_ST_CHG_PREPARE */
			rv = SS_NOT_SUPPORTED;
			drbd_err(connection, "Remote state change: %s", drbd_set_st_err_str(rv));
			return rv;
		}
		drbd_info(connection, "Aborting remote state change\n");
		flags |= CS_ABORT;
		break;
	default:
		break;
	}

	mask.i = be32_to_cpu(p->mask);
	val.i = be32_to_cpu(p->val);

	mask = convert_state(mask);
	val = convert_state(val);

	if (peer_device) {
		rv = change_peer_device_state(peer_device, mask, val, flags);
		drbd_send_sr_reply(peer_device, rv);
		if (rv >= SS_SUCCESS && !(flags & (CS_PREPARE | CS_ABORT)))
			drbd_md_sync(peer_device->device);
	} else {
		rv = change_connection_state(connection, mask, val, flags | CS_IGN_OUTD_FAIL);
		conn_send_sr_reply(connection, rv);
	}

	spin_lock_irq(&resource->req_lock);
	if ((flags & CS_PREPARE) && rv >= SS_SUCCESS)
		resource->remote_state_change_prepared = connection;
	else {
		if (flags & CS_PREPARED)
			drbd_info(connection, "Remote state change finished\n");
		resource->remote_state_change = false;
		resource->remote_state_change_prepared = NULL;
	}
	spin_unlock_irq(&resource->req_lock);

	return 0;
}

STATIC int receive_state(struct drbd_connection *connection, struct packet_info *pi)
{
	struct drbd_resource *resource = connection->resource;
	struct drbd_peer_device *peer_device = NULL;
	enum drbd_repl_state *repl_state;
	struct drbd_device *device = NULL;
	struct p_state *p = pi->data;
	union drbd_state os, peer_state;
	enum drbd_disk_state peer_disk_state;
	enum drbd_repl_state new_repl_state;
	int rv;

	if (pi->vnr != -1) {
		peer_device = conn_peer_device(connection, pi->vnr);
		if (!peer_device)
			return config_unknown_volume(connection, pi);
		device = peer_device->device;
	}

	peer_state.i = be32_to_cpu(p->state);

	if (!peer_device) {
		unsigned long irq_flags;

		begin_state_change(resource, &irq_flags, CS_VERBOSE);
		__change_peer_role(connection, peer_state.role);
		rv = end_state_change(resource, &irq_flags);
		if (rv < SS_SUCCESS)
			return -EIO;
		return 0;
	}

	set_bit(INITIAL_STATE_RECEIVED, &connection->flags);

	peer_disk_state = peer_state.disk;
	if (peer_state.disk == D_NEGOTIATING) {
		peer_disk_state = peer_device->p_uuid[UI_FLAGS] & 4 ? D_INCONSISTENT : D_CONSISTENT;
		drbd_info(device, "real peer disk state = %s\n", drbd_disk_str(peer_disk_state));
	}

	spin_lock_irq(&resource->req_lock);
	os = drbd_get_peer_device_state(peer_device, NOW);
	spin_unlock_irq(&resource->req_lock);
 retry:
	new_repl_state = max_t(enum drbd_repl_state, os.conn, L_STANDALONE);

	/* If some other part of the code (asender thread, timeout)
	 * already decided to close the connection again,
	 * we must not "re-establish" it here. */
	if (os.conn <= C_TEAR_DOWN)
		return false;

	/* If this is the "end of sync" confirmation, usually the peer disk
	 * transitions from D_INCONSISTENT to D_UP_TO_DATE. For empty (0 bits
	 * set) resync started in PausedSyncT, or if the timing of pause-/
	 * unpause-sync events has been "just right", the peer disk may
	 * transition from D_CONSISTENT to D_UP_TO_DATE as well.
	 */
	if ((os.pdsk == D_INCONSISTENT || os.pdsk == D_CONSISTENT) &&
	    peer_disk_state == D_UP_TO_DATE &&
	    os.conn > L_CONNECTED && os.disk == D_UP_TO_DATE) {
		/* If we are (becoming) SyncSource, but peer is still in sync
		 * preparation, ignore its uptodate-ness to avoid flapping, it
		 * will change to inconsistent once the peer reaches active
		 * syncing states.
		 * It may have changed syncer-paused flags, however, so we
		 * cannot ignore this completely. */
		if (peer_state.conn > L_CONNECTED &&
		    peer_state.conn < L_SYNC_SOURCE)
			peer_disk_state = D_INCONSISTENT;

		/* if peer_state changes to connected at the same time,
		 * it explicitly notifies us that it finished resync.
		 * Maybe we should finish it up, too? */
		else if (os.conn >= L_SYNC_SOURCE &&
			 peer_state.conn == L_CONNECTED) {
			if (drbd_bm_total_weight(peer_device) <= peer_device->rs_failed)
				drbd_resync_finished(peer_device);
			return 0;
		}
	}

	/* peer says his disk is inconsistent, while we think it is uptodate,
	 * and this happens while the peer still thinks we have a sync going on,
	 * but we think we are already done with the sync.
	 * We ignore this to avoid flapping pdsk.
	 * This should not happen, if the peer is a recent version of drbd. */
	if (os.pdsk == D_UP_TO_DATE && peer_disk_state == D_INCONSISTENT &&
	    os.conn == L_CONNECTED && peer_state.conn > L_SYNC_SOURCE)
		peer_disk_state = D_UP_TO_DATE;

	if (new_repl_state == L_STANDALONE)
		new_repl_state = L_CONNECTED;

	if (peer_state.conn == L_AHEAD)
		new_repl_state = L_BEHIND;

	if (peer_device->p_uuid && peer_state.disk >= D_NEGOTIATING &&
	    get_ldev_if_state(device, D_NEGOTIATING)) {
		bool consider_resync;

		/* if we established a new connection */
		consider_resync = (os.conn < L_CONNECTED);
		/* if we had an established connection
		 * and one of the nodes newly attaches a disk */
		consider_resync |= (os.conn == L_CONNECTED &&
				    (peer_state.disk == D_NEGOTIATING ||
				     os.disk == D_NEGOTIATING));
		/* if we have both been inconsistent, and the peer has been
		 * forced to be UpToDate with --overwrite-data */
		consider_resync |= test_bit(CONSIDER_RESYNC, &peer_device->flags);
		/* if we had been plain connected, and the admin requested to
		 * start a sync by "invalidate" or "invalidate-remote" */
		consider_resync |= (os.conn == L_CONNECTED &&
				(peer_state.conn >= L_STARTING_SYNC_S &&
				 peer_state.conn <= L_WF_BITMAP_T));

		if (consider_resync)
			new_repl_state = drbd_sync_handshake(peer_device, peer_state.role, peer_disk_state);

		put_ldev(device);
		if (new_repl_state == -1) {
			new_repl_state = L_CONNECTED;
			if (device->disk_state[NOW] == D_NEGOTIATING) {
				change_disk_state(device, D_FAILED, CS_HARD);
			} else if (peer_state.disk == D_NEGOTIATING) {
				drbd_err(device, "Disk attach process on the peer node was aborted.\n");
				peer_state.disk = D_DISKLESS;
				peer_disk_state = D_DISKLESS;
			} else {
				if (test_and_clear_bit(CONN_DRY_RUN, &connection->flags))
					return -EIO;
				D_ASSERT(device, os.conn == L_STANDALONE);
				change_cstate(connection, C_DISCONNECTING, CS_HARD);
				return -EIO;
			}
		}
	}

	spin_lock_irq(&resource->req_lock);
	begin_state_change_locked(resource, CS_VERBOSE);
	if (os.i != drbd_get_peer_device_state(peer_device, NOW).i) {
		os = drbd_get_peer_device_state(peer_device, NOW);
		abort_state_change_locked(resource);
		spin_unlock_irq(&resource->req_lock);
		goto retry;
	}
	clear_bit(CONSIDER_RESYNC, &peer_device->flags);
	__change_repl_state(peer_device, new_repl_state);
	__change_peer_role(connection, peer_state.role);
	__change_peer_disk_state(peer_device, peer_disk_state);
	__change_resync_susp_peer(peer_device, peer_state.aftr_isp | peer_state.user_isp);
	repl_state = peer_device->repl_state;
	if ((repl_state[NEW] == L_CONNECTED || repl_state[NEW] == L_WF_BITMAP_S) &&
	    device->disk_state[NEW] == D_NEGOTIATING)
		__change_disk_state(device, device->disk_state_from_metadata);
	if (repl_state[OLD] < L_CONNECTED && repl_state[NEW] >= L_CONNECTED)
		resource->state_change_flags |= CS_HARD;
	if (peer_device->disk_state[NEW] == D_CONSISTENT &&
	    drbd_suspended(device) &&
	    repl_state[OLD] < L_CONNECTED && repl_state[NEW] == L_CONNECTED &&
	    test_bit(NEW_CUR_UUID, &device->flags)) {
		unsigned long irq_flags;

		/* Do not allow tl_restart(RESEND) for a rebooted peer. We can only allow this
		   for temporary network outages! */
		abort_state_change_locked(resource);
		spin_unlock_irq(&resource->req_lock);

		drbd_err(device, "Aborting Connect, can not thaw IO with an only Consistent peer\n");
		tl_clear(connection);
		drbd_uuid_new_current(device);
		clear_bit(NEW_CUR_UUID, &device->flags);
		begin_state_change(resource, &irq_flags, CS_HARD);
		__change_cstate(connection, C_PROTOCOL_ERROR);
		__change_io_susp_user(resource, false);
		end_state_change(resource, &irq_flags);
		return -EIO;
	}
	rv = end_state_change_locked(resource);
	new_repl_state = peer_device->repl_state[NOW];
	spin_unlock_irq(&resource->req_lock);

	if (rv < SS_SUCCESS) {
		change_cstate(connection, C_DISCONNECTING, CS_HARD);
		return -EIO;
	}

	if (os.conn > L_STANDALONE) {
		if (new_repl_state > L_CONNECTED && peer_state.conn <= L_CONNECTED &&
		    peer_state.disk != D_NEGOTIATING ) {
			/* we want resync, peer has not yet decided to sync... */
			/* Nowadays only used when forcing a node into primary role and
			   setting its disk to UpToDate with that */
			drbd_send_uuids(peer_device);
			drbd_send_current_state(peer_device);
		}
	}

	clear_bit(DISCARD_MY_DATA, &device->flags);

	drbd_md_sync(device); /* update connected indicator, la_size, ... */

	return 0;
}

STATIC int receive_sync_uuid(struct drbd_connection *connection, struct packet_info *pi)
{
	struct drbd_peer_device *peer_device;
	struct drbd_device *device;
	struct p_rs_uuid *p = pi->data;

	peer_device = conn_peer_device(connection, pi->vnr);
	if (!peer_device)
		return -EIO;
	device = peer_device->device;

	wait_event(device->misc_wait,
		   peer_device->repl_state[NOW] == L_WF_SYNC_UUID ||
		   peer_device->repl_state[NOW] == L_BEHIND ||
		   peer_device->repl_state[NOW] < L_CONNECTED ||
		   device->disk_state[NOW] < D_NEGOTIATING);

	/* D_ASSERT(device,  peer_device->repl_state[NOW] == L_WF_SYNC_UUID ); */

	/* Here the _drbd_uuid_ functions are right, current should
	   _not_ be rotated into the history */
	if (get_ldev_if_state(device, D_NEGOTIATING)) {
		_drbd_uuid_set(peer_device, UI_CURRENT, be64_to_cpu(p->uuid));
		_drbd_uuid_set(peer_device, UI_BITMAP, 0UL);

		drbd_print_uuids(peer_device, "updated sync uuid");
		drbd_start_resync(peer_device, L_SYNC_TARGET);

		put_ldev(device);
	} else
		drbd_err(device, "Ignoring SyncUUID packet!\n");

	return 0;
}

/**
 * receive_bitmap_plain
 *
 * Return 0 when done, 1 when another iteration is needed, and a negative error
 * code upon failure.
 */
static int
receive_bitmap_plain(struct drbd_peer_device *peer_device, unsigned int size,
		     unsigned long *p, struct bm_xfer_ctx *c)
{
	unsigned int data_size = DRBD_SOCKET_BUFFER_SIZE -
				 drbd_header_size(peer_device->connection);
	unsigned int num_words = min_t(size_t, data_size / sizeof(*p),
				       c->bm_words - c->word_offset);
	unsigned int want = num_words * sizeof(*p);
	int err;

	if (want != size) {
		drbd_err(peer_device, "%s:want (%u) != size (%u)\n", __func__, want, size);
		return -EIO;
	}
	if (want == 0)
		return 0;
	err = drbd_recv_all(peer_device->connection, p, want);
	if (err)
		return err;

	drbd_bm_merge_lel(peer_device, c->word_offset, num_words, p);

	c->word_offset += num_words;
	c->bit_offset = c->word_offset * BITS_PER_LONG;
	if (c->bit_offset > c->bm_bits)
		c->bit_offset = c->bm_bits;

	return 1;
}

static enum drbd_bitmap_code dcbp_get_code(struct p_compressed_bm *p)
{
	return (enum drbd_bitmap_code)(p->encoding & 0x0f);
}

static int dcbp_get_start(struct p_compressed_bm *p)
{
	return (p->encoding & 0x80) != 0;
}

static int dcbp_get_pad_bits(struct p_compressed_bm *p)
{
	return (p->encoding >> 4) & 0x7;
}

/**
 * recv_bm_rle_bits
 *
 * Return 0 when done, 1 when another iteration is needed, and a negative error
 * code upon failure.
 */
static int
recv_bm_rle_bits(struct drbd_peer_device *peer_device,
		struct p_compressed_bm *p,
		 struct bm_xfer_ctx *c,
		 unsigned int len)
{
	struct bitstream bs;
	u64 look_ahead;
	u64 rl;
	u64 tmp;
	unsigned long s = c->bit_offset;
	unsigned long e;
	int toggle = dcbp_get_start(p);
	int have;
	int bits;

	bitstream_init(&bs, p->code, len, dcbp_get_pad_bits(p));

	bits = bitstream_get_bits(&bs, &look_ahead, 64);
	if (bits < 0)
		return -EIO;

	for (have = bits; have > 0; s += rl, toggle = !toggle) {
		bits = vli_decode_bits(&rl, look_ahead);
		if (bits <= 0)
			return -EIO;

		if (toggle) {
			e = s + rl -1;
			if (e >= c->bm_bits) {
				drbd_err(peer_device, "bitmap overflow (e:%lu) while decoding bm RLE packet\n", e);
				return -EIO;
			}
			drbd_bm_set_many_bits(peer_device, s, e);
		}

		if (have < bits) {
			drbd_err(peer_device, "bitmap decoding error: h:%d b:%d la:0x%08llx l:%u/%u\n",
				have, bits, look_ahead,
				(unsigned int)(bs.cur.b - p->code),
				(unsigned int)bs.buf_len);
			return -EIO;
		}
		look_ahead >>= bits;
		have -= bits;

		bits = bitstream_get_bits(&bs, &tmp, 64 - have);
		if (bits < 0)
			return -EIO;
		look_ahead |= tmp << have;
		have += bits;
	}

	c->bit_offset = s;
	bm_xfer_ctx_bit_to_word_offset(c);

	return (s != c->bm_bits);
}

/**
 * decode_bitmap_c
 *
 * Return 0 when done, 1 when another iteration is needed, and a negative error
 * code upon failure.
 */
static int
decode_bitmap_c(struct drbd_peer_device *peer_device,
		struct p_compressed_bm *p,
		struct bm_xfer_ctx *c,
		unsigned int len)
{
	if (dcbp_get_code(p) == RLE_VLI_Bits)
		return recv_bm_rle_bits(peer_device, p, c, len - sizeof(*p));

	/* other variants had been implemented for evaluation,
	 * but have been dropped as this one turned out to be "best"
	 * during all our tests. */

	drbd_err(peer_device, "receive_bitmap_c: unknown encoding %u\n", p->encoding);
	change_cstate(peer_device->connection, C_PROTOCOL_ERROR, CS_HARD);
	return -EIO;
}

void INFO_bm_xfer_stats(struct drbd_peer_device *peer_device,
		const char *direction, struct bm_xfer_ctx *c)
{
	/* what would it take to transfer it "plaintext" */
	unsigned int header_size = drbd_header_size(peer_device->connection);
	unsigned int data_size = DRBD_SOCKET_BUFFER_SIZE - header_size;
	unsigned int plain =
		header_size * (DIV_ROUND_UP(c->bm_words, data_size) + 1) +
		c->bm_words * sizeof(unsigned long);
	unsigned int total = c->bytes[0] + c->bytes[1];
	unsigned int r;

	/* total can not be zero. but just in case: */
	if (total == 0)
		return;

	/* don't report if not compressed */
	if (total >= plain)
		return;

	/* total < plain. check for overflow, still */
	r = (total > UINT_MAX/1000) ? (total / (plain/1000))
		                    : (1000 * total / plain);

	if (r > 1000)
		r = 1000;

	r = 1000 - r;
	drbd_info(peer_device, "%s bitmap stats [Bytes(packets)]: plain %u(%u), RLE %u(%u), "
	     "total %u; compression: %u.%u%%\n",
			direction,
			c->bytes[1], c->packets[1],
			c->bytes[0], c->packets[0],
			total, r/10, r % 10);
}

/* Since we are processing the bitfield from lower addresses to higher,
   it does not matter if the process it in 32 bit chunks or 64 bit
   chunks as long as it is little endian. (Understand it as byte stream,
   beginning with the lowest byte...) If we would use big endian
   we would need to process it from the highest address to the lowest,
   in order to be agnostic to the 32 vs 64 bits issue.

   returns 0 on failure, 1 if we successfully received it. */
STATIC int receive_bitmap(struct drbd_connection *connection, struct packet_info *pi)
{
	struct drbd_peer_device *peer_device;
	struct drbd_device *device;
	struct bm_xfer_ctx c;
	int err;

	peer_device = conn_peer_device(connection, pi->vnr);
	if (!peer_device)
		return -EIO;
	device = peer_device->device;

	drbd_bm_lock(device, "receive bitmap", BM_LOCK_CLEAR);
	/* you are supposed to send additional out-of-sync information
	 * if you actually set bits during this phase */

	c = (struct bm_xfer_ctx) {
		.bm_bits = drbd_bm_bits(device),
		.bm_words = drbd_bm_words(device),
	};

	for(;;) {
		if (pi->cmd == P_BITMAP)
			err = receive_bitmap_plain(peer_device, pi->size, pi->data, &c);
		else if (pi->cmd == P_COMPRESSED_BITMAP) {
			/* MAYBE: sanity check that we speak proto >= 90,
			 * and the feature is enabled! */
			struct p_compressed_bm *p = pi->data;

			if (pi->size > DRBD_SOCKET_BUFFER_SIZE - drbd_header_size(connection)) {
				drbd_err(device, "ReportCBitmap packet too large\n");
				err = -EIO;
				goto out;
			}
			if (pi->size <= sizeof(*p)) {
				drbd_err(device, "ReportCBitmap packet too small (l:%u)\n", pi->size);
				err = -EIO;
				goto out;
			}
			err = drbd_recv_all(peer_device->connection, p, pi->size);
			if (err)
			       goto out;
			err = decode_bitmap_c(peer_device, p, &c, pi->size);
		} else {
			drbd_warn(device, "receive_bitmap: cmd neither ReportBitMap nor ReportCBitMap (is 0x%x)", pi->cmd);
			err = -EIO;
			goto out;
		}

		c.packets[pi->cmd == P_BITMAP]++;
		c.bytes[pi->cmd == P_BITMAP] += drbd_header_size(connection) + pi->size;

		if (err <= 0) {
			if (err < 0)
				goto out;
			break;
		}
		err = drbd_recv_header(peer_device->connection, pi);
		if (err)
			goto out;
	}

	INFO_bm_xfer_stats(peer_device, "receive", &c);

	if (peer_device->repl_state[NOW] == L_WF_BITMAP_T) {
		enum drbd_state_rv rv;

		err = drbd_send_bitmap(device, peer_device);
		if (err)
			goto out;
		/* Omit CS_WAIT_COMPLETE and CS_SERIALIZE with this state
		 * transition to avoid deadlocks. */
		rv = stable_change_repl_state(peer_device, L_WF_SYNC_UUID, CS_VERBOSE);
		D_ASSERT(device, rv == SS_SUCCESS);
	} else if (peer_device->repl_state[NOW] != L_WF_BITMAP_S) {
		/* admin may have requested C_DISCONNECTING,
		 * other threads may have noticed network errors */
		drbd_info(device, "unexpected repl_state (%s) in receive_bitmap\n",
		    drbd_conn_str(peer_device->repl_state[NOW]));
	}
	err = 0;

 out:
	drbd_bm_unlock(device);
	if (!err && peer_device->repl_state[NOW] == L_WF_BITMAP_S)
		drbd_start_resync(peer_device, L_SYNC_SOURCE);
	return err;
}

STATIC int receive_skip(struct drbd_connection *connection, struct packet_info *pi)
{
	drbd_warn(connection, "skipping unknown optional packet type %d, l: %d!\n",
		 pi->cmd, pi->size);

	return ignore_remaining_packet(connection, pi);
}

STATIC int receive_UnplugRemote(struct drbd_connection *connection, struct packet_info *pi)
{
	struct drbd_peer_device *peer_device;

	peer_device = conn_peer_device(connection, pi->vnr);
	if (!peer_device)
		return -EIO;

	/* Make sure we've acked all the TCP data associated
	 * with the data requests being unplugged */
	drbd_tcp_quickack(peer_device->connection->data.socket);

	return 0;
}

STATIC int receive_out_of_sync(struct drbd_connection *connection, struct packet_info *pi)
{
	struct drbd_peer_device *peer_device;
	struct drbd_device *device;
	struct p_block_desc *p = pi->data;

	peer_device = conn_peer_device(connection, pi->vnr);
	if (!peer_device)
		return -EIO;
	device = peer_device->device;

	switch (peer_device->repl_state[NOW]) {
	case L_WF_SYNC_UUID:
	case L_WF_BITMAP_T:
	case L_BEHIND:
			break;
	default:
		drbd_err(device, "ASSERT FAILED cstate = %s, expected: WFSyncUUID|WFBitMapT|Behind\n",
				drbd_conn_str(peer_device->repl_state[NOW]));
	}

	drbd_set_out_of_sync(peer_device, be64_to_cpu(p->sector), be32_to_cpu(p->blksize));

	return 0;
}

struct data_cmd {
	int expect_payload;
	size_t pkt_size;
	int (*fn)(struct drbd_connection *, struct packet_info *);
};

static struct data_cmd drbd_cmd_handler[] = {
	[P_DATA]	    = { 1, sizeof(struct p_data), receive_Data },
	[P_DATA_REPLY]	    = { 1, sizeof(struct p_data), receive_DataReply },
	[P_RS_DATA_REPLY]   = { 1, sizeof(struct p_data), receive_RSDataReply } ,
	[P_BARRIER]	    = { 0, sizeof(struct p_barrier), receive_Barrier } ,
	[P_BITMAP]	    = { 1, 0, receive_bitmap } ,
	[P_COMPRESSED_BITMAP] = { 1, 0, receive_bitmap } ,
	[P_UNPLUG_REMOTE]   = { 0, 0, receive_UnplugRemote },
	[P_DATA_REQUEST]    = { 0, sizeof(struct p_block_req), receive_DataRequest },
	[P_RS_DATA_REQUEST] = { 0, sizeof(struct p_block_req), receive_DataRequest },
	[P_SYNC_PARAM]	    = { 1, 0, receive_SyncParam },
	[P_SYNC_PARAM89]    = { 1, 0, receive_SyncParam },
	[P_PROTOCOL]        = { 1, sizeof(struct p_protocol), receive_protocol },
	[P_UUIDS]	    = { 0, sizeof(struct p_uuids), receive_uuids },
	[P_SIZES]	    = { 0, sizeof(struct p_sizes), receive_sizes },
	[P_STATE]	    = { 0, sizeof(struct p_state), receive_state },
	[P_STATE_CHG_REQ]   = { 0, sizeof(struct p_req_state), receive_req_state },
	[P_SYNC_UUID]       = { 0, sizeof(struct p_rs_uuid), receive_sync_uuid },
	[P_OV_REQUEST]      = { 0, sizeof(struct p_block_req), receive_DataRequest },
	[P_OV_REPLY]        = { 1, sizeof(struct p_block_req), receive_DataRequest },
	[P_CSUM_RS_REQUEST] = { 1, sizeof(struct p_block_req), receive_DataRequest },
	[P_DELAY_PROBE]     = { 0, sizeof(struct p_delay_probe93), receive_skip },
	[P_OUT_OF_SYNC]     = { 0, sizeof(struct p_block_desc), receive_out_of_sync },
	[P_CONN_ST_CHG_REQ] = { 0, sizeof(struct p_req_state), receive_req_state },
	[P_PROTOCOL_UPDATE] = { 1, sizeof(struct p_protocol), receive_protocol },
	[P_CONN_ST_CHG_PREPARE] = { 0, sizeof(struct p_req_state), receive_req_state },
	[P_CONN_ST_CHG_ABORT] = { 0, sizeof(struct p_req_state), receive_req_state },
};

STATIC void drbdd(struct drbd_connection *connection)
{
	struct packet_info pi;
	size_t shs; /* sub header size */
	int err;

	while (get_t_state(&connection->receiver) == RUNNING) {
		struct data_cmd *cmd;

		drbd_thread_current_set_cpu(&connection->receiver);
		if (drbd_recv_header(connection, &pi))
			goto err_out;

		cmd = &drbd_cmd_handler[pi.cmd];
		if (unlikely(pi.cmd >= ARRAY_SIZE(drbd_cmd_handler) || !cmd->fn)) {
			drbd_err(connection, "Unexpected data packet %s (0x%04x)",
				 cmdname(pi.cmd), pi.cmd);
			goto err_out;
		}

		shs = cmd->pkt_size;
		if (pi.size > shs && !cmd->expect_payload) {
			drbd_err(connection, "No payload expected %s l:%d\n",
				 cmdname(pi.cmd), pi.size);
			goto err_out;
		}

		if (shs) {
			err = drbd_recv_all_warn(connection, pi.data, shs);
			if (err)
				goto err_out;
			pi.size -= shs;
		}

		err = cmd->fn(connection, &pi);
		if (err) {
			drbd_err(connection, "error receiving %s, e: %d l: %d!\n",
				 cmdname(pi.cmd), err, pi.size);
			goto err_out;
		}
	}
	return;

    err_out:
	change_cstate(connection, C_PROTOCOL_ERROR, CS_HARD);
}

STATIC void conn_disconnect(struct drbd_connection *connection)
{
	struct drbd_peer_device *peer_device;
	enum drbd_conn_state oc;
	unsigned long irq_flags;
	int vnr;

	if (connection->cstate[NOW] == C_STANDALONE)
		return;

	/* We are about to start the cleanup after connection loss.
	 * Make sure drbd_make_request knows about that.
	 * Usually we should be in some network failure state already,
	 * but just in case we are not, we fix it up here.
	 */
	change_cstate(connection, C_NETWORK_FAILURE, CS_HARD);

	/* asender does not clean up anything. it must not interfere, either */
	drbd_thread_stop(&connection->asender);
	drbd_free_sock(connection);

	rcu_read_lock();
	idr_for_each_entry(&connection->peer_devices, peer_device, vnr) {
		struct drbd_device *device = peer_device->device;
		kref_get(&device->kref);
		rcu_read_unlock();
		drbd_disconnected(peer_device);
		kref_put(&device->kref, drbd_destroy_device);
		rcu_read_lock();
	}
	rcu_read_unlock();

	if (!list_empty(&connection->current_epoch->list))
		drbd_err(connection, "ASSERTION FAILED: connection->current_epoch->list not empty\n");
	/* ok, no more ee's on the fly, it is safe to reset the epoch_size */
	atomic_set(&connection->current_epoch->epoch_size, 0);

	drbd_info(connection, "Connection closed\n");

	if (connection->resource->role[NOW] == R_PRIMARY && conn_highest_pdsk(connection) >= D_UNKNOWN)
		conn_try_outdate_peer_async(connection);

	begin_state_change(connection->resource, &irq_flags, CS_VERBOSE | CS_LOCAL_ONLY);
	oc = connection->cstate[NOW];
	if (oc >= C_UNCONNECTED)
		__change_cstate(connection, C_UNCONNECTED);
	end_state_change(connection->resource, &irq_flags);

	if (oc == C_DISCONNECTING)
		change_cstate(connection, C_STANDALONE, CS_VERBOSE | CS_HARD | CS_LOCAL_ONLY);
}

static int drbd_disconnected(struct drbd_peer_device *peer_device)
{
	struct drbd_device *device = peer_device->device;
	unsigned int i;

	/* wait for current activity to cease. */
	spin_lock_irq(&device->resource->req_lock);
	_drbd_wait_ee_list_empty(device, &device->active_ee);
	_drbd_wait_ee_list_empty(device, &device->sync_ee);
	_drbd_wait_ee_list_empty(device, &device->read_ee);
	spin_unlock_irq(&device->resource->req_lock);

	/* We do not have data structures that would allow us to
	 * get the rs_pending_cnt down to 0 again.
	 *  * On L_SYNC_TARGET we do not have any data structures describing
	 *    the pending RSDataRequest's we have sent.
	 *  * On L_SYNC_SOURCE there is no data structure that tracks
	 *    the P_RS_DATA_REPLY blocks that we sent to the SyncTarget.
	 *  And no, it is not the sum of the reference counts in the
	 *  resync_LRU. The resync_LRU tracks the whole operation including
	 *  the disk-IO, while the rs_pending_cnt only tracks the blocks
	 *  on the fly. */
	drbd_rs_cancel_all(peer_device);
	peer_device->rs_total = 0;
	peer_device->rs_failed = 0;
	atomic_set(&peer_device->rs_pending_cnt, 0);
	wake_up(&device->misc_wait);

	del_timer_sync(&peer_device->resync_timer);
	resync_timer_fn((unsigned long)peer_device);

	/* wait for all w_e_end_data_req, w_e_end_rsdata_req, w_send_barrier,
	 * w_make_resync_request etc. which may still be on the worker queue
	 * to be "canceled" */
	drbd_flush_workqueue(&peer_device->connection->data.work);

	drbd_finish_peer_reqs(device);

	/* This second workqueue flush is necessary, since drbd_finish_peer_reqs()
	   might have issued a work again. The one before drbd_finish_peer_reqs() is
	   necessary to reclain net_ee in drbd_finish_peer_reqs(). */
	drbd_flush_workqueue(&peer_device->connection->data.work);

	kfree(peer_device->p_uuid);
	peer_device->p_uuid = NULL;

	if (!drbd_suspended(device))
		tl_clear(peer_device->connection);

	drbd_md_sync(device);

	/* serialize with bitmap writeout triggered by the state change,
	 * if any. */
	wait_event(device->misc_wait, list_empty(&device->pending_bitmap_work));

	/* tcp_close and release of sendpage pages can be deferred.  I don't
	 * want to use SO_LINGER, because apparently it can be deferred for
	 * more than 20 seconds (longest time I checked).
	 *
	 * Actually we don't care for exactly when the network stack does its
	 * put_page(), but release our reference on these pages right here.
	 */
	i = drbd_free_peer_reqs(device, &device->net_ee);
	if (i)
		drbd_info(device, "net_ee not empty, killed %u entries\n", i);
	i = atomic_read(&device->pp_in_use_by_net);
	if (i)
		drbd_info(device, "pp_in_use_by_net = %d, expected 0\n", i);
	i = atomic_read(&device->pp_in_use);
	if (i)
		drbd_info(device, "pp_in_use = %d, expected 0\n", i);

	D_ASSERT(device, list_empty(&device->read_ee));
	D_ASSERT(device, list_empty(&device->active_ee));
	D_ASSERT(device, list_empty(&device->sync_ee));
	D_ASSERT(device, list_empty(&device->done_ee));

	return 0;
}

/*
 * We support PRO_VERSION_MIN to PRO_VERSION_MAX. The protocol version
 * we can agree on is stored in agreed_pro_version.
 *
 * feature flags and the reserved array should be enough room for future
 * enhancements of the handshake protocol, and possible plugins...
 *
 * for now, they are expected to be zero, but ignored.
 */
STATIC int drbd_send_features(struct drbd_connection *connection)
{
	struct drbd_socket *sock;
	struct p_connection_features *p;

	sock = &connection->data;
	p = conn_prepare_command(connection, sock);
	if (!p)
		return -EIO;
	memset(p, 0, sizeof(*p));
	p->protocol_min = cpu_to_be32(PRO_VERSION_MIN);
	p->protocol_max = cpu_to_be32(PRO_VERSION_MAX);
	return conn_send_command(connection, sock, P_CONNECTION_FEATURES, sizeof(*p), NULL, 0);
}

/*
 * return values:
 *   1 yes, we have a valid connection
 *   0 oops, did not work out, please try again
 *  -1 peer talks different language,
 *     no point in trying again, please go standalone.
 */
STATIC int drbd_do_features(struct drbd_connection *connection)
{
	/* ASSERT current == connection->receiver ... */
	struct p_connection_features *p;
	const int expect = sizeof(struct p_connection_features);
	struct packet_info pi;
	int err;

	err = drbd_send_features(connection);
	if (err)
		return 0;

	err = drbd_recv_header(connection, &pi);
	if (err)
		return 0;

	if (pi.cmd != P_CONNECTION_FEATURES) {
		drbd_err(connection, "expected ConnectionFeatures packet, received: %s (0x%04x)\n",
			 cmdname(pi.cmd), pi.cmd);
		return -1;
	}

	if (pi.size != expect) {
		drbd_err(connection, "expected ConnectionFeatures length: %u, received: %u\n",
		     expect, pi.size);
		return -1;
	}

	p = pi.data;
	err = drbd_recv_all_warn(connection, p, expect);
	if (err)
		return 0;

	p->protocol_min = be32_to_cpu(p->protocol_min);
	p->protocol_max = be32_to_cpu(p->protocol_max);
	if (p->protocol_max == 0)
		p->protocol_max = p->protocol_min;

	if (PRO_VERSION_MAX < p->protocol_min ||
	    PRO_VERSION_MIN > p->protocol_max) {
		drbd_err(connection, "incompatible DRBD dialects: "
		    "I support %d-%d, peer supports %d-%d\n",
		    PRO_VERSION_MIN, PRO_VERSION_MAX,
		    p->protocol_min, p->protocol_max);
		return -1;
	}

	connection->agreed_pro_version = min_t(int, PRO_VERSION_MAX, p->protocol_max);

	if (connection->agreed_pro_version < 110) {
		struct drbd_connection *connection2;

		for_each_connection(connection2, connection->resource) {
			if (connection == connection2)
				continue;
			drbd_err(connection, "Peer supports protocols %d-%d, but "
				 "multiple connections are only supported in protocol "
				 "110 and above\n", p->protocol_min, p->protocol_max);
			return -1;
		}
	}

	drbd_info(connection, "Handshake successful: "
	     "Agreed network protocol version %d\n", connection->agreed_pro_version);

	return 1;
}

#if !defined(CONFIG_CRYPTO_HMAC) && !defined(CONFIG_CRYPTO_HMAC_MODULE)
STATIC int drbd_do_auth(struct drbd_connection *connection)
{
	drbd_err(device, "This kernel was build without CONFIG_CRYPTO_HMAC.\n");
	drbd_err(device, "You need to disable 'cram-hmac-alg' in drbd.conf.\n");
	return -1;
}
#else
#define CHALLENGE_LEN 64

/* Return value:
	1 - auth succeeded,
	0 - failed, try again (network error),
	-1 - auth failed, don't try again.
*/

STATIC int drbd_do_auth(struct drbd_connection *connection)
{
	struct drbd_socket *sock;
	char my_challenge[CHALLENGE_LEN];  /* 64 Bytes... */
	struct scatterlist sg;
	char *response = NULL;
	char *right_response = NULL;
	char *peers_ch = NULL;
	unsigned int key_len;
	char secret[SHARED_SECRET_MAX]; /* 64 byte */
	unsigned int resp_size;
	struct hash_desc desc;
	struct packet_info pi;
	struct net_conf *nc;
	int err, rv;

	/* FIXME: Put the challenge/response into the preallocated socket buffer.  */

	rcu_read_lock();
	nc = rcu_dereference(connection->net_conf);
	key_len = strlen(nc->shared_secret);
	memcpy(secret, nc->shared_secret, key_len);
	rcu_read_unlock();

	desc.tfm = connection->cram_hmac_tfm;
	desc.flags = 0;

	rv = crypto_hash_setkey(connection->cram_hmac_tfm, (u8 *)secret, key_len);
	if (rv) {
		drbd_err(connection, "crypto_hash_setkey() failed with %d\n", rv);
		rv = -1;
		goto fail;
	}

	get_random_bytes(my_challenge, CHALLENGE_LEN);

	sock = &connection->data;
	if (!conn_prepare_command(connection, sock)) {
		rv = 0;
		goto fail;
	}
	rv = !conn_send_command(connection, sock, P_AUTH_CHALLENGE, 0,
				my_challenge, CHALLENGE_LEN);
	if (!rv)
		goto fail;

	err = drbd_recv_header(connection, &pi);
	if (err) {
		rv = 0;
		goto fail;
	}

	if (pi.cmd != P_AUTH_CHALLENGE) {
		drbd_err(connection, "expected AuthChallenge packet, received: %s (0x%04x)\n",
			 cmdname(pi.cmd), pi.cmd);
		rv = 0;
		goto fail;
	}

	if (pi.size > CHALLENGE_LEN * 2) {
		drbd_err(connection, "expected AuthChallenge payload too big.\n");
		rv = -1;
		goto fail;
	}

	peers_ch = kmalloc(pi.size, GFP_NOIO);
	if (peers_ch == NULL) {
		drbd_err(connection, "kmalloc of peers_ch failed\n");
		rv = -1;
		goto fail;
	}

	err = drbd_recv_all_warn(connection, peers_ch, pi.size);
	if (err) {
		rv = 0;
		goto fail;
	}

	resp_size = crypto_hash_digestsize(connection->cram_hmac_tfm);
	response = kmalloc(resp_size, GFP_NOIO);
	if (response == NULL) {
		drbd_err(connection, "kmalloc of response failed\n");
		rv = -1;
		goto fail;
	}

	sg_init_table(&sg, 1);
	sg_set_buf(&sg, peers_ch, pi.size);

	rv = crypto_hash_digest(&desc, &sg, sg.length, response);
	if (rv) {
		drbd_err(connection, "crypto_hash_digest() failed with %d\n", rv);
		rv = -1;
		goto fail;
	}

	if (!conn_prepare_command(connection, sock)) {
		rv = 0;
		goto fail;
	}
	rv = !conn_send_command(connection, sock, P_AUTH_RESPONSE, 0,
				response, resp_size);
	if (!rv)
		goto fail;

	err = drbd_recv_header(connection, &pi);
	if (err) {
		rv = 0;
		goto fail;
	}

	if (pi.cmd != P_AUTH_RESPONSE) {
		drbd_err(connection, "expected AuthResponse packet, received: %s (0x%04x)\n",
			 cmdname(pi.cmd), pi.cmd);
		rv = 0;
		goto fail;
	}

	if (pi.size != resp_size) {
		drbd_err(connection, "expected AuthResponse payload of wrong size\n");
		rv = 0;
		goto fail;
	}

	err = drbd_recv_all_warn(connection, response , resp_size);
	if (err) {
		rv = 0;
		goto fail;
	}

	right_response = kmalloc(resp_size, GFP_NOIO);
	if (right_response == NULL) {
		drbd_err(connection, "kmalloc of right_response failed\n");
		rv = -1;
		goto fail;
	}

	sg_set_buf(&sg, my_challenge, CHALLENGE_LEN);

	rv = crypto_hash_digest(&desc, &sg, sg.length, right_response);
	if (rv) {
		drbd_err(connection, "crypto_hash_digest() failed with %d\n", rv);
		rv = -1;
		goto fail;
	}

	rv = !memcmp(response, right_response, resp_size);

	if (rv)
		drbd_info(connection, "Peer authenticated using %d bytes HMAC\n",
		     resp_size);
	else
		rv = -1;

 fail:
	kfree(peers_ch);
	kfree(response);
	kfree(right_response);

	return rv;
}
#endif

int drbd_receiver(struct drbd_thread *thi)
{
	struct drbd_connection *connection = thi->connection;
	int h;

	drbd_info(connection, "receiver (re)started\n");

	do {
		h = conn_connect(connection);
		if (h == 0) {
			conn_disconnect(connection);
			schedule_timeout_interruptible(HZ);
		}
		if (h == -1) {
			drbd_warn(connection, "Discarding network configuration.\n");
			change_cstate(connection, C_DISCONNECTING, CS_HARD);
		}
	} while (h == 0);

	if (h > 0)
		drbdd(connection);

	conn_disconnect(connection);

	drbd_info(connection, "receiver terminated\n");
	return 0;
}

/* ********* acknowledge sender ******** */

STATIC int got_RqSReply(struct drbd_connection *connection, struct packet_info *pi)
{
	struct p_req_state_reply *p = pi->data;
	int retcode = be32_to_cpu(p->retcode);

	if (retcode >= SS_SUCCESS) {
		set_bit(CONN_WD_ST_CHG_OKAY, &connection->flags);
	} else {
		set_bit(CONN_WD_ST_CHG_FAIL, &connection->flags);
		drbd_err(connection, "Requested state change failed by peer: %s (%d)\n",
			drbd_set_st_err_str(retcode), retcode);
	}
	wake_up(&connection->resource->state_wait);
	wake_up(&connection->ping_wait);

	return 0;
}

STATIC int got_Ping(struct drbd_connection *connection, struct packet_info *pi)
{
	return drbd_send_ping_ack(connection);

}

STATIC int got_PingAck(struct drbd_connection *connection, struct packet_info *pi)
{
	if (!test_and_set_bit(GOT_PING_ACK, &connection->flags))
		wake_up(&connection->ping_wait);

	return 0;
}

STATIC int got_IsInSync(struct drbd_connection *connection, struct packet_info *pi)
{
	struct drbd_peer_device *peer_device;
	struct drbd_device *device;
	struct p_block_ack *p = pi->data;
	sector_t sector = be64_to_cpu(p->sector);
	int blksize = be32_to_cpu(p->blksize);

	peer_device = conn_peer_device(connection, pi->vnr);
	if (!peer_device)
		return -EIO;
	device = peer_device->device;

	D_ASSERT(device, peer_device->connection->agreed_pro_version >= 89);

	update_peer_seq(peer_device, be32_to_cpu(p->seq_num));

	if (get_ldev(device)) {
		drbd_rs_complete_io(peer_device, sector);
		drbd_set_in_sync(peer_device, sector, blksize);
		/* rs_same_csums is supposed to count in units of BM_BLOCK_SIZE */
		peer_device->rs_same_csum += (blksize >> BM_BLOCK_SHIFT);
		put_ldev(device);
	}
	dec_rs_pending(peer_device);
	atomic_add(blksize >> 9, &peer_device->rs_sect_in);

	return 0;
}

static int
validate_req_change_req_state(struct drbd_device *device, u64 id, sector_t sector,
			      struct rb_root *root, const char *func,
			      enum drbd_req_event what, bool missing_ok)
{
	struct drbd_request *req;
	struct bio_and_error m;

	spin_lock_irq(&device->resource->req_lock);
	req = find_request(device, root, id, sector, missing_ok, func);
	if (unlikely(!req)) {
		spin_unlock_irq(&device->resource->req_lock);
		return -EIO;
	}
	__req_mod(req, what, &m);
	spin_unlock_irq(&device->resource->req_lock);

	if (m.bio)
		complete_master_bio(device, &m);
	return 0;
}

STATIC int got_BlockAck(struct drbd_connection *connection, struct packet_info *pi)
{
	struct drbd_peer_device *peer_device;
	struct drbd_device *device;
	struct p_block_ack *p = pi->data;
	sector_t sector = be64_to_cpu(p->sector);
	int blksize = be32_to_cpu(p->blksize);
	enum drbd_req_event what;

	peer_device = conn_peer_device(connection, pi->vnr);
	if (!peer_device)
		return -EIO;
	device = peer_device->device;

	update_peer_seq(peer_device, be32_to_cpu(p->seq_num));

	if (p->block_id == ID_SYNCER) {
		drbd_set_in_sync(peer_device, sector, blksize);
		dec_rs_pending(peer_device);
		return 0;
	}
	switch (pi->cmd) {
	case P_RS_WRITE_ACK:
		what = WRITE_ACKED_BY_PEER_AND_SIS;
		break;
	case P_WRITE_ACK:
		what = WRITE_ACKED_BY_PEER;
		break;
	case P_RECV_ACK:
		what = RECV_ACKED_BY_PEER;
		break;
	case P_DISCARD_WRITE:
		what = DISCARD_WRITE;
		break;
	case P_RETRY_WRITE:
		what = POSTPONE_WRITE;
		break;
	default:
		BUG();
	}

	return validate_req_change_req_state(device, p->block_id, sector,
					     &device->write_requests, __func__,
					     what, false);
}

STATIC int got_NegAck(struct drbd_connection *connection, struct packet_info *pi)
{
	struct drbd_peer_device *peer_device;
	struct drbd_device *device;
	struct p_block_ack *p = pi->data;
	sector_t sector = be64_to_cpu(p->sector);
	int size = be32_to_cpu(p->blksize);
	int err;

	peer_device = conn_peer_device(connection, pi->vnr);
	if (!peer_device)
		return -EIO;
	device = peer_device->device;

	update_peer_seq(peer_device, be32_to_cpu(p->seq_num));

	if (p->block_id == ID_SYNCER) {
		dec_rs_pending(peer_device);
		drbd_rs_failed_io(peer_device, sector, size);
		return 0;
	}

	err = validate_req_change_req_state(device, p->block_id, sector,
					    &device->write_requests, __func__,
					    NEG_ACKED, true);
	if (err) {
		/* Protocol A has no P_WRITE_ACKs, but has P_NEG_ACKs.
		   The master bio might already be completed, therefore the
		   request is no longer in the collision hash. */
		/* In Protocol B we might already have got a P_RECV_ACK
		   but then get a P_NEG_ACK afterwards. */
		drbd_set_out_of_sync(peer_device, sector, size);
	}
	return 0;
}

STATIC int got_NegDReply(struct drbd_connection *connection, struct packet_info *pi)
{
	struct drbd_peer_device *peer_device;
	struct drbd_device *device;
	struct p_block_ack *p = pi->data;
	sector_t sector = be64_to_cpu(p->sector);

	peer_device = conn_peer_device(connection, pi->vnr);
	if (!peer_device)
		return -EIO;
	device = peer_device->device;

	update_peer_seq(peer_device, be32_to_cpu(p->seq_num));

	drbd_err(device, "Got NegDReply; Sector %llus, len %u.\n",
		 (unsigned long long)sector, be32_to_cpu(p->blksize));

	return validate_req_change_req_state(device, p->block_id, sector,
					     &device->read_requests, __func__,
					     NEG_ACKED, false);
}

STATIC int got_NegRSDReply(struct drbd_connection *connection, struct packet_info *pi)
{
	struct drbd_peer_device *peer_device;
	struct drbd_device *device;
	sector_t sector;
	int size;
	struct p_block_ack *p = pi->data;

	peer_device = conn_peer_device(connection, pi->vnr);
	if (!peer_device)
		return -EIO;
	device = peer_device->device;

	sector = be64_to_cpu(p->sector);
	size = be32_to_cpu(p->blksize);

	update_peer_seq(peer_device, be32_to_cpu(p->seq_num));

	dec_rs_pending(peer_device);

	if (get_ldev_if_state(device, D_FAILED)) {
		drbd_rs_complete_io(peer_device, sector);
		switch (pi->cmd) {
		case P_NEG_RS_DREPLY:
			drbd_rs_failed_io(peer_device, sector, size);
		case P_RS_CANCEL:
			break;
		default:
			BUG();
		}
		put_ldev(device);
	}

	return 0;
}

STATIC int got_BarrierAck(struct drbd_connection *connection, struct packet_info *pi)
{
	struct drbd_peer_device *peer_device;
	struct drbd_device *device;
	struct p_barrier_ack *p = pi->data;

	peer_device = conn_peer_device(connection, pi->vnr);
	if (!peer_device)
		return -EIO;
	device = peer_device->device;

	tl_release(peer_device->connection, p->barrier, be32_to_cpu(p->set_size));

	if (peer_device->repl_state[NOW] == L_AHEAD &&
	    atomic_read(&device->ap_in_flight) == 0 &&
	    !test_and_set_bit(AHEAD_TO_SYNC_SOURCE, &device->flags)) {
		peer_device->start_resync_timer.expires = jiffies + HZ;
		add_timer(&peer_device->start_resync_timer);
	}

	return 0;
}

STATIC int got_OVResult(struct drbd_connection *connection, struct packet_info *pi)
{
	struct drbd_peer_device *peer_device;
	struct drbd_device *device;
	struct p_block_ack *p = pi->data;
	sector_t sector;
	int size;

	peer_device = conn_peer_device(connection, pi->vnr);
	if (!peer_device)
		return -EIO;
	device = peer_device->device;

	sector = be64_to_cpu(p->sector);
	size = be32_to_cpu(p->blksize);

	update_peer_seq(peer_device, be32_to_cpu(p->seq_num));

	if (be64_to_cpu(p->block_id) == ID_OUT_OF_SYNC)
		drbd_ov_out_of_sync_found(peer_device, sector, size);
	else
		ov_out_of_sync_print(peer_device);

	if (!get_ldev(device))
		return 0;

	drbd_rs_complete_io(peer_device, sector);
	dec_rs_pending(peer_device);

	--peer_device->ov_left;

	/* let's advance progress step marks only for every other megabyte */
	if ((peer_device->ov_left & 0x200) == 0x200)
		drbd_advance_rs_marks(peer_device, peer_device->ov_left);

	if (peer_device->ov_left == 0) {
		struct drbd_peer_device_work *dw = kmalloc(sizeof(*dw), GFP_NOIO);
		if (dw) {
			dw->w.cb = w_ov_finished;
			dw->peer_device = peer_device;
			drbd_queue_work(&peer_device->connection->data.work, &dw->w);
		} else {
			drbd_err(device, "kmalloc(dw) failed.");
			ov_out_of_sync_print(peer_device);
			drbd_resync_finished(peer_device);
		}
	}
	put_ldev(device);
	return 0;
}

STATIC int got_skip(struct drbd_connection *connection, struct packet_info *pi)
{
	return 0;
}

static int connection_finish_peer_reqs(struct drbd_connection *connection)
{
	struct drbd_peer_device *peer_device;
	int vnr, not_empty = 0;

	do {
		clear_bit(SIGNAL_ASENDER, &connection->flags);
		flush_signals(current);

		rcu_read_lock();
		idr_for_each_entry(&connection->peer_devices, peer_device, vnr) {
			struct drbd_device *device = peer_device->device;
			kref_get(&device->kref);
			rcu_read_unlock();
			if (drbd_finish_peer_reqs(device)) {
				kref_put(&device->kref, drbd_destroy_device);
				return 1;
			}
			kref_put(&device->kref, drbd_destroy_device);
			rcu_read_lock();
		}
		set_bit(SIGNAL_ASENDER, &connection->flags);

		spin_lock_irq(&connection->resource->req_lock);
		idr_for_each_entry(&connection->peer_devices, peer_device, vnr) {
			struct drbd_device *device = peer_device->device;
			not_empty = !list_empty(&device->done_ee);
			if (not_empty)
				break;
		}
		spin_unlock_irq(&connection->resource->req_lock);
		rcu_read_unlock();
	} while (not_empty);

	return 0;
}

struct asender_cmd {
	size_t pkt_size;
	int (*fn)(struct drbd_connection *connection, struct packet_info *);
};

static struct asender_cmd asender_tbl[] = {
	[P_PING]	    = { 0, got_Ping },
	[P_PING_ACK]	    = { 0, got_PingAck },
	[P_RECV_ACK]	    = { sizeof(struct p_block_ack), got_BlockAck },
	[P_WRITE_ACK]	    = { sizeof(struct p_block_ack), got_BlockAck },
	[P_RS_WRITE_ACK]    = { sizeof(struct p_block_ack), got_BlockAck },
	[P_DISCARD_WRITE]   = { sizeof(struct p_block_ack), got_BlockAck },
	[P_NEG_ACK]	    = { sizeof(struct p_block_ack), got_NegAck },
	[P_NEG_DREPLY]	    = { sizeof(struct p_block_ack), got_NegDReply },
	[P_NEG_RS_DREPLY]   = { sizeof(struct p_block_ack), got_NegRSDReply },
	[P_OV_RESULT]	    = { sizeof(struct p_block_ack), got_OVResult },
	[P_BARRIER_ACK]	    = { sizeof(struct p_barrier_ack), got_BarrierAck },
	[P_STATE_CHG_REPLY] = { sizeof(struct p_req_state_reply), got_RqSReply },
	[P_RS_IS_IN_SYNC]   = { sizeof(struct p_block_ack), got_IsInSync },
	[P_DELAY_PROBE]     = { sizeof(struct p_delay_probe93), got_skip },
	[P_RS_CANCEL]       = { sizeof(struct p_block_ack), got_NegRSDReply },
	[P_CONN_ST_CHG_REPLY]={ sizeof(struct p_req_state_reply), got_RqSReply },
	[P_RETRY_WRITE]	    = { sizeof(struct p_block_ack), got_BlockAck },
};

int drbd_asender(struct drbd_thread *thi)
{
	struct drbd_connection *connection = thi->connection;
	struct asender_cmd *cmd = NULL;
	struct packet_info pi;
	int rv;
	void *buf    = connection->meta.rbuf;
	int received = 0;
	unsigned int header_size = drbd_header_size(connection);
	int expect   = header_size;
	bool ping_timeout_active = false;
	struct net_conf *nc;
	int ping_timeo, tcp_cork, ping_int;

	current->policy = SCHED_RR;  /* Make this a realtime task! */
	current->rt_priority = 2;    /* more important than all other tasks */

	while (get_t_state(thi) == RUNNING) {
		drbd_thread_current_set_cpu(thi);

		rcu_read_lock();
		nc = rcu_dereference(connection->net_conf);
		ping_timeo = nc->ping_timeo;
		tcp_cork = nc->tcp_cork;
		ping_int = nc->ping_int;
		rcu_read_unlock();

		if (test_and_clear_bit(SEND_PING, &connection->flags)) {
			if (drbd_send_ping(connection)) {
				drbd_err(connection, "drbd_send_ping has failed\n");
				goto reconnect;
			}
			connection->meta.socket->sk->sk_rcvtimeo = ping_timeo * HZ / 10;
			ping_timeout_active = true;
		}

		/* TODO: conditionally cork; it may hurt latency if we cork without
		   much to send */
		if (tcp_cork)
			drbd_tcp_cork(connection->meta.socket);
		if (connection_finish_peer_reqs(connection)) {
			drbd_err(connection, "connection_finish_peer_reqs() failed\n");
			goto reconnect;
		}
		/* but unconditionally uncork unless disabled */
		if (tcp_cork)
			drbd_tcp_uncork(connection->meta.socket);

		/* short circuit, recv_msg would return EINTR anyways. */
		if (signal_pending(current))
			continue;

		rv = drbd_recv_short(connection->meta.socket, buf, expect-received, 0);
		clear_bit(SIGNAL_ASENDER, &connection->flags);

		flush_signals(current);

		/* Note:
		 * -EINTR	 (on meta) we got a signal
		 * -EAGAIN	 (on meta) rcvtimeo expired
		 * -ECONNRESET	 other side closed the connection
		 * -ERESTARTSYS  (on data) we got a signal
		 * rv <  0	 other than above: unexpected error!
		 * rv == expected: full header or command
		 * rv <  expected: "woken" by signal during receive
		 * rv == 0	 : "connection shut down by peer"
		 */
		if (likely(rv > 0)) {
			received += rv;
			buf	 += rv;
		} else if (rv == 0) {
			drbd_err(connection, "meta connection shut down by peer.\n");
			goto reconnect;
		} else if (rv == -EAGAIN) {
			/* If the data socket received something meanwhile,
			 * that is good enough: peer is still alive. */
			if (time_after(connection->last_received,
				jiffies - connection->meta.socket->sk->sk_rcvtimeo))
				continue;
			if (ping_timeout_active) {
				drbd_err(connection, "PingAck did not arrive in time.\n");
				goto reconnect;
			}
			set_bit(SEND_PING, &connection->flags);
			continue;
		} else if (rv == -EINTR) {
			continue;
		} else {
			drbd_err(connection, "sock_recvmsg returned %d\n", rv);
			goto reconnect;
		}

		if (received == expect && cmd == NULL) {
			if (decode_header(connection, connection->meta.rbuf, &pi))
				goto reconnect;
			cmd = &asender_tbl[pi.cmd];
			if (pi.cmd >= ARRAY_SIZE(asender_tbl) || !cmd->fn) {
				drbd_err(connection, "Unexpected meta packet %s (0x%04x)\n",
					 cmdname(pi.cmd), pi.cmd);
				goto disconnect;
			}
			expect = header_size + cmd->pkt_size;
			if (pi.size != expect - header_size) {
				drbd_err(connection, "Wrong packet size on meta (c: %d, l: %d)\n",
					pi.cmd, pi.size);
				goto reconnect;
			}
		}
		if (received == expect) {
			bool err;

			err = cmd->fn(connection, &pi);
			if (err) {
				drbd_err(connection, "%pf failed\n", cmd->fn);
				goto reconnect;
			}

			connection->last_received = jiffies;

			if (cmd == &asender_tbl[P_PING_ACK]) {
				/* restore idle timeout */
				connection->meta.socket->sk->sk_rcvtimeo = ping_int * HZ;
				ping_timeout_active = false;
			}

			buf	 = connection->meta.rbuf;
			received = 0;
			expect	 = header_size;
			cmd	 = NULL;
		}
	}

	if (0) {
reconnect:
		change_cstate(connection, C_NETWORK_FAILURE, CS_HARD);
	}
	if (0) {
disconnect:
		change_cstate(connection, C_DISCONNECTING, CS_HARD);
	}
	clear_bit(SIGNAL_ASENDER, &connection->flags);

	drbd_info(connection, "asender terminated\n");

	return 0;
}<|MERGE_RESOLUTION|>--- conflicted
+++ resolved
@@ -2095,23 +2095,23 @@
 }
 
 /* maybe change sync_ee into interval trees as well? */
-static bool overlaping_resync_write(struct drbd_conf *mdev, struct drbd_peer_request *peer_req)
+static bool overlaping_resync_write(struct drbd_device *device, struct drbd_peer_request *peer_req)
 {
 	struct drbd_peer_request *rs_req;
 	bool rv = 0;
 
-	spin_lock_irq(&mdev->tconn->req_lock);
-	list_for_each_entry(rs_req, &mdev->sync_ee, w.list) {
+	spin_lock_irq(&device->resource->req_lock);
+	list_for_each_entry(rs_req, &device->sync_ee, w.list) {
 		if (overlaps(peer_req->i.sector, peer_req->i.size,
 			     rs_req->i.sector, rs_req->i.size)) {
 			rv = 1;
 			break;
 		}
 	}
-	spin_unlock_irq(&mdev->tconn->req_lock);
+	spin_unlock_irq(&device->resource->req_lock);
 
 	if (rv)
-		dev_warn(DEV, "WARN: Avoiding concurrent data/resync write to single sector.\n");
+		drbd_warn(device, "WARN: Avoiding concurrent data/resync write to single sector.\n");
 
 	return rv;
 }
@@ -2435,14 +2435,10 @@
 	list_add(&peer_req->w.list, &device->active_ee);
 	spin_unlock_irq(&device->resource->req_lock);
 
-<<<<<<< HEAD
+	if (peer_device->repl_state[NOW] == L_SYNC_TARGET)
+		wait_event(device->ee_wait, !overlaping_resync_write(device, peer_req));
+
 	if (peer_device->connection->agreed_pro_version < 100) {
-=======
-	if (mdev->state.conn == C_SYNC_TARGET)
-		wait_event(mdev->ee_wait, !overlaping_resync_write(mdev, peer_req));
-
-	if (mdev->tconn->agreed_pro_version < 100) {
->>>>>>> 05ebad40
 		rcu_read_lock();
 		switch (rcu_dereference(peer_device->connection->net_conf)->wire_protocol) {
 		case DRBD_PROT_C:
