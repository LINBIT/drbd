/*
   drbd_receiver.c

   This file is part of DRBD by Philipp Reisner and Lars Ellenberg.

   Copyright (C) 2001-2008, LINBIT Information Technologies GmbH.
   Copyright (C) 1999-2008, Philipp Reisner <philipp.reisner@linbit.com>.
   Copyright (C) 2002-2008, Lars Ellenberg <lars.ellenberg@linbit.com>.

   drbd is free software; you can redistribute it and/or modify
   it under the terms of the GNU General Public License as published by
   the Free Software Foundation; either version 2, or (at your option)
   any later version.

   drbd is distributed in the hope that it will be useful,
   but WITHOUT ANY WARRANTY; without even the implied warranty of
   MERCHANTABILITY or FITNESS FOR A PARTICULAR PURPOSE.  See the
   GNU General Public License for more details.

   You should have received a copy of the GNU General Public License
   along with drbd; see the file COPYING.  If not, write to
   the Free Software Foundation, 675 Mass Ave, Cambridge, MA 02139, USA.
 */


#include <linux/autoconf.h>
#include <linux/module.h>

#include <asm/uaccess.h>
#include <net/sock.h>

#include <linux/drbd.h>
#include <linux/fs.h>
#include <linux/file.h>
#include <linux/in.h>
#include <linux/mm.h>
#include <linux/memcontrol.h>
#include <linux/mm_inline.h>
#include <linux/slab.h>
#include <linux/pkt_sched.h>
#define __KERNEL_SYSCALLS__
#include <linux/unistd.h>
#include <linux/vmalloc.h>
#include <linux/random.h>
#include "drbd_int.h"
#include "drbd_protocol.h"
#include "drbd_req.h"
#include "drbd_vli.h"
#include <linux/scatterlist.h>

struct flush_work {
	struct drbd_work w;
	struct drbd_device *device;
	struct drbd_epoch *epoch;
};

struct packet_info {
	enum drbd_packet cmd;
	unsigned int size;
	int vnr;
	void *data;
};

enum finish_epoch {
	FE_STILL_LIVE,
	FE_DESTROYED,
	FE_RECYCLED,
};

STATIC int drbd_do_features(struct drbd_connection *connection);
STATIC int drbd_do_auth(struct drbd_connection *connection);
static int drbd_disconnected(struct drbd_peer_device *);

STATIC enum finish_epoch drbd_may_finish_epoch(struct drbd_connection *, struct drbd_epoch *, enum epoch_event);
STATIC int e_end_block(struct drbd_work *, int);

static struct drbd_epoch *previous_epoch(struct drbd_connection *connection, struct drbd_epoch *epoch)
{
	struct drbd_epoch *prev;
	spin_lock(&connection->epoch_lock);
	prev = list_entry(epoch->list.prev, struct drbd_epoch, list);
	if (prev == epoch || prev == connection->current_epoch)
		prev = NULL;
	spin_unlock(&connection->epoch_lock);
	return prev;
}

#define GFP_TRY	(__GFP_HIGHMEM | __GFP_NOWARN)

/*
 * some helper functions to deal with single linked page lists,
 * page->private being our "next" pointer.
 */

/* If at least n pages are linked at head, get n pages off.
 * Otherwise, don't modify head, and return NULL.
 * Locking is the responsibility of the caller.
 */
static struct page *page_chain_del(struct page **head, int n)
{
	struct page *page;
	struct page *tmp;

	BUG_ON(!n);
	BUG_ON(!head);

	page = *head;

	if (!page)
		return NULL;

	while (page) {
		tmp = page_chain_next(page);
		if (--n == 0)
			break; /* found sufficient pages */
		if (tmp == NULL)
			/* insufficient pages, don't use any of them. */
			return NULL;
		page = tmp;
	}

	/* add end of list marker for the returned list */
	set_page_private(page, 0);
	/* actual return value, and adjustment of head */
	page = *head;
	*head = tmp;
	return page;
}

/* may be used outside of locks to find the tail of a (usually short)
 * "private" page chain, before adding it back to a global chain head
 * with page_chain_add() under a spinlock. */
static struct page *page_chain_tail(struct page *page, int *len)
{
	struct page *tmp;
	int i = 1;
	while ((tmp = page_chain_next(page)))
		++i, page = tmp;
	if (len)
		*len = i;
	return page;
}

static int page_chain_free(struct page *page)
{
	struct page *tmp;
	int i = 0;
	page_chain_for_each_safe(page, tmp) {
		put_page(page);
		++i;
	}
	return i;
}

static void page_chain_add(struct page **head,
		struct page *chain_first, struct page *chain_last)
{
#if 1
	struct page *tmp;
	tmp = page_chain_tail(chain_first, NULL);
	BUG_ON(tmp != chain_last);
#endif

	/* add chain to head */
	set_page_private(chain_last, (unsigned long)*head);
	*head = chain_first;
}

static struct page *__drbd_alloc_pages(struct drbd_device *device,
				       unsigned int number)
{
	struct page *page = NULL;
	struct page *tmp = NULL;
	unsigned int i = 0;

	/* Yes, testing drbd_pp_vacant outside the lock is racy.
	 * So what. It saves a spin_lock. */
	if (drbd_pp_vacant >= number) {
		spin_lock(&drbd_pp_lock);
		page = page_chain_del(&drbd_pp_pool, number);
		if (page)
			drbd_pp_vacant -= number;
		spin_unlock(&drbd_pp_lock);
		if (page)
			return page;
	}

	/* GFP_TRY, because we must not cause arbitrary write-out: in a DRBD
	 * "criss-cross" setup, that might cause write-out on some other DRBD,
	 * which in turn might block on the other node at this very place.  */
	for (i = 0; i < number; i++) {
		tmp = alloc_page(GFP_TRY);
		if (!tmp)
			break;
		set_page_private(tmp, (unsigned long)page);
		page = tmp;
	}

	if (i == number)
		return page;

	/* Not enough pages immediately available this time.
	 * No need to jump around here, drbd_alloc_pages will retry this
	 * function "soon". */
	if (page) {
		tmp = page_chain_tail(page, NULL);
		spin_lock(&drbd_pp_lock);
		page_chain_add(&drbd_pp_pool, page, tmp);
		drbd_pp_vacant += i;
		spin_unlock(&drbd_pp_lock);
	}
	return NULL;
}

static void reclaim_finished_net_peer_reqs(struct drbd_device *device,
					   struct list_head *to_be_freed)
{
	struct drbd_peer_request *peer_req, *tmp;

	/* The EEs are always appended to the end of the list. Since
	   they are sent in order over the wire, they have to finish
	   in order. As soon as we see the first not finished we can
	   stop to examine the list... */

	list_for_each_entry_safe(peer_req, tmp, &device->net_ee, w.list) {
		if (drbd_peer_req_has_active_page(peer_req))
			break;
		list_move(&peer_req->w.list, to_be_freed);
	}
}

static void drbd_reclaim_net(struct drbd_device *device)
{
	LIST_HEAD(reclaimed);
	struct drbd_peer_request *peer_req, *t;

	spin_lock_irq(&device->resource->req_lock);
	reclaim_finished_net_peer_reqs(device, &reclaimed);
	spin_unlock_irq(&device->resource->req_lock);

	list_for_each_entry_safe(peer_req, t, &reclaimed, w.list)
		drbd_free_net_peer_req(device, peer_req);
}

/**
 * drbd_alloc_pages() - Returns @number pages, retries forever (or until signalled)
 * @device:	DRBD device.
 * @number:	number of pages requested
 * @retry:	whether to retry, if not enough pages are available right now
 *
 * Tries to allocate number pages, first from our own page pool, then from
 * the kernel, unless this allocation would exceed the max_buffers setting.
 * Possibly retry until DRBD frees sufficient pages somewhere else.
 *
 * Returns a page chain linked via page->private.
 */
struct page *drbd_alloc_pages(struct drbd_peer_device *peer_device, unsigned int number,
			      bool retry)
{
	struct drbd_device *device = peer_device->device;
	struct page *page = NULL;
	DEFINE_WAIT(wait);

	if (atomic_read(&device->pp_in_use) < device->device_conf.max_buffers)
		page = __drbd_alloc_pages(device, number);

	while (page == NULL) {
		prepare_to_wait(&drbd_pp_wait, &wait, TASK_INTERRUPTIBLE);

		drbd_reclaim_net(device);

		if (atomic_read(&device->pp_in_use) < device->device_conf.max_buffers) {
			page = __drbd_alloc_pages(device, number);
			if (page)
				break;
		}

		if (!retry)
			break;

		if (signal_pending(current)) {
			drbd_warn(device, "drbd_alloc_pages interrupted!\n");
			break;
		}

		schedule();
	}
	finish_wait(&drbd_pp_wait, &wait);

	if (page)
		atomic_add(number, &device->pp_in_use);
	return page;
}

/* Must not be used from irq, as that may deadlock: see drbd_alloc_pages.
 * Is also used from inside an other spin_lock_irq(&resource->req_lock);
 * Either links the page chain back to the global pool,
 * or returns all pages to the system. */
STATIC void drbd_free_pages(struct drbd_device *device, struct page *page, int is_net)
{
	atomic_t *a = is_net ? &device->pp_in_use_by_net : &device->pp_in_use;
	int i;

	if (drbd_pp_vacant > (DRBD_MAX_BIO_SIZE/PAGE_SIZE) * minor_count)
		i = page_chain_free(page);
	else {
		struct page *tmp;
		tmp = page_chain_tail(page, &i);
		spin_lock(&drbd_pp_lock);
		page_chain_add(&drbd_pp_pool, page, tmp);
		drbd_pp_vacant += i;
		spin_unlock(&drbd_pp_lock);
	}
	i = atomic_sub_return(i, a);
	if (i < 0)
		drbd_warn(device, "ASSERTION FAILED: %s: %d < 0\n",
			is_net ? "pp_in_use_by_net" : "pp_in_use", i);
	wake_up(&drbd_pp_wait);
}

/*
You need to hold the req_lock:
 _drbd_wait_ee_list_empty()

You must not have the req_lock:
 drbd_free_peer_req()
 drbd_alloc_peer_req()
 drbd_free_peer_reqs()
 drbd_ee_fix_bhs()
 drbd_finish_peer_reqs()
 drbd_clear_done_ee()
 drbd_wait_ee_list_empty()
*/

struct drbd_peer_request *
drbd_alloc_peer_req(struct drbd_peer_device *peer_device, u64 id, sector_t sector,
		    unsigned int data_size, gfp_t gfp_mask) __must_hold(local)
{
	struct drbd_device *device = peer_device->device;
	struct drbd_peer_request *peer_req;
	struct page *page;
	unsigned nr_pages = (data_size + PAGE_SIZE -1) >> PAGE_SHIFT;

	if (drbd_insert_fault(device, DRBD_FAULT_AL_EE))
		return NULL;

	peer_req = mempool_alloc(drbd_ee_mempool, gfp_mask & ~__GFP_HIGHMEM);
	if (!peer_req) {
		if (!(gfp_mask & __GFP_NOWARN))
			drbd_err(device, "%s: allocation failed\n", __func__);
		return NULL;
	}

	page = drbd_alloc_pages(peer_device, nr_pages, (gfp_mask & __GFP_WAIT));
	if (!page)
		goto fail;

	drbd_clear_interval(&peer_req->i);
	peer_req->i.size = data_size;
	peer_req->i.sector = sector;
	peer_req->i.local = false;
	peer_req->i.waiting = false;

	peer_req->epoch = NULL;
	peer_req->peer_device = peer_device;
	peer_req->pages = page;
	atomic_set(&peer_req->pending_bios, 0);
	peer_req->flags = 0;
	/*
	 * The block_id is opaque to the receiver.  It is not endianness
	 * converted, and sent back to the sender unchanged.
	 */
	peer_req->block_id = id;

	return peer_req;

 fail:
	mempool_free(peer_req, drbd_ee_mempool);
	return NULL;
}

void __drbd_free_peer_req(struct drbd_device *device, struct drbd_peer_request *peer_req,
		       int is_net)
{
	if (peer_req->flags & EE_HAS_DIGEST)
		kfree(peer_req->digest);
	drbd_free_pages(device, peer_req->pages, is_net);
	D_ASSERT(device, atomic_read(&peer_req->pending_bios) == 0);
	D_ASSERT(device, drbd_interval_empty(&peer_req->i));
	mempool_free(peer_req, drbd_ee_mempool);
}

int drbd_free_peer_reqs(struct drbd_device *device, struct list_head *list)
{
	LIST_HEAD(work_list);
	struct drbd_peer_request *peer_req, *t;
	int count = 0;
	int is_net = list == &device->net_ee;

	spin_lock_irq(&device->resource->req_lock);
	list_splice_init(list, &work_list);
	spin_unlock_irq(&device->resource->req_lock);

	list_for_each_entry_safe(peer_req, t, &work_list, w.list) {
		__drbd_free_peer_req(device, peer_req, is_net);
		count++;
	}
	return count;
}

/*
 * See also comments in _req_mod(,BARRIER_ACKED) and receive_Barrier.
 */
static int drbd_finish_peer_reqs(struct drbd_device *device)
{
	LIST_HEAD(work_list);
	LIST_HEAD(reclaimed);
	struct drbd_peer_request *peer_req, *t;
	int err = 0;

	spin_lock_irq(&device->resource->req_lock);
	reclaim_finished_net_peer_reqs(device, &reclaimed);
	list_splice_init(&device->done_ee, &work_list);
	spin_unlock_irq(&device->resource->req_lock);

	list_for_each_entry_safe(peer_req, t, &reclaimed, w.list)
		drbd_free_net_peer_req(device, peer_req);

	/* possible callbacks here:
	 * e_end_block, and e_end_resync_block, e_send_discard_write.
	 * all ignore the last argument.
	 */
	list_for_each_entry_safe(peer_req, t, &work_list, w.list) {
		int err2;

		/* list_del not necessary, next/prev members not touched */
		err2 = peer_req->w.cb(&peer_req->w, !!err);
		if (!err)
			err = err2;
		drbd_free_peer_req(device, peer_req);
	}
	wake_up(&device->ee_wait);

	return err;
}

static void _drbd_wait_ee_list_empty(struct drbd_device *device,
				     struct list_head *head)
{
	DEFINE_WAIT(wait);

	/* avoids spin_lock/unlock
	 * and calling prepare_to_wait in the fast path */
	while (!list_empty(head)) {
		prepare_to_wait(&device->ee_wait, &wait, TASK_UNINTERRUPTIBLE);
		spin_unlock_irq(&device->resource->req_lock);
		schedule();
		finish_wait(&device->ee_wait, &wait);
		spin_lock_irq(&device->resource->req_lock);
	}
}

static void drbd_wait_ee_list_empty(struct drbd_device *device,
				    struct list_head *head)
{
	spin_lock_irq(&device->resource->req_lock);
	_drbd_wait_ee_list_empty(device, head);
	spin_unlock_irq(&device->resource->req_lock);
}

/* see also kernel_accept; which is only present since 2.6.18.
 * also we want to log which part of it failed, exactly */
STATIC int drbd_accept(const char **what, struct socket *sock, struct socket **newsock)
{
	struct sock *sk = sock->sk;
	int err = 0;

	*what = "listen";
	err = sock->ops->listen(sock, 5);
	if (err < 0)
		goto out;

	*what = "sock_create_lite";
	err = sock_create_lite(sk->sk_family, sk->sk_type, sk->sk_protocol,
			       newsock);
	if (err < 0)
		goto out;

	*what = "accept";
	err = sock->ops->accept(sock, *newsock, 0);
	if (err < 0) {
		sock_release(*newsock);
		*newsock = NULL;
		goto out;
	}
	(*newsock)->ops  = sock->ops;

out:
	return err;
}

STATIC int drbd_recv_short(struct socket *sock, void *buf, size_t size, int flags)
{
	mm_segment_t oldfs;
	struct kvec iov = {
		.iov_base = buf,
		.iov_len = size,
	};
	struct msghdr msg = {
		.msg_iovlen = 1,
		.msg_iov = (struct iovec *)&iov,
		.msg_flags = (flags ? flags : MSG_WAITALL | MSG_NOSIGNAL)
	};
	int rv;

	oldfs = get_fs();
	set_fs(KERNEL_DS);
	rv = sock_recvmsg(sock, &msg, size, msg.msg_flags);
	set_fs(oldfs);

	return rv;
}

STATIC int drbd_recv(struct drbd_connection *connection, void *buf, size_t size)
{
	mm_segment_t oldfs;
	struct kvec iov = {
		.iov_base = buf,
		.iov_len = size,
	};
	struct msghdr msg = {
		.msg_iovlen = 1,
		.msg_iov = (struct iovec *)&iov,
		.msg_flags = MSG_WAITALL | MSG_NOSIGNAL
	};
	int rv;

	oldfs = get_fs();
	set_fs(KERNEL_DS);

	for (;;) {
		rv = sock_recvmsg(connection->data.socket, &msg, size, msg.msg_flags);
		if (rv == size)
			break;

		/* Note:
		 * ECONNRESET	other side closed the connection
		 * ERESTARTSYS	(on  sock) we got a signal
		 */

		if (rv < 0) {
			if (rv == -ECONNRESET)
				drbd_info(connection, "sock was reset by peer\n");
			else if (rv != -ERESTARTSYS)
				drbd_err(connection, "sock_recvmsg returned %d\n", rv);
			break;
		} else if (rv == 0) {
			drbd_info(connection, "sock was shut down by peer\n");
			break;
		} else	{
			/* signal came in, or peer/link went down,
			 * after we read a partial message
			 */
			/* D_ASSERT(device, signal_pending(current)); */
			break;
		}
	};

	set_fs(oldfs);

	if (rv != size)
		change_cstate(connection, C_BROKEN_PIPE, CS_HARD);

	return rv;
}

static int drbd_recv_all(struct drbd_connection *connection, void *buf, size_t size)
{
	int err;

	err = drbd_recv(connection, buf, size);
	if (err != size) {
		if (err >= 0)
			err = -EIO;
	} else
		err = 0;
	return err;
}

static int drbd_recv_all_warn(struct drbd_connection *connection, void *buf, size_t size)
{
	int err;

	err = drbd_recv_all(connection, buf, size);
	if (err && !signal_pending(current))
		drbd_warn(connection, "short read (expected size %d)\n", (int)size);
	return err;
}

/* quoting tcp(7):
 *   On individual connections, the socket buffer size must be set prior to the
 *   listen(2) or connect(2) calls in order to have it take effect.
 * This is our wrapper to do so.
 */
static void drbd_setbufsize(struct socket *sock, unsigned int snd,
		unsigned int rcv)
{
	/* open coded SO_SNDBUF, SO_RCVBUF */
	if (snd) {
		sock->sk->sk_sndbuf = snd;
		sock->sk->sk_userlocks |= SOCK_SNDBUF_LOCK;
	}
	if (rcv) {
		sock->sk->sk_rcvbuf = rcv;
		sock->sk->sk_userlocks |= SOCK_RCVBUF_LOCK;
	}
}

STATIC struct socket *drbd_try_connect(struct drbd_connection *connection)
{
	const char *what;
	struct socket *sock;
	struct sockaddr_in6 src_in6;
	struct sockaddr_in6 peer_in6;
	struct net_conf *nc;
	int err, peer_addr_len, my_addr_len;
	int sndbuf_size, rcvbuf_size, connect_int;
	int disconnect_on_error = 1;

	rcu_read_lock();
	nc = rcu_dereference(connection->net_conf);
	if (!nc) {
		rcu_read_unlock();
		return NULL;
	}
	sndbuf_size = nc->sndbuf_size;
	rcvbuf_size = nc->rcvbuf_size;
	connect_int = nc->connect_int;
	rcu_read_unlock();

	my_addr_len = min_t(int, connection->my_addr_len, sizeof(src_in6));
	memcpy(&src_in6, &connection->my_addr, my_addr_len);

	if (((struct sockaddr *)&connection->my_addr)->sa_family == AF_INET6)
		src_in6.sin6_port = 0;
	else
		((struct sockaddr_in *)&src_in6)->sin_port = 0; /* AF_INET & AF_SCI */

	peer_addr_len = min_t(int, connection->peer_addr_len, sizeof(src_in6));
	memcpy(&peer_in6, &connection->peer_addr, peer_addr_len);

	what = "sock_create_kern";
	err = sock_create_kern(((struct sockaddr *)&src_in6)->sa_family,
			       SOCK_STREAM, IPPROTO_TCP, &sock);
	if (err < 0) {
		sock = NULL;
		goto out;
	}

	sock->sk->sk_rcvtimeo =
	sock->sk->sk_sndtimeo = connect_int * HZ;
	drbd_setbufsize(sock, sndbuf_size, rcvbuf_size);

       /* explicitly bind to the configured IP as source IP
	*  for the outgoing connections.
	*  This is needed for multihomed hosts and to be
	*  able to use lo: interfaces for drbd.
	* Make sure to use 0 as port number, so linux selects
	*  a free one dynamically.
	*/
	what = "bind before connect";
	err = sock->ops->bind(sock, (struct sockaddr *) &src_in6, my_addr_len);
	if (err < 0)
		goto out;

	/* connect may fail, peer not yet available.
	 * stay C_WF_CONNECTION, don't go Disconnecting! */
	disconnect_on_error = 0;
	what = "connect";
	err = sock->ops->connect(sock, (struct sockaddr *) &peer_in6, peer_addr_len, 0);

out:
	if (err < 0) {
		if (sock) {
			sock_release(sock);
			sock = NULL;
		}
		switch (-err) {
			/* timeout, busy, signal pending */
		case ETIMEDOUT: case EAGAIN: case EINPROGRESS:
		case EINTR: case ERESTARTSYS:
			/* peer not (yet) available, network problem */
		case ECONNREFUSED: case ENETUNREACH:
		case EHOSTDOWN:    case EHOSTUNREACH:
			disconnect_on_error = 0;
			break;
		default:
			drbd_err(connection, "%s failed, err = %d\n", what, err);
		}
		if (disconnect_on_error)
			change_cstate(connection, C_DISCONNECTING, CS_HARD);
	}

	return sock;
}

STATIC struct socket *drbd_wait_for_connect(struct drbd_connection *connection)
{
	int timeo, err, my_addr_len;
	int sndbuf_size, rcvbuf_size, connect_int;
	struct socket *s_estab = NULL, *s_listen;
	struct sockaddr_in6 my_addr;
	struct net_conf *nc;
	const char *what;

	rcu_read_lock();
	nc = rcu_dereference(connection->net_conf);
	if (!nc) {
		rcu_read_unlock();
		return NULL;
	}
	sndbuf_size = nc->sndbuf_size;
	rcvbuf_size = nc->rcvbuf_size;
	connect_int = nc->connect_int;
	rcu_read_unlock();

	my_addr_len = min_t(int, connection->my_addr_len, sizeof(struct sockaddr_in6));
	memcpy(&my_addr, &connection->my_addr, my_addr_len);

	what = "sock_create_kern";
	err = sock_create_kern(((struct sockaddr *)&my_addr)->sa_family,
		SOCK_STREAM, IPPROTO_TCP, &s_listen);
	if (err) {
		s_listen = NULL;
		goto out;
	}

	timeo = connect_int * HZ;
	timeo += (random32() & 1) ? timeo / 7 : -timeo / 7; /* 28.5% random jitter */

	s_listen->sk->sk_reuse    = 1; /* SO_REUSEADDR */
	s_listen->sk->sk_rcvtimeo = timeo;
	s_listen->sk->sk_sndtimeo = timeo;
	drbd_setbufsize(s_listen, sndbuf_size, rcvbuf_size);

	what = "bind before listen";
	err = s_listen->ops->bind(s_listen, (struct sockaddr *)&my_addr, my_addr_len);
	if (err < 0)
		goto out;

	err = drbd_accept(&what, s_listen, &s_estab);

out:
	if (s_listen)
		sock_release(s_listen);
	if (err < 0) {
		if (err != -EAGAIN && err != -EINTR && err != -ERESTARTSYS) {
			drbd_err(connection, "%s failed, err = %d\n", what, err);
			change_cstate(connection, C_DISCONNECTING, CS_HARD);
		}
	}

	return s_estab;
}

static int decode_header(struct drbd_connection *, void *, struct packet_info *);

static int send_first_packet(struct drbd_connection *connection, struct drbd_socket *sock,
			     enum drbd_packet cmd)
{
	if (!conn_prepare_command(connection, sock))
		return -EIO;
	return conn_send_command(connection, sock, cmd, 0, NULL, 0);
}

static int receive_first_packet(struct drbd_connection *connection, struct socket *sock)
{
	unsigned int header_size = drbd_header_size(connection);
	struct packet_info pi;
	int err;

	err = drbd_recv_short(sock, connection->data.rbuf, header_size, 0);
	if (err != header_size) {
		if (err >= 0)
			err = -EIO;
		return err;
	}
	err = decode_header(connection, connection->data.rbuf, &pi);
	if (err)
		return err;
	return pi.cmd;
}

/**
 * drbd_socket_okay() - Free the socket if its connection is not okay
 * @sock:	pointer to the pointer to the socket.
 */
static int drbd_socket_okay(struct socket **sock)
{
	int rr;
	char tb[4];

	if (!*sock)
		return false;

	rr = drbd_recv_short(*sock, tb, 4, MSG_DONTWAIT | MSG_PEEK);

	if (rr > 0 || rr == -EAGAIN) {
		return true;
	} else {
		sock_release(*sock);
		*sock = NULL;
		return false;
	}
}
/* Gets called if a connection is established, or if a new minor gets created
   in a connection */
int drbd_connected(struct drbd_peer_device *peer_device)
{
	struct drbd_device *device = peer_device->device;
	int err;

	atomic_set(&peer_device->packet_seq, 0);
	peer_device->peer_seq = 0;

	err = drbd_send_sync_param(peer_device);
	if (!err)
		err = drbd_send_sizes(peer_device, 0, 0);
	if (!err)
		err = drbd_send_uuids(peer_device);
	clear_bit(USE_DEGR_WFC_T, &peer_device->flags);
	clear_bit(RESIZE_PENDING, &peer_device->flags);
	mod_timer(&device->request_timer, jiffies + HZ); /* just start it here. */
	return err;
}

/*
 * return values:
 *   1 yes, we have a valid connection
 *   0 oops, did not work out, please try again
 *  -1 peer talks different language,
 *     no point in trying again, please go standalone.
 *  -2 We do not have a network config...
 */
STATIC int conn_connect(struct drbd_connection *connection)
{
<<<<<<< HEAD
	struct socket *sock, *msock;
	struct drbd_peer_device *peer_device;
=======
	struct drbd_socket sock, msock;
	struct drbd_conf *mdev;
>>>>>>> 0f37259b
	struct net_conf *nc;
	int vnr, timeout, try, h, ok;
	bool discard_my_data;

	if (change_cstate(connection, C_WF_CONNECTION, CS_VERBOSE) < SS_SUCCESS)
		return -2;

<<<<<<< HEAD
	clear_bit(DISCARD_CONCURRENT, &connection->flags);
=======
	mutex_init(&sock.mutex);
	sock.sbuf = tconn->data.sbuf;
	sock.rbuf = tconn->data.rbuf;
	sock.socket = NULL;
	mutex_init(&msock.mutex);
	msock.sbuf = tconn->meta.sbuf;
	msock.rbuf = tconn->meta.rbuf;
	msock.socket = NULL;

	clear_bit(DISCARD_CONCURRENT, &tconn->flags);
>>>>>>> 0f37259b

	/* Assume that the peer only understands protocol 80 until we know better.  */
	connection->agreed_pro_version = 80;

	do {
		struct socket *s;

		for (try = 0;;) {
			/* 3 tries, this should take less than a second! */
			s = drbd_try_connect(connection);
			if (s || ++try >= 3)
				break;
			/* give the other side time to call bind() & listen() */
			schedule_timeout_interruptible(HZ / 10);
		}

		if (s) {
<<<<<<< HEAD
			if (!connection->data.socket) {
				connection->data.socket = s;
				send_first_packet(connection, &connection->data, P_INITIAL_DATA);
			} else if (!connection->meta.socket) {
				connection->meta.socket = s;
				send_first_packet(connection, &connection->meta, P_INITIAL_META);
=======
			if (!sock.socket) {
				sock.socket = s;
				send_first_packet(tconn, &sock, P_INITIAL_DATA);
			} else if (!msock.socket) {
				msock.socket = s;
				send_first_packet(tconn, &msock, P_INITIAL_META);
>>>>>>> 0f37259b
			} else {
				drbd_err(connection, "Logic error in conn_connect()\n");
				goto out_release_sockets;
			}
		}

<<<<<<< HEAD
		if (connection->data.socket && connection->meta.socket) {
=======
		if (sock.socket && msock.socket) {
>>>>>>> 0f37259b
			rcu_read_lock();
			nc = rcu_dereference(connection->net_conf);
			timeout = nc->ping_timeo * HZ / 10;
			rcu_read_unlock();
			schedule_timeout_interruptible(timeout);
<<<<<<< HEAD
			ok = drbd_socket_okay(&connection->data.socket);
			ok = drbd_socket_okay(&connection->meta.socket) && ok;
=======
			ok = drbd_socket_okay(&sock.socket);
			ok = drbd_socket_okay(&msock.socket) && ok;
>>>>>>> 0f37259b
			if (ok)
				break;
		}

retry:
		s = drbd_wait_for_connect(connection);
		if (s) {
<<<<<<< HEAD
			try = receive_first_packet(connection, s);
			drbd_socket_okay(&connection->data.socket);
			drbd_socket_okay(&connection->meta.socket);
			switch (try) {
			case P_INITIAL_DATA:
				if (connection->data.socket) {
					drbd_warn(connection, "initial packet S crossed\n");
					sock_release(connection->data.socket);
				}
				connection->data.socket = s;
				break;
			case P_INITIAL_META:
				if (connection->meta.socket) {
					drbd_warn(connection, "initial packet M crossed\n");
					sock_release(connection->meta.socket);
				}
				connection->meta.socket = s;
				set_bit(DISCARD_CONCURRENT, &connection->flags);
=======
			try = receive_first_packet(tconn, s);
			drbd_socket_okay(&sock.socket);
			drbd_socket_okay(&msock.socket);
			switch (try) {
			case P_INITIAL_DATA:
				if (sock.socket) {
					conn_warn(tconn, "initial packet S crossed\n");
					sock_release(sock.socket);
				}
				sock.socket = s;
				break;
			case P_INITIAL_META:
				if (msock.socket) {
					conn_warn(tconn, "initial packet M crossed\n");
					sock_release(msock.socket);
				}
				msock.socket = s;
				set_bit(DISCARD_CONCURRENT, &tconn->flags);
>>>>>>> 0f37259b
				break;
			default:
				drbd_warn(connection, "Error receiving initial packet\n");
				sock_release(s);
				if (random32() & 1)
					goto retry;
			}
		}

		if (connection->cstate[NOW] <= C_DISCONNECTING)
			goto out_release_sockets;
		if (signal_pending(current)) {
			flush_signals(current);
			smp_rmb();
			if (get_t_state(&connection->receiver) == EXITING)
				goto out_release_sockets;
		}

<<<<<<< HEAD
		if (connection->data.socket && &connection->meta.socket) {
			ok = drbd_socket_okay(&connection->data.socket);
			ok = drbd_socket_okay(&connection->meta.socket) && ok;
=======
		if (sock.socket && &msock.socket) {
			ok = drbd_socket_okay(&sock.socket);
			ok = drbd_socket_okay(&msock.socket) && ok;
>>>>>>> 0f37259b
			if (ok)
				break;
		}
	} while (1);

<<<<<<< HEAD
	sock  = connection->data.socket;
	msock = connection->meta.socket;

	msock->sk->sk_reuse = 1; /* SO_REUSEADDR */
	sock->sk->sk_reuse = 1; /* SO_REUSEADDR */
=======
	sock.socket->sk->sk_reuse = 1; /* SO_REUSEADDR */
	msock.socket->sk->sk_reuse = 1; /* SO_REUSEADDR */
>>>>>>> 0f37259b

	sock.socket->sk->sk_allocation = GFP_NOIO;
	msock.socket->sk->sk_allocation = GFP_NOIO;

	sock.socket->sk->sk_priority = TC_PRIO_INTERACTIVE_BULK;
	msock.socket->sk->sk_priority = TC_PRIO_INTERACTIVE;

	/* NOT YET ...
<<<<<<< HEAD
	 * sock->sk->sk_sndtimeo = connection->net_conf->timeout*HZ/10;
	 * sock->sk->sk_rcvtimeo = MAX_SCHEDULE_TIMEOUT;
=======
	 * sock.socket->sk->sk_sndtimeo = tconn->net_conf->timeout*HZ/10;
	 * sock.socket->sk->sk_rcvtimeo = MAX_SCHEDULE_TIMEOUT;
>>>>>>> 0f37259b
	 * first set it to the P_CONNECTION_FEATURES timeout,
	 * which we set to 4x the configured ping_timeout. */
	rcu_read_lock();
	nc = rcu_dereference(connection->net_conf);

	sock.socket->sk->sk_sndtimeo =
	sock.socket->sk->sk_rcvtimeo = nc->ping_timeo*4*HZ/10;

	msock.socket->sk->sk_rcvtimeo = nc->ping_int*HZ;
	timeout = nc->timeout * HZ / 10;
	discard_my_data = nc->discard_my_data;
	rcu_read_unlock();

	msock.socket->sk->sk_sndtimeo = timeout;

	/* we don't want delays.
	 * we use TCP_CORK where appropriate, though */
	drbd_tcp_nodelay(sock.socket);
	drbd_tcp_nodelay(msock.socket);

<<<<<<< HEAD
	connection->last_received = jiffies;
=======
	tconn->data.socket = sock.socket;
	tconn->meta.socket = msock.socket;
	tconn->last_received = jiffies;
>>>>>>> 0f37259b

	h = drbd_do_features(connection);
	if (h <= 0)
		return h;

	if (connection->cram_hmac_tfm) {
		switch (drbd_do_auth(connection)) {
		case -1:
			drbd_err(connection, "Authentication of peer failed\n");
			return -1;
		case 0:
			drbd_err(connection, "Authentication of peer failed, trying again.\n");
			return 0;
		}
	}

	tconn->data.socket->sk->sk_sndtimeo = timeout;
	tconn->data.socket->sk->sk_rcvtimeo = MAX_SCHEDULE_TIMEOUT;

	if (drbd_send_protocol(connection) == -EOPNOTSUPP)
		return -1;

	clear_bit(INITIAL_STATE_SENT, &connection->flags);
	clear_bit(INITIAL_STATE_RECEIVED, &connection->flags);
	rcu_read_lock();
	idr_for_each_entry(&connection->peer_devices, peer_device, vnr) {
		struct drbd_device *device = peer_device->device;
		kref_get(&device->kref);
		/* peer_device->connection cannot go away: caller holds a reference. */
		rcu_read_unlock();

		if (discard_my_data)
			set_bit(DISCARD_MY_DATA, &device->flags);
		else
			clear_bit(DISCARD_MY_DATA, &device->flags);

		drbd_connected(peer_device);
		kref_put(&device->kref, drbd_destroy_device);
		rcu_read_lock();
	}
	rcu_read_unlock();

	if (stable_state_change(connection->resource,
		change_cstate(connection, C_CONNECTED,
			CS_VERBOSE | CS_WAIT_COMPLETE | CS_SERIALIZE)) < SS_SUCCESS)
		return 0;

	drbd_thread_start(&connection->asender);

	mutex_lock(&connection->resource->conf_update);
	/* The discard_my_data flag is a single-shot modifier to the next
	 * connection attempt, the handshake of which is now well underway.
	 * No need for rcu style copying of the whole struct
	 * just to clear a single value. */
	connection->net_conf->discard_my_data = 0;
	mutex_unlock(&connection->resource->conf_update);

	return h;

out_release_sockets:
<<<<<<< HEAD
	if (connection->data.socket) {
		sock_release(connection->data.socket);
		connection->data.socket = NULL;
	}
	if (connection->meta.socket) {
		sock_release(connection->meta.socket);
		connection->meta.socket = NULL;
	}
=======
	if (sock.socket)
		sock_release(sock.socket);
	if (msock.socket)
		sock_release(msock.socket);
>>>>>>> 0f37259b
	return -1;
}

static int decode_header(struct drbd_connection *connection, void *header, struct packet_info *pi)
{
	unsigned int header_size = drbd_header_size(connection);

	if (header_size == sizeof(struct p_header100) &&
	    *(__be32 *)header == cpu_to_be32(DRBD_MAGIC_100)) {
		struct p_header100 *h = header;
		if (h->pad != 0) {
			drbd_err(connection, "Header padding is not zero\n");
			return -EINVAL;
		}
		pi->vnr = (s16)be16_to_cpu(h->volume);
		pi->cmd = be16_to_cpu(h->command);
		pi->size = be32_to_cpu(h->length);
	} else if (header_size == sizeof(struct p_header95) &&
		   *(__be16 *)header == cpu_to_be16(DRBD_MAGIC_BIG)) {
		struct p_header95 *h = header;
		pi->cmd = be16_to_cpu(h->command);
		pi->size = be32_to_cpu(h->length);
		pi->vnr = 0;
	} else if (header_size == sizeof(struct p_header80) &&
		   *(__be32 *)header == cpu_to_be32(DRBD_MAGIC)) {
		struct p_header80 *h = header;
		pi->cmd = be16_to_cpu(h->command);
		pi->size = be16_to_cpu(h->length);
		pi->vnr = 0;
	} else {
		drbd_err(connection, "Wrong magic value 0x%08x in protocol version %d\n",
			 be32_to_cpu(*(__be32 *)header),
			 connection->agreed_pro_version);
		return -EINVAL;
	}
	pi->data = header + header_size;
	return 0;
}

static int drbd_recv_header(struct drbd_connection *connection, struct packet_info *pi)
{
	void *buffer = connection->data.rbuf;
	int err;

	err = drbd_recv_all_warn(connection, buffer, drbd_header_size(connection));
	if (err)
		return err;

	err = decode_header(connection, buffer, pi);
	connection->last_received = jiffies;

	return err;
}

STATIC enum finish_epoch drbd_flush_after_epoch(struct drbd_connection *connection, struct drbd_epoch *epoch)
{
	int rv;
	struct drbd_resource *resource = connection->resource;
	struct drbd_device *device;
	int vnr;

	if (resource->write_ordering >= WO_BDEV_FLUSH) {
		rcu_read_lock();
		idr_for_each_entry(&resource->devices, device, vnr) {
			if (!get_ldev(device))
				continue;
			kref_get(&device->kref);
			rcu_read_unlock();

			rv = blkdev_issue_flush(device->ldev->backing_bdev, GFP_KERNEL,
						NULL);
			if (rv) {
				drbd_info(device, "local disk flush failed with status %d\n", rv);
				/* would rather check on EOPNOTSUPP, but that is not reliable.
				 * don't try again for ANY return value != 0
				 * if (rv == -EOPNOTSUPP) */
				drbd_bump_write_ordering(resource, WO_DRAIN_IO);
			}
			put_ldev(device);
			kref_put(&device->kref, drbd_destroy_device);

			rcu_read_lock();
			if (rv)
				break;
		}
		rcu_read_unlock();
	}

	return drbd_may_finish_epoch(connection, epoch, EV_BARRIER_DONE);
}

STATIC int w_flush(struct drbd_work *w, int cancel)
{
	struct flush_work *fw = container_of(w, struct flush_work, w);
	struct drbd_epoch *epoch = fw->epoch;
	struct drbd_peer_device *peer_device = epoch->peer_device;
	struct drbd_connection *connection = peer_device->connection;

	kfree(fw);

	if (!test_and_set_bit(DE_BARRIER_IN_NEXT_EPOCH_ISSUED, &epoch->flags))
		drbd_flush_after_epoch(connection, epoch);

	drbd_may_finish_epoch(connection, epoch, EV_PUT |
			      (peer_device->repl_state[NOW] < L_CONNECTED ? EV_CLEANUP : 0));

	return 0;
}

/**
 * drbd_may_finish_epoch() - Applies an epoch_event to the epoch's state, eventually finishes it.
 * @connection:	DRBD connection.
 * @epoch:	Epoch object.
 * @ev:		Epoch event.
 */
STATIC enum finish_epoch drbd_may_finish_epoch(struct drbd_connection *connection,
					       struct drbd_epoch *epoch,
					       enum epoch_event ev)
{
	int finish, epoch_size;
	struct drbd_epoch *next_epoch;
	int schedule_flush = 0;
	enum finish_epoch rv = FE_STILL_LIVE;
	struct drbd_resource *resource = connection->resource;

	spin_lock(&connection->epoch_lock);
	do {
		next_epoch = NULL;
		finish = 0;

		epoch_size = atomic_read(&epoch->epoch_size);

		switch (ev & ~EV_CLEANUP) {
		case EV_PUT:
			atomic_dec(&epoch->active);
			break;
		case EV_GOT_BARRIER_NR:
			set_bit(DE_HAVE_BARRIER_NUMBER, &epoch->flags);

			/* Special case: If we just switched from WO_BIO_BARRIER to
			   WO_BDEV_FLUSH we should not finish the current epoch */
			if (test_bit(DE_CONTAINS_A_BARRIER, &epoch->flags) && epoch_size == 1 &&
			    resource->write_ordering != WO_BIO_BARRIER &&
			    epoch == connection->current_epoch)
				clear_bit(DE_CONTAINS_A_BARRIER, &epoch->flags);
			break;
		case EV_BARRIER_DONE:
			set_bit(DE_BARRIER_IN_NEXT_EPOCH_DONE, &epoch->flags);
			break;
		case EV_BECAME_LAST:
			/* nothing to do*/
			break;
		}

		if (epoch_size != 0 &&
		    atomic_read(&epoch->active) == 0 &&
		    (test_bit(DE_HAVE_BARRIER_NUMBER, &epoch->flags) || ev & EV_CLEANUP) &&
		    epoch->list.prev == &connection->current_epoch->list &&
		    !test_bit(DE_IS_FINISHING, &epoch->flags)) {
			/* Nearly all conditions are met to finish that epoch... */
			if (test_bit(DE_BARRIER_IN_NEXT_EPOCH_DONE, &epoch->flags) ||
			    resource->write_ordering == WO_NONE ||
			    (epoch_size == 1 && test_bit(DE_CONTAINS_A_BARRIER, &epoch->flags)) ||
			    ev & EV_CLEANUP) {
				finish = 1;
				set_bit(DE_IS_FINISHING, &epoch->flags);
			} else if (!test_bit(DE_BARRIER_IN_NEXT_EPOCH_ISSUED, &epoch->flags) &&
				 resource->write_ordering == WO_BIO_BARRIER) {
				atomic_inc(&epoch->active);
				schedule_flush = 1;
			}
		}
		if (finish) {
			if (!(ev & EV_CLEANUP)) {
				spin_unlock(&connection->epoch_lock);
				drbd_send_b_ack(epoch->peer_device, epoch->barrier_nr, epoch_size);
				spin_lock(&connection->epoch_lock);
			}
			if (test_bit(DE_HAVE_BARRIER_NUMBER, &epoch->flags))
				dec_unacked(epoch->peer_device);

			if (connection->current_epoch != epoch) {
				next_epoch = list_entry(epoch->list.next, struct drbd_epoch, list);
				list_del(&epoch->list);
				ev = EV_BECAME_LAST | (ev & EV_CLEANUP);
				connection->epochs--;
				kfree(epoch);

				if (rv == FE_STILL_LIVE)
					rv = FE_DESTROYED;
			} else {
				epoch->flags = 0;
				atomic_set(&epoch->epoch_size, 0);
				/* atomic_set(&epoch->active, 0); is alrady zero */
				if (rv == FE_STILL_LIVE)
					rv = FE_RECYCLED;
			}
		}

		if (!next_epoch)
			break;

		epoch = next_epoch;
	} while (1);

	spin_unlock(&connection->epoch_lock);

	if (schedule_flush) {
		struct flush_work *fw;
		fw = kmalloc(sizeof(*fw), GFP_ATOMIC);
		if (fw) {
			fw->w.cb = w_flush;
			fw->epoch = epoch;
			fw->device = NULL; /* FIXME drop this member, it is unused. */
			drbd_queue_work(&resource->work, &fw->w);
		} else {
			drbd_warn(resource, "Could not kmalloc a flush_work obj\n");
			set_bit(DE_BARRIER_IN_NEXT_EPOCH_ISSUED, &epoch->flags);
			/* That is not a recursion, only one level */
			drbd_may_finish_epoch(connection, epoch, EV_BARRIER_DONE);
			drbd_may_finish_epoch(connection, epoch, EV_PUT);
		}
	}

	return rv;
}

/**
 * drbd_bump_write_ordering() - Fall back to an other write ordering method
 * @resource:	DRBD resource.
 * @wo:		Write ordering method to try.
 */
void drbd_bump_write_ordering(struct drbd_resource *resource, enum write_ordering_e wo) __must_hold(local)
{
	struct disk_conf *dc;
	struct drbd_device *device;
	enum write_ordering_e pwo;
	int vnr, i = 0;
	static char *write_ordering_str[] = {
		[WO_NONE] = "none",
		[WO_DRAIN_IO] = "drain",
		[WO_BDEV_FLUSH] = "flush",
		[WO_BIO_BARRIER] = "barrier",
	};

	pwo = resource->write_ordering;
	wo = min(pwo, wo);
	rcu_read_lock();
	idr_for_each_entry(&resource->devices, device, vnr) {
		if (i++ == 1 && wo == WO_BIO_BARRIER)
			wo = WO_BDEV_FLUSH; /* WO = barrier does not handle multiple volumes */
		if (!get_ldev(device))
			continue;

		dc = rcu_dereference(device->ldev->disk_conf);

		if (wo == WO_BIO_BARRIER && !dc->disk_barrier)
			wo = WO_BDEV_FLUSH;
		if (wo == WO_BDEV_FLUSH && !dc->disk_flushes)
			wo = WO_DRAIN_IO;
		if (wo == WO_DRAIN_IO && !dc->disk_drain)
			wo = WO_NONE;
		put_ldev(device);
	}
	rcu_read_unlock();
	resource->write_ordering = wo;
	if (pwo != resource->write_ordering || wo == WO_BIO_BARRIER)
		drbd_info(resource, "Method to ensure write ordering: %s\n", write_ordering_str[resource->write_ordering]);
}

/**
 * drbd_submit_peer_request()
 * @device:	DRBD device.
 * @peer_req:	peer request
 * @rw:		flag field, see bio->bi_rw
 *
 * May spread the pages to multiple bios,
 * depending on bio_add_page restrictions.
 *
 * Returns 0 if all bios have been submitted,
 * -ENOMEM if we could not allocate enough bios,
 * -ENOSPC (any better suggestion?) if we have not been able to bio_add_page a
 *  single page to an empty bio (which should never happen and likely indicates
 *  that the lower level IO stack is in some way broken). This has been observed
 *  on certain Xen deployments.
 */
/* TODO allocate from our own bio_set. */
int drbd_submit_peer_request(struct drbd_device *device,
			     struct drbd_peer_request *peer_req,
			     const unsigned rw, const int fault_type)
{
	struct bio *bios = NULL;
	struct bio *bio;
	struct page *page = peer_req->pages;
	sector_t sector = peer_req->i.sector;
	unsigned ds = peer_req->i.size;
	unsigned n_bios = 0;
	unsigned nr_pages = (ds + PAGE_SIZE -1) >> PAGE_SHIFT;
	int err = -ENOMEM;

	/* In most cases, we will only need one bio.  But in case the lower
	 * level restrictions happen to be different at this offset on this
	 * side than those of the sending peer, we may need to submit the
	 * request in more than one bio.
	 *
	 * Plain bio_alloc is good enough here, this is no DRBD internally
	 * generated bio, but a bio allocated on behalf of the peer.
	 */
next_bio:
	bio = bio_alloc(GFP_NOIO, nr_pages);
	if (!bio) {
		drbd_err(device, "submit_ee: Allocation of a bio failed\n");
		goto fail;
	}
	/* > peer_req->i.sector, unless this is the first bio */
	bio->bi_sector = sector;
	bio->bi_bdev = device->ldev->backing_bdev;
	/* we special case some flags in the multi-bio case, see below
	 * (REQ_FLUSH, or BIO_RW_BARRIER in older kernels) */
	bio->bi_rw = rw;
	bio->bi_private = peer_req;
	bio->bi_end_io = drbd_peer_request_endio;

	bio->bi_next = bios;
	bios = bio;
	++n_bios;

	page_chain_for_each(page) {
		unsigned len = min_t(unsigned, ds, PAGE_SIZE);
		if (!bio_add_page(bio, page, len, 0)) {
			/* A single page must always be possible!
			 * But in case it fails anyways,
			 * we deal with it, and complain (below). */
			if (bio->bi_vcnt == 0) {
				drbd_err(device,
					"bio_add_page failed for len=%u, "
					"bi_vcnt=0 (bi_sector=%llu)\n",
					len, (unsigned long long)bio->bi_sector);
				err = -ENOSPC;
				goto fail;
			}
			goto next_bio;
		}
		ds -= len;
		sector += len >> 9;
		--nr_pages;
	}
	D_ASSERT(device, page == NULL);
	D_ASSERT(device, ds == 0);

	atomic_set(&peer_req->pending_bios, n_bios);
	do {
		bio = bios;
		bios = bios->bi_next;
		bio->bi_next = NULL;

		drbd_generic_make_request(device, fault_type, bio);

		/* strip off REQ_FLUSH,
		 * unless it is the first or last bio */
		if (bios && bios->bi_next)
			bios->bi_rw &= ~DRBD_REQ_FLUSH;
	} while (bios);
	return 0;

fail:
	while (bios) {
		bio = bios;
		bios = bios->bi_next;
		bio_put(bio);
	}
	return err;
}

static void drbd_remove_epoch_entry_interval(struct drbd_device *device,
					     struct drbd_peer_request *peer_req)
{
	struct drbd_interval *i = &peer_req->i;

	drbd_remove_interval(&device->write_requests, i);
	drbd_clear_interval(i);

	/* Wake up any processes waiting for this peer request to complete.  */
	if (i->waiting)
		wake_up(&device->misc_wait);
}

/**
 * w_e_reissue() - Worker callback; Resubmit a bio, without REQ_HARDBARRIER set
 * @device:	DRBD device.
 * @dw:		work object.
 * @cancel:	The connection will be closed anyways (unused in this callback)
 */
int w_e_reissue(struct drbd_work *w, int cancel) __releases(local)
{
	struct drbd_peer_request *peer_req =
		container_of(w, struct drbd_peer_request, w);
	struct drbd_peer_device *peer_device = peer_req->peer_device;
	struct drbd_device *device = peer_device->device;
	int err;
	/* We leave DE_CONTAINS_A_BARRIER and EE_IS_BARRIER in place,
	   (and DE_BARRIER_IN_NEXT_EPOCH_ISSUED in the previous Epoch)
	   so that we can finish that epoch in drbd_may_finish_epoch().
	   That is necessary if we already have a long chain of Epochs, before
	   we realize that BARRIER is actually not supported */

	/* As long as the -ENOTSUPP on the barrier is reported immediately
	   that will never trigger. If it is reported late, we will just
	   print that warning and continue correctly for all future requests
	   with WO_BDEV_FLUSH */
	if (previous_epoch(peer_device->connection, peer_req->epoch))
		drbd_warn(device, "Write ordering was not enforced (one time event)\n");

	/* we still have a local reference,
	 * get_ldev was done in receive_Data. */

	peer_req->w.cb = e_end_block;
	err = drbd_submit_peer_request(device, peer_req, WRITE, DRBD_FAULT_DT_WR);
	switch (err) {
	case -ENOMEM:
		peer_req->w.cb = w_e_reissue;
		drbd_queue_work(&peer_device->connection->data.work,
				&peer_req->w);
		/* retry later; fall through */
	case 0:
		/* keep worker happy and connection up */
		return 0;

	case -ENOSPC:
		/* no other error expected, but anyways: */
	default:
		/* forget the object,
		 * and cause a "Network failure" */
		spin_lock_irq(&device->resource->req_lock);
		list_del(&peer_req->w.list);
		drbd_remove_epoch_entry_interval(device, peer_req);
		spin_unlock_irq(&device->resource->req_lock);
		if (peer_req->flags & EE_CALL_AL_COMPLETE_IO)
			drbd_al_complete_io(device, &peer_req->i);
		drbd_may_finish_epoch(peer_device->connection, peer_req->epoch, EV_PUT + EV_CLEANUP);
		drbd_free_peer_req(device, peer_req);
		drbd_err(device, "submit failed, triggering re-connect\n");
		return err;
	}
}

static struct drbd_peer_device *
conn_peer_device(struct drbd_connection *connection, int volume_number)
{
	return idr_find(&connection->peer_devices, volume_number);
}

void conn_wait_active_ee_empty(struct drbd_connection *connection)
{
	struct drbd_peer_device *peer_device;
	int vnr;

	rcu_read_lock();
	idr_for_each_entry(&connection->peer_devices, peer_device, vnr) {
		struct drbd_device *device = peer_device->device;
		kref_get(&device->kref);
		rcu_read_unlock();
		drbd_wait_ee_list_empty(device, &device->active_ee);
		kref_put(&device->kref, &drbd_destroy_device);
		rcu_read_lock();
	}
	rcu_read_unlock();
}

STATIC int receive_Barrier(struct drbd_connection *connection, struct packet_info *pi)
{
	struct drbd_peer_device *peer_device;
	struct drbd_device *device;
	int rv, issue_flush;
	struct p_barrier *p = pi->data;
	struct drbd_epoch *epoch;

	peer_device = conn_peer_device(connection, pi->vnr);
	if (!peer_device)
		return -EIO;
	device = peer_device->device;

	inc_unacked(peer_device);

	connection->current_epoch->barrier_nr = p->barrier;
	connection->current_epoch->peer_device = peer_device;
	rv = drbd_may_finish_epoch(connection, connection->current_epoch, EV_GOT_BARRIER_NR);

	/* P_BARRIER_ACK may imply that the corresponding extent is dropped from
	 * the activity log, which means it would not be resynced in case the
	 * R_PRIMARY crashes now.
	 * Therefore we must send the barrier_ack after the barrier request was
	 * completed. */
	switch (connection->resource->write_ordering) {
	case WO_BIO_BARRIER:
	case WO_NONE:
		if (rv == FE_RECYCLED)
			return 0;
		break;

	case WO_BDEV_FLUSH:
	case WO_DRAIN_IO:
		if (rv == FE_STILL_LIVE) {
			set_bit(DE_BARRIER_IN_NEXT_EPOCH_ISSUED, &connection->current_epoch->flags);
			conn_wait_active_ee_empty(connection);
			rv = drbd_flush_after_epoch(connection, connection->current_epoch);
		}
		if (rv == FE_RECYCLED)
			return 0;

		/* The asender will send all the ACKs and barrier ACKs out, since
		   all EEs moved from the active_ee to the done_ee. We need to
		   provide a new epoch object for the EEs that come in soon */
		break;
	}

	/* receiver context, in the writeout path of the other node.
	 * avoid potential distributed deadlock */
	epoch = kmalloc(sizeof(struct drbd_epoch), GFP_NOIO);
	if (!epoch) {
		drbd_warn(connection, "Allocation of an epoch failed, slowing down\n");
		issue_flush = !test_and_set_bit(DE_BARRIER_IN_NEXT_EPOCH_ISSUED, &connection->current_epoch->flags);
		conn_wait_active_ee_empty(connection);
		if (issue_flush) {
			rv = drbd_flush_after_epoch(connection, connection->current_epoch);
			if (rv == FE_RECYCLED)
				return 0;
		}

		drbd_wait_ee_list_empty(device, &device->done_ee);

		return 0;
	}

	epoch->flags = 0;
	atomic_set(&epoch->epoch_size, 0);
	atomic_set(&epoch->active, 0);

	spin_lock(&connection->epoch_lock);
	if (atomic_read(&connection->current_epoch->epoch_size)) {
		list_add(&epoch->list, &connection->current_epoch->list);
		connection->current_epoch = epoch;
		connection->epochs++;
	} else {
		/* The current_epoch got recycled while we allocated this one... */
		kfree(epoch);
	}
	spin_unlock(&connection->epoch_lock);

	return 0;
}

/* used from receive_RSDataReply (recv_resync_read)
 * and from receive_Data */
STATIC struct drbd_peer_request *
read_in_block(struct drbd_peer_device *peer_device, u64 id, sector_t sector,
	      int data_size) __must_hold(local)
{
	struct drbd_device *device = peer_device->device;
	const sector_t capacity = drbd_get_capacity(device->this_bdev);
	struct drbd_peer_request *peer_req;
	struct page *page;
	int dgs, ds, err;
	void *dig_in = peer_device->connection->int_dig_in;
	void *dig_vv = peer_device->connection->int_dig_vv;
	unsigned long *data;

	dgs = 0;
	if (peer_device->connection->peer_integrity_tfm) {
		dgs = crypto_hash_digestsize(peer_device->connection->peer_integrity_tfm);
		/*
		 * FIXME: Receive the incoming digest into the receive buffer
		 *	  here, together with its struct p_data?
		 */
		err = drbd_recv_all_warn(peer_device->connection, dig_in, dgs);
		if (err)
			return NULL;
		data_size -= dgs;
	}

	if (!expect(peer_device, data_size != 0))
		return NULL;
	if (!expect(peer_device, IS_ALIGNED(data_size, 512)))
		return NULL;
	if (!expect(peer_device, data_size <= DRBD_MAX_BIO_SIZE))
		return NULL;

	/* even though we trust out peer,
	 * we sometimes have to double check. */
	if (sector + (data_size>>9) > capacity) {
		drbd_err(device, "request from peer beyond end of local disk: "
			"capacity: %llus < sector: %llus + size: %u\n",
			(unsigned long long)capacity,
			(unsigned long long)sector, data_size);
		return NULL;
	}

	/* GFP_NOIO, because we must not cause arbitrary write-out: in a DRBD
	 * "criss-cross" setup, that might cause write-out on some other DRBD,
	 * which in turn might block on the other node at this very place.  */
	peer_req = drbd_alloc_peer_req(peer_device, id, sector, data_size, GFP_NOIO);
	if (!peer_req)
		return NULL;

	ds = data_size;
	page = peer_req->pages;
	page_chain_for_each(page) {
		unsigned len = min_t(int, ds, PAGE_SIZE);
		data = kmap(page);
		err = drbd_recv_all_warn(peer_device->connection, data, len);
		if (drbd_insert_fault(device, DRBD_FAULT_RECEIVE)) {
			drbd_err(device, "Fault injection: Corrupting data on receive\n");
			data[0] = data[0] ^ (unsigned long)-1;
		}
		kunmap(page);
		if (err) {
			drbd_free_peer_req(device, peer_req);
			return NULL;
		}
		ds -= len;
	}

	if (dgs) {
		drbd_csum_ee(peer_device->connection->peer_integrity_tfm, peer_req, dig_vv);
		if (memcmp(dig_in, dig_vv, dgs)) {
			drbd_err(device, "Digest integrity check FAILED: %llus +%u\n",
				(unsigned long long)sector, data_size);
			drbd_free_peer_req(device, peer_req);
			return NULL;
		}
	}
	peer_device->recv_cnt += data_size >> 9;
	return peer_req;
}

/* drbd_drain_block() just takes a data block
 * out of the socket input buffer, and discards it.
 */
STATIC int drbd_drain_block(struct drbd_peer_device *peer_device, int data_size)
{
	struct page *page;
	int err = 0;
	void *data;

	if (!data_size)
		return 0;

	page = drbd_alloc_pages(peer_device, 1, 1);

	data = kmap(page);
	while (data_size) {
		unsigned int len = min_t(int, data_size, PAGE_SIZE);

		err = drbd_recv_all_warn(peer_device->connection, data, len);
		if (err)
			break;
		data_size -= len;
	}
	kunmap(page);
	drbd_free_pages(peer_device->device, page, 0);
	return err;
}

static int recv_dless_read(struct drbd_peer_device *peer_device, struct drbd_request *req,
			   sector_t sector, int data_size)
{
	struct bio_vec *bvec;
	struct bio *bio;
	int dgs, err, i, expect;
	void *dig_in = peer_device->connection->int_dig_in;
	void *dig_vv = peer_device->connection->int_dig_vv;

	dgs = 0;
	if (peer_device->connection->peer_integrity_tfm) {
		dgs = crypto_hash_digestsize(peer_device->connection->peer_integrity_tfm);
		err = drbd_recv_all_warn(peer_device->connection, dig_in, dgs);
		if (err)
			return err;
		data_size -= dgs;
	}

	/* optimistically update recv_cnt.  if receiving fails below,
	 * we disconnect anyways, and counters will be reset. */
	peer_device->recv_cnt += data_size >> 9;

	bio = req->master_bio;
	D_ASSERT(peer_device->device, sector == bio->bi_sector);

	bio_for_each_segment(bvec, bio, i) {
		void *mapped = kmap(bvec->bv_page) + bvec->bv_offset;
		expect = min_t(int, data_size, bvec->bv_len);
		err = drbd_recv_all_warn(peer_device->connection, mapped, expect);
		kunmap(bvec->bv_page);
		if (err)
			return err;
		data_size -= expect;
	}

	if (dgs) {
		drbd_csum_bio(peer_device->connection->peer_integrity_tfm, bio, dig_vv);
		if (memcmp(dig_in, dig_vv, dgs)) {
			drbd_err(peer_device, "Digest integrity check FAILED. Broken NICs?\n");
			return -EINVAL;
		}
	}

	D_ASSERT(peer_device->device, data_size == 0);
	return 0;
}

/*
 * e_end_resync_block() is called in asender context via
 * drbd_finish_peer_reqs().
 */
STATIC int e_end_resync_block(struct drbd_work *w, int unused)
{
	struct drbd_peer_request *peer_req =
		container_of(w, struct drbd_peer_request, w);
	struct drbd_peer_device *peer_device = peer_req->peer_device;
	struct drbd_device *device = peer_device->device;
	sector_t sector = peer_req->i.sector;
	int err;

	D_ASSERT(device, drbd_interval_empty(&peer_req->i));

	if (likely((peer_req->flags & EE_WAS_ERROR) == 0)) {
		drbd_set_in_sync(peer_device, sector, peer_req->i.size);
		err = drbd_send_ack(peer_device, P_RS_WRITE_ACK, peer_req);
	} else {
		/* Record failure to sync */
		drbd_rs_failed_io(peer_device, sector, peer_req->i.size);

		err  = drbd_send_ack(peer_device, P_NEG_ACK, peer_req);
	}
	dec_unacked(peer_device);

	return err;
}

STATIC int recv_resync_read(struct drbd_peer_device *peer_device, sector_t sector,
			    int data_size) __releases(local)
{
	struct drbd_device *device = peer_device->device;
	struct drbd_peer_request *peer_req;

	peer_req = read_in_block(peer_device, ID_SYNCER, sector, data_size);
	if (!peer_req)
		goto fail;

	dec_rs_pending(peer_device);

	inc_unacked(peer_device);
	/* corresponding dec_unacked() in e_end_resync_block()
	 * respective _drbd_clear_done_ee */

	peer_req->w.cb = e_end_resync_block;

	spin_lock_irq(&device->resource->req_lock);
	list_add(&peer_req->w.list, &device->sync_ee);
	spin_unlock_irq(&device->resource->req_lock);

	atomic_add(data_size >> 9, &device->rs_sect_ev);
	if (drbd_submit_peer_request(device, peer_req, WRITE, DRBD_FAULT_RS_WR) == 0)
		return 0;

	/* don't care for the reason here */
	drbd_err(device, "submit failed, triggering re-connect\n");
	spin_lock_irq(&device->resource->req_lock);
	list_del(&peer_req->w.list);
	spin_unlock_irq(&device->resource->req_lock);

	drbd_free_peer_req(device, peer_req);
fail:
	put_ldev(device);
	return -EIO;
}

static struct drbd_request *
find_request(struct drbd_device *device, struct rb_root *root, u64 id,
	     sector_t sector, bool missing_ok, const char *func)
{
	struct drbd_request *req;

	/* Request object according to our peer */
	req = (struct drbd_request *)(unsigned long)id;
	if (drbd_contains_interval(root, sector, &req->i) && req->i.local)
		return req;
	if (!missing_ok) {
		drbd_err(device, "%s: failed to find request 0x%lx, sector %llus\n", func,
			(unsigned long)id, (unsigned long long)sector);
	}
	return NULL;
}

STATIC int receive_DataReply(struct drbd_connection *connection, struct packet_info *pi)
{
	struct drbd_peer_device *peer_device;
	struct drbd_device *device;
	struct drbd_request *req;
	sector_t sector;
	int err;
	struct p_data *p = pi->data;

	peer_device = conn_peer_device(connection, pi->vnr);
	if (!peer_device)
		return -EIO;
	device = peer_device->device;

	sector = be64_to_cpu(p->sector);

	spin_lock_irq(&device->resource->req_lock);
	req = find_request(device, &device->read_requests, p->block_id, sector, false, __func__);
	spin_unlock_irq(&device->resource->req_lock);
	if (unlikely(!req))
		return -EIO;

	/* drbd_remove_request_interval() is done in _req_may_be_done, to avoid
	 * special casing it there for the various failure cases.
	 * still no race with drbd_fail_pending_reads */
	err = recv_dless_read(peer_device, req, sector, pi->size);
	if (!err)
		req_mod(req, DATA_RECEIVED);
	/* else: nothing. handled from drbd_disconnect...
	 * I don't think we may complete this just yet
	 * in case we are "on-disconnect: freeze" */

	return err;
}

STATIC int receive_RSDataReply(struct drbd_connection *connection, struct packet_info *pi)
{
	struct drbd_peer_device *peer_device;
	struct drbd_device *device;
	sector_t sector;
	int err;
	struct p_data *p = pi->data;

	peer_device = conn_peer_device(connection, pi->vnr);
	if (!peer_device)
		return -EIO;
	device = peer_device->device;

	sector = be64_to_cpu(p->sector);
	D_ASSERT(device, p->block_id == ID_SYNCER);

	if (get_ldev(device)) {
		/* data is submitted to disk within recv_resync_read.
		 * corresponding put_ldev done below on error,
		 * or in drbd_peer_request_endio. */
		err = recv_resync_read(peer_device, sector, pi->size);
	} else {
		if (drbd_ratelimit())
			drbd_err(device, "Can not write resync data to local disk.\n");

		err = drbd_drain_block(peer_device, pi->size);

		drbd_send_ack_dp(peer_device, P_NEG_ACK, p, pi->size);
	}

	atomic_add(pi->size >> 9, &peer_device->rs_sect_in);

	return err;
}

static int w_restart_write(struct drbd_work *w, int cancel)
{
	struct drbd_request *req = container_of(w, struct drbd_request, w);
	struct drbd_device *device = req->device;
	struct bio *bio;
	unsigned long start_time;
	unsigned long flags;

	spin_lock_irqsave(&device->resource->req_lock, flags);
	if (!expect(device, req->rq_state & RQ_POSTPONED)) {
		spin_unlock_irqrestore(&device->resource->req_lock, flags);
		return -EIO;
	}
	bio = req->master_bio;
	start_time = req->start_time;
	/* Postponed requests will not have their master_bio completed!  */
	__req_mod(req, DISCARD_WRITE, NULL);
	spin_unlock_irqrestore(&device->resource->req_lock, flags);

	while (__drbd_make_request(device, bio, start_time))
		/* retry */ ;
	return 0;
}

static void restart_conflicting_writes(struct drbd_device *device,
				       sector_t sector, int size)
{
	struct drbd_interval *i;
	struct drbd_request *req;

	drbd_for_each_overlap(i, &device->write_requests, sector, size) {
		if (!i->local)
			continue;
		req = container_of(i, struct drbd_request, i);
		if (req->rq_state & RQ_LOCAL_PENDING ||
		    !(req->rq_state & RQ_POSTPONED))
			continue;
		if (expect(device, list_empty(&req->w.list))) {
			req->device = device;
			req->w.cb = w_restart_write;
			drbd_queue_work(&device->resource->work, &req->w);
		}
	}
}

/*
 * e_end_block() is called in asender context via drbd_finish_peer_reqs().
 */
STATIC int e_end_block(struct drbd_work *w, int cancel)
{
	struct drbd_peer_request *peer_req =
		container_of(w, struct drbd_peer_request, w);
	struct drbd_peer_device *peer_device = peer_req->peer_device;
	struct drbd_device *device = peer_device->device;
	sector_t sector = peer_req->i.sector;
	struct drbd_epoch *epoch;
	int err = 0, pcmd;

	if (peer_req->flags & EE_IS_BARRIER) {
		epoch = previous_epoch(peer_device->connection, peer_req->epoch);
		if (epoch)
			drbd_may_finish_epoch(peer_device->connection, epoch, EV_BARRIER_DONE + (cancel ? EV_CLEANUP : 0));
	}

	if (peer_req->flags & EE_SEND_WRITE_ACK) {
		if (likely((peer_req->flags & EE_WAS_ERROR) == 0)) {
			pcmd = (peer_device->repl_state[NOW] >= L_SYNC_SOURCE &&
				peer_device->repl_state[NOW] <= L_PAUSED_SYNC_T &&
				peer_req->flags & EE_MAY_SET_IN_SYNC) ?
				P_RS_WRITE_ACK : P_WRITE_ACK;
			err = drbd_send_ack(peer_device, pcmd, peer_req);
			if (pcmd == P_RS_WRITE_ACK)
				drbd_set_in_sync(peer_device, sector, peer_req->i.size);
		} else {
			err = drbd_send_ack(peer_device, P_NEG_ACK, peer_req);
			/* we expect it to be marked out of sync anyways...
			 * maybe assert this?  */
		}
		dec_unacked(peer_device);
	}
	/* we delete from the conflict detection hash _after_ we sent out the
	 * P_WRITE_ACK / P_NEG_ACK, to get the sequence number right.  */
	if (peer_req->flags & EE_IN_INTERVAL_TREE) {
		spin_lock_irq(&device->resource->req_lock);
		D_ASSERT(device, !drbd_interval_empty(&peer_req->i));
		drbd_remove_epoch_entry_interval(device, peer_req);
		if (peer_req->flags & EE_RESTART_REQUESTS)
			restart_conflicting_writes(device, sector, peer_req->i.size);
		spin_unlock_irq(&device->resource->req_lock);
	} else
		D_ASSERT(device, drbd_interval_empty(&peer_req->i));

	drbd_may_finish_epoch(peer_device->connection, peer_req->epoch, EV_PUT + (cancel ? EV_CLEANUP : 0));

	return err;
}

static int e_send_ack(struct drbd_work *w, enum drbd_packet ack)
{
	struct drbd_peer_request *peer_req =
		container_of(w, struct drbd_peer_request, w);
	struct drbd_peer_device *peer_device = peer_req->peer_device;
	int err;

	err = drbd_send_ack(peer_device, ack, peer_req);
	dec_unacked(peer_device);

	return err;
}

static int e_send_discard_write(struct drbd_work *w, int unused)
{
	return e_send_ack(w, P_DISCARD_WRITE);
}

static int e_send_retry_write(struct drbd_work *w, int unused)
{

	struct drbd_peer_request *peer_request =
		container_of(w, struct drbd_peer_request, w);
	struct drbd_connection *connection = peer_request->peer_device->connection;

	return e_send_ack(w, connection->agreed_pro_version >= 100 ?
			     P_RETRY_WRITE : P_DISCARD_WRITE);
}

static bool seq_greater(u32 a, u32 b)
{
	/*
	 * We assume 32-bit wrap-around here.
	 * For 24-bit wrap-around, we would have to shift:
	 *  a <<= 8; b <<= 8;
	 */
	return (s32)a - (s32)b > 0;
}

static u32 seq_max(u32 a, u32 b)
{
	return seq_greater(a, b) ? a : b;
}

static bool need_peer_seq(struct drbd_peer_device *peer_device)
{
	struct drbd_connection *connection = peer_device->connection;
	int tp;

	/*
	 * We only need to keep track of the last packet_seq number of our peer
	 * if we are in dual-primary mode and we have the discard flag set; see
	 * handle_write_conflicts().
	 */

	rcu_read_lock();
	tp = rcu_dereference(connection->net_conf)->two_primaries;
	rcu_read_unlock();

	return tp && test_bit(DISCARD_CONCURRENT, &connection->flags);
}

static void update_peer_seq(struct drbd_peer_device *peer_device, unsigned int peer_seq)
{
	unsigned int newest_peer_seq;

	if (need_peer_seq(peer_device)) {
		spin_lock(&peer_device->peer_seq_lock);
		newest_peer_seq = seq_max(peer_device->peer_seq, peer_seq);
		peer_device->peer_seq = newest_peer_seq;
		spin_unlock(&peer_device->peer_seq_lock);
		/* wake up only if we actually changed peer_device->peer_seq */
		if (peer_seq == newest_peer_seq)
			wake_up(&peer_device->device->seq_wait);
	}
}

/* Called from receive_Data.
 * Synchronize packets on sock with packets on msock.
 *
 * This is here so even when a P_DATA packet traveling via sock overtook an Ack
 * packet traveling on msock, they are still processed in the order they have
 * been sent.
 *
 * Note: we don't care for Ack packets overtaking P_DATA packets.
 *
 * In case packet_seq is larger than peer_device->peer_seq number, there are
 * outstanding packets on the msock. We wait for them to arrive.
 * In case we are the logically next packet, we update peer_device->peer_seq
 * ourselves. Correctly handles 32bit wrap around.
 *
 * Assume we have a 10 GBit connection, that is about 1<<30 byte per second,
 * about 1<<21 sectors per second. So "worst" case, we have 1<<3 == 8 seconds
 * for the 24bit wrap (historical atomic_t guarantee on some archs), and we have
 * 1<<9 == 512 seconds aka ages for the 32bit wrap around...
 *
 * returns 0 if we may process the packet,
 * -ERESTARTSYS if we were interrupted (by disconnect signal). */
static int wait_for_and_update_peer_seq(struct drbd_peer_device *peer_device, const u32 peer_seq)
{
	DEFINE_WAIT(wait);
	long timeout;
	int ret;

	if (!need_peer_seq(peer_device))
		return 0;

	spin_lock(&peer_device->peer_seq_lock);
	for (;;) {
		if (!seq_greater(peer_seq - 1, peer_device->peer_seq)) {
			peer_device->peer_seq = seq_max(peer_device->peer_seq, peer_seq);
			ret = 0;
			break;
		}
		if (signal_pending(current)) {
			ret = -ERESTARTSYS;
			break;
		}
		prepare_to_wait(&peer_device->device->seq_wait, &wait, TASK_INTERRUPTIBLE);
		spin_unlock(&peer_device->peer_seq_lock);
		rcu_read_lock();
		timeout = rcu_dereference(peer_device->connection->net_conf)->ping_timeo*HZ/10;
		rcu_read_unlock();
		timeout = schedule_timeout(timeout);
		spin_lock(&peer_device->peer_seq_lock);
		if (!timeout) {
			ret = -ETIMEDOUT;
			drbd_err(peer_device, "Timed out waiting for missing ack packets; disconnecting\n");
			break;
		}
	}
	spin_unlock(&peer_device->peer_seq_lock);
	finish_wait(&peer_device->device->seq_wait, &wait);
	return ret;
}

/* see also bio_flags_to_wire()
 * DRBD_REQ_*, because we need to semantically map the flags to data packet
 * flags and back. We may replicate to other kernel versions. */
static unsigned long wire_flags_to_bio(struct drbd_connection *connection, u32 dpf)
{
	if (connection->agreed_pro_version >= 95)
		return  (dpf & DP_RW_SYNC ? DRBD_REQ_SYNC : 0) |
			(dpf & DP_FUA ? DRBD_REQ_FUA : 0) |
			(dpf & DP_FLUSH ? DRBD_REQ_FLUSH : 0) |
			(dpf & DP_DISCARD ? DRBD_REQ_DISCARD : 0);

	/* else: we used to communicate one bit only in older DRBD */
	return dpf & DP_RW_SYNC ? DRBD_REQ_SYNC : 0;
}

static void fail_postponed_requests(struct drbd_device *device, sector_t sector,
				    unsigned int size)
{
	struct drbd_interval *i;

    repeat:
	drbd_for_each_overlap(i, &device->write_requests, sector, size) {
		struct drbd_request *req;
		struct bio_and_error m;

		if (!i->local)
			continue;
		req = container_of(i, struct drbd_request, i);
		if (!(req->rq_state & RQ_POSTPONED))
			continue;
		req->rq_state &= ~RQ_POSTPONED;
		__req_mod(req, NEG_ACKED, &m);
		spin_unlock_irq(&device->resource->req_lock);
		if (m.bio)
			complete_master_bio(device, &m);
		spin_lock_irq(&device->resource->req_lock);
		goto repeat;
	}
}

static int handle_write_conflicts(struct drbd_device *device,
				  struct drbd_peer_request *peer_req)
{
	struct drbd_connection *connection = peer_req->peer_device->connection;
	bool resolve_conflicts = test_bit(DISCARD_CONCURRENT, &connection->flags);
	sector_t sector = peer_req->i.sector;
	const unsigned int size = peer_req->i.size;
	struct drbd_interval *i;
	bool equal;
	int err;

	/*
	 * Inserting the peer request into the write_requests tree will prevent
	 * new conflicting local requests from being added.
	 */
	drbd_insert_interval(&device->write_requests, &peer_req->i);

    repeat:
	drbd_for_each_overlap(i, &device->write_requests, sector, size) {
		if (i == &peer_req->i)
			continue;

		if (!i->local) {
			/*
			 * Our peer has sent a conflicting remote request; this
			 * should not happen in a two-node setup.  Wait for the
			 * earlier peer request to complete.
			 */
			err = drbd_wait_misc(device, i);
			if (err)
				goto out;
			goto repeat;
		}

		equal = i->sector == sector && i->size == size;
		if (resolve_conflicts) {
			/*
			 * If the peer request is fully contained within the
			 * overlapping request, it can be discarded; otherwise,
			 * it will be retried once all overlapping requests
			 * have completed.
			 */
			bool discard = i->sector <= sector && i->sector +
				       (i->size >> 9) >= sector + (size >> 9);

			if (!equal)
				drbd_alert(device, "Concurrent writes detected: "
					       "local=%llus +%u, remote=%llus +%u, "
					       "assuming %s came first\n",
					  (unsigned long long)i->sector, i->size,
					  (unsigned long long)sector, size,
					  discard ? "local" : "remote");

			inc_unacked(peer_req->peer_device);
			peer_req->w.cb = discard ? e_send_discard_write :
						   e_send_retry_write;
			list_add_tail(&peer_req->w.list, &device->done_ee);
			wake_asender(connection);

			err = -ENOENT;
			goto out;
		} else {
			struct drbd_request *req =
				container_of(i, struct drbd_request, i);

			if (!equal)
				drbd_alert(device, "Concurrent writes detected: "
					       "local=%llus +%u, remote=%llus +%u\n",
					  (unsigned long long)i->sector, i->size,
					  (unsigned long long)sector, size);

			if (req->rq_state & RQ_LOCAL_PENDING ||
			    !(req->rq_state & RQ_POSTPONED)) {
				/*
				 * Wait for the node with the discard flag to
				 * decide if this request will be discarded or
				 * retried.  Requests that are discarded will
				 * disappear from the write_requests tree.
				 *
				 * In addition, wait for the conflicting
				 * request to finish locally before submitting
				 * the conflicting peer request.
				 */
				err = drbd_wait_misc(device, &req->i);
				if (err) {
					begin_state_change_locked(connection->resource, CS_HARD);
					__change_cstate(connection, C_TIMEOUT);
					end_state_change_locked(connection->resource);
					fail_postponed_requests(device, sector, size);
					goto out;
				}
				goto repeat;
			}
			/*
			 * Remember to restart the conflicting requests after
			 * the new peer request has completed.
			 */
			peer_req->flags |= EE_RESTART_REQUESTS;
		}
	}
	err = 0;

    out:
	if (err)
		drbd_remove_epoch_entry_interval(device, peer_req);
	return err;
}

/* mirrored write */
STATIC int receive_Data(struct drbd_connection *connection, struct packet_info *pi)
{
	struct drbd_peer_device *peer_device;
	struct drbd_device *device;
	sector_t sector;
	struct drbd_peer_request *peer_req;
	struct p_data *p = pi->data;
	u32 peer_seq = be32_to_cpu(p->seq_num);
	int rw = WRITE;
	u32 dp_flags;
	int err, tp;

	peer_device = conn_peer_device(connection, pi->vnr);
	if (!peer_device)
		return -EIO;
	device = peer_device->device;

	if (!get_ldev(device)) {
		int err2;

		err = wait_for_and_update_peer_seq(peer_device, peer_seq);
		drbd_send_ack_dp(peer_device, P_NEG_ACK, p, pi->size);
		atomic_inc(&connection->current_epoch->epoch_size);
		err2 = drbd_drain_block(peer_device, pi->size);
		if (!err)
			err = err2;
		return err;
	}

	/*
	 * Corresponding put_ldev done either below (on various errors), or in
	 * drbd_peer_request_endio, if we successfully submit the data at the
	 * end of this function.
	 */

	sector = be64_to_cpu(p->sector);
	peer_req = read_in_block(peer_device, p->block_id, sector, pi->size);
	if (!peer_req) {
		put_ldev(device);
		return -EIO;
	}

	peer_req->w.cb = e_end_block;

	dp_flags = be32_to_cpu(p->dp_flags);
	rw |= wire_flags_to_bio(connection, dp_flags);

	if (dp_flags & DP_MAY_SET_IN_SYNC)
		peer_req->flags |= EE_MAY_SET_IN_SYNC;

	/* last "fixes" to rw flags.
	 * Strip off BIO_RW_BARRIER unconditionally,
	 * it is not supposed to be here anyways.
	 * (Was FUA or FLUSH on the peer,
	 * and got translated to BARRIER on this side).
	 * Note that the epoch handling code below
	 * may add it again, though.
	 */
	rw &= ~DRBD_REQ_HARDBARRIER;

	spin_lock(&connection->epoch_lock);
	peer_req->epoch = connection->current_epoch;
	atomic_inc(&peer_req->epoch->epoch_size);
	atomic_inc(&peer_req->epoch->active);

	if (connection->resource->write_ordering == WO_BIO_BARRIER &&
	    atomic_read(&peer_req->epoch->epoch_size) == 1) {
		struct drbd_epoch *epoch;
		/* Issue a barrier if we start a new epoch, and the previous epoch
		   was not a epoch containing a single request which already was
		   a Barrier. */
		epoch = list_entry(peer_req->epoch->list.prev, struct drbd_epoch, list);
		if (epoch == peer_req->epoch) {
			set_bit(DE_CONTAINS_A_BARRIER, &peer_req->epoch->flags);
			rw |= DRBD_REQ_FLUSH | DRBD_REQ_FUA;
			peer_req->flags |= EE_IS_BARRIER;
		} else {
			if (atomic_read(&epoch->epoch_size) > 1 ||
			    !test_bit(DE_CONTAINS_A_BARRIER, &epoch->flags)) {
				set_bit(DE_BARRIER_IN_NEXT_EPOCH_ISSUED, &epoch->flags);
				set_bit(DE_CONTAINS_A_BARRIER, &peer_req->epoch->flags);
				rw |= DRBD_REQ_FLUSH | DRBD_REQ_FUA;
				peer_req->flags |= EE_IS_BARRIER;
			}
		}
	}
	spin_unlock(&connection->epoch_lock);

	rcu_read_lock();
	tp = rcu_dereference(peer_device->connection->net_conf)->two_primaries;
	rcu_read_unlock();
	if (tp) {
		peer_req->flags |= EE_IN_INTERVAL_TREE;
		err = wait_for_and_update_peer_seq(peer_device, peer_seq);
		if (err)
			goto out_interrupted;
		spin_lock_irq(&device->resource->req_lock);
		err = handle_write_conflicts(device, peer_req);
		if (err) {
			spin_unlock_irq(&device->resource->req_lock);
			if (err == -ENOENT) {
				put_ldev(device);
				return 0;
			}
			goto out_interrupted;
		}
	} else
		spin_lock_irq(&device->resource->req_lock);
	list_add(&peer_req->w.list, &device->active_ee);
	spin_unlock_irq(&device->resource->req_lock);

	if (peer_device->connection->agreed_pro_version < 100) {
		rcu_read_lock();
		switch (rcu_dereference(peer_device->connection->net_conf)->wire_protocol) {
		case DRBD_PROT_C:
			dp_flags |= DP_SEND_WRITE_ACK;
			break;
		case DRBD_PROT_B:
			dp_flags |= DP_SEND_RECEIVE_ACK;
			break;
		}
		rcu_read_unlock();
	}

	if (dp_flags & DP_SEND_WRITE_ACK) {
		peer_req->flags |= EE_SEND_WRITE_ACK;
		inc_unacked(peer_device);
		/* corresponding dec_unacked() in e_end_block()
		 * respective _drbd_clear_done_ee */
	}

	if (dp_flags & DP_SEND_RECEIVE_ACK) {
		/* I really don't like it that the receiver thread
		 * sends on the msock, but anyways */
		drbd_send_ack(peer_device, P_RECV_ACK, peer_req);
	}

	if (peer_device->disk_state[NOW] < D_INCONSISTENT) {
		/* In case we have the only disk of the cluster, */
		drbd_set_all_out_of_sync(device, peer_req->i.sector, peer_req->i.size);
		peer_req->flags |= EE_CALL_AL_COMPLETE_IO;
		peer_req->flags &= ~EE_MAY_SET_IN_SYNC;
		drbd_al_begin_io(device, &peer_req->i, true);
	}

	err = drbd_submit_peer_request(device, peer_req, rw, DRBD_FAULT_DT_WR);
	if (!err)
		return 0;

	/* don't care for the reason here */
	drbd_err(device, "submit failed, triggering re-connect\n");
	spin_lock_irq(&device->resource->req_lock);
	list_del(&peer_req->w.list);
	drbd_remove_epoch_entry_interval(device, peer_req);
	spin_unlock_irq(&device->resource->req_lock);
	if (peer_req->flags & EE_CALL_AL_COMPLETE_IO)
		drbd_al_complete_io(device, &peer_req->i);

out_interrupted:
	drbd_may_finish_epoch(connection, peer_req->epoch, EV_PUT + EV_CLEANUP);
	put_ldev(device);
	drbd_free_peer_req(device, peer_req);
	return err;
}

/* We may throttle resync, if the lower device seems to be busy,
 * and current sync rate is above c_min_rate.
 *
 * To decide whether or not the lower device is busy, we use a scheme similar
 * to MD RAID is_mddev_idle(): if the partition stats reveal "significant"
 * (more than 64 sectors) of activity we cannot account for with our own resync
 * activity, it obviously is "busy".
 *
 * The current sync rate used here uses only the most recent two step marks,
 * to have a short time average so we can react faster.
 */
int drbd_rs_should_slow_down(struct drbd_peer_device *peer_device, sector_t sector)
{
	struct drbd_device *device = peer_device->device;
	unsigned long db, dt, dbdt;
	struct lc_element *tmp;
	int curr_events;
	int throttle = 0;
	unsigned int c_min_rate;

	rcu_read_lock();
	c_min_rate = rcu_dereference(device->ldev->disk_conf)->c_min_rate;
	rcu_read_unlock();

	/* feature disabled? */
	if (c_min_rate == 0)
		return 0;

	spin_lock_irq(&device->al_lock);
	tmp = lc_find(peer_device->resync_lru, BM_SECT_TO_EXT(sector));
	if (tmp) {
		struct bm_extent *bm_ext = lc_entry(tmp, struct bm_extent, lce);
		if (test_bit(BME_PRIORITY, &bm_ext->flags)) {
			spin_unlock_irq(&device->al_lock);
			return 0;
		}
		/* Do not slow down if app IO is already waiting for this extent */
	}
	spin_unlock_irq(&device->al_lock);

	curr_events = drbd_backing_bdev_events(device) - atomic_read(&device->rs_sect_ev);

	if (!peer_device->rs_last_events ||
	    curr_events - peer_device->rs_last_events > 64) {
		unsigned long rs_left;
		int i;

		peer_device->rs_last_events = curr_events;

		/* sync speed average over the last 2*DRBD_SYNC_MARK_STEP,
		 * approx. */
		i = (peer_device->rs_last_mark + DRBD_SYNC_MARKS-1) % DRBD_SYNC_MARKS;

		if (peer_device->repl_state[NOW] == L_VERIFY_S || peer_device->repl_state[NOW] == L_VERIFY_T)
			rs_left = peer_device->ov_left;
		else
			rs_left = drbd_bm_total_weight(peer_device) - peer_device->rs_failed;

		dt = ((long)jiffies - (long)peer_device->rs_mark_time[i]) / HZ;
		if (!dt)
			dt++;
		db = peer_device->rs_mark_left[i] - rs_left;
		dbdt = Bit2KB(db/dt);

		if (dbdt > c_min_rate)
			throttle = 1;
	}
	return throttle;
}


STATIC int receive_DataRequest(struct drbd_connection *connection, struct packet_info *pi)
{
	struct drbd_peer_device *peer_device;
	struct drbd_device *device;
	sector_t sector;
	sector_t capacity;
	struct drbd_peer_request *peer_req;
	struct digest_info *di = NULL;
	int size, verb;
	unsigned int fault_type;
	struct p_block_req *p =	pi->data;

	peer_device = conn_peer_device(connection, pi->vnr);
	if (!peer_device)
		return -EIO;
	device = peer_device->device;
	capacity = drbd_get_capacity(device->this_bdev);

	sector = be64_to_cpu(p->sector);
	size   = be32_to_cpu(p->blksize);

	if (size <= 0 || !IS_ALIGNED(size, 512) || size > DRBD_MAX_BIO_SIZE) {
		drbd_err(device, "%s:%d: sector: %llus, size: %u\n", __FILE__, __LINE__,
				(unsigned long long)sector, size);
		return -EINVAL;
	}
	if (sector + (size>>9) > capacity) {
		drbd_err(device, "%s:%d: sector: %llus, size: %u\n", __FILE__, __LINE__,
				(unsigned long long)sector, size);
		return -EINVAL;
	}

	if (!get_ldev_if_state(device, D_UP_TO_DATE)) {
		verb = 1;
		switch (pi->cmd) {
		case P_DATA_REQUEST:
			drbd_send_ack_rp(peer_device, P_NEG_DREPLY, p);
			break;
		case P_RS_DATA_REQUEST:
		case P_CSUM_RS_REQUEST:
		case P_OV_REQUEST:
			drbd_send_ack_rp(peer_device, P_NEG_RS_DREPLY , p);
			break;
		case P_OV_REPLY:
			verb = 0;
			dec_rs_pending(peer_device);
			drbd_send_ack_ex(peer_device, P_OV_RESULT, sector, size, ID_IN_SYNC);
			break;
		default:
			BUG();
		}
		if (verb && drbd_ratelimit())
			drbd_err(device, "Can not satisfy peer's read request, "
			    "no local data.\n");

		/* drain possibly payload */
		return drbd_drain_block(peer_device, pi->size);
	}

	/* GFP_NOIO, because we must not cause arbitrary write-out: in a DRBD
	 * "criss-cross" setup, that might cause write-out on some other DRBD,
	 * which in turn might block on the other node at this very place.  */
	peer_req = drbd_alloc_peer_req(peer_device, p->block_id, sector, size, GFP_NOIO);
	if (!peer_req) {
		put_ldev(device);
		return -ENOMEM;
	}

	switch (pi->cmd) {
	case P_DATA_REQUEST:
		peer_req->w.cb = w_e_end_data_req;
		fault_type = DRBD_FAULT_DT_RD;
		/* application IO, don't drbd_rs_begin_io */
		goto submit;

	case P_RS_DATA_REQUEST:
		peer_req->w.cb = w_e_end_rsdata_req;
		fault_type = DRBD_FAULT_RS_RD;
		/* used in the sector offset progress display */
		device->bm_resync_fo = BM_SECT_TO_BIT(sector);
		break;

	case P_OV_REPLY:
	case P_CSUM_RS_REQUEST:
		fault_type = DRBD_FAULT_RS_RD;
		di = kmalloc(sizeof(*di) + pi->size, GFP_NOIO);
		if (!di)
			goto out_free_e;

		di->digest_size = pi->size;
		di->digest = (((char *)di)+sizeof(struct digest_info));

		peer_req->digest = di;
		peer_req->flags |= EE_HAS_DIGEST;

		if (drbd_recv_all(peer_device->connection, di->digest, pi->size))
			goto out_free_e;

		if (pi->cmd == P_CSUM_RS_REQUEST) {
			D_ASSERT(device, peer_device->connection->agreed_pro_version >= 89);
			peer_req->w.cb = w_e_end_csum_rs_req;
			/* used in the sector offset progress display */
			device->bm_resync_fo = BM_SECT_TO_BIT(sector);
		} else if (pi->cmd == P_OV_REPLY) {
			/* track progress, we may need to throttle */
			atomic_add(size >> 9, &peer_device->rs_sect_in);
			peer_req->w.cb = w_e_end_ov_reply;
			dec_rs_pending(peer_device);
			/* drbd_rs_begin_io done when we sent this request,
			 * but accounting still needs to be done. */
			goto submit_for_resync;
		}
		break;

	case P_OV_REQUEST:
		if (peer_device->ov_start_sector == ~(sector_t)0 &&
		    peer_device->connection->agreed_pro_version >= 90) {
			unsigned long now = jiffies;
			int i;
			peer_device->ov_start_sector = sector;
			peer_device->ov_position = sector;
			peer_device->ov_left = drbd_bm_bits(device) - BM_SECT_TO_BIT(sector);
			peer_device->rs_total = peer_device->ov_left;
			for (i = 0; i < DRBD_SYNC_MARKS; i++) {
				peer_device->rs_mark_left[i] = peer_device->ov_left;
				peer_device->rs_mark_time[i] = now;
			}
			drbd_info(device, "Online Verify start sector: %llu\n",
					(unsigned long long)sector);
		}
		peer_req->w.cb = w_e_end_ov_req;
		fault_type = DRBD_FAULT_RS_RD;
		break;

	default:
		BUG();
	}

	/* Throttle, drbd_rs_begin_io and submit should become asynchronous
	 * wrt the receiver, but it is not as straightforward as it may seem.
	 * Various places in the resync start and stop logic assume resync
	 * requests are processed in order, requeuing this on the worker thread
	 * introduces a bunch of new code for synchronization between threads.
	 *
	 * Unlimited throttling before drbd_rs_begin_io may stall the resync
	 * "forever", throttling after drbd_rs_begin_io will lock that extent
	 * for application writes for the same time.  For now, just throttle
	 * here, where the rest of the code expects the receiver to sleep for
	 * a while, anyways.
	 */

	/* Throttle before drbd_rs_begin_io, as that locks out application IO;
	 * this defers syncer requests for some time, before letting at least
	 * on request through.  The resync controller on the receiving side
	 * will adapt to the incoming rate accordingly.
	 *
	 * We cannot throttle here if remote is Primary/SyncTarget:
	 * we would also throttle its application reads.
	 * In that case, throttling is done on the SyncTarget only.
	 */
	if (connection->peer_role[NOW] != R_PRIMARY &&
	    drbd_rs_should_slow_down(peer_device, sector))
		schedule_timeout_uninterruptible(HZ/10);
	if (drbd_rs_begin_io(peer_device, sector))
		goto out_free_e;

submit_for_resync:
	atomic_add(size >> 9, &device->rs_sect_ev);

submit:
	inc_unacked(peer_device);
	spin_lock_irq(&device->resource->req_lock);
	list_add_tail(&peer_req->w.list, &device->read_ee);
	spin_unlock_irq(&device->resource->req_lock);

	if (drbd_submit_peer_request(device, peer_req, READ, fault_type) == 0)
		return 0;

	/* don't care for the reason here */
	drbd_err(device, "submit failed, triggering re-connect\n");
	spin_lock_irq(&device->resource->req_lock);
	list_del(&peer_req->w.list);
	spin_unlock_irq(&device->resource->req_lock);
	/* no drbd_rs_complete_io(), we are dropping the connection anyways */

out_free_e:
	put_ldev(device);
	drbd_free_peer_req(device, peer_req);
	return -EIO;
}

/**
 * drbd_asb_recover_0p  -  Recover after split-brain with no remaining primaries
 */
static int drbd_asb_recover_0p(struct drbd_peer_device *peer_device) __must_hold(local)
{
	int self, peer, rv = -100;
	unsigned long ch_self, ch_peer;
	enum drbd_after_sb_p after_sb_0p;

	self = drbd_uuid(peer_device, UI_BITMAP) & 1;
	peer = peer_device->p_uuid[UI_BITMAP] & 1;

	ch_peer = peer_device->p_uuid[UI_SIZE];
	ch_self = peer_device->comm_bm_set;

	rcu_read_lock();
	after_sb_0p = rcu_dereference(peer_device->connection->net_conf)->after_sb_0p;
	rcu_read_unlock();
	switch (after_sb_0p) {
	case ASB_CONSENSUS:
	case ASB_DISCARD_SECONDARY:
	case ASB_CALL_HELPER:
	case ASB_VIOLENTLY:
		drbd_err(peer_device, "Configuration error.\n");
		break;
	case ASB_DISCONNECT:
		break;
	case ASB_DISCARD_YOUNGER_PRI:
		if (self == 0 && peer == 1) {
			rv = -1;
			break;
		}
		if (self == 1 && peer == 0) {
			rv =  1;
			break;
		}
		/* Else fall through to one of the other strategies... */
	case ASB_DISCARD_OLDER_PRI:
		if (self == 0 && peer == 1) {
			rv = 1;
			break;
		}
		if (self == 1 && peer == 0) {
			rv = -1;
			break;
		}
		/* Else fall through to one of the other strategies... */
		drbd_warn(peer_device, "Discard younger/older primary did not find a decision\n"
			  "Using discard-least-changes instead\n");
	case ASB_DISCARD_ZERO_CHG:
		if (ch_peer == 0 && ch_self == 0) {
			rv = test_bit(DISCARD_CONCURRENT, &peer_device->connection->flags)
				? -1 : 1;
			break;
		} else {
			if (ch_peer == 0) { rv =  1; break; }
			if (ch_self == 0) { rv = -1; break; }
		}
		if (after_sb_0p == ASB_DISCARD_ZERO_CHG)
			break;
	case ASB_DISCARD_LEAST_CHG:
		if	(ch_self < ch_peer)
			rv = -1;
		else if (ch_self > ch_peer)
			rv =  1;
		else /* ( ch_self == ch_peer ) */
		     /* Well, then use something else. */
			rv = test_bit(DISCARD_CONCURRENT, &peer_device->connection->flags)
				? -1 : 1;
		break;
	case ASB_DISCARD_LOCAL:
		rv = -1;
		break;
	case ASB_DISCARD_REMOTE:
		rv =  1;
	}

	return rv;
}

/**
 * drbd_asb_recover_1p  -  Recover after split-brain with one remaining primary
 */
static int drbd_asb_recover_1p(struct drbd_peer_device *peer_device) __must_hold(local)
{
	struct drbd_device *device = peer_device->device;
	struct drbd_resource *resource = device->resource;
	int hg, rv = -100;
	enum drbd_after_sb_p after_sb_1p;

	rcu_read_lock();
	after_sb_1p = rcu_dereference(peer_device->connection->net_conf)->after_sb_1p;
	rcu_read_unlock();
	switch (after_sb_1p) {
	case ASB_DISCARD_YOUNGER_PRI:
	case ASB_DISCARD_OLDER_PRI:
	case ASB_DISCARD_LEAST_CHG:
	case ASB_DISCARD_LOCAL:
	case ASB_DISCARD_REMOTE:
	case ASB_DISCARD_ZERO_CHG:
		drbd_err(device, "Configuration error.\n");
		break;
	case ASB_DISCONNECT:
		break;
	case ASB_CONSENSUS:
		hg = drbd_asb_recover_0p(peer_device);
		if (hg == -1 && resource->role[NOW] == R_SECONDARY)
			rv = hg;
		if (hg == 1  && resource->role[NOW] == R_PRIMARY)
			rv = hg;
		break;
	case ASB_VIOLENTLY:
		rv = drbd_asb_recover_0p(peer_device);
		break;
	case ASB_DISCARD_SECONDARY:
		return resource->role[NOW] == R_PRIMARY ? 1 : -1;
	case ASB_CALL_HELPER:
		hg = drbd_asb_recover_0p(peer_device);
		if (hg == -1 && resource->role[NOW] == R_PRIMARY) {
			enum drbd_state_rv rv2;

			drbd_set_role(device->resource, R_SECONDARY, false);
			 /* drbd_change_state() does not sleep while in SS_IN_TRANSIENT_STATE,
			  * we might be here in L_STANDALONE which is transient.
			  * we do not need to wait for the after state change work either. */
			rv2 = change_role(resource, R_SECONDARY, CS_VERBOSE, false);
			if (rv2 != SS_SUCCESS) {
				drbd_khelper(device, "pri-lost-after-sb");
			} else {
				drbd_warn(device, "Successfully gave up primary role.\n");
				rv = hg;
			}
		} else
			rv = hg;
	}

	return rv;
}

/**
 * drbd_asb_recover_2p  -  Recover after split-brain with two remaining primaries
 */
static int drbd_asb_recover_2p(struct drbd_peer_device *peer_device) __must_hold(local)
{
	struct drbd_device *device = peer_device->device;
	int hg, rv = -100;
	enum drbd_after_sb_p after_sb_2p;

	rcu_read_lock();
	after_sb_2p = rcu_dereference(peer_device->connection->net_conf)->after_sb_2p;
	rcu_read_unlock();
	switch (after_sb_2p) {
	case ASB_DISCARD_YOUNGER_PRI:
	case ASB_DISCARD_OLDER_PRI:
	case ASB_DISCARD_LEAST_CHG:
	case ASB_DISCARD_LOCAL:
	case ASB_DISCARD_REMOTE:
	case ASB_CONSENSUS:
	case ASB_DISCARD_SECONDARY:
	case ASB_DISCARD_ZERO_CHG:
		drbd_err(device, "Configuration error.\n");
		break;
	case ASB_VIOLENTLY:
		rv = drbd_asb_recover_0p(peer_device);
		break;
	case ASB_DISCONNECT:
		break;
	case ASB_CALL_HELPER:
		hg = drbd_asb_recover_0p(peer_device);
		if (hg == -1) {
			enum drbd_state_rv rv2;

			 /* drbd_change_state() does not sleep while in SS_IN_TRANSIENT_STATE,
			  * we might be here in L_STANDALONE which is transient.
			  * we do not need to wait for the after state change work either. */
			rv2 = change_role(device->resource, R_SECONDARY, CS_VERBOSE, false);
			if (rv2 != SS_SUCCESS) {
				drbd_khelper(device, "pri-lost-after-sb");
			} else {
				drbd_warn(device, "Successfully gave up primary role.\n");
				rv = hg;
			}
		} else
			rv = hg;
	}

	return rv;
}

STATIC void drbd_uuid_dump_self(struct drbd_peer_device *peer_device, u64 bits, u64 flags)
{
	drbd_info(peer_device, "self %016llX:%016llX:%016llX:%016llX bits:%llu flags:%llX\n",
		  (unsigned long long)drbd_uuid(peer_device, UI_CURRENT),
		  (unsigned long long)drbd_uuid(peer_device, UI_BITMAP),
		  (unsigned long long)drbd_uuid(peer_device, UI_HISTORY_START),
		  (unsigned long long)drbd_uuid(peer_device, UI_HISTORY_END),
		  (unsigned long long)bits,
		  (unsigned long long)flags);
}


STATIC void drbd_uuid_dump_peer(struct drbd_peer_device *peer_device, u64 bits, u64 flags)
{
	drbd_info(peer_device, "peer %016llX:%016llX:%016llX:%016llX bits:%llu flags:%llX\n",
	     (unsigned long long)peer_device->p_uuid[UI_CURRENT],
	     (unsigned long long)peer_device->p_uuid[UI_BITMAP],
	     (unsigned long long)peer_device->p_uuid[UI_HISTORY_START],
	     (unsigned long long)peer_device->p_uuid[UI_HISTORY_END],
	     (unsigned long long)bits,
	     (unsigned long long)flags);
}

/*
  100	after split brain try auto recover
    2	L_SYNC_SOURCE set BitMap
    1	L_SYNC_SOURCE use BitMap
    0	no Sync
   -1	L_SYNC_TARGET use BitMap
   -2	L_SYNC_TARGET set BitMap
 -100	after split brain, disconnect
-1000	unrelated data
-1091   requires proto 91
-1096   requires proto 96
 */
STATIC int drbd_uuid_compare(struct drbd_peer_device *peer_device, int *rule_nr) __must_hold(local)
{
	struct drbd_device *device = peer_device->device;
	u64 self, peer;
	int i, j;

	self = drbd_uuid(peer_device, UI_CURRENT) & ~((u64)1);
	peer = peer_device->p_uuid[UI_CURRENT] & ~((u64)1);

	*rule_nr = 10;
	if (self == UUID_JUST_CREATED && peer == UUID_JUST_CREATED)
		return 0;

	*rule_nr = 20;
	if ((self == UUID_JUST_CREATED || self == (u64)0) &&
	     peer != UUID_JUST_CREATED)
		return -2;

	*rule_nr = 30;
	if (self != UUID_JUST_CREATED &&
	    (peer == UUID_JUST_CREATED || peer == (u64)0))
		return 2;

	if (self == peer) {
		int rct, dc; /* roles at crash time */

		if (peer_device->p_uuid[UI_BITMAP] == (u64)0 && drbd_uuid(peer_device, UI_BITMAP) != (u64)0) {

			if (peer_device->connection->agreed_pro_version < 91)
				return -1091;

			if ((drbd_uuid(peer_device, UI_BITMAP) & ~((u64)1)) == (peer_device->p_uuid[UI_HISTORY_START] & ~((u64)1)) &&
			    (drbd_uuid(peer_device, UI_HISTORY_START) & ~((u64)1)) == (peer_device->p_uuid[UI_HISTORY_START + 1] & ~((u64)1))) {
				drbd_info(device, "was SyncSource, missed the resync finished event, corrected myself:\n");
				drbd_uuid_set_bm(peer_device, 0UL);

				drbd_uuid_dump_self(peer_device,
						    device->disk_state[NOW] >= D_NEGOTIATING ? drbd_bm_total_weight(peer_device) : 0, 0);
				*rule_nr = 34;
			} else {
				drbd_info(device, "was SyncSource (peer failed to write sync_uuid)\n");
				*rule_nr = 36;
			}

			return 1;
		}

		if (drbd_uuid(peer_device, UI_BITMAP) == (u64)0 && peer_device->p_uuid[UI_BITMAP] != (u64)0) {

			if (peer_device->connection->agreed_pro_version < 91)
				return -1091;

			if ((drbd_uuid(peer_device, UI_HISTORY_START) & ~((u64)1)) == (peer_device->p_uuid[UI_BITMAP] & ~((u64)1)) &&
			    (drbd_uuid(peer_device, UI_HISTORY_START + 1) & ~((u64)1)) == (peer_device->p_uuid[UI_HISTORY_START] & ~((u64)1))) {
				drbd_info(device, "was SyncTarget, peer missed the resync finished event, corrected peer:\n");

				peer_device->p_uuid[UI_HISTORY_START + 1] = peer_device->p_uuid[UI_HISTORY_START];
				peer_device->p_uuid[UI_HISTORY_START] = peer_device->p_uuid[UI_BITMAP];
				peer_device->p_uuid[UI_BITMAP] = 0UL;

				drbd_uuid_dump_peer(peer_device, peer_device->p_uuid[UI_SIZE], peer_device->p_uuid[UI_FLAGS]);
				*rule_nr = 35;
			} else {
				drbd_info(device, "was SyncTarget (failed to write sync_uuid)\n");
				*rule_nr = 37;
			}

			return -1;
		}

		/* Common power [off|failure] */
		rct = (test_bit(CRASHED_PRIMARY, &device->flags) ? 1 : 0) +
			(peer_device->p_uuid[UI_FLAGS] & 2);
		/* lowest bit is set when we were primary,
		 * next bit (weight 2) is set when peer was primary */
		*rule_nr = 40;

		switch (rct) {
		case 0: /* !self_pri && !peer_pri */ return 0;
		case 1: /*  self_pri && !peer_pri */ return 1;
		case 2: /* !self_pri &&  peer_pri */ return -1;
		case 3: /*  self_pri &&  peer_pri */
			dc = test_bit(DISCARD_CONCURRENT, &peer_device->connection->flags);
			return dc ? -1 : 1;
		}
	}

	*rule_nr = 50;
	peer = peer_device->p_uuid[UI_BITMAP] & ~((u64)1);
	if (self == peer)
		return -1;

	*rule_nr = 51;
	peer = peer_device->p_uuid[UI_HISTORY_START] & ~((u64)1);
	if (self == peer) {
		if (peer_device->connection->agreed_pro_version < 96 ?
		    (drbd_uuid(peer_device, UI_HISTORY_START) & ~((u64)1)) ==
		    (peer_device->p_uuid[UI_HISTORY_START + 1] & ~((u64)1)) :
		    peer + UUID_NEW_BM_OFFSET == (peer_device->p_uuid[UI_BITMAP] & ~((u64)1))) {
			/* The last P_SYNC_UUID did not get though. Undo the last start of
			   resync as sync source modifications of the peer's UUIDs. */

			if (peer_device->connection->agreed_pro_version < 91)
				return -1091;

			peer_device->p_uuid[UI_BITMAP] = peer_device->p_uuid[UI_HISTORY_START];
			peer_device->p_uuid[UI_HISTORY_START] = peer_device->p_uuid[UI_HISTORY_START + 1];

			drbd_info(device, "Did not got last syncUUID packet, corrected:\n");
			drbd_uuid_dump_peer(peer_device, peer_device->p_uuid[UI_SIZE], peer_device->p_uuid[UI_FLAGS]);

			return -1;
		}
	}

	*rule_nr = 60;
	self = drbd_uuid(peer_device, UI_CURRENT) & ~((u64)1);
	for (i = UI_HISTORY_START; i <= UI_HISTORY_END; i++) {
		peer = peer_device->p_uuid[i] & ~((u64)1);
		if (self == peer)
			return -2;
	}

	*rule_nr = 70;
	self = drbd_uuid(peer_device, UI_BITMAP) & ~((u64)1);
	peer = peer_device->p_uuid[UI_CURRENT] & ~((u64)1);
	if (self == peer)
		return 1;

	*rule_nr = 71;
	self = drbd_uuid(peer_device, UI_HISTORY_START) & ~((u64)1);
	if (self == peer) {
		if (peer_device->connection->agreed_pro_version < 96 ?
		    (drbd_uuid(peer_device, UI_HISTORY_START + 1) & ~((u64)1)) ==
		    (peer_device->p_uuid[UI_HISTORY_START] & ~((u64)1)) :
		    self + UUID_NEW_BM_OFFSET == (drbd_uuid(peer_device, UI_BITMAP) & ~((u64)1))) {
			/* The last P_SYNC_UUID did not get though. Undo the last start of
			   resync as sync source modifications of our UUIDs. */

			if (peer_device->connection->agreed_pro_version < 91)
				return -1091;

			_drbd_uuid_set(peer_device, UI_BITMAP, drbd_uuid(peer_device, UI_HISTORY_START));
			_drbd_uuid_set(peer_device, UI_HISTORY_START, drbd_uuid(peer_device, UI_HISTORY_START + 1));

			drbd_info(device, "Last syncUUID did not get through, corrected:\n");
			drbd_uuid_dump_self(peer_device,
					    device->disk_state[NOW] >= D_NEGOTIATING ? drbd_bm_total_weight(peer_device) : 0, 0);

			return 1;
		}
	}


	*rule_nr = 80;
	peer = peer_device->p_uuid[UI_CURRENT] & ~((u64)1);
	for (i = UI_HISTORY_START; i <= UI_HISTORY_END; i++) {
		self = drbd_uuid(peer_device, i) & ~((u64)1);
		if (self == peer)
			return 2;
	}

	*rule_nr = 90;
	self = drbd_uuid(peer_device, UI_BITMAP) & ~((u64)1);
	peer = peer_device->p_uuid[UI_BITMAP] & ~((u64)1);
	if (self == peer && self != ((u64)0))
		return 100;

	*rule_nr = 100;
	for (i = UI_HISTORY_START; i <= UI_HISTORY_END; i++) {
		self = drbd_uuid(peer_device, i) & ~((u64)1);
		for (j = UI_HISTORY_START; j <= UI_HISTORY_END; j++) {
			peer = peer_device->p_uuid[j] & ~((u64)1);
			if (self == peer)
				return -100;
		}
	}

	return -1000;
}

/* drbd_sync_handshake() returns the new replication state on success, and -1
 * on failure.
 */
static enum drbd_repl_state drbd_sync_handshake(struct drbd_peer_device *peer_device,
						enum drbd_role peer_role,
						enum drbd_disk_state peer_disk_state) __must_hold(local)
{
	struct drbd_device *device = peer_device->device;
	enum drbd_repl_state rv = -1;
	enum drbd_disk_state disk_state;
	struct net_conf *nc;
	int hg, rule_nr, rr_conflict, tentative;

	disk_state = device->disk_state[NOW];
	if (disk_state == D_NEGOTIATING)
		disk_state = device->disk_state_from_metadata;

	drbd_info(device, "drbd_sync_handshake:\n");
	drbd_uuid_dump_self(peer_device, peer_device->comm_bm_set, 0);
	drbd_uuid_dump_peer(peer_device, peer_device->p_uuid[UI_SIZE], peer_device->p_uuid[UI_FLAGS]);

	hg = drbd_uuid_compare(peer_device, &rule_nr);

	drbd_info(device, "uuid_compare()=%d by rule %d\n", hg, rule_nr);

	if (hg == -1000) {
		drbd_alert(device, "Unrelated data, aborting!\n");
		return -1;
	}
	if (hg < -1000) {
		drbd_alert(device, "To resolve this both sides have to support at least protocol %d\n", -hg - 1000);
		return -1;
	}

	if ((disk_state == D_INCONSISTENT && peer_disk_state > D_INCONSISTENT) ||
	    (peer_disk_state == D_INCONSISTENT && disk_state > D_INCONSISTENT)) {
		int f = (hg == -100) || abs(hg) == 2;
		hg = disk_state > D_INCONSISTENT ? 1 : -1;
		if (f)
			hg = hg*2;
		drbd_info(device, "Becoming sync %s due to disk states.\n",
		     hg > 0 ? "source" : "target");
	}

	if (abs(hg) == 100)
		drbd_khelper(device, "initial-split-brain");

	rcu_read_lock();
	nc = rcu_dereference(peer_device->connection->net_conf);

	if (hg == 100 || (hg == -100 && nc->always_asbp)) {
		int pcount = (device->resource->role[NOW] == R_PRIMARY)
			   + (peer_role == R_PRIMARY);
		int forced = (hg == -100);

		switch (pcount) {
		case 0:
			hg = drbd_asb_recover_0p(peer_device);
			break;
		case 1:
			hg = drbd_asb_recover_1p(peer_device);
			break;
		case 2:
			hg = drbd_asb_recover_2p(peer_device);
			break;
		}
		if (abs(hg) < 100) {
			drbd_warn(device, "Split-Brain detected, %d primaries, "
			     "automatically solved. Sync from %s node\n",
			     pcount, (hg < 0) ? "peer" : "this");
			if (forced) {
				drbd_warn(device, "Doing a full sync, since"
				     " UUIDs where ambiguous.\n");
				hg = hg*2;
			}
		}
	}

	if (hg == -100) {
		if (test_bit(DISCARD_MY_DATA, &device->flags) && !(peer_device->p_uuid[UI_FLAGS]&1))
			hg = -1;
		if (!test_bit(DISCARD_MY_DATA, &device->flags) && (peer_device->p_uuid[UI_FLAGS]&1))
			hg = 1;

		if (abs(hg) < 100)
			drbd_warn(device, "Split-Brain detected, manually solved. "
			     "Sync from %s node\n",
			     (hg < 0) ? "peer" : "this");
	}
	rr_conflict = nc->rr_conflict;
	tentative = nc->tentative;
	rcu_read_unlock();

	if (hg == -100) {
		/* FIXME this log message is not correct if we end up here
		 * after an attempted attach on a diskless node.
		 * We just refuse to attach -- well, we drop the "connection"
		 * to that disk, in a way... */
		drbd_alert(device, "Split-Brain detected but unresolved, dropping connection!\n");
		drbd_khelper(device, "split-brain");
		return -1;
	}

	if (hg > 0 && disk_state <= D_INCONSISTENT) {
		drbd_err(device, "I shall become SyncSource, but I am inconsistent!\n");
		return -1;
	}

	if (hg < 0 && /* by intention we do not use disk_state here. */
	    device->resource->role[NOW] == R_PRIMARY && device->disk_state[NOW] >= D_CONSISTENT) {
		switch (rr_conflict) {
		case ASB_CALL_HELPER:
			drbd_khelper(device, "pri-lost");
			/* fall through */
		case ASB_DISCONNECT:
			drbd_err(device, "I shall become SyncTarget, but I am primary!\n");
			return -1;
		case ASB_VIOLENTLY:
			drbd_warn(device, "Becoming SyncTarget, violating the stable-data"
			     "assumption\n");
		}
	}

	if (tentative || test_bit(CONN_DRY_RUN, &peer_device->connection->flags)) {
		if (hg == 0)
			drbd_info(device, "dry-run connect: No resync, would become Connected immediately.\n");
		else
			drbd_info(device, "dry-run connect: Would become %s, doing a %s resync.",
				 drbd_conn_str(hg > 0 ? L_SYNC_SOURCE : L_SYNC_TARGET),
				 abs(hg) >= 2 ? "full" : "bit-map based");
		return -1;
	}

	if (abs(hg) >= 2) {
		drbd_info(device, "Writing the whole bitmap, full sync required after drbd_sync_handshake.\n");
		if (drbd_bitmap_io(device, &drbd_bmio_set_n_write, "set_n_write from sync_handshake",
					BM_LOCK_CLEAR, peer_device))
			return -1;
	}

	if (hg > 0) { /* become sync source. */
		rv = L_WF_BITMAP_S;
	} else if (hg < 0) { /* become sync target */
		rv = L_WF_BITMAP_T;
	} else {
		rv = L_CONNECTED;
		if (drbd_bm_total_weight(peer_device)) {
			drbd_info(device, "No resync, but %lu bits in bitmap!\n",
			     drbd_bm_total_weight(peer_device));
		}
	}

	return rv;
}

STATIC enum drbd_after_sb_p convert_after_sb(enum drbd_after_sb_p peer)
{
	/* ASB_DISCARD_REMOTE - ASB_DISCARD_LOCAL is valid */
	if (peer == ASB_DISCARD_REMOTE)
		return ASB_DISCARD_LOCAL;

	/* any other things with ASB_DISCARD_REMOTE or ASB_DISCARD_LOCAL are invalid */
	if (peer == ASB_DISCARD_LOCAL)
		return ASB_DISCARD_REMOTE;

	/* everything else is valid if they are equal on both sides. */
	return peer;
}

STATIC int receive_protocol(struct drbd_connection *connection, struct packet_info *pi)
{
	struct p_protocol *p = pi->data;
	enum drbd_after_sb_p p_after_sb_0p, p_after_sb_1p, p_after_sb_2p;
	int p_proto, p_discard_my_data, p_two_primaries, cf;
	struct net_conf *nc, *old_net_conf, *new_net_conf = NULL;
	char integrity_alg[SHARED_SECRET_MAX] = "";
	struct crypto_hash *peer_integrity_tfm = NULL;
	void *int_dig_in = NULL, *int_dig_vv = NULL;

	p_proto		= be32_to_cpu(p->protocol);
	p_after_sb_0p	= be32_to_cpu(p->after_sb_0p);
	p_after_sb_1p	= be32_to_cpu(p->after_sb_1p);
	p_after_sb_2p	= be32_to_cpu(p->after_sb_2p);
	p_two_primaries = be32_to_cpu(p->two_primaries);
	cf		= be32_to_cpu(p->conn_flags);
	p_discard_my_data = cf & CF_DISCARD_MY_DATA;

	if (connection->agreed_pro_version >= 87) {
		int err;

		if (pi->size > sizeof(integrity_alg))
			return -EIO;
		err = drbd_recv_all(connection, integrity_alg, pi->size);
		if (err)
			return err;
		integrity_alg[SHARED_SECRET_MAX - 1] = 0;
	}

	if (pi->cmd != P_PROTOCOL_UPDATE) {
		clear_bit(CONN_DRY_RUN, &connection->flags);

		if (cf & CF_DRY_RUN)
			set_bit(CONN_DRY_RUN, &connection->flags);

		rcu_read_lock();
		nc = rcu_dereference(connection->net_conf);

		if (p_proto != nc->wire_protocol) {
			drbd_err(connection, "incompatible %s settings\n", "protocol");
			goto disconnect_rcu_unlock;
		}

		if (convert_after_sb(p_after_sb_0p) != nc->after_sb_0p) {
			drbd_err(connection, "incompatible %s settings\n", "after-sb-0pri");
			goto disconnect_rcu_unlock;
		}

		if (convert_after_sb(p_after_sb_1p) != nc->after_sb_1p) {
			drbd_err(connection, "incompatible %s settings\n", "after-sb-1pri");
			goto disconnect_rcu_unlock;
		}

		if (convert_after_sb(p_after_sb_2p) != nc->after_sb_2p) {
			drbd_err(connection, "incompatible %s settings\n", "after-sb-2pri");
			goto disconnect_rcu_unlock;
		}

		if (p_discard_my_data && nc->discard_my_data) {
			drbd_err(connection, "incompatible %s settings\n", "discard-my-data");
			goto disconnect_rcu_unlock;
		}

		if (p_two_primaries != nc->two_primaries) {
			drbd_err(connection, "incompatible %s settings\n", "allow-two-primaries");
			goto disconnect_rcu_unlock;
		}

		if (strcmp(integrity_alg, nc->integrity_alg)) {
			drbd_err(connection, "incompatible %s settings\n", "data-integrity-alg");
			goto disconnect_rcu_unlock;
		}

		rcu_read_unlock();
	}

	if (integrity_alg[0]) {
		int hash_size;

		/*
		 * We can only change the peer data integrity algorithm
		 * here.  Changing our own data integrity algorithm
		 * requires that we send a P_PROTOCOL_UPDATE packet at
		 * the same time; otherwise, the peer has no way to
		 * tell between which packets the algorithm should
		 * change.
		 */

		peer_integrity_tfm = crypto_alloc_hash(integrity_alg, 0, CRYPTO_ALG_ASYNC);
		if (!peer_integrity_tfm) {
			drbd_err(connection, "peer data-integrity-alg %s not supported\n",
				 integrity_alg);
			goto disconnect;
		}

		hash_size = crypto_hash_digestsize(peer_integrity_tfm);
		int_dig_in = kmalloc(hash_size, GFP_KERNEL);
		int_dig_vv = kmalloc(hash_size, GFP_KERNEL);
		if (!(int_dig_in && int_dig_vv)) {
			drbd_err(connection, "Allocation of buffers for data integrity checking failed\n");
			goto disconnect;
		}
	}

	new_net_conf = kmalloc(sizeof(struct net_conf), GFP_KERNEL);
	if (!new_net_conf) {
		drbd_err(connection, "Allocation of new net_conf failed\n");
		goto disconnect;
	}

	mutex_lock(&connection->resource->conf_update);
	mutex_lock(&connection->data.mutex);
	old_net_conf = connection->net_conf;
	*new_net_conf = *old_net_conf;

	new_net_conf->wire_protocol = p_proto;
	new_net_conf->after_sb_0p = convert_after_sb(p_after_sb_0p);
	new_net_conf->after_sb_1p = convert_after_sb(p_after_sb_1p);
	new_net_conf->after_sb_2p = convert_after_sb(p_after_sb_2p);
	new_net_conf->two_primaries = p_two_primaries;

	rcu_assign_pointer(connection->net_conf, new_net_conf);
	mutex_unlock(&connection->data.mutex);
	mutex_unlock(&connection->resource->conf_update);

	crypto_free_hash(connection->peer_integrity_tfm);
	kfree(connection->int_dig_in);
	kfree(connection->int_dig_vv);
	connection->peer_integrity_tfm = peer_integrity_tfm;
	connection->int_dig_in = int_dig_in;
	connection->int_dig_vv = int_dig_vv;

	if (strcmp(old_net_conf->integrity_alg, integrity_alg))
		drbd_info(connection, "peer data-integrity-alg: %s\n",
			  integrity_alg[0] ? integrity_alg : "(none)");

	synchronize_rcu();
	kfree(old_net_conf);
	return 0;

disconnect_rcu_unlock:
	rcu_read_unlock();
disconnect:
	crypto_free_hash(peer_integrity_tfm);
	kfree(int_dig_in);
	kfree(int_dig_vv);
	change_cstate(connection, C_DISCONNECTING, CS_HARD);
	return -EIO;
}

/* helper function
 * input: alg name, feature name
 * return: NULL (alg name was "")
 *         ERR_PTR(error) if something goes wrong
 *         or the crypto hash ptr, if it worked out ok. */
struct crypto_hash *drbd_crypto_alloc_digest_safe(const struct drbd_device *device,
		const char *alg, const char *name)
{
	struct crypto_hash *tfm;

	if (!alg[0])
		return NULL;

	tfm = crypto_alloc_hash(alg, 0, CRYPTO_ALG_ASYNC);
	if (IS_ERR(tfm)) {
		drbd_err(device, "Can not allocate \"%s\" as %s (reason: %ld)\n",
			alg, name, PTR_ERR(tfm));
		return tfm;
	}
	return tfm;
}

static int ignore_remaining_packet(struct drbd_connection *connection, struct packet_info *pi)
{
	void *buffer = connection->data.rbuf;
	int size = pi->size;

	while (size) {
		int s = min_t(int, size, DRBD_SOCKET_BUFFER_SIZE);
		s = drbd_recv(connection, buffer, s);
		if (s <= 0) {
			if (s < 0)
				return s;
			break;
		}
		size -= s;
	}
	if (size)
		return -EIO;
	return 0;
}

/*
 * config_unknown_volume  -  device configuration command for unknown volume
 *
 * When a device is added to an existing connection, the node on which the
 * device is added first will send configuration commands to its peer but the
 * peer will not know about the device yet.  It will warn and ignore these
 * commands.  Once the device is added on the second node, the second node will
 * send the same device configuration commands, but in the other direction.
 *
 * (We can also end up here if drbd is misconfigured.)
 */
static int config_unknown_volume(struct drbd_connection *connection, struct packet_info *pi)
{
	drbd_warn(connection, "%s packet received for volume %d, which is not configured locally\n",
		  cmdname(pi->cmd), pi->vnr);
	return ignore_remaining_packet(connection, pi);
}

STATIC int receive_SyncParam(struct drbd_connection *connection, struct packet_info *pi)
{
	struct drbd_peer_device *peer_device;
	struct drbd_device *device;
	struct p_rs_param_95 *p;
	unsigned int header_size, data_size, exp_max_sz;
	struct crypto_hash *verify_tfm = NULL;
	struct crypto_hash *csums_tfm = NULL;
	struct net_conf *old_net_conf, *new_net_conf = NULL;
	struct disk_conf *old_disk_conf = NULL, *new_disk_conf = NULL;
	const int apv = connection->agreed_pro_version;
	struct fifo_buffer *old_plan = NULL, *new_plan = NULL;
	int fifo_size = 0;
	int err;

	peer_device = conn_peer_device(connection, pi->vnr);
	if (!peer_device)
		return config_unknown_volume(connection, pi);
	device = peer_device->device;

	exp_max_sz  = apv <= 87 ? sizeof(struct p_rs_param)
		    : apv == 88 ? sizeof(struct p_rs_param)
					+ SHARED_SECRET_MAX
		    : apv <= 94 ? sizeof(struct p_rs_param_89)
		    : /* apv >= 95 */ sizeof(struct p_rs_param_95);

	if (pi->size > exp_max_sz) {
		drbd_err(device, "SyncParam packet too long: received %u, expected <= %u bytes\n",
		    pi->size, exp_max_sz);
		return -EIO;
	}

	if (apv <= 88) {
		header_size = sizeof(struct p_rs_param);
		data_size = pi->size - header_size;
	} else if (apv <= 94) {
		header_size = sizeof(struct p_rs_param_89);
		data_size = pi->size - header_size;
		D_ASSERT(device, data_size == 0);
	} else {
		header_size = sizeof(struct p_rs_param_95);
		data_size = pi->size - header_size;
		D_ASSERT(device, data_size == 0);
	}

	/* initialize verify_alg and csums_alg */
	p = pi->data;
	memset(p->verify_alg, 0, 2 * SHARED_SECRET_MAX);

	err = drbd_recv_all(peer_device->connection, p, header_size);
	if (err)
		return err;

	mutex_lock(&connection->resource->conf_update);
	old_net_conf = peer_device->connection->net_conf;
	if (get_ldev(device)) {
		new_disk_conf = kzalloc(sizeof(struct disk_conf), GFP_KERNEL);
		if (!new_disk_conf) {
			put_ldev(device);
			mutex_unlock(&connection->resource->conf_update);
			drbd_err(device, "Allocation of new disk_conf failed\n");
			return -ENOMEM;
		}

		old_disk_conf = device->ldev->disk_conf;
		*new_disk_conf = *old_disk_conf;

		new_disk_conf->resync_rate = be32_to_cpu(p->resync_rate);
	}

	if (apv >= 88) {
		if (apv == 88) {
			if (data_size > SHARED_SECRET_MAX) {
				drbd_err(device, "verify-alg too long, "
				    "peer wants %u, accepting only %u byte\n",
						data_size, SHARED_SECRET_MAX);
				err = -EIO;
				goto reconnect;
			}

			err = drbd_recv_all(peer_device->connection, p->verify_alg, data_size);
			if (err)
				goto reconnect;
			/* we expect NUL terminated string */
			/* but just in case someone tries to be evil */
			D_ASSERT(device, p->verify_alg[data_size-1] == 0);
			p->verify_alg[data_size-1] = 0;

		} else /* apv >= 89 */ {
			/* we still expect NUL terminated strings */
			/* but just in case someone tries to be evil */
			D_ASSERT(device, p->verify_alg[SHARED_SECRET_MAX-1] == 0);
			D_ASSERT(device, p->csums_alg[SHARED_SECRET_MAX-1] == 0);
			p->verify_alg[SHARED_SECRET_MAX-1] = 0;
			p->csums_alg[SHARED_SECRET_MAX-1] = 0;
		}

		if (strcmp(old_net_conf->verify_alg, p->verify_alg)) {
			if (peer_device->repl_state[NOW] == L_STANDALONE) {
				drbd_err(device, "Different verify-alg settings. me=\"%s\" peer=\"%s\"\n",
				    old_net_conf->verify_alg, p->verify_alg);
				goto disconnect;
			}
			verify_tfm = drbd_crypto_alloc_digest_safe(device,
					p->verify_alg, "verify-alg");
			if (IS_ERR(verify_tfm)) {
				verify_tfm = NULL;
				goto disconnect;
			}
		}

		if (apv >= 89 && strcmp(old_net_conf->csums_alg, p->csums_alg)) {
			if (peer_device->repl_state[NOW] == L_STANDALONE) {
				drbd_err(device, "Different csums-alg settings. me=\"%s\" peer=\"%s\"\n",
				    old_net_conf->csums_alg, p->csums_alg);
				goto disconnect;
			}
			csums_tfm = drbd_crypto_alloc_digest_safe(device,
					p->csums_alg, "csums-alg");
			if (IS_ERR(csums_tfm)) {
				csums_tfm = NULL;
				goto disconnect;
			}
		}

		if (apv > 94 && new_disk_conf) {
			new_disk_conf->c_plan_ahead = be32_to_cpu(p->c_plan_ahead);
			new_disk_conf->c_delay_target = be32_to_cpu(p->c_delay_target);
			new_disk_conf->c_fill_target = be32_to_cpu(p->c_fill_target);
			new_disk_conf->c_max_rate = be32_to_cpu(p->c_max_rate);

			fifo_size = (new_disk_conf->c_plan_ahead * 10 * SLEEP_TIME) / HZ;
			if (fifo_size != rcu_dereference(peer_device->rs_plan_s)->size) {
				new_plan = fifo_alloc(fifo_size);
				if (!new_plan) {
					drbd_err(device, "kmalloc of fifo_buffer failed");
					put_ldev(device);
					goto disconnect;
				}
			}
		}

		if (verify_tfm || csums_tfm) {
			new_net_conf = kzalloc(sizeof(struct net_conf), GFP_KERNEL);
			if (!new_net_conf) {
				drbd_err(device, "Allocation of new net_conf failed\n");
				goto disconnect;
			}

			*new_net_conf = *old_net_conf;

			if (verify_tfm) {
				strcpy(new_net_conf->verify_alg, p->verify_alg);
				new_net_conf->verify_alg_len = strlen(p->verify_alg) + 1;
				crypto_free_hash(peer_device->connection->verify_tfm);
				peer_device->connection->verify_tfm = verify_tfm;
				drbd_info(device, "using verify-alg: \"%s\"\n", p->verify_alg);
			}
			if (csums_tfm) {
				strcpy(new_net_conf->csums_alg, p->csums_alg);
				new_net_conf->csums_alg_len = strlen(p->csums_alg) + 1;
				crypto_free_hash(peer_device->connection->csums_tfm);
				peer_device->connection->csums_tfm = csums_tfm;
				drbd_info(device, "using csums-alg: \"%s\"\n", p->csums_alg);
			}
			rcu_assign_pointer(connection->net_conf, new_net_conf);
		}
	}

	if (new_disk_conf) {
		rcu_assign_pointer(device->ldev->disk_conf, new_disk_conf);
		put_ldev(device);
	}

	if (new_plan) {
		old_plan = rcu_dereference(peer_device->rs_plan_s);
		rcu_assign_pointer(peer_device->rs_plan_s, new_plan);
	}

	mutex_unlock(&connection->resource->conf_update);
	synchronize_rcu();
	if (new_net_conf)
		kfree(old_net_conf);
	kfree(old_disk_conf);
	kfree(old_plan);

	return 0;

reconnect:
	if (new_disk_conf) {
		put_ldev(device);
		kfree(new_disk_conf);
	}
	mutex_unlock(&connection->resource->conf_update);
	return -EIO;

disconnect:
	kfree(new_plan);
	if (new_disk_conf) {
		put_ldev(device);
		kfree(new_disk_conf);
	}
	mutex_unlock(&connection->resource->conf_update);
	/* just for completeness: actually not needed,
	 * as this is not reached if csums_tfm was ok. */
	crypto_free_hash(csums_tfm);
	/* but free the verify_tfm again, if csums_tfm did not work out */
	crypto_free_hash(verify_tfm);
	change_cstate(peer_device->connection, C_DISCONNECTING, CS_HARD);
	return -EIO;
}

STATIC void drbd_setup_order_type(struct drbd_device *device, int peer)
{
	/* sorry, we currently have no working implementation
	 * of distributed TCQ */
}

/* warn if the arguments differ by more than 12.5% */
static void warn_if_differ_considerably(struct drbd_device *device,
	const char *s, sector_t a, sector_t b)
{
	sector_t d;
	if (a == 0 || b == 0)
		return;
	d = (a > b) ? (a - b) : (b - a);
	if (d > (a>>3) || d > (b>>3))
		drbd_warn(device, "Considerable difference in %s: %llus vs. %llus\n", s,
		     (unsigned long long)a, (unsigned long long)b);
}

/* Maximum bio size that a protocol version supports. */
static unsigned int conn_max_bio_size(struct drbd_connection *connection)
{
	if (connection->agreed_pro_version >= 100)
		return DRBD_MAX_BIO_SIZE;
	else if (connection->agreed_pro_version >= 95)
		return DRBD_MAX_BIO_SIZE_P95;
	else
		return DRBD_MAX_SIZE_H80_PACKET;
}

STATIC int receive_sizes(struct drbd_connection *connection, struct packet_info *pi)
{
	struct drbd_peer_device *peer_device;
	struct drbd_device *device;
	struct p_sizes *p = pi->data;
	enum determine_dev_size dd = UNCHANGED;
	sector_t p_size, p_usize, my_usize;
	int ldsc = 0; /* local disk size changed */
	enum dds_flags ddsf;
	unsigned int protocol_max_bio_size;

	peer_device = conn_peer_device(connection, pi->vnr);
	if (!peer_device)
		return config_unknown_volume(connection, pi);
	device = peer_device->device;

	p_size = be64_to_cpu(p->d_size);
	p_usize = be64_to_cpu(p->u_size);

	/* just store the peer's disk size for now.
	 * we still need to figure out whether we accept that. */
	peer_device->disk_size = p_size;

	if (get_ldev(device)) {
		rcu_read_lock();
		my_usize = rcu_dereference(device->ldev->disk_conf)->disk_size;
		rcu_read_unlock();

		warn_if_differ_considerably(device, "lower level device sizes",
			   p_size, drbd_get_max_capacity(device->ldev));
		warn_if_differ_considerably(device, "user requested size",
					    p_usize, my_usize);

		/* if this is the first connect, or an otherwise expected
		 * param exchange, choose the minimum */
		if (peer_device->repl_state[NOW] == L_STANDALONE)
			p_usize = min_not_zero(my_usize, p_usize);

		/* Never shrink a device with usable data during connect.
		   But allow online shrinking if we are connected. */
		if (drbd_new_dev_size(device, device->ldev, p_usize, 0) <
		    drbd_get_capacity(device->this_bdev) &&
		    device->disk_state[NOW] >= D_OUTDATED &&
		    peer_device->repl_state[NOW] < L_CONNECTED) {
			drbd_err(device, "The peer's disk size is too small!\n");
			change_cstate(peer_device->connection, C_DISCONNECTING, CS_HARD);
			put_ldev(device);
			return -EIO;
		}

		if (my_usize != p_usize) {
			struct disk_conf *old_disk_conf, *new_disk_conf = NULL;

			new_disk_conf = kzalloc(sizeof(struct disk_conf), GFP_KERNEL);
			if (!new_disk_conf) {
				drbd_err(device, "Allocation of new disk_conf failed\n");
				put_ldev(device);
				return -ENOMEM;
			}

			mutex_lock(&connection->resource->conf_update);
			old_disk_conf = device->ldev->disk_conf;
			*new_disk_conf = *old_disk_conf;
			new_disk_conf->disk_size = p_usize;

			rcu_assign_pointer(device->ldev->disk_conf, new_disk_conf);
			mutex_unlock(&connection->resource->conf_update);
			synchronize_rcu();
			kfree(old_disk_conf);

			drbd_info(device, "Peer sets u_size to %lu sectors\n",
				 (unsigned long)my_usize);
		}

		put_ldev(device);
	}

	ddsf = be16_to_cpu(p->dds_flags);
	if (get_ldev(device)) {
		dd = drbd_determine_dev_size(device, ddsf);
		put_ldev(device);
		if (dd == DEV_SIZE_ERROR)
			return -EIO;
		drbd_md_sync(device);
	} else {
		/* I am diskless, need to accept the peer's size. */
		drbd_set_my_capacity(device, p_size);
	}

	/* The protocol version limits how big requests can be.  In addition,
	 * peers before protocol version 94 cannot split large requests into
	 * multiple bios; their reported max_bio_size is a hard limit.
	 */
	protocol_max_bio_size = conn_max_bio_size(connection);
	peer_device->max_bio_size = min(be32_to_cpu(p->max_bio_size), protocol_max_bio_size);
	if (device->device_conf.max_bio_size > protocol_max_bio_size ||
	    (connection->agreed_pro_version < 94 &&
	     device->device_conf.max_bio_size > peer_device->max_bio_size)) {
		drbd_err(device, "Peer cannot deal with requests bigger than %u. "
			 "Please reduce max_bio_size in the configuration.\n",
			 peer_device->max_bio_size);
		change_cstate(peer_device->connection, C_DISCONNECTING, CS_HARD);
		put_ldev(device);
		return -EIO;
	}

	drbd_reconsider_max_bio_size(device);

	if (get_ldev(device)) {
		if (device->ldev->known_size != drbd_get_capacity(device->ldev->backing_bdev)) {
			device->ldev->known_size = drbd_get_capacity(device->ldev->backing_bdev);
			ldsc = 1;
		}

		drbd_setup_order_type(device, be16_to_cpu(p->queue_order_type));
		put_ldev(device);
	}

	if (peer_device->repl_state[NOW] > L_STANDALONE) {
		if (be64_to_cpu(p->c_size) !=
		    drbd_get_capacity(device->this_bdev) || ldsc) {
			/* we have different sizes, probably peer
			 * needs to know my new size... */
			drbd_send_sizes(peer_device, 0, ddsf);
		}
		if (test_and_clear_bit(RESIZE_PENDING, &peer_device->flags) ||
		    (dd == GREW && peer_device->repl_state[NOW] == L_CONNECTED)) {
			if (peer_device->disk_state[NOW] >= D_INCONSISTENT &&
			    device->disk_state[NOW] >= D_INCONSISTENT) {
				if (ddsf & DDSF_NO_RESYNC)
					drbd_info(device, "Resync of new storage suppressed with --assume-clean\n");
				else
					resync_after_online_grow(device);
			} else
				set_bit(RESYNC_AFTER_NEG, &peer_device->flags);
		}
	}

	return 0;
}

STATIC int receive_uuids(struct drbd_connection *connection, struct packet_info *pi)
{
	struct drbd_peer_device *peer_device;
	struct drbd_device *device;
	struct p_uuids *p = pi->data;
	u64 *p_uuid;
	int i, updated_uuids = 0, err = 0;

	peer_device = conn_peer_device(connection, pi->vnr);
	if (!peer_device)
		return config_unknown_volume(connection, pi);
	device = peer_device->device;

	p_uuid = kmalloc(sizeof(u64)*UI_EXTENDED_SIZE, GFP_NOIO);

	for (i = UI_CURRENT; i < UI_EXTENDED_SIZE; i++)
		p_uuid[i] = be64_to_cpu(p->uuid[i]);

	kfree(peer_device->p_uuid);
	peer_device->p_uuid = p_uuid;

	if (peer_device->repl_state[NOW] < L_CONNECTED &&
	    device->disk_state[NOW] < D_INCONSISTENT &&
	    device->resource->role[NOW] == R_PRIMARY &&
	    (device->ed_uuid & ~((u64)1)) != (p_uuid[UI_CURRENT] & ~((u64)1))) {
		drbd_err(device, "Can only connect to data with current UUID=%016llX\n",
		    (unsigned long long)device->ed_uuid);
		change_cstate(peer_device->connection, C_DISCONNECTING, CS_HARD);
		return -EIO;
	}

	if (get_ldev(device)) {
		int skip_initial_sync =
			peer_device->repl_state[NOW] == L_CONNECTED &&
			peer_device->connection->agreed_pro_version >= 90 &&
			drbd_uuid(peer_device, UI_CURRENT) == UUID_JUST_CREATED &&
			(p_uuid[UI_FLAGS] & 8);
		if (skip_initial_sync) {
			unsigned long irq_flags;

			drbd_info(device, "Accepted new current UUID, preparing to skip initial sync\n");
			drbd_bitmap_io(device, &drbd_bmio_clear_n_write,
					"clear_n_write from receive_uuids",
					BM_LOCK_SET | BM_LOCK_CLEAR, NULL);
			_drbd_uuid_set(peer_device, UI_CURRENT, p_uuid[UI_CURRENT]);
			_drbd_uuid_set(peer_device, UI_BITMAP, 0);
			begin_state_change(device->resource, &irq_flags, CS_VERBOSE);
			/* FIXME: Note that req_lock was not taken here before! */
			__change_disk_state(device, D_UP_TO_DATE);
			__change_peer_disk_state(peer_device, D_UP_TO_DATE);
			end_state_change(device->resource, &irq_flags);
			drbd_md_sync(device);
			updated_uuids = 1;
		}
		put_ldev(device);
	} else if (device->disk_state[NOW] < D_INCONSISTENT &&
		   device->resource->role[NOW] == R_PRIMARY) {
		/* I am a diskless primary, the peer just created a new current UUID
		   for me. */
		updated_uuids = drbd_set_ed_uuid(device, p_uuid[UI_CURRENT]);
	}

	/* Before we test for the disk state, we should wait until an eventually
	   ongoing cluster wide state change is finished. That is important if
	   we are primary and are detaching from our disk. We need to see the
	   new disk state... */
	mutex_lock(&device->resource->state_mutex);
	mutex_unlock(&device->resource->state_mutex);
	if (peer_device->repl_state[NOW] >= L_CONNECTED && device->disk_state[NOW] < D_INCONSISTENT)
		updated_uuids |= drbd_set_ed_uuid(device, p_uuid[UI_CURRENT]);

	if (updated_uuids)
		drbd_print_uuids(peer_device, "receiver updated UUIDs to");

	if (!test_bit(INITIAL_STATE_RECEIVED, &connection->flags)) {
		err = drbd_validate_bitmap_index(peer_device);
		if (!test_bit(INITIAL_STATE_SENT, &connection->flags)) {
			if (err == -EAGAIN)
				err = drbd_send_uuids(peer_device);

			if (!err)
				err = drbd_send_current_state(peer_device);
			set_bit(INITIAL_STATE_SENT, &connection->flags);
		} else if (err) {
			drbd_err(peer_device, "Needed to change bitmap slot late! Aborting handshake.\n");
		}
	}

	return err;
}

/**
 * convert_state() - Converts the peer's view of the cluster state to our point of view
 * @peer_state:	The state as seen by the peer.
 */
STATIC union drbd_state convert_state(union drbd_state peer_state)
{
	union drbd_state state;

	static enum drbd_conn_state c_tab[] = {
		[L_STANDALONE] = L_STANDALONE,
		[L_CONNECTED] = L_CONNECTED,

		[L_STARTING_SYNC_S] = L_STARTING_SYNC_T,
		[L_STARTING_SYNC_T] = L_STARTING_SYNC_S,
		[C_DISCONNECTING] = C_TEAR_DOWN, /* C_NETWORK_FAILURE, */
		[L_VERIFY_S]       = L_VERIFY_T,
		[C_MASK]   = C_MASK,
	};

	state.i = peer_state.i;

	state.conn = c_tab[peer_state.conn];
	state.peer = peer_state.role;
	state.role = peer_state.peer;
	state.pdsk = peer_state.disk;
	state.disk = peer_state.pdsk;
	state.peer_isp = (peer_state.aftr_isp | peer_state.user_isp);

	return state;
}

static union drbd_state
__change_connection_state(struct drbd_connection *connection,
			  union drbd_state mask, union drbd_state val)
{
	struct drbd_resource *resource = connection->resource;

	if (mask.role) {
		/* not allowed */
	}
	if (mask.susp) {
		mask.susp ^= -1;
		__change_io_susp_user(resource, val.susp);
	}
	if (mask.susp_nod) {
		mask.susp_nod ^= -1;
		__change_io_susp_no_data(resource, val.susp_nod);
	}
	if (mask.susp_fen) {
		mask.susp_fen ^= -1;
		__change_io_susp_fencing(resource, val.susp_fen);
	}

	if (mask.conn) {
		mask.conn ^= -1;
		__change_cstate(connection,
				min_t(enum drbd_conn_state, val.conn, C_CONNECTED));
	}
	if (mask.peer) {
		mask.peer ^= -1;
		__change_peer_role(connection, val.peer);
	}
	return mask;
}

static union drbd_state
__change_peer_device_state(struct drbd_peer_device *peer_device,
			   union drbd_state mask, union drbd_state val)
{
	struct drbd_device *device = peer_device->device;

	if (mask.disk) {
		mask.disk ^= -1;
		__change_disk_state(device, val.disk);
	}

	if (mask.conn) {
		mask.conn ^= -1;
		__change_repl_state(peer_device,
				max_t(enum drbd_repl_state, val.conn, L_STANDALONE));
	if (mask.pdsk)
		mask.pdsk ^= -1;
		__change_peer_disk_state(peer_device, val.pdsk);
	}
	if (mask.user_isp) {
		mask.user_isp ^= -1;
		__change_resync_susp_user(peer_device, val.user_isp);
	}
	if (mask.peer_isp) {
		mask.peer_isp ^= -1;
		__change_resync_susp_peer(peer_device, val.peer_isp);
	}
	if (mask.aftr_isp) {
		mask.aftr_isp ^= -1;
		__change_resync_susp_dependency(peer_device, val.aftr_isp);
	}
	return mask;
}

/**
 * change_connection_state()  -  change state of a connection and all its peer devices
 *
 * Also changes the state of the peer devices' devices and of the resource.
 * Cluster-wide state changes are not supported.
 */
static enum drbd_state_rv
change_connection_state(struct drbd_connection *connection,
			union drbd_state mask,
			union drbd_state val,
			enum chg_state_flags flags)
{
	struct drbd_peer_device *peer_device;
	union drbd_state mask_unused = mask;
	unsigned long irq_flags;
	int vnr;

	begin_state_change(connection->resource, &irq_flags, flags);
	idr_for_each_entry(&connection->peer_devices, peer_device, vnr)
		mask_unused.i &= __change_peer_device_state(peer_device, mask, val).i;
	mask_unused.i &= __change_connection_state(connection, mask, val).i;
	if (mask_unused.i) {
		abort_state_change(connection->resource, &irq_flags);
		return SS_NOT_SUPPORTED;
	}
	return end_state_change(connection->resource, &irq_flags);
}

/**
 * change_peer_device_state()  -  change state of a peer and its connection
 *
 * Also changes the state of the peer device's device and of the resource.
 * Cluster-wide state changes are not supported.
 */
static enum drbd_state_rv
change_peer_device_state(struct drbd_peer_device *peer_device,
			 union drbd_state mask,
			 union drbd_state val,
			 enum chg_state_flags flags)
{
	struct drbd_connection *connection = peer_device->connection;
	union drbd_state mask_unused = mask;
	unsigned long irq_flags;

	begin_state_change(connection->resource, &irq_flags, flags);
	mask_unused.i &= __change_peer_device_state(peer_device, mask, val).i;
	mask_unused.i &= __change_connection_state(connection, mask, val).i;
	if (mask_unused.i) {
		abort_state_change(connection->resource, &irq_flags);
		return SS_NOT_SUPPORTED;
	}
	return end_state_change(connection->resource, &irq_flags);
}

STATIC int receive_req_state(struct drbd_connection *connection, struct packet_info *pi)
{
	struct drbd_resource *resource = connection->resource;
	struct drbd_peer_device *peer_device = NULL;
	struct p_req_state *p = pi->data;
	union drbd_state mask, val;
	enum chg_state_flags flags = CS_VERBOSE | CS_SERIALIZE | CS_LOCAL_ONLY;
	enum drbd_state_rv rv;

	if (pi->cmd == P_STATE_CHG_REQ || (pi->cmd != P_CONN_ST_CHG_REQ && pi->vnr != -1)) {
		peer_device = conn_peer_device(connection, pi->vnr);
		if (!peer_device)
			return -EIO;
	}

	rv = SS_SUCCESS;
	spin_lock_irq(&resource->req_lock);
	if (resource->remote_state_change) {
		if (resource->remote_state_change_prepared == connection)
			flags |= CS_PREPARED;
		else
			rv = SS_CONCURRENT_ST_CHG;
	} else
		resource->remote_state_change = true;
	spin_unlock_irq(&resource->req_lock);

	if (rv != SS_SUCCESS) {
		drbd_info(connection, "Rejecting concurrent remote state change\n");
		if (peer_device)
			drbd_send_sr_reply(peer_device, rv);
		else
			conn_send_sr_reply(connection, rv);
		return 0;
	}

	switch(pi->cmd) {
	case P_CONN_ST_CHG_PREPARE:
		drbd_info(connection, "Preparing remote state change\n");
		flags |= CS_PREPARE;
		break;
	case P_CONN_ST_CHG_ABORT:
		if (!(flags & CS_PREPARED)) {
			/* P_CONN_ST_CHG_ABORT without prior P_CONN_ST_CHG_PREPARE */
			rv = SS_NOT_SUPPORTED;
			drbd_err(connection, "Remote state change: %s", drbd_set_st_err_str(rv));
			return rv;
		}
		drbd_info(connection, "Aborting remote state change\n");
		flags |= CS_ABORT;
		break;
	default:
		break;
	}

	mask.i = be32_to_cpu(p->mask);
	val.i = be32_to_cpu(p->val);

	mask = convert_state(mask);
	val = convert_state(val);

	if (peer_device) {
		rv = change_peer_device_state(peer_device, mask, val, flags);
		drbd_send_sr_reply(peer_device, rv);
		if (rv >= SS_SUCCESS && !(flags & (CS_PREPARE | CS_ABORT)))
			drbd_md_sync(peer_device->device);
	} else {
		rv = change_connection_state(connection, mask, val, flags | CS_IGN_OUTD_FAIL);
		conn_send_sr_reply(connection, rv);
	}

	spin_lock_irq(&resource->req_lock);
	if ((flags & CS_PREPARE) && rv >= SS_SUCCESS)
		resource->remote_state_change_prepared = connection;
	else {
		if (flags & CS_PREPARED)
			drbd_info(connection, "Remote state change finished\n");
		resource->remote_state_change = false;
		resource->remote_state_change_prepared = NULL;
	}
	spin_unlock_irq(&resource->req_lock);

	return 0;
}

STATIC int receive_state(struct drbd_connection *connection, struct packet_info *pi)
{
	struct drbd_resource *resource = connection->resource;
	struct drbd_peer_device *peer_device = NULL;
	enum drbd_repl_state *repl_state;
	struct drbd_device *device = NULL;
	struct p_state *p = pi->data;
	union drbd_state os, peer_state;
	enum drbd_disk_state peer_disk_state;
	enum drbd_repl_state new_repl_state;
	int rv;

	if (pi->vnr != -1) {
		peer_device = conn_peer_device(connection, pi->vnr);
		if (!peer_device)
			return config_unknown_volume(connection, pi);
		device = peer_device->device;
	}

	peer_state.i = be32_to_cpu(p->state);

	if (!peer_device) {
		unsigned long irq_flags;

		begin_state_change(resource, &irq_flags, CS_VERBOSE);
		__change_peer_role(connection, peer_state.role);
		rv = end_state_change(resource, &irq_flags);
		if (rv < SS_SUCCESS)
			return -EIO;
		return 0;
	}

	set_bit(INITIAL_STATE_RECEIVED, &connection->flags);

	peer_disk_state = peer_state.disk;
	if (peer_state.disk == D_NEGOTIATING) {
		peer_disk_state = peer_device->p_uuid[UI_FLAGS] & 4 ? D_INCONSISTENT : D_CONSISTENT;
		drbd_info(device, "real peer disk state = %s\n", drbd_disk_str(peer_disk_state));
	}

	spin_lock_irq(&resource->req_lock);
	os = drbd_get_peer_device_state(peer_device, NOW);
	spin_unlock_irq(&resource->req_lock);
 retry:
	new_repl_state = max_t(enum drbd_repl_state, os.conn, L_STANDALONE);

	/* If some other part of the code (asender thread, timeout)
	 * already decided to close the connection again,
	 * we must not "re-establish" it here. */
	if (os.conn <= C_TEAR_DOWN)
		return false;

	/* If this is the "end of sync" confirmation, usually the peer disk
	 * transitions from D_INCONSISTENT to D_UP_TO_DATE. For empty (0 bits
	 * set) resync started in PausedSyncT, or if the timing of pause-/
	 * unpause-sync events has been "just right", the peer disk may
	 * transition from D_CONSISTENT to D_UP_TO_DATE as well.
	 */
	if ((os.pdsk == D_INCONSISTENT || os.pdsk == D_CONSISTENT) &&
	    peer_disk_state == D_UP_TO_DATE &&
	    os.conn > L_CONNECTED && os.disk == D_UP_TO_DATE) {
		/* If we are (becoming) SyncSource, but peer is still in sync
		 * preparation, ignore its uptodate-ness to avoid flapping, it
		 * will change to inconsistent once the peer reaches active
		 * syncing states.
		 * It may have changed syncer-paused flags, however, so we
		 * cannot ignore this completely. */
		if (peer_state.conn > L_CONNECTED &&
		    peer_state.conn < L_SYNC_SOURCE)
			peer_disk_state = D_INCONSISTENT;

		/* if peer_state changes to connected at the same time,
		 * it explicitly notifies us that it finished resync.
		 * Maybe we should finish it up, too? */
		else if (os.conn >= L_SYNC_SOURCE &&
			 peer_state.conn == L_CONNECTED) {
			if (drbd_bm_total_weight(peer_device) <= peer_device->rs_failed)
				drbd_resync_finished(peer_device);
			return 0;
		}
	}

	/* peer says his disk is inconsistent, while we think it is uptodate,
	 * and this happens while the peer still thinks we have a sync going on,
	 * but we think we are already done with the sync.
	 * We ignore this to avoid flapping pdsk.
	 * This should not happen, if the peer is a recent version of drbd. */
	if (os.pdsk == D_UP_TO_DATE && peer_disk_state == D_INCONSISTENT &&
	    os.conn == L_CONNECTED && peer_state.conn > L_SYNC_SOURCE)
		peer_disk_state = D_UP_TO_DATE;

	if (new_repl_state == L_STANDALONE)
		new_repl_state = L_CONNECTED;

	if (peer_state.conn == L_AHEAD)
		new_repl_state = L_BEHIND;

	if (peer_device->p_uuid && peer_state.disk >= D_NEGOTIATING &&
	    get_ldev_if_state(device, D_NEGOTIATING)) {
		bool consider_resync;

		/* if we established a new connection */
		consider_resync = (os.conn < L_CONNECTED);
		/* if we had an established connection
		 * and one of the nodes newly attaches a disk */
		consider_resync |= (os.conn == L_CONNECTED &&
				    (peer_state.disk == D_NEGOTIATING ||
				     os.disk == D_NEGOTIATING));
		/* if we have both been inconsistent, and the peer has been
		 * forced to be UpToDate with --overwrite-data */
		consider_resync |= test_bit(CONSIDER_RESYNC, &peer_device->flags);
		/* if we had been plain connected, and the admin requested to
		 * start a sync by "invalidate" or "invalidate-remote" */
		consider_resync |= (os.conn == L_CONNECTED &&
				(peer_state.conn >= L_STARTING_SYNC_S &&
				 peer_state.conn <= L_WF_BITMAP_T));

		if (consider_resync)
			new_repl_state = drbd_sync_handshake(peer_device, peer_state.role, peer_disk_state);

		put_ldev(device);
		if (new_repl_state == -1) {
			new_repl_state = L_CONNECTED;
			if (device->disk_state[NOW] == D_NEGOTIATING) {
				change_disk_state(device, D_FAILED, CS_HARD);
			} else if (peer_state.disk == D_NEGOTIATING) {
				drbd_err(device, "Disk attach process on the peer node was aborted.\n");
				peer_state.disk = D_DISKLESS;
				peer_disk_state = D_DISKLESS;
			} else {
				if (test_and_clear_bit(CONN_DRY_RUN, &connection->flags))
					return -EIO;
				D_ASSERT(device, os.conn == L_STANDALONE);
				change_cstate(connection, C_DISCONNECTING, CS_HARD);
				return -EIO;
			}
		}
	}

	spin_lock_irq(&resource->req_lock);
	begin_state_change_locked(resource, CS_VERBOSE);
	if (os.i != drbd_get_peer_device_state(peer_device, NOW).i) {
		os = drbd_get_peer_device_state(peer_device, NOW);
		abort_state_change_locked(resource);
		spin_unlock_irq(&resource->req_lock);
		goto retry;
	}
	clear_bit(CONSIDER_RESYNC, &peer_device->flags);
	__change_repl_state(peer_device, new_repl_state);
	__change_peer_role(connection, peer_state.role);
	__change_peer_disk_state(peer_device, peer_disk_state);
	__change_resync_susp_peer(peer_device, peer_state.aftr_isp | peer_state.user_isp);
	repl_state = peer_device->repl_state;
	if ((repl_state[NEW] == L_CONNECTED || repl_state[NEW] == L_WF_BITMAP_S) &&
	    device->disk_state[NEW] == D_NEGOTIATING)
		__change_disk_state(device, device->disk_state_from_metadata);
	if (repl_state[OLD] < L_CONNECTED && repl_state[NEW] >= L_CONNECTED)
		resource->state_change_flags |= CS_HARD;
	if (peer_device->disk_state[NEW] == D_CONSISTENT &&
	    drbd_suspended(device) &&
	    repl_state[OLD] < L_CONNECTED && repl_state[NEW] == L_CONNECTED &&
	    test_bit(NEW_CUR_UUID, &device->flags)) {
		unsigned long irq_flags;

		/* Do not allow tl_restart(RESEND) for a rebooted peer. We can only allow this
		   for temporary network outages! */
		abort_state_change_locked(resource);
		spin_unlock_irq(&resource->req_lock);

		drbd_err(device, "Aborting Connect, can not thaw IO with an only Consistent peer\n");
		tl_clear(connection);
		drbd_uuid_new_current(device);
		clear_bit(NEW_CUR_UUID, &device->flags);
		begin_state_change(resource, &irq_flags, CS_HARD);
		__change_cstate(connection, C_PROTOCOL_ERROR);
		__change_io_susp_user(resource, false);
		end_state_change(resource, &irq_flags);
		return -EIO;
	}
	rv = end_state_change_locked(resource);
	new_repl_state = peer_device->repl_state[NOW];
	spin_unlock_irq(&resource->req_lock);

	if (rv < SS_SUCCESS) {
		change_cstate(connection, C_DISCONNECTING, CS_HARD);
		return -EIO;
	}

	if (os.conn > L_STANDALONE) {
		if (new_repl_state > L_CONNECTED && peer_state.conn <= L_CONNECTED &&
		    peer_state.disk != D_NEGOTIATING ) {
			/* we want resync, peer has not yet decided to sync... */
			/* Nowadays only used when forcing a node into primary role and
			   setting its disk to UpToDate with that */
			drbd_send_uuids(peer_device);
			drbd_send_current_state(peer_device);
		}
	}

	clear_bit(DISCARD_MY_DATA, &device->flags);

	drbd_md_sync(device); /* update connected indicator, la_size, ... */

	return 0;
}

STATIC int receive_sync_uuid(struct drbd_connection *connection, struct packet_info *pi)
{
	struct drbd_peer_device *peer_device;
	struct drbd_device *device;
	struct p_rs_uuid *p = pi->data;

	peer_device = conn_peer_device(connection, pi->vnr);
	if (!peer_device)
		return -EIO;
	device = peer_device->device;

	wait_event(device->misc_wait,
		   peer_device->repl_state[NOW] == L_WF_SYNC_UUID ||
		   peer_device->repl_state[NOW] == L_BEHIND ||
		   peer_device->repl_state[NOW] < L_CONNECTED ||
		   device->disk_state[NOW] < D_NEGOTIATING);

	/* D_ASSERT(device,  peer_device->repl_state[NOW] == L_WF_SYNC_UUID ); */

	/* Here the _drbd_uuid_ functions are right, current should
	   _not_ be rotated into the history */
	if (get_ldev_if_state(device, D_NEGOTIATING)) {
		_drbd_uuid_set(peer_device, UI_CURRENT, be64_to_cpu(p->uuid));
		_drbd_uuid_set(peer_device, UI_BITMAP, 0UL);

		drbd_print_uuids(peer_device, "updated sync uuid");
		drbd_start_resync(peer_device, L_SYNC_TARGET);

		put_ldev(device);
	} else
		drbd_err(device, "Ignoring SyncUUID packet!\n");

	return 0;
}

/**
 * receive_bitmap_plain
 *
 * Return 0 when done, 1 when another iteration is needed, and a negative error
 * code upon failure.
 */
static int
receive_bitmap_plain(struct drbd_peer_device *peer_device, unsigned int size,
		     unsigned long *p, struct bm_xfer_ctx *c)
{
	unsigned int data_size = DRBD_SOCKET_BUFFER_SIZE -
				 drbd_header_size(peer_device->connection);
	unsigned int num_words = min_t(size_t, data_size / sizeof(*p),
				       c->bm_words - c->word_offset);
	unsigned int want = num_words * sizeof(*p);
	int err;

	if (want != size) {
		drbd_err(peer_device, "%s:want (%u) != size (%u)\n", __func__, want, size);
		return -EIO;
	}
	if (want == 0)
		return 0;
	err = drbd_recv_all(peer_device->connection, p, want);
	if (err)
		return err;

	drbd_bm_merge_lel(peer_device, c->word_offset, num_words, p);

	c->word_offset += num_words;
	c->bit_offset = c->word_offset * BITS_PER_LONG;
	if (c->bit_offset > c->bm_bits)
		c->bit_offset = c->bm_bits;

	return 1;
}

static enum drbd_bitmap_code dcbp_get_code(struct p_compressed_bm *p)
{
	return (enum drbd_bitmap_code)(p->encoding & 0x0f);
}

static int dcbp_get_start(struct p_compressed_bm *p)
{
	return (p->encoding & 0x80) != 0;
}

static int dcbp_get_pad_bits(struct p_compressed_bm *p)
{
	return (p->encoding >> 4) & 0x7;
}

/**
 * recv_bm_rle_bits
 *
 * Return 0 when done, 1 when another iteration is needed, and a negative error
 * code upon failure.
 */
static int
recv_bm_rle_bits(struct drbd_peer_device *peer_device,
		struct p_compressed_bm *p,
		 struct bm_xfer_ctx *c,
		 unsigned int len)
{
	struct bitstream bs;
	u64 look_ahead;
	u64 rl;
	u64 tmp;
	unsigned long s = c->bit_offset;
	unsigned long e;
	int toggle = dcbp_get_start(p);
	int have;
	int bits;

	bitstream_init(&bs, p->code, len, dcbp_get_pad_bits(p));

	bits = bitstream_get_bits(&bs, &look_ahead, 64);
	if (bits < 0)
		return -EIO;

	for (have = bits; have > 0; s += rl, toggle = !toggle) {
		bits = vli_decode_bits(&rl, look_ahead);
		if (bits <= 0)
			return -EIO;

		if (toggle) {
			e = s + rl -1;
			if (e >= c->bm_bits) {
				drbd_err(peer_device, "bitmap overflow (e:%lu) while decoding bm RLE packet\n", e);
				return -EIO;
			}
			drbd_bm_set_many_bits(peer_device, s, e);
		}

		if (have < bits) {
			drbd_err(peer_device, "bitmap decoding error: h:%d b:%d la:0x%08llx l:%u/%u\n",
				have, bits, look_ahead,
				(unsigned int)(bs.cur.b - p->code),
				(unsigned int)bs.buf_len);
			return -EIO;
		}
		look_ahead >>= bits;
		have -= bits;

		bits = bitstream_get_bits(&bs, &tmp, 64 - have);
		if (bits < 0)
			return -EIO;
		look_ahead |= tmp << have;
		have += bits;
	}

	c->bit_offset = s;
	bm_xfer_ctx_bit_to_word_offset(c);

	return (s != c->bm_bits);
}

/**
 * decode_bitmap_c
 *
 * Return 0 when done, 1 when another iteration is needed, and a negative error
 * code upon failure.
 */
static int
decode_bitmap_c(struct drbd_peer_device *peer_device,
		struct p_compressed_bm *p,
		struct bm_xfer_ctx *c,
		unsigned int len)
{
	if (dcbp_get_code(p) == RLE_VLI_Bits)
		return recv_bm_rle_bits(peer_device, p, c, len - sizeof(*p));

	/* other variants had been implemented for evaluation,
	 * but have been dropped as this one turned out to be "best"
	 * during all our tests. */

	drbd_err(peer_device, "receive_bitmap_c: unknown encoding %u\n", p->encoding);
	change_cstate(peer_device->connection, C_PROTOCOL_ERROR, CS_HARD);
	return -EIO;
}

void INFO_bm_xfer_stats(struct drbd_peer_device *peer_device,
		const char *direction, struct bm_xfer_ctx *c)
{
	/* what would it take to transfer it "plaintext" */
	unsigned int header_size = drbd_header_size(peer_device->connection);
	unsigned int data_size = DRBD_SOCKET_BUFFER_SIZE - header_size;
	unsigned int plain =
		header_size * (DIV_ROUND_UP(c->bm_words, data_size) + 1) +
		c->bm_words * sizeof(unsigned long);
	unsigned int total = c->bytes[0] + c->bytes[1];
	unsigned int r;

	/* total can not be zero. but just in case: */
	if (total == 0)
		return;

	/* don't report if not compressed */
	if (total >= plain)
		return;

	/* total < plain. check for overflow, still */
	r = (total > UINT_MAX/1000) ? (total / (plain/1000))
		                    : (1000 * total / plain);

	if (r > 1000)
		r = 1000;

	r = 1000 - r;
	drbd_info(peer_device, "%s bitmap stats [Bytes(packets)]: plain %u(%u), RLE %u(%u), "
	     "total %u; compression: %u.%u%%\n",
			direction,
			c->bytes[1], c->packets[1],
			c->bytes[0], c->packets[0],
			total, r/10, r % 10);
}

/* Since we are processing the bitfield from lower addresses to higher,
   it does not matter if the process it in 32 bit chunks or 64 bit
   chunks as long as it is little endian. (Understand it as byte stream,
   beginning with the lowest byte...) If we would use big endian
   we would need to process it from the highest address to the lowest,
   in order to be agnostic to the 32 vs 64 bits issue.

   returns 0 on failure, 1 if we successfully received it. */
STATIC int receive_bitmap(struct drbd_connection *connection, struct packet_info *pi)
{
	struct drbd_peer_device *peer_device;
	struct drbd_device *device;
	struct bm_xfer_ctx c;
	int err;

	peer_device = conn_peer_device(connection, pi->vnr);
	if (!peer_device)
		return -EIO;
	device = peer_device->device;

	drbd_bm_lock(device, "receive bitmap", BM_LOCK_CLEAR);
	/* you are supposed to send additional out-of-sync information
	 * if you actually set bits during this phase */

	c = (struct bm_xfer_ctx) {
		.bm_bits = drbd_bm_bits(device),
		.bm_words = drbd_bm_words(device),
	};

	for(;;) {
		if (pi->cmd == P_BITMAP)
			err = receive_bitmap_plain(peer_device, pi->size, pi->data, &c);
		else if (pi->cmd == P_COMPRESSED_BITMAP) {
			/* MAYBE: sanity check that we speak proto >= 90,
			 * and the feature is enabled! */
			struct p_compressed_bm *p = pi->data;

			if (pi->size > DRBD_SOCKET_BUFFER_SIZE - drbd_header_size(connection)) {
				drbd_err(device, "ReportCBitmap packet too large\n");
				err = -EIO;
				goto out;
			}
			if (pi->size <= sizeof(*p)) {
				drbd_err(device, "ReportCBitmap packet too small (l:%u)\n", pi->size);
				err = -EIO;
				goto out;
			}
			err = drbd_recv_all(peer_device->connection, p, pi->size);
			if (err)
			       goto out;
			err = decode_bitmap_c(peer_device, p, &c, pi->size);
		} else {
			drbd_warn(device, "receive_bitmap: cmd neither ReportBitMap nor ReportCBitMap (is 0x%x)", pi->cmd);
			err = -EIO;
			goto out;
		}

		c.packets[pi->cmd == P_BITMAP]++;
		c.bytes[pi->cmd == P_BITMAP] += drbd_header_size(connection) + pi->size;

		if (err <= 0) {
			if (err < 0)
				goto out;
			break;
		}
		err = drbd_recv_header(peer_device->connection, pi);
		if (err)
			goto out;
	}

	INFO_bm_xfer_stats(peer_device, "receive", &c);

	if (peer_device->repl_state[NOW] == L_WF_BITMAP_T) {
		enum drbd_state_rv rv;

		err = drbd_send_bitmap(device, peer_device);
		if (err)
			goto out;
		/* Omit CS_WAIT_COMPLETE and CS_SERIALIZE with this state
		 * transition to avoid deadlocks. */
		rv = stable_change_repl_state(peer_device, L_WF_SYNC_UUID, CS_VERBOSE);
		D_ASSERT(device, rv == SS_SUCCESS);
	} else if (peer_device->repl_state[NOW] != L_WF_BITMAP_S) {
		/* admin may have requested C_DISCONNECTING,
		 * other threads may have noticed network errors */
		drbd_info(device, "unexpected repl_state (%s) in receive_bitmap\n",
		    drbd_conn_str(peer_device->repl_state[NOW]));
	}
	err = 0;

 out:
	drbd_bm_unlock(device);
	if (!err && peer_device->repl_state[NOW] == L_WF_BITMAP_S)
		drbd_start_resync(peer_device, L_SYNC_SOURCE);
	return err;
}

STATIC int receive_skip(struct drbd_connection *connection, struct packet_info *pi)
{
	drbd_warn(connection, "skipping unknown optional packet type %d, l: %d!\n",
		 pi->cmd, pi->size);

	return ignore_remaining_packet(connection, pi);
}

STATIC int receive_UnplugRemote(struct drbd_connection *connection, struct packet_info *pi)
{
	struct drbd_peer_device *peer_device;

	peer_device = conn_peer_device(connection, pi->vnr);
	if (!peer_device)
		return -EIO;

	/* Make sure we've acked all the TCP data associated
	 * with the data requests being unplugged */
	drbd_tcp_quickack(peer_device->connection->data.socket);

	return 0;
}

STATIC int receive_out_of_sync(struct drbd_connection *connection, struct packet_info *pi)
{
	struct drbd_peer_device *peer_device;
	struct drbd_device *device;
	struct p_block_desc *p = pi->data;

	peer_device = conn_peer_device(connection, pi->vnr);
	if (!peer_device)
		return -EIO;
	device = peer_device->device;

	switch (peer_device->repl_state[NOW]) {
	case L_WF_SYNC_UUID:
	case L_WF_BITMAP_T:
	case L_BEHIND:
			break;
	default:
		drbd_err(device, "ASSERT FAILED cstate = %s, expected: WFSyncUUID|WFBitMapT|Behind\n",
				drbd_conn_str(peer_device->repl_state[NOW]));
	}

	drbd_set_out_of_sync(peer_device, be64_to_cpu(p->sector), be32_to_cpu(p->blksize));

	return 0;
}

struct data_cmd {
	int expect_payload;
	size_t pkt_size;
	int (*fn)(struct drbd_connection *, struct packet_info *);
};

static struct data_cmd drbd_cmd_handler[] = {
	[P_DATA]	    = { 1, sizeof(struct p_data), receive_Data },
	[P_DATA_REPLY]	    = { 1, sizeof(struct p_data), receive_DataReply },
	[P_RS_DATA_REPLY]   = { 1, sizeof(struct p_data), receive_RSDataReply } ,
	[P_BARRIER]	    = { 0, sizeof(struct p_barrier), receive_Barrier } ,
	[P_BITMAP]	    = { 1, 0, receive_bitmap } ,
	[P_COMPRESSED_BITMAP] = { 1, 0, receive_bitmap } ,
	[P_UNPLUG_REMOTE]   = { 0, 0, receive_UnplugRemote },
	[P_DATA_REQUEST]    = { 0, sizeof(struct p_block_req), receive_DataRequest },
	[P_RS_DATA_REQUEST] = { 0, sizeof(struct p_block_req), receive_DataRequest },
	[P_SYNC_PARAM]	    = { 1, 0, receive_SyncParam },
	[P_SYNC_PARAM89]    = { 1, 0, receive_SyncParam },
	[P_PROTOCOL]        = { 1, sizeof(struct p_protocol), receive_protocol },
	[P_UUIDS]	    = { 0, sizeof(struct p_uuids), receive_uuids },
	[P_SIZES]	    = { 0, sizeof(struct p_sizes), receive_sizes },
	[P_STATE]	    = { 0, sizeof(struct p_state), receive_state },
	[P_STATE_CHG_REQ]   = { 0, sizeof(struct p_req_state), receive_req_state },
	[P_SYNC_UUID]       = { 0, sizeof(struct p_rs_uuid), receive_sync_uuid },
	[P_OV_REQUEST]      = { 0, sizeof(struct p_block_req), receive_DataRequest },
	[P_OV_REPLY]        = { 1, sizeof(struct p_block_req), receive_DataRequest },
	[P_CSUM_RS_REQUEST] = { 1, sizeof(struct p_block_req), receive_DataRequest },
	[P_DELAY_PROBE]     = { 0, sizeof(struct p_delay_probe93), receive_skip },
	[P_OUT_OF_SYNC]     = { 0, sizeof(struct p_block_desc), receive_out_of_sync },
	[P_CONN_ST_CHG_REQ] = { 0, sizeof(struct p_req_state), receive_req_state },
	[P_PROTOCOL_UPDATE] = { 1, sizeof(struct p_protocol), receive_protocol },
	[P_CONN_ST_CHG_PREPARE] = { 0, sizeof(struct p_req_state), receive_req_state },
	[P_CONN_ST_CHG_ABORT] = { 0, sizeof(struct p_req_state), receive_req_state },
};

STATIC void drbdd(struct drbd_connection *connection)
{
	struct packet_info pi;
	size_t shs; /* sub header size */
	int err;

	while (get_t_state(&connection->receiver) == RUNNING) {
		struct data_cmd *cmd;

		drbd_thread_current_set_cpu(&connection->receiver);
		if (drbd_recv_header(connection, &pi))
			goto err_out;

		cmd = &drbd_cmd_handler[pi.cmd];
		if (unlikely(pi.cmd >= ARRAY_SIZE(drbd_cmd_handler) || !cmd->fn)) {
			drbd_err(connection, "Unexpected data packet %s (0x%04x)",
				 cmdname(pi.cmd), pi.cmd);
			goto err_out;
		}

		shs = cmd->pkt_size;
		if (pi.size > shs && !cmd->expect_payload) {
			drbd_err(connection, "No payload expected %s l:%d\n",
				 cmdname(pi.cmd), pi.size);
			goto err_out;
		}

		if (shs) {
			err = drbd_recv_all_warn(connection, pi.data, shs);
			if (err)
				goto err_out;
			pi.size -= shs;
		}

		err = cmd->fn(connection, &pi);
		if (err) {
			drbd_err(connection, "error receiving %s, e: %d l: %d!\n",
				 cmdname(pi.cmd), err, pi.size);
			goto err_out;
		}
	}
	return;

    err_out:
	change_cstate(connection, C_PROTOCOL_ERROR, CS_HARD);
}

STATIC void conn_disconnect(struct drbd_connection *connection)
{
	struct drbd_peer_device *peer_device;
	enum drbd_conn_state oc;
	unsigned long irq_flags;
	int vnr;

	if (connection->cstate[NOW] == C_STANDALONE)
		return;

	/* We are about to start the cleanup after connection loss.
	 * Make sure drbd_make_request knows about that.
	 * Usually we should be in some network failure state already,
	 * but just in case we are not, we fix it up here.
	 */
	change_cstate(connection, C_NETWORK_FAILURE, CS_HARD);

	/* asender does not clean up anything. it must not interfere, either */
	drbd_thread_stop(&connection->asender);
	drbd_free_sock(connection);

	rcu_read_lock();
	idr_for_each_entry(&connection->peer_devices, peer_device, vnr) {
		struct drbd_device *device = peer_device->device;
		kref_get(&device->kref);
		rcu_read_unlock();
		drbd_disconnected(peer_device);
		kref_put(&device->kref, drbd_destroy_device);
		rcu_read_lock();
	}
	rcu_read_unlock();

	if (!list_empty(&connection->current_epoch->list))
		drbd_err(connection, "ASSERTION FAILED: connection->current_epoch->list not empty\n");
	/* ok, no more ee's on the fly, it is safe to reset the epoch_size */
	atomic_set(&connection->current_epoch->epoch_size, 0);

	drbd_info(connection, "Connection closed\n");

	if (connection->resource->role[NOW] == R_PRIMARY && conn_highest_pdsk(connection) >= D_UNKNOWN)
		conn_try_outdate_peer_async(connection);

	begin_state_change(connection->resource, &irq_flags, CS_VERBOSE | CS_LOCAL_ONLY);
	oc = connection->cstate[NOW];
	if (oc >= C_UNCONNECTED)
		__change_cstate(connection, C_UNCONNECTED);
	end_state_change(connection->resource, &irq_flags);

	if (oc == C_DISCONNECTING)
		change_cstate(connection, C_STANDALONE, CS_VERBOSE | CS_HARD | CS_LOCAL_ONLY);
}

static int drbd_disconnected(struct drbd_peer_device *peer_device)
{
	struct drbd_device *device = peer_device->device;
	unsigned int i;

	/* wait for current activity to cease. */
	spin_lock_irq(&device->resource->req_lock);
	_drbd_wait_ee_list_empty(device, &device->active_ee);
	_drbd_wait_ee_list_empty(device, &device->sync_ee);
	_drbd_wait_ee_list_empty(device, &device->read_ee);
	spin_unlock_irq(&device->resource->req_lock);

	/* We do not have data structures that would allow us to
	 * get the rs_pending_cnt down to 0 again.
	 *  * On L_SYNC_TARGET we do not have any data structures describing
	 *    the pending RSDataRequest's we have sent.
	 *  * On L_SYNC_SOURCE there is no data structure that tracks
	 *    the P_RS_DATA_REPLY blocks that we sent to the SyncTarget.
	 *  And no, it is not the sum of the reference counts in the
	 *  resync_LRU. The resync_LRU tracks the whole operation including
	 *  the disk-IO, while the rs_pending_cnt only tracks the blocks
	 *  on the fly. */
	drbd_rs_cancel_all(peer_device);
	peer_device->rs_total = 0;
	peer_device->rs_failed = 0;
	atomic_set(&peer_device->rs_pending_cnt, 0);
	wake_up(&device->misc_wait);

	del_timer_sync(&peer_device->resync_timer);
	resync_timer_fn((unsigned long)peer_device);

	/* wait for all w_e_end_data_req, w_e_end_rsdata_req, w_send_barrier,
	 * w_make_resync_request etc. which may still be on the worker queue
	 * to be "canceled" */
	drbd_flush_workqueue(&peer_device->connection->data.work);

	drbd_finish_peer_reqs(device);

	/* This second workqueue flush is necessary, since drbd_finish_peer_reqs()
	   might have issued a work again. The one before drbd_finish_peer_reqs() is
	   necessary to reclain net_ee in drbd_finish_peer_reqs(). */
	drbd_flush_workqueue(&peer_device->connection->data.work);

	kfree(peer_device->p_uuid);
	peer_device->p_uuid = NULL;

	if (!drbd_suspended(device))
		tl_clear(peer_device->connection);

	drbd_md_sync(device);

	/* serialize with bitmap writeout triggered by the state change,
	 * if any. */
	wait_event(device->misc_wait, list_empty(&device->pending_bitmap_work));

	/* tcp_close and release of sendpage pages can be deferred.  I don't
	 * want to use SO_LINGER, because apparently it can be deferred for
	 * more than 20 seconds (longest time I checked).
	 *
	 * Actually we don't care for exactly when the network stack does its
	 * put_page(), but release our reference on these pages right here.
	 */
	i = drbd_free_peer_reqs(device, &device->net_ee);
	if (i)
		drbd_info(device, "net_ee not empty, killed %u entries\n", i);
	i = atomic_read(&device->pp_in_use_by_net);
	if (i)
		drbd_info(device, "pp_in_use_by_net = %d, expected 0\n", i);
	i = atomic_read(&device->pp_in_use);
	if (i)
		drbd_info(device, "pp_in_use = %d, expected 0\n", i);

	D_ASSERT(device, list_empty(&device->read_ee));
	D_ASSERT(device, list_empty(&device->active_ee));
	D_ASSERT(device, list_empty(&device->sync_ee));
	D_ASSERT(device, list_empty(&device->done_ee));

	return 0;
}

/*
 * We support PRO_VERSION_MIN to PRO_VERSION_MAX. The protocol version
 * we can agree on is stored in agreed_pro_version.
 *
 * feature flags and the reserved array should be enough room for future
 * enhancements of the handshake protocol, and possible plugins...
 *
 * for now, they are expected to be zero, but ignored.
 */
STATIC int drbd_send_features(struct drbd_connection *connection)
{
	struct drbd_socket *sock;
	struct p_connection_features *p;

	sock = &connection->data;
	p = conn_prepare_command(connection, sock);
	if (!p)
		return -EIO;
	memset(p, 0, sizeof(*p));
	p->protocol_min = cpu_to_be32(PRO_VERSION_MIN);
	p->protocol_max = cpu_to_be32(PRO_VERSION_MAX);
	return conn_send_command(connection, sock, P_CONNECTION_FEATURES, sizeof(*p), NULL, 0);
}

/*
 * return values:
 *   1 yes, we have a valid connection
 *   0 oops, did not work out, please try again
 *  -1 peer talks different language,
 *     no point in trying again, please go standalone.
 */
STATIC int drbd_do_features(struct drbd_connection *connection)
{
	/* ASSERT current == connection->receiver ... */
	struct p_connection_features *p;
	const int expect = sizeof(struct p_connection_features);
	struct packet_info pi;
	int err;

	err = drbd_send_features(connection);
	if (err)
		return 0;

	err = drbd_recv_header(connection, &pi);
	if (err)
		return 0;

	if (pi.cmd != P_CONNECTION_FEATURES) {
		drbd_err(connection, "expected ConnectionFeatures packet, received: %s (0x%04x)\n",
			 cmdname(pi.cmd), pi.cmd);
		return -1;
	}

	if (pi.size != expect) {
		drbd_err(connection, "expected ConnectionFeatures length: %u, received: %u\n",
		     expect, pi.size);
		return -1;
	}

	p = pi.data;
	err = drbd_recv_all_warn(connection, p, expect);
	if (err)
		return 0;

	p->protocol_min = be32_to_cpu(p->protocol_min);
	p->protocol_max = be32_to_cpu(p->protocol_max);
	if (p->protocol_max == 0)
		p->protocol_max = p->protocol_min;

	if (PRO_VERSION_MAX < p->protocol_min ||
	    PRO_VERSION_MIN > p->protocol_max) {
		drbd_err(connection, "incompatible DRBD dialects: "
		    "I support %d-%d, peer supports %d-%d\n",
		    PRO_VERSION_MIN, PRO_VERSION_MAX,
		    p->protocol_min, p->protocol_max);
		return -1;
	}

	connection->agreed_pro_version = min_t(int, PRO_VERSION_MAX, p->protocol_max);

	if (connection->agreed_pro_version < 110) {
		struct drbd_connection *connection2;

		for_each_connection(connection2, connection->resource) {
			if (connection == connection2)
				continue;
			drbd_err(connection, "Peer supports protocols %d-%d, but "
				 "multiple connections are only supported in protocol "
				 "110 and above\n", p->protocol_min, p->protocol_max);
			return -1;
		}
	}

	drbd_info(connection, "Handshake successful: "
	     "Agreed network protocol version %d\n", connection->agreed_pro_version);

	return 1;
}

#if !defined(CONFIG_CRYPTO_HMAC) && !defined(CONFIG_CRYPTO_HMAC_MODULE)
STATIC int drbd_do_auth(struct drbd_connection *connection)
{
	drbd_err(device, "This kernel was build without CONFIG_CRYPTO_HMAC.\n");
	drbd_err(device, "You need to disable 'cram-hmac-alg' in drbd.conf.\n");
	return -1;
}
#else
#define CHALLENGE_LEN 64

/* Return value:
	1 - auth succeeded,
	0 - failed, try again (network error),
	-1 - auth failed, don't try again.
*/

STATIC int drbd_do_auth(struct drbd_connection *connection)
{
	struct drbd_socket *sock;
	char my_challenge[CHALLENGE_LEN];  /* 64 Bytes... */
	struct scatterlist sg;
	char *response = NULL;
	char *right_response = NULL;
	char *peers_ch = NULL;
	unsigned int key_len;
	char secret[SHARED_SECRET_MAX]; /* 64 byte */
	unsigned int resp_size;
	struct hash_desc desc;
	struct packet_info pi;
	struct net_conf *nc;
	int err, rv;

	/* FIXME: Put the challenge/response into the preallocated socket buffer.  */

	rcu_read_lock();
	nc = rcu_dereference(connection->net_conf);
	key_len = strlen(nc->shared_secret);
	memcpy(secret, nc->shared_secret, key_len);
	rcu_read_unlock();

	desc.tfm = connection->cram_hmac_tfm;
	desc.flags = 0;

	rv = crypto_hash_setkey(connection->cram_hmac_tfm, (u8 *)secret, key_len);
	if (rv) {
		drbd_err(connection, "crypto_hash_setkey() failed with %d\n", rv);
		rv = -1;
		goto fail;
	}

	get_random_bytes(my_challenge, CHALLENGE_LEN);

	sock = &connection->data;
	if (!conn_prepare_command(connection, sock)) {
		rv = 0;
		goto fail;
	}
	rv = !conn_send_command(connection, sock, P_AUTH_CHALLENGE, 0,
				my_challenge, CHALLENGE_LEN);
	if (!rv)
		goto fail;

	err = drbd_recv_header(connection, &pi);
	if (err) {
		rv = 0;
		goto fail;
	}

	if (pi.cmd != P_AUTH_CHALLENGE) {
		drbd_err(connection, "expected AuthChallenge packet, received: %s (0x%04x)\n",
			 cmdname(pi.cmd), pi.cmd);
		rv = 0;
		goto fail;
	}

	if (pi.size > CHALLENGE_LEN * 2) {
		drbd_err(connection, "expected AuthChallenge payload too big.\n");
		rv = -1;
		goto fail;
	}

	peers_ch = kmalloc(pi.size, GFP_NOIO);
	if (peers_ch == NULL) {
		drbd_err(connection, "kmalloc of peers_ch failed\n");
		rv = -1;
		goto fail;
	}

	err = drbd_recv_all_warn(connection, peers_ch, pi.size);
	if (err) {
		rv = 0;
		goto fail;
	}

	resp_size = crypto_hash_digestsize(connection->cram_hmac_tfm);
	response = kmalloc(resp_size, GFP_NOIO);
	if (response == NULL) {
		drbd_err(connection, "kmalloc of response failed\n");
		rv = -1;
		goto fail;
	}

	sg_init_table(&sg, 1);
	sg_set_buf(&sg, peers_ch, pi.size);

	rv = crypto_hash_digest(&desc, &sg, sg.length, response);
	if (rv) {
		drbd_err(connection, "crypto_hash_digest() failed with %d\n", rv);
		rv = -1;
		goto fail;
	}

	if (!conn_prepare_command(connection, sock)) {
		rv = 0;
		goto fail;
	}
	rv = !conn_send_command(connection, sock, P_AUTH_RESPONSE, 0,
				response, resp_size);
	if (!rv)
		goto fail;

	err = drbd_recv_header(connection, &pi);
	if (err) {
		rv = 0;
		goto fail;
	}

	if (pi.cmd != P_AUTH_RESPONSE) {
		drbd_err(connection, "expected AuthResponse packet, received: %s (0x%04x)\n",
			 cmdname(pi.cmd), pi.cmd);
		rv = 0;
		goto fail;
	}

	if (pi.size != resp_size) {
		drbd_err(connection, "expected AuthResponse payload of wrong size\n");
		rv = 0;
		goto fail;
	}

	err = drbd_recv_all_warn(connection, response , resp_size);
	if (err) {
		rv = 0;
		goto fail;
	}

	right_response = kmalloc(resp_size, GFP_NOIO);
	if (right_response == NULL) {
		drbd_err(connection, "kmalloc of right_response failed\n");
		rv = -1;
		goto fail;
	}

	sg_set_buf(&sg, my_challenge, CHALLENGE_LEN);

	rv = crypto_hash_digest(&desc, &sg, sg.length, right_response);
	if (rv) {
		drbd_err(connection, "crypto_hash_digest() failed with %d\n", rv);
		rv = -1;
		goto fail;
	}

	rv = !memcmp(response, right_response, resp_size);

	if (rv)
		drbd_info(connection, "Peer authenticated using %d bytes HMAC\n",
		     resp_size);
	else
		rv = -1;

 fail:
	kfree(peers_ch);
	kfree(response);
	kfree(right_response);

	return rv;
}
#endif

int drbd_receiver(struct drbd_thread *thi)
{
	struct drbd_connection *connection = thi->connection;
	int h;

	drbd_info(connection, "receiver (re)started\n");

	do {
		h = conn_connect(connection);
		if (h == 0) {
			conn_disconnect(connection);
			schedule_timeout_interruptible(HZ);
		}
		if (h == -1) {
			drbd_warn(connection, "Discarding network configuration.\n");
			change_cstate(connection, C_DISCONNECTING, CS_HARD);
		}
	} while (h == 0);

	if (h > 0)
		drbdd(connection);

	conn_disconnect(connection);

	drbd_info(connection, "receiver terminated\n");
	return 0;
}

/* ********* acknowledge sender ******** */

STATIC int got_RqSReply(struct drbd_connection *connection, struct packet_info *pi)
{
	struct p_req_state_reply *p = pi->data;
	int retcode = be32_to_cpu(p->retcode);

	if (retcode >= SS_SUCCESS) {
		set_bit(CONN_WD_ST_CHG_OKAY, &connection->flags);
	} else {
		set_bit(CONN_WD_ST_CHG_FAIL, &connection->flags);
		drbd_err(connection, "Requested state change failed by peer: %s (%d)\n",
			drbd_set_st_err_str(retcode), retcode);
	}
	wake_up(&connection->resource->state_wait);
	wake_up(&connection->ping_wait);

	return 0;
}

STATIC int got_Ping(struct drbd_connection *connection, struct packet_info *pi)
{
	return drbd_send_ping_ack(connection);

}

STATIC int got_PingAck(struct drbd_connection *connection, struct packet_info *pi)
{
	if (!test_and_set_bit(GOT_PING_ACK, &connection->flags))
		wake_up(&connection->ping_wait);

	return 0;
}

STATIC int got_IsInSync(struct drbd_connection *connection, struct packet_info *pi)
{
	struct drbd_peer_device *peer_device;
	struct drbd_device *device;
	struct p_block_ack *p = pi->data;
	sector_t sector = be64_to_cpu(p->sector);
	int blksize = be32_to_cpu(p->blksize);

	peer_device = conn_peer_device(connection, pi->vnr);
	if (!peer_device)
		return -EIO;
	device = peer_device->device;

	D_ASSERT(device, peer_device->connection->agreed_pro_version >= 89);

	update_peer_seq(peer_device, be32_to_cpu(p->seq_num));

	if (get_ldev(device)) {
		drbd_rs_complete_io(peer_device, sector);
		drbd_set_in_sync(peer_device, sector, blksize);
		/* rs_same_csums is supposed to count in units of BM_BLOCK_SIZE */
		peer_device->rs_same_csum += (blksize >> BM_BLOCK_SHIFT);
		put_ldev(device);
	}
	dec_rs_pending(peer_device);
	atomic_add(blksize >> 9, &peer_device->rs_sect_in);

	return 0;
}

static int
validate_req_change_req_state(struct drbd_device *device, u64 id, sector_t sector,
			      struct rb_root *root, const char *func,
			      enum drbd_req_event what, bool missing_ok)
{
	struct drbd_request *req;
	struct bio_and_error m;

	spin_lock_irq(&device->resource->req_lock);
	req = find_request(device, root, id, sector, missing_ok, func);
	if (unlikely(!req)) {
		spin_unlock_irq(&device->resource->req_lock);
		return -EIO;
	}
	__req_mod(req, what, &m);
	spin_unlock_irq(&device->resource->req_lock);

	if (m.bio)
		complete_master_bio(device, &m);
	return 0;
}

STATIC int got_BlockAck(struct drbd_connection *connection, struct packet_info *pi)
{
	struct drbd_peer_device *peer_device;
	struct drbd_device *device;
	struct p_block_ack *p = pi->data;
	sector_t sector = be64_to_cpu(p->sector);
	int blksize = be32_to_cpu(p->blksize);
	enum drbd_req_event what;

	peer_device = conn_peer_device(connection, pi->vnr);
	if (!peer_device)
		return -EIO;
	device = peer_device->device;

	update_peer_seq(peer_device, be32_to_cpu(p->seq_num));

	if (p->block_id == ID_SYNCER) {
		drbd_set_in_sync(peer_device, sector, blksize);
		dec_rs_pending(peer_device);
		return 0;
	}
	switch (pi->cmd) {
	case P_RS_WRITE_ACK:
		what = WRITE_ACKED_BY_PEER_AND_SIS;
		break;
	case P_WRITE_ACK:
		what = WRITE_ACKED_BY_PEER;
		break;
	case P_RECV_ACK:
		what = RECV_ACKED_BY_PEER;
		break;
	case P_DISCARD_WRITE:
		what = DISCARD_WRITE;
		break;
	case P_RETRY_WRITE:
		what = POSTPONE_WRITE;
		break;
	default:
		BUG();
	}

	return validate_req_change_req_state(device, p->block_id, sector,
					     &device->write_requests, __func__,
					     what, false);
}

STATIC int got_NegAck(struct drbd_connection *connection, struct packet_info *pi)
{
	struct drbd_peer_device *peer_device;
	struct drbd_device *device;
	struct p_block_ack *p = pi->data;
	sector_t sector = be64_to_cpu(p->sector);
	int size = be32_to_cpu(p->blksize);
	int err;

	peer_device = conn_peer_device(connection, pi->vnr);
	if (!peer_device)
		return -EIO;
	device = peer_device->device;

	update_peer_seq(peer_device, be32_to_cpu(p->seq_num));

	if (p->block_id == ID_SYNCER) {
		dec_rs_pending(peer_device);
		drbd_rs_failed_io(peer_device, sector, size);
		return 0;
	}

	err = validate_req_change_req_state(device, p->block_id, sector,
					    &device->write_requests, __func__,
					    NEG_ACKED, true);
	if (err) {
		/* Protocol A has no P_WRITE_ACKs, but has P_NEG_ACKs.
		   The master bio might already be completed, therefore the
		   request is no longer in the collision hash. */
		/* In Protocol B we might already have got a P_RECV_ACK
		   but then get a P_NEG_ACK afterwards. */
		drbd_set_out_of_sync(peer_device, sector, size);
	}
	return 0;
}

STATIC int got_NegDReply(struct drbd_connection *connection, struct packet_info *pi)
{
	struct drbd_peer_device *peer_device;
	struct drbd_device *device;
	struct p_block_ack *p = pi->data;
	sector_t sector = be64_to_cpu(p->sector);

	peer_device = conn_peer_device(connection, pi->vnr);
	if (!peer_device)
		return -EIO;
	device = peer_device->device;

	update_peer_seq(peer_device, be32_to_cpu(p->seq_num));

	drbd_err(device, "Got NegDReply; Sector %llus, len %u.\n",
		 (unsigned long long)sector, be32_to_cpu(p->blksize));

	return validate_req_change_req_state(device, p->block_id, sector,
					     &device->read_requests, __func__,
					     NEG_ACKED, false);
}

STATIC int got_NegRSDReply(struct drbd_connection *connection, struct packet_info *pi)
{
	struct drbd_peer_device *peer_device;
	struct drbd_device *device;
	sector_t sector;
	int size;
	struct p_block_ack *p = pi->data;

	peer_device = conn_peer_device(connection, pi->vnr);
	if (!peer_device)
		return -EIO;
	device = peer_device->device;

	sector = be64_to_cpu(p->sector);
	size = be32_to_cpu(p->blksize);

	update_peer_seq(peer_device, be32_to_cpu(p->seq_num));

	dec_rs_pending(peer_device);

	if (get_ldev_if_state(device, D_FAILED)) {
		drbd_rs_complete_io(peer_device, sector);
		switch (pi->cmd) {
		case P_NEG_RS_DREPLY:
			drbd_rs_failed_io(peer_device, sector, size);
		case P_RS_CANCEL:
			break;
		default:
			BUG();
		}
		put_ldev(device);
	}

	return 0;
}

STATIC int got_BarrierAck(struct drbd_connection *connection, struct packet_info *pi)
{
	struct drbd_peer_device *peer_device;
	struct drbd_device *device;
	struct p_barrier_ack *p = pi->data;

	peer_device = conn_peer_device(connection, pi->vnr);
	if (!peer_device)
		return -EIO;
	device = peer_device->device;

	tl_release(peer_device->connection, p->barrier, be32_to_cpu(p->set_size));

	if (peer_device->repl_state[NOW] == L_AHEAD &&
	    atomic_read(&device->ap_in_flight) == 0 &&
	    !test_and_set_bit(AHEAD_TO_SYNC_SOURCE, &device->flags)) {
		peer_device->start_resync_timer.expires = jiffies + HZ;
		add_timer(&peer_device->start_resync_timer);
	}

	return 0;
}

STATIC int got_OVResult(struct drbd_connection *connection, struct packet_info *pi)
{
	struct drbd_peer_device *peer_device;
	struct drbd_device *device;
	struct p_block_ack *p = pi->data;
	sector_t sector;
	int size;

	peer_device = conn_peer_device(connection, pi->vnr);
	if (!peer_device)
		return -EIO;
	device = peer_device->device;

	sector = be64_to_cpu(p->sector);
	size = be32_to_cpu(p->blksize);

	update_peer_seq(peer_device, be32_to_cpu(p->seq_num));

	if (be64_to_cpu(p->block_id) == ID_OUT_OF_SYNC)
		drbd_ov_out_of_sync_found(peer_device, sector, size);
	else
		ov_out_of_sync_print(peer_device);

	if (!get_ldev(device))
		return 0;

	drbd_rs_complete_io(peer_device, sector);
	dec_rs_pending(peer_device);

	--peer_device->ov_left;

	/* let's advance progress step marks only for every other megabyte */
	if ((peer_device->ov_left & 0x200) == 0x200)
		drbd_advance_rs_marks(peer_device, peer_device->ov_left);

	if (peer_device->ov_left == 0) {
		struct drbd_peer_device_work *dw = kmalloc(sizeof(*dw), GFP_NOIO);
		if (dw) {
			dw->w.cb = w_ov_finished;
			dw->peer_device = peer_device;
			drbd_queue_work(&peer_device->connection->data.work, &dw->w);
		} else {
			drbd_err(device, "kmalloc(dw) failed.");
			ov_out_of_sync_print(peer_device);
			drbd_resync_finished(peer_device);
		}
	}
	put_ldev(device);
	return 0;
}

STATIC int got_skip(struct drbd_connection *connection, struct packet_info *pi)
{
	return 0;
}

static int connection_finish_peer_reqs(struct drbd_connection *connection)
{
	struct drbd_peer_device *peer_device;
	int vnr, not_empty = 0;

	do {
		clear_bit(SIGNAL_ASENDER, &connection->flags);
		flush_signals(current);

		rcu_read_lock();
		idr_for_each_entry(&connection->peer_devices, peer_device, vnr) {
			struct drbd_device *device = peer_device->device;
			kref_get(&device->kref);
			rcu_read_unlock();
			if (drbd_finish_peer_reqs(device)) {
				kref_put(&device->kref, drbd_destroy_device);
				return 1;
			}
			kref_put(&device->kref, drbd_destroy_device);
			rcu_read_lock();
		}
		set_bit(SIGNAL_ASENDER, &connection->flags);

		spin_lock_irq(&connection->resource->req_lock);
		idr_for_each_entry(&connection->peer_devices, peer_device, vnr) {
			struct drbd_device *device = peer_device->device;
			not_empty = !list_empty(&device->done_ee);
			if (not_empty)
				break;
		}
		spin_unlock_irq(&connection->resource->req_lock);
		rcu_read_unlock();
	} while (not_empty);

	return 0;
}

struct asender_cmd {
	size_t pkt_size;
	int (*fn)(struct drbd_connection *connection, struct packet_info *);
};

static struct asender_cmd asender_tbl[] = {
	[P_PING]	    = { 0, got_Ping },
	[P_PING_ACK]	    = { 0, got_PingAck },
	[P_RECV_ACK]	    = { sizeof(struct p_block_ack), got_BlockAck },
	[P_WRITE_ACK]	    = { sizeof(struct p_block_ack), got_BlockAck },
	[P_RS_WRITE_ACK]    = { sizeof(struct p_block_ack), got_BlockAck },
	[P_DISCARD_WRITE]   = { sizeof(struct p_block_ack), got_BlockAck },
	[P_NEG_ACK]	    = { sizeof(struct p_block_ack), got_NegAck },
	[P_NEG_DREPLY]	    = { sizeof(struct p_block_ack), got_NegDReply },
	[P_NEG_RS_DREPLY]   = { sizeof(struct p_block_ack), got_NegRSDReply },
	[P_OV_RESULT]	    = { sizeof(struct p_block_ack), got_OVResult },
	[P_BARRIER_ACK]	    = { sizeof(struct p_barrier_ack), got_BarrierAck },
	[P_STATE_CHG_REPLY] = { sizeof(struct p_req_state_reply), got_RqSReply },
	[P_RS_IS_IN_SYNC]   = { sizeof(struct p_block_ack), got_IsInSync },
	[P_DELAY_PROBE]     = { sizeof(struct p_delay_probe93), got_skip },
	[P_RS_CANCEL]       = { sizeof(struct p_block_ack), got_NegRSDReply },
	[P_CONN_ST_CHG_REPLY]={ sizeof(struct p_req_state_reply), got_RqSReply },
	[P_RETRY_WRITE]	    = { sizeof(struct p_block_ack), got_BlockAck },
};

int drbd_asender(struct drbd_thread *thi)
{
	struct drbd_connection *connection = thi->connection;
	struct asender_cmd *cmd = NULL;
	struct packet_info pi;
	int rv;
	void *buf    = connection->meta.rbuf;
	int received = 0;
	unsigned int header_size = drbd_header_size(connection);
	int expect   = header_size;
	bool ping_timeout_active = false;
	struct net_conf *nc;
	int ping_timeo, tcp_cork, ping_int;

	current->policy = SCHED_RR;  /* Make this a realtime task! */
	current->rt_priority = 2;    /* more important than all other tasks */

	while (get_t_state(thi) == RUNNING) {
		drbd_thread_current_set_cpu(thi);

		rcu_read_lock();
		nc = rcu_dereference(connection->net_conf);
		ping_timeo = nc->ping_timeo;
		tcp_cork = nc->tcp_cork;
		ping_int = nc->ping_int;
		rcu_read_unlock();

		if (test_and_clear_bit(SEND_PING, &connection->flags)) {
			if (drbd_send_ping(connection)) {
				drbd_err(connection, "drbd_send_ping has failed\n");
				goto reconnect;
			}
			connection->meta.socket->sk->sk_rcvtimeo = ping_timeo * HZ / 10;
			ping_timeout_active = true;
		}

		/* TODO: conditionally cork; it may hurt latency if we cork without
		   much to send */
		if (tcp_cork)
			drbd_tcp_cork(connection->meta.socket);
		if (connection_finish_peer_reqs(connection)) {
			drbd_err(connection, "connection_finish_peer_reqs() failed\n");
			goto reconnect;
		}
		/* but unconditionally uncork unless disabled */
		if (tcp_cork)
			drbd_tcp_uncork(connection->meta.socket);

		/* short circuit, recv_msg would return EINTR anyways. */
		if (signal_pending(current))
			continue;

		rv = drbd_recv_short(connection->meta.socket, buf, expect-received, 0);
		clear_bit(SIGNAL_ASENDER, &connection->flags);

		flush_signals(current);

		/* Note:
		 * -EINTR	 (on meta) we got a signal
		 * -EAGAIN	 (on meta) rcvtimeo expired
		 * -ECONNRESET	 other side closed the connection
		 * -ERESTARTSYS  (on data) we got a signal
		 * rv <  0	 other than above: unexpected error!
		 * rv == expected: full header or command
		 * rv <  expected: "woken" by signal during receive
		 * rv == 0	 : "connection shut down by peer"
		 */
		if (likely(rv > 0)) {
			received += rv;
			buf	 += rv;
		} else if (rv == 0) {
			drbd_err(connection, "meta connection shut down by peer.\n");
			goto reconnect;
		} else if (rv == -EAGAIN) {
			/* If the data socket received something meanwhile,
			 * that is good enough: peer is still alive. */
			if (time_after(connection->last_received,
				jiffies - connection->meta.socket->sk->sk_rcvtimeo))
				continue;
			if (ping_timeout_active) {
				drbd_err(connection, "PingAck did not arrive in time.\n");
				goto reconnect;
			}
			set_bit(SEND_PING, &connection->flags);
			continue;
		} else if (rv == -EINTR) {
			continue;
		} else {
			drbd_err(connection, "sock_recvmsg returned %d\n", rv);
			goto reconnect;
		}

		if (received == expect && cmd == NULL) {
			if (decode_header(connection, connection->meta.rbuf, &pi))
				goto reconnect;
			cmd = &asender_tbl[pi.cmd];
			if (pi.cmd >= ARRAY_SIZE(asender_tbl) || !cmd->fn) {
				drbd_err(connection, "Unexpected meta packet %s (0x%04x)\n",
					 cmdname(pi.cmd), pi.cmd);
				goto disconnect;
			}
			expect = header_size + cmd->pkt_size;
			if (pi.size != expect - header_size) {
				drbd_err(connection, "Wrong packet size on meta (c: %d, l: %d)\n",
					pi.cmd, pi.size);
				goto reconnect;
			}
		}
		if (received == expect) {
			bool err;

			err = cmd->fn(connection, &pi);
			if (err) {
				drbd_err(connection, "%pf failed\n", cmd->fn);
				goto reconnect;
			}

			connection->last_received = jiffies;

			if (cmd == &asender_tbl[P_PING_ACK]) {
				/* restore idle timeout */
				connection->meta.socket->sk->sk_rcvtimeo = ping_int * HZ;
				ping_timeout_active = false;
			}

			buf	 = connection->meta.rbuf;
			received = 0;
			expect	 = header_size;
			cmd	 = NULL;
		}
	}

	if (0) {
reconnect:
		change_cstate(connection, C_NETWORK_FAILURE, CS_HARD);
	}
	if (0) {
disconnect:
		change_cstate(connection, C_DISCONNECTING, CS_HARD);
	}
	clear_bit(SIGNAL_ASENDER, &connection->flags);

	drbd_info(connection, "asender terminated\n");

	return 0;
}<|MERGE_RESOLUTION|>--- conflicted
+++ resolved
@@ -844,13 +844,8 @@
  */
 STATIC int conn_connect(struct drbd_connection *connection)
 {
-<<<<<<< HEAD
-	struct socket *sock, *msock;
+	struct drbd_socket sock, msock;
 	struct drbd_peer_device *peer_device;
-=======
-	struct drbd_socket sock, msock;
-	struct drbd_conf *mdev;
->>>>>>> 0f37259b
 	struct net_conf *nc;
 	int vnr, timeout, try, h, ok;
 	bool discard_my_data;
@@ -858,20 +853,16 @@
 	if (change_cstate(connection, C_WF_CONNECTION, CS_VERBOSE) < SS_SUCCESS)
 		return -2;
 
-<<<<<<< HEAD
-	clear_bit(DISCARD_CONCURRENT, &connection->flags);
-=======
 	mutex_init(&sock.mutex);
-	sock.sbuf = tconn->data.sbuf;
-	sock.rbuf = tconn->data.rbuf;
+	sock.sbuf = connection->data.sbuf;
+	sock.rbuf = connection->data.rbuf;
 	sock.socket = NULL;
 	mutex_init(&msock.mutex);
-	msock.sbuf = tconn->meta.sbuf;
-	msock.rbuf = tconn->meta.rbuf;
+	msock.sbuf = connection->meta.sbuf;
+	msock.rbuf = connection->meta.rbuf;
 	msock.socket = NULL;
 
-	clear_bit(DISCARD_CONCURRENT, &tconn->flags);
->>>>>>> 0f37259b
+	clear_bit(DISCARD_CONCURRENT, &connection->flags);
 
 	/* Assume that the peer only understands protocol 80 until we know better.  */
 	connection->agreed_pro_version = 80;
@@ -889,44 +880,26 @@
 		}
 
 		if (s) {
-<<<<<<< HEAD
-			if (!connection->data.socket) {
-				connection->data.socket = s;
-				send_first_packet(connection, &connection->data, P_INITIAL_DATA);
-			} else if (!connection->meta.socket) {
-				connection->meta.socket = s;
-				send_first_packet(connection, &connection->meta, P_INITIAL_META);
-=======
 			if (!sock.socket) {
 				sock.socket = s;
-				send_first_packet(tconn, &sock, P_INITIAL_DATA);
+				send_first_packet(connection, &sock, P_INITIAL_DATA);
 			} else if (!msock.socket) {
 				msock.socket = s;
-				send_first_packet(tconn, &msock, P_INITIAL_META);
->>>>>>> 0f37259b
+				send_first_packet(connection, &msock, P_INITIAL_META);
 			} else {
 				drbd_err(connection, "Logic error in conn_connect()\n");
 				goto out_release_sockets;
 			}
 		}
 
-<<<<<<< HEAD
-		if (connection->data.socket && connection->meta.socket) {
-=======
 		if (sock.socket && msock.socket) {
->>>>>>> 0f37259b
 			rcu_read_lock();
 			nc = rcu_dereference(connection->net_conf);
 			timeout = nc->ping_timeo * HZ / 10;
 			rcu_read_unlock();
 			schedule_timeout_interruptible(timeout);
-<<<<<<< HEAD
-			ok = drbd_socket_okay(&connection->data.socket);
-			ok = drbd_socket_okay(&connection->meta.socket) && ok;
-=======
 			ok = drbd_socket_okay(&sock.socket);
 			ok = drbd_socket_okay(&msock.socket) && ok;
->>>>>>> 0f37259b
 			if (ok)
 				break;
 		}
@@ -934,45 +907,24 @@
 retry:
 		s = drbd_wait_for_connect(connection);
 		if (s) {
-<<<<<<< HEAD
 			try = receive_first_packet(connection, s);
-			drbd_socket_okay(&connection->data.socket);
-			drbd_socket_okay(&connection->meta.socket);
-			switch (try) {
-			case P_INITIAL_DATA:
-				if (connection->data.socket) {
-					drbd_warn(connection, "initial packet S crossed\n");
-					sock_release(connection->data.socket);
-				}
-				connection->data.socket = s;
-				break;
-			case P_INITIAL_META:
-				if (connection->meta.socket) {
-					drbd_warn(connection, "initial packet M crossed\n");
-					sock_release(connection->meta.socket);
-				}
-				connection->meta.socket = s;
-				set_bit(DISCARD_CONCURRENT, &connection->flags);
-=======
-			try = receive_first_packet(tconn, s);
 			drbd_socket_okay(&sock.socket);
 			drbd_socket_okay(&msock.socket);
 			switch (try) {
 			case P_INITIAL_DATA:
 				if (sock.socket) {
-					conn_warn(tconn, "initial packet S crossed\n");
+					drbd_warn(connection, "initial packet S crossed\n");
 					sock_release(sock.socket);
 				}
 				sock.socket = s;
 				break;
 			case P_INITIAL_META:
 				if (msock.socket) {
-					conn_warn(tconn, "initial packet M crossed\n");
+					drbd_warn(connection, "initial packet M crossed\n");
 					sock_release(msock.socket);
 				}
 				msock.socket = s;
-				set_bit(DISCARD_CONCURRENT, &tconn->flags);
->>>>>>> 0f37259b
+				set_bit(DISCARD_CONCURRENT, &connection->flags);
 				break;
 			default:
 				drbd_warn(connection, "Error receiving initial packet\n");
@@ -991,30 +943,16 @@
 				goto out_release_sockets;
 		}
 
-<<<<<<< HEAD
-		if (connection->data.socket && &connection->meta.socket) {
-			ok = drbd_socket_okay(&connection->data.socket);
-			ok = drbd_socket_okay(&connection->meta.socket) && ok;
-=======
 		if (sock.socket && &msock.socket) {
 			ok = drbd_socket_okay(&sock.socket);
 			ok = drbd_socket_okay(&msock.socket) && ok;
->>>>>>> 0f37259b
 			if (ok)
 				break;
 		}
 	} while (1);
 
-<<<<<<< HEAD
-	sock  = connection->data.socket;
-	msock = connection->meta.socket;
-
-	msock->sk->sk_reuse = 1; /* SO_REUSEADDR */
-	sock->sk->sk_reuse = 1; /* SO_REUSEADDR */
-=======
 	sock.socket->sk->sk_reuse = 1; /* SO_REUSEADDR */
 	msock.socket->sk->sk_reuse = 1; /* SO_REUSEADDR */
->>>>>>> 0f37259b
 
 	sock.socket->sk->sk_allocation = GFP_NOIO;
 	msock.socket->sk->sk_allocation = GFP_NOIO;
@@ -1023,13 +961,8 @@
 	msock.socket->sk->sk_priority = TC_PRIO_INTERACTIVE;
 
 	/* NOT YET ...
-<<<<<<< HEAD
-	 * sock->sk->sk_sndtimeo = connection->net_conf->timeout*HZ/10;
-	 * sock->sk->sk_rcvtimeo = MAX_SCHEDULE_TIMEOUT;
-=======
-	 * sock.socket->sk->sk_sndtimeo = tconn->net_conf->timeout*HZ/10;
+	 * sock.socket->sk->sk_sndtimeo = connection->net_conf->timeout*HZ/10;
 	 * sock.socket->sk->sk_rcvtimeo = MAX_SCHEDULE_TIMEOUT;
->>>>>>> 0f37259b
 	 * first set it to the P_CONNECTION_FEATURES timeout,
 	 * which we set to 4x the configured ping_timeout. */
 	rcu_read_lock();
@@ -1050,13 +983,9 @@
 	drbd_tcp_nodelay(sock.socket);
 	drbd_tcp_nodelay(msock.socket);
 
-<<<<<<< HEAD
+	connection->data.socket = sock.socket;
+	connection->meta.socket = msock.socket;
 	connection->last_received = jiffies;
-=======
-	tconn->data.socket = sock.socket;
-	tconn->meta.socket = msock.socket;
-	tconn->last_received = jiffies;
->>>>>>> 0f37259b
 
 	h = drbd_do_features(connection);
 	if (h <= 0)
@@ -1073,8 +1002,8 @@
 		}
 	}
 
-	tconn->data.socket->sk->sk_sndtimeo = timeout;
-	tconn->data.socket->sk->sk_rcvtimeo = MAX_SCHEDULE_TIMEOUT;
+	connection->data.socket->sk->sk_sndtimeo = timeout;
+	connection->data.socket->sk->sk_rcvtimeo = MAX_SCHEDULE_TIMEOUT;
 
 	if (drbd_send_protocol(connection) == -EOPNOTSUPP)
 		return -1;
@@ -1117,21 +1046,10 @@
 	return h;
 
 out_release_sockets:
-<<<<<<< HEAD
-	if (connection->data.socket) {
-		sock_release(connection->data.socket);
-		connection->data.socket = NULL;
-	}
-	if (connection->meta.socket) {
-		sock_release(connection->meta.socket);
-		connection->meta.socket = NULL;
-	}
-=======
 	if (sock.socket)
 		sock_release(sock.socket);
 	if (msock.socket)
 		sock_release(msock.socket);
->>>>>>> 0f37259b
 	return -1;
 }
 
