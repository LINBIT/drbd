--- conflicted
+++ resolved
@@ -933,19 +933,7 @@
 	do {
 		struct socket *s;
 
-<<<<<<< HEAD
-		for (try = 0;;) {
-			/* 3 tries, this should take less than a second! */
-			s = drbd_try_connect(connection);
-			if (s || ++try >= 3)
-				break;
-			/* give the other side time to call bind() & listen() */
-			schedule_timeout_interruptible(HZ / 10);
-		}
-
-=======
-		s = drbd_try_connect(tconn);
->>>>>>> 0214d067
+		s = drbd_try_connect(connection);
 		if (s) {
 			if (!sock.socket) {
 				sock.socket = s;
@@ -974,11 +962,7 @@
 retry:
 		s = drbd_wait_for_connect(connection, &ad);
 		if (s) {
-<<<<<<< HEAD
-			try = receive_first_packet(connection, s);
-=======
-			int fp = receive_first_packet(tconn, s);
->>>>>>> 0214d067
+			int fp = receive_first_packet(connection, s);
 			drbd_socket_okay(&sock.socket);
 			drbd_socket_okay(&msock.socket);
 			switch (fp) {
