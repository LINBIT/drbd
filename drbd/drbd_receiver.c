--- conflicted
+++ resolved
@@ -6497,7 +6497,6 @@
 	return 0;
 }
 
-<<<<<<< HEAD
 static u64 node_ids_to_bitmap(struct drbd_device *device, u64 node_ids) __must_hold(local)
 {
 	struct drbd_peer_md *peer_md = device->ldev->md.peers;
@@ -6622,10 +6621,7 @@
 	spin_unlock_irq(&resource->req_lock);
 }
 
-struct asender_cmd {
-=======
 struct meta_sock_cmd {
->>>>>>> 1a8db16c
 	size_t pkt_size;
 	int (*fn)(struct drbd_connection *connection, struct packet_info *);
 };
@@ -6779,14 +6775,9 @@
 		if (received == expect && cmd == NULL) {
 			if (decode_header(connection, buffer, &pi))
 				goto reconnect;
-<<<<<<< HEAD
-
-			cmd = &asender_tbl[pi.cmd];
-			if (pi.cmd >= ARRAY_SIZE(asender_tbl) || !cmd->fn) {
-=======
+
 			cmd = &ack_receiver_tbl[pi.cmd];
 			if (pi.cmd >= ARRAY_SIZE(ack_receiver_tbl) || !cmd->fn) {
->>>>>>> 1a8db16c
 				drbd_err(connection, "Unexpected meta packet %s (0x%04x)\n",
 					 drbd_packet_name(pi.cmd), pi.cmd);
 				goto disconnect;
