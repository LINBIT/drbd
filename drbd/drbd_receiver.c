--- conflicted
+++ resolved
@@ -1188,13 +1188,8 @@
 		goto zero_out;
 
 	/* Zero-sector (unknown) and one-sector granularities are the same.  */
-#ifdef COMPAT_QUEUE_LIMITS_HAS_DISCARD_GRANULARITY
 	granularity = max(q->limits.discard_granularity >> 9, 1U);
 	alignment = (bdev_discard_alignment(bdev) >> 9) % granularity;
-#else
-	granularity = 1;
-	alignment = 0;
-#endif
 
 	max_discard_sectors = min(q->limits.max_discard_sectors, (1U << 22));
 	max_discard_sectors -= max_discard_sectors % granularity;
@@ -1313,7 +1308,6 @@
 		 * so we can find it to present it in debugfs */
 		peer_req->submit_jif = jiffies;
 		peer_req->flags |= EE_SUBMITTED;
-<<<<<<< HEAD
 
 		/* If this was a resync request from receive_rs_deallocated(),
 		 * it is already on the sync_ee list */
@@ -1323,17 +1317,7 @@
 			spin_unlock_irq(&device->resource->req_lock);
 		}
 
-		if (blkdev_issue_zeroout(device->ldev->backing_bdev,
-			sector, data_size >> 9, GFP_NOIO, false))
-			peer_req->flags |= EE_WAS_ERROR;
-		drbd_endio_write_sec_final(peer_req);
-=======
-		spin_lock_irq(&device->resource->req_lock);
-		list_add_tail(&peer_req->w.list, &device->active_ee);
-		spin_unlock_irq(&device->resource->req_lock);
-
 		drbd_issue_peer_discard(device, peer_req);
->>>>>>> 5204727f
 		return 0;
 	}
 
@@ -4260,7 +4244,6 @@
 		}
 	}
 
-<<<<<<< HEAD
 	/* The protocol version limits how big requests can be.  In addition,
 	 * peers before protocol version 94 cannot split large requests into
 	 * multiple bios; their reported max_bio_size is a hard limit.
@@ -4269,23 +4252,12 @@
 	peer_device->max_bio_size = min(be32_to_cpu(p->max_bio_size), protocol_max_bio_size);
 	ddsf = be16_to_cpu(p->dds_flags);
 
-	/* Leave drbd_reconsider_max_bio_size() before drbd_determine_dev_size().
-=======
-	device->peer_max_bio_size = be32_to_cpu(p->max_bio_size);
 	/* Leave drbd_reconsider_queue_parameters() before drbd_determine_dev_size().
->>>>>>> 5204727f
 	   In case we cleared the QUEUE_FLAG_DISCARD from our queue in
 	   drbd_reconsider_queue_parameters(), we can be sure that after
 	   drbd_determine_dev_size() no REQ_DISCARDs are in the queue. */
-<<<<<<< HEAD
 	if (have_ldev) {
-		drbd_reconsider_max_bio_size(device, device->ldev);
-=======
-
-	ddsf = be16_to_cpu(p->dds_flags);
-	if (get_ldev(device)) {
 		drbd_reconsider_queue_parameters(device, device->ldev);
->>>>>>> 5204727f
 		dd = drbd_determine_dev_size(device, ddsf, NULL);
 		if (dd == DS_ERROR) {
 			err = -EIO;
@@ -4293,11 +4265,10 @@
 		}
 		drbd_md_sync(device);
 	} else {
-<<<<<<< HEAD
 		struct drbd_peer_device *peer_device;
 		sector_t size = 0;
 
-		drbd_reconsider_max_bio_size(device, NULL);
+		drbd_reconsider_queue_parameters(device, NULL);
 		/* I am diskless, need to accept the peer disk sizes. */
 
 		rcu_read_lock();
@@ -4320,23 +4291,6 @@
 		change_cstate(connection, C_DISCONNECTING, CS_HARD);
 		err = -EIO;
 		goto out;
-=======
-		/*
-		 * I am diskless, need to accept the peer's *current* size.
-		 * I must NOT accept the peers backing disk size,
-		 * it may have been larger than mine all along...
-		 *
-		 * At this point, the peer knows more about my disk, or at
-		 * least about what we last agreed upon, than myself.
-		 * So if his c_size is less than his d_size, the most likely
-		 * reason is that *my* d_size was smaller last time we checked.
-		 *
-		 * However, if he sends a zero current size,
-		 * take his (user-capped or) backing disk size anyways.
-		 */
-		drbd_reconsider_queue_parameters(device, NULL);
-		drbd_set_my_capacity(device, p_csize ?: p_usize ?: p_size);
->>>>>>> 5204727f
 	}
 
 	if (have_ldev) {
