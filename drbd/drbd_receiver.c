--- conflicted
+++ resolved
@@ -52,17 +52,8 @@
 #include <linux/drbd.h>
 #include "drbd_int.h"
 
-<<<<<<< HEAD
-#if defined(__arch_um__) && !defined(HAVE_UML_TO_VIRT)
-void *to_virt(unsigned long phys)
-=======
-#define EE_MININUM 32    // @4k pages => 128 KByte
-
-#define is_syncer_blk(A,B) ((B)==ID_SYNCER)
-
 #if defined(__arch_um__) && !defined(HAVE_UML_TO_VIRT)
 static inline void *to_virt(unsigned long phys)
->>>>>>> 19d46dea
 {
 	return((void *) uml_physmem + phys);
 }
