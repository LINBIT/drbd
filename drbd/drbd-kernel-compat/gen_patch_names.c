--- conflicted
+++ resolved
@@ -243,15 +243,9 @@
 	patch(1, "bio_flush", false, true,
 	      COMPAT_HAVE_BIO_FLUSH, "present");
 
-<<<<<<< HEAD
-	patch(1, "req_noidle", false, true,
-	      COMPAT_HAVE_REQ_NOIDLE, "present");
-
 	patch(1, "security_netlink_recv", false, true,
 	      COMPAT_HAVE_SECURITY_NETLINK_RECV, "present");
 
-=======
->>>>>>> 4c14c8ec
 	patch(1, "nla_nest_start_noflag", true, false,
 	      COMPAT_HAVE_NLA_NEST_START_NOFLAG, "present");
 
