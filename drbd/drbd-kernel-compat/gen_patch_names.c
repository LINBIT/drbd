--- conflicted
+++ resolved
@@ -579,13 +579,11 @@
 	patch(1, "block_device_operations_open", true, false,
 	      COMPAT_BLOCK_DEVICE_OPERATIONS_OPEN_TAKES_GENDISK, "takes_gendisk");
 
-<<<<<<< HEAD
 	patch(1, "tasklet_setup", true, false,
 	      COMPAT_HAVE_TASKLET_SETUP, "present");
-=======
+
 	patch(1, "blkdev_put", true, false,
 	      COMPAT_BLKDEV_PUT_HAS_HOLDER, "has_holder");
->>>>>>> 3b9fcc2c
 
 /* #define BLKDEV_ISSUE_ZEROOUT_EXPORTED */
 /* #define BLKDEV_ZERO_NOUNMAP */
