--- conflicted
+++ resolved
@@ -306,20 +306,6 @@
 	patch(1, "nla_strscpy", true, false,
 	      COMPAT_HAVE_NLA_STRSCPY, "present");
 
-<<<<<<< HEAD
-=======
-	patch(1, "queue_discard_zeroes_data", false, true,
-	      COMPAT_QUEUE_LIMITS_HAS_DISCARD_ZEROES_DATA, "present");
-
-#if !defined(COMPAT_QUEUE_LIMITS_HAS_FEATURES)
-	patch(1, "blk_queue_write_cache", true, false,
-	      COMPAT_HAVE_BLK_QUEUE_WRITE_CACHE, "present");
-#endif
-
-	patch(1, "crypto_tfm_need_key", true, false,
-	      COMPAT_HAVE_CRYPTO_TFM_NEED_KEY, "present");
-
->>>>>>> a51d96b1
 	patch(1, "part_stat_read", true, false,
 	      COMPAT_PART_STAT_READ_TAKES_BLOCK_DEVICE, "takes_block_device");
 
