#include <stdio.h>
#include <string.h>
#include <stdlib.h>
#include <ctype.h>
#include <stdbool.h>
#include <linux/limits.h>
#include "compat.h"

#define SEP "_"

#define ARRAY_LEN(a) (sizeof(a)/sizeof((a))[0])

#define __append(s) do {						\
	if (ARRAY_LEN(buf) - strlen(buf) < strlen(s) + 1) {		\
		fprintf(stderr, "BUFSIZE too small, aborting\n");	\
		exit(1);						\
	}								\
	strcat(buf, s);							\
} while(0)

/* this is the tricky part:
 * if a define is defined but empty (e.g., #define X), it is stringified: ""
 * if a define is not defined, we get the stringified name of the macro: "X"
 * This would produce false output if something is actually defined to a value (e.g., #define X foo)
 * our compat.h fulfils these properties, but use that machinery with care!
 * This is as good as it gets with cpp, m4 FTW ;-) */
#define _append(d,n) do {		\
	if (strlen(#d) == 0) {		\
		__append("yes" SEP);	\
		all_no = false;		\
	} else {			\
		__append("no" SEP);	\
		all_yes = false;	\
	}				\
	__append(n);			\
} while(0)

#define append1(d1,n1)			do {_append(d1,n1);} while(0)
#define append2(d1,n1,d2,n2)		do {_append(d1,n1); __append(SEP SEP); _append(d2,n2);} while(0)
#define append3(d1,n1,d2,n2,d3,n3)	do {_append(d1,n1); __append(SEP SEP); _append(d2,n2); __append(SEP SEP); _append(d3,n3);} while(0)

/* iay == IgnoreAllYes, do not generate output if all defines are defined
 * ian == IgnoreAllNo, do not generate output if none of the defines is defined */
#define patch(n,name,iay,ian,...) do {			\
	bool all_yes = true, all_no = true;             \
	buf[0] = '\0';                                  \
	__append(name SEP SEP);				\
	append##n(__VA_ARGS__);				\
	if (! ((iay && all_yes) || (ian && all_no)) ) {	\
		for (int i = 0; i < strlen(buf); i++)   \
			buf[i] = tolower(buf[i]);       \
		printf("%s\n", buf);                    \
	}						\
} while(0)

/* This can be used to always unconditionally apply a patch. */
#define YES
/* #undef NO */

int main(int argc, char **argv)
{
	/* shared buffer */
	char buf[PATH_MAX] = {0};

	/* ONLY TRUE */
	/* patch(1, "footrue", false, true, FOO, "foo"); */

	/* ONLY FALSE */
	/* patch(1, "foofalse", true, false, FOO, "foo"); */

	/* BOTH CASES */
	/* patch(1, "fooboth", false, false, FOO, "foo"); */

	/* we have nothing, need all of them */
	/* patch(2, "none", false, false, */
	/* 		COMPAT_BLKDEV_ISSUE_ZEROOUT_DISCARD, "discard", */
	/* 		COMPAT_BLKDEV_ISSUE_ZEROOUT_BLKDEV_IFL_WAIT, "ifl_wait"); */
	/* #<{(| we have all of this, need none them |)}># */
	/* patch(2, "2nd_feature", false, false, */
	/* 		COMPAT_HAVE_ATOMIC_IN_FLIGHT, "atomic_in_flight", */
	/* 		COMPAT_HAVE_BD_CLAIM_BY_DISK, "bd_claim_by_disk"); */

	patch(1, "sk_data_ready", true, false, COMPAT_SK_DATA_READY_HAS_1_PARAM, "has_1_param");

	patch(1, "timer_setup", true, false,
	      COMPAT_HAVE_TIMER_SETUP, "present");

	patch(1, "tcp_input", false, true,
	      COMPAT_NEED_SKB_ABORT_SEQ_READ, "need_skb_abort_seq_read");

#if defined(COMPAT_HAVE_BLK_QUEUE_SPLIT_BIO)
	/* "modern" version (>=5.9) with only 1 argument. nothing to do */
#elif defined(COMPAT_HAVE_BLK_QUEUE_SPLIT_Q_BIO)
	/* older version with 2 arguments */
	patch(1, "blk_queue_split", false, true,
	      YES, "has_two_parameters");
#elif defined(COMPAT_HAVE_BLK_QUEUE_SPLIT_Q_BIO_BIOSET)
	/* even older version with 3 arguments */
	patch(1, "blk_queue_split", false, true,
	      YES, "has_three_parameters");
	patch(1, "make_request", false, true,
	      COMPAT_NEED_MAKE_REQUEST_RECURSION, "need_recursion");
#else
	/* ancient version, blk_queue_split not defined at all */
	patch(1, "blk_queue_split", true, false,
	      NO, "present");
#endif

<<<<<<< HEAD
	patch(1, "sge_max_send_and_recv", true, false,
	      COMPAT_HAVE_MAX_SEND_RECV_SGE, "present");

	patch(1, "ib_get_dma_mr", false, true,
	      COMPAT_HAVE_IB_GET_DMA_MR, "present");

	patch(1, "rdma_reject", true, false,
	      COMPAT_RDMA_REJECT_HAS_REASON_ARG, "4-arguments");
=======
	patch(1, "bio_alloc", true, false,
	      COMPAT_BIO_ALLOC_HAS_5_PARAMS, "has_5_params");
>>>>>>> b6d4d588

#if !defined(COMPAT_HAVE_BIO_SET_DEV)
	patch(1, "bio_set_dev", true, false,
	      COMPAT_HAVE_BIO_SET_DEV, "present");
#endif

	patch(1, "bio_bi_bdev", true, false,
	      COMPAT_HAVE_BIO_BI_BDEV, "present");

	patch(1, "refcount_inc", true, false,
	      COMPAT_HAVE_REFCOUNT_INC, "present");

	patch(1, "struct_bvec_iter", true, false,
	      COMPAT_HAVE_STRUCT_BVEC_ITER, "present");

	patch(1, "rdma_create_id", true, false,
	      COMPAT_RDMA_CREATE_ID_HAS_NET_NS, "has_net_ns");

	patch(1, "ib_device", true, false,
	      COMPAT_IB_DEVICE_HAS_OPS, "has_ops");

#ifndef COMPAT_IB_DEVICE_HAS_OPS
	patch(1, "ib_query_device", true, false,
	      COMPAT_IB_QUERY_DEVICE_HAS_3_PARAMS, "has_3_params");
#endif

	patch(1, "ib_alloc_pd", true, false,
	      COMPAT_IB_ALLOC_PD_HAS_2_PARAMS, "has_2_params");

	patch(1, "ib_post", true, false,
	      COMPAT_IB_POST_SEND_CONST_PARAMS, "const");

	patch(1, "blk_alloc_disk", true, false,
	      COMPAT_HAVE_BLK_ALLOC_DISK, "present");

/*******************************************************************************/
	/*
	 * if COMPAT_HAVE_VOID_SUBMIT_BIO is unset, that can mean one of two
	 * things:
	 * - the kernel uses submit_bio, but with a blk_qc_t return value
	 * - the kernel does not use submit_bio at all (but uses make_request)
	 *
	 * regardless of which of these is true, we need to patch our submit_bio
	 * back to the blk_qc_t based version. this makes sure the further
	 * "back-patches" (like submit_bio -> make_request) actually match.
	 */
	patch(1, "submit_bio", true, false,
	      COMPAT_HAVE_VOID_SUBMIT_BIO, "returns_void");

#if defined(COMPAT_HAVE_BLK_QC_T_SUBMIT_BIO) || defined(COMPAT_HAVE_VOID_SUBMIT_BIO)
	/*
	 * modern version (>=v5.9), make_request_fn moved to
	 * submit_bio block_device_operation.
	 * nothing to do.
	 */
#else
	/* old versions (<v5.9), using make_request_fn */
	patch(1, "submit_bio", true, false,
	      NO, "present");

	patch(1, "blk_alloc_queue_rh", false, true,
		COMPAT_HAVE_BLK_ALLOC_QUEUE_RH, "present");

	patch(1, "blk_queue_make_request", false, true,
	      COMPAT_HAVE_BLK_QUEUE_MAKE_REQUEST, "present");

	patch(1, "req_hardbarrier", false, true,
	      COMPAT_HAVE_REQ_HARDBARRIER, "present");
# if defined(COMPAT_HAVE_BLK_QC_T_MAKE_REQUEST)
	/* older version (v4.3-v5.9): make_request function pointer
	 * with blk_qc_t return value. most modern make_request based version,
	 * so nothing more to do. */
# elif defined(COMPAT_HAVE_VOID_MAKE_REQUEST)
	/* even older version (v3.1-v4.3): void return value */
	patch(1, "make_request", false, true,
	      YES, "returns_void");
# else
	/* ancient version (<v3.1): int return value */
	patch(1, "make_request", false, true,
	      YES, "returns_int");
# endif
#endif
/*******************************************************************************/

#if !defined(COMPAT_HAVE_BIO_BI_STATUS)
	patch(2, "bio", false, false,
	      COMPAT_HAVE_BIO_BI_STATUS, "bi_status",
	      COMPAT_HAVE_BIO_BI_ERROR, "bi_error");

	patch(1, "bio", false, false,
	      COMPAT_HAVE_BIO_BI_STATUS, "bi_status");
#endif

	patch(1, "kernel_read", false, true,
	      COMPAT_BEFORE_4_13_KERNEL_READ, "before_4_13");

	patch(1, "sock_ops", true, false,
	      COMPAT_SOCK_OPS_RETURNS_ADDR_LEN, "returns_addr_len");

	patch(1, "idr_is_empty", true, false,
	      COMPAT_HAVE_IDR_IS_EMPTY, "present");

	patch(1, "sock_create_kern", true, false,
	      COMPAT_SOCK_CREATE_KERN_HAS_NETNS_PARAMETER, "has_netns_parameter");

	patch(1, "time64_to_tm", true, false,
	      COMPAT_HAVE_TIME64_TO_TM, "present");

	patch(1, "ktime_to_timespec64", true, false,
	      COMPAT_HAVE_KTIME_TO_TIMESPEC64, "present");

	patch(1, "d_inode", true, false,
	      COMPAT_HAVE_D_INODE, "present");

	patch(1, "inode_lock", true, false,
	      COMPAT_HAVE_INODE_LOCK, "present");

#ifndef COMPAT_HAVE_BIOSET_INIT
	patch(1, "bioset_init", true, false,
	      COMPAT_HAVE_BIOSET_INIT, "present");

	patch(2, "bioset_init", true, false,
	      COMPAT_HAVE_BIOSET_INIT, "present",
	      COMPAT_HAVE_BIO_CLONE_FAST, "bio_clone_fast");

	patch(2, "bioset_init", true, false,
	      COMPAT_HAVE_BIOSET_INIT, "present",
	      COMPAT_HAVE_BIOSET_NEED_BVECS, "need_bvecs");
#endif

	patch(1, "kvfree", true, false,
	      COMPAT_HAVE_KVFREE, "present");

	patch(1, "genl_policy", true, false,
	      COMPAT_GENL_POLICY_IN_OPS, "in_ops");

	patch(1, "blk_queue_merge_bvec", false, true,
	      COMPAT_HAVE_BLK_QUEUE_MERGE_BVEC, "present");

	patch(1, "security_netlink_recv", false, true,
	      COMPAT_HAVE_SECURITY_NETLINK_RECV, "present");

#if defined(COMPAT_HAVE_QUEUE_FLAG_STABLE_WRITES)
	/* in versions >=5.9, there is QUEUE_FLAG_STABLE_WRITES */
#else
	/* for <5.9 but >=3.9, fall back to BDI_CAP_STABLE_WRITES */
	patch(1, "queue_flag_stable_writes", true, false,
	      NO, "present");
#endif

	patch(1, "blk_queue_flag_set", true, false,
	      COMPAT_HAVE_BLK_QUEUE_FLAG_SET, "present");

	patch(1, "req_noidle", false, true,
	      COMPAT_HAVE_REQ_NOIDLE, "present");

	patch(1, "req_nounmap", true, false,
	      COMPAT_HAVE_REQ_NOUNMAP, "present");

	patch(1, "bio_op_shift", false, true,
	      COMPAT_HAVE_BIO_OP_SHIFT, "present");

	patch(1, "write_zeroes", true, false,
	      COMPAT_HAVE_REQ_OP_WRITE_ZEROES, "capable");

	patch(1, "bio_bi_opf", true, false,
	      COMPAT_HAVE_BIO_BI_OPF, "present");

#if defined(COMPAT_HAVE_BIO_START_IO_ACCT)
	/* good, newest version */
#else
	patch(1, "bio_start_io_acct", true, false,
	      NO, "present");
# if defined(COMPAT_HAVE_GENERIC_START_IO_ACCT_Q_RW_SECT_PART)
	/* older version, 4 params */
# elif defined(COMPAT_HAVE_GENERIC_START_IO_ACCT_RW_SECT_PART)
	/* even, older version, 3 params */
	patch(1, "generic_start_io_acct", true, false,
	      NO, "has_four_params");
# else
	/* not present at all */
	patch(1, "generic_start_io_acct", true, false,
	      NO, "present");
# endif
#endif

#if defined(COMPAT_HAVE_REQ_WRITE)
	/* This is the oldest version, using REQ_* flags. The bio ops
	 * and flags are separated, and it's using bio->bi_rw and bi_flags,
	 * respectively */
	patch(1, "req_write", false, true,
	      YES, "present");
#elif defined(COMPAT_HAVE_REQ_OP_WRITE)
	/* We're dealing with a "modern" kernel which has REQ_OP_* flags.
	 * It has separate bio operations (bio->bi_opf) and flags
	 * (bio->bi_flags). */
#else
# warning "Unknown bio rw flags, check compat layer"
#endif

	patch(1, "blk_check_plugged", true, false,
	      COMPAT_HAVE_BLK_CHECK_PLUGGED, "present");

	patch(1, "security_netlink_recv", false, true,
	      COMPAT_HAVE_SECURITY_NETLINK_RECV, "present");

	patch(1, "nla_nest_start_noflag", true, false,
	      COMPAT_HAVE_NLA_NEST_START_NOFLAG, "present");

	patch(1, "nla_parse_deprecated", true, false,
	      COMPAT_HAVE_NLA_PARSE_DEPRECATED, "present");

	patch(1, "allow_kernel_signal", true, false,
	      COMPAT_HAVE_ALLOW_KERNEL_SIGNAL, "present");

	patch(1, "rb_declare_callbacks_max", true, false,
	      COMPAT_HAVE_RB_DECLARE_CALLBACKS_MAX, "present");

	patch(1, "struct_size", true, false,
	      COMPAT_HAVE_STRUCT_SIZE, "present");

	patch(1, "part_stat_h", true, false,
	      COMPAT_HAVE_PART_STAT_H, "present");

	patch(1, "__vmalloc", true, false,
	      COMPAT___VMALLOC_HAS_2_PARAMS, "has_2_params");

	patch(1, "tcp_sock_set_cork", true, false,
	      COMPAT_HAVE_TCP_SOCK_SET_CORK, "present");

	patch(1, "tcp_sock_set_nodelay", true, false,
	      COMPAT_HAVE_TCP_SOCK_SET_NODELAY, "present");

	patch(1, "tcp_sock_set_quickack", true, false,
	      COMPAT_HAVE_TCP_SOCK_SET_QUICKACK, "present");

	patch(1, "sock_set_keepalive", true, false,
	      COMPAT_HAVE_SOCK_SET_KEEPALIVE, "present");

	patch(1, "submit_bio_noacct", true, false,
	      COMPAT_HAVE_SUBMIT_BIO_NOACCT, "present");

	patch(1, "congested_fn", false, true,
	      COMPAT_HAVE_BDI_CONGESTED_FN, "present");

	patch(1, "wb_congested_enum", true, false,
	      COMPAT_HAVE_WB_CONGESTED_ENUM, "present");

	patch(1, "disk_update_readahead", true, false,
	      COMPAT_HAVE_DISK_UPDATE_READAHEAD, "present");

	patch(1, "blk_queue_update_readahead", true, false,
	      COMPAT_HAVE_BLK_QUEUE_UPDATE_READAHEAD, "present");

	patch(1, "struct_gendisk", true, false,
	      COMPAT_STRUCT_GENDISK_HAS_BACKING_DEV_INFO, "has_backing_dev_info");

#if !defined(COMPAT_STRUCT_GENDISK_HAS_BACKING_DEV_INFO)
	patch(1, "backing_dev_info", true, false,
	      COMPAT_HAVE_POINTER_BACKING_DEV_INFO, "is_pointer");
#endif

	patch(1, "sendpage_ok", true, false,
	      COMPAT_HAVE_SENDPAGE_OK, "present");

	patch(1, "fallthrough", true, false,
	      COMPAT_HAVE_FALLTHROUGH, "present");

	patch(1, "set_capacity_and_notify", true, false,
	      COMPAT_HAVE_SET_CAPACITY_AND_NOTIFY, "present");

/* revalidate_disk_size was removed 2 months after it was added.
 * So we need to differentiate whether revalidate_disk_size has never existed yet,
 * or if it has existed and it is now gone again. If it is already gone again,
 * we don't need it anyways because we now have set_capacity_and_notify in its
 * place.
 * -> If we have set_capacity_and_notify, it already got removed.
 * -> If we don't have set_capacity_and_notify, it was not yet added. */
#if !defined(COMPAT_HAVE_REVALIDATE_DISK_SIZE) && !defined(COMPAT_HAVE_SET_CAPACITY_AND_NOTIFY)
	patch(1, "revalidate_disk_size", true, false,
	      NO, "present");
#endif

	patch(1, "sched_set_fifo", true, false,
	      COMPAT_HAVE_SCHED_SET_FIFO, "present");

	patch(1, "vermagic_h", false, true,
	      COMPAT_CAN_INCLUDE_VERMAGIC_H, "can_include");

	patch(1, "nla_strscpy", true, false,
	      COMPAT_HAVE_NLA_STRSCPY, "present");

	patch(1, "queue_discard_zeroes_data", true, false,
	      COMPAT_QUEUE_LIMITS_HAS_DISCARD_ZEROES_DATA, "present");

#if !defined(COMPAT_HAVE_BLK_QUEUE_WRITE_CACHE)
	patch(2, "blk_queue_write_cache", true, false,
	      COMPAT_HAVE_BLK_QUEUE_WRITE_CACHE, "present",
# if defined(COMPAT_HAVE_REQ_HARDBARRIER)
	      NO, "flush"
# else
	      YES, "flush"
# endif
	);
#endif

	patch(1, "crypto_tfm_need_key", true, false,
	      COMPAT_HAVE_CRYPTO_TFM_NEED_KEY, "present");

	patch(1, "part_stat_read", true, false,
	      COMPAT_PART_STAT_READ_TAKES_BLOCK_DEVICE, "takes_block_device");

	patch(1, "part_stat_read_accum", true, false,
	      COMPAT_HAVE_PART_STAT_READ_ACCUM, "present");

	patch(1, "bdgrab", false, true,
	      COMPAT_HAVE_BDGRAB, "present");

/* hd_struct is the old struct; got merged into block_device.
 * so if we still have hd_struct, part0 will not be a block_device. */
#if defined(COMPAT_HAVE_HD_STRUCT)
	patch(1, "gendisk_part0", true, false,
	      NO, "is_block_device");
#endif

	patch(1, "bio_max_vecs", true, false,
	      COMPAT_HAVE_BIO_MAX_VECS, "present");

	patch(1, "fs_dax_get_by_bdev", true, false,
	      COMPAT_HAVE_FS_DAX_GET_BY_BDEV, "present");

#if defined(COMPAT_HAVE_FS_DAX_GET_BY_BDEV)
	patch(1, "fs_dax_get_by_bdev", true, false,
	      COMPAT_FS_DAX_GET_BY_BDEV_TAKES_START_OFF, "takes_start_off");
#endif

	patch(1, "add_disk", true, false,
	      COMPAT_ADD_DISK_RETURNS_INT, "returns_int");

	patch(1, "bdev_nr_sectors", true, false,
	      COMPAT_HAVE_BDEV_NR_SECTORS, "present");

	patch(1, "genhd_fl_no_part", true, false,
	      COMPAT_HAVE_GENHD_FL_NO_PART, "present");

	patch(1, "list_is_first", true, false,
	      COMPAT_HAVE_NLA_STRSCPY, "present");

/* #define BLKDEV_ISSUE_ZEROOUT_EXPORTED */
/* #define BLKDEV_ZERO_NOUNMAP */

// #ifndef BLKDEV_ISSUE_ZEROOUT_EXPORTED
/* Was introduced with 2.6.34 */
//	patch(1, "zeroout", false, false,
//			BLKDEV_ISSUE_ZEROOUT_EXPORTED, "exported");
//#else
/* synopsis changed a few times, though */
//#if  defined(BLKDEV_ZERO_NOUNMAP)
/* >= v4.12 */
/* use blkdev_issue_zeroout() as written out in the actual source code.
 * right now, we only use it with flags = BLKDEV_ZERO_NOUNMAP */

/* no op */
//#else
//	patch(2, "zeroout", false, false,
//			COMPAT_BLKDEV_ISSUE_ZEROOUT_BLKDEV_IFL_WAIT, "ifl_wait",
//		  			COMPAT_BLKDEV_ISSUE_ZEROOUT_DISCARD, "discard");
//#endif
//#endif

	return 0;
}<|MERGE_RESOLUTION|>--- conflicted
+++ resolved
@@ -106,7 +106,6 @@
 	      NO, "present");
 #endif
 
-<<<<<<< HEAD
 	patch(1, "sge_max_send_and_recv", true, false,
 	      COMPAT_HAVE_MAX_SEND_RECV_SGE, "present");
 
@@ -115,10 +114,9 @@
 
 	patch(1, "rdma_reject", true, false,
 	      COMPAT_RDMA_REJECT_HAS_REASON_ARG, "4-arguments");
-=======
+
 	patch(1, "bio_alloc", true, false,
 	      COMPAT_BIO_ALLOC_HAS_5_PARAMS, "has_5_params");
->>>>>>> b6d4d588
 
 #if !defined(COMPAT_HAVE_BIO_SET_DEV)
 	patch(1, "bio_set_dev", true, false,
