--- conflicted
+++ resolved
@@ -112,12 +112,6 @@
 	      COMPAT_HAVE_VOID_MAKE_REQUEST, "is_void");
 #endif
 
-<<<<<<< HEAD
-=======
-	patch(1, "blkdev_get_by_path", true, false,
-	      COMPAT_HAVE_BLKDEV_GET_BY_PATH, "present");
-
->>>>>>> be58f8ff
 #if !defined(COMPAT_HAVE_BIO_BI_STATUS)
 	patch(2, "bio", false, false,
 	      COMPAT_HAVE_BIO_BI_STATUS, "bi_status",
