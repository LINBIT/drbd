--- conflicted
+++ resolved
@@ -258,14 +258,11 @@
 	patch(1, "allow_kernel_signal", true, false,
 	      COMPAT_HAVE_ALLOW_KERNEL_SIGNAL, "present");
 
-<<<<<<< HEAD
 	patch(1, "rb_declare_callbacks_max", true, false,
 	      COMPAT_HAVE_RB_DECLARE_CALLBACKS_MAX, "present");
 
-=======
 	patch(1, "struct_size", true, false,
 	      COMPAT_HAVE_STRUCT_SIZE, "present");
->>>>>>> a4eb4424
 
 /* #define BLKDEV_ISSUE_ZEROOUT_EXPORTED */
 /* #define BLKDEV_ZERO_NOUNMAP */
