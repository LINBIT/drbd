#!/bin/bash

<<<<<<< HEAD
=======
# actually, the 1.1 in fedora 40 seems to have the relevant patches backported.
SUGGESTED_SPATCH_VERSION=1.2
>>>>>>> 6535593f
[[ ${V:-0} != [02] ]] && set -x

# to be passed in via environment
: ${sources[@]?}
: ${compat_patch?}
: ${chksum?}

<<<<<<< HEAD
function die_no_spatch() {
	echo "ERROR: no suitable spatch found in \$PATH. Install package 'coccinelle'!"
	exit 1
}

=======
>>>>>>> 6535593f
# generate compat patches by using the cache,
# or using spatch,
# or using curl to fetch it from spatch-as-a-service

[[ $compat_patch = drbd-kernel-compat/cocci_cache/*/compat.patch ]] || exit 1

set -e

# compat with older checkouts
if test -e .compat_patches_applied; then
	echo "Removing compat patches"
	patch -R -p0 --batch --reject-file=- < .compat_patches_applied
	rm -f .compat_patches_applied
fi

<<<<<<< HEAD
if ! drbd-kernel-compat/spatch_works.sh drbd-kernel-compat/cocci/*.cocci >/dev/null 2>&1 ; then
	echo "INFO: available spatch is not compatible with at least one patch"
fi

if hash spatch && drbd-kernel-compat/spatch_works.sh drbd-kernel-compat/cocci/*.cocci >/dev/null 2>&1 ; then
=======
try_spatch()
{
	tried_spatch=false

>>>>>>> 6535593f
	K=$(cat $incdir/kernelrelease.txt || echo unknown kernel release)
	echo "  GENPATCHNAMES   "$K
	gcc -I $incdir -o $incdir/gen_patch_names -std=c99 drbd-kernel-compat/gen_patch_names.c
	$incdir/gen_patch_names > $incdir/applied_cocci_files.txt
	rm $incdir/gen_patch_names
	# truncat them all
	: > $incdir/.compat.cocci
	: > $incdir/.compat.cocci.tmp
	: > $incdir/.compat.patch
	: > $incdir/.compat.patch.tmp
	rm -f $incdir/.spatch.tty.out

	for F in $(cat $incdir/applied_cocci_files.txt); do
		F_cocci=drbd-kernel-compat/cocci/$F.cocci
		if [ -e $F_cocci ] ; then
			(
			# so you can match spatch warnings to cocci source files
			dashes=${F_cocci//?/-}
			printf "\n// -%s-\n//  %s\n// -%s-\n" "$dashes" "$F_cocci" "$dashes"
			cat $F_cocci
			) >> $incdir/.compat.cocci.tmp
		else
			F_patch=drbd-kernel-compat/patches/$F.patch
			cat $F_patch >> $incdir/.compat.patch.tmp
		fi
		sed -e "s:@COMPAT_PATCH_NAME@:$F:g" \
			< drbd-kernel-compat/cocci/debugfs_compat_template.cocci.in \
			>> $incdir/.compat.cocci.tmp
	done

	mv $incdir/.compat.cocci.tmp $incdir/.compat.cocci
	mv $incdir/.compat.patch.tmp $incdir/.compat.patch

	if [ -s $incdir/.compat.cocci ]; then
		# sources=( ... ) passed in via environment

		hash spatch || return 1
		echo "  COCCISYN  $chksum  "$K
		if ! spatch --very-quiet --parse-cocci "$incdir/.compat.cocci" >/dev/null 2>&1 ; then
			return 1
		fi

		tried_spatch=true
		echo "  SPATCH  $chksum  "$K
		set +e
		spatch --sp-file "$incdir/.compat.cocci" "${sources[@]}" \
			--macro-file drbd-kernel-compat/cocci_macros.h \
			--very-quiet \
			--all-includes \
			${SPATCH_DEBUG:+ --debug} \
			> "$compat_patch.tmp" \
			2> "$incdir/.spatch.stderr"
		ex=$?
		# if [[ $ex != 0 ]] || [[ ${V-0} != 0 ]] ; then
		# I want to see the spatch warnings, even without V=...
		if test -s $incdir/.spatch.stderr ; then
			echo "	  $incdir/.compat.cocci" >&2
			sed -e "s/^/	: /" < "$incdir/.spatch.stderr" >&2
			# spatch warnings fatal? not yet.
			# exit 1
		fi
		set -e
		[[ $ex != 0 ]] && return $ex
	else
		echo "	SPATCH	 $chksum  "$K" - nothing to do"
	fi

	if [ -s $incdir/.compat.patch ]; then
		cat $incdir/.compat.patch >> $compat_patch.tmp
	fi

	if [ -s $compat_patch.tmp ]; then
		mv $compat_patch.tmp $compat_patch
	else
		# hooray, there are no compat patches necessary
		touch $compat_patch
	fi

	# keep it around
	# to better be able to match the "stderr" warnings to their source files
	# rm -f $incdir/.compat.cocci
	rm -f $incdir/.compat.patch
	return 0
}

if try_spatch ; then
	: local spatch run successful or not necessary.
else
	if $tried_spatch; then
		echo "  local spatch run failed; see above."
	else
		echo "  ERROR: no (suitable) spatch found in \$PATH."
	fi
	# but still try spatch-as-a-service, maybe?
		
	if test -e ../.git; then
		echo "  INFO: not trying spatch-as-a-service because you are trying"
		echo "  to build DRBD from a git checkout. Please install a suitable"
<<<<<<< HEAD
		echo "  version of coccinelle (>=1.2) or try building from a"
=======
		echo "  version of coccinelle (>$SUGGESTED_SPATCH_VERSION) or try building from a"
>>>>>>> 6535593f
		echo "  release tarball."
		exit 1
	fi

	if [[ $SPAAS != true ]]; then
		echo "  INFO: spatch-as-a-service was disabled by your package"
		echo "  maintainer (\$SPAAS = false). Install a suitable version"
<<<<<<< HEAD
		echo "  of coccinelle (>=1.2) or allow spatch-as-a-service by"
=======
		echo "  of coccinelle (>$SUGGESTED_SPATCH_VERSION) or allow spatch-as-a-service by"
>>>>>>> 6535593f
		echo "  setting \$SPAAS = true"
		exit 1
	fi

	echo "  INFO: spatch failed, or no suitable spatch found; trying spatch-as-a-service;"
	echo "  be patient, may take up to 10 minutes."
	echo "  If it is in the server side cache it might only take a second."
	echo "  SPAAS    $chksum"

	# check if SPAAS is even reachable
	SPAAS_URL=${SPAAS_URL:-https://spaas.drbd.io}
	if ! curl -fsS "${SPAAS_URL}/api/v1/hello"; then
		echo "  ERROR: SPAAS is not reachable! Please check if your network"
		echo "  configuration or some firewall prohibits access to "
		echo "  '${SPAAS_URL}'."
		exit 1
	fi

	REL_VERSION=$(sed -ne '/^\#define REL_VERSION/{s/^[^"]*"\([^ "]*\).*/\1/;p;q;}' linux/drbd_config.h)
	rm -f $compat_patch.tmp.header $compat_patch.tmp
	if ! base64 $incdir/compat.h |
		curl -T - -X POST -o $compat_patch.tmp -D $compat_patch.tmp.header -f \
		"${SPAAS_URL}/api/v1/spatch/${REL_VERSION}"
	then
		ex=${PIPESTATUS[*]}
		(
		echo "=== pipestatus: $ex"
		cat $compat_patch.tmp.header $compat_patch.tmp
		printf "\n===\n\n"
		) >&2
		exit ${ex##* }
	else
		mv $compat_patch.tmp $compat_patch
	fi
fi

# still here?
echo "  You can create a new .tgz including this pre-computed compat patch"
echo "  by calling \"echo drbd/$compat_patch >>.filelist ; make tgz\""<|MERGE_RESOLUTION|>--- conflicted
+++ resolved
@@ -1,10 +1,7 @@
 #!/bin/bash
 
-<<<<<<< HEAD
-=======
 # actually, the 1.1 in fedora 40 seems to have the relevant patches backported.
 SUGGESTED_SPATCH_VERSION=1.2
->>>>>>> 6535593f
 [[ ${V:-0} != [02] ]] && set -x
 
 # to be passed in via environment
@@ -12,14 +9,6 @@
 : ${compat_patch?}
 : ${chksum?}
 
-<<<<<<< HEAD
-function die_no_spatch() {
-	echo "ERROR: no suitable spatch found in \$PATH. Install package 'coccinelle'!"
-	exit 1
-}
-
-=======
->>>>>>> 6535593f
 # generate compat patches by using the cache,
 # or using spatch,
 # or using curl to fetch it from spatch-as-a-service
@@ -35,18 +24,10 @@
 	rm -f .compat_patches_applied
 fi
 
-<<<<<<< HEAD
-if ! drbd-kernel-compat/spatch_works.sh drbd-kernel-compat/cocci/*.cocci >/dev/null 2>&1 ; then
-	echo "INFO: available spatch is not compatible with at least one patch"
-fi
-
-if hash spatch && drbd-kernel-compat/spatch_works.sh drbd-kernel-compat/cocci/*.cocci >/dev/null 2>&1 ; then
-=======
 try_spatch()
 {
 	tried_spatch=false
 
->>>>>>> 6535593f
 	K=$(cat $incdir/kernelrelease.txt || echo unknown kernel release)
 	echo "  GENPATCHNAMES   "$K
 	gcc -I $incdir -o $incdir/gen_patch_names -std=c99 drbd-kernel-compat/gen_patch_names.c
@@ -145,11 +126,7 @@
 	if test -e ../.git; then
 		echo "  INFO: not trying spatch-as-a-service because you are trying"
 		echo "  to build DRBD from a git checkout. Please install a suitable"
-<<<<<<< HEAD
-		echo "  version of coccinelle (>=1.2) or try building from a"
-=======
 		echo "  version of coccinelle (>$SUGGESTED_SPATCH_VERSION) or try building from a"
->>>>>>> 6535593f
 		echo "  release tarball."
 		exit 1
 	fi
@@ -157,11 +134,7 @@
 	if [[ $SPAAS != true ]]; then
 		echo "  INFO: spatch-as-a-service was disabled by your package"
 		echo "  maintainer (\$SPAAS = false). Install a suitable version"
-<<<<<<< HEAD
-		echo "  of coccinelle (>=1.2) or allow spatch-as-a-service by"
-=======
 		echo "  of coccinelle (>$SUGGESTED_SPATCH_VERSION) or allow spatch-as-a-service by"
->>>>>>> 6535593f
 		echo "  setting \$SPAAS = true"
 		exit 1
 	fi
