/*
   drbd_req.c

   This file is part of DRBD by Philipp Reisner and Lars Ellenberg.

   Copyright (C) 2001-2008, LINBIT Information Technologies GmbH.
   Copyright (C) 1999-2008, Philipp Reisner <philipp.reisner@linbit.com>.
   Copyright (C) 2002-2008, Lars Ellenberg <lars.ellenberg@linbit.com>.

   drbd is free software; you can redistribute it and/or modify
   it under the terms of the GNU General Public License as published by
   the Free Software Foundation; either version 2, or (at your option)
   any later version.

   drbd is distributed in the hope that it will be useful,
   but WITHOUT ANY WARRANTY; without even the implied warranty of
   MERCHANTABILITY or FITNESS FOR A PARTICULAR PURPOSE.  See the
   GNU General Public License for more details.

   You should have received a copy of the GNU General Public License
   along with drbd; see the file COPYING.  If not, write to
   the Free Software Foundation, 675 Mass Ave, Cambridge, MA 02139, USA.

 */

#include <linux/autoconf.h>
#include <linux/module.h>

#include <linux/slab.h>
#include <linux/drbd.h>
#include "drbd_int.h"
#include "drbd_req.h"


/* We only support diskstats for 2.6.16 and up.
 * see also commit commit a362357b6cd62643d4dda3b152639303d78473da
 * Author: Jens Axboe <axboe@suse.de>
 * Date:   Tue Nov 1 09:26:16 2005 +0100
 *     [BLOCK] Unify the separate read/write io stat fields into arrays */
#if LINUX_VERSION_CODE < KERNEL_VERSION(2,6,16)
#define _drbd_start_io_acct(...) do {} while (0)
#define _drbd_end_io_acct(...)   do {} while (0)
#else

/* Update disk stats at start of I/O request */
static void _drbd_start_io_acct(struct drbd_device *device, struct drbd_request *req, struct bio *bio)
{
	const int rw = bio_data_dir(bio);
#ifndef __disk_stat_inc
	int cpu;
#endif

#ifdef __disk_stat_inc
	__disk_stat_inc(device->vdisk, ios[rw]);
	__disk_stat_add(device->vdisk, sectors[rw], bio_sectors(bio));
	disk_round_stats(device->vdisk);
	device->vdisk->in_flight++;
#else
	cpu = part_stat_lock();
<<<<<<< HEAD
	part_stat_inc(cpu, &device->vdisk->part0, ios[rw]);
	part_stat_add(cpu, &device->vdisk->part0, sectors[rw], bio_sectors(bio));
	part_inc_in_flight(&device->vdisk->part0, rw);
=======
	part_stat_inc(cpu, &mdev->vdisk->part0, ios[rw]);
	part_stat_add(cpu, &mdev->vdisk->part0, sectors[rw], bio_sectors(bio));
	(void) cpu; /* The macro invocations above want the cpu argument, I do not like
		       the compiler warning about cpu only assigned but never used... */
	part_inc_in_flight(&mdev->vdisk->part0, rw);
>>>>>>> 2a32d33b
	part_stat_unlock();
#endif
}

/* Update disk stats when completing request upwards */
static void _drbd_end_io_acct(struct drbd_device *device, struct drbd_request *req)
{
	int rw = bio_data_dir(req->master_bio);
	unsigned long duration = jiffies - req->start_time;
#ifndef __disk_stat_inc
	int cpu;
#endif

#ifdef __disk_stat_add
	__disk_stat_add(device->vdisk, ticks[rw], duration);
	disk_round_stats(device->vdisk);
	device->vdisk->in_flight--;
#else
	cpu = part_stat_lock();
	part_stat_add(cpu, &device->vdisk->part0, ticks[rw], duration);
	part_round_stats(cpu, &device->vdisk->part0);
	part_dec_in_flight(&device->vdisk->part0, rw);
	part_stat_unlock();
#endif
}

#endif

static struct drbd_request *drbd_req_new(struct drbd_device *device,
					       struct bio *bio_src)
{
	struct drbd_request *req;

	req = mempool_alloc(drbd_request_mempool, GFP_NOIO);
	if (!req)
		return NULL;

	drbd_req_make_private_bio(req, bio_src);
	req->rq_state    = bio_data_dir(bio_src) == WRITE ? RQ_WRITE : 0;
	req->device      = device;
	req->master_bio  = bio_src;
	req->epoch       = 0;

	drbd_clear_interval(&req->i);
	req->i.sector     = bio_src->bi_sector;
	req->i.size      = bio_src->bi_size;
	req->i.local = true;
	req->i.waiting = false;

	INIT_LIST_HEAD(&req->tl_requests);
	INIT_LIST_HEAD(&req->w.list);

	return req;
}

static void drbd_req_free(struct drbd_request *req)
{
	mempool_free(req, drbd_request_mempool);
}

/* rw is bio_data_dir(), only READ or WRITE */
static void _req_is_done(struct drbd_device *device, struct drbd_request *req, const int rw)
{
	const unsigned long s = req->rq_state;

	/* remove it from the transfer log.
	 * well, only if it had been there in the first
	 * place... if it had not (local only or conflicting
	 * and never sent), it should still be "empty" as
	 * initialized in drbd_req_new(), so we can list_del() it
	 * here unconditionally */
	list_del(&req->tl_requests);

	/* if it was a write, we may have to set the corresponding
	 * bit(s) out-of-sync first. If it had a local part, we need to
	 * release the reference to the activity log. */
	if (rw == WRITE) {
		/* Set out-of-sync unless both OK flags are set
		 * (local only or remote failed).
		 * Other places where we set out-of-sync:
		 * READ with local io-error */
		if (!(s & RQ_NET_OK) || !(s & RQ_LOCAL_OK))
			drbd_set_out_of_sync(device, req->i.sector, req->i.size);

		if ((s & RQ_NET_OK) && (s & RQ_LOCAL_OK) && (s & RQ_NET_SIS))
			drbd_set_in_sync(device, req->i.sector, req->i.size);

		/* one might be tempted to move the drbd_al_complete_io
		 * to the local io completion callback drbd_request_endio.
		 * but, if this was a mirror write, we may only
		 * drbd_al_complete_io after this is RQ_NET_DONE,
		 * otherwise the extent could be dropped from the al
		 * before it has actually been written on the peer.
		 * if we crash before our peer knows about the request,
		 * but after the extent has been dropped from the al,
		 * we would forget to resync the corresponding extent.
		 */
		if (s & RQ_LOCAL_MASK) {
			if (get_ldev_if_state(device, D_FAILED)) {
				if (s & RQ_IN_ACT_LOG)
					drbd_al_complete_io(device, &req->i);
				put_ldev(device);
			} else if (drbd_ratelimit()) {
				drbd_warn(device, "Should have called drbd_al_complete_io(, %llu, %u), "
				     "but my Disk seems to have failed :(\n",
				     (unsigned long long) req->i.sector, req->i.size);
			}
		}
	}

	drbd_req_free(req);
}

static void queue_barrier(struct drbd_device *device)
{
	struct drbd_tl_epoch *b;

	/* We are within the req_lock. Once we queued the barrier for sending,
	 * we set the CREATE_BARRIER bit. It is cleared as soon as a new
	 * barrier/epoch object is added. This is the only place this bit is
	 * set. It indicates that the barrier for this epoch is already queued,
	 * and no new epoch has been created yet. */
	if (test_bit(CREATE_BARRIER, &device->flags))
		return;

	b = first_peer_device(device)->connection->newest_tle;
	b->w.cb = w_send_barrier;
	b->device = device;
	/* inc_ap_pending done here, so we won't
	 * get imbalanced on connection loss.
	 * dec_ap_pending will be done in got_BarrierAck
	 * or (on connection loss) in tl_clear.  */
	inc_ap_pending(device);
	drbd_queue_work(&first_peer_device(device)->connection->data.work,
			&b->w);
	set_bit(CREATE_BARRIER, &device->flags);
}

static void _about_to_complete_local_write(struct drbd_device *device,
	struct drbd_request *req)
{
	const unsigned long s = req->rq_state;

	/* Before we can signal completion to the upper layers,
	 * we may need to close the current epoch.
	 * We can skip this, if this request has not even been sent, because we
	 * did not have a fully established connection yet/anymore, during
	 * bitmap exchange, or while we are L_AHEAD due to congestion policy.
	 */
	if (first_peer_device(device)->repl_state >= L_CONNECTED &&
	    (s & RQ_NET_SENT) != 0 &&
	    req->epoch == first_peer_device(device)->connection->newest_tle->br_number)
		queue_barrier(device);
}

void complete_master_bio(struct drbd_device *device,
		struct bio_and_error *m)
{
	bio_endio(m->bio, m->error);
	dec_ap_bio(device);
}


static void drbd_remove_request_interval(struct rb_root *root,
					 struct drbd_request *req)
{
	struct drbd_device *device = req->device;
	struct drbd_interval *i = &req->i;

	drbd_remove_interval(root, i);

	/* Wake up any processes waiting for this request to complete.  */
	if (i->waiting)
		wake_up(&device->misc_wait);
}

/* Helper for __req_mod().
 * Set m->bio to the master bio, if it is fit to be completed,
 * or leave it alone (it is initialized to NULL in __req_mod),
 * if it has already been completed, or cannot be completed yet.
 * If m->bio is set, the error status to be returned is placed in m->error.
 */
void _req_may_be_done(struct drbd_request *req, struct bio_and_error *m)
{
	const unsigned long s = req->rq_state;
	struct drbd_device *device = req->device;
	int rw = req->rq_state & RQ_WRITE ? WRITE : READ;

	/* we must not complete the master bio, while it is
	 *	still being processed by _drbd_send_zc_bio (drbd_send_dblock)
	 *	not yet acknowledged by the peer
	 *	not yet completed by the local io subsystem
	 * these flags may get cleared in any order by
	 *	the worker,
	 *	the sender,
	 *	the receiver,
	 *	the bio_endio completion callbacks.
	 */
	if (s & RQ_LOCAL_PENDING && !(s & RQ_LOCAL_ABORTED))
		return;
	if (req->i.waiting) {
		/* Retry all conflicting peer requests.  */
		wake_up(&device->misc_wait);
	}
	if (s & RQ_NET_QUEUED)
		return;
	if (s & RQ_NET_PENDING)
		return;

	if (req->master_bio) {
		/* this is DATA_RECEIVED (remote read)
		 * or protocol C P_WRITE_ACK
		 * or protocol B P_RECV_ACK
		 * or protocol A "HANDED_OVER_TO_NETWORK" (SendAck)
		 * or canceled or failed,
		 * or killed from the transfer log due to connection loss.
		 */

		/*
		 * figure out whether to report success or failure.
		 *
		 * report success when at least one of the operations succeeded.
		 * or, to put the other way,
		 * only report failure, when both operations failed.
		 *
		 * what to do about the failures is handled elsewhere.
		 * what we need to do here is just: complete the master_bio.
		 *
		 * local completion error, if any, has been stored as ERR_PTR
		 * in private_bio within drbd_request_endio.
		 */
		int ok = (s & RQ_LOCAL_OK) || (s & RQ_NET_OK);
		int error = PTR_ERR(req->private_bio);

		/* remove the request from the conflict detection
		 * respective block_id verification hash */
		if (!drbd_interval_empty(&req->i)) {
			struct rb_root *root;

			if (rw == WRITE)
				root = &device->write_requests;
			else
				root = &device->read_requests;
			drbd_remove_request_interval(root, req);
		} else if (!(s & RQ_POSTPONED))
			D_ASSERT(device, (s & (RQ_NET_MASK & ~RQ_NET_DONE)) == 0);

		/* for writes we need to do some extra housekeeping */
		if (rw == WRITE)
			_about_to_complete_local_write(device, req);

		/* Update disk stats */
		_drbd_end_io_acct(device, req);

		if (!(s & RQ_POSTPONED)) {
			m->error = ok ? 0 : (error ?: -EIO);
			m->bio = req->master_bio;
		}
		req->master_bio = NULL;
	}

	if (s & RQ_LOCAL_PENDING)
		return;

	if ((s & RQ_NET_MASK) == 0 || (s & RQ_NET_DONE)) {
		/* this is disconnected (local only) operation,
		 * or protocol A, B, or C P_BARRIER_ACK,
		 * or killed from the transfer log due to connection loss. */
		_req_is_done(device, req, rw);
	}
	/* else: network part and not DONE yet. that is
	 * protocol A, B, or C, barrier ack still pending... */
}

static void _req_may_be_done_not_susp(struct drbd_request *req, struct bio_and_error *m)
{
	struct drbd_device *device = req->device;

	if (!drbd_suspended(device))
		_req_may_be_done(req, m);
}

/* obviously this could be coded as many single functions
 * instead of one huge switch,
 * or by putting the code directly in the respective locations
 * (as it has been before).
 *
 * but having it this way
 *  enforces that it is all in this one place, where it is easier to audit,
 *  it makes it obvious that whatever "event" "happens" to a request should
 *  happen "atomically" within the req_lock,
 *  and it enforces that we have to think in a very structured manner
 *  about the "events" that may happen to a request during its life time ...
 */
int __req_mod(struct drbd_request *req, enum drbd_req_event what,
		struct bio_and_error *m)
{
	struct drbd_device *device = req->device;
	struct net_conf *nc;
	int p, rv = 0;

	if (m)
		m->bio = NULL;

	switch (what) {
	default:
		drbd_err(device, "LOGIC BUG in %s:%u\n", __FILE__ , __LINE__);
		break;

	/* does not happen...
	 * initialization done in drbd_req_new
	case CREATED:
		break;
		*/

	case TO_BE_SENT: /* via network */
		/* reached via __drbd_make_request
		 * and from w_read_retry_remote */
		D_ASSERT(device, !(req->rq_state & RQ_NET_MASK));
		req->rq_state |= RQ_NET_PENDING;
		rcu_read_lock();
		nc = rcu_dereference(first_peer_device(device)->connection->net_conf);
		p = nc->wire_protocol;
		rcu_read_unlock();
		req->rq_state |=
			p == DRBD_PROT_C ? RQ_EXP_WRITE_ACK :
			p == DRBD_PROT_B ? RQ_EXP_RECEIVE_ACK : 0;
		inc_ap_pending(device);
		break;

	case TO_BE_SUBMITTED: /* locally */
		/* reached via __drbd_make_request */
		D_ASSERT(device, !(req->rq_state & RQ_LOCAL_MASK));
		req->rq_state |= RQ_LOCAL_PENDING;
		break;

	case COMPLETED_OK:
		if (req->rq_state & RQ_WRITE)
			device->writ_cnt += req->i.size >> 9;
		else
			device->read_cnt += req->i.size >> 9;

		req->rq_state |= (RQ_LOCAL_COMPLETED|RQ_LOCAL_OK);
		req->rq_state &= ~RQ_LOCAL_PENDING;

		_req_may_be_done_not_susp(req, m);
		put_ldev(device);
		break;

	case ABORT_DISK_IO:
		req->rq_state |= RQ_LOCAL_ABORTED;
		if (req->rq_state & RQ_WRITE)
			_req_may_be_done_not_susp(req, m);
		else
			goto goto_queue_for_net_read;
		break;

	case WRITE_COMPLETED_WITH_ERROR:
		req->rq_state |= RQ_LOCAL_COMPLETED;
		req->rq_state &= ~RQ_LOCAL_PENDING;

		__drbd_chk_io_error(device, false);
		_req_may_be_done_not_susp(req, m);
		put_ldev(device);
		break;

	case READ_AHEAD_COMPLETED_WITH_ERROR:
		/* it is legal to fail READA */
		req->rq_state |= RQ_LOCAL_COMPLETED;
		req->rq_state &= ~RQ_LOCAL_PENDING;
		_req_may_be_done_not_susp(req, m);
		put_ldev(device);
		break;

	case READ_COMPLETED_WITH_ERROR:
		drbd_set_out_of_sync(device, req->i.sector, req->i.size);

		req->rq_state |= RQ_LOCAL_COMPLETED;
		req->rq_state &= ~RQ_LOCAL_PENDING;

		D_ASSERT(device, !(req->rq_state & RQ_NET_MASK));

		__drbd_chk_io_error(device, false);
		put_ldev(device);

	goto_queue_for_net_read:

		/* no point in retrying if there is no good remote data,
		 * or we have no connection. */
		if (first_peer_device(device)->disk_state != D_UP_TO_DATE) {
			_req_may_be_done_not_susp(req, m);
			break;
		}

		/* _req_mod(req,TO_BE_SENT); oops, recursion... */
		req->rq_state |= RQ_NET_PENDING;
		inc_ap_pending(device);
		/* fall through: _req_mod(req,QUEUE_FOR_NET_READ); */

	case QUEUE_FOR_NET_READ:
		/* READ or READA, and
		 * no local disk,
		 * or target area marked as invalid,
		 * or just got an io-error. */
		/* from __drbd_make_request
		 * or from bio_endio during read io-error recovery */

		/* so we can verify the handle in the answer packet
		 * corresponding hlist_del is in _req_may_be_done() */
		D_ASSERT(device, drbd_interval_empty(&req->i));
		drbd_insert_interval(&device->read_requests, &req->i);

		set_bit(UNPLUG_REMOTE, &device->flags);

		D_ASSERT(device, req->rq_state & RQ_NET_PENDING);
		req->rq_state |= RQ_NET_QUEUED;
		req->w.cb = (req->rq_state & RQ_LOCAL_MASK)
			? w_read_retry_remote
			: w_send_read_req;
		drbd_queue_work(&first_peer_device(device)->connection->data.work,
				&req->w);
		break;

	case QUEUE_FOR_NET_WRITE:
		/* assert something? */
		/* from __drbd_make_request only */

		/* corresponding hlist_del is in _req_may_be_done() */
		D_ASSERT(device, drbd_interval_empty(&req->i));
		drbd_insert_interval(&device->write_requests, &req->i);

		/* NOTE
		 * In case the req ended up on the transfer log before being
		 * queued on the worker, it could lead to this request being
		 * missed during cleanup after connection loss.
		 * So we have to do both operations here,
		 * within the same lock that protects the transfer log.
		 *
		 * _req_add_to_epoch(req); this has to be after the
		 * _maybe_start_new_epoch(req); which happened in
		 * __drbd_make_request, because we now may set the bit
		 * again ourselves to close the current epoch.
		 *
		 * Add req to the (now) current epoch (barrier). */

		/* otherwise we may lose an unplug, which may cause some remote
		 * io-scheduler timeout to expire, increasing maximum latency,
		 * hurting performance. */
		set_bit(UNPLUG_REMOTE, &device->flags);

		/* see __drbd_make_request,
		 * just after it grabs the req_lock */
		D_ASSERT(device, test_bit(CREATE_BARRIER, &device->flags) == 0);

		req->epoch = first_peer_device(device)->connection->newest_tle->br_number;

		/* increment size of current epoch */
		first_peer_device(device)->connection->newest_tle->n_writes++;

		/* queue work item to send data */
		D_ASSERT(device, req->rq_state & RQ_NET_PENDING);
		req->rq_state |= RQ_NET_QUEUED;
		req->w.cb =  w_send_dblock;
		drbd_queue_work(&first_peer_device(device)->connection->data.work,
				&req->w);

		/* close the epoch, in case it outgrew the limit */
		rcu_read_lock();
		nc = rcu_dereference(first_peer_device(device)->connection->net_conf);
		p = nc->max_epoch_size;
		rcu_read_unlock();
		if (first_peer_device(device)->connection->newest_tle->n_writes >= p)
			queue_barrier(device);

		break;

	case QUEUE_FOR_SEND_OOS:
		req->rq_state |= RQ_NET_QUEUED;
		req->w.cb =  w_send_out_of_sync;
		drbd_queue_work(&first_peer_device(device)->connection->data.work,
				&req->w);
		break;

	case OOS_HANDED_TO_NETWORK:
		/* actually the same */
	case SEND_CANCELED:
		/* treat it the same */
	case SEND_FAILED:
		/* real cleanup will be done from tl_clear.  just update flags
		 * so it is no longer marked as on the sender queue */
		req->rq_state &= ~RQ_NET_QUEUED;
		/* if we did it right, tl_clear should be scheduled only after
		 * this, so this should not be necessary! */
		_req_may_be_done_not_susp(req, m);
		break;

	case HANDED_OVER_TO_NETWORK:
		/* assert something? */
		if (bio_data_dir(req->master_bio) == WRITE)
			atomic_add(req->i.size >> 9, &device->ap_in_flight);

		if (bio_data_dir(req->master_bio) == WRITE &&
		    !(req->rq_state & (RQ_EXP_RECEIVE_ACK | RQ_EXP_WRITE_ACK))) {
			/* this is what is dangerous about protocol A:
			 * pretend it was successfully written on the peer. */
			if (req->rq_state & RQ_NET_PENDING) {
				dec_ap_pending(device);
				req->rq_state &= ~RQ_NET_PENDING;
				req->rq_state |= RQ_NET_OK;
			} /* else: neg-ack was faster... */
			/* it is still not yet RQ_NET_DONE until the
			 * corresponding epoch barrier got acked as well,
			 * so we know what to dirty on connection loss */
		}
		req->rq_state &= ~RQ_NET_QUEUED;
		req->rq_state |= RQ_NET_SENT;
		/* because _drbd_send_zc_bio could sleep, and may want to
		 * dereference the bio even after the "WRITE_ACKED_BY_PEER" and
		 * "COMPLETED_OK" events came in, once we return from
		 * _drbd_send_zc_bio (drbd_send_dblock), we have to check
		 * whether it is done already, and end it.  */
		_req_may_be_done_not_susp(req, m);
		break;

	case READ_RETRY_REMOTE_CANCELED:
		req->rq_state &= ~RQ_NET_QUEUED;
		/* fall through, in case we raced with drbd_disconnect */
	case CONNECTION_LOST_WHILE_PENDING:
		/* transfer log cleanup after connection loss */
		/* assert something? */
		if (req->rq_state & RQ_NET_PENDING)
			dec_ap_pending(device);
		req->rq_state &= ~(RQ_NET_OK|RQ_NET_PENDING);
		req->rq_state |= RQ_NET_DONE;
		if (req->rq_state & RQ_NET_SENT && req->rq_state & RQ_WRITE)
			atomic_sub(req->i.size >> 9, &device->ap_in_flight);

		/* if it is still queued, we may not complete it here.
		 * it will be canceled soon. */
		if (!(req->rq_state & RQ_NET_QUEUED))
			_req_may_be_done(req, m); /* Allowed while state.susp */
		break;

	case WRITE_ACKED_BY_PEER_AND_SIS:
		req->rq_state |= RQ_NET_SIS;
	case DISCARD_WRITE:
		/* for discarded conflicting writes of multiple primaries,
		 * there is no need to keep anything in the tl, potential
		 * node crashes are covered by the activity log. */
		req->rq_state |= RQ_NET_DONE;
		/* fall through */
	case WRITE_ACKED_BY_PEER:
		D_ASSERT(device, req->rq_state & RQ_EXP_WRITE_ACK);
		/* protocol C; successfully written on peer.
		 * Nothing to do here.
		 * We want to keep the tl in place for all protocols, to cater
		 * for volatile write-back caches on lower level devices.
		 *
		 * A barrier request is expected to have forced all prior
		 * requests onto stable storage, so completion of a barrier
		 * request could set NET_DONE right here, and not wait for the
		 * P_BARRIER_ACK, but that is an unnecessary optimization. */

		goto ack_common;
		/* this makes it effectively the same as for: */
	case RECV_ACKED_BY_PEER:
		D_ASSERT(device, req->rq_state & RQ_EXP_RECEIVE_ACK);
		/* protocol B; pretends to be successfully written on peer.
		 * see also notes above in HANDED_OVER_TO_NETWORK about
		 * protocol != C */
	ack_common:
		req->rq_state |= RQ_NET_OK;
		D_ASSERT(device, req->rq_state & RQ_NET_PENDING);
		dec_ap_pending(device);
		atomic_sub(req->i.size >> 9, &device->ap_in_flight);
		req->rq_state &= ~RQ_NET_PENDING;
		_req_may_be_done_not_susp(req, m);
		break;

	case POSTPONE_WRITE:
		D_ASSERT(device, req->rq_state & RQ_EXP_WRITE_ACK);
		/* If this node has already detected the write conflict, the
		 * worker will be waiting on misc_wait.  Wake it up once this
		 * request has completed locally.
		 */
		D_ASSERT(device, req->rq_state & RQ_NET_PENDING);
		req->rq_state |= RQ_POSTPONED;
		_req_may_be_done_not_susp(req, m);
		break;

	case NEG_ACKED:
		/* assert something? */
		if (req->rq_state & RQ_NET_PENDING) {
			dec_ap_pending(device);
			atomic_sub(req->i.size >> 9, &device->ap_in_flight);
		}
		req->rq_state &= ~(RQ_NET_OK|RQ_NET_PENDING);

		req->rq_state |= RQ_NET_DONE;
		_req_may_be_done_not_susp(req, m);
		/* else: done by HANDED_OVER_TO_NETWORK */
		break;

	case FAIL_FROZEN_DISK_IO:
		if (!(req->rq_state & RQ_LOCAL_COMPLETED))
			break;

		_req_may_be_done(req, m); /* Allowed while state.susp */
		break;

	case RESTART_FROZEN_DISK_IO:
		if (!(req->rq_state & RQ_LOCAL_COMPLETED))
			break;

		req->rq_state &= ~RQ_LOCAL_COMPLETED;

		rv = MR_READ;
		if (bio_data_dir(req->master_bio) == WRITE)
			rv = MR_WRITE;

		get_ldev(device);
		req->w.cb = w_restart_disk_io;
		drbd_queue_work(&device->resource->work, &req->w);
		break;

	case RESEND:
		/* If RQ_NET_OK is already set, we got a P_WRITE_ACK or P_RECV_ACK
		   before the connection loss (B&C only); only P_BARRIER_ACK was missing.
		   Trowing them out of the TL here by pretending we got a BARRIER_ACK
		   We ensure that the peer was not rebooted */
		if (!(req->rq_state & RQ_NET_OK)) {
			if (req->w.cb) {
				drbd_queue_work(&first_peer_device(device)->connection->data.work,
						&req->w);
				rv = req->rq_state & RQ_WRITE ? MR_WRITE : MR_READ;
			}
			break;
		}
		/* else, fall through to BARRIER_ACKED */

	case BARRIER_ACKED:
		if (!(req->rq_state & RQ_WRITE))
			break;

		if (req->rq_state & RQ_NET_PENDING) {
			/* barrier came in before all requests were acked.
			 * this is bad, because if the connection is lost now,
			 * we won't be able to clean them up... */
			drbd_err(device, "FIXME (BARRIER_ACKED but pending)\n");
			list_move(&req->tl_requests, &first_peer_device(device)->connection->out_of_sequence_requests);
		}
		if ((req->rq_state & RQ_NET_MASK) != 0) {
			req->rq_state |= RQ_NET_DONE;
			if (!(req->rq_state & (RQ_EXP_RECEIVE_ACK | RQ_EXP_WRITE_ACK)))
				atomic_sub(req->i.size>>9, &device->ap_in_flight);
		}
		_req_may_be_done(req, m); /* Allowed while state.susp */
		break;

	case DATA_RECEIVED:
		D_ASSERT(device, req->rq_state & RQ_NET_PENDING);
		dec_ap_pending(device);
		req->rq_state &= ~RQ_NET_PENDING;
		req->rq_state |= (RQ_NET_OK|RQ_NET_DONE);
		_req_may_be_done_not_susp(req, m);
		break;
	};

	return rv;
}

/* we may do a local read if:
 * - we are consistent (of course),
 * - or we are generally inconsistent,
 *   BUT we are still/already IN SYNC for this area.
 *   since size may be bigger than BM_BLOCK_SIZE,
 *   we may need to check several bits.
 */
STATIC bool drbd_may_do_local_read(struct drbd_device *device, sector_t sector, int size)
{
	unsigned long sbnr, ebnr;
	sector_t esector, nr_sectors;

	if (device->disk_state == D_UP_TO_DATE)
		return true;
	if (device->disk_state != D_INCONSISTENT)
		return false;
	esector = sector + (size >> 9) - 1;
	nr_sectors = drbd_get_capacity(device->this_bdev);
	D_ASSERT(device, sector  < nr_sectors);
	D_ASSERT(device, esector < nr_sectors);

	sbnr = BM_SECT_TO_BIT(sector);
	ebnr = BM_SECT_TO_BIT(esector);

	return drbd_bm_count_bits(device, sbnr, ebnr) == 0;
}

/*
 * complete_conflicting_writes  -  wait for any conflicting write requests
 *
 * The write_requests tree contains all active write requests which we
 * currently know about.  Wait for any requests to complete which conflict with
 * the new one.
 */
static int complete_conflicting_writes(struct drbd_device *device,
				       sector_t sector, int size)
{
	for(;;) {
		struct drbd_interval *i;
		int err;

		i = drbd_find_overlap(&device->write_requests, sector, size);
		if (!i)
			return 0;
		err = drbd_wait_misc(device, i);
		if (err)
			return err;
	}
}

static bool drbd_should_do_remote(struct drbd_peer_device *peer_device)
{
	enum drbd_disk_state peer_disk_state = peer_device->disk_state;

	return peer_disk_state == D_UP_TO_DATE ||
		(peer_disk_state == D_INCONSISTENT &&
		 peer_device->repl_state >= L_WF_BITMAP_T &&
		 peer_device->repl_state < L_AHEAD);
	/* Before proto 96 that was >= CONNECTED instead of >= L_WF_BITMAP_T.
	   That is equivalent since before 96 IO was frozen in the L_WF_BITMAP*
	   states. */
}

static bool drbd_should_send_out_of_sync(struct drbd_peer_device *peer_device)
{
	return peer_device->repl_state == L_AHEAD || peer_device->repl_state == L_WF_BITMAP_S;
	/* pdsk = D_INCONSISTENT as a consequence. Protocol 96 check not necessary
	   since we enter state L_AHEAD only if proto >= 96 */
}

int __drbd_make_request(struct drbd_device *device, struct bio *bio, unsigned long start_time)
{
	const int rw = bio_rw(bio);
	const int size = bio->bi_size;
	const sector_t sector = bio->bi_sector;
	struct drbd_tl_epoch *b = NULL;
	struct drbd_request *req;
	struct net_conf *nc;
	int local, remote, send_oos = 0;
	int err;
	int ret = 0;

	/* allocate outside of all locks; */
	req = drbd_req_new(device, bio);
	if (!req) {
		dec_ap_bio(device);
		/* only pass the error to the upper layers.
		 * if user cannot handle io errors, that's not our business. */
		drbd_err(device, "could not kmalloc() req\n");
		bio_endio(bio, -ENOMEM);
		return 0;
	}
	req->start_time = start_time;

	local = get_ldev(device);
	if (!local) {
		bio_put(req->private_bio); /* or we get a bio leak */
		req->private_bio = NULL;
	}
	if (rw == WRITE) {
		remote = 1;
	} else {
		/* READ || READA */
		if (local) {
			if (!drbd_may_do_local_read(device, sector, size)) {
				/* we could kick the syncer to
				 * sync this extent asap, wait for
				 * it, then continue locally.
				 * Or just issue the request remotely.
				 */
				local = 0;
				bio_put(req->private_bio);
				req->private_bio = NULL;
				put_ldev(device);
			}
		}
		if (!local) {
			struct drbd_peer_device *peer_device;

			rcu_read_lock();
			for_each_peer_device(peer_device, device) {
				if (peer_device->disk_state >= D_UP_TO_DATE) {
					/* FIXME: Send read request to this peer. */
					remote = 1;
					break;
				}
			}
			rcu_read_unlock();
		}
	}

	/* If we have a disk, but a READA request is mapped to remote,
	 * we are R_PRIMARY, D_INCONSISTENT, SyncTarget.
	 * Just fail that READA request right here.
	 *
	 * THINK: maybe fail all READA when not local?
	 *        or make this configurable...
	 *        if network is slow, READA won't do any good.
	 */
	if (rw == READA && device->disk_state >= D_INCONSISTENT && !local) {
		err = -EWOULDBLOCK;
		goto fail_and_free_req;
	}

	/* For WRITES going to the local disk, grab a reference on the target
	 * extent.  This waits for any resync activity in the corresponding
	 * resync extent to finish, and, if necessary, pulls in the target
	 * extent into the activity log, which involves further disk io because
	 * of transactional on-disk meta data updates. */
	if (rw == WRITE && local && !test_bit(AL_SUSPENDED, &device->flags)) {
		req->rq_state |= RQ_IN_ACT_LOG;
		drbd_al_begin_io(device, &req->i, true);
	}

	remote = remote && drbd_should_do_remote(first_peer_device(device));
	send_oos = rw == WRITE && drbd_should_send_out_of_sync(first_peer_device(device));
	D_ASSERT(device, !(remote && send_oos));

	if (!(local || remote) && !drbd_suspended(device)) {
		if (drbd_ratelimit())
			drbd_err(device, "IO ERROR: neither local nor remote disk\n");
		err = -EIO;
		goto fail_free_complete;
	}

	/* For WRITE request, we have to make sure that we have an
	 * unused_spare_tle, in case we need to start a new epoch.
	 * I try to be smart and avoid to pre-allocate always "just in case",
	 * but there is a race between testing the bit and pointer outside the
	 * spinlock, and grabbing the spinlock.
	 * if we lost that race, we retry.  */
	if (rw == WRITE && (remote || send_oos) &&
	    first_peer_device(device)->connection->unused_spare_tle == NULL &&
	    test_bit(CREATE_BARRIER, &device->flags)) {
allocate_barrier:
		b = kmalloc(sizeof(struct drbd_tl_epoch), GFP_NOIO);
		if (!b) {
			drbd_err(device, "Failed to alloc barrier.\n");
			err = -ENOMEM;
			goto fail_free_complete;
		}
	}

	/* GOOD, everything prepared, grab the spin_lock */
	spin_lock_irq(&device->resource->req_lock);

	if (rw == WRITE) {
		err = complete_conflicting_writes(device, sector, size);
		if (err) {
			if (err != -ERESTARTSYS)
				_conn_request_state(first_peer_device(device)->connection,
						    NS(conn, C_TIMEOUT),
						    CS_HARD);
			spin_unlock_irq(&device->resource->req_lock);
			err = -EIO;
			goto fail_free_complete;
		}
	}

	if (drbd_suspended(device)) {
		/* If we got suspended, use the retry mechanism of
		   generic_make_request() to restart processing of this
		   bio. In the next call to drbd_make_request
		   we sleep in inc_ap_bio() */
		ret = 1;
		spin_unlock_irq(&device->resource->req_lock);
		goto fail_free_complete;
	}

	if (remote || send_oos) {
		remote = drbd_should_do_remote(first_peer_device(device));
		send_oos = rw == WRITE && drbd_should_send_out_of_sync(first_peer_device(device));
		D_ASSERT(device, !(remote && send_oos));

		if (!(remote || send_oos))
			drbd_warn(device, "lost connection while grabbing the req_lock!\n");
		if (!(local || remote)) {
			drbd_err(device, "IO ERROR: neither local nor remote disk\n");
			spin_unlock_irq(&device->resource->req_lock);
			err = -EIO;
			goto fail_free_complete;
		}
	}

	if (b && first_peer_device(device)->connection->unused_spare_tle == NULL) {
		first_peer_device(device)->connection->unused_spare_tle = b;
		b = NULL;
	}
	if (rw == WRITE && (remote || send_oos) &&
	    first_peer_device(device)->connection->unused_spare_tle == NULL &&
	    test_bit(CREATE_BARRIER, &device->flags)) {
		/* someone closed the current epoch
		 * while we were grabbing the spinlock */
		spin_unlock_irq(&device->resource->req_lock);
		goto allocate_barrier;
	}


	/* Update disk stats */
	_drbd_start_io_acct(device, req, bio);

	/* _maybe_start_new_epoch(device);
	 * If we need to generate a write barrier packet, we have to add the
	 * new epoch (barrier) object, and queue the barrier packet for sending,
	 * and queue the req's data after it _within the same lock_, otherwise
	 * we have race conditions were the reorder domains could be mixed up.
	 *
	 * Even read requests may start a new epoch and queue the corresponding
	 * barrier packet.  To get the write ordering right, we only have to
	 * make sure that, if this is a write request and it triggered a
	 * barrier packet, this request is queued within the same spinlock. */
	if ((remote || send_oos) && first_peer_device(device)->connection->unused_spare_tle &&
	    test_and_clear_bit(CREATE_BARRIER, &device->flags)) {
		_tl_add_barrier(first_peer_device(device)->connection,
				first_peer_device(device)->connection->unused_spare_tle);
		first_peer_device(device)->connection->unused_spare_tle = NULL;
	} else {
		D_ASSERT(device, !(remote && rw == WRITE &&
			   test_bit(CREATE_BARRIER, &device->flags)));
	}

	/* NOTE
	 * Actually, 'local' may be wrong here already, since we may have failed
	 * to write to the meta data, and may become wrong anytime because of
	 * local io-error for some other request, which would lead to us
	 * "detaching" the local disk.
	 *
	 * 'remote' may become wrong any time because the network could fail.
	 *
	 * This is a harmless race condition, though, since it is handled
	 * correctly at the appropriate places; so it just defers the failure
	 * of the respective operation.
	 */

	/* mark them early for readability.
	 * this just sets some state flags. */
	if (remote)
		_req_mod(req, TO_BE_SENT);
	if (local)
		_req_mod(req, TO_BE_SUBMITTED);

	list_add_tail(&req->tl_requests, &first_peer_device(device)->connection->newest_tle->requests);

	/* NOTE remote first: to get the concurrent write detection right,
	 * we must register the request before start of local IO.  */
	if (remote) {
		/* either WRITE and L_CONNECTED,
		 * or READ, and no local disk,
		 * or READ, but not in sync.
		 */
		_req_mod(req, (rw == WRITE)
				? QUEUE_FOR_NET_WRITE
				: QUEUE_FOR_NET_READ);
	}
	if (send_oos && drbd_set_out_of_sync(device, sector, size))
		_req_mod(req, QUEUE_FOR_SEND_OOS);

	rcu_read_lock();
	nc = rcu_dereference(first_peer_device(device)->connection->net_conf);
	if (remote &&
	    nc->on_congestion != OC_BLOCK &&
	    first_peer_device(device)->connection->agreed_pro_version >= 96) {
		int congested = 0;

		if (nc->cong_fill &&
		    atomic_read(&device->ap_in_flight) >= nc->cong_fill) {
			drbd_info(device, "Congestion-fill threshold reached\n");
			congested = 1;
		}

		if (device->act_log->used >= nc->cong_extents) {
			drbd_info(device, "Congestion-extents threshold reached\n");
			congested = 1;
		}

		if (congested) {
			queue_barrier(device); /* last barrier, after mirrored writes */

			if (nc->on_congestion == OC_PULL_AHEAD)
				_drbd_set_state(_NS(device, conn, L_AHEAD), 0, NULL);
			else  /*nc->on_congestion == OC_DISCONNECT */
				_drbd_set_state(_NS(device, conn, C_DISCONNECTING), 0, NULL);
		}
	}
	rcu_read_unlock();

	spin_unlock_irq(&device->resource->req_lock);
	kfree(b); /* if someone else has beaten us to it... */

	if (local) {
		req->private_bio->bi_bdev = device->ldev->backing_bdev;

		/* State may have changed since we grabbed our reference on the
		 * device->ldev member. Double check, and short-circuit to endio.
		 * In case the last activity log transaction failed to get on
		 * stable storage, and this is a WRITE, we may not even submit
		 * this bio. */
		if (get_ldev(device)) {
			if (drbd_insert_fault(device,   rw == WRITE ? DRBD_FAULT_DT_WR
						    : rw == READ  ? DRBD_FAULT_DT_RD
						    :               DRBD_FAULT_DT_RA))
				bio_endio(req->private_bio, -EIO);
			else
				generic_make_request(req->private_bio);
			put_ldev(device);
		} else
			bio_endio(req->private_bio, -EIO);
	}

	return 0;

fail_free_complete:
	if (req->rq_state & RQ_IN_ACT_LOG)
		drbd_al_complete_io(device, &req->i);
fail_and_free_req:
	if (local) {
		bio_put(req->private_bio);
		req->private_bio = NULL;
		put_ldev(device);
	}
	if (!ret)
		bio_endio(bio, err);

	drbd_req_free(req);
	dec_ap_bio(device);
	kfree(b);

	return ret;
}

int drbd_make_request(struct request_queue *q, struct bio *bio)
{
	struct drbd_device *device = (struct drbd_device *) q->queuedata;
	unsigned long start_time;

	/* We never supported BIO_RW_BARRIER.
	 * We don't need to, anymore, either: starting with kernel 2.6.36,
	 * we have REQ_FUA and REQ_FLUSH, which will be handled transparently
	 * by the block layer. */
	if (unlikely(bio->bi_rw & DRBD_REQ_HARDBARRIER)) {
		bio_endio(bio, -EOPNOTSUPP);
		return 0;
	}

	start_time = jiffies;

	/*
	 * what we "blindly" assume:
	 */
	D_ASSERT(device, bio->bi_size > 0);
	D_ASSERT(device, IS_ALIGNED(bio->bi_size, 512));

	inc_ap_bio(device);
	return __drbd_make_request(device, bio, start_time);
}

/* This is called by bio_add_page().
 *
 * q->max_hw_sectors and other global limits are already enforced there.
 *
 * We need to call down to our lower level device,
 * in case it has special restrictions.
 *
 * We also may need to enforce configured max-bio-bvecs limits.
 *
 * As long as the BIO is empty we have to allow at least one bvec,
 * regardless of size and offset, so no need to ask lower levels.
 */
int drbd_merge_bvec(struct request_queue *q,
#ifdef HAVE_bvec_merge_data
		struct bvec_merge_data *bvm,
#else
		struct bio *bvm,
#endif
		struct bio_vec *bvec)
{
	struct drbd_device *device = (struct drbd_device *) q->queuedata;
	unsigned int bio_size = bvm->bi_size;
	int limit = DRBD_MAX_BIO_SIZE;
	int backing_limit;

	if (bio_size && get_ldev(device)) {
		struct request_queue * const b =
			device->ldev->backing_bdev->bd_disk->queue;
		if (b->merge_bvec_fn) {
			backing_limit = b->merge_bvec_fn(b, bvm, bvec);
			limit = min(limit, backing_limit);
		}
		put_ldev(device);
	}
	return limit;
}

void request_timer_fn(unsigned long data)
{
	struct drbd_device *device = (struct drbd_device *) data;
	struct drbd_connection *connection = first_peer_device(device)->connection;
	struct drbd_request *req; /* oldest request */
	struct list_head *le;
	struct net_conf *nc;
	unsigned long ent = 0, dt = 0, et, nt; /* effective timeout = ko_count * timeout */

	rcu_read_lock();
	nc = rcu_dereference(connection->net_conf);
	ent = nc ? nc->timeout * HZ/10 * nc->ko_count : 0;

	if (get_ldev(device)) {
		dt = rcu_dereference(device->ldev->disk_conf)->disk_timeout * HZ / 10;
		put_ldev(device);
	}
	rcu_read_unlock();

	et = min_not_zero(dt, ent);

	if (!et || (first_peer_device(device)->repl_state < L_STANDALONE &&
		    device->disk_state <= D_FAILED))
		return; /* Recurring timer stopped */

	spin_lock_irq(&device->resource->req_lock);
	le = &connection->oldest_tle->requests;
	if (list_empty(le)) {
		spin_unlock_irq(&device->resource->req_lock);
		mod_timer(&device->request_timer, jiffies + et);
		return;
	}

	le = le->prev;
	req = list_entry(le, struct drbd_request, tl_requests);
	if (ent && req->rq_state & RQ_NET_PENDING) {
		if (time_is_before_eq_jiffies(req->start_time + ent)) {
			drbd_warn(device, "Remote failed to finish a request within ko-count * timeout\n");
			_drbd_set_state(_NS(device, conn, C_TIMEOUT), CS_VERBOSE | CS_HARD, NULL);
		}
	}
	if (dt && req->rq_state & RQ_LOCAL_PENDING) {
		if (time_is_before_eq_jiffies(req->start_time + dt)) {
			drbd_warn(device, "Local backing device failed to meet the disk-timeout\n");
			__drbd_chk_io_error(device, 1);
		}
	}
	nt = (time_is_before_eq_jiffies(req->start_time + et) ? jiffies : req->start_time) + et;
	spin_unlock_irq(&connection->resource->req_lock);
	mod_timer(&device->request_timer, nt);
}<|MERGE_RESOLUTION|>--- conflicted
+++ resolved
@@ -57,17 +57,11 @@
 	device->vdisk->in_flight++;
 #else
 	cpu = part_stat_lock();
-<<<<<<< HEAD
 	part_stat_inc(cpu, &device->vdisk->part0, ios[rw]);
 	part_stat_add(cpu, &device->vdisk->part0, sectors[rw], bio_sectors(bio));
-	part_inc_in_flight(&device->vdisk->part0, rw);
-=======
-	part_stat_inc(cpu, &mdev->vdisk->part0, ios[rw]);
-	part_stat_add(cpu, &mdev->vdisk->part0, sectors[rw], bio_sectors(bio));
 	(void) cpu; /* The macro invocations above want the cpu argument, I do not like
 		       the compiler warning about cpu only assigned but never used... */
-	part_inc_in_flight(&mdev->vdisk->part0, rw);
->>>>>>> 2a32d33b
+	part_inc_in_flight(&device->vdisk->part0, rw);
 	part_stat_unlock();
 #endif
 }
