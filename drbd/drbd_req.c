--- conflicted
+++ resolved
@@ -1805,7 +1805,7 @@
 	/* A size==0 bio can only be an empty flush, which is mapped to a DRBD
 	 * P_BARRIER packet. */
 	if (unlikely(req->i.size == 0)) {
-		D_ASSERT(device, req->master_bio->bi_opf & DRBD_REQ_PREFLUSH);
+		D_ASSERT(device, req->master_bio->bi_opf & REQ_PREFLUSH);
 		_req_mod(req, QUEUE_AS_DRBD_BARRIER, NULL);
 	} else {
 		if (rw == WRITE) {
@@ -1826,33 +1826,10 @@
 			} else
 				no_remote = true;
 		}
-<<<<<<< HEAD
 
 		/* req may now be accessed by other threads - do not modify
 		 * "immutable" fields after this point */
 		list_add_tail_rcu(&req->tl_requests, &resource->transfer_log);
-=======
-		/* Need to replicate writes.  Unless it is an empty flush,
-		 * which is better mapped to a DRBD P_BARRIER packet,
-		 * also for drbd wire protocol compatibility reasons.
-		 * If this was a flush, just start a new epoch.
-		 * Unless the current epoch was empty anyways, or we are not currently
-		 * replicating, in which case there is no point. */
-		if (unlikely(req->i.size == 0)) {
-			/* The only size==0 bios we expect are empty flushes. */
-			D_ASSERT(device, req->master_bio->bi_opf & REQ_PREFLUSH);
-			_req_mod(req, QUEUE_AS_DRBD_BARRIER, NULL);
-		} else if (!drbd_process_write_request(req))
-			no_remote = true;
-		wake_all_senders(resource);
-	} else {
-		if (peer_device) {
-			_req_mod(req, TO_BE_SENT, peer_device);
-			_req_mod(req, QUEUE_FOR_NET_READ, peer_device);
-			wake_up(&peer_device->connection->sender_work.q_wait);
-		} else
-			no_remote = true;
->>>>>>> c21e48f5
 	}
 	spin_unlock(&resource->tl_update_lock);
 
