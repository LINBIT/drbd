/*
   drbd_req.c

   This file is part of DRBD by Philipp Reisner and Lars Ellenberg.

   Copyright (C) 2001-2008, LINBIT Information Technologies GmbH.
   Copyright (C) 1999-2008, Philipp Reisner <philipp.reisner@linbit.com>.
   Copyright (C) 2002-2008, Lars Ellenberg <lars.ellenberg@linbit.com>.

   drbd is free software; you can redistribute it and/or modify
   it under the terms of the GNU General Public License as published by
   the Free Software Foundation; either version 2, or (at your option)
   any later version.

   drbd is distributed in the hope that it will be useful,
   but WITHOUT ANY WARRANTY; without even the implied warranty of
   MERCHANTABILITY or FITNESS FOR A PARTICULAR PURPOSE.  See the
   GNU General Public License for more details.

   You should have received a copy of the GNU General Public License
   along with drbd; see the file COPYING.  If not, write to
   the Free Software Foundation, 675 Mass Ave, Cambridge, MA 02139, USA.

 */

#include <linux/autoconf.h>
#include <linux/module.h>

#include <linux/slab.h>
#include <linux/drbd.h>
#include "drbd_int.h"
#include "drbd_req.h"


/* We only support diskstats for 2.6.16 and up.
 * see also commit commit a362357b6cd62643d4dda3b152639303d78473da
 * Author: Jens Axboe <axboe@suse.de>
 * Date:   Tue Nov 1 09:26:16 2005 +0100
 *     [BLOCK] Unify the separate read/write io stat fields into arrays */
#if LINUX_VERSION_CODE < KERNEL_VERSION(2,6,16)
#define _drbd_start_io_acct(...) do {} while (0)
#define _drbd_end_io_acct(...)   do {} while (0)
#else

STATIC bool drbd_may_do_local_read(struct drbd_device *device, sector_t sector, int size);

/* Update disk stats at start of I/O request */
static void _drbd_start_io_acct(struct drbd_device *device, struct drbd_request *req, struct bio *bio)
{
	const int rw = bio_data_dir(bio);
#ifndef __disk_stat_inc
	int cpu;
#endif

#ifdef __disk_stat_inc
	__disk_stat_inc(device->vdisk, ios[rw]);
	__disk_stat_add(device->vdisk, sectors[rw], bio_sectors(bio));
	disk_round_stats(device->vdisk);
	device->vdisk->in_flight++;
#else
	cpu = part_stat_lock();
	part_round_stats(cpu, &device->vdisk->part0);
	part_stat_inc(cpu, &device->vdisk->part0, ios[rw]);
	part_stat_add(cpu, &device->vdisk->part0, sectors[rw], bio_sectors(bio));
	(void) cpu; /* The macro invocations above want the cpu argument, I do not like
		       the compiler warning about cpu only assigned but never used... */
	part_inc_in_flight(&device->vdisk->part0, rw);
	part_stat_unlock();
#endif
}

/* Update disk stats when completing request upwards */
static void _drbd_end_io_acct(struct drbd_device *device, struct drbd_request *req)
{
	int rw = bio_data_dir(req->master_bio);
	unsigned long duration = jiffies - req->start_time;
#ifndef __disk_stat_inc
	int cpu;
#endif

#ifdef __disk_stat_add
	__disk_stat_add(device->vdisk, ticks[rw], duration);
	disk_round_stats(device->vdisk);
	device->vdisk->in_flight--;
#else
	cpu = part_stat_lock();
	part_stat_add(cpu, &device->vdisk->part0, ticks[rw], duration);
	part_round_stats(cpu, &device->vdisk->part0);
	part_dec_in_flight(&device->vdisk->part0, rw);
	part_stat_unlock();
#endif
}

#endif

static struct drbd_request *drbd_req_new(struct drbd_device *device,
					       struct bio *bio_src)
{
	struct drbd_request *req;

	req = mempool_alloc(drbd_request_mempool, GFP_NOIO);
	if (!req)
		return NULL;

	drbd_req_make_private_bio(req, bio_src);
	req->rq_state    = bio_data_dir(bio_src) == WRITE ? RQ_WRITE : 0;
	req->device      = device;
	req->master_bio  = bio_src;
	req->epoch       = 0;

	drbd_clear_interval(&req->i);
	req->i.sector     = bio_src->bi_sector;
	req->i.size      = bio_src->bi_size;
	req->i.local = true;
	req->i.waiting = false;

	INIT_LIST_HEAD(&req->tl_requests);
	INIT_LIST_HEAD(&req->w.list);

	return req;
}

static void drbd_req_free(struct drbd_request *req)
{
	mempool_free(req, drbd_request_mempool);
}

/* rw is bio_data_dir(), only READ or WRITE */
static void _req_is_done(struct drbd_device *device, struct drbd_request *req, const int rw)
{
	const unsigned long s = req->rq_state;

	/* remove it from the transfer log.
	 * well, only if it had been there in the first
	 * place... if it had not (local only or conflicting
	 * and never sent), it should still be "empty" as
	 * initialized in drbd_req_new(), so we can list_del() it
	 * here unconditionally */
	list_del_init(&req->tl_requests);

	/* if it was a write, we may have to set the corresponding
	 * bit(s) out-of-sync first. If it had a local part, we need to
	 * release the reference to the activity log. */
	if (rw == WRITE) {
		/* Set out-of-sync unless both OK flags are set
		 * (local only or remote failed).
		 * Other places where we set out-of-sync:
		 * READ with local io-error */
		if (!(s & RQ_NET_OK) || !(s & RQ_LOCAL_OK))
			drbd_set_all_out_of_sync(device, req->i.sector, req->i.size);

		if ((s & RQ_NET_OK) && (s & RQ_LOCAL_OK) && (s & RQ_NET_SIS))
			drbd_set_all_in_sync(device, req->i.sector, req->i.size);

		/* one might be tempted to move the drbd_al_complete_io
		 * to the local io completion callback drbd_request_endio.
		 * but, if this was a mirror write, we may only
		 * drbd_al_complete_io after this is RQ_NET_DONE,
		 * otherwise the extent could be dropped from the al
		 * before it has actually been written on the peer.
		 * if we crash before our peer knows about the request,
		 * but after the extent has been dropped from the al,
		 * we would forget to resync the corresponding extent.
		 */
		if (s & RQ_LOCAL_MASK) {
			if (get_ldev_if_state(device, D_FAILED)) {
				if (s & RQ_IN_ACT_LOG)
					drbd_al_complete_io(device, &req->i);
				put_ldev(device);
			} else if (drbd_ratelimit()) {
				drbd_warn(device, "Should have called drbd_al_complete_io(, %llu, %u), "
				     "but my Disk seems to have failed :(\n",
				     (unsigned long long) req->i.sector, req->i.size);
			}
		}
	}

	if (s & RQ_POSTPONED)
		drbd_restart_write(req);
	else
		drbd_req_free(req);
}

static void queue_barrier(struct drbd_device *device)
{
	struct drbd_tl_epoch *b;
	struct drbd_connection *connection = first_peer_device(device)->connection;

	/* We are within the req_lock. Once we queued the barrier for sending,
	 * we set the CREATE_BARRIER bit. It is cleared as soon as a new
	 * barrier/epoch object is added. This is the only place this bit is
	 * set. It indicates that the barrier for this epoch is already queued,
	 * and no new epoch has been created yet. */
	if (test_bit(CREATE_BARRIER, &connection->flags))
		return;

	b = connection->newest_tle;
	b->w.cb = w_send_barrier;
	b->device = device;
	/* inc_ap_pending done here, so we won't
	 * get imbalanced on connection loss.
	 * dec_ap_pending will be done in got_BarrierAck
	 * or (on connection loss) in tl_clear.  */
	inc_ap_pending(first_peer_device(device));
	drbd_queue_work(&connection->sender_work, &b->w);
	set_bit(CREATE_BARRIER, &connection->flags);
}

static void _about_to_complete_local_write(struct drbd_device *device,
	struct drbd_request *req)
{
	const unsigned long s = req->rq_state;

	/* Before we can signal completion to the upper layers,
	 * we may need to close the current epoch.
	 * We can skip this, if this request has not even been sent, because we
	 * did not have a fully established connection yet/anymore, during
	 * bitmap exchange, or while we are L_AHEAD due to congestion policy.
	 */
	if (first_peer_device(device)->repl_state[NOW] >= L_CONNECTED &&
	    (s & RQ_NET_SENT) != 0 &&
	    req->epoch == atomic_read(&device->resource->current_tle_nr))
		queue_barrier(device);
}

void complete_master_bio(struct drbd_device *device,
		struct bio_and_error *m)
{
	bio_endio(m->bio, m->error);
	dec_ap_bio(device);
}


static void drbd_remove_request_interval(struct rb_root *root,
					 struct drbd_request *req)
{
	struct drbd_device *device = req->device;
	struct drbd_interval *i = &req->i;

	drbd_remove_interval(root, i);

	/* Wake up any processes waiting for this request to complete.  */
	if (i->waiting)
		wake_up(&device->misc_wait);
}

static void maybe_wakeup_conflicting_requests(struct drbd_request *req)
{
	const unsigned long s = req->rq_state;
	if (s & RQ_LOCAL_PENDING && !(s & RQ_LOCAL_ABORTED))
		return;
	if (req->i.waiting)
		/* Retry all conflicting peer requests.  */
		wake_up(&req->w.mdev->misc_wait);
}

/* Helper for __req_mod().
 * Set m->bio to the master bio, if it is fit to be completed,
 * or leave it alone (it is initialized to NULL in __req_mod),
 * if it has already been completed, or cannot be completed yet.
 * If m->bio is set, the error status to be returned is placed in m->error.
 */
void _req_may_be_done(struct drbd_request *req, struct bio_and_error *m)
{
	const unsigned long s = req->rq_state;
	struct drbd_device *device = req->device;
	int rw = req->rq_state & RQ_WRITE ? WRITE : READ;

	/* we must not complete the master bio, while it is
	 *	still being processed by _drbd_send_zc_bio (drbd_send_dblock)
	 *	not yet acknowledged by the peer
	 *	not yet completed by the local io subsystem
	 * these flags may get cleared in any order by
	 *	the worker,
	 *	the sender,
	 *	the receiver,
	 *	the bio_endio completion callbacks.
	 */
	if (s & RQ_LOCAL_PENDING && !(s & RQ_LOCAL_ABORTED))
		return;
<<<<<<< HEAD
	if (req->i.waiting) {
		/* Retry all conflicting peer requests.  */
		wake_up(&device->misc_wait);
	}
=======
>>>>>>> c46fc4b8
	if (s & RQ_NET_QUEUED)
		return;
	if (s & RQ_NET_PENDING)
		return;

	if (req->master_bio) {
		/* this is DATA_RECEIVED (remote read)
		 * or protocol C P_WRITE_ACK
		 * or protocol B P_RECV_ACK
		 * or protocol A "HANDED_OVER_TO_NETWORK" (SendAck)
		 * or canceled or failed,
		 * or killed from the transfer log due to connection loss.
		 */

		/*
		 * figure out whether to report success or failure.
		 *
		 * report success when at least one of the operations succeeded.
		 * or, to put the other way,
		 * only report failure, when both operations failed.
		 *
		 * what to do about the failures is handled elsewhere.
		 * what we need to do here is just: complete the master_bio.
		 *
		 * local completion error, if any, has been stored as ERR_PTR
		 * in private_bio within drbd_request_endio.
		 */
		int ok = (s & RQ_LOCAL_OK) || (s & RQ_NET_OK);
		int error = PTR_ERR(req->private_bio);

		/* remove the request from the conflict detection
		 * respective block_id verification hash */
		if (!drbd_interval_empty(&req->i)) {
			struct rb_root *root;

			if (rw == WRITE)
				root = &device->write_requests;
			else
				root = &device->read_requests;
			drbd_remove_request_interval(root, req);
		} else if (!(s & RQ_POSTPONED))
			D_ASSERT(device, (s & (RQ_NET_MASK & ~RQ_NET_DONE)) == 0);

		/* for writes we need to do some extra housekeeping */
		if (rw == WRITE)
			_about_to_complete_local_write(device, req);

		/* Update disk stats */
		_drbd_end_io_acct(device, req);

		if (!(s & RQ_POSTPONED)) {
			m->error = ok ? 0 : (error ?: -EIO);
			m->bio = req->master_bio;
			req->master_bio = NULL;
		} else {
			/* Assert that this will be _req_is_done()
			 * with this very invokation. */
			/* FIXME:
			 * what about (RQ_LOCAL_PENDING | RQ_LOCAL_ABORTED)?
			 */
			D_ASSERT(device, !(s & RQ_LOCAL_PENDING));
			D_ASSERT(device, (s & RQ_NET_DONE));
		}
	}

	if (s & RQ_LOCAL_PENDING)
		return;

	if ((s & RQ_NET_MASK) == 0 || (s & RQ_NET_DONE)) {
		/* this is disconnected (local only) operation,
		 * or protocol A, B, or C P_BARRIER_ACK,
		 * or killed from the transfer log due to connection loss. */
		_req_is_done(device, req, rw);
	}
	/* else: network part and not DONE yet. that is
	 * protocol A, B, or C, barrier ack still pending... */
}

static void _req_may_be_done_not_susp(struct drbd_request *req, struct bio_and_error *m)
{
	struct drbd_device *device = req->device;

	if (!drbd_suspended(device))
		_req_may_be_done(req, m);
}

/* obviously this could be coded as many single functions
 * instead of one huge switch,
 * or by putting the code directly in the respective locations
 * (as it has been before).
 *
 * but having it this way
 *  enforces that it is all in this one place, where it is easier to audit,
 *  it makes it obvious that whatever "event" "happens" to a request should
 *  happen "atomically" within the req_lock,
 *  and it enforces that we have to think in a very structured manner
 *  about the "events" that may happen to a request during its life time ...
 */
int __req_mod(struct drbd_request *req, enum drbd_req_event what,
		struct bio_and_error *m)
{
	struct drbd_device *device = req->device;
	struct net_conf *nc;
	int p, rv = 0;

	if (m)
		m->bio = NULL;

	switch (what) {
	default:
		drbd_err(device, "LOGIC BUG in %s:%u\n", __FILE__ , __LINE__);
		break;

	/* does not happen...
	 * initialization done in drbd_req_new
	case CREATED:
		break;
		*/

	case TO_BE_SENT: /* via network */
		/* reached via __drbd_make_request
		 * and from w_read_retry_remote */
		D_ASSERT(device, !(req->rq_state & RQ_NET_MASK));
		req->rq_state |= RQ_NET_PENDING;
		rcu_read_lock();
		nc = rcu_dereference(first_peer_device(device)->connection->net_conf);
		p = nc->wire_protocol;
		rcu_read_unlock();
		req->rq_state |=
			p == DRBD_PROT_C ? RQ_EXP_WRITE_ACK :
			p == DRBD_PROT_B ? RQ_EXP_RECEIVE_ACK : 0;
		inc_ap_pending(first_peer_device(device));
		break;

	case TO_BE_SUBMITTED: /* locally */
		/* reached via __drbd_make_request */
		D_ASSERT(device, !(req->rq_state & RQ_LOCAL_MASK));
		req->rq_state |= RQ_LOCAL_PENDING;
		break;

	case COMPLETED_OK:
		if (req->rq_state & RQ_WRITE)
			device->writ_cnt += req->i.size >> 9;
		else
			device->read_cnt += req->i.size >> 9;

		req->rq_state |= (RQ_LOCAL_COMPLETED|RQ_LOCAL_OK);
		req->rq_state &= ~RQ_LOCAL_PENDING;

		maybe_wakeup_conflicting_requests(req);
		_req_may_be_done_not_susp(req, m);
		put_ldev(device);
		break;

	case ABORT_DISK_IO:
		req->rq_state |= RQ_LOCAL_ABORTED;
		if (req->rq_state & RQ_WRITE)
			_req_may_be_done_not_susp(req, m);
		else
			goto goto_queue_for_net_read;
		break;

	case WRITE_COMPLETED_WITH_ERROR:
		req->rq_state |= RQ_LOCAL_COMPLETED;
		req->rq_state &= ~RQ_LOCAL_PENDING;

<<<<<<< HEAD
		__drbd_chk_io_error(device, false);
=======
		__drbd_chk_io_error(mdev, false);
		maybe_wakeup_conflicting_requests(req);
>>>>>>> c46fc4b8
		_req_may_be_done_not_susp(req, m);
		put_ldev(device);
		break;

	case READ_AHEAD_COMPLETED_WITH_ERROR:
		/* it is legal to fail READA */
		req->rq_state |= RQ_LOCAL_COMPLETED;
		req->rq_state &= ~RQ_LOCAL_PENDING;
		_req_may_be_done_not_susp(req, m);
		put_ldev(device);
		break;

	case READ_COMPLETED_WITH_ERROR:
		/* FIXME: Which peers do we want to become out of sync here? */
		drbd_set_out_of_sync(first_peer_device(device), req->i.sector, req->i.size);

		req->rq_state |= RQ_LOCAL_COMPLETED;
		req->rq_state &= ~RQ_LOCAL_PENDING;

		D_ASSERT(device, !(req->rq_state & RQ_NET_MASK));

		__drbd_chk_io_error(device, false);
		put_ldev(device);

	goto_queue_for_net_read:

		/* no point in retrying if there is no good remote data,
		 * or we have no connection. */
		if (first_peer_device(device)->disk_state[NOW] != D_UP_TO_DATE) {
			_req_may_be_done_not_susp(req, m);
			break;
		}

		/* _req_mod(req,TO_BE_SENT); oops, recursion... */
		req->rq_state |= RQ_NET_PENDING;
		inc_ap_pending(first_peer_device(device));
		/* fall through: _req_mod(req,QUEUE_FOR_NET_READ); */

	case QUEUE_FOR_NET_READ:
		/* READ or READA, and
		 * no local disk,
		 * or target area marked as invalid,
		 * or just got an io-error. */
		/* from __drbd_make_request
		 * or from bio_endio during read io-error recovery */

		/* so we can verify the handle in the answer packet
		 * corresponding hlist_del is in _req_may_be_done() */
		D_ASSERT(device, drbd_interval_empty(&req->i));
		drbd_insert_interval(&device->read_requests, &req->i);

		set_bit(UNPLUG_REMOTE, &device->flags);

		D_ASSERT(device, req->rq_state & RQ_NET_PENDING);
		req->rq_state |= RQ_NET_QUEUED;
		req->w.cb = (req->rq_state & RQ_LOCAL_MASK)
			? w_read_retry_remote
			: w_send_read_req;
		drbd_queue_work(&first_peer_device(device)->connection->sender_work,
				&req->w);
		break;

	case QUEUE_FOR_NET_WRITE:
		/* assert something? */
		/* from __drbd_make_request only */

		/* corresponding hlist_del is in _req_may_be_done() */
		D_ASSERT(device, drbd_interval_empty(&req->i));
		drbd_insert_interval(&device->write_requests, &req->i);

		/* NOTE
		 * In case the req ended up on the transfer log before being
		 * queued on the worker, it could lead to this request being
		 * missed during cleanup after connection loss.
		 * So we have to do both operations here,
		 * within the same lock that protects the transfer log.
		 *
		 * _req_add_to_epoch(req); this has to be after the
		 * _maybe_start_new_epoch(req); which happened in
		 * __drbd_make_request, because we now may set the bit
		 * again ourselves to close the current epoch.
		 *
		 * Add req to the (now) current epoch (barrier). */

		/* otherwise we may lose an unplug, which may cause some remote
		 * io-scheduler timeout to expire, increasing maximum latency,
		 * hurting performance. */
		set_bit(UNPLUG_REMOTE, &device->flags);

		/* see __drbd_make_request,
		 * just after it grabs the req_lock */
		/* FIXME: CREATE_BARRIER flag will become a resource flag soon.
		 * re-enable this assert then.
		D_ASSERT(device, test_bit(CREATE_BARRIER, &device->flags) == 0);
		 */

		req->epoch = atomic_read(&device->resource->current_tle_nr);

		/* increment size of current epoch */
		first_peer_device(device)->connection->newest_tle->n_writes++;

		/* queue work item to send data */
		D_ASSERT(device, req->rq_state & RQ_NET_PENDING);
		req->rq_state |= RQ_NET_QUEUED;
		req->w.cb =  w_send_dblock;
		drbd_queue_work(&first_peer_device(device)->connection->sender_work,
				&req->w);

		/* close the epoch, in case it outgrew the limit */
		rcu_read_lock();
		nc = rcu_dereference(first_peer_device(device)->connection->net_conf);
		p = nc->max_epoch_size;
		rcu_read_unlock();
		if (first_peer_device(device)->connection->newest_tle->n_writes >= p)
			queue_barrier(device);

		break;

	case QUEUE_FOR_SEND_OOS:
		req->rq_state |= RQ_NET_QUEUED;
		req->w.cb =  w_send_out_of_sync;
		drbd_queue_work(&first_peer_device(device)->connection->sender_work,
				&req->w);
		break;

	case READ_RETRY_REMOTE_CANCELED:
	case SEND_CANCELED:
	case SEND_FAILED:
		/* real cleanup will be done from tl_clear.  just update flags
		 * so it is no longer marked as on the sender queue */
		req->rq_state &= ~RQ_NET_QUEUED;
		/* if we did it right, tl_clear should be scheduled only after
		 * this, so this should not be necessary! */
		_req_may_be_done_not_susp(req, m);
		break;

	case HANDED_OVER_TO_NETWORK:
		/* assert something? */
		if (bio_data_dir(req->master_bio) == WRITE)
			atomic_add(req->i.size >> 9, &device->ap_in_flight);

		if (bio_data_dir(req->master_bio) == WRITE &&
		    !(req->rq_state & (RQ_EXP_RECEIVE_ACK | RQ_EXP_WRITE_ACK))) {
			/* this is what is dangerous about protocol A:
			 * pretend it was successfully written on the peer. */
			if (req->rq_state & RQ_NET_PENDING) {
				dec_ap_pending(first_peer_device(device));
				req->rq_state &= ~RQ_NET_PENDING;
				req->rq_state |= RQ_NET_OK;
			} /* else: neg-ack was faster... */
			/* it is still not yet RQ_NET_DONE until the
			 * corresponding epoch barrier got acked as well,
			 * so we know what to dirty on connection loss */
		}
		req->rq_state &= ~RQ_NET_QUEUED;
		req->rq_state |= RQ_NET_SENT;
		_req_may_be_done_not_susp(req, m);
		break;

	case OOS_HANDED_TO_NETWORK:
		/* Was not set PENDING, no longer QUEUED, so is now DONE
		 * as far as this connection is concerned. */
		req->rq_state &= ~RQ_NET_QUEUED;
		req->rq_state |= RQ_NET_DONE;
		_req_may_be_done_not_susp(req, m);
		break;

	case CONNECTION_LOST_WHILE_PENDING:
		/* transfer log cleanup after connection loss */
		/* assert something? */
		if (req->rq_state & RQ_NET_PENDING)
			dec_ap_pending(first_peer_device(device));

		p = !(req->rq_state & RQ_WRITE) && req->rq_state & RQ_NET_PENDING;

		req->rq_state &= ~(RQ_NET_OK|RQ_NET_PENDING);
		req->rq_state |= RQ_NET_DONE;
		if (req->rq_state & RQ_NET_SENT && req->rq_state & RQ_WRITE)
			atomic_sub(req->i.size >> 9, &device->ap_in_flight);

		/* if it is still queued, we may not complete it here.
		 * it will be canceled soon. */
		if (!(req->rq_state & RQ_NET_QUEUED)) {
			if (p)
				goto goto_read_retry_local;
			_req_may_be_done(req, m); /* Allowed while state.susp */
		}
		break;

	case DISCARD_WRITE:
		/* for discarded conflicting writes of multiple primaries,
		 * there is no need to keep anything in the tl, potential
		 * node crashes are covered by the activity log. */
		req->rq_state |= RQ_NET_DONE;
		/* fall through */
	case WRITE_ACKED_BY_PEER_AND_SIS:
	case WRITE_ACKED_BY_PEER:
		if (what == WRITE_ACKED_BY_PEER_AND_SIS)
			req->rq_state |= RQ_NET_SIS;
		D_ASSERT(device, req->rq_state & RQ_EXP_WRITE_ACK);
		/* protocol C; successfully written on peer.
		 * Nothing more to do here.
		 * We want to keep the tl in place for all protocols, to cater
		 * for volatile write-back caches on lower level devices. */

		goto ack_common;
	case RECV_ACKED_BY_PEER:
		D_ASSERT(device, req->rq_state & RQ_EXP_RECEIVE_ACK);
		/* protocol B; pretends to be successfully written on peer.
		 * see also notes above in HANDED_OVER_TO_NETWORK about
		 * protocol != C */
	ack_common:
		req->rq_state |= RQ_NET_OK;
		D_ASSERT(device, req->rq_state & RQ_NET_PENDING);
		dec_ap_pending(first_peer_device(device));
		atomic_sub(req->i.size >> 9, &device->ap_in_flight);
		req->rq_state &= ~RQ_NET_PENDING;
		maybe_wakeup_conflicting_requests(req);
		_req_may_be_done_not_susp(req, m);
		break;

	case POSTPONE_WRITE:
		D_ASSERT(device, req->rq_state & RQ_EXP_WRITE_ACK);
		/* If this node has already detected the write conflict, the
		 * worker will be waiting on misc_wait.  Wake it up once this
		 * request has completed locally.
		 */
		D_ASSERT(device, req->rq_state & RQ_NET_PENDING);
		req->rq_state |= RQ_POSTPONED;
		maybe_wakeup_conflicting_requests(req);
		_req_may_be_done_not_susp(req, m);
		break;

	case NEG_ACKED:
		/* assert something? */
		if (req->rq_state & RQ_NET_PENDING) {
			dec_ap_pending(first_peer_device(device));
			if (req->rq_state & RQ_WRITE)
				atomic_sub(req->i.size >> 9, &device->ap_in_flight);
		}
		req->rq_state &= ~(RQ_NET_OK|RQ_NET_PENDING);

		req->rq_state |= RQ_NET_DONE;

		if (!(req->rq_state & RQ_WRITE))
			goto goto_read_retry_local;

		maybe_wakeup_conflicting_requests(req);
		_req_may_be_done_not_susp(req, m);
		/* else: done by HANDED_OVER_TO_NETWORK */
		break;

	goto_read_retry_local:
		if (!drbd_may_do_local_read(device, req->i.sector, req->i.size)) {
			_req_may_be_done_not_susp(req, m);
			break;
		}
		D_ASSERT(device, !(req->rq_state & RQ_LOCAL_PENDING));
		req->rq_state |= RQ_LOCAL_PENDING;

		get_ldev(device);
		req->w.cb = w_restart_disk_io;
		drbd_queue_work(&first_peer_device(device)->connection->sender_work, &req->w);
		break;

	case FAIL_FROZEN_DISK_IO:
		if (!(req->rq_state & RQ_LOCAL_COMPLETED))
			break;

		_req_may_be_done(req, m); /* Allowed while state.susp */
		break;

	case RESTART_FROZEN_DISK_IO:
		if (!(req->rq_state & RQ_LOCAL_COMPLETED))
			break;

		req->rq_state &= ~RQ_LOCAL_COMPLETED;

		rv = MR_READ;
		if (bio_data_dir(req->master_bio) == WRITE)
			rv = MR_WRITE;

		get_ldev(device);
		req->w.cb = w_restart_disk_io;
		drbd_queue_work(&device->resource->work, &req->w);
		break;

	case RESEND:
		/* If RQ_NET_OK is already set, we got a P_WRITE_ACK or P_RECV_ACK
		   before the connection loss (B&C only); only P_BARRIER_ACK was missing.
		   Trowing them out of the TL here by pretending we got a BARRIER_ACK
		   We ensure that the peer was not rebooted */
		if (!(req->rq_state & RQ_NET_OK)) {
			if (req->w.cb) {
				drbd_queue_work(&first_peer_device(device)->connection->sender_work,
						&req->w);
				rv = req->rq_state & RQ_WRITE ? MR_WRITE : MR_READ;
			}
			break;
		}
		/* else, fall through to BARRIER_ACKED */

	case BARRIER_ACKED:
		if (!(req->rq_state & RQ_WRITE))
			break;

		if (req->rq_state & RQ_NET_PENDING) {
			/* barrier came in before all requests were acked.
			 * this is bad, because if the connection is lost now,
			 * we won't be able to clean them up... */
			drbd_err(device, "FIXME (BARRIER_ACKED but pending)\n");
			list_move(&req->tl_requests, &first_peer_device(device)->connection->out_of_sequence_requests);
		}
		if ((req->rq_state & RQ_NET_MASK) != 0) {
			req->rq_state |= RQ_NET_DONE;
			if (!(req->rq_state & (RQ_EXP_RECEIVE_ACK | RQ_EXP_WRITE_ACK)))
				atomic_sub(req->i.size>>9, &device->ap_in_flight);
		}
		_req_may_be_done(req, m); /* Allowed while state.susp */
		break;

	case DATA_RECEIVED:
		D_ASSERT(device, req->rq_state & RQ_NET_PENDING);
		dec_ap_pending(first_peer_device(device));
		req->rq_state &= ~RQ_NET_PENDING;
		req->rq_state |= (RQ_NET_OK|RQ_NET_DONE);
		_req_may_be_done_not_susp(req, m);
		break;
	};

	return rv;
}

/* we may do a local read if:
 * - we are consistent (of course),
 * - or we are generally inconsistent,
 *   BUT we are still/already IN SYNC for this area.
 *   since size may be bigger than BM_BLOCK_SIZE,
 *   we may need to check several bits.
 */
STATIC bool drbd_may_do_local_read(struct drbd_device *device, sector_t sector, int size)
{
	struct drbd_peer_device *peer_device;

	unsigned long sbnr, ebnr;
	sector_t esector, nr_sectors;

	if (device->disk_state[NOW] == D_UP_TO_DATE)
		return true;
	if (device->disk_state[NOW] != D_INCONSISTENT)
		return false;
	esector = sector + (size >> 9) - 1;
	nr_sectors = drbd_get_capacity(device->this_bdev);
	D_ASSERT(device, sector  < nr_sectors);
	D_ASSERT(device, esector < nr_sectors);

	sbnr = BM_SECT_TO_BIT(sector);
	ebnr = BM_SECT_TO_BIT(esector);

	/* FIXME: Which policy do we want here? */
	rcu_read_lock();
	for_each_peer_device(peer_device, device) {
		if (drbd_bm_count_bits(peer_device->device, peer_device->bitmap_index, sbnr, ebnr)) {
			rcu_read_unlock();
			return false;
		}
	}
	rcu_read_unlock();
	return true;
}

static bool remote_due_to_read_balancing(struct drbd_device *device, sector_t sector)
{
	enum drbd_read_balancing rbm;
	struct backing_dev_info *bdi;
	struct drbd_peer_device *peer_device = first_peer_device(device);
	int stripe_shift;

	if (peer_device->disk_state[NOW] < D_UP_TO_DATE)
		return false;

	rcu_read_lock();
	rbm = rcu_dereference(device->ldev->disk_conf)->read_balancing;
	rcu_read_unlock();

	switch (rbm) {
	case RB_CONGESTED_REMOTE:
		bdi = &device->ldev->backing_bdev->bd_disk->queue->backing_dev_info;
		return bdi_read_congested(bdi);
	case RB_LEAST_PENDING:
		return atomic_read(&device->local_cnt) >
			atomic_read(&peer_device->ap_pending_cnt) + atomic_read(&peer_device->rs_pending_cnt);
	case RB_32K_STRIPING:  /* stripe_shift = 15 */
	case RB_64K_STRIPING:
	case RB_128K_STRIPING:
	case RB_256K_STRIPING:
	case RB_512K_STRIPING:
	case RB_1M_STRIPING:   /* stripe_shift = 20 */
		stripe_shift = (rbm - RB_32K_STRIPING + 15);
		return (sector >> (stripe_shift - 9)) & 1;
	case RB_ROUND_ROBIN:
		return test_and_change_bit(READ_BALANCE_RR, &device->flags);
	case RB_PREFER_REMOTE:
		return true;
	case RB_PREFER_LOCAL:
	default:
		return false;
	}
}

/*
 * complete_conflicting_writes  -  wait for any conflicting write requests
 *
 * The write_requests tree contains all active write requests which we
 * currently know about.  Wait for any requests to complete which conflict with
 * the new one.
 */
static int complete_conflicting_writes(struct drbd_device *device,
				       sector_t sector, int size)
{
	for(;;) {
		struct drbd_interval *i;
		int err;

		i = drbd_find_overlap(&device->write_requests, sector, size);
		if (!i)
			return 0;
		err = drbd_wait_misc(device, i);
		if (err)
			return err;
	}
}

static bool drbd_should_do_remote(struct drbd_peer_device *peer_device)
{
	enum drbd_disk_state peer_disk_state = peer_device->disk_state[NOW];

	return peer_disk_state == D_UP_TO_DATE ||
		(peer_disk_state == D_INCONSISTENT &&
		 peer_device->repl_state[NOW] >= L_WF_BITMAP_T &&
		 peer_device->repl_state[NOW] < L_AHEAD);
	/* Before proto 96 that was >= CONNECTED instead of >= L_WF_BITMAP_T.
	   That is equivalent since before 96 IO was frozen in the L_WF_BITMAP*
	   states. */
}

static bool drbd_should_send_out_of_sync(struct drbd_peer_device *peer_device)
{
	return peer_device->repl_state[NOW] == L_AHEAD || peer_device->repl_state[NOW] == L_WF_BITMAP_S;
	/* pdsk = D_INCONSISTENT as a consequence. Protocol 96 check not necessary
	   since we enter state L_AHEAD only if proto >= 96 */
}

int __drbd_make_request(struct drbd_device *device, struct bio *bio, unsigned long start_time)
{
	const int rw = bio_rw(bio);
	const int size = bio->bi_size;
	const sector_t sector = bio->bi_sector;
	struct drbd_tl_epoch *b = NULL;
	struct drbd_request *req;
	struct net_conf *nc;
	int local, remote, send_oos = 0;
	int err;
	int ret = 0;
	int congested = 0;
	enum drbd_on_congestion on_congestion;

	/* allocate outside of all locks; */
	req = drbd_req_new(device, bio);
	if (!req) {
		dec_ap_bio(device);
		/* only pass the error to the upper layers.
		 * if user cannot handle io errors, that's not our business. */
		drbd_err(device, "could not kmalloc() req\n");
		bio_endio(bio, -ENOMEM);
		return 0;
	}
	req->start_time = start_time;

	local = get_ldev(device);
	if (!local) {
		bio_put(req->private_bio); /* or we get a bio leak */
		req->private_bio = NULL;
	}
	if (rw == WRITE) {
		remote = 1;
	} else {
		/* READ || READA */
		if (local) {
			if (!drbd_may_do_local_read(device, sector, size) ||
			    remote_due_to_read_balancing(device, sector)) {
				/* we could kick the syncer to
				 * sync this extent asap, wait for
				 * it, then continue locally.
				 * Or just issue the request remotely.
				 */
				local = 0;
				bio_put(req->private_bio);
				req->private_bio = NULL;
				put_ldev(device);
			}
		}
		if (!local) {
			struct drbd_peer_device *peer_device;

			rcu_read_lock();
			for_each_peer_device(peer_device, device) {
				if (peer_device->disk_state[NOW] >= D_UP_TO_DATE) {
					/* FIXME: Send read request to this peer. */
					remote = 1;
					break;
				}
			}
			rcu_read_unlock();
		}
	}

	/* If we have a disk, but a READA request is mapped to remote,
	 * we are R_PRIMARY, D_INCONSISTENT, SyncTarget.
	 * Just fail that READA request right here.
	 *
	 * THINK: maybe fail all READA when not local?
	 *        or make this configurable...
	 *        if network is slow, READA won't do any good.
	 */
	if (rw == READA && device->disk_state[NOW] >= D_INCONSISTENT && !local) {
		err = -EWOULDBLOCK;
		goto fail_and_free_req;
	}

	/* For WRITES going to the local disk, grab a reference on the target
	 * extent.  This waits for any resync activity in the corresponding
	 * resync extent to finish, and, if necessary, pulls in the target
	 * extent into the activity log, which involves further disk io because
	 * of transactional on-disk meta data updates. */
	if (rw == WRITE && local && !test_bit(AL_SUSPENDED, &device->flags)) {
		req->rq_state |= RQ_IN_ACT_LOG;
		drbd_al_begin_io(device, &req->i, true);
	}

	/* Grab a the spinlock, to avoid a race that could lead in both remote
	 * and send_oos to be false if the state changes between evaluation for
	 * remote and send_oss, in which case we would not mirror a write that
	 * should have been mirrored.
	 * A followup commit will rewrite this section and get rid of this again.
	 */
	spin_lock_irq(&device->resource->req_lock);
	remote = remote && drbd_should_do_remote(first_peer_device(device));
	send_oos = rw == WRITE && drbd_should_send_out_of_sync(first_peer_device(device));
	spin_unlock_irq(&device->resource->req_lock);
	D_ASSERT(device, !(remote && send_oos));

	if (!(local || remote) && !drbd_suspended(device)) {
		if (drbd_ratelimit())
			drbd_err(device, "IO ERROR: neither local nor remote disk\n");
		err = -EIO;
		goto fail_free_complete;
	}

	/* For WRITE request, we have to make sure that we have an
	 * unused_spare_tle, in case we need to start a new epoch.
	 * I try to be smart and avoid to pre-allocate always "just in case",
	 * but there is a race between testing the bit and pointer outside the
	 * spinlock, and grabbing the spinlock.
	 * if we lost that race, we retry.  */
	if (rw == WRITE && (remote || send_oos) &&
	    first_peer_device(device)->connection->unused_spare_tle == NULL &&
	    test_bit(CREATE_BARRIER, &first_peer_device(device)->connection->flags)) {
allocate_barrier:
		b = kmalloc(sizeof(struct drbd_tl_epoch), GFP_NOIO);
		if (!b) {
			drbd_err(device, "Failed to alloc barrier.\n");
			err = -ENOMEM;
			goto fail_free_complete;
		}
	}

	/* GOOD, everything prepared, grab the spin_lock */
	spin_lock_irq(&device->resource->req_lock);

	if (rw == WRITE) {
		err = complete_conflicting_writes(device, sector, size);
		if (err) {
			if (err != -ERESTARTSYS) {
				begin_state_change_locked(device->resource, CS_HARD);
				__change_cstate(first_peer_device(device)->connection, C_TIMEOUT);
				end_state_change_locked(device->resource);
			}
			spin_unlock_irq(&device->resource->req_lock);
			err = -EIO;
			goto fail_free_complete;
		}
	}

	if (drbd_suspended(device)) {
		/* If we got suspended, use the retry mechanism in
		   drbd_make_request() to restart processing of this
		   bio. In the next call to drbd_make_request
		   we sleep in inc_ap_bio() */
		ret = 1;
		spin_unlock_irq(&device->resource->req_lock);
		goto fail_free_complete;
	}

	if (remote || send_oos) {
		remote = drbd_should_do_remote(first_peer_device(device));
		send_oos = rw == WRITE && drbd_should_send_out_of_sync(first_peer_device(device));
		D_ASSERT(device, !(remote && send_oos));

		if (!(remote || send_oos))
			drbd_warn(device, "lost connection while grabbing the req_lock!\n");
		if (!(local || remote)) {
			drbd_err(device, "IO ERROR: neither local nor remote disk\n");
			spin_unlock_irq(&device->resource->req_lock);
			err = -EIO;
			goto fail_free_complete;
		}
	}

	if (b && first_peer_device(device)->connection->unused_spare_tle == NULL) {
		first_peer_device(device)->connection->unused_spare_tle = b;
		b = NULL;
	}
	if (rw == WRITE && (remote || send_oos) &&
	    first_peer_device(device)->connection->unused_spare_tle == NULL &&
	    test_bit(CREATE_BARRIER, &first_peer_device(device)->connection->flags)) {
		/* someone closed the current epoch
		 * while we were grabbing the spinlock */
		spin_unlock_irq(&device->resource->req_lock);
		goto allocate_barrier;
	}


	/* Update disk stats */
	_drbd_start_io_acct(device, req, bio);

	/* _maybe_start_new_epoch(device);
	 * If we need to generate a write barrier packet, we have to add the
	 * new epoch (barrier) object, and queue the barrier packet for sending,
	 * and queue the req's data after it _within the same lock_, otherwise
	 * we have race conditions were the reorder domains could be mixed up.
	 *
	 * Even read requests may start a new epoch and queue the corresponding
	 * barrier packet.  To get the write ordering right, we only have to
	 * make sure that, if this is a write request and it triggered a
	 * barrier packet, this request is queued within the same spinlock. */
	if ((remote || send_oos) && first_peer_device(device)->connection->unused_spare_tle &&
	    test_and_clear_bit(CREATE_BARRIER, &first_peer_device(device)->connection->flags)) {
		_tl_add_barrier(first_peer_device(device)->connection,
				first_peer_device(device)->connection->unused_spare_tle);
		first_peer_device(device)->connection->unused_spare_tle = NULL;
	} else {
		D_ASSERT(device, !(remote && rw == WRITE &&
			   test_bit(CREATE_BARRIER, &first_peer_device(device)->connection->flags)));
	}

	/* NOTE
	 * Actually, 'local' may be wrong here already, since we may have failed
	 * to write to the meta data, and may become wrong anytime because of
	 * local io-error for some other request, which would lead to us
	 * "detaching" the local disk.
	 *
	 * 'remote' may become wrong any time because the network could fail.
	 *
	 * This is a harmless race condition, though, since it is handled
	 * correctly at the appropriate places; so it just defers the failure
	 * of the respective operation.
	 */

	/* mark them early for readability.
	 * this just sets some state flags. */
	if (remote)
		_req_mod(req, TO_BE_SENT);
	if (local)
		_req_mod(req, TO_BE_SUBMITTED);

	list_add_tail(&req->tl_requests, &first_peer_device(device)->connection->newest_tle->requests);

	/* NOTE remote first: to get the concurrent write detection right,
	 * we must register the request before start of local IO.  */
	if (remote) {
		/* either WRITE and L_CONNECTED,
		 * or READ, and no local disk,
		 * or READ, but not in sync.
		 */
		_req_mod(req, (rw == WRITE)
				? QUEUE_FOR_NET_WRITE
				: QUEUE_FOR_NET_READ);
	}
	if (send_oos && drbd_set_out_of_sync(first_peer_device(device), sector, size))
		_req_mod(req, QUEUE_FOR_SEND_OOS);

	rcu_read_lock();
	nc = rcu_dereference(first_peer_device(device)->connection->net_conf);
	on_congestion = nc ? nc->on_congestion : OC_BLOCK;
	if (remote &&
	    on_congestion != OC_BLOCK &&
	    first_peer_device(device)->connection->agreed_pro_version >= 96) {
		if (nc->cong_fill &&
		    atomic_read(&device->ap_in_flight) >= nc->cong_fill) {
			drbd_info(device, "Congestion-fill threshold reached\n");
			congested = 1;
		}

		if (device->act_log->used >= nc->cong_extents) {
			drbd_info(device, "Congestion-extents threshold reached\n");
			congested = 1;
		}

		if (congested)
			queue_barrier(device); /* last barrier, after mirrored writes */
	}
	rcu_read_unlock();

	spin_unlock_irq(&device->resource->req_lock);
	kfree(b); /* if someone else has beaten us to it... */

	if (congested) {
		if (on_congestion == OC_PULL_AHEAD)
			change_repl_state(first_peer_device(device), L_AHEAD, 0);
		else  /*on_congestion == OC_DISCONNECT */
			change_cstate(first_peer_device(device)->connection, C_DISCONNECTING, 0);
	}

	if (local) {
		req->private_bio->bi_bdev = device->ldev->backing_bdev;

		/* State may have changed since we grabbed our reference on the
		 * device->ldev member. Double check, and short-circuit to endio.
		 * In case the last activity log transaction failed to get on
		 * stable storage, and this is a WRITE, we may not even submit
		 * this bio. */
		if (get_ldev(device)) {
			if (drbd_insert_fault(device,   rw == WRITE ? DRBD_FAULT_DT_WR
						    : rw == READ  ? DRBD_FAULT_DT_RD
						    :               DRBD_FAULT_DT_RA))
				bio_endio(req->private_bio, -EIO);
			else
				generic_make_request(req->private_bio);
			put_ldev(device);
		} else
			bio_endio(req->private_bio, -EIO);
	}

	return 0;

fail_free_complete:
	if (req->rq_state & RQ_IN_ACT_LOG)
		drbd_al_complete_io(device, &req->i);
fail_and_free_req:
	if (local) {
		bio_put(req->private_bio);
		req->private_bio = NULL;
		put_ldev(device);
	}
	if (!ret)
		bio_endio(bio, err);

	drbd_req_free(req);
	dec_ap_bio(device);
	kfree(b);

	return ret;
}

MAKE_REQUEST_TYPE drbd_make_request(struct request_queue *q, struct bio *bio)
{
	struct drbd_device *device = (struct drbd_device *) q->queuedata;
	unsigned long start_time;

	/* We never supported BIO_RW_BARRIER.
	 * We don't need to, anymore, either: starting with kernel 2.6.36,
	 * we have REQ_FUA and REQ_FLUSH, which will be handled transparently
	 * by the block layer. */
	if (unlikely(bio->bi_rw & DRBD_REQ_HARDBARRIER)) {
		bio_endio(bio, -EOPNOTSUPP);
		MAKE_REQUEST_RETURN;
	}

	start_time = jiffies;

	/*
	 * what we "blindly" assume:
	 */
	D_ASSERT(device, bio->bi_size > 0);
	D_ASSERT(device, IS_ALIGNED(bio->bi_size, 512));

	do {
		inc_ap_bio(device);
	} while (__drbd_make_request(device, bio, start_time));

	MAKE_REQUEST_RETURN;
}

/* This is called by bio_add_page().
 *
 * q->max_hw_sectors and other global limits are already enforced there.
 *
 * We need to call down to our lower level device,
 * in case it has special restrictions.
 *
 * We also may need to enforce configured max-bio-bvecs limits.
 *
 * As long as the BIO is empty we have to allow at least one bvec,
 * regardless of size and offset, so no need to ask lower levels.
 */
int drbd_merge_bvec(struct request_queue *q,
#ifdef HAVE_bvec_merge_data
		struct bvec_merge_data *bvm,
#else
		struct bio *bvm,
#endif
		struct bio_vec *bvec)
{
	struct drbd_device *device = (struct drbd_device *) q->queuedata;
	unsigned int bio_size = bvm->bi_size;
	int limit = DRBD_MAX_BIO_SIZE;
	int backing_limit;

	if (bio_size && get_ldev(device)) {
		struct request_queue * const b =
			device->ldev->backing_bdev->bd_disk->queue;
		if (b->merge_bvec_fn) {
			backing_limit = b->merge_bvec_fn(b, bvm, bvec);
			limit = min(limit, backing_limit);
		}
		put_ldev(device);
	}
	return limit;
}

void request_timer_fn(unsigned long data)
{
	struct drbd_device *device = (struct drbd_device *) data;
	struct drbd_connection *connection = first_peer_device(device)->connection;
	struct drbd_request *req; /* oldest request */
	struct list_head *le;
	struct net_conf *nc;
	unsigned long ent = 0, dt = 0, et, nt; /* effective timeout = ko_count * timeout */

	rcu_read_lock();
	nc = rcu_dereference(connection->net_conf);
	ent = nc ? nc->timeout * HZ/10 * nc->ko_count : 0;

	if (get_ldev(device)) {
		dt = rcu_dereference(device->ldev->disk_conf)->disk_timeout * HZ / 10;
		put_ldev(device);
	}
	rcu_read_unlock();

	et = min_not_zero(dt, ent);

	if (!et || (first_peer_device(device)->repl_state[NOW] < L_STANDALONE &&
		    device->disk_state[NOW] <= D_FAILED))
		return; /* Recurring timer stopped */

	spin_lock_irq(&device->resource->req_lock);
	le = &connection->oldest_tle->requests;
	if (list_empty(le)) {
		spin_unlock_irq(&device->resource->req_lock);
		mod_timer(&device->request_timer, jiffies + et);
		return;
	}

	le = le->prev;
	req = list_entry(le, struct drbd_request, tl_requests);
	if (ent && req->rq_state & RQ_NET_PENDING) {
		if (time_is_before_eq_jiffies(req->start_time + ent)) {
			drbd_warn(device, "Remote failed to finish a request within ko-count * timeout\n");
			begin_state_change_locked(device->resource, CS_VERBOSE | CS_HARD);
			__change_cstate(connection, C_TIMEOUT);
			end_state_change_locked(device->resource);
		}
	}
	if (dt && req->rq_state & RQ_LOCAL_PENDING && req->device == device) {
		if (time_is_before_eq_jiffies(req->start_time + dt)) {
			drbd_warn(device, "Local backing device failed to meet the disk-timeout\n");
			__drbd_chk_io_error(device, 1);
		}
	}
	nt = (time_is_before_eq_jiffies(req->start_time + et) ? jiffies : req->start_time) + et;
	spin_unlock_irq(&connection->resource->req_lock);
	mod_timer(&device->request_timer, nt);
}<|MERGE_RESOLUTION|>--- conflicted
+++ resolved
@@ -251,7 +251,7 @@
 		return;
 	if (req->i.waiting)
 		/* Retry all conflicting peer requests.  */
-		wake_up(&req->w.mdev->misc_wait);
+		wake_up(&req->device->misc_wait);
 }
 
 /* Helper for __req_mod().
@@ -278,13 +278,6 @@
 	 */
 	if (s & RQ_LOCAL_PENDING && !(s & RQ_LOCAL_ABORTED))
 		return;
-<<<<<<< HEAD
-	if (req->i.waiting) {
-		/* Retry all conflicting peer requests.  */
-		wake_up(&device->misc_wait);
-	}
-=======
->>>>>>> c46fc4b8
 	if (s & RQ_NET_QUEUED)
 		return;
 	if (s & RQ_NET_PENDING)
@@ -451,12 +444,8 @@
 		req->rq_state |= RQ_LOCAL_COMPLETED;
 		req->rq_state &= ~RQ_LOCAL_PENDING;
 
-<<<<<<< HEAD
 		__drbd_chk_io_error(device, false);
-=======
-		__drbd_chk_io_error(mdev, false);
 		maybe_wakeup_conflicting_requests(req);
->>>>>>> c46fc4b8
 		_req_may_be_done_not_susp(req, m);
 		put_ldev(device);
 		break;
