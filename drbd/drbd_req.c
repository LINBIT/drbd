/*
   drbd_req.c

   This file is part of DRBD by Philipp Reisner and Lars Ellenberg.

   Copyright (C) 2001-2008, LINBIT Information Technologies GmbH.
   Copyright (C) 1999-2008, Philipp Reisner <philipp.reisner@linbit.com>.
   Copyright (C) 2002-2008, Lars Ellenberg <lars.ellenberg@linbit.com>.

   drbd is free software; you can redistribute it and/or modify
   it under the terms of the GNU General Public License as published by
   the Free Software Foundation; either version 2, or (at your option)
   any later version.

   drbd is distributed in the hope that it will be useful,
   but WITHOUT ANY WARRANTY; without even the implied warranty of
   MERCHANTABILITY or FITNESS FOR A PARTICULAR PURPOSE.  See the
   GNU General Public License for more details.

   You should have received a copy of the GNU General Public License
   along with drbd; see the file COPYING.  If not, write to
   the Free Software Foundation, 675 Mass Ave, Cambridge, MA 02139, USA.

 */

#include <linux/autoconf.h>
#include <linux/module.h>

#include <linux/slab.h>
#include <linux/drbd.h>
#include "drbd_int.h"
#include "drbd_req.h"


/* We only support diskstats for 2.6.16 and up.
 * see also commit commit a362357b6cd62643d4dda3b152639303d78473da
 * Author: Jens Axboe <axboe@suse.de>
 * Date:   Tue Nov 1 09:26:16 2005 +0100
 *     [BLOCK] Unify the separate read/write io stat fields into arrays */
#if LINUX_VERSION_CODE < KERNEL_VERSION(2,6,16)
#define _drbd_start_io_acct(...) do {} while (0)
#define _drbd_end_io_acct(...)   do {} while (0)
#else

STATIC bool drbd_may_do_local_read(struct drbd_device *device, sector_t sector, int size);

/* Update disk stats at start of I/O request */
static void _drbd_start_io_acct(struct drbd_device *device, struct drbd_request *req, struct bio *bio)
{
	const int rw = bio_data_dir(bio);
#ifndef __disk_stat_inc
	int cpu;
#endif

#ifdef __disk_stat_inc
	__disk_stat_inc(device->vdisk, ios[rw]);
	__disk_stat_add(device->vdisk, sectors[rw], bio_sectors(bio));
	disk_round_stats(device->vdisk);
	device->vdisk->in_flight++;
#else
	cpu = part_stat_lock();
	part_round_stats(cpu, &device->vdisk->part0);
	part_stat_inc(cpu, &device->vdisk->part0, ios[rw]);
	part_stat_add(cpu, &device->vdisk->part0, sectors[rw], bio_sectors(bio));
	(void) cpu; /* The macro invocations above want the cpu argument, I do not like
		       the compiler warning about cpu only assigned but never used... */
	part_inc_in_flight(&device->vdisk->part0, rw);
	part_stat_unlock();
#endif
}

/* Update disk stats when completing request upwards */
static void _drbd_end_io_acct(struct drbd_device *device, struct drbd_request *req)
{
	int rw = bio_data_dir(req->master_bio);
	unsigned long duration = jiffies - req->start_time;
#ifndef __disk_stat_inc
	int cpu;
#endif

#ifdef __disk_stat_add
	__disk_stat_add(device->vdisk, ticks[rw], duration);
	disk_round_stats(device->vdisk);
	device->vdisk->in_flight--;
#else
	cpu = part_stat_lock();
	part_stat_add(cpu, &device->vdisk->part0, ticks[rw], duration);
	part_round_stats(cpu, &device->vdisk->part0);
	part_dec_in_flight(&device->vdisk->part0, rw);
	part_stat_unlock();
#endif
}

#endif

static struct drbd_request *drbd_req_new(struct drbd_device *device,
					       struct bio *bio_src)
{
	struct drbd_request *req;

	req = mempool_alloc(drbd_request_mempool, GFP_NOIO);
	if (!req)
		return NULL;

	drbd_req_make_private_bio(req, bio_src);
	req->rq_state    = bio_data_dir(bio_src) == WRITE ? RQ_WRITE : 0;
	req->device      = device;
	req->master_bio  = bio_src;
	req->epoch       = 0;

	drbd_clear_interval(&req->i);
	req->i.sector     = bio_src->bi_sector;
	req->i.size      = bio_src->bi_size;
	req->i.local = true;
	req->i.waiting = false;

	INIT_LIST_HEAD(&req->tl_requests);
	INIT_LIST_HEAD(&req->w.list);

	return req;
}

static void drbd_req_free(struct drbd_request *req)
{
	mempool_free(req, drbd_request_mempool);
}

/* rw is bio_data_dir(), only READ or WRITE */
static void _req_is_done(struct drbd_device *device, struct drbd_request *req, const int rw)
{
	const unsigned long s = req->rq_state;

	/* remove it from the transfer log.
	 * well, only if it had been there in the first
	 * place... if it had not (local only or conflicting
	 * and never sent), it should still be "empty" as
	 * initialized in drbd_req_new(), so we can list_del() it
	 * here unconditionally */
	list_del(&req->tl_requests);

	/* if it was a write, we may have to set the corresponding
	 * bit(s) out-of-sync first. If it had a local part, we need to
	 * release the reference to the activity log. */
	if (rw == WRITE) {
		/* Set out-of-sync unless both OK flags are set
		 * (local only or remote failed).
		 * Other places where we set out-of-sync:
		 * READ with local io-error */
		if (!(s & RQ_NET_OK) || !(s & RQ_LOCAL_OK))
			drbd_set_all_out_of_sync(device, req->i.sector, req->i.size);

		if ((s & RQ_NET_OK) && (s & RQ_LOCAL_OK) && (s & RQ_NET_SIS))
			drbd_set_all_in_sync(device, req->i.sector, req->i.size);

		/* one might be tempted to move the drbd_al_complete_io
		 * to the local io completion callback drbd_request_endio.
		 * but, if this was a mirror write, we may only
		 * drbd_al_complete_io after this is RQ_NET_DONE,
		 * otherwise the extent could be dropped from the al
		 * before it has actually been written on the peer.
		 * if we crash before our peer knows about the request,
		 * but after the extent has been dropped from the al,
		 * we would forget to resync the corresponding extent.
		 */
		if (s & RQ_LOCAL_MASK) {
			if (get_ldev_if_state(device, D_FAILED)) {
				if (s & RQ_IN_ACT_LOG)
					drbd_al_complete_io(device, &req->i);
				put_ldev(device);
			} else if (drbd_ratelimit()) {
				drbd_warn(device, "Should have called drbd_al_complete_io(, %llu, %u), "
				     "but my Disk seems to have failed :(\n",
				     (unsigned long long) req->i.sector, req->i.size);
			}
		}
	}

	drbd_req_free(req);
}

static void queue_barrier(struct drbd_device *device)
{
	struct drbd_tl_epoch *b;
	struct drbd_connection *connection = first_peer_device(device)->connection;

	/* We are within the req_lock. Once we queued the barrier for sending,
	 * we set the CREATE_BARRIER bit. It is cleared as soon as a new
	 * barrier/epoch object is added. This is the only place this bit is
	 * set. It indicates that the barrier for this epoch is already queued,
	 * and no new epoch has been created yet. */
	if (test_bit(CREATE_BARRIER, &connection->flags))
		return;

	b = connection->newest_tle;
	b->w.cb = w_send_barrier;
	b->device = device;
	/* inc_ap_pending done here, so we won't
	 * get imbalanced on connection loss.
	 * dec_ap_pending will be done in got_BarrierAck
	 * or (on connection loss) in tl_clear.  */
	inc_ap_pending(first_peer_device(device));
	drbd_queue_work(&connection->data.work, &b->w);
	set_bit(CREATE_BARRIER, &connection->flags);
}

static void _about_to_complete_local_write(struct drbd_device *device,
	struct drbd_request *req)
{
	const unsigned long s = req->rq_state;

	/* Before we can signal completion to the upper layers,
	 * we may need to close the current epoch.
	 * We can skip this, if this request has not even been sent, because we
	 * did not have a fully established connection yet/anymore, during
	 * bitmap exchange, or while we are L_AHEAD due to congestion policy.
	 */
	if (first_peer_device(device)->repl_state[NOW] >= L_CONNECTED &&
	    (s & RQ_NET_SENT) != 0 &&
	    req->epoch == first_peer_device(device)->connection->newest_tle->br_number)
		queue_barrier(device);
}

void complete_master_bio(struct drbd_device *device,
		struct bio_and_error *m)
{
	bio_endio(m->bio, m->error);
	dec_ap_bio(device);
}


static void drbd_remove_request_interval(struct rb_root *root,
					 struct drbd_request *req)
{
	struct drbd_device *device = req->device;
	struct drbd_interval *i = &req->i;

	drbd_remove_interval(root, i);

	/* Wake up any processes waiting for this request to complete.  */
	if (i->waiting)
		wake_up(&device->misc_wait);
}

/* Helper for __req_mod().
 * Set m->bio to the master bio, if it is fit to be completed,
 * or leave it alone (it is initialized to NULL in __req_mod),
 * if it has already been completed, or cannot be completed yet.
 * If m->bio is set, the error status to be returned is placed in m->error.
 */
void _req_may_be_done(struct drbd_request *req, struct bio_and_error *m)
{
	const unsigned long s = req->rq_state;
	struct drbd_device *device = req->device;
	int rw = req->rq_state & RQ_WRITE ? WRITE : READ;

	/* we must not complete the master bio, while it is
	 *	still being processed by _drbd_send_zc_bio (drbd_send_dblock)
	 *	not yet acknowledged by the peer
	 *	not yet completed by the local io subsystem
	 * these flags may get cleared in any order by
	 *	the worker,
	 *	the sender,
	 *	the receiver,
	 *	the bio_endio completion callbacks.
	 */
	if (s & RQ_LOCAL_PENDING && !(s & RQ_LOCAL_ABORTED))
		return;
	if (req->i.waiting) {
		/* Retry all conflicting peer requests.  */
		wake_up(&device->misc_wait);
	}
	if (s & RQ_NET_QUEUED)
		return;
	if (s & RQ_NET_PENDING)
		return;

	if (req->master_bio) {
		/* this is DATA_RECEIVED (remote read)
		 * or protocol C P_WRITE_ACK
		 * or protocol B P_RECV_ACK
		 * or protocol A "HANDED_OVER_TO_NETWORK" (SendAck)
		 * or canceled or failed,
		 * or killed from the transfer log due to connection loss.
		 */

		/*
		 * figure out whether to report success or failure.
		 *
		 * report success when at least one of the operations succeeded.
		 * or, to put the other way,
		 * only report failure, when both operations failed.
		 *
		 * what to do about the failures is handled elsewhere.
		 * what we need to do here is just: complete the master_bio.
		 *
		 * local completion error, if any, has been stored as ERR_PTR
		 * in private_bio within drbd_request_endio.
		 */
		int ok = (s & RQ_LOCAL_OK) || (s & RQ_NET_OK);
		int error = PTR_ERR(req->private_bio);

		/* remove the request from the conflict detection
		 * respective block_id verification hash */
		if (!drbd_interval_empty(&req->i)) {
			struct rb_root *root;

			if (rw == WRITE)
				root = &device->write_requests;
			else
				root = &device->read_requests;
			drbd_remove_request_interval(root, req);
		} else if (!(s & RQ_POSTPONED))
			D_ASSERT(device, (s & (RQ_NET_MASK & ~RQ_NET_DONE)) == 0);

		/* for writes we need to do some extra housekeeping */
		if (rw == WRITE)
			_about_to_complete_local_write(device, req);

		/* Update disk stats */
		_drbd_end_io_acct(device, req);

		if (!(s & RQ_POSTPONED)) {
			m->error = ok ? 0 : (error ?: -EIO);
			m->bio = req->master_bio;
		}
		req->master_bio = NULL;
	}

	if (s & RQ_LOCAL_PENDING)
		return;

	if ((s & RQ_NET_MASK) == 0 || (s & RQ_NET_DONE)) {
		/* this is disconnected (local only) operation,
		 * or protocol A, B, or C P_BARRIER_ACK,
		 * or killed from the transfer log due to connection loss. */
		_req_is_done(device, req, rw);
	}
	/* else: network part and not DONE yet. that is
	 * protocol A, B, or C, barrier ack still pending... */
}

static void _req_may_be_done_not_susp(struct drbd_request *req, struct bio_and_error *m)
{
	struct drbd_device *device = req->device;

	if (!drbd_suspended(device))
		_req_may_be_done(req, m);
}

/* obviously this could be coded as many single functions
 * instead of one huge switch,
 * or by putting the code directly in the respective locations
 * (as it has been before).
 *
 * but having it this way
 *  enforces that it is all in this one place, where it is easier to audit,
 *  it makes it obvious that whatever "event" "happens" to a request should
 *  happen "atomically" within the req_lock,
 *  and it enforces that we have to think in a very structured manner
 *  about the "events" that may happen to a request during its life time ...
 */
int __req_mod(struct drbd_request *req, enum drbd_req_event what,
		struct bio_and_error *m)
{
	struct drbd_device *device = req->device;
	struct net_conf *nc;
	int p, rv = 0;

	if (m)
		m->bio = NULL;

	switch (what) {
	default:
		drbd_err(device, "LOGIC BUG in %s:%u\n", __FILE__ , __LINE__);
		break;

	/* does not happen...
	 * initialization done in drbd_req_new
	case CREATED:
		break;
		*/

	case TO_BE_SENT: /* via network */
		/* reached via __drbd_make_request
		 * and from w_read_retry_remote */
		D_ASSERT(device, !(req->rq_state & RQ_NET_MASK));
		req->rq_state |= RQ_NET_PENDING;
		rcu_read_lock();
		nc = rcu_dereference(first_peer_device(device)->connection->net_conf);
		p = nc->wire_protocol;
		rcu_read_unlock();
		req->rq_state |=
			p == DRBD_PROT_C ? RQ_EXP_WRITE_ACK :
			p == DRBD_PROT_B ? RQ_EXP_RECEIVE_ACK : 0;
		inc_ap_pending(first_peer_device(device));
		break;

	case TO_BE_SUBMITTED: /* locally */
		/* reached via __drbd_make_request */
		D_ASSERT(device, !(req->rq_state & RQ_LOCAL_MASK));
		req->rq_state |= RQ_LOCAL_PENDING;
		break;

	case COMPLETED_OK:
		if (req->rq_state & RQ_WRITE)
			device->writ_cnt += req->i.size >> 9;
		else
			device->read_cnt += req->i.size >> 9;

		req->rq_state |= (RQ_LOCAL_COMPLETED|RQ_LOCAL_OK);
		req->rq_state &= ~RQ_LOCAL_PENDING;

		_req_may_be_done_not_susp(req, m);
		put_ldev(device);
		break;

	case ABORT_DISK_IO:
		req->rq_state |= RQ_LOCAL_ABORTED;
		if (req->rq_state & RQ_WRITE)
			_req_may_be_done_not_susp(req, m);
		else
			goto goto_queue_for_net_read;
		break;

	case WRITE_COMPLETED_WITH_ERROR:
		req->rq_state |= RQ_LOCAL_COMPLETED;
		req->rq_state &= ~RQ_LOCAL_PENDING;

		__drbd_chk_io_error(device, false);
		_req_may_be_done_not_susp(req, m);
		put_ldev(device);
		break;

	case READ_AHEAD_COMPLETED_WITH_ERROR:
		/* it is legal to fail READA */
		req->rq_state |= RQ_LOCAL_COMPLETED;
		req->rq_state &= ~RQ_LOCAL_PENDING;
		_req_may_be_done_not_susp(req, m);
		put_ldev(device);
		break;

	case READ_COMPLETED_WITH_ERROR:
		/* FIXME: Which peers do we want to become out of sync here? */
		drbd_set_out_of_sync(first_peer_device(device), req->i.sector, req->i.size);

		req->rq_state |= RQ_LOCAL_COMPLETED;
		req->rq_state &= ~RQ_LOCAL_PENDING;

		D_ASSERT(device, !(req->rq_state & RQ_NET_MASK));

		__drbd_chk_io_error(device, false);
		put_ldev(device);

	goto_queue_for_net_read:

		/* no point in retrying if there is no good remote data,
		 * or we have no connection. */
		if (first_peer_device(device)->disk_state[NOW] != D_UP_TO_DATE) {
			_req_may_be_done_not_susp(req, m);
			break;
		}

		/* _req_mod(req,TO_BE_SENT); oops, recursion... */
		req->rq_state |= RQ_NET_PENDING;
		inc_ap_pending(first_peer_device(device));
		/* fall through: _req_mod(req,QUEUE_FOR_NET_READ); */

	case QUEUE_FOR_NET_READ:
		/* READ or READA, and
		 * no local disk,
		 * or target area marked as invalid,
		 * or just got an io-error. */
		/* from __drbd_make_request
		 * or from bio_endio during read io-error recovery */

		/* so we can verify the handle in the answer packet
		 * corresponding hlist_del is in _req_may_be_done() */
		D_ASSERT(device, drbd_interval_empty(&req->i));
		drbd_insert_interval(&device->read_requests, &req->i);

		set_bit(UNPLUG_REMOTE, &device->flags);

		D_ASSERT(device, req->rq_state & RQ_NET_PENDING);
		req->rq_state |= RQ_NET_QUEUED;
		req->w.cb = (req->rq_state & RQ_LOCAL_MASK)
			? w_read_retry_remote
			: w_send_read_req;
		drbd_queue_work(&first_peer_device(device)->connection->data.work,
				&req->w);
		break;

	case QUEUE_FOR_NET_WRITE:
		/* assert something? */
		/* from __drbd_make_request only */

		/* corresponding hlist_del is in _req_may_be_done() */
		D_ASSERT(device, drbd_interval_empty(&req->i));
		drbd_insert_interval(&device->write_requests, &req->i);

		/* NOTE
		 * In case the req ended up on the transfer log before being
		 * queued on the worker, it could lead to this request being
		 * missed during cleanup after connection loss.
		 * So we have to do both operations here,
		 * within the same lock that protects the transfer log.
		 *
		 * _req_add_to_epoch(req); this has to be after the
		 * _maybe_start_new_epoch(req); which happened in
		 * __drbd_make_request, because we now may set the bit
		 * again ourselves to close the current epoch.
		 *
		 * Add req to the (now) current epoch (barrier). */

		/* otherwise we may lose an unplug, which may cause some remote
		 * io-scheduler timeout to expire, increasing maximum latency,
		 * hurting performance. */
		set_bit(UNPLUG_REMOTE, &device->flags);

		/* see __drbd_make_request,
		 * just after it grabs the req_lock */
		/* FIXME: CREATE_BARRIER flag will become a resource flag soon.
		 * re-enable this assert then.
		D_ASSERT(device, test_bit(CREATE_BARRIER, &device->flags) == 0);
		 */

		req->epoch = first_peer_device(device)->connection->newest_tle->br_number;

		/* increment size of current epoch */
		first_peer_device(device)->connection->newest_tle->n_writes++;

		/* queue work item to send data */
		D_ASSERT(device, req->rq_state & RQ_NET_PENDING);
		req->rq_state |= RQ_NET_QUEUED;
		req->w.cb =  w_send_dblock;
		drbd_queue_work(&first_peer_device(device)->connection->data.work,
				&req->w);

		/* close the epoch, in case it outgrew the limit */
		rcu_read_lock();
		nc = rcu_dereference(first_peer_device(device)->connection->net_conf);
		p = nc->max_epoch_size;
		rcu_read_unlock();
		if (first_peer_device(device)->connection->newest_tle->n_writes >= p)
			queue_barrier(device);

		break;

	case QUEUE_FOR_SEND_OOS:
		req->rq_state |= RQ_NET_QUEUED;
		req->w.cb =  w_send_out_of_sync;
		drbd_queue_work(&first_peer_device(device)->connection->data.work,
				&req->w);
		break;

	case OOS_HANDED_TO_NETWORK:
		/* actually the same */
	case SEND_CANCELED:
		/* treat it the same */
	case SEND_FAILED:
		/* real cleanup will be done from tl_clear.  just update flags
		 * so it is no longer marked as on the sender queue */
		req->rq_state &= ~RQ_NET_QUEUED;
		/* if we did it right, tl_clear should be scheduled only after
		 * this, so this should not be necessary! */
		_req_may_be_done_not_susp(req, m);
		break;

	case HANDED_OVER_TO_NETWORK:
		/* assert something? */
		if (bio_data_dir(req->master_bio) == WRITE)
			atomic_add(req->i.size >> 9, &device->ap_in_flight);

		if (bio_data_dir(req->master_bio) == WRITE &&
		    !(req->rq_state & (RQ_EXP_RECEIVE_ACK | RQ_EXP_WRITE_ACK))) {
			/* this is what is dangerous about protocol A:
			 * pretend it was successfully written on the peer. */
			if (req->rq_state & RQ_NET_PENDING) {
				dec_ap_pending(first_peer_device(device));
				req->rq_state &= ~RQ_NET_PENDING;
				req->rq_state |= RQ_NET_OK;
			} /* else: neg-ack was faster... */
			/* it is still not yet RQ_NET_DONE until the
			 * corresponding epoch barrier got acked as well,
			 * so we know what to dirty on connection loss */
		}
		req->rq_state &= ~RQ_NET_QUEUED;
		req->rq_state |= RQ_NET_SENT;
		/* because _drbd_send_zc_bio could sleep, and may want to
		 * dereference the bio even after the "WRITE_ACKED_BY_PEER" and
		 * "COMPLETED_OK" events came in, once we return from
		 * _drbd_send_zc_bio (drbd_send_dblock), we have to check
		 * whether it is done already, and end it.  */
		_req_may_be_done_not_susp(req, m);
		break;

	case READ_RETRY_REMOTE_CANCELED:
		req->rq_state &= ~RQ_NET_QUEUED;
		/* fall through, in case we raced with drbd_disconnect */
	case CONNECTION_LOST_WHILE_PENDING:
		/* transfer log cleanup after connection loss */
		/* assert something? */
		if (req->rq_state & RQ_NET_PENDING)
			dec_ap_pending(first_peer_device(device));

		p = !(req->rq_state & RQ_WRITE) && req->rq_state & RQ_NET_PENDING;

		req->rq_state &= ~(RQ_NET_OK|RQ_NET_PENDING);
		req->rq_state |= RQ_NET_DONE;
		if (req->rq_state & RQ_NET_SENT && req->rq_state & RQ_WRITE)
			atomic_sub(req->i.size >> 9, &device->ap_in_flight);

		/* if it is still queued, we may not complete it here.
		 * it will be canceled soon. */
		if (!(req->rq_state & RQ_NET_QUEUED)) {
			if (p)
				goto goto_read_retry_local;
			_req_may_be_done(req, m); /* Allowed while state.susp */
		}
		break;

	case WRITE_ACKED_BY_PEER_AND_SIS:
		req->rq_state |= RQ_NET_SIS;
	case DISCARD_WRITE:
		/* for discarded conflicting writes of multiple primaries,
		 * there is no need to keep anything in the tl, potential
		 * node crashes are covered by the activity log. */
		req->rq_state |= RQ_NET_DONE;
		/* fall through */
	case WRITE_ACKED_BY_PEER:
		D_ASSERT(device, req->rq_state & RQ_EXP_WRITE_ACK);
		/* protocol C; successfully written on peer.
		 * Nothing to do here.
		 * We want to keep the tl in place for all protocols, to cater
		 * for volatile write-back caches on lower level devices.
		 *
		 * A barrier request is expected to have forced all prior
		 * requests onto stable storage, so completion of a barrier
		 * request could set NET_DONE right here, and not wait for the
		 * P_BARRIER_ACK, but that is an unnecessary optimization. */

		goto ack_common;
		/* this makes it effectively the same as for: */
	case RECV_ACKED_BY_PEER:
		D_ASSERT(device, req->rq_state & RQ_EXP_RECEIVE_ACK);
		/* protocol B; pretends to be successfully written on peer.
		 * see also notes above in HANDED_OVER_TO_NETWORK about
		 * protocol != C */
	ack_common:
		req->rq_state |= RQ_NET_OK;
		D_ASSERT(device, req->rq_state & RQ_NET_PENDING);
		dec_ap_pending(first_peer_device(device));
		atomic_sub(req->i.size >> 9, &device->ap_in_flight);
		req->rq_state &= ~RQ_NET_PENDING;
		_req_may_be_done_not_susp(req, m);
		break;

	case POSTPONE_WRITE:
		D_ASSERT(device, req->rq_state & RQ_EXP_WRITE_ACK);
		/* If this node has already detected the write conflict, the
		 * worker will be waiting on misc_wait.  Wake it up once this
		 * request has completed locally.
		 */
		D_ASSERT(device, req->rq_state & RQ_NET_PENDING);
		req->rq_state |= RQ_POSTPONED;
		_req_may_be_done_not_susp(req, m);
		break;

	case NEG_ACKED:
		/* assert something? */
		if (req->rq_state & RQ_NET_PENDING) {
			dec_ap_pending(first_peer_device(device));
			if (req->rq_state & RQ_WRITE)
				atomic_sub(req->i.size >> 9, &device->ap_in_flight);
		}
		req->rq_state &= ~(RQ_NET_OK|RQ_NET_PENDING);

		req->rq_state |= RQ_NET_DONE;

		if (!(req->rq_state & RQ_WRITE))
			goto goto_read_retry_local;

		_req_may_be_done_not_susp(req, m);
		/* else: done by HANDED_OVER_TO_NETWORK */
		break;

	goto_read_retry_local:
		if (!drbd_may_do_local_read(device, req->i.sector, req->i.size)) {
			_req_may_be_done_not_susp(req, m);
			break;
		}
		D_ASSERT(device, !(req->rq_state & RQ_LOCAL_PENDING));
		req->rq_state |= RQ_LOCAL_PENDING;

		get_ldev(device);
		req->w.cb = w_restart_disk_io;
		drbd_queue_work(&first_peer_device(device)->connection->data.work, &req->w);
		break;

	case FAIL_FROZEN_DISK_IO:
		if (!(req->rq_state & RQ_LOCAL_COMPLETED))
			break;

		_req_may_be_done(req, m); /* Allowed while state.susp */
		break;

	case RESTART_FROZEN_DISK_IO:
		if (!(req->rq_state & RQ_LOCAL_COMPLETED))
			break;

		req->rq_state &= ~RQ_LOCAL_COMPLETED;

		rv = MR_READ;
		if (bio_data_dir(req->master_bio) == WRITE)
			rv = MR_WRITE;

		get_ldev(device);
		req->w.cb = w_restart_disk_io;
		drbd_queue_work(&device->resource->work, &req->w);
		break;

	case RESEND:
		/* If RQ_NET_OK is already set, we got a P_WRITE_ACK or P_RECV_ACK
		   before the connection loss (B&C only); only P_BARRIER_ACK was missing.
		   Trowing them out of the TL here by pretending we got a BARRIER_ACK
		   We ensure that the peer was not rebooted */
		if (!(req->rq_state & RQ_NET_OK)) {
			if (req->w.cb) {
				drbd_queue_work(&first_peer_device(device)->connection->data.work,
						&req->w);
				rv = req->rq_state & RQ_WRITE ? MR_WRITE : MR_READ;
			}
			break;
		}
		/* else, fall through to BARRIER_ACKED */

	case BARRIER_ACKED:
		if (!(req->rq_state & RQ_WRITE))
			break;

		if (req->rq_state & RQ_NET_PENDING) {
			/* barrier came in before all requests were acked.
			 * this is bad, because if the connection is lost now,
			 * we won't be able to clean them up... */
			drbd_err(device, "FIXME (BARRIER_ACKED but pending)\n");
			list_move(&req->tl_requests, &first_peer_device(device)->connection->out_of_sequence_requests);
		}
		if ((req->rq_state & RQ_NET_MASK) != 0) {
			req->rq_state |= RQ_NET_DONE;
			if (!(req->rq_state & (RQ_EXP_RECEIVE_ACK | RQ_EXP_WRITE_ACK)))
				atomic_sub(req->i.size>>9, &device->ap_in_flight);
		}
		_req_may_be_done(req, m); /* Allowed while state.susp */
		break;

	case DATA_RECEIVED:
		D_ASSERT(device, req->rq_state & RQ_NET_PENDING);
		dec_ap_pending(first_peer_device(device));
		req->rq_state &= ~RQ_NET_PENDING;
		req->rq_state |= (RQ_NET_OK|RQ_NET_DONE);
		_req_may_be_done_not_susp(req, m);
		break;
	};

	return rv;
}

/* we may do a local read if:
 * - we are consistent (of course),
 * - or we are generally inconsistent,
 *   BUT we are still/already IN SYNC for this area.
 *   since size may be bigger than BM_BLOCK_SIZE,
 *   we may need to check several bits.
 */
STATIC bool drbd_may_do_local_read(struct drbd_device *device, sector_t sector, int size)
{
	struct drbd_peer_device *peer_device;

	unsigned long sbnr, ebnr;
	sector_t esector, nr_sectors;

	if (device->disk_state[NOW] == D_UP_TO_DATE)
		return true;
	if (device->disk_state[NOW] != D_INCONSISTENT)
		return false;
	esector = sector + (size >> 9) - 1;
	nr_sectors = drbd_get_capacity(device->this_bdev);
	D_ASSERT(device, sector  < nr_sectors);
	D_ASSERT(device, esector < nr_sectors);

	sbnr = BM_SECT_TO_BIT(sector);
	ebnr = BM_SECT_TO_BIT(esector);

	/* FIXME: Which policy do we want here? */
	rcu_read_lock();
	for_each_peer_device(peer_device, device) {
		if (drbd_bm_count_bits(peer_device->device, peer_device->bitmap_index, sbnr, ebnr)) {
			rcu_read_unlock();
			return false;
		}
	}
	rcu_read_unlock();
	return true;
}

static bool remote_due_to_read_balancing(struct drbd_device *device, sector_t sector)
{
	enum drbd_read_balancing rbm;
	struct backing_dev_info *bdi;
	struct drbd_peer_device *peer_device = first_peer_device(device);
	int stripe_shift;

	if (peer_device->disk_state[NOW] < D_UP_TO_DATE)
		return false;

	rcu_read_lock();
	rbm = rcu_dereference(device->ldev->disk_conf)->read_balancing;
	rcu_read_unlock();

	switch (rbm) {
	case RB_CONGESTED_REMOTE:
		bdi = &device->ldev->backing_bdev->bd_disk->queue->backing_dev_info;
		return bdi_read_congested(bdi);
	case RB_LEAST_PENDING:
		return atomic_read(&device->local_cnt) >
			atomic_read(&peer_device->ap_pending_cnt) + atomic_read(&peer_device->rs_pending_cnt);
	case RB_32K_STRIPING:  /* stripe_shift = 15 */
	case RB_64K_STRIPING:
	case RB_128K_STRIPING:
	case RB_256K_STRIPING:
	case RB_512K_STRIPING:
	case RB_1M_STRIPING:   /* stripe_shift = 20 */
		stripe_shift = (rbm - RB_32K_STRIPING + 15);
		return (sector >> (stripe_shift - 9)) & 1;
	case RB_ROUND_ROBIN:
		return test_and_change_bit(READ_BALANCE_RR, &device->flags);
	case RB_PREFER_REMOTE:
		return true;
	case RB_PREFER_LOCAL:
	default:
		return false;
	}
}

/*
 * complete_conflicting_writes  -  wait for any conflicting write requests
 *
 * The write_requests tree contains all active write requests which we
 * currently know about.  Wait for any requests to complete which conflict with
 * the new one.
 */
static int complete_conflicting_writes(struct drbd_device *device,
				       sector_t sector, int size)
{
	for(;;) {
		struct drbd_interval *i;
		int err;

		i = drbd_find_overlap(&device->write_requests, sector, size);
		if (!i)
			return 0;
		err = drbd_wait_misc(device, i);
		if (err)
			return err;
	}
}

static bool drbd_should_do_remote(struct drbd_peer_device *peer_device)
{
	enum drbd_disk_state peer_disk_state = peer_device->disk_state[NOW];

	return peer_disk_state == D_UP_TO_DATE ||
		(peer_disk_state == D_INCONSISTENT &&
		 peer_device->repl_state[NOW] >= L_WF_BITMAP_T &&
		 peer_device->repl_state[NOW] < L_AHEAD);
	/* Before proto 96 that was >= CONNECTED instead of >= L_WF_BITMAP_T.
	   That is equivalent since before 96 IO was frozen in the L_WF_BITMAP*
	   states. */
}

static bool drbd_should_send_out_of_sync(struct drbd_peer_device *peer_device)
{
	return peer_device->repl_state[NOW] == L_AHEAD || peer_device->repl_state[NOW] == L_WF_BITMAP_S;
	/* pdsk = D_INCONSISTENT as a consequence. Protocol 96 check not necessary
	   since we enter state L_AHEAD only if proto >= 96 */
}

int __drbd_make_request(struct drbd_device *device, struct bio *bio, unsigned long start_time)
{
	const int rw = bio_rw(bio);
	const int size = bio->bi_size;
	const sector_t sector = bio->bi_sector;
	struct drbd_tl_epoch *b = NULL;
	struct drbd_request *req;
	struct net_conf *nc;
	int local, remote, send_oos = 0;
	int err;
	int ret = 0;
<<<<<<< HEAD
	int congested = 0;
	enum drbd_on_congestion on_congestion;
=======
	union drbd_dev_state s;
>>>>>>> 127d551a

	/* allocate outside of all locks; */
	req = drbd_req_new(device, bio);
	if (!req) {
		dec_ap_bio(device);
		/* only pass the error to the upper layers.
		 * if user cannot handle io errors, that's not our business. */
		drbd_err(device, "could not kmalloc() req\n");
		bio_endio(bio, -ENOMEM);
		return 0;
	}
	req->start_time = start_time;

	local = get_ldev(device);
	if (!local) {
		bio_put(req->private_bio); /* or we get a bio leak */
		req->private_bio = NULL;
	}
	if (rw == WRITE) {
		remote = 1;
	} else {
		/* READ || READA */
		if (local) {
			if (!drbd_may_do_local_read(device, sector, size) ||
			    remote_due_to_read_balancing(device, sector)) {
				/* we could kick the syncer to
				 * sync this extent asap, wait for
				 * it, then continue locally.
				 * Or just issue the request remotely.
				 */
				local = 0;
				bio_put(req->private_bio);
				req->private_bio = NULL;
				put_ldev(device);
			}
		}
		if (!local) {
			struct drbd_peer_device *peer_device;

			rcu_read_lock();
			for_each_peer_device(peer_device, device) {
				if (peer_device->disk_state[NOW] >= D_UP_TO_DATE) {
					/* FIXME: Send read request to this peer. */
					remote = 1;
					break;
				}
			}
			rcu_read_unlock();
		}
	}

	/* If we have a disk, but a READA request is mapped to remote,
	 * we are R_PRIMARY, D_INCONSISTENT, SyncTarget.
	 * Just fail that READA request right here.
	 *
	 * THINK: maybe fail all READA when not local?
	 *        or make this configurable...
	 *        if network is slow, READA won't do any good.
	 */
	if (rw == READA && device->disk_state[NOW] >= D_INCONSISTENT && !local) {
		err = -EWOULDBLOCK;
		goto fail_and_free_req;
	}

	/* For WRITES going to the local disk, grab a reference on the target
	 * extent.  This waits for any resync activity in the corresponding
	 * resync extent to finish, and, if necessary, pulls in the target
	 * extent into the activity log, which involves further disk io because
	 * of transactional on-disk meta data updates. */
	if (rw == WRITE && local && !test_bit(AL_SUSPENDED, &device->flags)) {
		req->rq_state |= RQ_IN_ACT_LOG;
		drbd_al_begin_io(device, &req->i, true);
	}

<<<<<<< HEAD
	remote = remote && drbd_should_do_remote(first_peer_device(device));
	send_oos = rw == WRITE && drbd_should_send_out_of_sync(first_peer_device(device));
	D_ASSERT(device, !(remote && send_oos));
=======
	s = mdev->state;
	remote = remote && drbd_should_do_remote(s);
	send_oos = rw == WRITE && drbd_should_send_out_of_sync(s);
	D_ASSERT(!(remote && send_oos));
>>>>>>> 127d551a

	if (!(local || remote) && !drbd_suspended(device)) {
		if (drbd_ratelimit())
			drbd_err(device, "IO ERROR: neither local nor remote disk\n");
		err = -EIO;
		goto fail_free_complete;
	}

	/* For WRITE request, we have to make sure that we have an
	 * unused_spare_tle, in case we need to start a new epoch.
	 * I try to be smart and avoid to pre-allocate always "just in case",
	 * but there is a race between testing the bit and pointer outside the
	 * spinlock, and grabbing the spinlock.
	 * if we lost that race, we retry.  */
	if (rw == WRITE && (remote || send_oos) &&
	    first_peer_device(device)->connection->unused_spare_tle == NULL &&
	    test_bit(CREATE_BARRIER, &first_peer_device(device)->connection->flags)) {
allocate_barrier:
		b = kmalloc(sizeof(struct drbd_tl_epoch), GFP_NOIO);
		if (!b) {
			drbd_err(device, "Failed to alloc barrier.\n");
			err = -ENOMEM;
			goto fail_free_complete;
		}
	}

	/* GOOD, everything prepared, grab the spin_lock */
	spin_lock_irq(&device->resource->req_lock);

	if (rw == WRITE) {
		err = complete_conflicting_writes(device, sector, size);
		if (err) {
			if (err != -ERESTARTSYS) {
				begin_state_change_locked(device->resource, CS_HARD);
				__change_cstate(first_peer_device(device)->connection, C_TIMEOUT);
				end_state_change_locked(device->resource);
			}
			spin_unlock_irq(&device->resource->req_lock);
			err = -EIO;
			goto fail_free_complete;
		}
	}

	if (drbd_suspended(device)) {
		/* If we got suspended, use the retry mechanism in
		   drbd_make_request() to restart processing of this
		   bio. In the next call to drbd_make_request
		   we sleep in inc_ap_bio() */
		ret = 1;
		spin_unlock_irq(&device->resource->req_lock);
		goto fail_free_complete;
	}

	if (remote || send_oos) {
		remote = drbd_should_do_remote(first_peer_device(device));
		send_oos = rw == WRITE && drbd_should_send_out_of_sync(first_peer_device(device));
		D_ASSERT(device, !(remote && send_oos));

		if (!(remote || send_oos))
			drbd_warn(device, "lost connection while grabbing the req_lock!\n");
		if (!(local || remote)) {
			drbd_err(device, "IO ERROR: neither local nor remote disk\n");
			spin_unlock_irq(&device->resource->req_lock);
			err = -EIO;
			goto fail_free_complete;
		}
	}

	if (b && first_peer_device(device)->connection->unused_spare_tle == NULL) {
		first_peer_device(device)->connection->unused_spare_tle = b;
		b = NULL;
	}
	if (rw == WRITE && (remote || send_oos) &&
	    first_peer_device(device)->connection->unused_spare_tle == NULL &&
	    test_bit(CREATE_BARRIER, &first_peer_device(device)->connection->flags)) {
		/* someone closed the current epoch
		 * while we were grabbing the spinlock */
		spin_unlock_irq(&device->resource->req_lock);
		goto allocate_barrier;
	}


	/* Update disk stats */
	_drbd_start_io_acct(device, req, bio);

	/* _maybe_start_new_epoch(device);
	 * If we need to generate a write barrier packet, we have to add the
	 * new epoch (barrier) object, and queue the barrier packet for sending,
	 * and queue the req's data after it _within the same lock_, otherwise
	 * we have race conditions were the reorder domains could be mixed up.
	 *
	 * Even read requests may start a new epoch and queue the corresponding
	 * barrier packet.  To get the write ordering right, we only have to
	 * make sure that, if this is a write request and it triggered a
	 * barrier packet, this request is queued within the same spinlock. */
	if ((remote || send_oos) && first_peer_device(device)->connection->unused_spare_tle &&
	    test_and_clear_bit(CREATE_BARRIER, &first_peer_device(device)->connection->flags)) {
		_tl_add_barrier(first_peer_device(device)->connection,
				first_peer_device(device)->connection->unused_spare_tle);
		first_peer_device(device)->connection->unused_spare_tle = NULL;
	} else {
		D_ASSERT(device, !(remote && rw == WRITE &&
			   test_bit(CREATE_BARRIER, &first_peer_device(device)->connection->flags)));
	}

	/* NOTE
	 * Actually, 'local' may be wrong here already, since we may have failed
	 * to write to the meta data, and may become wrong anytime because of
	 * local io-error for some other request, which would lead to us
	 * "detaching" the local disk.
	 *
	 * 'remote' may become wrong any time because the network could fail.
	 *
	 * This is a harmless race condition, though, since it is handled
	 * correctly at the appropriate places; so it just defers the failure
	 * of the respective operation.
	 */

	/* mark them early for readability.
	 * this just sets some state flags. */
	if (remote)
		_req_mod(req, TO_BE_SENT);
	if (local)
		_req_mod(req, TO_BE_SUBMITTED);

	list_add_tail(&req->tl_requests, &first_peer_device(device)->connection->newest_tle->requests);

	/* NOTE remote first: to get the concurrent write detection right,
	 * we must register the request before start of local IO.  */
	if (remote) {
		/* either WRITE and L_CONNECTED,
		 * or READ, and no local disk,
		 * or READ, but not in sync.
		 */
		_req_mod(req, (rw == WRITE)
				? QUEUE_FOR_NET_WRITE
				: QUEUE_FOR_NET_READ);
	}
	if (send_oos && drbd_set_out_of_sync(first_peer_device(device), sector, size))
		_req_mod(req, QUEUE_FOR_SEND_OOS);

	rcu_read_lock();
	nc = rcu_dereference(first_peer_device(device)->connection->net_conf);
	on_congestion = nc ? nc->on_congestion : OC_BLOCK;
	if (remote &&
	    on_congestion != OC_BLOCK &&
	    first_peer_device(device)->connection->agreed_pro_version >= 96) {
		if (nc->cong_fill &&
		    atomic_read(&device->ap_in_flight) >= nc->cong_fill) {
			drbd_info(device, "Congestion-fill threshold reached\n");
			congested = 1;
		}

		if (device->act_log->used >= nc->cong_extents) {
			drbd_info(device, "Congestion-extents threshold reached\n");
			congested = 1;
		}

		if (congested)
			queue_barrier(device); /* last barrier, after mirrored writes */
	}
	rcu_read_unlock();

	spin_unlock_irq(&device->resource->req_lock);
	kfree(b); /* if someone else has beaten us to it... */

	if (congested) {
		if (on_congestion == OC_PULL_AHEAD)
			change_repl_state(first_peer_device(device), L_AHEAD, 0);
		else  /*on_congestion == OC_DISCONNECT */
			change_cstate(first_peer_device(device)->connection, C_DISCONNECTING, 0);
	}

	if (local) {
		req->private_bio->bi_bdev = device->ldev->backing_bdev;

		/* State may have changed since we grabbed our reference on the
		 * device->ldev member. Double check, and short-circuit to endio.
		 * In case the last activity log transaction failed to get on
		 * stable storage, and this is a WRITE, we may not even submit
		 * this bio. */
		if (get_ldev(device)) {
			if (drbd_insert_fault(device,   rw == WRITE ? DRBD_FAULT_DT_WR
						    : rw == READ  ? DRBD_FAULT_DT_RD
						    :               DRBD_FAULT_DT_RA))
				bio_endio(req->private_bio, -EIO);
			else
				generic_make_request(req->private_bio);
			put_ldev(device);
		} else
			bio_endio(req->private_bio, -EIO);
	}

	return 0;

fail_free_complete:
	if (req->rq_state & RQ_IN_ACT_LOG)
		drbd_al_complete_io(device, &req->i);
fail_and_free_req:
	if (local) {
		bio_put(req->private_bio);
		req->private_bio = NULL;
		put_ldev(device);
	}
	if (!ret)
		bio_endio(bio, err);

	drbd_req_free(req);
	dec_ap_bio(device);
	kfree(b);

	return ret;
}

MAKE_REQUEST_TYPE drbd_make_request(struct request_queue *q, struct bio *bio)
{
	struct drbd_device *device = (struct drbd_device *) q->queuedata;
	unsigned long start_time;

	/* We never supported BIO_RW_BARRIER.
	 * We don't need to, anymore, either: starting with kernel 2.6.36,
	 * we have REQ_FUA and REQ_FLUSH, which will be handled transparently
	 * by the block layer. */
	if (unlikely(bio->bi_rw & DRBD_REQ_HARDBARRIER)) {
		bio_endio(bio, -EOPNOTSUPP);
		MAKE_REQUEST_RETURN;
	}

	start_time = jiffies;

	/*
	 * what we "blindly" assume:
	 */
	D_ASSERT(device, bio->bi_size > 0);
	D_ASSERT(device, IS_ALIGNED(bio->bi_size, 512));

	do {
		inc_ap_bio(device);
	} while (__drbd_make_request(device, bio, start_time));

	MAKE_REQUEST_RETURN;
}

/* This is called by bio_add_page().
 *
 * q->max_hw_sectors and other global limits are already enforced there.
 *
 * We need to call down to our lower level device,
 * in case it has special restrictions.
 *
 * We also may need to enforce configured max-bio-bvecs limits.
 *
 * As long as the BIO is empty we have to allow at least one bvec,
 * regardless of size and offset, so no need to ask lower levels.
 */
int drbd_merge_bvec(struct request_queue *q,
#ifdef HAVE_bvec_merge_data
		struct bvec_merge_data *bvm,
#else
		struct bio *bvm,
#endif
		struct bio_vec *bvec)
{
	struct drbd_device *device = (struct drbd_device *) q->queuedata;
	unsigned int bio_size = bvm->bi_size;
	int limit = DRBD_MAX_BIO_SIZE;
	int backing_limit;

	if (bio_size && get_ldev(device)) {
		struct request_queue * const b =
			device->ldev->backing_bdev->bd_disk->queue;
		if (b->merge_bvec_fn) {
			backing_limit = b->merge_bvec_fn(b, bvm, bvec);
			limit = min(limit, backing_limit);
		}
		put_ldev(device);
	}
	return limit;
}

void request_timer_fn(unsigned long data)
{
	struct drbd_device *device = (struct drbd_device *) data;
	struct drbd_connection *connection = first_peer_device(device)->connection;
	struct drbd_request *req; /* oldest request */
	struct list_head *le;
	struct net_conf *nc;
	unsigned long ent = 0, dt = 0, et, nt; /* effective timeout = ko_count * timeout */

	rcu_read_lock();
	nc = rcu_dereference(connection->net_conf);
	ent = nc ? nc->timeout * HZ/10 * nc->ko_count : 0;

	if (get_ldev(device)) {
		dt = rcu_dereference(device->ldev->disk_conf)->disk_timeout * HZ / 10;
		put_ldev(device);
	}
	rcu_read_unlock();

	et = min_not_zero(dt, ent);

	if (!et || (first_peer_device(device)->repl_state[NOW] < L_STANDALONE &&
		    device->disk_state[NOW] <= D_FAILED))
		return; /* Recurring timer stopped */

	spin_lock_irq(&device->resource->req_lock);
	le = &connection->oldest_tle->requests;
	if (list_empty(le)) {
		spin_unlock_irq(&device->resource->req_lock);
		mod_timer(&device->request_timer, jiffies + et);
		return;
	}

	le = le->prev;
	req = list_entry(le, struct drbd_request, tl_requests);
	if (ent && req->rq_state & RQ_NET_PENDING) {
		if (time_is_before_eq_jiffies(req->start_time + ent)) {
			drbd_warn(device, "Remote failed to finish a request within ko-count * timeout\n");
			begin_state_change_locked(device->resource, CS_VERBOSE | CS_HARD);
			__change_cstate(connection, C_TIMEOUT);
			end_state_change_locked(device->resource);
		}
	}
	if (dt && req->rq_state & RQ_LOCAL_PENDING && req->device == device) {
		if (time_is_before_eq_jiffies(req->start_time + dt)) {
			drbd_warn(device, "Local backing device failed to meet the disk-timeout\n");
			__drbd_chk_io_error(device, 1);
		}
	}
	nt = (time_is_before_eq_jiffies(req->start_time + et) ? jiffies : req->start_time) + et;
	spin_unlock_irq(&connection->resource->req_lock);
	mod_timer(&device->request_timer, nt);
}<|MERGE_RESOLUTION|>--- conflicted
+++ resolved
@@ -895,12 +895,8 @@
 	int local, remote, send_oos = 0;
 	int err;
 	int ret = 0;
-<<<<<<< HEAD
 	int congested = 0;
 	enum drbd_on_congestion on_congestion;
-=======
-	union drbd_dev_state s;
->>>>>>> 127d551a
 
 	/* allocate outside of all locks; */
 	req = drbd_req_new(device, bio);
@@ -975,16 +971,17 @@
 		drbd_al_begin_io(device, &req->i, true);
 	}
 
-<<<<<<< HEAD
+	/* Grab a the spinlock, to avoid a race that could lead in both remote
+	 * and send_oos to be false if the state changes between evaluation for
+	 * remote and send_oss, in which case we would not mirror a write that
+	 * should have been mirrored.
+	 * A followup commit will rewrite this section and get rid of this again.
+	 */
+	spin_lock_irq(&device->resource->req_lock);
 	remote = remote && drbd_should_do_remote(first_peer_device(device));
 	send_oos = rw == WRITE && drbd_should_send_out_of_sync(first_peer_device(device));
+	spin_unlock_irq(&device->resource->req_lock);
 	D_ASSERT(device, !(remote && send_oos));
-=======
-	s = mdev->state;
-	remote = remote && drbd_should_do_remote(s);
-	send_oos = rw == WRITE && drbd_should_send_out_of_sync(s);
-	D_ASSERT(!(remote && send_oos));
->>>>>>> 127d551a
 
 	if (!(local || remote) && !drbd_suspended(device)) {
 		if (drbd_ratelimit())
