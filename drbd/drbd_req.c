/*
-*- linux-c -*-
   drbd_req.c
   Kernel module for 2.6.x Kernels

   This file is part of DRBD by Philipp Reisner and Lars Ellenberg.

   Copyright (C) 2001-2008, LINBIT Information Technologies GmbH.
   Copyright (C) 1999-2008, Philipp Reisner <philipp.reisner@linbit.com>.
   Copyright (C) 2002-2008, Lars Ellenberg <lars.ellenberg@linbit.com>.

   drbd is free software; you can redistribute it and/or modify
   it under the terms of the GNU General Public License as published by
   the Free Software Foundation; either version 2, or (at your option)
   any later version.

   drbd is distributed in the hope that it will be useful,
   but WITHOUT ANY WARRANTY; without even the implied warranty of
   MERCHANTABILITY or FITNESS FOR A PARTICULAR PURPOSE.  See the
   GNU General Public License for more details.

   You should have received a copy of the GNU General Public License
   along with drbd; see the file COPYING.  If not, write to
   the Free Software Foundation, 675 Mass Ave, Cambridge, MA 02139, USA.

 */

#include <linux/autoconf.h>
#include <linux/module.h>

#include <linux/slab.h>
#include <linux/drbd.h>
#include "drbd_int.h"
#include "drbd_req.h"

/* outside of the ifdef
 * because of the _print_rq_state(,FIXME) in barrier_acked */
STATIC void _print_rq_state(struct drbd_request *req, const char *txt)
{
	const unsigned long s = req->rq_state;
	struct drbd_conf *mdev = req->mdev;
	const int rw = (req->master_bio == NULL ||
			bio_data_dir(req->master_bio) == WRITE) ?
		'W' : 'R';

	INFO("%s %p %c L%c%c%cN%c%c%c%c%c %u (%llus +%u) %s\n",
	     txt, req, rw,
	     s & RQ_LOCAL_PENDING ? 'p' : '-',
	     s & RQ_LOCAL_COMPLETED ? 'c' : '-',
	     s & RQ_LOCAL_OK ? 'o' : '-',
	     s & RQ_NET_PENDING ? 'p' : '-',
	     s & RQ_NET_QUEUED ? 'q' : '-',
	     s & RQ_NET_SENT ? 's' : '-',
	     s & RQ_NET_DONE ? 'd' : '-',
	     s & RQ_NET_OK ? 'o' : '-',
	     req->epoch,
	     (unsigned long long)req->sector,
	     req->size,
	     conns_to_name(mdev->state.conn));
}

/* #define VERBOSE_REQUEST_CODE */
#if defined(VERBOSE_REQUEST_CODE) || defined(ENABLE_DYNAMIC_TRACE)
STATIC void _print_req_mod(struct drbd_request *req, enum drbd_req_event what)
{
	struct drbd_conf *mdev = req->mdev;
	const int rw = (req->master_bio == NULL ||
			bio_data_dir(req->master_bio) == WRITE) ?
		'W' : 'R';

	static const char *rq_event_names[] = {
		[created] = "created",
		[to_be_send] = "to_be_send",
		[to_be_submitted] = "to_be_submitted",
		[queue_for_net_write] = "queue_for_net_write",
		[queue_for_net_read] = "queue_for_net_read",
		[send_canceled] = "send_canceled",
		[send_failed] = "send_failed",
		[handed_over_to_network] = "handed_over_to_network",
		[connection_lost_while_pending] =
					"connection_lost_while_pending",
		[recv_acked_by_peer] = "recv_acked_by_peer",
		[write_acked_by_peer] = "write_acked_by_peer",
		[neg_acked] = "neg_acked",
		[conflict_discarded_by_peer] = "conflict_discarded_by_peer",
		[barrier_acked] = "barrier_acked",
		[data_received] = "data_received",
		[read_completed_with_error] = "read_completed_with_error",
		[write_completed_with_error] = "write_completed_with_error",
		[completed_ok] = "completed_ok",
	};

	INFO("_req_mod(%p %c ,%s)\n", req, rw, rq_event_names[what]);
}

# ifdef ENABLE_DYNAMIC_TRACE
#  define print_rq_state(R, T) \
	MTRACE(TraceTypeRq, TraceLvlMetrics, _print_rq_state(R, T);)
#  define print_req_mod(T, W)  \
	MTRACE(TraceTypeRq, TraceLvlMetrics, _print_req_mod(T, W);)
# else
#  define print_rq_state(R, T) _print_rq_state(R, T)
#  define print_req_mod(T, W)  _print_req_mod(T, W)
# endif

#else
#define print_rq_state(R, T)
#define print_req_mod(T, W)
#endif

/* We only support diskstats for 2.6.16 and up.
 * see also commit commit a362357b6cd62643d4dda3b152639303d78473da
 * Author: Jens Axboe <axboe@suse.de>
 * Date:   Tue Nov 1 09:26:16 2005 +0100
 *     [BLOCK] Unify the seperate read/write io stat fields into arrays */
#if LINUX_VERSION_CODE < KERNEL_VERSION(2,6,16)
#define _drbd_start_io_acct(...) do {} while (0)
#define _drbd_end_io_acct(...)   do {} while (0)
#else

/* Update disk stats at start of I/O request */
static inline void _drbd_start_io_acct(struct drbd_conf *mdev, struct drbd_request *req, struct bio *bio)
{
	const int rw = bio_data_dir(bio);

	MUST_HOLD(&mdev->req_lock)
	__disk_stat_inc(mdev->vdisk, ios[rw]);
	__disk_stat_add(mdev->vdisk, sectors[rw], bio_sectors(bio));
	disk_round_stats(mdev->vdisk);
	mdev->vdisk->in_flight++;
}

/* Update disk stats when completing request upwards */
static inline void _drbd_end_io_acct(struct drbd_conf *mdev, struct drbd_request *req)
{
	int rw = bio_data_dir(req->master_bio);
	unsigned long duration = jiffies - req->start_time;

	MUST_HOLD(&mdev->req_lock)
	__disk_stat_add(mdev->vdisk, ticks[rw], duration);
	disk_round_stats(mdev->vdisk);
	mdev->vdisk->in_flight--;
}

#endif

static void _req_is_done(struct drbd_conf *mdev, struct drbd_request *req, const int rw)
{
	const unsigned long s = req->rq_state;
	/* if it was a write, we may have to set the corresponding
	 * bit(s) out-of-sync first. If it had a local part, we need to
	 * release the reference to the activity log. */
	if (rw == WRITE) {
		/* remove it from the transfer log.
		 * well, only if it had been there in the first
		 * place... if it had not (local only or conflicting
		 * and never sent), it should still be "empty" as
		 * initialised in drbd_req_new(), so we can list_del() it
		 * here unconditionally */
		list_del(&req->tl_requests);
		/* Set out-of-sync unless both OK flags are set
		 * (local only or remote failed).
		 * Other places where we set out-of-sync:
		 * READ with local io-error */
		if (!(s & RQ_NET_OK) || !(s & RQ_LOCAL_OK))
			drbd_set_out_of_sync(mdev, req->sector, req->size);

		if ((s & RQ_NET_OK) && (s & RQ_LOCAL_OK) && (s & RQ_NET_SIS))
			drbd_set_in_sync(mdev, req->sector, req->size);

		/* one might be tempted to move the drbd_al_complete_io
		 * to the local io completion callback drbd_endio_pri.
		 * but, if this was a mirror write, we may only
		 * drbd_al_complete_io after this is RQ_NET_DONE,
		 * otherwise the extent could be dropped from the al
		 * before it has actually been written on the peer.
		 * if we crash before our peer knows about the request,
		 * but after the extent has been dropped from the al,
		 * we would forget to resync the corresponding extent.
		 */
		if (s & RQ_LOCAL_MASK) {
			if (inc_local_if_state(mdev, Failed)) {
				drbd_al_complete_io(mdev, req->sector);
				dec_local(mdev);
			} else {
				drbd_WARN("Should have called drbd_al_complete_io(, %llu), "
				     "but my Disk seems to have failed :(\n",
				     (unsigned long long) req->sector);
			}
		}
	}

	/* if it was a local io error, we want to notify our
	 * peer about that, and see if we need to
	 * detach the disk and stuff.
	 * to avoid allocating some special work
	 * struct, reuse the request. */

	/* THINK
	 * why do we do this not when we detect the error,
	 * but delay it until it is "done", i.e. possibly
	 * until the next barrier ack? */

	if (rw == WRITE &&
	    ((s & RQ_LOCAL_MASK) && !(s & RQ_LOCAL_OK))) {
		if (!(req->w.list.next == LIST_POISON1 ||
		      list_empty(&req->w.list))) {
			/* DEBUG ASSERT only; if this triggers, we
			 * probably corrupt the worker list here */
			DUMPP(req->w.list.next);
			DUMPP(req->w.list.prev);
		}
		req->w.cb = w_io_error;
		drbd_queue_work(&mdev->data.work, &req->w);
		/* drbd_req_free() is done in w_io_error */
	} else {
		drbd_req_free(req);
	}
}

static void queue_barrier(struct drbd_conf *mdev)
{
	struct drbd_barrier *b;

	/* We are within the req_lock. Once we queued the barrier for sending,
	 * we set the CREATE_BARRIER bit. It is cleared as soon as a new
	 * barrier/epoch object is added. This is the only place this bit is
	 * set. It indicates that the barrier for this epoch is already queued,
	 * and no new epoch has been created yet. */
	if (test_bit(CREATE_BARRIER, &mdev->flags))
		return;

	b = mdev->newest_barrier;
	b->w.cb = w_send_barrier;
	/* inc_ap_pending done here, so we won't
	 * get imbalanced on connection loss.
	 * dec_ap_pending will be done in got_BarrierAck
	 * or (on connection loss) in tl_clear.  */
	inc_ap_pending(mdev);
	drbd_queue_work(&mdev->data.work, &b->w);
	set_bit(CREATE_BARRIER, &mdev->flags);
}

static void _about_to_complete_local_write(struct drbd_conf *mdev,
	struct drbd_request *req)
{
	const unsigned long s = req->rq_state;
	struct drbd_request *i;
	struct Tl_epoch_entry *e;
	struct hlist_node *n;
	struct hlist_head *slot;

	/* before we can signal completion to the upper layers,
	 * we may need to close the current epoch */
	if (mdev->state.conn >= Connected &&
	    req->epoch == mdev->newest_barrier->br_number)
		queue_barrier(mdev);

	/* we need to do the conflict detection stuff,
	 * if we have the ee_hash (two_primaries) and
	 * this has been on the network */
	if ((s & RQ_NET_DONE) && mdev->ee_hash != NULL) {
		const sector_t sector = req->sector;
		const int size = req->size;

		/* ASSERT:
		 * there must be no conflicting requests, since
		 * they must have been failed on the spot */
#define OVERLAPS overlaps(sector, size, i->sector, i->size)
		slot = tl_hash_slot(mdev, sector);
		hlist_for_each_entry(i, n, slot, colision) {
			if (OVERLAPS) {
				ALERT("LOGIC BUG: completed: %p %llus +%u; "
				      "other: %p %llus +%u\n",
				      req, (unsigned long long)sector, size,
				      i, (unsigned long long)i->sector, i->size);
			}
		}

		/* maybe "wake" those conflicting epoch entries
		 * that wait for this request to finish.
		 *
		 * currently, there can be only _one_ such ee
		 * (well, or some more, which would be pending
		 * DiscardAck not yet sent by the asender...),
		 * since we block the receiver thread upon the
		 * first conflict detection, which will wait on
		 * misc_wait.  maybe we want to assert that?
		 *
		 * anyways, if we found one,
		 * we just have to do a wake_up.  */
#undef OVERLAPS
#define OVERLAPS overlaps(sector, size, e->sector, e->size)
		slot = ee_hash_slot(mdev, req->sector);
		hlist_for_each_entry(e, n, slot, colision) {
			if (OVERLAPS) {
				wake_up(&mdev->misc_wait);
				break;
			}
		}
	}
#undef OVERLAPS
}

static void _complete_master_bio(struct drbd_conf *mdev,
	struct drbd_request *req, int error)
{
	dump_bio(mdev, req->master_bio, 1, req);
	bio_endio(req->master_bio, error);
	req->master_bio = NULL;
	dec_ap_bio(mdev);
}

void _req_may_be_done(struct drbd_request *req, int error)
{
	const unsigned long s = req->rq_state;
	struct drbd_conf *mdev = req->mdev;
	int rw;

	print_rq_state(req, "_req_may_be_done");
	MUST_HOLD(&mdev->req_lock)

	/* we must not complete the master bio, while it is
	 *	still being processed by _drbd_send_zc_bio (drbd_send_dblock)
	 *	not yet acknowledged by the peer
	 *	not yet completed by the local io subsystem
	 * these flags may get cleared in any order by
	 *	the worker,
	 *	the receiver,
	 *	the bio_endio completion callbacks.
	 */
	if (s & RQ_NET_QUEUED)
		return;
	if (s & RQ_NET_PENDING)
		return;
	if (s & RQ_LOCAL_PENDING)
		return;

	if (req->master_bio) {
		/* this is data_received (remote read)
		 * or protocol C WriteAck
		 * or protocol B RecvAck
		 * or protocol A "handed_over_to_network" (SendAck)
		 * or canceled or failed,
		 * or killed from the transfer log due to connection loss.
		 */

		/*
		 * figure out whether to report success or failure.
		 *
		 * report success when at least one of the operations suceeded.
		 * or, to put the other way,
		 * only report failure, when both operations failed.
		 *
		 * what to do about the failures is handled elsewhere.
		 * what we need to do here is just: complete the master_bio.
		 */
		int ok = (s & RQ_LOCAL_OK) || (s & RQ_NET_OK);
		rw = bio_data_dir(req->master_bio);

		/* remove the request from the conflict detection
		 * respective block_id verification hash */
		if (!hlist_unhashed(&req->colision))
			hlist_del(&req->colision);
		else
			D_ASSERT((s & RQ_NET_MASK) == 0);

		/* for writes we need to do some extra housekeeping */
		if (rw == WRITE)
			_about_to_complete_local_write(mdev, req);

		/* FIXME not yet implemented...
		 * in case we got "suspended" (on_disconnect: freeze io)
		 * we may not yet complete the request...
		 * though, this is probably best handled elsewhere by not
		 * walking the transfer log until "unfreeze", so we won't end
		 * up here anyways during the freeze ...
		 * then again, if it is a READ, it is not in the TL at all.
		 * is it still leagal to complete a READ during freeze? */

		/* Update disk stats */
		_drbd_end_io_acct(mdev, req);

		_complete_master_bio(mdev, req,
				     ok ? 0 : (error ? error : -EIO));
	} else {
		/* only WRITE requests can end up here without a master_bio */
		rw = WRITE;
	}

	if ((s & RQ_NET_MASK) == 0 || (s & RQ_NET_DONE)) {
		/* this is disconnected (local only) operation,
		 * or protocol C WriteAck,
		 * or protocol A or B BarrierAck,
		 * or killed from the transfer log due to connection loss. */
		_req_is_done(mdev, req, rw);
	}
	/* else: network part and not DONE yet. that is
	 * protocol A or B, barrier ack still pending... */
}

/*
 * checks whether there was an overlapping request
 * or ee already registered.
 *
 * if so, return 1, in which case this request is completed on the spot,
 * without ever being submitted or send.
 *
 * return 0 if it is ok to submit this request.
 *
 * NOTE:
 * paranoia: assume something above us is broken, and issues different write
 * requests for the same block simultaneously...
 *
 * To ensure these won't be reordered differently on both nodes, resulting in
 * diverging data sets, we discard the later one(s). Not that this is supposed
 * to happen, but this is the rationale why we also have to check for
 * conflicting requests with local origin, and why we have to do so regardless
 * of whether we allowed multiple primaries.
 *
 * BTW, in case we only have one primary, the ee_hash is empty anyways, and the
 * second hlist_for_each_entry becomes a noop. This is even simpler than to
 * grab a reference on the net_conf, and check for the two_primaries flag...
 */
STATIC int _req_conflicts(struct drbd_request *req)
{
	struct drbd_conf *mdev = req->mdev;
	const sector_t sector = req->sector;
	const int size = req->size;
	struct drbd_request *i;
	struct Tl_epoch_entry *e;
	struct hlist_node *n;
	struct hlist_head *slot;

	MUST_HOLD(&mdev->req_lock);
	D_ASSERT(hlist_unhashed(&req->colision));

	/* FIXME should this inc_net/dec_net
	 * rather be done in drbd_make_request_common? */
	if (!inc_net(mdev))
		return 0;

	/* BUG_ON */
	ERR_IF (mdev->tl_hash_s == 0)
		goto out_no_conflict;
	BUG_ON(mdev->tl_hash == NULL);

#define OVERLAPS overlaps(i->sector, i->size, sector, size)
	slot = tl_hash_slot(mdev, sector);
	hlist_for_each_entry(i, n, slot, colision) {
		if (OVERLAPS) {
			ALERT("%s[%u] Concurrent local write detected! "
			      "[DISCARD L] new: %llus +%u; "
			      "pending: %llus +%u\n",
			      current->comm, current->pid,
			      (unsigned long long)sector, size,
			      (unsigned long long)i->sector, i->size);
			goto out_conflict;
		}
	}

	if (mdev->ee_hash_s) {
		/* now, check for overlapping requests with remote origin */
		BUG_ON(mdev->ee_hash == NULL);
#undef OVERLAPS
#define OVERLAPS overlaps(e->sector, e->size, sector, size)
		slot = ee_hash_slot(mdev, sector);
		hlist_for_each_entry(e, n, slot, colision) {
			if (OVERLAPS) {
				ALERT("%s[%u] Concurrent remote write detected!"
				      " [DISCARD L] new: %llus +%u; "
				      "pending: %llus +%u\n",
				      current->comm, current->pid,
				      (unsigned long long)sector, size,
				      (unsigned long long)e->sector, e->size);
				goto out_conflict;
			}
		}
	}
#undef OVERLAPS

out_no_conflict:
	/* this is like it should be, and what we expected.
	 * our users do behave after all... */
	dec_net(mdev);
	return 0;

out_conflict:
	dec_net(mdev);
	return 1;
}

/* obviously this could be coded as many single functions
 * instead of one huge switch,
 * or by putting the code directly in the respective locations
 * (as it has been before).
 *
 * but having it this way
 *  enforces that it is all in this one place, where it is easier to audit,
 *  it makes it obvious that whatever "event" "happens" to a request should
 *  happen "atomically" within the req_lock,
 *  and it enforces that we have to think in a very structured manner
 *  about the "events" that may happen to a request during its life time ...
 *
 * Though I think it is likely that we break this again into many
 * static inline void _req_mod_ ## what (req) ...
 */
void _req_mod(struct drbd_request *req, enum drbd_req_event what, int error)
{
	struct drbd_conf *mdev = req->mdev;
	MUST_HOLD(&mdev->req_lock);

	if (error && (bio_rw(req->master_bio) != READA))
		ERR("got an _req_mod() errno of %d\n", error);

	print_req_mod(req, what);

	switch (what) {
	default:
		ERR("LOGIC BUG in %s:%u\n", __FILE__ , __LINE__);
		return;

	/* does not happen...
	 * initialization done in drbd_req_new
	case created:
		break;
		*/

	case to_be_send: /* via network */
		/* reached via drbd_make_request_common
		 * and from FIXME w_read_retry_remote */
		D_ASSERT(!(req->rq_state & RQ_NET_MASK));
		req->rq_state |= RQ_NET_PENDING;
		inc_ap_pending(mdev);
		break;

	case to_be_submitted: /* locally */
		/* reached via drbd_make_request_common */
		D_ASSERT(!(req->rq_state & RQ_LOCAL_MASK));
		req->rq_state |= RQ_LOCAL_PENDING;
		break;

	/* FIXME these *_completed_* are basically the same.
	 * can probably be merged with some if (what == xy) */

	case completed_ok:
		if (bio_data_dir(req->private_bio) == WRITE)
			mdev->writ_cnt += req->size>>9;
		else
			mdev->read_cnt += req->size>>9;

		bio_put(req->private_bio);
		req->private_bio = NULL;

		req->rq_state |= (RQ_LOCAL_COMPLETED|RQ_LOCAL_OK);
		req->rq_state &= ~RQ_LOCAL_PENDING;

		_req_may_be_done(req, error);
		dec_local(mdev);
		break;

	case write_completed_with_error:
		req->rq_state |= RQ_LOCAL_COMPLETED;
		req->rq_state &= ~RQ_LOCAL_PENDING;

		bio_put(req->private_bio);
		req->private_bio = NULL;
		ALERT("Local WRITE failed sec=%llus size=%u\n",
		      (unsigned long long)req->sector, req->size);
		/* and now: check how to handle local io error.
		 * FIXME see comment below in read_completed_with_error */
		__drbd_chk_io_error(mdev, FALSE);
		_req_may_be_done(req, error);
		dec_local(mdev);
		break;

	case read_completed_with_error:
		if (bio_rw(req->master_bio) != READA)
			drbd_set_out_of_sync(mdev, req->sector, req->size);

		req->rq_state |= RQ_LOCAL_COMPLETED;
		req->rq_state &= ~RQ_LOCAL_PENDING;

		bio_put(req->private_bio);
		req->private_bio = NULL;
		if (bio_rw(req->master_bio) == READA) {
			/* it is legal to fail READA */
			_req_may_be_done(req, error);
			dec_local(mdev);
			break;
		}
		/* else */
		ALERT("Local READ failed sec=%llus size=%u\n",
		      (unsigned long long)req->sector, req->size);
		/* _req_mod(req,to_be_send); oops, recursion in static inline */
		D_ASSERT(!(req->rq_state & RQ_NET_MASK));
		req->rq_state |= RQ_NET_PENDING;
		inc_ap_pending(mdev);

		/* and now: check how to handle local io error.
		 *
		 * FIXME we should not handle WRITE and READ io errors
		 * the same. When we retry the READ, and then write
		 * the answer, that might suceed because modern drives
		 * would relocate the sectors. We'd need to keep our
		 * private bio then, and round the offset and size so
		 * we get back enough data to be able to clear the bits again.
		 */
		__drbd_chk_io_error(mdev, FALSE);
		dec_local(mdev);
		/* NOTE: if we have no connection,
		 * or know the peer has no good data either,
		 * then we don't actually need to "queue_for_net_read",
		 * but we do so anyways, since the drbd_io_error()
		 * and the potential state change to "Diskless"
		 * needs to be done from process context */

		/* fall through: _req_mod(req,queue_for_net_read); */

	case queue_for_net_read:
		/* READ or READA, and
		 * no local disk,
		 * or target area marked as invalid,
		 * or just got an io-error. */
		/* from drbd_make_request_common
		 * or from bio_endio during read io-error recovery */

		/* so we can verify the handle in the answer packet
		 * corresponding hlist_del is in _req_may_be_done() */
		hlist_add_head(&req->colision, ar_hash_slot(mdev, req->sector));

		set_bit(UNPLUG_REMOTE, &mdev->flags); /* why? */

		D_ASSERT(req->rq_state & RQ_NET_PENDING);
		req->rq_state |= RQ_NET_QUEUED;
		req->w.cb = (req->rq_state & RQ_LOCAL_MASK)
			? w_read_retry_remote
			: w_send_read_req;
		drbd_queue_work(&mdev->data.work, &req->w);
		break;

	case queue_for_net_write:
		/* assert something? */
		/* from drbd_make_request_common only */

		hlist_add_head(&req->colision, tl_hash_slot(mdev, req->sector));
		/* corresponding hlist_del is in _req_may_be_done() */

		/* NOTE
		 * In case the req ended up on the transfer log before being
		 * queued on the worker, it could lead to this request being
		 * missed during cleanup after connection loss.
		 * So we have to do both operations here,
		 * within the same lock that protects the transfer log.
		 *
		 * _req_add_to_epoch(req); this has to be after the
		 * _maybe_start_new_epoch(req); which happened in
		 * drbd_make_request_common, because we now may set the bit
		 * again ourselves to close the current epoch.
		 *
		 * Add req to the (now) current epoch (barrier). */

		/* see drbd_make_request_common,
		 * just after it grabs the req_lock */
		D_ASSERT(test_bit(CREATE_BARRIER, &mdev->flags) == 0);

		req->epoch = mdev->newest_barrier->br_number;
		list_add_tail(&req->tl_requests,
				&mdev->newest_barrier->requests);

		/* increment size of current epoch */
		mdev->newest_barrier->n_req++;

		/* queue work item to send data */
		D_ASSERT(req->rq_state & RQ_NET_PENDING);
		req->rq_state |= RQ_NET_QUEUED;
		req->w.cb =  w_send_dblock;
		drbd_queue_work(&mdev->data.work, &req->w);

		/* close the epoch, in case it outgrew the limit */
		if (mdev->newest_barrier->n_req >= mdev->net_conf->max_epoch_size)
			queue_barrier(mdev);

		break;

	/* FIXME
	 * to implement freeze-io,
	 * we may not finish the request just yet.
	 */
	case send_canceled:
		/* treat it the same */
	case send_failed:
		/* real cleanup will be done from tl_clear.  just update flags
		 * so it is no longer marked as on the worker queue */
		req->rq_state &= ~RQ_NET_QUEUED;
		/* if we did it right, tl_clear should be scheduled only after
		 * this, so this should not be necessary! */
		_req_may_be_done(req, error);
		break;

	case handed_over_to_network:
		/* assert something? */
		if (bio_data_dir(req->master_bio) == WRITE &&
		    mdev->net_conf->wire_protocol == DRBD_PROT_A) {
			/* this is what is dangerous about protocol A:
			 * pretend it was sucessfully written on the peer.
			 * FIXME in case we get a local io-error in
			 * protocol != C, we might want to defer comletion
			 * until we get the barrier ack, and send a NegAck
			 * in case the other node had an io-error, too...
			 * That way we would at least not report "success"
			 * if it was not written at all. */
			if (req->rq_state & RQ_NET_PENDING) {
				dec_ap_pending(mdev);
				req->rq_state &= ~RQ_NET_PENDING;
				req->rq_state |= RQ_NET_OK;
			} /* else: neg-ack was faster... */
			/* it is still not yet RQ_NET_DONE until the
			 * corresponding epoch barrier got acked as well,
			 * so we know what to dirty on connection loss */
		}
		req->rq_state &= ~RQ_NET_QUEUED;
		req->rq_state |= RQ_NET_SENT;
		/* because _drbd_send_zc_bio could sleep, and may want to
		 * dereference the bio even after the "write_acked_by_peer" and
		 * "completed_ok" events came in, once we return from
		 * _drbd_send_zc_bio (drbd_send_dblock), we have to check
		 * whether it is done already, and end it.  */
		_req_may_be_done(req, error);
		break;

	case connection_lost_while_pending:
		/* transfer log cleanup after connection loss */
		/* assert something? */
		if (req->rq_state & RQ_NET_PENDING)
			dec_ap_pending(mdev);
		req->rq_state &= ~(RQ_NET_OK|RQ_NET_PENDING);
		req->rq_state |= RQ_NET_DONE;
		/* if it is still queued, we may not complete it here.
		 * it will be canceled soon.
		 * FIXME we should change the code so this can not happen. */
		if (!(req->rq_state & RQ_NET_QUEUED))
			_req_may_be_done(req, error);
		break;

	case write_acked_by_peer_and_sis:
		req->rq_state |= RQ_NET_SIS;
	case conflict_discarded_by_peer:
		/* for discarded conflicting writes of multiple primarys,
		 * there is no need to keep anything in the tl, potential
		 * node crashes are covered by the activity log. */
		req->rq_state |= RQ_NET_DONE;
		/* fall through */
	case write_acked_by_peer:
		/* protocol C; successfully written on peer.
		 * Nothing to do here.
		 * We want to keep the tl in place for all protocols, to cater
		 * for volatile write-back caches on lower level devices.
		 *
		 * A barrier request is expected to have forced all prior
		 * requests onto stable storage, so completion of a barrier
		 * request could set NET_DONE right here, and not wait for the
		 * BarrierAck, but that is an unecessary optimisation. */

		/* this makes it effectively the same as for: */
	case recv_acked_by_peer:
		/* protocol B; pretends to be sucessfully written on peer.
		 * see also notes above in handed_over_to_network about
		 * protocol != C */
		req->rq_state |= RQ_NET_OK;
		D_ASSERT(req->rq_state & RQ_NET_PENDING);
		dec_ap_pending(mdev);
		req->rq_state &= ~RQ_NET_PENDING;
		_req_may_be_done(req, error);
		break;

	case neg_acked:
		/* assert something? */
		if (req->rq_state & RQ_NET_PENDING)
			dec_ap_pending(mdev);
		req->rq_state &= ~(RQ_NET_OK|RQ_NET_PENDING);
		/* FIXME THINK! is it DONE now, or is it not? */
		req->rq_state |= RQ_NET_DONE;
		_req_may_be_done(req, error);
		/* else: done by handed_over_to_network */
		break;

	case barrier_acked:
		if (req->rq_state & RQ_NET_PENDING) {
			/* barrier came in before all requests have been acked.
			 * this is bad, because if the connection is lost now,
			 * we won't be able to clean them up... */
			_print_rq_state(req,
				"FIXME (barrier_acked but pending)");
		}
		D_ASSERT(req->rq_state & RQ_NET_SENT);
		req->rq_state |= RQ_NET_DONE;
		_req_may_be_done(req, error);
		break;

	case data_received:
		D_ASSERT(req->rq_state & RQ_NET_PENDING);
		dec_ap_pending(mdev);
		req->rq_state &= ~RQ_NET_PENDING;
		req->rq_state |= (RQ_NET_OK|RQ_NET_DONE);
		_req_may_be_done(req, error);
		break;
	};
}

/* we may do a local read if:
 * - we are consistent (of course),
 * - or we are generally inconsistent,
 *   BUT we are still/already IN SYNC for this area.
 *   since size may be bigger than BM_BLOCK_SIZE,
 *   we may need to check several bits.
 */
STATIC int drbd_may_do_local_read(struct drbd_conf *mdev, sector_t sector, int size)
{
	unsigned long sbnr, ebnr;
	sector_t esector, nr_sectors;

	if (mdev->state.disk == UpToDate)
		return 1;
	if (mdev->state.disk >= Outdated)
		return 0;
	if (mdev->state.disk <  Inconsistent)
		return 0;
	/* state.disk == Inconsistent   We will have a look at the BitMap */
	nr_sectors = drbd_get_capacity(mdev->this_bdev);
	esector = sector + (size >> 9) - 1;

	D_ASSERT(sector  < nr_sectors);
	D_ASSERT(esector < nr_sectors);

	sbnr = BM_SECT_TO_BIT(sector);
	ebnr = BM_SECT_TO_BIT(esector);

	return 0 == drbd_bm_count_bits(mdev, sbnr, ebnr);
}

/*
 * general note:
 * looking at the state (conn, disk, susp, pdsk) outside of the spinlock that
 * protects the state changes is inherently racy.
 *
 * FIXME verify this rationale why we may do so anyways:
 *
 * I think it "should" be like this:
 * as soon as we have a "ap_bio_cnt" reference we may test for "bad" states,
 * because the transition from "bad" to "good" states may only happen while no
 * application request is on the fly, so once we are positive about a "bad"
 * state, we know it won't get better during the lifetime of this request.
 *
 * In case we think we are ok, but "asynchronously" some interrupt or other
 * thread marks some operation as impossible, we are still ok, since we would
 * just try anyways, and then see that it does not work there and then.
 */

STATIC int drbd_make_request_common(struct drbd_conf *mdev, struct bio *bio)
{
	const int rw = bio_rw(bio);
	const int size = bio->bi_size;
	const sector_t sector = bio->bi_sector;
	struct drbd_barrier *b = NULL;
	struct drbd_request *req;
	int local, remote;
	int err = -EIO;

	/* allocate outside of all locks; */
	req = drbd_req_new(mdev, bio);
	if (!req) {
		dec_ap_bio(mdev);
		/* only pass the error to the upper layers.
		 * if user cannot handle io errors, thats not our business. */
		ERR("could not kmalloc() req\n");
		bio_endio(bio, -ENOMEM);
		return 0;
	}

	dump_bio(mdev, bio, 0, req);

	local = inc_local(mdev);
	if (!local) {
		bio_put(req->private_bio); /* or we get a bio leak */
		req->private_bio = NULL;
	}
	if (rw == WRITE) {
		remote = 1;
	} else {
		/* READ || READA */
		if (local) {
			if (!drbd_may_do_local_read(mdev, sector, size)) {
				/* we could kick the syncer to
				 * sync this extent asap, wait for
				 * it, then continue locally.
				 * Or just issue the request remotely.
				 */
				/* FIXME
				 * I think we have a RACE here. We request
				 * something from the peer, then later some
				 * write starts ...  and finished *before*
				 * the answer to the read comes in, because
				 * the ACK for the WRITE goes over
				 * meta-socket ...
				 * Maybe we need to properly lock reads
				 * against the syncer, too. But if we have
				 * some user issuing writes on an area that
				 * he has pending reads on, _he_ is really
				 * broke anyways, and would get "undefined
				 * results" on _any_ io stack, even just the
				 * local io stack.
				 */

				local = 0;
				bio_put(req->private_bio);
				req->private_bio = NULL;
				dec_local(mdev);
			}
		}
		remote = !local && mdev->state.pdsk >= UpToDate;
	}

	/* If we have a disk, but a READA request is mapped to remote,
	 * we are Primary, Inconsistent, SyncTarget.
	 * Just fail that READA request right here.
	 *
	 * THINK: maybe fail all READA when not local?
	 *        or make this configurable...
	 *        if network is slow, READA won't do any good.
	 */
	if (rw == READA && mdev->state.disk >= Inconsistent && !local) {
		err = -EWOULDBLOCK;
		goto fail_and_free_req;
	}

	/* For WRITES going to the local disk, grab a reference on the target
	 * extent.  This waits for any resync activity in the corresponding
	 * resync extent to finish, and, if necessary, pulls in the target
	 * extent into the activity log, which involves further disk io because
	 * of transactional on-disk meta data updates. */
	if (rw == WRITE && local)
		drbd_al_begin_io(mdev, sector);

	remote = remote && (mdev->state.pdsk == UpToDate ||
			    (mdev->state.pdsk == Inconsistent &&
			     mdev->state.conn >= Connected));

	if (!(local || remote)) {
		ERR("IO ERROR: neither local nor remote disk\n");
		goto fail_and_free_req;
	}

	/* For WRITE request, we have to make sure that we have an
	 * unused_spare_barrier, in case we need to start a new epoch.
	 * I try to be smart and avoid to pre-allocate always "just in case",
	 * but there is a race between testing the bit and pointer outside the
	 * spinlock, and grabbing the spinlock.
	 * if we lost that race, we retry.  */
	if (rw == WRITE && remote &&
	    mdev->unused_spare_barrier == NULL &&
	    test_bit(CREATE_BARRIER, &mdev->flags)) {
allocate_barrier:
		b = kmalloc(sizeof(struct drbd_barrier), GFP_NOIO);
		if (!b) {
			ERR("Failed to alloc barrier.\n");
			err = -ENOMEM;
			goto fail_and_free_req;
		}
	}

	/* GOOD, everything prepared, grab the spin_lock */
	spin_lock_irq(&mdev->req_lock);

	/* FIXME race with drbd_disconnect and tl_clear? */
	if (remote) {
		remote = (mdev->state.pdsk == UpToDate ||
			    (mdev->state.pdsk == Inconsistent &&
			     mdev->state.conn >= Connected));
		if (!remote)
			drbd_WARN("lost connection while grabbing the req_lock!\n");
		if (!(local || remote)) {
			ERR("IO ERROR: neither local nor remote disk\n");
			spin_unlock_irq(&mdev->req_lock);
			goto fail_and_free_req;
		}
	}

	if (b && mdev->unused_spare_barrier == NULL) {
		mdev->unused_spare_barrier = b;
		b = NULL;
	}
	if (rw == WRITE && remote &&
	    mdev->unused_spare_barrier == NULL &&
	    test_bit(CREATE_BARRIER, &mdev->flags)) {
		/* someone closed the current epoch
		 * while we were grabbing the spinlock */
		spin_unlock_irq(&mdev->req_lock);
		goto allocate_barrier;
	}


	/* Update disk stats */
	_drbd_start_io_acct(mdev, req, bio);

	/* _maybe_start_new_epoch(mdev);
	 * If we need to generate a write barrier packet, we have to add the
	 * new epoch (barrier) object, and queue the barrier packet for sending,
	 * and queue the req's data after it _within the same lock_, otherwise
	 * we have race conditions were the reorder domains could be mixed up.
	 *
	 * Even read requests may start a new epoch and queue the corresponding
	 * barrier packet.  To get the write ordering right, we only have to
	 * make sure that, if this is a write request and it triggered a
	 * barrier packet, this request is queued within the same spinlock. */
	if (remote && mdev->unused_spare_barrier &&
	    test_and_clear_bit(CREATE_BARRIER, &mdev->flags)) {
		_tl_add_barrier(mdev, mdev->unused_spare_barrier);
		mdev->unused_spare_barrier = NULL;
	} else {
		D_ASSERT(!(remote && rw == WRITE &&
			   test_bit(CREATE_BARRIER, &mdev->flags)));
	}

	/* NOTE
	 * Actually, 'local' may be wrong here already, since we may have failed
	 * to write to the meta data, and may become wrong anytime because of
	 * local io-error for some other request, which would lead to us
	 * "detaching" the local disk.
	 *
	 * 'remote' may become wrong any time because the network could fail.
	 *
	 * This is a harmless race condition, though, since it is handled
	 * correctly at the appropriate places; so it just deferres the failure
	 * of the respective operation.
	 */

	/* mark them early for readability.
	 * this just sets some state flags. */
	if (remote)
		_req_mod(req, to_be_send, 0);
	if (local)
		_req_mod(req, to_be_submitted, 0);

	/* check this request on the colison detection hash tables.
	 * if we have a conflict, just complete it here.
	 * THINK do we want to check reads, too? (I don't think so...) */
	if (rw == WRITE && _req_conflicts(req)) {
		/* this is a conflicting request.
		 * even though it may have been only _partially_
		 * overlapping with one of the currently pending requests,
		 * without even submitting or sending it, we will
		 * pretend that it was successfully served right now.
		 */
		if (local) {
			bio_put(req->private_bio);
			req->private_bio = NULL;
			drbd_al_complete_io(mdev, req->sector);
			dec_local(mdev);
			local = 0;
		}
		if (remote)
			dec_ap_pending(mdev);
		_drbd_end_io_acct(mdev, req);
		/* THINK: do we want to fail it (-EIO), or pretend success? */
		bio_endio(req->master_bio, 0);
		req->master_bio = NULL;
		dec_ap_bio(mdev);
		drbd_req_free(req);
		remote = 0;
	}

	/* NOTE remote first: to get the concurrent write detection right,
	 * we must register the request before start of local IO.  */
	if (remote) {
		/* either WRITE and Connected,
		 * or READ, and no local disk,
		 * or READ, but not in sync.
		 */
		if (rw == WRITE)
			_req_mod(req, queue_for_net_write, 0);
		else
			_req_mod(req, queue_for_net_read, 0);
	}
	spin_unlock_irq(&mdev->req_lock);
	kfree(b); /* if someone else has beaten us to it... */

	if (local) {
		req->private_bio->bi_bdev = mdev->bc->backing_bdev;

		dump_internal_bio("Pri", mdev, req->private_bio, 0);

		if (FAULT_ACTIVE(mdev, rw == WRITE ? DRBD_FAULT_DT_WR
				     : rw == READ  ? DRBD_FAULT_DT_RD
				     :               DRBD_FAULT_DT_RA))
			bio_endio(req->private_bio, -EIO);
		else
			generic_make_request(req->private_bio);
	}

	/* we need to plug ALWAYS since we possibly need to kick lo_dev.
	 * we plug after submit, so we won't miss an unplug event */
	drbd_plug_device(mdev);

	return 0;

fail_and_free_req:
	kfree(b);
	bio_endio(bio, err);
	drbd_req_free(req);
	return 0;
}

/* helper function for drbd_make_request
 * if we can determine just by the mdev (state) that this request will fail,
 * return 1
 * otherwise return 0
 */
static int drbd_fail_request_early(struct drbd_conf *mdev, int is_write)
{
	/* Unconfigured */
	if (mdev->state.conn == Disconnecting &&
	    mdev->state.disk == Diskless)
		return 1;

	if (mdev->state.role != Primary &&
		(!allow_oos || is_write)) {
		if (DRBD_ratelimit(5*HZ, 5)) {
			ERR("Process %s[%u] tried to %s; "
			    "since we are not in Primary state, "
			    "we cannot allow this\n",
			    current->comm, current->pid,
			    is_write ? "WRITE" : "READ");
		}
		return 1;
	}

	/*
	 * Paranoia: we might have been primary, but sync target, or
	 * even diskless, then lost the connection.
	 * This should have been handled (panic? suspend?) somehwere
	 * else. But maybe it was not, so check again here.
	 * Caution: as long as we do not have a read/write lock on mdev,
	 * to serialize state changes, this is racy, since we may lose
	 * the connection *after* we test for the cstate.
	 */
	if (mdev->state.disk < UpToDate && mdev->state.pdsk < UpToDate) {
		if (DRBD_ratelimit(5*HZ, 5))
			ERR("Sorry, I have no access to good data anymore.\n");
		/*
		 * FIXME suspend, loop waiting on cstate wait?
		 */
		return 1;
	}

	return 0;
}

int drbd_make_request_26(struct request_queue *q, struct bio *bio)
{
	unsigned int s_enr, e_enr;
	struct drbd_conf *mdev = (struct drbd_conf *) q->queuedata;

	if (drbd_fail_request_early(mdev, bio_data_dir(bio) & WRITE)) {
		bio_endio(bio, -EPERM);
		return 0;
	}

	/* Reject barrier requests if we know the underlying device does
	 * not support them.
	 * XXX: Need to get this info from peer as well some how so we
	 * XXX: reject if EITHER side/data/metadata area does not support them.
	 *
	 * because of those XXX, this is not yet enabled,
	 * i.e. in drbd_init_set_defaults we set the NO_BARRIER_SUPP bit.
	 */
	if (unlikely(bio_barrier(bio) && test_bit(NO_BARRIER_SUPP, &mdev->flags))) {
		/* drbd_WARN("Rejecting barrier request as underlying device does not support\n"); */
		bio_endio(bio, -EOPNOTSUPP);
		return 0;
	}

	/*
	 * what we "blindly" assume:
	 */
	D_ASSERT(bio->bi_size > 0);
	D_ASSERT((bio->bi_size & 0x1ff) == 0);
	D_ASSERT(bio->bi_idx == 0);

	/* to make some things easier, force allignment of requests within the
	 * granularity of our hash tables */
	s_enr = bio->bi_sector >> HT_SHIFT;
	e_enr = (bio->bi_sector+(bio->bi_size>>9)-1) >> HT_SHIFT;

	if (likely(s_enr == e_enr)) {
<<<<<<< HEAD
		inc_ap_bio(mdev,1);
		return drbd_make_request_common(mdev,bio);
=======
		inc_ap_bio(mdev, 1);
		return drbd_make_request_common(mdev, bio);
>>>>>>> 9c3c6799
	}

	/* can this bio be split generically?
	 * Maybe add our own split-arbitrary-bios function. */
	if (bio->bi_vcnt != 1 || bio->bi_idx != 0 || bio->bi_size > DRBD_MAX_SEGMENT_SIZE) {
		/* rather error out here than BUG in bio_split */
		ERR("bio would need to, but cannot, be split: "
		    "(vcnt=%u,idx=%u,size=%u,sector=%llu)\n",
		    bio->bi_vcnt, bio->bi_idx, bio->bi_size,
		    (unsigned long long)bio->bi_sector);
		bio_endio(bio, -EINVAL);
	} else {
		/* This bio crosses some boundary, so we have to split it. */
		struct bio_pair *bp;
		/* works for the "do not cross hash slot boundaries" case
		 * e.g. sector 262269, size 4096
		 * s_enr = 262269 >> 6 = 4097
		 * e_enr = (262269+8-1) >> 6 = 4098
		 * HT_SHIFT = 6
		 * sps = 64, mask = 63
		 * first_sectors = 64 - (262269 & 63) = 3
		 */
		const sector_t sect = bio->bi_sector;
		const int sps = 1 << HT_SHIFT; /* sectors per slot */
		const int mask = sps - 1;
		const sector_t first_sectors = sps - (sect & mask);
		bp = bio_split(bio, bio_split_pool, first_sectors);

		/* we need to get a "reference count" (ap_bio_cnt)
		 * to avoid races with the disconnect/reconnect/suspend code.
		 * In case we need to split the bio here, we need to get two references
		 * atomically, otherwise we might deadlock when trying to submit the
		 * second one! */
<<<<<<< HEAD
		inc_ap_bio(mdev,2);
=======
		inc_ap_bio(mdev, 2);
>>>>>>> 9c3c6799

		D_ASSERT(e_enr == s_enr + 1);

		drbd_make_request_common(mdev, &bp->bio1);
		drbd_make_request_common(mdev, &bp->bio2);
		bio_pair_release(bp);
	}
	return 0;
}

/* This is called by bio_add_page().  With this function we reduce
 * the number of BIOs that span over multiple DRBD_MAX_SEGMENT_SIZEs
 * units (was AL_EXTENTs).
 *
 * we do the calculation within the lower 32bit of the byte offsets,
 * since we don't care for actual offset, but only check whether it
 * would cross "activity log extent" boundaries.
 *
 * As long as the BIO is emtpy we have to allow at least one bvec,
 * regardless of size and offset.  so the resulting bio may still
 * cross extent boundaries.  those are dealt with (bio_split) in
 * drbd_make_request_26.
 */
int drbd_merge_bvec(struct request_queue *q,
#ifdef HAVE_bvec_merge_data
		struct bvec_merge_data *bvm,
#else
		struct bio *bvm,
#endif
		struct bio_vec *bvec)
{
	struct drbd_conf *mdev = (struct drbd_conf *) q->queuedata;
	unsigned int bio_offset =
		(unsigned int)bvm->bi_sector << 9; /* 32 bit */
	unsigned int bio_size = bvm->bi_size;
	int limit, backing_limit;

	limit = DRBD_MAX_SEGMENT_SIZE
	      - ((bio_offset & (DRBD_MAX_SEGMENT_SIZE-1)) + bio_size);
	if (limit < 0)
		limit = 0;
	if (bio_size == 0) {
		if (limit <= bvec->bv_len)
			limit = bvec->bv_len;
	} else if (limit && inc_local(mdev)) {
		struct request_queue * const b =
			mdev->bc->backing_bdev->bd_disk->queue;
		if (b->merge_bvec_fn && mdev->bc->dc.use_bmbv) {
			backing_limit = b->merge_bvec_fn(b, bvm, bvec);
			limit = min(limit, backing_limit);
		}
		dec_local(mdev);
	}
	return limit;
}<|MERGE_RESOLUTION|>--- conflicted
+++ resolved
@@ -1193,13 +1193,8 @@
 	e_enr = (bio->bi_sector+(bio->bi_size>>9)-1) >> HT_SHIFT;
 
 	if (likely(s_enr == e_enr)) {
-<<<<<<< HEAD
-		inc_ap_bio(mdev,1);
-		return drbd_make_request_common(mdev,bio);
-=======
 		inc_ap_bio(mdev, 1);
 		return drbd_make_request_common(mdev, bio);
->>>>>>> 9c3c6799
 	}
 
 	/* can this bio be split generically?
@@ -1233,11 +1228,7 @@
 		 * In case we need to split the bio here, we need to get two references
 		 * atomically, otherwise we might deadlock when trying to submit the
 		 * second one! */
-<<<<<<< HEAD
-		inc_ap_bio(mdev,2);
-=======
 		inc_ap_bio(mdev, 2);
->>>>>>> 9c3c6799
 
 		D_ASSERT(e_enr == s_enr + 1);
 
