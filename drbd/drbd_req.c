// SPDX-License-Identifier: GPL-2.0-only
/*
   drbd_req.c

   This file is part of DRBD by Philipp Reisner and Lars Ellenberg.

   Copyright (C) 2001-2008, LINBIT Information Technologies GmbH.
   Copyright (C) 1999-2008, Philipp Reisner <philipp.reisner@linbit.com>.
   Copyright (C) 2002-2008, Lars Ellenberg <lars.ellenberg@linbit.com>.


 */

#include <linux/module.h>

#include <linux/slab.h>
#include <linux/drbd.h>
#include "drbd_int.h"
#include "drbd_req.h"

static bool drbd_may_do_local_read(struct drbd_device *device, sector_t sector, int size);

static struct drbd_request *drbd_req_new(struct drbd_device *device, struct bio *bio_src)
{
	struct drbd_request *req;

	req = mempool_alloc(&drbd_request_mempool, GFP_NOIO);
	if (!req)
		return NULL;

	memset(req, 0, sizeof(*req));

	kref_get(&device->kref);
	kref_debug_get(&device->kref_debug, 6);

	req->device = device;
	req->master_bio = bio_src;
	req->epoch = 0;

	drbd_clear_interval(&req->i);
	req->i.sector = bio_src->bi_iter.bi_sector;
	req->i.size = bio_src->bi_iter.bi_size;
	req->i.type = bio_data_dir(bio_src) == WRITE ? INTERVAL_LOCAL_WRITE : INTERVAL_LOCAL_READ;

	INIT_LIST_HEAD(&req->tl_requests);
	INIT_LIST_HEAD(&req->list);
	INIT_LIST_HEAD(&req->req_pending_master_completion);
	INIT_LIST_HEAD(&req->req_pending_local);

	/* one reference to be put by __drbd_make_request */
	atomic_set(&req->completion_ref, 1);
	/* one kref as long as completion_ref > 0 */
	kref_init(&req->kref);
	spin_lock_init(&req->rq_lock);

	req->local_rq_state = (bio_data_dir(bio_src) == WRITE ? RQ_WRITE : 0)
	              | (bio_op(bio_src) == REQ_OP_WRITE_ZEROES ? RQ_ZEROES : 0)
	              | (bio_op(bio_src) == REQ_OP_DISCARD ? RQ_UNMAP : 0);

	return req;
}

void drbd_reclaim_req(struct rcu_head *rp)
{
	struct drbd_request *req = container_of(rp, struct drbd_request, rcu);
	mempool_free(req, &drbd_request_mempool);
}

static u64 peer_ack_mask(struct drbd_request *req)
{
	struct drbd_resource *resource = req->device->resource;
	struct drbd_connection *connection;
	u64 mask = 0;

	spin_lock_irq(&req->rq_lock);
	if (req->local_rq_state & RQ_LOCAL_OK)
		mask |= NODE_MASK(resource->res_opts.node_id);

	rcu_read_lock();
	for_each_connection_rcu(connection, resource) {
		int node_id = connection->peer_node_id;

		if (req->net_rq_state[node_id] & RQ_NET_OK)
			mask |= NODE_MASK(node_id);
	}
	rcu_read_unlock();
	spin_unlock_irq(&req->rq_lock);

	return mask;
}

static void queue_peer_ack_send(struct drbd_resource *resource,
		struct drbd_request *req, struct drbd_peer_ack *peer_ack)
{
	struct drbd_connection *connection;

	rcu_read_lock();
	for_each_connection_rcu(connection, resource) {
		unsigned int node_id = connection->peer_node_id;
		if (connection->agreed_pro_version < 110 ||
				connection->cstate[NOW] != C_CONNECTED ||
				!(req->net_rq_state[node_id] & RQ_NET_SENT))
			continue;

		peer_ack->pending_mask |= NODE_MASK(node_id);
		queue_work(connection->ack_sender, &connection->peer_ack_work);
	}
	rcu_read_unlock();
}

void drbd_destroy_peer_ack_if_done(struct drbd_peer_ack *peer_ack)
{
	struct drbd_resource *resource = peer_ack->resource;

	lockdep_assert_held(&resource->peer_ack_lock);

	if (peer_ack->pending_mask)
		return;

	list_del(&peer_ack->list);
	kfree(peer_ack);
}

int w_queue_peer_ack(struct drbd_work *w, int cancel)
{
	struct drbd_resource *resource =
		container_of(w, struct drbd_resource, peer_ack_work);
	LIST_HEAD(work_list);
	struct drbd_request *req, *tmp;

	spin_lock_irq(&resource->peer_ack_lock);
	list_splice_init(&resource->peer_ack_req_list, &work_list);
	spin_unlock_irq(&resource->peer_ack_lock);

	list_for_each_entry_safe(req, tmp, &work_list, list) {
		struct drbd_peer_ack *peer_ack =
			kzalloc(sizeof(struct drbd_peer_ack), GFP_KERNEL);

		peer_ack->resource = resource;
		INIT_LIST_HEAD(&peer_ack->list);
		peer_ack->mask = peer_ack_mask(req);
		peer_ack->dagtag_sector = req->dagtag_sector;

		spin_lock_irq(&resource->peer_ack_lock);
		list_add_tail(&peer_ack->list, &resource->peer_ack_list);
		queue_peer_ack_send(resource, req, peer_ack);
		drbd_destroy_peer_ack_if_done(peer_ack);
		spin_unlock_irq(&resource->peer_ack_lock);

		call_rcu(&req->rcu, drbd_reclaim_req);
	}
	return 0;
}

void drbd_queue_peer_ack(struct drbd_resource *resource, struct drbd_request *req)
{
	lockdep_assert_held(&resource->peer_ack_lock);

	list_add_tail(&req->list, &resource->peer_ack_req_list);
	drbd_queue_work_if_unqueued(&resource->work, &resource->peer_ack_work);
}

static bool peer_ack_differs(struct drbd_request *req1, struct drbd_request *req2)
{
	unsigned int max_node_id = req1->device->resource->max_node_id;
	unsigned int node_id;

	for (node_id = 0; node_id <= max_node_id; node_id++)
		if ((req1->net_rq_state[node_id] & RQ_NET_OK) !=
		    (req2->net_rq_state[node_id] & RQ_NET_OK))
			return true;
	return false;
}

static bool peer_ack_window_full(struct drbd_request *req)
{
	struct drbd_resource *resource = req->device->resource;
	u32 peer_ack_window = resource->res_opts.peer_ack_window;
	u64 last_dagtag = resource->last_peer_acked_dagtag + peer_ack_window;

	return dagtag_newer_eq(req->dagtag_sector, last_dagtag);
}

static void drbd_remove_request_interval(struct rb_root *root,
					 struct drbd_request *req)
{
	struct drbd_device *device = req->device;

	lockdep_assert_irqs_disabled();

	spin_lock(&device->interval_lock);
	drbd_remove_interval(root, &req->i);
	spin_unlock(&device->interval_lock);
}

void drbd_req_destroy(struct kref *kref)
{
	struct drbd_request *req = container_of(kref, struct drbd_request, kref);
	struct drbd_resource *resource = req->device->resource;
	struct drbd_request *destroy_next;
	struct drbd_device *device;
	struct drbd_peer_device *peer_device;
	unsigned int s;
	bool was_last_ref;

	lockdep_assert_held(&resource->state_rwlock);
	lockdep_assert_irqs_disabled();

 tail_recursion:
	was_last_ref = false;
	device = req->device;
	s = req->local_rq_state;

#ifdef CONFIG_DRBD_TIMING_STATS
	if (s & RQ_WRITE && req->i.size != 0) {
		spin_lock(&device->timing_lock); /* local irq already disabled */
		device->reqs++;
		ktime_aggregate(device, req, in_actlog_kt);
		ktime_aggregate(device, req, pre_submit_kt);
		for_each_peer_device(peer_device, device) {
			int node_id = peer_device->node_id;
			unsigned ns = req->net_rq_state[node_id];
			if (!(ns & RQ_NET_MASK))
				continue;
			ktime_aggregate_pd(peer_device, node_id, req, pre_send_kt);
			ktime_aggregate_pd(peer_device, node_id, req, acked_kt);
			ktime_aggregate_pd(peer_device, node_id, req, net_done_kt);
		}
		spin_unlock(&device->timing_lock);
	}
#endif

	/* paranoia */
	for_each_peer_device(peer_device, device) {
		unsigned ns = req->net_rq_state[peer_device->node_id];
		if (!(ns & RQ_NET_MASK))
			continue;
		if (ns & RQ_NET_DONE)
			continue;

		drbd_err(device,
			"drbd_req_destroy: Logic BUG rq_state: (0:%x, %d:%x), completion_ref = %d\n",
			s, peer_device->node_id, ns, atomic_read(&req->completion_ref));
		return;
	}

	/* more paranoia */
	if ((req->master_bio && !(s & RQ_POSTPONED)) ||
		atomic_read(&req->completion_ref) || (s & RQ_LOCAL_PENDING)) {
		drbd_err(device, "drbd_req_destroy: Logic BUG rq_state: %x, completion_ref = %d\n",
				s, atomic_read(&req->completion_ref));
		return;
	}

	spin_lock(&resource->tl_update_lock); /* local irq already disabled */
	destroy_next = req->destroy_next;
	list_del_rcu(&req->tl_requests);
	if (resource->tl_previous_write == req)
		resource->tl_previous_write = NULL;
	spin_unlock(&resource->tl_update_lock);

	/* finally remove the request from the conflict detection
	 * respective block_id verification interval tree. */
	if (!drbd_interval_empty(&req->i)) {
		struct rb_root *root;

		if (s & RQ_WRITE)
			root = &device->requests;
		else
			root = &device->read_requests;
		drbd_remove_request_interval(root, req);
	} else if (s & (RQ_NET_MASK & ~RQ_NET_DONE) && req->i.size != 0)
		drbd_err(device, "drbd_req_destroy: Logic BUG: interval empty, but: rq_state=0x%x, sect=%llu, size=%u\n",
			s, (unsigned long long)req->i.sector, req->i.size);

	if (s & RQ_WRITE) {
		/* There is a special case:
		 * we may notice late that IO was suspended,
		 * and postpone, or schedule for retry, a write,
		 * before it even was submitted or sent.
		 * In that case we do not want to touch the bitmap at all.
		 */
		if ((s & (RQ_POSTPONED|RQ_LOCAL_MASK|RQ_NET_MASK)) != RQ_POSTPONED &&
		    req->i.size && get_ldev_if_state(device, D_DETACHING)) {
			struct drbd_peer_md *peer_md = device->ldev->md.peers;
			unsigned long bits = -1, mask = -1;
			int node_id, max_node_id = device->resource->max_node_id;

			for (node_id = 0; node_id <= max_node_id; node_id++) {
				unsigned int net_rq_state;

				net_rq_state = req->net_rq_state[node_id];
				if (net_rq_state & RQ_NET_OK) {
					int bitmap_index = peer_md[node_id].bitmap_index;

					if (bitmap_index == -1)
						continue;

					if (net_rq_state & RQ_NET_SIS)
						clear_bit(bitmap_index, &bits);
					else
						clear_bit(bitmap_index, &mask);
				}
			}
			drbd_set_sync(device, req->i.sector, req->i.size, bits, mask);
			put_ldev(device);
		}

		/* one might be tempted to move the drbd_al_complete_io
		 * to the local io completion callback drbd_request_endio.
		 * but, if this was a mirror write, we may only
		 * drbd_al_complete_io after this is RQ_NET_DONE,
		 * otherwise the extent could be dropped from the al
		 * before it has actually been written on the peer.
		 * if we crash before our peer knows about the request,
		 * but after the extent has been dropped from the al,
		 * we would forget to resync the corresponding extent.
		 */
		if (s & RQ_IN_ACT_LOG) {
			if (get_ldev_if_state(device, D_DETACHING)) {
				was_last_ref = drbd_al_complete_io(device, &req->i);
				put_ldev(device);
			} else if (drbd_device_ratelimit(device, BACKEND)) {
				drbd_warn(device, "Should have called drbd_al_complete_io(, %llu, %u), "
					  "but my Disk seems to have failed :(\n",
					  (unsigned long long) req->i.sector, req->i.size);

			}
		}
	}

	if (s & RQ_WRITE && req->i.size) {
		struct drbd_resource *resource = device->resource;
		struct drbd_request *peer_ack_req;

		spin_lock(&resource->peer_ack_lock); /* local irq already disabled */
		peer_ack_req = resource->peer_ack_req;
		if (peer_ack_req) {
			if (peer_ack_differs(req, peer_ack_req) ||
			    (was_last_ref && atomic_read(&device->ap_actlog_cnt)) ||
			    peer_ack_window_full(req)) {
				drbd_queue_peer_ack(resource, peer_ack_req);
				peer_ack_req = NULL;
			} else
				call_rcu(&peer_ack_req->rcu, drbd_reclaim_req);
		}
		resource->peer_ack_req = req;

		if (!peer_ack_req)
			resource->last_peer_acked_dagtag = req->dagtag_sector;
		spin_unlock(&resource->peer_ack_lock);

		mod_timer(&resource->peer_ack_timer,
			  jiffies + resource->res_opts.peer_ack_delay * HZ / 1000);
	} else
		call_rcu(&req->rcu, drbd_reclaim_req);

	/* In both branches of the if above, the reference to device gets released */
	kref_debug_put(&device->kref_debug, 6);
	kref_put(&device->kref, drbd_destroy_device);

	/*
	 * Do the equivalent of:
	 *   kref_put(&req->kref, drbd_req_destroy)
	 * without recursing into the destructor.
	 */
	if (destroy_next) {
		req = destroy_next;
		if (refcount_dec_and_test(&req->kref.refcount))
			goto tail_recursion;
	}
}

static void wake_all_senders(struct drbd_resource *resource) {
	struct drbd_connection *connection;
	/* We need make sure any update is visible before we wake up the
	 * threads that may check the values in their wait_event() condition.
	 * Do we need smp_mb here? Or rather switch to atomic_t? */
	rcu_read_lock();
	for_each_connection_rcu(connection, resource)
		wake_up(&connection->sender_work.q_wait);
	rcu_read_unlock();
}

bool start_new_tl_epoch(struct drbd_resource *resource)
{
	unsigned long flags;
	bool new_epoch_started;

	spin_lock_irqsave(&resource->current_tle_lock, flags);
	/* no point closing an epoch, if it is empty, anyways. */
	if (resource->current_tle_writes == 0) {
		new_epoch_started = false;
	} else {
		resource->current_tle_writes = 0;
		atomic_inc(&resource->current_tle_nr);
		wake_all_senders(resource);
		new_epoch_started = true;
	}
	spin_unlock_irqrestore(&resource->current_tle_lock, flags);

	return new_epoch_started;
}

void complete_master_bio(struct drbd_device *device,
		struct bio_and_error *m)
{
	int rw = bio_data_dir(m->bio);
	if (unlikely(m->error))
		m->bio->bi_status = errno_to_blk_status(m->error);
	bio_endio(m->bio);
	dec_ap_bio(device, rw);
}

<<<<<<< HEAD
static void queue_conflicting_resync_write(
		struct conflict_worker *submit_conflict, struct drbd_interval *i)
{
	struct drbd_peer_request *peer_req = container_of(i, struct drbd_peer_request, i);

	list_add_tail(&peer_req->w.list, &submit_conflict->resync_writes);
}

static void queue_conflicting_resync_read(
		struct conflict_worker *submit_conflict, struct drbd_interval *i)
{
	struct drbd_peer_request *peer_req = container_of(i, struct drbd_peer_request, i);

	list_add_tail(&peer_req->w.list, &submit_conflict->resync_reads);
}

static void queue_conflicting_write(
		struct conflict_worker *submit_conflict, struct drbd_interval *i)
{
	struct drbd_request *req = container_of(i, struct drbd_request, i);

	list_add_tail(&req->list, &submit_conflict->writes);
}

static void queue_conflicting_peer_write(
		struct conflict_worker *submit_conflict, struct drbd_interval *i)
{
	struct drbd_peer_request *peer_req = container_of(i, struct drbd_peer_request, i);

	list_add_tail(&peer_req->w.list, &submit_conflict->peer_writes);
}

/* Queue any conflicting requests in this interval to be submitted. */
void drbd_release_conflicts(struct drbd_device *device, struct drbd_interval *release_interval)
{
	struct conflict_worker *submit_conflict = &device->submit_conflict;
	struct drbd_interval *i;
	bool any_queued = false;

	lockdep_assert_held(&device->interval_lock);

	drbd_for_each_overlap(i, &device->requests, release_interval->sector, release_interval->size) {
		if (test_bit(INTERVAL_SUBMITTED, &i->flags))
			continue;

		/* If we are waiting for a reply from the peer, then there is
		 * no need to process the conflict. */
		if (test_bit(INTERVAL_SENT, &i->flags) && !test_bit(INTERVAL_RECEIVED, &i->flags))
			continue;

		dynamic_drbd_dbg(device,
				"%s %s request at %llus+%u after conflict with %llus+%u\n",
				test_bit(INTERVAL_SUBMIT_CONFLICT_QUEUED, &i->flags) ? "Already queued" : "Queue",
				drbd_interval_type_str(i),
				(unsigned long long) i->sector, i->size,
				(unsigned long long) release_interval->sector, release_interval->size);

		if (test_bit(INTERVAL_SUBMIT_CONFLICT_QUEUED, &i->flags))
			continue;

		/* Verify requests never wait for conflicting intervals. If
		 * there are no conflicts, they are marked direcly as
		 * submitted. Hence we should not see any here. */
		if (unlikely(drbd_interval_is_verify(i))) {
			if (drbd_ratelimit())
				drbd_err(device, "Found verify request that was not yet submitted\n");
			continue;
		}

		set_bit(INTERVAL_SUBMIT_CONFLICT_QUEUED, &i->flags);

		spin_lock(&submit_conflict->lock);
		/* Queue the request regardless of whether other conflicts
		 * remain. The conflict submitter will only actually submit the
		 * request if there are no conflicts. */
		switch (i->type) {
			case INTERVAL_LOCAL_WRITE:
				queue_conflicting_write(submit_conflict, i);
				break;
			case INTERVAL_PEER_WRITE:
				queue_conflicting_peer_write(submit_conflict, i);
				break;
			case INTERVAL_RESYNC_WRITE:
				queue_conflicting_resync_write(submit_conflict, i);
				break;
			case INTERVAL_RESYNC_READ:
				queue_conflicting_resync_read(submit_conflict, i);
				break;
			default:
				BUG();
		}
		spin_unlock(&submit_conflict->lock);

		any_queued = true;
	}

	if (any_queued)
		queue_work(submit_conflict->wq, &submit_conflict->worker);
}

=======
>>>>>>> bddc9ffb
/* Helper for __req_mod().
 * Set m->bio to the master bio, if it is fit to be completed,
 * or leave it alone (it is initialized to NULL in __req_mod),
 * if it has already been completed, or cannot be completed yet.
 * If m->bio is set, the error status to be returned is placed in m->error.
 */
static
void drbd_req_complete(struct drbd_request *req, struct bio_and_error *m)
{
	const unsigned s = req->local_rq_state;
	struct drbd_device *device = req->device;
	struct drbd_peer_device *peer_device;
	unsigned long flags;
	int error, ok = 0;

	/*
	 * figure out whether to report success or failure.
	 *
	 * report success when at least one of the operations succeeded.
	 * or, to put the other way,
	 * only report failure, when both operations failed.
	 *
	 * what to do about the failures is handled elsewhere.
	 * what we need to do here is just: complete the master_bio.
	 *
	 * local completion error, if any, has been stored as ERR_PTR
	 * in private_bio within drbd_request_endio.
	 */
	if (s & RQ_LOCAL_OK)
		++ok;
	error = PTR_ERR(req->private_bio);

	for_each_peer_device(peer_device, device) {
		unsigned ns = req->net_rq_state[peer_device->node_id];
		/* any net ok ok local ok is good enough to complete this bio as OK */
		if (ns & RQ_NET_OK)
			++ok;
		/* paranoia */
		/* we must not complete the master bio, while it is
		 *	still being processed by _drbd_send_zc_bio (drbd_send_dblock),
		 *	respectively still needed for the second drbd_csum_bio() there.
		 *	not yet acknowledged by the peer
		 *	not yet completed by the local io subsystem
		 * these flags may get cleared in any order by
		 *	the worker,
		 *	the sender,
		 *	the receiver,
		 *	the bio_endio completion callbacks.
		 */
		if (!(ns & RQ_NET_MASK))
			continue;
		if (!(ns & (RQ_NET_PENDING|RQ_NET_QUEUED)))
			continue;

		drbd_err(device,
			"drbd_req_complete: Logic BUG rq_state: (0:%x, %d:%x), completion_ref = %d\n",
			 s, peer_device->node_id, ns, atomic_read(&req->completion_ref));
		return;
	}

	/* more paranoia */
	if (atomic_read(&req->completion_ref) ||
	    ((s & RQ_LOCAL_PENDING) && !(s & RQ_LOCAL_ABORTED))) {
		drbd_err(device, "drbd_req_complete: Logic BUG rq_state: %x, completion_ref = %d\n",
				s, atomic_read(&req->completion_ref));
		return;
	}

	if (!req->master_bio) {
		drbd_err(device, "drbd_req_complete: Logic BUG, master_bio == NULL!\n");
		return;
	}

	/* Before we can signal completion to the upper layers,
	 * we may need to close the current transfer log epoch.
	 * We simply compare the request epoch number with the current
	 * transfer log epoch number.
	 * With very specific timing, this may cause unnecessary barriers
	 * to be sent, but that is harmless.
	 *
	 * There is no need to close the transfer log epoch for empty flushes.
	 * The completion of the previous requests had the required effect on
	 * the peers already.
	 */
	if (bio_data_dir(req->master_bio) == WRITE &&
	    likely(req->i.size != 0) &&
	    req->epoch == atomic_read(&device->resource->current_tle_nr))
		start_new_tl_epoch(device->resource);

	/* Update disk stats */
	bio_end_io_acct(req->master_bio, req->start_jif);

	if (device->cached_err_io) {
		ok = 0;
		req->local_rq_state &= ~RQ_POSTPONED;
	} else if (!ok &&
		   bio_op(req->master_bio) == REQ_OP_READ &&
		   !(req->master_bio->bi_opf & REQ_RAHEAD) &&
		   !list_empty(&req->tl_requests)) {
		/* If READ failed,
		 * have it be pushed back to the retry work queue,
		 * so it will re-enter __drbd_make_request(),
		 * and be re-assigned to a suitable local or remote path,
		 * or failed if we do not have access to good data anymore.
		 *
		 * Unless it was failed early by __drbd_make_request(),
		 * because no path was available, in which case
		 * it was not even added to the transfer_log.
		 *
		 * read-ahead may fail, and will not be retried.
		 *
		 * WRITE should have used all available paths already.
		 */
		req->local_rq_state |= RQ_POSTPONED;
	}

	if (!(req->local_rq_state & RQ_POSTPONED)) {
		struct drbd_resource *resource = device->resource;
		bool quorum =
			resource->res_opts.on_no_quorum == ONQ_IO_ERROR ?
			resource->cached_all_devices_have_quorum : true;

		m->error = ok && quorum ? 0 : (error ?: -EIO);
		m->bio = req->master_bio;
		req->master_bio = NULL;

		spin_lock_irqsave(&device->interval_lock, flags);
		/* We leave it in the tree, to be able to verify later
		 * write-acks in protocol != C during resync.
		 * But we mark it as "complete", so it won't be counted as
		 * conflict in a multi-primary setup. */
		set_bit(INTERVAL_COMPLETED, &req->i.flags);
		if (req->local_rq_state & RQ_WRITE)
			drbd_release_conflicts(device, &req->i);
		spin_unlock_irqrestore(&device->interval_lock, flags);
	}

	/* Either we are about to complete to upper layers,
	 * or we will restart this request.
	 * In either case, the request object will be destroyed soon,
	 * so better remove it from all lists. */
	spin_lock_irqsave(&device->pending_completion_lock, flags);
	list_del_init(&req->req_pending_master_completion);
	spin_unlock_irqrestore(&device->pending_completion_lock, flags);
}

static void drbd_req_put_completion_ref(struct drbd_request *req, struct bio_and_error *m, int put)
{
	D_ASSERT(req->device, m || (req->local_rq_state & RQ_POSTPONED));

	lockdep_assert_held(&req->device->resource->state_rwlock);

	if (!put)
		return;

	if (!atomic_sub_and_test(put, &req->completion_ref))
		return;

	drbd_req_complete(req, m);

	/* local completion may still come in later,
	 * we need to keep the req object around. */
	if (req->local_rq_state & RQ_LOCAL_ABORTED)
		return;

	if (req->local_rq_state & RQ_POSTPONED) {
		/* don't destroy the req object just yet,
		 * but queue it for retry */
		drbd_restart_request(req);
		return;
	}

	kref_put(&req->kref, drbd_req_destroy);
}

void drbd_set_pending_out_of_sync(struct drbd_peer_device *peer_device)
{
	struct drbd_device *device = peer_device->device;
	struct drbd_resource *resource = device->resource;
	const int node_id = peer_device->node_id;
	struct drbd_request *req;

	rcu_read_lock();
	list_for_each_entry_rcu(req, &resource->transfer_log, tl_requests) {
		unsigned int local_rq_state, net_rq_state;

		/* This is similar to the bitmap modification performed in
		 * drbd_req_destroy(), but simplified for this special case. */

		spin_lock_irq(&req->rq_lock);
		local_rq_state = req->local_rq_state;
		net_rq_state = req->net_rq_state[node_id];
		spin_unlock_irq(&req->rq_lock);

		if (!(local_rq_state & RQ_WRITE))
			continue;

		if ((local_rq_state & (RQ_POSTPONED|RQ_LOCAL_MASK|RQ_NET_MASK)) == RQ_POSTPONED)
			continue;

		if (!req->i.size)
			continue;

		if (net_rq_state & RQ_NET_OK)
			continue;

		drbd_set_out_of_sync(peer_device, req->i.sector, req->i.size);
	}
	rcu_read_unlock();
}

static void advance_conn_req_next(struct drbd_connection *connection, struct drbd_request *req)
{
	struct drbd_request *found_req = NULL;
	/* Only the sender thread comes here. No other caller context of req_mod() ever arrives here */
	if (connection->todo.req_next != req)
		return;
	rcu_read_lock();
	list_for_each_entry_continue_rcu(req, &connection->resource->transfer_log, tl_requests) {
		const unsigned s = req->net_rq_state[connection->peer_node_id];
		/* Found a request which is for this peer but not yet queued.
		 * Do not skip past it. */
		if (unlikely(s & RQ_NET_PENDING && !(s & (RQ_NET_QUEUED|RQ_NET_SENT))))
			break;

		connection->send.seen_dagtag_sector = req->dagtag_sector;
		if (likely(s & RQ_NET_QUEUED)) {
			found_req = req;
			break;
		}
	}
	rcu_read_unlock();
	connection->todo.req_next = found_req;
}

/**
 * set_cache_ptr_if_null() - Set caching pointer to given request if not currently set.
 * @cache_ptr: Pointer to set.
 * @req: Request to potentially set the pointer to.
 *
 * The caching pointer system is designed to track the oldest request in the
 * transfer log fulfilling some condition. In particular, a combination of
 * flags towards a given peer. This condition must guarantee that the request
 * will not be destroyed.
 *
 * This system is implemented by set_cache_ptr_if_null() and
 * advance_cache_ptr(). A request must be in the transfer log and fulfil the
 * condition before set_cache_ptr_if_null() is called. If
 * set_cache_ptr_if_null() is called before this request is in the transfer log
 * or before it fulfils the condition, the pointer may be advanced past this
 * request, or unset, which also has the effect of skipping the request.
 *
 * Once the condition is no longer fulfilled for a request, advance_cache_ptr()
 * must be called. If the caching pointer currently points to this request,
 * this will advance it to the next request fulfilling the condition.
 *
 * set_cache_ptr_if_null() may be called concurrently with itself and with
 * advance_cache_ptr().
 */
static void set_cache_ptr_if_null(struct drbd_request **cache_ptr, struct drbd_request *req)
{
	struct drbd_request *prev_req, *old_req = NULL;

	rcu_read_lock();
	prev_req = cmpxchg(cache_ptr, old_req, req);
	while (prev_req != old_req) {
		if (prev_req && req->dagtag_sector > prev_req->dagtag_sector)
			break;
		old_req = prev_req;
		prev_req = cmpxchg(cache_ptr, old_req, req);
	}
	rcu_read_unlock();
}

/* See set_cache_ptr_if_null(). */
static void advance_cache_ptr(struct drbd_connection *connection,
			      struct drbd_request __rcu **cache_ptr, struct drbd_request *req,
			      unsigned int is_set, unsigned int is_clear)
{
	struct drbd_request *old_req;
	struct drbd_request *found_req = NULL;

	/*
	 * Prevent concurrent updates of the same caching pointer. Otherwise if
	 * this function is called concurrently for a given caching pointer,
	 * the call for the older request may advance the pointer to the newer
	 * request, although the newer request has concurrently been modified
	 * such that it no longer fulfils the condition.
	 */
	spin_lock(&connection->advance_cache_ptr_lock); /* local IRQ already disabled */

	rcu_read_lock();
	old_req = rcu_dereference(*cache_ptr);
	if (old_req != req) {
		rcu_read_unlock();
		spin_unlock(&connection->advance_cache_ptr_lock);
		return;
	}
	list_for_each_entry_continue_rcu(req, &connection->resource->transfer_log, tl_requests) {
		const unsigned s = READ_ONCE(req->net_rq_state[connection->peer_node_id]);
		if (!(s & RQ_NET_MASK))
			continue;
		if (((s & is_set) == is_set) && !(s & is_clear)) {
			found_req = req;
			break;
		}
	}

	cmpxchg(cache_ptr, old_req, found_req);
	rcu_read_unlock();

	spin_unlock(&connection->advance_cache_ptr_lock);
}

/* for wsame, discard, and zero-out requests, the payload (amount of data we
 * need to send) is much smaller than the number of storage sectors affected */
static unsigned int req_payload_sectors(struct drbd_request *req)
{
	/* actually: physical_block_size,
	 * but lets just hardcode 4k in sectors: */
	if (unlikely(req->local_rq_state & RQ_WSAME))
		return 8;
	/* really only a few bytes, but let's pretend one sector */
	if (unlikely(req->local_rq_state & (RQ_UNMAP|RQ_ZEROES)))
		return 1;
	/* other have all the data as payload on the wire */
	return req->i.size >> 9;
}

/* I'd like this to be the only place that manipulates
 * req->completion_ref and req->kref. */
static void mod_rq_state(struct drbd_request *req, struct bio_and_error *m,
		struct drbd_peer_device *peer_device,
		int clear, int set)
{
	unsigned old_local, old_net = 0;
	unsigned set_local = set & RQ_STATE_0_MASK;
	unsigned clear_local = clear & RQ_STATE_0_MASK;
	int c_put = 0;
	const int idx = peer_device ? peer_device->node_id : -1;
	struct drbd_connection *connection = NULL;
	bool unchanged;

	set &= ~RQ_STATE_0_MASK;
	clear &= ~RQ_STATE_0_MASK;

	if (idx == -1) {
		/* do not try to manipulate net state bits
		 * without an associated state slot! */
		BUG_ON(set);
		BUG_ON(clear);
	}

	/* apply */
	spin_lock(&req->rq_lock); /* local IRQ already disabled */

	old_local = req->local_rq_state;
	req->local_rq_state &= ~clear_local;
	req->local_rq_state |= set_local;

	if (idx != -1) {
		old_net = req->net_rq_state[idx];
		WRITE_ONCE(req->net_rq_state[idx], (req->net_rq_state[idx] & ~clear) | set);
		connection = peer_device->connection;
	}

	/* no change? */
	unchanged = req->local_rq_state == old_local &&
	  (idx == -1 || req->net_rq_state[idx] == old_net);

	if (unchanged) {
		spin_unlock(&req->rq_lock);
		return;
	}

	/* intent: get references */

	kref_get(&req->kref);

	if (!(old_local & RQ_LOCAL_PENDING) && (set_local & RQ_LOCAL_PENDING))
		atomic_inc(&req->completion_ref);

	if (!(old_net & RQ_NET_PENDING) && (set & RQ_NET_PENDING)) {
		inc_ap_pending(peer_device);
		atomic_inc(&req->completion_ref);
	}

	if (!(old_net & RQ_NET_QUEUED) && (set & RQ_NET_QUEUED)) {
		set_cache_ptr_if_null(&connection->req_not_net_done, req);
		atomic_inc(&req->completion_ref);
		/* This completion ref is necessary to avoid premature completion
		   in case a WRITE_ACKED_BY_PEER comes in before the sender can do
		   HANDED_OVER_TO_NETWORK. */
	}

	if (!(old_net & RQ_EXP_BARR_ACK) && (set & RQ_EXP_BARR_ACK))
		kref_get(&req->kref); /* wait for the DONE */

	if (!(old_net & RQ_NET_SENT) && (set & RQ_NET_SENT)) {
		/* potentially already completed in the ack_receiver thread */
		if (!(old_net & RQ_NET_DONE))
			atomic_add(req_payload_sectors(req), &peer_device->connection->ap_in_flight);
		if (req->net_rq_state[idx] & RQ_NET_PENDING)
			set_cache_ptr_if_null(&connection->req_ack_pending, req);
	}

	if (!(old_local & RQ_COMPLETION_SUSP) && (set_local & RQ_COMPLETION_SUSP))
		atomic_inc(&req->completion_ref);

	spin_unlock(&req->rq_lock);

	/* progress: put references */

	if ((old_local & RQ_COMPLETION_SUSP) && (clear_local & RQ_COMPLETION_SUSP))
		++c_put;

	if (!(old_local & RQ_LOCAL_ABORTED) && (set_local & RQ_LOCAL_ABORTED)) {
		D_ASSERT(req->device, req->local_rq_state & RQ_LOCAL_PENDING);
		++c_put;
	}

	if ((old_local & RQ_LOCAL_PENDING) && (clear_local & RQ_LOCAL_PENDING)) {
		struct drbd_device *device = req->device;

		if (req->local_rq_state & RQ_LOCAL_ABORTED)
			kref_put(&req->kref, drbd_req_destroy);
		else
			++c_put;
		spin_lock(&device->pending_completion_lock); /* local irq already disabled */
		list_del_init(&req->req_pending_local);
		spin_unlock(&device->pending_completion_lock);
	}

	if ((old_net & RQ_NET_PENDING) && (clear & RQ_NET_PENDING)) {
		dec_ap_pending(peer_device);
		++c_put;
		ktime_get_accounting(req->acked_kt[peer_device->node_id]);
		advance_cache_ptr(connection, &connection->req_ack_pending,
				  req, RQ_NET_SENT | RQ_NET_PENDING, 0);
	}

	if ((old_net & RQ_NET_QUEUED) && (clear & RQ_NET_QUEUED)) {
		++c_put;
		advance_conn_req_next(connection, req);
	}

	if (!(old_net & RQ_NET_DONE) && (set & RQ_NET_DONE)) {
		atomic_t *ap_in_flight = &peer_device->connection->ap_in_flight;

		if (old_net & RQ_NET_SENT)
			atomic_sub(req_payload_sectors(req), ap_in_flight);
		if (old_net & RQ_EXP_BARR_ACK)
			kref_put(&req->kref, drbd_req_destroy);
		ktime_get_accounting(req->net_done_kt[peer_device->node_id]);

		if (peer_device->repl_state[NOW] == L_AHEAD &&
		    atomic_read(ap_in_flight) == 0) {
			struct drbd_peer_device *pd;
			int vnr;
			/* The first peer device to notice that it is time to
			 * go Ahead -> SyncSource tries to trigger that
			 * transition for *all* peer devices currently in
			 * L_AHEAD for this connection. */
			idr_for_each_entry(&peer_device->connection->peer_devices, pd, vnr) {
				if (pd->repl_state[NOW] != L_AHEAD)
					continue;
				if (test_and_set_bit(AHEAD_TO_SYNC_SOURCE, &pd->flags))
					continue; /* already done */
				pd->start_resync_side = L_SYNC_SOURCE;
				mod_timer(&pd->start_resync_timer, jiffies + HZ);
			}
		}

		/* in ahead/behind mode, or just in case,
		 * before we finally destroy this request,
		 * the caching pointers must not reference it anymore */
		advance_conn_req_next(connection, req);
		advance_cache_ptr(connection, &connection->req_ack_pending,
				  req, RQ_NET_SENT | RQ_NET_PENDING, 0);
		advance_cache_ptr(connection, &connection->req_not_net_done,
				  req, 0, RQ_NET_DONE);
	}

	/* potentially complete and destroy */
	drbd_req_put_completion_ref(req, m, c_put);
	kref_put(&req->kref, drbd_req_destroy);
}

static void drbd_report_io_error(struct drbd_device *device, struct drbd_request *req)
{
	if (!drbd_device_ratelimit(device, BACKEND))
		return;

	drbd_warn(device, "local %s IO error sector %llu+%u on %pg\n",
		  (req->local_rq_state & RQ_WRITE) ? "WRITE" : "READ",
		  (unsigned long long)req->i.sector,
		  req->i.size >> 9,
		  device->ldev->backing_bdev);
}

static int drbd_protocol_state_bits(struct drbd_connection *connection)
{
	struct net_conf *nc;
	int p;

	rcu_read_lock();
	nc = rcu_dereference(connection->transport.net_conf);
	p = nc->wire_protocol;
	rcu_read_unlock();

	return p == DRBD_PROT_C ? RQ_EXP_WRITE_ACK :
		p == DRBD_PROT_B ? RQ_EXP_RECEIVE_ACK : 0;

}

/* Helper for HANDED_OVER_TO_NETWORK.
 * Is this a protocol A write (neither WRITE_ACK nor RECEIVE_ACK expected)?
 * Is it also still "PENDING"?
 * --> If so, clear PENDING and set NET_OK below.
 * If it is a protocol A write, but not RQ_PENDING anymore, neg-ack was faster
 * (and we must not set RQ_NET_OK) */
static inline bool is_pending_write_protocol_A(struct drbd_request *req, int idx)
{
	return (req->local_rq_state & RQ_WRITE) == 0 ? 0 :
		(req->net_rq_state[idx] &
		   (RQ_NET_PENDING|RQ_EXP_WRITE_ACK|RQ_EXP_RECEIVE_ACK))
		==  RQ_NET_PENDING;
}

/* obviously this could be coded as many single functions
 * instead of one huge switch,
 * or by putting the code directly in the respective locations
 * (as it has been before).
 *
 * but having it this way
 *  enforces that it is all in this one place, where it is easier to audit,
 *  it makes it obvious that whatever "event" "happens" to a request should
 *  happen with the state_rwlock read lock held,
 *  and it enforces that we have to think in a very structured manner
 *  about the "events" that may happen to a request during its life time ...
 *
 *
 * peer_device == NULL means local disk
 */
void __req_mod(struct drbd_request *req, enum drbd_req_event what,
		struct drbd_peer_device *peer_device,
		struct bio_and_error *m)
{
	struct drbd_device *device = req->device;
	struct net_conf *nc;
	unsigned long flags;
	int p;
	int idx;

	lockdep_assert_held(&device->resource->state_rwlock);

	if (m)
		m->bio = NULL;

	idx = peer_device ? peer_device->node_id : -1;

	switch (what) {
	default:
		drbd_err(device, "LOGIC BUG in %s:%u\n", __FILE__ , __LINE__);
		break;

	case TO_BE_SUBMITTED: /* locally */
		/* reached via __drbd_make_request */
		D_ASSERT(device, !(req->local_rq_state & RQ_LOCAL_MASK));
		mod_rq_state(req, m, peer_device, 0, RQ_LOCAL_PENDING);
		break;

	case COMPLETED_OK:
		if (req->local_rq_state & RQ_WRITE)
			device->writ_cnt += req->i.size >> 9;
		else
			device->read_cnt += req->i.size >> 9;

		mod_rq_state(req, m, peer_device, RQ_LOCAL_PENDING,
				RQ_LOCAL_COMPLETED|RQ_LOCAL_OK);
		break;

	case ABORT_DISK_IO:
		mod_rq_state(req, m, peer_device, 0, RQ_LOCAL_ABORTED);
		break;

	case WRITE_COMPLETED_WITH_ERROR:
		drbd_report_io_error(device, req);
		mod_rq_state(req, m, peer_device, RQ_LOCAL_PENDING, RQ_LOCAL_COMPLETED);
		break;

	case READ_COMPLETED_WITH_ERROR:
		drbd_set_all_out_of_sync(device, req->i.sector, req->i.size);
		drbd_report_io_error(device, req);
		fallthrough;
	case READ_AHEAD_COMPLETED_WITH_ERROR:
		mod_rq_state(req, m, peer_device, RQ_LOCAL_PENDING, RQ_LOCAL_COMPLETED);
		break;

	case DISCARD_COMPLETED_NOTSUPP:
	case DISCARD_COMPLETED_WITH_ERROR:
		/* I'd rather not detach from local disk just because it
		 * failed a REQ_OP_DISCARD. */
		mod_rq_state(req, m, peer_device, RQ_LOCAL_PENDING, RQ_LOCAL_COMPLETED);
		break;

	case NEW_NET_READ:
		/* READ, and
		 * no local disk,
		 * or target area marked as invalid,
		 * or just got an io-error. */
		/* from __drbd_make_request
		 * or from bio_endio during read io-error recovery */

		/* So we can verify the handle in the answer packet.
		 * Corresponding drbd_remove_request_interval is in
		 * drbd_req_complete() */
		D_ASSERT(device, drbd_interval_empty(&req->i));
		spin_lock_irqsave(&device->interval_lock, flags);
		drbd_insert_interval(&device->read_requests, &req->i);
		spin_unlock_irqrestore(&device->interval_lock, flags);

		D_ASSERT(device, !(req->net_rq_state[idx] & RQ_NET_MASK));
		D_ASSERT(device, !(req->local_rq_state & RQ_LOCAL_MASK));
		mod_rq_state(req, m, peer_device, 0, RQ_NET_PENDING);
		break;

	case NEW_NET_WRITE:
		/* assert something? */
		/* from __drbd_make_request only */

		/* NOTE
		 * In case the req ended up on the transfer log before being
		 * queued on the worker, it could lead to this request being
		 * missed during cleanup after connection loss.
		 * So we have to do both operations here,
		 * within the same lock that protects the transfer log.
		 *
		 * _req_add_to_epoch(req); this has to be after the
		 * _maybe_start_new_epoch(req); which happened in
		 * __drbd_make_request, because we now may set the bit
		 * again ourselves to close the current epoch.
		 *
		 * Add req to the (now) current epoch (barrier). */

		D_ASSERT(device, !(req->net_rq_state[idx] & RQ_NET_MASK));

		/* queue work item to send data */
		mod_rq_state(req, m, peer_device, 0, RQ_NET_PENDING|RQ_EXP_BARR_ACK|
				drbd_protocol_state_bits(peer_device->connection));

		/* Close the epoch, in case it outgrew the limit.
		 * Or if this is a "batch bio", and some of our peers is "old",
		 * because a batch bio "storm" (like, large scale discarding
		 * during mkfs time) would be likely to starve out the peers
		 * activity log, if it is smaller than ours (or we don't have
		 * any).  And a fix for the resulting potential distributed
		 * deadlock was only implemented with P_CONFIRM_STABLE with
		 * protocol version 114.
		 */
		if (device->resource->cached_min_aggreed_protocol_version < 114 &&
		    (req->local_rq_state & (RQ_UNMAP|RQ_WSAME|RQ_ZEROES)))
			p = 1;
		else {
			rcu_read_lock();
			nc = rcu_dereference(peer_device->connection->transport.net_conf);
			p = nc->max_epoch_size;
			rcu_read_unlock();
		}
		if (device->resource->current_tle_writes >= p)
			start_new_tl_epoch(device->resource);
		break;

	case NEW_NET_OOS:
		mod_rq_state(req, m, peer_device, 0, RQ_NET_PENDING);
		break;

	case ADDED_TO_TRANSFER_LOG:
		mod_rq_state(req, m, peer_device, 0, RQ_NET_QUEUED);
		break;

	case SEND_CANCELED:
	case SEND_FAILED:
		/* Just update flags so it is no longer marked as on the sender
		 * queue; real cleanup will be done from
		 * tl_walk(,CONNECTION_LOST*). */
		mod_rq_state(req, m, peer_device, RQ_NET_QUEUED, 0);
		break;

	case HANDED_OVER_TO_NETWORK:
		/* assert something? */
		if (is_pending_write_protocol_A(req, idx))
			/* this is what is dangerous about protocol A:
			 * pretend it was successfully written on the peer. */
			mod_rq_state(req, m, peer_device, RQ_NET_QUEUED|RQ_NET_PENDING,
				     RQ_NET_SENT|RQ_NET_OK);
		else
			mod_rq_state(req, m, peer_device, RQ_NET_QUEUED, RQ_NET_SENT);
		/* It is still not yet RQ_NET_DONE until the
		 * corresponding epoch barrier got acked as well,
		 * so we know what to dirty on connection loss. */
		break;

	case OOS_HANDED_TO_NETWORK:
		/* No longer PENDING or QUEUED, so is now DONE
		 * as far as this connection is concerned. */
		mod_rq_state(req, m, peer_device, RQ_NET_PENDING|RQ_NET_QUEUED, RQ_NET_DONE);
		break;

	case CONNECTION_LOST:
	case CONNECTION_LOST_WHILE_SUSPENDED:
		/* Only apply to requests that were for this peer but not done. */
		if (!(req->net_rq_state[idx] & RQ_NET_MASK) || req->net_rq_state[idx] & RQ_NET_DONE)
			break;

		/* For protocol A, or when not suspended, we consider the
		 * request to be lost towards this peer.
		 *
		 * Protocol B&C requests are kept while suspended because
		 * resending is allowed. If such a request is pending to this
		 * peer, we suspend its completion until IO is resumed. This is
		 * a conservative simplification. We could complete it while
		 * suspended once we know it has been received by "enough"
		 * peers. However, we do not track that.
		 *
		 * If the request is no longer pending to this peer, then we
		 * have already received the corresponding ack. The request may
		 * complete as far as this peer is concerned. */
		if (what == CONNECTION_LOST ||
				!(req->net_rq_state[idx] & (RQ_EXP_RECEIVE_ACK|RQ_EXP_WRITE_ACK)))
			mod_rq_state(req, m, peer_device, RQ_NET_PENDING|RQ_NET_OK, RQ_NET_DONE);
		else if (req->net_rq_state[idx] & RQ_NET_PENDING)
			mod_rq_state(req, m, peer_device, 0, RQ_COMPLETION_SUSP);
		break;

	case WRITE_ACKED_BY_PEER_AND_SIS:
		spin_lock_irqsave(&req->rq_lock, flags);
		req->net_rq_state[idx] |= RQ_NET_SIS;
		spin_unlock_irqrestore(&req->rq_lock, flags);
		fallthrough;
	case WRITE_ACKED_BY_PEER:
		/* Normal operation protocol C: successfully written on peer.
		 * During resync, even in protocol != C,
		 * we requested an explicit write ack anyways.
		 * Which means we cannot even assert anything here.
		 * Nothing more to do here.
		 * We want to keep the tl in place for all protocols, to cater
		 * for volatile write-back caches on lower level devices. */
		goto ack_common;
	case RECV_ACKED_BY_PEER:
		D_ASSERT(device, req->net_rq_state[idx] & RQ_EXP_RECEIVE_ACK);
		/* protocol B; pretends to be successfully written on peer.
		 * see also notes above in HANDED_OVER_TO_NETWORK about
		 * protocol != C */
	ack_common:
		mod_rq_state(req, m, peer_device, RQ_NET_PENDING, RQ_NET_OK);
		break;

	case NEG_ACKED:
		mod_rq_state(req, m, peer_device, RQ_NET_OK|RQ_NET_PENDING,
			     (req->local_rq_state & RQ_WRITE) ? 0 : RQ_NET_DONE);
		break;

	case COMPLETION_RESUMED:
		mod_rq_state(req, m, peer_device, RQ_COMPLETION_SUSP, 0);
		break;

	case CANCEL_SUSPENDED_IO:
		/* Only apply to requests that were for this peer but not done. */
		if (!(req->net_rq_state[idx] & RQ_NET_MASK) || req->net_rq_state[idx] & RQ_NET_DONE)
			break;

		/* CONNECTION_LOST_WHILE_SUSPENDED followed by
		 * CANCEL_SUSPENDED_IO should be essentially the same as
		 * CONNECTION_LOST. Make the corresponding changes. The
		 * RQ_COMPLETION_SUSP flag is handled by COMPLETION_RESUMED. */
		mod_rq_state(req, m, peer_device, RQ_NET_PENDING|RQ_NET_OK, RQ_NET_DONE);
		break;

	case RESEND:
		/* If RQ_NET_OK is already set, we got a P_WRITE_ACK or P_RECV_ACK
		   before the connection loss (B&C only); only P_BARRIER_ACK
		   (or the local completion?) was missing when we suspended.
		   Throwing them out of the TL here by pretending we got a BARRIER_ACK.
		   During connection handshake, we ensure that the peer was not rebooted.

		   Protocol A requests always have RQ_NET_OK removed when the
		   connection is lost, so this will never apply to them.

		   Resending is only allowed on synchronous connections,
		   where all requests not yet completed to upper layers would
		   be in the same "reorder-domain", there can not possibly be
		   any dependency between incomplete requests, and we are
		   allowed to complete this one "out-of-sequence".
		 */
		if (req->net_rq_state[idx] & RQ_NET_OK)
			goto barrier_acked;

		/* Only apply to requests that are pending a response from
		 * this peer. */
		if (!(req->net_rq_state[idx] & RQ_NET_PENDING))
			break;

		D_ASSERT(device, !(req->net_rq_state[idx] & RQ_NET_QUEUED));
		mod_rq_state(req, m, peer_device, RQ_NET_SENT, RQ_NET_QUEUED);
		break;

	case BARRIER_ACKED:
barrier_acked:
		/* barrier ack for READ requests does not make sense */
		if (!(req->local_rq_state & RQ_WRITE))
			break;

		if (req->net_rq_state[idx] & RQ_NET_PENDING) {
			/* barrier came in before all requests were acked.
			 * this is bad, because if the connection is lost now,
			 * we won't be able to clean them up... */
			drbd_err(device, "FIXME (BARRIER_ACKED but pending)\n");
			mod_rq_state(req, m, peer_device, RQ_NET_PENDING, RQ_NET_OK);
		}
		/* As this is called for all requests within a matching epoch,
		 * we need to filter, and only set RQ_NET_DONE for those that
		 * have actually been on the wire. */
		if (req->net_rq_state[idx] & RQ_NET_MASK)
			mod_rq_state(req, m, peer_device, 0, RQ_NET_DONE);
		break;

	case DATA_RECEIVED:
		D_ASSERT(device, req->net_rq_state[idx] & RQ_NET_PENDING);
		mod_rq_state(req, m, peer_device, RQ_NET_PENDING, RQ_NET_OK|RQ_NET_DONE);
		break;

	case BARRIER_SENT:
		mod_rq_state(req, m, peer_device, 0, RQ_NET_OK|RQ_NET_DONE);
		break;
	};
}

/* we may do a local read if:
 * - we are consistent (of course),
 * - or we are generally inconsistent,
 *   BUT we are still/already IN SYNC with all peers for this area.
 *   since size may be bigger than BM_BLOCK_SIZE,
 *   we may need to check several bits.
 */
static bool drbd_may_do_local_read(struct drbd_device *device, sector_t sector, int size)
{
	struct drbd_md *md = &device->ldev->md;
	unsigned int node_id;
	unsigned int n_checked = 0;

	unsigned long sbnr, ebnr;
	sector_t esector, nr_sectors;

	if (device->disk_state[NOW] == D_UP_TO_DATE)
		return true;
	if (device->disk_state[NOW] != D_INCONSISTENT)
		return false;
	esector = sector + (size >> 9) - 1;
	nr_sectors = get_capacity(device->vdisk);
	D_ASSERT(device, sector  < nr_sectors);
	D_ASSERT(device, esector < nr_sectors);

	sbnr = BM_SECT_TO_BIT(sector);
	ebnr = BM_SECT_TO_BIT(esector);

	for (node_id = 0; node_id < DRBD_NODE_ID_MAX; node_id++) {
		struct drbd_peer_md *peer_md = &md->peers[node_id];

		/* Skip bitmap indexes which are not assigned to a peer. */
		if (!(peer_md->flags & MDF_HAVE_BITMAP))
			continue;

		if (drbd_bm_count_bits(device, peer_md->bitmap_index, sbnr, ebnr))
			return false;
		++n_checked;
	}
	if (n_checked == 0) {
		drbd_err_ratelimit(device, "No valid bitmap slots found to check!\n");
		return false;
	}
	return true;
}

/* TODO improve for more than one peer.
 * also take into account the drbd protocol. */
static bool remote_due_to_read_balancing(struct drbd_device *device,
		struct drbd_peer_device *peer_device, sector_t sector,
		enum drbd_read_balancing rbm)
{
	int stripe_shift;

	switch (rbm) {
	case RB_CONGESTED_REMOTE:
		/* originally, this used the bdi congestion framework,
		 * but that was removed in linux 5.18.
		 * so just never report the lower device as congested. */
		return false;
	case RB_LEAST_PENDING:
		return atomic_read(&device->local_cnt) >
			atomic_read(&peer_device->ap_pending_cnt) + atomic_read(&peer_device->rs_pending_cnt);
	case RB_32K_STRIPING:  /* stripe_shift = 15 */
	case RB_64K_STRIPING:
	case RB_128K_STRIPING:
	case RB_256K_STRIPING:
	case RB_512K_STRIPING:
	case RB_1M_STRIPING:   /* stripe_shift = 20 */
		stripe_shift = (rbm - RB_32K_STRIPING + 15);
		return (sector >> (stripe_shift - 9)) & 1;
	case RB_ROUND_ROBIN:
		return test_and_change_bit(READ_BALANCE_RR, &device->flags);
	case RB_PREFER_REMOTE:
		return true;
	case RB_PREFER_LOCAL:
	default:
		return false;
	}
}

static void __maybe_pull_ahead(struct drbd_device *device, struct drbd_connection *connection)
{
	struct net_conf *nc;
	bool congested = false;
	enum drbd_on_congestion on_congestion;
	u32 cong_fill = 0, cong_extents = 0;
	struct drbd_peer_device *peer_device = conn_peer_device(connection, device->vnr);

	lockdep_assert_held(&device->resource->state_rwlock);

	if (connection->agreed_pro_version < 96)
		return;

	nc = rcu_dereference(connection->transport.net_conf);
	if (nc) {
		on_congestion = nc->on_congestion;
		cong_fill = nc->cong_fill;
		cong_extents = nc->cong_extents;
	} else {
		on_congestion = OC_BLOCK;
	}
	if (on_congestion == OC_BLOCK)
		return;

	if (on_congestion == OC_PULL_AHEAD && peer_device->repl_state[NOW] == L_AHEAD)
		return; /* nothing to do ... */

	/* If I don't even have good local storage, we can not reasonably try
	 * to pull ahead of the peer. We also need the local reference to make
	 * sure device->act_log is there.
	 */
	if (!get_ldev_if_state(device, D_UP_TO_DATE))
		return;

	if (test_and_set_bit(HANDLING_CONGESTION, &peer_device->flags))
		goto out;

	/* if an other volume already found that we are congested, short circuit. */
	congested = test_bit(CONN_CONGESTED, &connection->flags);

	if (!congested && cong_fill) {
		int n = atomic_read(&connection->ap_in_flight) +
			atomic_read(&connection->rs_in_flight);
		if (n >= cong_fill) {
			drbd_info(device, "Congestion-fill threshold reached (%d >= %d)\n", n, cong_fill);
			congested = true;
		}
	}

	if (!congested && device->act_log->used >= cong_extents) {
		drbd_info(device, "Congestion-extents threshold reached (%d >= %d)\n",
			device->act_log->used, cong_extents);
		congested = true;
	}

	if (congested) {
		set_bit(CONN_CONGESTED, &connection->flags);
		drbd_peer_device_post_work(peer_device, HANDLE_CONGESTION);
	} else {
		clear_bit(HANDLING_CONGESTION, &peer_device->flags);
	}
out:
	put_ldev(device);
}

static void maybe_pull_ahead(struct drbd_device *device)
{
	struct drbd_connection *connection;

	rcu_read_lock();
	for_each_connection_rcu(connection, device->resource)
		if (connection->cstate[NOW] == C_CONNECTED)
			__maybe_pull_ahead(device, connection);
	rcu_read_unlock();
}

bool drbd_should_do_remote(struct drbd_peer_device *peer_device, enum which_state which)
{
	enum drbd_disk_state peer_disk_state = peer_device->disk_state[which];
	enum drbd_repl_state repl_state = peer_device->repl_state[which];

	return peer_disk_state == D_UP_TO_DATE ||
		(peer_disk_state == D_INCONSISTENT &&
		 (repl_state == L_ESTABLISHED ||
		  (repl_state >= L_WF_BITMAP_T && repl_state < L_AHEAD)));
	/* Before proto 96 that was >= CONNECTED instead of >= L_WF_BITMAP_T.
	   That is equivalent since before 96 IO was frozen in the L_WF_BITMAP*
	   states. */
}

static bool drbd_should_send_out_of_sync(struct drbd_peer_device *peer_device)
{
	enum drbd_disk_state peer_disk_state = peer_device->disk_state[NOW];
	enum drbd_repl_state repl_state = peer_device->repl_state[NOW];

	return repl_state == L_AHEAD ||
		repl_state == L_WF_BITMAP_S ||
		(peer_disk_state == D_OUTDATED && repl_state >= L_ESTABLISHED);

	/* proto 96 check omitted, there was no L_AHEAD back then,
	 * peer disk was never Outdated while connection was established,
	 * and IO was frozen during bitmap exchange */
}

/* Prefer to read from protcol C peers, then B, last A */
static u64 calc_nodes_to_read_from(struct drbd_device *device)
{
	struct drbd_peer_device *peer_device;
	u64 candidates[DRBD_PROT_C] = {};
	int wp;

	rcu_read_lock();
	for_each_peer_device_rcu(peer_device, device) {
		struct net_conf *nc;

		if (peer_device->disk_state[NOW] != D_UP_TO_DATE)
			continue;
		nc = rcu_dereference(peer_device->connection->transport.net_conf);
		if (!nc || !nc->allow_remote_read)
			continue;
		wp = nc->wire_protocol;
		candidates[wp - 1] |= NODE_MASK(peer_device->node_id);
	}
	rcu_read_unlock();

	for (wp = DRBD_PROT_C; wp >= DRBD_PROT_A; wp--) {
		if (candidates[wp - 1])
			return candidates[wp - 1];
	}
	return 0;
}

/* If this returns NULL, and req->private_bio is still set,
 * the request should be submitted locally.
 *
 * If it returns NULL, but req->private_bio is not set,
 * we do not have access to good data :(
 *
 * Otherwise, this destroys req->private_bio, if any,
 * and returns the peer device which should be asked for data.
 */
static struct drbd_peer_device *find_peer_device_for_read(struct drbd_request *req)
{
	struct drbd_peer_device *peer_device;
	struct drbd_device *device = req->device;
	enum drbd_read_balancing rbm = RB_PREFER_REMOTE;

	if (req->private_bio) {
		if (!drbd_may_do_local_read(device,
					req->i.sector, req->i.size)) {
			bio_put(req->private_bio);
			req->private_bio = NULL;
			put_ldev(device);
		}
	}

	if (device->disk_state[NOW] > D_DISKLESS) {
		rcu_read_lock();
		rbm = rcu_dereference(device->ldev->disk_conf)->read_balancing;
		rcu_read_unlock();
		if (rbm == RB_PREFER_LOCAL && req->private_bio) {
			return NULL; /* submit locally */
		}
	}

	/* TODO: improve read balancing decisions, allow user to configure node weights */
	while (true) {
		if (!device->read_nodes)
			device->read_nodes = calc_nodes_to_read_from(device);
		if (device->read_nodes) {
			int peer_node_id = __ffs64(device->read_nodes);
			device->read_nodes &= ~NODE_MASK(peer_node_id);
			peer_device = peer_device_by_node_id(device, peer_node_id);
			if (!peer_device)
				continue;
			if (peer_device->disk_state[NOW] != D_UP_TO_DATE)
				continue;
			if (req->private_bio &&
			    !remote_due_to_read_balancing(device, peer_device, req->i.sector, rbm))
				peer_device = NULL;
		} else {
			peer_device = NULL;
		}
		break;
	}

	if (peer_device && req->private_bio) {
		bio_put(req->private_bio);
		req->private_bio = NULL;
		put_ldev(device);
	}
	return peer_device;
}

static int drbd_process_empty_flush(struct drbd_request *req)
{
	struct drbd_device *device = req->device;
	struct drbd_peer_device *peer_device;
	int count = 0;

	for_each_peer_device(peer_device, device) {
		/* When a flush is submitted, the expectation is that the data
		 * is written somewhere in a usable form. Hence only
		 * D_UP_TO_DATE peers are included and not all peers that
		 * receive the data. */
		if (peer_device->disk_state[NOW] == D_UP_TO_DATE) {
			++count;

			/* An empty flush indicates that all previously
			 * completed requests should be written out to stable
			 * storage. Request completion already triggers a
			 * barrier to be sent and the current epoch closed. The
			 * barrier causes the data to be written out unless
			 * that is configured not to be necessary.
			 *
			 * Hence there is nothing more to be done to cause the
			 * writing out to persistent storage which was
			 * requested. We just mark the request so that we know
			 * that a flush has effectively occurred on this peer
			 * so that we can complete it successfully.
			 *
			 * We _should_ wait for any outstanding barriers to
			 * protocol C peers to be acked before completing this
			 * request, so that we are sure that the previously
			 * completed requests have really been written out
			 * there too. However, DRBD has never yet implemented
			 * this. */
			_req_mod(req, BARRIER_SENT, peer_device);
		}
	}

	return count;
}

/* returns the number of connections expected to actually write this data,
 * which does NOT include those that we are L_AHEAD for. */
static int drbd_process_write_request(struct drbd_request *req)
{
	struct drbd_device *device = req->device;
	struct drbd_peer_device *peer_device;
	int remote, send_oos;
	int count = 0;

	for_each_peer_device(peer_device, device) {
		remote = drbd_should_do_remote(peer_device, NOW);
		send_oos = drbd_should_send_out_of_sync(peer_device);

		if (!remote && !send_oos)
			continue;

		D_ASSERT(device, !(remote && send_oos));

		if (remote) {
			++count;
			_req_mod(req, NEW_NET_WRITE, peer_device);
		} else
			_req_mod(req, NEW_NET_OOS, peer_device);
	}

	return count;
}

static void drbd_queue_request(struct drbd_request *req)
{
	struct drbd_device *device = req->device;
	struct drbd_peer_device *peer_device;

	for_each_peer_device(peer_device, device) {
		if (req->net_rq_state[peer_device->node_id] & RQ_NET_PENDING)
			_req_mod(req, ADDED_TO_TRANSFER_LOG, peer_device);
	}
}

static void drbd_process_discard_or_zeroes_req(struct drbd_request *req, int flags)
{
	int err = drbd_issue_discard_or_zero_out(req->device,
				req->i.sector, req->i.size >> 9, flags);
	if (err)
		req->private_bio->bi_status = BLK_STS_IOERR;
	bio_endio(req->private_bio);
}

static void
drbd_submit_req_private_bio(struct drbd_request *req)
{
	struct drbd_device *device = req->device;
	struct bio *bio = req->private_bio;
	unsigned int type;

	if (bio_op(bio) != REQ_OP_READ)
		type = DRBD_FAULT_DT_WR;
	else if (bio->bi_opf & REQ_RAHEAD)
		type = DRBD_FAULT_DT_RA;
	else
		type = DRBD_FAULT_DT_RD;

	bio_set_dev(bio, device->ldev->backing_bdev);

	/* State may have changed since we grabbed our reference on the
	 * device->ldev member. Double check, and short-circuit to endio.
	 * In case the last activity log transaction failed to get on
	 * stable storage, and this is a WRITE, we may not even submit
	 * this bio. */
	if (get_ldev(device)) {
		if (drbd_insert_fault(device, type)) {
			bio->bi_status = BLK_STS_IOERR;
			bio_endio(bio);
		} else if (bio_op(bio) == REQ_OP_WRITE_ZEROES) {
			drbd_process_discard_or_zeroes_req(req, EE_ZEROOUT |
			    ((bio->bi_opf & REQ_NOUNMAP) ? 0 : EE_TRIM));
		} else if (bio_op(bio) == REQ_OP_DISCARD) {
			drbd_process_discard_or_zeroes_req(req, EE_TRIM);
		} else {
			submit_bio_noacct(bio);
		}
		put_ldev(device);
	} else {
		bio->bi_status = BLK_STS_IOERR;
		bio_endio(bio);
	}
 }

static void drbd_queue_write(struct drbd_device *device, struct drbd_request *req)
{
	if (req->private_bio)
		atomic_inc(&device->ap_actlog_cnt);
	spin_lock_irq(&device->pending_completion_lock);
	list_add_tail(&req->req_pending_master_completion,
			&device->pending_master_completion[1 /* WRITE */]);
	spin_unlock_irq(&device->pending_completion_lock);
	spin_lock(&device->submit.lock);
	list_add_tail(&req->list, &device->submit.writes);
	spin_unlock(&device->submit.lock);
	queue_work(device->submit.wq, &device->submit.worker);
	/* do_submit() may sleep internally on al_wait, too */
	wake_up(&device->al_wait);
}

static void drbd_req_in_actlog(struct drbd_request *req)
{
	req->local_rq_state |= RQ_IN_ACT_LOG;
	ktime_get_accounting(req->in_actlog_kt);
	atomic_sub(interval_to_al_extents(&req->i), &req->device->wait_for_actlog_ecnt);
}

/* returns the new drbd_request pointer, if the caller is expected to submit it
 * (to save latency), or NULL if we queued the request on the submitter thread.
 * Returns ERR_PTR(-ENOMEM) if we cannot allocate a drbd_request.
 */
#ifndef CONFIG_DRBD_TIMING_STATS
#define drbd_request_prepare(d,b,k,j) drbd_request_prepare(d,b,j)
#endif
static struct drbd_request *
drbd_request_prepare(struct drbd_device *device, struct bio *bio,
		ktime_t start_kt,
		unsigned long start_jif)
{
	const int rw = bio_data_dir(bio);
	struct drbd_request *req;

	/* allocate outside of all locks; */
	req = drbd_req_new(device, bio);
	if (!req) {
		dec_ap_bio(device, rw);
		/* only pass the error to the upper layers.
		 * if user cannot handle io errors, that's not our business. */
		drbd_err(device, "could not kmalloc() req\n");
		bio->bi_status = BLK_STS_RESOURCE;
		bio_endio(bio);
		return ERR_PTR(-ENOMEM);
	}

	/* Update disk stats */
	req->start_jif = bio_start_io_acct(req->master_bio);

	if (get_ldev(device)) {
		req->private_bio = bio_alloc_clone(device->ldev->backing_bdev, bio, GFP_NOIO, &drbd_io_bio_set);
		req->private_bio->bi_private = req;
		req->private_bio->bi_end_io = drbd_request_endio;
	}

	ktime_get_accounting_assign(req->start_kt, start_kt);

	if (rw != WRITE || req->i.size == 0)
		return req;

	/* Let the activity log know we are about to use it...
	 * FIXME
	 * Needs to slow down to not congest on the activity log, in case we
	 * have multiple primaries and the peer sends huge scattered epochs.
	 * See also how peer_requests are handled
	 * in receive_Data() { ... drbd_wait_for_activity_log_extents(); ... }
	 */
	if (req->private_bio)
		atomic_add(interval_to_al_extents(&req->i), &device->wait_for_actlog_ecnt);

	/* process discards always from our submitter thread */
	if ((bio_op(bio) == REQ_OP_WRITE_ZEROES) ||
	    (bio_op(bio) == REQ_OP_DISCARD))
		goto queue_for_submitter_thread;

	if (req->private_bio && !test_bit(AL_SUSPENDED, &device->flags)) {
		if (!drbd_al_begin_io_fastpath(device, &req->i))
			goto queue_for_submitter_thread;
		drbd_req_in_actlog(req);
	}
	return req;

 queue_for_submitter_thread:
	ktime_aggregate_delta(device, req->start_kt, before_queue_kt);
	drbd_queue_write(device, req);
	return NULL;
}

/* Require at least one path to current data.
 * We don't want to allow writes on C_STANDALONE D_INCONSISTENT:
 * We would not allow to read what was written,
 * we would not have bumped the data generation uuids,
 * we would cause data divergence for all the wrong reasons.
 *
 * If we don't see at least one D_UP_TO_DATE, we will fail this request,
 * which either returns EIO, or, if OND_SUSPEND_IO is set, suspends IO,
 * and queues for retry later.
 */
static bool may_do_writes(struct drbd_device *device)
{
	struct drbd_peer_device *peer_device;

	if (device->disk_state[NOW] == D_UP_TO_DATE)
		return true;

	for_each_peer_device(peer_device, device) {
		if (peer_device->disk_state[NOW] == D_UP_TO_DATE)
		    return true;
	}

	return false;
}

struct drbd_plug_cb {
	struct blk_plug_cb cb;
	struct drbd_request *most_recent_req;
	/* do we need more? */
};

static void drbd_unplug(struct blk_plug_cb *cb, bool from_schedule)
{
	struct drbd_plug_cb *plug = container_of(cb, struct drbd_plug_cb, cb);
	struct drbd_request *req = plug->most_recent_req;
	struct drbd_resource *resource = req->device->resource;

	kfree(cb);
	if (!req)
		return;

	read_lock_irq(&resource->state_rwlock);
	/* In case the sender did not process it yet, raise the flag to
	 * have it followed with P_UNPLUG_REMOTE just after. */
	spin_lock(&req->rq_lock);
	req->local_rq_state |= RQ_UNPLUG;
	spin_unlock(&req->rq_lock);
	/* but also queue a generic unplug */
	drbd_queue_unplug(req->device);
	kref_put(&req->kref, drbd_req_destroy);
	read_unlock_irq(&resource->state_rwlock);
}

static struct drbd_plug_cb* drbd_check_plugged(struct drbd_resource *resource)
{
	/* A lot of text to say
	 * return (struct drbd_plug_cb*)blk_check_plugged(); */
	struct drbd_plug_cb *plug;
	struct blk_plug_cb *cb = blk_check_plugged(drbd_unplug, resource, sizeof(*plug));

	if (cb)
		plug = container_of(cb, struct drbd_plug_cb, cb);
	else
		plug = NULL;
	return plug;
}

static void drbd_update_plug(struct drbd_plug_cb *plug, struct drbd_request *req)
{
	struct drbd_request *tmp = plug->most_recent_req;
	/* Will be sent to some peer. */
	kref_get(&req->kref);
	plug->most_recent_req = req;
	if (tmp)
		kref_put(&tmp->kref, drbd_req_destroy);
}

static void drbd_send_and_submit(struct drbd_request *req)
{
	struct drbd_device *device = req->device;
	struct drbd_resource *resource = device->resource;
	struct drbd_peer_device *peer_device = NULL; /* for read */
	const int rw = bio_data_dir(req->master_bio);
	struct bio_and_error m = { NULL, };
	bool no_remote = false;
	bool submit_private_bio = false;

	read_lock_irq(&resource->state_rwlock);

	if (rw == WRITE) {
		/* check for congestion, and potentially stop sending
		 * full data updates, but start sending "dirty bits" only. */
		maybe_pull_ahead(device);
	}

	if (drbd_suspended(device)) {
		/* push back and retry: */
		req->local_rq_state |= RQ_POSTPONED;
		if (req->private_bio) {
			bio_put(req->private_bio);
			req->private_bio = NULL;
			put_ldev(device);
		}
		goto out;
	}

	if (rw == WRITE) {
		if (!may_do_writes(device)) {
			if (req->private_bio) {
				bio_put(req->private_bio);
				req->private_bio = NULL;
				put_ldev(device);
			}
			goto nodata;
		}
	} else {
		/* We fail READ early, if we can not serve it.
		 * We must do this before req is registered on any lists.
		 * Otherwise, drbd_req_complete() will queue failed READ for retry. */
		peer_device = find_peer_device_for_read(req);
		if (!peer_device && !req->private_bio)
			goto nodata;
	}

	spin_lock(&resource->tl_update_lock); /* local irq already disabled */
	if (rw == WRITE) {
		/* Update dagtag_sector before determining current_tle_nr so
		 * that senders can detect if there are requests currently
		 * being submitted. Updates are protected by tl_update_lock,
		 * but reads are not, so WRITE_ONCE(). */
		WRITE_ONCE(resource->dagtag_sector, resource->dagtag_sector + (req->i.size >> 9));
		/* Ensure that the written value is visible to the senders. */
		smp_wmb();
	}
	req->dagtag_sector = resource->dagtag_sector;

	spin_lock(&resource->current_tle_lock);
	/* which transfer log epoch does this belong to? */
	req->epoch = atomic_read(&resource->current_tle_nr);
	if (rw == WRITE && likely(req->i.size != 0))
		resource->current_tle_writes++;
	spin_unlock(&resource->current_tle_lock);

	/* A size==0 bio can only be an empty flush, which is mapped to a DRBD
	 * P_BARRIER packet. */
	if (unlikely(req->i.size == 0)) {
		/* The only size==0 bios we expect are empty flushes. */
		D_ASSERT(device, req->master_bio->bi_opf & REQ_PREFLUSH);

		if (!drbd_process_empty_flush(req))
			no_remote = true;
	} else {
		if (rw == WRITE) {
			struct drbd_request *prev_write = resource->tl_previous_write;
			resource->tl_previous_write = req;

			if (prev_write) {
				kref_get(&req->kref);
				prev_write->destroy_next = req;
			}

			if (!drbd_process_write_request(req))
				no_remote = true;
		} else {
			if (peer_device)
				_req_mod(req, NEW_NET_READ, peer_device);
			else
				no_remote = true;
		}

		/* req may now be accessed by other threads - do not modify
		 * "immutable" fields after this point */
		list_add_tail_rcu(&req->tl_requests, &resource->transfer_log);

		/* Do this after adding to the transfer log so that the
		 * caching pointer req_not_net_done is set if
		 * necessary. */
		drbd_queue_request(req);
	}
	spin_unlock(&resource->tl_update_lock);

	if (rw == WRITE)
		wake_all_senders(resource);
	else if (peer_device)
		wake_up(&peer_device->connection->sender_work.q_wait);

	if (no_remote == false) {
		struct drbd_plug_cb *plug = drbd_check_plugged(resource);
		if (plug)
			drbd_update_plug(plug, req);
	}

	/* If it took the fast path in drbd_request_prepare, add it here.
	 * The slow path has added it already. */
	spin_lock(&device->pending_completion_lock); /* local irq already disabled */
	if (list_empty(&req->req_pending_master_completion))
		list_add_tail(&req->req_pending_master_completion,
			&device->pending_master_completion[rw == WRITE]);
	if (req->private_bio) {
		/* pre_submit_jif is used in request_timer_fn() */
		req->pre_submit_jif = jiffies;
		ktime_get_accounting(req->pre_submit_kt);
		list_add_tail(&req->req_pending_local,
			&device->pending_completion[rw == WRITE]);
		_req_mod(req, TO_BE_SUBMITTED, NULL);
		/* needs to be marked within the same spinlock
		 * but we need to give up the spinlock to submit */
		submit_private_bio = true;
		spin_unlock(&device->pending_completion_lock);
	} else {
		spin_unlock(&device->pending_completion_lock);
		if (no_remote) {
nodata:
			drbd_err_ratelimit(req->device,
				"IO ERROR: neither local nor remote data, sector %llu+%u\n",
				 (unsigned long long)req->i.sector, req->i.size >> 9);
			/* A write may have been queued for send_oos, however.
			 * So we can not simply free it, we must go through
			 * drbd_req_put_completion_ref()
			 */
		}
	}

out:
	drbd_req_put_completion_ref(req, &m, 1);
	read_unlock_irq(&resource->state_rwlock);

	/* Even though above is a kref_put(), this is safe.
	 * As long as we still need to submit our private bio,
	 * we hold a completion ref, and the request cannot disappear.
	 * If however this request did not even have a private bio to submit
	 * (e.g. remote read), req may already be invalid now.
	 * That's why we cannot check on req->private_bio. */
	if (submit_private_bio)
		drbd_submit_req_private_bio(req);

	if (m.bio)
		complete_master_bio(device, &m);
}

/* Insert the request into the tree of writes. Pass it through to be submitted
 * if possible. Otherwise it will be submitted asynchronously via
 * drbd_release_conflicts once the conflict has been resolved. */
static void drbd_conflict_submit_write(struct drbd_request *req)
{
	struct drbd_device *device = req->device;
	bool conflict = false;

	spin_lock_irq(&device->interval_lock);
	clear_bit(INTERVAL_SUBMIT_CONFLICT_QUEUED, &req->i.flags);
	conflict = drbd_find_conflict(device, &req->i, 0);
	if (drbd_interval_empty(&req->i))
		drbd_insert_interval(&device->requests, &req->i);
	if (!conflict)
		set_bit(INTERVAL_SUBMITTED, &req->i.flags);
	spin_unlock_irq(&device->interval_lock);

	/* If there is a conflict, the request will be submitted once the
	 * conflict has cleared. */
	if (!conflict)
		drbd_send_and_submit(req);
}

static bool inc_ap_bio_cond(struct drbd_device *device, int rw)
{
	int ap_bio_cnt;
	bool rv;

	read_lock_irq(&device->resource->state_rwlock);
	rv = may_inc_ap_bio(device);
	read_unlock_irq(&device->resource->state_rwlock);
	if (!rv)
		return false;

	/* check need for new current uuid _AFTER_ ensuring IO is not suspended via may_inc_ap_bio */
	if (test_bit(NEW_CUR_UUID, &device->flags)) {
		if (!test_and_set_bit(WRITING_NEW_CUR_UUID, &device->flags))
			drbd_device_post_work(device, MAKE_NEW_CUR_UUID);

		return false;
	}

	do {
		unsigned int nr_requests = device->resource->res_opts.nr_requests;

		ap_bio_cnt = atomic_read(&device->ap_bio_cnt[rw]);
		if (ap_bio_cnt >= nr_requests)
			return false;
	} while (atomic_cmpxchg(&device->ap_bio_cnt[rw], ap_bio_cnt, ap_bio_cnt + 1) != ap_bio_cnt);

	return true;
}

static void inc_ap_bio(struct drbd_device *device, int rw)
{
	/* we wait here
	 *    as long as the device is suspended
	 *    until the bitmap is no longer on the fly during connection
	 *    handshake as long as we would exceed the max_buffer limit.
	 *
	 * to avoid races with the reconnect code,
	 * we need to atomic_inc within the spinlock. */

	wait_event(device->misc_wait, inc_ap_bio_cond(device, rw));
}

void __drbd_make_request(struct drbd_device *device, struct bio *bio,
		ktime_t start_kt,
		unsigned long start_jif)
{
	const int rw = bio_data_dir(bio);
	struct drbd_request *req;

	inc_ap_bio(device, bio_data_dir(bio));
	req = drbd_request_prepare(device, bio, start_kt, start_jif);
	if (IS_ERR_OR_NULL(req))
		return;

	if (rw == WRITE)
		drbd_conflict_submit_write(req);
	else
		drbd_send_and_submit(req);
}

/* Work function to submit requests once they are released after conflicts. The
 * queued requests are processed and, if no other conflict is found, submitted. */
void drbd_do_submit_conflict(struct work_struct *ws)
{
	struct drbd_device *device = container_of(ws, struct drbd_device, submit_conflict.worker);
	struct drbd_peer_request *peer_req, *peer_req_tmp;
	struct drbd_request *req, *tmp;
	LIST_HEAD(resync_writes);
	LIST_HEAD(resync_reads);
	LIST_HEAD(writes);
	LIST_HEAD(peer_writes);

	spin_lock_irq(&device->submit_conflict.lock);
	list_splice_init(&device->submit_conflict.resync_writes, &resync_writes);
	list_splice_init(&device->submit_conflict.resync_reads, &resync_reads);
	list_splice_init(&device->submit_conflict.writes, &writes);
	list_splice_init(&device->submit_conflict.peer_writes, &peer_writes);
	spin_unlock_irq(&device->submit_conflict.lock);

	/* Delete the list entries when iterating them so that they can be re-used
	 * for adding them to the conflict lists again once the
	 * submit_conflict_queued flag has been cleared. */

	list_for_each_entry_safe(peer_req, peer_req_tmp, &resync_writes, w.list) {
		list_del_init(&peer_req->w.list);
		if (!test_bit(INTERVAL_SENT, &peer_req->i.flags))
			drbd_conflict_send_resync_request(peer_req);
		else
			drbd_conflict_submit_resync_request(peer_req);
	}

	list_for_each_entry_safe(peer_req, peer_req_tmp, &resync_reads, w.list) {
		list_del_init(&peer_req->w.list);
		drbd_conflict_submit_peer_read(peer_req);
	}

	list_for_each_entry_safe(req, tmp, &writes, list) {
		list_del_init(&req->list);
		drbd_conflict_submit_write(req);
	}

	list_for_each_entry_safe(peer_req, peer_req_tmp, &peer_writes, w.list) {
		list_del_init(&peer_req->w.list);
		drbd_conflict_submit_peer_write(peer_req);
	}
}

/* helpers for do_submit */

struct incoming_pending {
	/* from drbd_submit_bio() or receive_Data() */
	struct list_head incoming;
	/* for non-blocking fill-up # of updates in the transaction */
	struct list_head more_incoming;
	/* to be submitted after next AL-transaction commit */
	struct list_head pending;
	/* need cleanup */
	struct list_head cleanup;
};

struct waiting_for_act_log {
	struct incoming_pending requests;
	struct incoming_pending peer_requests;
};

static void ipb_init(struct incoming_pending *ipb)
{
	INIT_LIST_HEAD(&ipb->incoming);
	INIT_LIST_HEAD(&ipb->more_incoming);
	INIT_LIST_HEAD(&ipb->pending);
	INIT_LIST_HEAD(&ipb->cleanup);
}

static void wfa_init(struct waiting_for_act_log *wfa)
{
	ipb_init(&wfa->requests);
	ipb_init(&wfa->peer_requests);
}

#define wfa_lists_empty(_wfa, name)	\
	(list_empty(&(_wfa)->requests.name) && list_empty(&(_wfa)->peer_requests.name))
#define wfa_splice_init(_wfa, from, to) do { \
	list_splice_init(&(_wfa)->requests.from, &(_wfa)->requests.to); \
	list_splice_init(&(_wfa)->peer_requests.from, &(_wfa)->peer_requests.to); \
	} while (0)
#define wfa_splice_tail_init(_wfa, from, to) do { \
	list_splice_tail_init(&(_wfa)->requests.from, &(_wfa)->requests.to); \
	list_splice_tail_init(&(_wfa)->peer_requests.from, &(_wfa)->peer_requests.to); \
	} while (0)

static void __drbd_submit_peer_request(struct drbd_peer_request *peer_req)
{
	struct drbd_peer_device *peer_device = peer_req->peer_device;
	struct drbd_device *device = peer_device->device;
	int err;

	peer_req->flags |= EE_IN_ACTLOG;
	atomic_sub(interval_to_al_extents(&peer_req->i), &device->wait_for_actlog_ecnt);
	atomic_dec(&device->wait_for_actlog);
	list_del_init(&peer_req->w.list);

	err = drbd_submit_peer_request(peer_req);

	if (err)
		drbd_cleanup_after_failed_submit_peer_write(peer_req);
}

static void submit_fast_path(struct drbd_device *device, struct waiting_for_act_log *wfa)
{
	struct blk_plug plug;
	struct drbd_request *req, *tmp;
	struct drbd_peer_request *pr, *pr_tmp;

	blk_start_plug(&plug);
	list_for_each_entry_safe(pr, pr_tmp, &wfa->peer_requests.incoming, w.list) {
		if (!drbd_al_begin_io_fastpath(pr->peer_device->device, &pr->i))
			continue;

		__drbd_submit_peer_request(pr);
	}
	list_for_each_entry_safe(req, tmp, &wfa->requests.incoming, list) {
		const int rw = bio_data_dir(req->master_bio);

		if (rw == WRITE && req->private_bio && req->i.size
				&& !test_bit(AL_SUSPENDED, &device->flags)) {
			if (!drbd_al_begin_io_fastpath(device, &req->i))
				continue;

			drbd_req_in_actlog(req);
			atomic_dec(&device->ap_actlog_cnt);
		}

		list_del_init(&req->list);
		drbd_conflict_submit_write(req);
	}
	blk_finish_plug(&plug);
}

static struct drbd_request *wfa_next_request(struct waiting_for_act_log *wfa)
{
	struct list_head *lh = !list_empty(&wfa->requests.more_incoming) ?
			&wfa->requests.more_incoming: &wfa->requests.incoming;
	return list_first_entry_or_null(lh, struct drbd_request, list);
}

static struct drbd_peer_request *wfa_next_peer_request(struct waiting_for_act_log *wfa)
{
	struct list_head *lh = !list_empty(&wfa->peer_requests.more_incoming) ?
			&wfa->peer_requests.more_incoming: &wfa->peer_requests.incoming;
	return list_first_entry_or_null(lh, struct drbd_peer_request, w.list);
}

static bool prepare_al_transaction_nonblock(struct drbd_device *device,
					    struct waiting_for_act_log *wfa)
{
	struct drbd_peer_request *peer_req;
	struct drbd_request *req;
	bool made_progress = false;
	int err;

	spin_lock_irq(&device->al_lock);

	/* Don't even try, if someone has it locked right now. */
	if (test_bit(__LC_LOCKED, &device->act_log->flags))
		goto out;

	while ((peer_req = wfa_next_peer_request(wfa))) {
		if (peer_req->peer_device->connection->cstate[NOW] < C_CONNECTED) {
			list_move_tail(&peer_req->w.list, &wfa->peer_requests.cleanup);
			made_progress = true;
			continue;
		}
		err = drbd_al_begin_io_nonblock(device, &peer_req->i);
		if (err) {
			if (err != -ENOBUFS && drbd_ratelimit())
				drbd_err(device, "Unexpected error %d from drbd_al_begin_io_nonblock\n", err);
			break;
		}
		list_move_tail(&peer_req->w.list, &wfa->peer_requests.pending);
		made_progress = true;
	}
	while ((req = wfa_next_request(wfa))) {
		ktime_aggregate_delta(device, req->start_kt, before_al_begin_io_kt);
		err = drbd_al_begin_io_nonblock(device, &req->i);
		if (err) {
			if (err != -ENOBUFS && drbd_ratelimit())
				drbd_err(device, "Unexpected error %d from drbd_al_begin_io_nonblock\n", err);
			break;
		}
		list_move_tail(&req->list, &wfa->requests.pending);
		made_progress = true;
	}
 out:
	spin_unlock_irq(&device->al_lock);
	return made_progress;
}

static void send_and_submit_pending(struct drbd_device *device, struct waiting_for_act_log *wfa)
{
	struct blk_plug plug;
	struct drbd_request *req, *tmp;
	struct drbd_peer_request *pr, *pr_tmp;

	blk_start_plug(&plug);
	list_for_each_entry_safe(pr, pr_tmp, &wfa->peer_requests.pending, w.list) {
		__drbd_submit_peer_request(pr);
	}
	list_for_each_entry_safe(req, tmp, &wfa->requests.pending, list) {
		drbd_req_in_actlog(req);
		atomic_dec(&device->ap_actlog_cnt);
		list_del_init(&req->list);
		drbd_conflict_submit_write(req);
	}
	blk_finish_plug(&plug);
}

/* more: for non-blocking fill-up # of updates in the transaction */
static bool grab_new_incoming_requests(struct drbd_device *device, struct waiting_for_act_log *wfa, bool more)
{
	/* grab new incoming requests */
	struct list_head *reqs = more ? &wfa->requests.more_incoming : &wfa->requests.incoming;
	struct list_head *peer_reqs = more ? &wfa->peer_requests.more_incoming : &wfa->peer_requests.incoming;
	bool found_new = false;

	spin_lock(&device->submit.lock);
	found_new = !list_empty(&device->submit.writes);
	list_splice_tail_init(&device->submit.writes, reqs);
	found_new |= !list_empty(&device->submit.peer_writes);
	list_splice_tail_init(&device->submit.peer_writes, peer_reqs);
	spin_unlock(&device->submit.lock);

	return found_new;
}

void do_submit(struct work_struct *ws)
{
	struct drbd_device *device = container_of(ws, struct drbd_device, submit.worker);
	struct waiting_for_act_log wfa;
	bool made_progress;

	wfa_init(&wfa);

	grab_new_incoming_requests(device, &wfa, false);

	for (;;) {
		DEFINE_WAIT(wait);

		submit_fast_path(device, &wfa);
		if (wfa_lists_empty(&wfa, incoming))
			break;

		for (;;) {
			/*
			 * We put ourselves on device->al_wait, then check if
			 * we can need to actually sleep and wait for someone
			 * else to make progress.
			 *
			 * We need to sleep if we cannot activate enough
			 * activity log extents for even one single request.
			 * That would mean that all (peer-)requests in our
			 * incoming lists target "cold" activity log extents,
			 * all activity log extent slots are have on-going
			 * in-flight IO (are "hot"), and no idle or free slot
			 * is available.
			 *
			 * prepare_to_wait() can internally cause a wake_up()
			 * as well, though, so this may appear to busy-loop
			 * a couple times, but should settle down quickly.
			 *
			 * When application requests make sufficient progress,
			 * some refcount on some extent will eventually drop to
			 * zero, we will be woken up, and can try to move that
			 * now idle extent to "cold", and recycle its slot for
			 * one of the extents we'd like to become hot.
			 */
			prepare_to_wait(&device->al_wait, &wait, TASK_UNINTERRUPTIBLE);

			made_progress = prepare_al_transaction_nonblock(device, &wfa);
			if (made_progress)
				break;

			schedule();

			/* If all currently "hot" activity log extents are kept busy by
			 * incoming requests, we still must not totally starve new
			 * requests to "cold" extents.
			 * Something left on &incoming means there had not been
			 * enough update slots available, and the activity log
			 * has been marked as "starving".
			 *
			 * Try again now, without looking for new requests,
			 * effectively blocking all new requests until we made
			 * at least _some_ progress with what we currently have.
			 */
			if (!wfa_lists_empty(&wfa, incoming))
				continue;

			/* Nothing moved to pending, but nothing left on
			 * incoming. Grab new and iterate. */
			grab_new_incoming_requests(device, &wfa, false);
		}
		finish_wait(&device->al_wait, &wait);

		/* If the transaction was full, before all incoming requests
		 * had been processed, skip ahead to commit, and iterate
		 * without splicing in more incoming requests from upper layers.
		 *
		 * Else, if all incoming have been processed, they have become
		 * "pending" (to be submitted after next transaction commit).
		 *
		 * Maybe more was queued, while we prepared the transaction?
		 * Try to stuff those into this transaction as well.
		 * Be strictly non-blocking here,
		 * we already have something to commit.
		 *
		 * Commit as soon as we don't make any more progress.
		 */

		while (wfa_lists_empty(&wfa, incoming)) {
			/* It is ok to look outside the lock,
			 * it's only an optimization anyways */
			if (list_empty(&device->submit.writes) &&
			    list_empty(&device->submit.peer_writes))
				break;

			if (!grab_new_incoming_requests(device, &wfa, true))
				break;

			made_progress = prepare_al_transaction_nonblock(device, &wfa);

			wfa_splice_tail_init(&wfa, more_incoming, incoming);
			if (!made_progress)
				break;
		}
		if (!list_empty(&wfa.peer_requests.cleanup))
			drbd_cleanup_peer_requests_wfa(device, &wfa.peer_requests.cleanup);

		drbd_al_begin_io_commit(device);

		send_and_submit_pending(device, &wfa);
	}
}

static bool drbd_reject_write_early(struct drbd_device *device, struct bio *bio)
{
	struct drbd_resource *resource = device->resource;

	/* If you "mount -o ro", then later "mount -o remount,rw", you can end
	 * up with a DRBD "Secondary" receiving WRITE requests from the VFS.
	 * We cannot have that. */

	if (bio_data_dir(bio) == READ)
		return false;

	if (resource->role[NOW] != R_PRIMARY) {
		/* You can fsync() on an O_RDONLY fd. Only be noisy
		 * if there is data.  Ratelimit on per device "unspec"
		 * ratelimit state before kmalloc / adding the specific
		 * openers hint.
		 */
		if (bio_has_data(bio) && drbd_device_ratelimit(device, GENERIC)) {
			char *buf = kmalloc(128, __GFP_NORETRY);

			if (buf)
				youngest_and_oldest_opener_to_str(device, buf, 128);
			drbd_err(device,
				"Rejected WRITE request, not in Primary role.%s\n", buf ?: "");
			kfree(buf);
		}
		return true;
	} else if (device->open_cnt == 0) {
		drbd_err_ratelimit(device, "WRITE request, but open_cnt == 0!\n");
	} else if (!device->writable && bio_has_data(bio)) {
		/*
		 * If the resource was (temporarily, auto) promoted,
		 * a remount,rw may have succeeded without marking the device
		 * open_cnt as "writable".  Once we let writes through, we need
		 * _all_ openers to release(), before we attempt to auto-demote
		 * again, so we mark it writable here.  Grab the open_release
		 * mutex to protect against races with new openers.
		 */
		mutex_lock(&resource->open_release);
		drbd_info(device, "open_cnt:%d, implicitly promoted to writable\n",
			device->open_cnt);
		device->writable = true;
		mutex_unlock(&resource->open_release);
	}
	return false;
}

static bool request_size_bad(struct drbd_device *device, struct bio *bio)
{
	unsigned int size = bio->bi_iter.bi_size;
	if (!expect(device, size <= DRBD_MAX_BATCH_BIO_SIZE && IS_ALIGNED(size, SECTOR_SIZE)))
		return true;
	return false;
}

/* drbd_submit_bio() - entry point for data into DRBD
 *
 * Request handling flow:
 *
 *                                    drbd_submit_bio
 *                                           |
 *                                           v          wait for AL
 * do_retry -----------------------> __drbd_make_request --------> drbd_queue_write
 *     ^                                     |                          |
 *     |                                     |                         ...
 *     |                                     |                          |
 *     |                                     |                          v    AL extent active
 *     |     drbd_do_submit_conflict --------+                     do_submit ----------------+
 *     |                ^                    |                          |                    |
 *    ...               |                    |                          v                    v
 *     |               ...                   |               send_and_submit_pending   submit_fast_path
 *     |                |                    v                          |                    |
 *     |                +----------- drbd_conflict_submit_write <-------+--------------------+
 *     |                  conflict           |
 *     |                                     v
 * drbd_restart_request <----------- drbd_send_and_submit
 *                      RQ_POSTPONED         |
 *                                           v
 *                                   Request state machine
 */
void drbd_submit_bio(struct bio *bio)
{
	struct drbd_device *device = bio->bi_bdev->bd_disk->private_data;
#ifdef CONFIG_DRBD_TIMING_STATS
	ktime_t start_kt;
#endif
	unsigned long start_jif;

	if (drbd_reject_write_early(device, bio)) {
		bio->bi_status = BLK_STS_IOERR;
		bio_endio(bio);
		return;
	}

	bio = bio_split_to_limits(bio);
	if (!bio)
		return;

	if (device->cached_err_io || request_size_bad(device, bio)) {
		bio->bi_status = BLK_STS_IOERR;
		bio_endio(bio);
		return;
	}

	/* This is both an optimization: READ of size 0, nothing to do
	 * and a workaround: (older) ZFS explodes on size zero reads, see
	 * https://github.com/zfsonlinux/zfs/issues/8379
	 * Actually don't do anything for size zero bios.
	 * Add a "WARN_ONCE", so we can tell the caller to stop doing this.
	 */
	if (bio_op(bio) == REQ_OP_READ && bio->bi_iter.bi_size == 0) {
		WARN_ONCE(1, "size zero read from upper layers");
		bio_endio(bio);
		return;
	}

	ktime_get_accounting(start_kt);
	start_jif = jiffies;

	__drbd_make_request(device, bio, start_kt, start_jif);
}

static unsigned long time_min_in_future(unsigned long now,
		unsigned long t1, unsigned long t2)
{
	bool t1_in_future = time_after(t1, now);
	bool t2_in_future = time_after(t2, now);

	/* Ensure that we never return a time in the past. */
	t1 = t1_in_future ? t1 : now;
	t2 = t2_in_future ? t2 : now;

	if (!t1_in_future)
		return t2;

	if (!t2_in_future)
		return t1;

	return time_after(t1, t2) ? t2 : t1;
}

static bool net_timeout_reached(struct drbd_request *net_req,
		struct drbd_peer_device *peer_device,
		unsigned long now, unsigned long ent,
		unsigned int ko_count, unsigned int timeout)
{
	struct drbd_connection *connection = peer_device->connection;
	int peer_node_id = peer_device->node_id;
	unsigned long pre_send_jif = net_req->pre_send_jif[peer_node_id];

	if (!time_after(now, pre_send_jif + ent))
		return false;

	if (time_in_range(now, connection->last_reconnect_jif, connection->last_reconnect_jif + ent))
		return false;

	if (net_req->net_rq_state[peer_node_id] & RQ_NET_PENDING) {
		drbd_warn(peer_device, "Remote failed to finish a request within %ums > ko-count (%u) * timeout (%u * 0.1s)\n",
			jiffies_to_msecs(now - pre_send_jif), ko_count, timeout);
		return true;
	}

	/* We received an ACK already (or are using protocol A),
	 * but are waiting for the epoch closing barrier ack.
	 * Check if we sent the barrier already.  We should not blame the peer
	 * for being unresponsive, if we did not even ask it yet. */
	if (net_req->epoch == connection->send.current_epoch_nr) {
		/* It is OK for the barrier to be delayed for a long time for a
		 * suspended request. */
		if (!(net_req->local_rq_state & RQ_COMPLETION_SUSP))
			drbd_warn(peer_device,
					"We did not send a P_BARRIER for %ums > ko-count (%u) * timeout (%u * 0.1s); drbd kernel thread blocked?\n",
					jiffies_to_msecs(now - pre_send_jif), ko_count, timeout);
		return false;
	}

	/* Worst case: we may have been blocked for whatever reason, then
	 * suddenly are able to send a lot of requests (and epoch separating
	 * barriers) in quick succession.
	 * The timestamp of the net_req may be much too old and not correspond
	 * to the sending time of the relevant unack'ed barrier packet, so
	 * would trigger a spurious timeout.  The latest barrier packet may
	 * have a too recent timestamp to trigger the timeout, potentially miss
	 * a timeout.  Right now we don't have a place to conveniently store
	 * these timestamps.
	 * But in this particular situation, the application requests are still
	 * completed to upper layers, DRBD should still "feel" responsive.
	 * No need yet to kill this connection, it may still recover.
	 * If not, eventually we will have queued enough into the network for
	 * us to block. From that point of view, the timestamp of the last sent
	 * barrier packet is relevant enough.
	 */
	if (time_after(now, connection->send.last_sent_barrier_jif + ent)) {
		drbd_warn(peer_device, "Remote failed to answer a P_BARRIER (sent at %lu jif; now=%lu jif) within %ums > ko-count (%u) * timeout (%u * 0.1s)\n",
			connection->send.last_sent_barrier_jif, now,
			jiffies_to_msecs(now - connection->send.last_sent_barrier_jif), ko_count, timeout);
		return true;
	}
	return false;
}

/* A request is considered timed out, if
 * - we have some effective timeout from the configuration,
 *   with some state restrictions applied,
 * - the oldest request is waiting for a response from the network
 *   resp. the local disk,
 * - the oldest request is in fact older than the effective timeout,
 * - the connection was established (resp. disk was attached)
 *   for longer than the timeout already.
 * Note that for 32bit jiffies and very stable connections/disks,
 * we may have a wrap around, which is caught by
 *   !time_in_range(now, last_..._jif, last_..._jif + timeout).
 *
 * Side effect: once per 32bit wrap-around interval, which means every
 * ~198 days with 250 HZ, we have a window where the timeout would need
 * to expire twice (worst case) to become effective. Good enough.
 */

void request_timer_fn(struct timer_list *t)
{
	struct drbd_device *device = from_timer(device, t, request_timer);
	struct drbd_resource *resource = device->resource;
	struct drbd_connection *connection;
	struct drbd_request *req_read, *req_write;
	unsigned long oldest_submit_jif, irq_flags;
	unsigned long disk_timeout = 0, effective_timeout = 0, now = jiffies, next_trigger_time = now;
	bool restart_timer = false, io_error = false;
	unsigned long timeout_peers = 0;
	int node_id;

	rcu_read_lock();
	if (get_ldev(device)) { /* implicit state.disk >= D_INCONSISTENT */
		disk_timeout = rcu_dereference(device->ldev->disk_conf)->disk_timeout * HZ / 10;
		put_ldev(device);
	}
	rcu_read_unlock();

	/* FIXME right now, this basically does a full transfer log walk *every time* */
	read_lock_irq(&resource->state_rwlock);
	if (disk_timeout) {
		unsigned long write_pre_submit_jif = 0, read_pre_submit_jif = 0;

		spin_lock(&device->pending_completion_lock); /* local irq already disabled */
		req_read = list_first_entry_or_null(&device->pending_completion[0], struct drbd_request, req_pending_local);
		req_write = list_first_entry_or_null(&device->pending_completion[1], struct drbd_request, req_pending_local);
		spin_unlock(&device->pending_completion_lock);

		if (req_write)
			write_pre_submit_jif = req_write->pre_submit_jif;
		if (req_read)
			read_pre_submit_jif = req_read->pre_submit_jif;
		oldest_submit_jif =
			(req_write && req_read)
			? ( time_before(write_pre_submit_jif, read_pre_submit_jif)
			  ? write_pre_submit_jif : read_pre_submit_jif )
			: req_write ? write_pre_submit_jif
			: req_read ? read_pre_submit_jif : now;

		if (device->disk_state[NOW] > D_FAILED) {
			effective_timeout = min_not_zero(effective_timeout, disk_timeout);
			next_trigger_time = time_min_in_future(now,
					next_trigger_time, oldest_submit_jif + disk_timeout);
			restart_timer = true;
		}

		if (time_after(now, oldest_submit_jif + disk_timeout) &&
		    !time_in_range(now, device->last_reattach_jif, device->last_reattach_jif + disk_timeout))
			io_error = true;
	}
	for_each_connection(connection, resource) {
		struct drbd_peer_device *peer_device = conn_peer_device(connection, device->vnr);
		struct net_conf *nc;
		struct drbd_request *req;
		unsigned long effective_net_timeout = 0;
		unsigned long pre_send_jif = now;
		unsigned int ko_count = 0, timeout = 0;

		rcu_read_lock();
		nc = rcu_dereference(connection->transport.net_conf);
		if (nc) {
			/* effective timeout = ko_count * timeout */
			if (connection->cstate[NOW] == C_CONNECTED) {
				ko_count = nc->ko_count;
				timeout = nc->timeout;
				effective_net_timeout = timeout * HZ/10 * ko_count;
			}
		}
		rcu_read_unlock();

		/* This connection is not established,
		 * or has the effective timeout disabled.
		 * no timer restart needed (for this connection). */
		if (!effective_net_timeout)
			continue;

		/* maybe the oldest request waiting for the peer is in fact still
		 * blocking in tcp sendmsg.  That's ok, though, that's handled via the
		 * socket send timeout, requesting a ping, and bumping ko-count in
		 * we_should_drop_the_connection().
		 */

		/* check the oldest request we did successfully sent,
		 * but which is still waiting for an ACK. */
		req = connection->req_ack_pending;

		/* If we don't have such request (e.g. protocol A)
		 * check the oldest request which is still waiting on its epoch
		 * closing barrier ack. */
		if (!req) {
			req = connection->req_not_net_done;

			/* If we did not send the request yet then pre_send_jif
			 * is not set. Treat this the same as when there are no
			 * requests pending. */
			if (req && !(req->net_rq_state[connection->peer_node_id] & RQ_NET_SENT))
				req = NULL;
		}

		if (req)
			pre_send_jif = req->pre_send_jif[connection->peer_node_id];

		effective_timeout = min_not_zero(effective_timeout, effective_net_timeout);
		next_trigger_time = time_min_in_future(now,
				next_trigger_time, pre_send_jif + effective_net_timeout);
		/* Restart the timer, even if there are no pending requests at all.
		 * We currently do not re-arm from the submit path. */
		restart_timer = true;

		/* We have one timer per "device",
		 * but the "oldest" request is per "connection".
		 * Evaluate the oldest peer request only in one timer! */
		if (req == NULL || req->device != device)
			continue;

		if (net_timeout_reached(req, peer_device, now, effective_net_timeout, ko_count, timeout)) {
			dynamic_drbd_dbg(peer_device, "Request at %llus+%u timed out\n",
					(unsigned long long) req->i.sector,
					req->i.size);
			timeout_peers |= NODE_MASK(connection->peer_node_id);
		}
	}
	read_unlock_irq(&resource->state_rwlock);

	if (io_error) {
		drbd_warn(device, "Local backing device failed to meet the disk-timeout\n");
		drbd_handle_io_error(device, DRBD_FORCE_DETACH);
	}

	BUILD_BUG_ON(sizeof(timeout_peers) * 8 < DRBD_NODE_ID_MAX);
	for_each_set_bit(node_id, &timeout_peers, DRBD_NODE_ID_MAX) {
		connection = drbd_get_connection_by_node_id(resource, node_id);
		if (!connection)
			continue;
		begin_state_change(resource, &irq_flags, CS_VERBOSE | CS_HARD);
		__change_cstate(connection, C_TIMEOUT);
		end_state_change(resource, &irq_flags, "timeout");
		kref_put(&connection->kref, drbd_destroy_connection);
	}

	if (restart_timer) {
		next_trigger_time = time_min_in_future(now, next_trigger_time, now + effective_timeout);
		mod_timer(&device->request_timer, next_trigger_time);
	}
}

/**
 * drbd_handle_io_error_: Handle the on_io_error setting, should be called from all io completion handlers
 * @device: DRBD device.
 * @df:     Detach flags indicating the kind of IO that failed.
 * @where:  Calling function name.
 */
void drbd_handle_io_error_(struct drbd_device *device,
	enum drbd_force_detach_flags df, const char *where)
{
	unsigned long flags;
	enum drbd_io_error_p ep;

	write_lock_irqsave(&device->resource->state_rwlock, flags);

	rcu_read_lock();
	ep = rcu_dereference(device->ldev->disk_conf)->on_io_error;
	rcu_read_unlock();
	switch (ep) {
	case EP_PASS_ON: /* FIXME would this be better named "Ignore"? */
		if (df == DRBD_READ_ERROR ||  df == DRBD_WRITE_ERROR) {
			if (drbd_device_ratelimit(device, BACKEND))
				drbd_err(device, "Local IO failed in %s.\n", where);
			if (device->disk_state[NOW] > D_INCONSISTENT) {
				begin_state_change_locked(device->resource, CS_HARD);
				__change_disk_state(device, D_INCONSISTENT);
				end_state_change_locked(device->resource, "local-io-error");
			}
			break;
		}
		fallthrough;	/* for DRBD_META_IO_ERROR or DRBD_FORCE_DETACH */
	case EP_DETACH:
	case EP_CALL_HELPER:
		/* Force-detach is not really an IO error, but rather a
		 * desperate measure to try to deal with a completely
		 * unresponsive lower level IO stack.
		 * Still it should be treated as a WRITE error.
		 */
		if (df == DRBD_FORCE_DETACH)
			set_bit(FORCE_DETACH, &device->flags);
		if (device->disk_state[NOW] > D_FAILED) {
			begin_state_change_locked(device->resource, CS_HARD);
			__change_disk_state(device, D_FAILED);
			end_state_change_locked(device->resource, "local-io-error");
			drbd_err(device,
				"Local IO failed in %s. Detaching...\n", where);
		}
		break;
	}

	write_unlock_irqrestore(&device->resource->state_rwlock, flags);
}<|MERGE_RESOLUTION|>--- conflicted
+++ resolved
@@ -412,7 +412,6 @@
 	dec_ap_bio(device, rw);
 }
 
-<<<<<<< HEAD
 static void queue_conflicting_resync_write(
 		struct conflict_worker *submit_conflict, struct drbd_interval *i)
 {
@@ -513,8 +512,6 @@
 		queue_work(submit_conflict->wq, &submit_conflict->worker);
 }
 
-=======
->>>>>>> bddc9ffb
 /* Helper for __req_mod().
  * Set m->bio to the master bio, if it is fit to be completed,
  * or leave it alone (it is initialized to NULL in __req_mod),
