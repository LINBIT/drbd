/*
   drbd_req.c

   This file is part of DRBD by Philipp Reisner and Lars Ellenberg.

   Copyright (C) 2001-2008, LINBIT Information Technologies GmbH.
   Copyright (C) 1999-2008, Philipp Reisner <philipp.reisner@linbit.com>.
   Copyright (C) 2002-2008, Lars Ellenberg <lars.ellenberg@linbit.com>.

   drbd is free software; you can redistribute it and/or modify
   it under the terms of the GNU General Public License as published by
   the Free Software Foundation; either version 2, or (at your option)
   any later version.

   drbd is distributed in the hope that it will be useful,
   but WITHOUT ANY WARRANTY; without even the implied warranty of
   MERCHANTABILITY or FITNESS FOR A PARTICULAR PURPOSE.  See the
   GNU General Public License for more details.

   You should have received a copy of the GNU General Public License
   along with drbd; see the file COPYING.  If not, write to
   the Free Software Foundation, 675 Mass Ave, Cambridge, MA 02139, USA.

 */

#include <linux/autoconf.h>
#include <linux/module.h>

#include <linux/slab.h>
#include <linux/drbd.h>
#include "drbd_int.h"
#include "drbd_req.h"


/* We only support diskstats for 2.6.16 and up.
 * see also commit commit a362357b6cd62643d4dda3b152639303d78473da
 * Author: Jens Axboe <axboe@suse.de>
 * Date:   Tue Nov 1 09:26:16 2005 +0100
 *     [BLOCK] Unify the separate read/write io stat fields into arrays */
#if LINUX_VERSION_CODE < KERNEL_VERSION(2,6,16)
#define _drbd_start_io_acct(...) do {} while (0)
#define _drbd_end_io_acct(...)   do {} while (0)
#else

STATIC bool drbd_may_do_local_read(struct drbd_device *device, sector_t sector, int size);

/* Update disk stats at start of I/O request */
static void _drbd_start_io_acct(struct drbd_device *device, struct drbd_request *req, struct bio *bio)
{
	const int rw = bio_data_dir(bio);
#ifndef __disk_stat_inc
	int cpu;
#endif

#ifdef __disk_stat_inc
	__disk_stat_inc(device->vdisk, ios[rw]);
	__disk_stat_add(device->vdisk, sectors[rw], bio_sectors(bio));
	disk_round_stats(device->vdisk);
	device->vdisk->in_flight++;
#else
	cpu = part_stat_lock();
<<<<<<< HEAD
	part_stat_inc(cpu, &device->vdisk->part0, ios[rw]);
	part_stat_add(cpu, &device->vdisk->part0, sectors[rw], bio_sectors(bio));
=======
	part_round_stats(cpu, &mdev->vdisk->part0);
	part_stat_inc(cpu, &mdev->vdisk->part0, ios[rw]);
	part_stat_add(cpu, &mdev->vdisk->part0, sectors[rw], bio_sectors(bio));
>>>>>>> cfeb8bfe
	(void) cpu; /* The macro invocations above want the cpu argument, I do not like
		       the compiler warning about cpu only assigned but never used... */
	part_inc_in_flight(&device->vdisk->part0, rw);
	part_stat_unlock();
#endif
}

/* Update disk stats when completing request upwards */
static void _drbd_end_io_acct(struct drbd_device *device, struct drbd_request *req)
{
	int rw = bio_data_dir(req->master_bio);
	unsigned long duration = jiffies - req->start_time;
#ifndef __disk_stat_inc
	int cpu;
#endif

#ifdef __disk_stat_add
	__disk_stat_add(device->vdisk, ticks[rw], duration);
	disk_round_stats(device->vdisk);
	device->vdisk->in_flight--;
#else
	cpu = part_stat_lock();
	part_stat_add(cpu, &device->vdisk->part0, ticks[rw], duration);
	part_round_stats(cpu, &device->vdisk->part0);
	part_dec_in_flight(&device->vdisk->part0, rw);
	part_stat_unlock();
#endif
}

#endif

static struct drbd_request *drbd_req_new(struct drbd_device *device,
					       struct bio *bio_src)
{
	struct drbd_request *req;

	req = mempool_alloc(drbd_request_mempool, GFP_NOIO);
	if (!req)
		return NULL;

	drbd_req_make_private_bio(req, bio_src);
	req->rq_state    = bio_data_dir(bio_src) == WRITE ? RQ_WRITE : 0;
	req->device      = device;
	req->master_bio  = bio_src;
	req->epoch       = 0;

	drbd_clear_interval(&req->i);
	req->i.sector     = bio_src->bi_sector;
	req->i.size      = bio_src->bi_size;
	req->i.local = true;
	req->i.waiting = false;

	INIT_LIST_HEAD(&req->tl_requests);
	INIT_LIST_HEAD(&req->w.list);

	return req;
}

static void drbd_req_free(struct drbd_request *req)
{
	mempool_free(req, drbd_request_mempool);
}

/* rw is bio_data_dir(), only READ or WRITE */
static void _req_is_done(struct drbd_device *device, struct drbd_request *req, const int rw)
{
	const unsigned long s = req->rq_state;

	/* remove it from the transfer log.
	 * well, only if it had been there in the first
	 * place... if it had not (local only or conflicting
	 * and never sent), it should still be "empty" as
	 * initialized in drbd_req_new(), so we can list_del() it
	 * here unconditionally */
	list_del(&req->tl_requests);

	/* if it was a write, we may have to set the corresponding
	 * bit(s) out-of-sync first. If it had a local part, we need to
	 * release the reference to the activity log. */
	if (rw == WRITE) {
		/* Set out-of-sync unless both OK flags are set
		 * (local only or remote failed).
		 * Other places where we set out-of-sync:
		 * READ with local io-error */
		if (!(s & RQ_NET_OK) || !(s & RQ_LOCAL_OK))
			drbd_set_all_out_of_sync(device, req->i.sector, req->i.size);

		if ((s & RQ_NET_OK) && (s & RQ_LOCAL_OK) && (s & RQ_NET_SIS))
			drbd_set_all_in_sync(device, req->i.sector, req->i.size);

		/* one might be tempted to move the drbd_al_complete_io
		 * to the local io completion callback drbd_request_endio.
		 * but, if this was a mirror write, we may only
		 * drbd_al_complete_io after this is RQ_NET_DONE,
		 * otherwise the extent could be dropped from the al
		 * before it has actually been written on the peer.
		 * if we crash before our peer knows about the request,
		 * but after the extent has been dropped from the al,
		 * we would forget to resync the corresponding extent.
		 */
		if (s & RQ_LOCAL_MASK) {
			if (get_ldev_if_state(device, D_FAILED)) {
				if (s & RQ_IN_ACT_LOG)
					drbd_al_complete_io(device, &req->i);
				put_ldev(device);
			} else if (drbd_ratelimit()) {
				drbd_warn(device, "Should have called drbd_al_complete_io(, %llu, %u), "
				     "but my Disk seems to have failed :(\n",
				     (unsigned long long) req->i.sector, req->i.size);
			}
		}
	}

	drbd_req_free(req);
}

static void queue_barrier(struct drbd_device *device)
{
	struct drbd_tl_epoch *b;
	struct drbd_connection *connection = first_peer_device(device)->connection;

	/* We are within the req_lock. Once we queued the barrier for sending,
	 * we set the CREATE_BARRIER bit. It is cleared as soon as a new
	 * barrier/epoch object is added. This is the only place this bit is
	 * set. It indicates that the barrier for this epoch is already queued,
	 * and no new epoch has been created yet. */
	if (test_bit(CREATE_BARRIER, &connection->flags))
		return;

	b = connection->newest_tle;
	b->w.cb = w_send_barrier;
	b->device = device;
	/* inc_ap_pending done here, so we won't
	 * get imbalanced on connection loss.
	 * dec_ap_pending will be done in got_BarrierAck
	 * or (on connection loss) in tl_clear.  */
	inc_ap_pending(first_peer_device(device));
	drbd_queue_work(&connection->data.work, &b->w);
	set_bit(CREATE_BARRIER, &connection->flags);
}

static void _about_to_complete_local_write(struct drbd_device *device,
	struct drbd_request *req)
{
	const unsigned long s = req->rq_state;

	/* Before we can signal completion to the upper layers,
	 * we may need to close the current epoch.
	 * We can skip this, if this request has not even been sent, because we
	 * did not have a fully established connection yet/anymore, during
	 * bitmap exchange, or while we are L_AHEAD due to congestion policy.
	 */
	if (first_peer_device(device)->repl_state[NOW] >= L_CONNECTED &&
	    (s & RQ_NET_SENT) != 0 &&
	    req->epoch == first_peer_device(device)->connection->newest_tle->br_number)
		queue_barrier(device);
}

void complete_master_bio(struct drbd_device *device,
		struct bio_and_error *m)
{
	bio_endio(m->bio, m->error);
	dec_ap_bio(device);
}


static void drbd_remove_request_interval(struct rb_root *root,
					 struct drbd_request *req)
{
	struct drbd_device *device = req->device;
	struct drbd_interval *i = &req->i;

	drbd_remove_interval(root, i);

	/* Wake up any processes waiting for this request to complete.  */
	if (i->waiting)
		wake_up(&device->misc_wait);
}

/* Helper for __req_mod().
 * Set m->bio to the master bio, if it is fit to be completed,
 * or leave it alone (it is initialized to NULL in __req_mod),
 * if it has already been completed, or cannot be completed yet.
 * If m->bio is set, the error status to be returned is placed in m->error.
 */
void _req_may_be_done(struct drbd_request *req, struct bio_and_error *m)
{
	const unsigned long s = req->rq_state;
	struct drbd_device *device = req->device;
	int rw = req->rq_state & RQ_WRITE ? WRITE : READ;

	/* we must not complete the master bio, while it is
	 *	still being processed by _drbd_send_zc_bio (drbd_send_dblock)
	 *	not yet acknowledged by the peer
	 *	not yet completed by the local io subsystem
	 * these flags may get cleared in any order by
	 *	the worker,
	 *	the sender,
	 *	the receiver,
	 *	the bio_endio completion callbacks.
	 */
	if (s & RQ_LOCAL_PENDING && !(s & RQ_LOCAL_ABORTED))
		return;
	if (req->i.waiting) {
		/* Retry all conflicting peer requests.  */
		wake_up(&device->misc_wait);
	}
	if (s & RQ_NET_QUEUED)
		return;
	if (s & RQ_NET_PENDING)
		return;

	if (req->master_bio) {
		/* this is DATA_RECEIVED (remote read)
		 * or protocol C P_WRITE_ACK
		 * or protocol B P_RECV_ACK
		 * or protocol A "HANDED_OVER_TO_NETWORK" (SendAck)
		 * or canceled or failed,
		 * or killed from the transfer log due to connection loss.
		 */

		/*
		 * figure out whether to report success or failure.
		 *
		 * report success when at least one of the operations succeeded.
		 * or, to put the other way,
		 * only report failure, when both operations failed.
		 *
		 * what to do about the failures is handled elsewhere.
		 * what we need to do here is just: complete the master_bio.
		 *
		 * local completion error, if any, has been stored as ERR_PTR
		 * in private_bio within drbd_request_endio.
		 */
		int ok = (s & RQ_LOCAL_OK) || (s & RQ_NET_OK);
		int error = PTR_ERR(req->private_bio);

		/* remove the request from the conflict detection
		 * respective block_id verification hash */
		if (!drbd_interval_empty(&req->i)) {
			struct rb_root *root;

			if (rw == WRITE)
				root = &device->write_requests;
			else
				root = &device->read_requests;
			drbd_remove_request_interval(root, req);
		} else if (!(s & RQ_POSTPONED))
			D_ASSERT(device, (s & (RQ_NET_MASK & ~RQ_NET_DONE)) == 0);

		/* for writes we need to do some extra housekeeping */
		if (rw == WRITE)
			_about_to_complete_local_write(device, req);

		/* Update disk stats */
		_drbd_end_io_acct(device, req);

		if (!(s & RQ_POSTPONED)) {
			m->error = ok ? 0 : (error ?: -EIO);
			m->bio = req->master_bio;
		}
		req->master_bio = NULL;
	}

	if (s & RQ_LOCAL_PENDING)
		return;

	if ((s & RQ_NET_MASK) == 0 || (s & RQ_NET_DONE)) {
		/* this is disconnected (local only) operation,
		 * or protocol A, B, or C P_BARRIER_ACK,
		 * or killed from the transfer log due to connection loss. */
		_req_is_done(device, req, rw);
	}
	/* else: network part and not DONE yet. that is
	 * protocol A, B, or C, barrier ack still pending... */
}

static void _req_may_be_done_not_susp(struct drbd_request *req, struct bio_and_error *m)
{
	struct drbd_device *device = req->device;

	if (!drbd_suspended(device))
		_req_may_be_done(req, m);
}

/* obviously this could be coded as many single functions
 * instead of one huge switch,
 * or by putting the code directly in the respective locations
 * (as it has been before).
 *
 * but having it this way
 *  enforces that it is all in this one place, where it is easier to audit,
 *  it makes it obvious that whatever "event" "happens" to a request should
 *  happen "atomically" within the req_lock,
 *  and it enforces that we have to think in a very structured manner
 *  about the "events" that may happen to a request during its life time ...
 */
int __req_mod(struct drbd_request *req, enum drbd_req_event what,
		struct bio_and_error *m)
{
	struct drbd_device *device = req->device;
	struct net_conf *nc;
	int p, rv = 0;

	if (m)
		m->bio = NULL;

	switch (what) {
	default:
		drbd_err(device, "LOGIC BUG in %s:%u\n", __FILE__ , __LINE__);
		break;

	/* does not happen...
	 * initialization done in drbd_req_new
	case CREATED:
		break;
		*/

	case TO_BE_SENT: /* via network */
		/* reached via __drbd_make_request
		 * and from w_read_retry_remote */
		D_ASSERT(device, !(req->rq_state & RQ_NET_MASK));
		req->rq_state |= RQ_NET_PENDING;
		rcu_read_lock();
		nc = rcu_dereference(first_peer_device(device)->connection->net_conf);
		p = nc->wire_protocol;
		rcu_read_unlock();
		req->rq_state |=
			p == DRBD_PROT_C ? RQ_EXP_WRITE_ACK :
			p == DRBD_PROT_B ? RQ_EXP_RECEIVE_ACK : 0;
		inc_ap_pending(first_peer_device(device));
		break;

	case TO_BE_SUBMITTED: /* locally */
		/* reached via __drbd_make_request */
		D_ASSERT(device, !(req->rq_state & RQ_LOCAL_MASK));
		req->rq_state |= RQ_LOCAL_PENDING;
		break;

	case COMPLETED_OK:
		if (req->rq_state & RQ_WRITE)
			device->writ_cnt += req->i.size >> 9;
		else
			device->read_cnt += req->i.size >> 9;

		req->rq_state |= (RQ_LOCAL_COMPLETED|RQ_LOCAL_OK);
		req->rq_state &= ~RQ_LOCAL_PENDING;

		_req_may_be_done_not_susp(req, m);
		put_ldev(device);
		break;

	case ABORT_DISK_IO:
		req->rq_state |= RQ_LOCAL_ABORTED;
		if (req->rq_state & RQ_WRITE)
			_req_may_be_done_not_susp(req, m);
		else
			goto goto_queue_for_net_read;
		break;

	case WRITE_COMPLETED_WITH_ERROR:
		req->rq_state |= RQ_LOCAL_COMPLETED;
		req->rq_state &= ~RQ_LOCAL_PENDING;

		__drbd_chk_io_error(device, false);
		_req_may_be_done_not_susp(req, m);
		put_ldev(device);
		break;

	case READ_AHEAD_COMPLETED_WITH_ERROR:
		/* it is legal to fail READA */
		req->rq_state |= RQ_LOCAL_COMPLETED;
		req->rq_state &= ~RQ_LOCAL_PENDING;
		_req_may_be_done_not_susp(req, m);
		put_ldev(device);
		break;

	case READ_COMPLETED_WITH_ERROR:
		/* FIXME: Which peers do we want to become out of sync here? */
		drbd_set_out_of_sync(first_peer_device(device), req->i.sector, req->i.size);

		req->rq_state |= RQ_LOCAL_COMPLETED;
		req->rq_state &= ~RQ_LOCAL_PENDING;

		D_ASSERT(device, !(req->rq_state & RQ_NET_MASK));

		__drbd_chk_io_error(device, false);
		put_ldev(device);

	goto_queue_for_net_read:

		/* no point in retrying if there is no good remote data,
		 * or we have no connection. */
		if (first_peer_device(device)->disk_state[NOW] != D_UP_TO_DATE) {
			_req_may_be_done_not_susp(req, m);
			break;
		}

		/* _req_mod(req,TO_BE_SENT); oops, recursion... */
		req->rq_state |= RQ_NET_PENDING;
		inc_ap_pending(first_peer_device(device));
		/* fall through: _req_mod(req,QUEUE_FOR_NET_READ); */

	case QUEUE_FOR_NET_READ:
		/* READ or READA, and
		 * no local disk,
		 * or target area marked as invalid,
		 * or just got an io-error. */
		/* from __drbd_make_request
		 * or from bio_endio during read io-error recovery */

		/* so we can verify the handle in the answer packet
		 * corresponding hlist_del is in _req_may_be_done() */
		D_ASSERT(device, drbd_interval_empty(&req->i));
		drbd_insert_interval(&device->read_requests, &req->i);

		set_bit(UNPLUG_REMOTE, &device->flags);

		D_ASSERT(device, req->rq_state & RQ_NET_PENDING);
		req->rq_state |= RQ_NET_QUEUED;
		req->w.cb = (req->rq_state & RQ_LOCAL_MASK)
			? w_read_retry_remote
			: w_send_read_req;
		drbd_queue_work(&first_peer_device(device)->connection->data.work,
				&req->w);
		break;

	case QUEUE_FOR_NET_WRITE:
		/* assert something? */
		/* from __drbd_make_request only */

		/* corresponding hlist_del is in _req_may_be_done() */
		D_ASSERT(device, drbd_interval_empty(&req->i));
		drbd_insert_interval(&device->write_requests, &req->i);

		/* NOTE
		 * In case the req ended up on the transfer log before being
		 * queued on the worker, it could lead to this request being
		 * missed during cleanup after connection loss.
		 * So we have to do both operations here,
		 * within the same lock that protects the transfer log.
		 *
		 * _req_add_to_epoch(req); this has to be after the
		 * _maybe_start_new_epoch(req); which happened in
		 * __drbd_make_request, because we now may set the bit
		 * again ourselves to close the current epoch.
		 *
		 * Add req to the (now) current epoch (barrier). */

		/* otherwise we may lose an unplug, which may cause some remote
		 * io-scheduler timeout to expire, increasing maximum latency,
		 * hurting performance. */
		set_bit(UNPLUG_REMOTE, &device->flags);

		/* see __drbd_make_request,
		 * just after it grabs the req_lock */
		/* FIXME: CREATE_BARRIER flag will become a resource flag soon.
		 * re-enable this assert then.
		D_ASSERT(device, test_bit(CREATE_BARRIER, &device->flags) == 0);
		 */

		req->epoch = first_peer_device(device)->connection->newest_tle->br_number;

		/* increment size of current epoch */
		first_peer_device(device)->connection->newest_tle->n_writes++;

		/* queue work item to send data */
		D_ASSERT(device, req->rq_state & RQ_NET_PENDING);
		req->rq_state |= RQ_NET_QUEUED;
		req->w.cb =  w_send_dblock;
		drbd_queue_work(&first_peer_device(device)->connection->data.work,
				&req->w);

		/* close the epoch, in case it outgrew the limit */
		rcu_read_lock();
		nc = rcu_dereference(first_peer_device(device)->connection->net_conf);
		p = nc->max_epoch_size;
		rcu_read_unlock();
		if (first_peer_device(device)->connection->newest_tle->n_writes >= p)
			queue_barrier(device);

		break;

	case QUEUE_FOR_SEND_OOS:
		req->rq_state |= RQ_NET_QUEUED;
		req->w.cb =  w_send_out_of_sync;
		drbd_queue_work(&first_peer_device(device)->connection->data.work,
				&req->w);
		break;

	case OOS_HANDED_TO_NETWORK:
		/* actually the same */
	case SEND_CANCELED:
		/* treat it the same */
	case SEND_FAILED:
		/* real cleanup will be done from tl_clear.  just update flags
		 * so it is no longer marked as on the sender queue */
		req->rq_state &= ~RQ_NET_QUEUED;
		/* if we did it right, tl_clear should be scheduled only after
		 * this, so this should not be necessary! */
		_req_may_be_done_not_susp(req, m);
		break;

	case HANDED_OVER_TO_NETWORK:
		/* assert something? */
		if (bio_data_dir(req->master_bio) == WRITE)
			atomic_add(req->i.size >> 9, &device->ap_in_flight);

		if (bio_data_dir(req->master_bio) == WRITE &&
		    !(req->rq_state & (RQ_EXP_RECEIVE_ACK | RQ_EXP_WRITE_ACK))) {
			/* this is what is dangerous about protocol A:
			 * pretend it was successfully written on the peer. */
			if (req->rq_state & RQ_NET_PENDING) {
				dec_ap_pending(first_peer_device(device));
				req->rq_state &= ~RQ_NET_PENDING;
				req->rq_state |= RQ_NET_OK;
			} /* else: neg-ack was faster... */
			/* it is still not yet RQ_NET_DONE until the
			 * corresponding epoch barrier got acked as well,
			 * so we know what to dirty on connection loss */
		}
		req->rq_state &= ~RQ_NET_QUEUED;
		req->rq_state |= RQ_NET_SENT;
		/* because _drbd_send_zc_bio could sleep, and may want to
		 * dereference the bio even after the "WRITE_ACKED_BY_PEER" and
		 * "COMPLETED_OK" events came in, once we return from
		 * _drbd_send_zc_bio (drbd_send_dblock), we have to check
		 * whether it is done already, and end it.  */
		_req_may_be_done_not_susp(req, m);
		break;

	case READ_RETRY_REMOTE_CANCELED:
		req->rq_state &= ~RQ_NET_QUEUED;
		/* fall through, in case we raced with drbd_disconnect */
	case CONNECTION_LOST_WHILE_PENDING:
		/* transfer log cleanup after connection loss */
		/* assert something? */
		if (req->rq_state & RQ_NET_PENDING)
			dec_ap_pending(first_peer_device(device));

		p = !(req->rq_state & RQ_WRITE) && req->rq_state & RQ_NET_PENDING;

		req->rq_state &= ~(RQ_NET_OK|RQ_NET_PENDING);
		req->rq_state |= RQ_NET_DONE;
		if (req->rq_state & RQ_NET_SENT && req->rq_state & RQ_WRITE)
			atomic_sub(req->i.size >> 9, &device->ap_in_flight);

		/* if it is still queued, we may not complete it here.
		 * it will be canceled soon. */
		if (!(req->rq_state & RQ_NET_QUEUED)) {
			if (p)
				goto goto_read_retry_local;
			_req_may_be_done(req, m); /* Allowed while state.susp */
		}
		break;

	case WRITE_ACKED_BY_PEER_AND_SIS:
		req->rq_state |= RQ_NET_SIS;
	case DISCARD_WRITE:
		/* for discarded conflicting writes of multiple primaries,
		 * there is no need to keep anything in the tl, potential
		 * node crashes are covered by the activity log. */
		req->rq_state |= RQ_NET_DONE;
		/* fall through */
	case WRITE_ACKED_BY_PEER:
		D_ASSERT(device, req->rq_state & RQ_EXP_WRITE_ACK);
		/* protocol C; successfully written on peer.
		 * Nothing to do here.
		 * We want to keep the tl in place for all protocols, to cater
		 * for volatile write-back caches on lower level devices.
		 *
		 * A barrier request is expected to have forced all prior
		 * requests onto stable storage, so completion of a barrier
		 * request could set NET_DONE right here, and not wait for the
		 * P_BARRIER_ACK, but that is an unnecessary optimization. */

		goto ack_common;
		/* this makes it effectively the same as for: */
	case RECV_ACKED_BY_PEER:
		D_ASSERT(device, req->rq_state & RQ_EXP_RECEIVE_ACK);
		/* protocol B; pretends to be successfully written on peer.
		 * see also notes above in HANDED_OVER_TO_NETWORK about
		 * protocol != C */
	ack_common:
		req->rq_state |= RQ_NET_OK;
		D_ASSERT(device, req->rq_state & RQ_NET_PENDING);
		dec_ap_pending(first_peer_device(device));
		atomic_sub(req->i.size >> 9, &device->ap_in_flight);
		req->rq_state &= ~RQ_NET_PENDING;
		_req_may_be_done_not_susp(req, m);
		break;

	case POSTPONE_WRITE:
		D_ASSERT(device, req->rq_state & RQ_EXP_WRITE_ACK);
		/* If this node has already detected the write conflict, the
		 * worker will be waiting on misc_wait.  Wake it up once this
		 * request has completed locally.
		 */
		D_ASSERT(device, req->rq_state & RQ_NET_PENDING);
		req->rq_state |= RQ_POSTPONED;
		_req_may_be_done_not_susp(req, m);
		break;

	case NEG_ACKED:
		/* assert something? */
		if (req->rq_state & RQ_NET_PENDING) {
			dec_ap_pending(first_peer_device(device));
			if (req->rq_state & RQ_WRITE)
				atomic_sub(req->i.size >> 9, &device->ap_in_flight);
		}
		req->rq_state &= ~(RQ_NET_OK|RQ_NET_PENDING);

		req->rq_state |= RQ_NET_DONE;

		if (!(req->rq_state & RQ_WRITE))
			goto goto_read_retry_local;

		_req_may_be_done_not_susp(req, m);
		/* else: done by HANDED_OVER_TO_NETWORK */
		break;

	goto_read_retry_local:
		if (!drbd_may_do_local_read(device, req->i.sector, req->i.size)) {
			_req_may_be_done_not_susp(req, m);
			break;
		}
		D_ASSERT(device, !(req->rq_state & RQ_LOCAL_PENDING));
		req->rq_state |= RQ_LOCAL_PENDING;

		get_ldev(device);
		req->w.cb = w_restart_disk_io;
		drbd_queue_work(&first_peer_device(device)->connection->data.work, &req->w);
		break;

	case FAIL_FROZEN_DISK_IO:
		if (!(req->rq_state & RQ_LOCAL_COMPLETED))
			break;

		_req_may_be_done(req, m); /* Allowed while state.susp */
		break;

	case RESTART_FROZEN_DISK_IO:
		if (!(req->rq_state & RQ_LOCAL_COMPLETED))
			break;

		req->rq_state &= ~RQ_LOCAL_COMPLETED;

		rv = MR_READ;
		if (bio_data_dir(req->master_bio) == WRITE)
			rv = MR_WRITE;

		get_ldev(device);
		req->w.cb = w_restart_disk_io;
		drbd_queue_work(&device->resource->work, &req->w);
		break;

	case RESEND:
		/* If RQ_NET_OK is already set, we got a P_WRITE_ACK or P_RECV_ACK
		   before the connection loss (B&C only); only P_BARRIER_ACK was missing.
		   Trowing them out of the TL here by pretending we got a BARRIER_ACK
		   We ensure that the peer was not rebooted */
		if (!(req->rq_state & RQ_NET_OK)) {
			if (req->w.cb) {
				drbd_queue_work(&first_peer_device(device)->connection->data.work,
						&req->w);
				rv = req->rq_state & RQ_WRITE ? MR_WRITE : MR_READ;
			}
			break;
		}
		/* else, fall through to BARRIER_ACKED */

	case BARRIER_ACKED:
		if (!(req->rq_state & RQ_WRITE))
			break;

		if (req->rq_state & RQ_NET_PENDING) {
			/* barrier came in before all requests were acked.
			 * this is bad, because if the connection is lost now,
			 * we won't be able to clean them up... */
			drbd_err(device, "FIXME (BARRIER_ACKED but pending)\n");
			list_move(&req->tl_requests, &first_peer_device(device)->connection->out_of_sequence_requests);
		}
		if ((req->rq_state & RQ_NET_MASK) != 0) {
			req->rq_state |= RQ_NET_DONE;
			if (!(req->rq_state & (RQ_EXP_RECEIVE_ACK | RQ_EXP_WRITE_ACK)))
				atomic_sub(req->i.size>>9, &device->ap_in_flight);
		}
		_req_may_be_done(req, m); /* Allowed while state.susp */
		break;

	case DATA_RECEIVED:
		D_ASSERT(device, req->rq_state & RQ_NET_PENDING);
		dec_ap_pending(first_peer_device(device));
		req->rq_state &= ~RQ_NET_PENDING;
		req->rq_state |= (RQ_NET_OK|RQ_NET_DONE);
		_req_may_be_done_not_susp(req, m);
		break;
	};

	return rv;
}

/* we may do a local read if:
 * - we are consistent (of course),
 * - or we are generally inconsistent,
 *   BUT we are still/already IN SYNC for this area.
 *   since size may be bigger than BM_BLOCK_SIZE,
 *   we may need to check several bits.
 */
STATIC bool drbd_may_do_local_read(struct drbd_device *device, sector_t sector, int size)
{
	struct drbd_peer_device *peer_device;

	unsigned long sbnr, ebnr;
	sector_t esector, nr_sectors;

	if (device->disk_state[NOW] == D_UP_TO_DATE)
		return true;
	if (device->disk_state[NOW] != D_INCONSISTENT)
		return false;
	esector = sector + (size >> 9) - 1;
	nr_sectors = drbd_get_capacity(device->this_bdev);
	D_ASSERT(device, sector  < nr_sectors);
	D_ASSERT(device, esector < nr_sectors);

	sbnr = BM_SECT_TO_BIT(sector);
	ebnr = BM_SECT_TO_BIT(esector);

	/* FIXME: Which policy do we want here? */
	rcu_read_lock();
	for_each_peer_device(peer_device, device) {
		if (drbd_bm_count_bits(peer_device->device, peer_device->bitmap_index, sbnr, ebnr)) {
			rcu_read_unlock();
			return false;
		}
	}
	rcu_read_unlock();
	return true;
}

static bool remote_due_to_read_balancing(struct drbd_device *device, sector_t sector)
{
	enum drbd_read_balancing rbm;
	struct backing_dev_info *bdi;
	struct drbd_peer_device *peer_device = first_peer_device(device);
	int stripe_shift;

	if (peer_device->disk_state[NOW] < D_UP_TO_DATE)
		return false;

	rcu_read_lock();
	rbm = rcu_dereference(device->ldev->disk_conf)->read_balancing;
	rcu_read_unlock();

	switch (rbm) {
	case RB_CONGESTED_REMOTE:
		bdi = &device->ldev->backing_bdev->bd_disk->queue->backing_dev_info;
		return bdi_read_congested(bdi);
	case RB_LEAST_PENDING:
		return atomic_read(&device->local_cnt) >
			atomic_read(&peer_device->ap_pending_cnt) + atomic_read(&peer_device->rs_pending_cnt);
	case RB_32K_STRIPING:  /* stripe_shift = 15 */
	case RB_64K_STRIPING:
	case RB_128K_STRIPING:
	case RB_256K_STRIPING:
	case RB_512K_STRIPING:
	case RB_1M_STRIPING:   /* stripe_shift = 20 */
		stripe_shift = (rbm - RB_32K_STRIPING + 15);
		return (sector >> (stripe_shift - 9)) & 1;
	case RB_ROUND_ROBIN:
		return test_and_change_bit(READ_BALANCE_RR, &device->flags);
	case RB_PREFER_REMOTE:
		return true;
	case RB_PREFER_LOCAL:
	default:
		return false;
	}
}

/*
 * complete_conflicting_writes  -  wait for any conflicting write requests
 *
 * The write_requests tree contains all active write requests which we
 * currently know about.  Wait for any requests to complete which conflict with
 * the new one.
 */
static int complete_conflicting_writes(struct drbd_device *device,
				       sector_t sector, int size)
{
	for(;;) {
		struct drbd_interval *i;
		int err;

		i = drbd_find_overlap(&device->write_requests, sector, size);
		if (!i)
			return 0;
		err = drbd_wait_misc(device, i);
		if (err)
			return err;
	}
}

static bool drbd_should_do_remote(struct drbd_peer_device *peer_device)
{
	enum drbd_disk_state peer_disk_state = peer_device->disk_state[NOW];

	return peer_disk_state == D_UP_TO_DATE ||
		(peer_disk_state == D_INCONSISTENT &&
		 peer_device->repl_state[NOW] >= L_WF_BITMAP_T &&
		 peer_device->repl_state[NOW] < L_AHEAD);
	/* Before proto 96 that was >= CONNECTED instead of >= L_WF_BITMAP_T.
	   That is equivalent since before 96 IO was frozen in the L_WF_BITMAP*
	   states. */
}

static bool drbd_should_send_out_of_sync(struct drbd_peer_device *peer_device)
{
	return peer_device->repl_state[NOW] == L_AHEAD || peer_device->repl_state[NOW] == L_WF_BITMAP_S;
	/* pdsk = D_INCONSISTENT as a consequence. Protocol 96 check not necessary
	   since we enter state L_AHEAD only if proto >= 96 */
}

int __drbd_make_request(struct drbd_device *device, struct bio *bio, unsigned long start_time)
{
	const int rw = bio_rw(bio);
	const int size = bio->bi_size;
	const sector_t sector = bio->bi_sector;
	struct drbd_tl_epoch *b = NULL;
	struct drbd_request *req;
	struct net_conf *nc;
	int local, remote, send_oos = 0;
	int err;
	int ret = 0;
	int congested = 0;
	enum drbd_on_congestion on_congestion;

	/* allocate outside of all locks; */
	req = drbd_req_new(device, bio);
	if (!req) {
		dec_ap_bio(device);
		/* only pass the error to the upper layers.
		 * if user cannot handle io errors, that's not our business. */
		drbd_err(device, "could not kmalloc() req\n");
		bio_endio(bio, -ENOMEM);
		return 0;
	}
	req->start_time = start_time;

	local = get_ldev(device);
	if (!local) {
		bio_put(req->private_bio); /* or we get a bio leak */
		req->private_bio = NULL;
	}
	if (rw == WRITE) {
		remote = 1;
	} else {
		/* READ || READA */
		if (local) {
			if (!drbd_may_do_local_read(device, sector, size) ||
			    remote_due_to_read_balancing(device, sector)) {
				/* we could kick the syncer to
				 * sync this extent asap, wait for
				 * it, then continue locally.
				 * Or just issue the request remotely.
				 */
				local = 0;
				bio_put(req->private_bio);
				req->private_bio = NULL;
				put_ldev(device);
			}
		}
		if (!local) {
			struct drbd_peer_device *peer_device;

			rcu_read_lock();
			for_each_peer_device(peer_device, device) {
				if (peer_device->disk_state[NOW] >= D_UP_TO_DATE) {
					/* FIXME: Send read request to this peer. */
					remote = 1;
					break;
				}
			}
			rcu_read_unlock();
		}
	}

	/* If we have a disk, but a READA request is mapped to remote,
	 * we are R_PRIMARY, D_INCONSISTENT, SyncTarget.
	 * Just fail that READA request right here.
	 *
	 * THINK: maybe fail all READA when not local?
	 *        or make this configurable...
	 *        if network is slow, READA won't do any good.
	 */
	if (rw == READA && device->disk_state[NOW] >= D_INCONSISTENT && !local) {
		err = -EWOULDBLOCK;
		goto fail_and_free_req;
	}

	/* For WRITES going to the local disk, grab a reference on the target
	 * extent.  This waits for any resync activity in the corresponding
	 * resync extent to finish, and, if necessary, pulls in the target
	 * extent into the activity log, which involves further disk io because
	 * of transactional on-disk meta data updates. */
	if (rw == WRITE && local && !test_bit(AL_SUSPENDED, &device->flags)) {
		req->rq_state |= RQ_IN_ACT_LOG;
		drbd_al_begin_io(device, &req->i, true);
	}

	remote = remote && drbd_should_do_remote(first_peer_device(device));
	send_oos = rw == WRITE && drbd_should_send_out_of_sync(first_peer_device(device));
	D_ASSERT(device, !(remote && send_oos));

	if (!(local || remote) && !drbd_suspended(device)) {
		if (drbd_ratelimit())
			drbd_err(device, "IO ERROR: neither local nor remote disk\n");
		err = -EIO;
		goto fail_free_complete;
	}

	/* For WRITE request, we have to make sure that we have an
	 * unused_spare_tle, in case we need to start a new epoch.
	 * I try to be smart and avoid to pre-allocate always "just in case",
	 * but there is a race between testing the bit and pointer outside the
	 * spinlock, and grabbing the spinlock.
	 * if we lost that race, we retry.  */
	if (rw == WRITE && (remote || send_oos) &&
	    first_peer_device(device)->connection->unused_spare_tle == NULL &&
	    test_bit(CREATE_BARRIER, &first_peer_device(device)->connection->flags)) {
allocate_barrier:
		b = kmalloc(sizeof(struct drbd_tl_epoch), GFP_NOIO);
		if (!b) {
			drbd_err(device, "Failed to alloc barrier.\n");
			err = -ENOMEM;
			goto fail_free_complete;
		}
	}

	/* GOOD, everything prepared, grab the spin_lock */
	spin_lock_irq(&device->resource->req_lock);

	if (rw == WRITE) {
		err = complete_conflicting_writes(device, sector, size);
		if (err) {
			if (err != -ERESTARTSYS) {
				begin_state_change_locked(device->resource, CS_HARD);
				__change_cstate(first_peer_device(device)->connection, C_TIMEOUT);
				end_state_change_locked(device->resource);
			}
			spin_unlock_irq(&device->resource->req_lock);
			err = -EIO;
			goto fail_free_complete;
		}
	}

	if (drbd_suspended(device)) {
		/* If we got suspended, use the retry mechanism in
		   drbd_make_request() to restart processing of this
		   bio. In the next call to drbd_make_request
		   we sleep in inc_ap_bio() */
		ret = 1;
		spin_unlock_irq(&device->resource->req_lock);
		goto fail_free_complete;
	}

	if (remote || send_oos) {
		remote = drbd_should_do_remote(first_peer_device(device));
		send_oos = rw == WRITE && drbd_should_send_out_of_sync(first_peer_device(device));
		D_ASSERT(device, !(remote && send_oos));

		if (!(remote || send_oos))
			drbd_warn(device, "lost connection while grabbing the req_lock!\n");
		if (!(local || remote)) {
			drbd_err(device, "IO ERROR: neither local nor remote disk\n");
			spin_unlock_irq(&device->resource->req_lock);
			err = -EIO;
			goto fail_free_complete;
		}
	}

	if (b && first_peer_device(device)->connection->unused_spare_tle == NULL) {
		first_peer_device(device)->connection->unused_spare_tle = b;
		b = NULL;
	}
	if (rw == WRITE && (remote || send_oos) &&
	    first_peer_device(device)->connection->unused_spare_tle == NULL &&
	    test_bit(CREATE_BARRIER, &first_peer_device(device)->connection->flags)) {
		/* someone closed the current epoch
		 * while we were grabbing the spinlock */
		spin_unlock_irq(&device->resource->req_lock);
		goto allocate_barrier;
	}


	/* Update disk stats */
	_drbd_start_io_acct(device, req, bio);

	/* _maybe_start_new_epoch(device);
	 * If we need to generate a write barrier packet, we have to add the
	 * new epoch (barrier) object, and queue the barrier packet for sending,
	 * and queue the req's data after it _within the same lock_, otherwise
	 * we have race conditions were the reorder domains could be mixed up.
	 *
	 * Even read requests may start a new epoch and queue the corresponding
	 * barrier packet.  To get the write ordering right, we only have to
	 * make sure that, if this is a write request and it triggered a
	 * barrier packet, this request is queued within the same spinlock. */
	if ((remote || send_oos) && first_peer_device(device)->connection->unused_spare_tle &&
	    test_and_clear_bit(CREATE_BARRIER, &first_peer_device(device)->connection->flags)) {
		_tl_add_barrier(first_peer_device(device)->connection,
				first_peer_device(device)->connection->unused_spare_tle);
		first_peer_device(device)->connection->unused_spare_tle = NULL;
	} else {
		D_ASSERT(device, !(remote && rw == WRITE &&
			   test_bit(CREATE_BARRIER, &first_peer_device(device)->connection->flags)));
	}

	/* NOTE
	 * Actually, 'local' may be wrong here already, since we may have failed
	 * to write to the meta data, and may become wrong anytime because of
	 * local io-error for some other request, which would lead to us
	 * "detaching" the local disk.
	 *
	 * 'remote' may become wrong any time because the network could fail.
	 *
	 * This is a harmless race condition, though, since it is handled
	 * correctly at the appropriate places; so it just defers the failure
	 * of the respective operation.
	 */

	/* mark them early for readability.
	 * this just sets some state flags. */
	if (remote)
		_req_mod(req, TO_BE_SENT);
	if (local)
		_req_mod(req, TO_BE_SUBMITTED);

	list_add_tail(&req->tl_requests, &first_peer_device(device)->connection->newest_tle->requests);

	/* NOTE remote first: to get the concurrent write detection right,
	 * we must register the request before start of local IO.  */
	if (remote) {
		/* either WRITE and L_CONNECTED,
		 * or READ, and no local disk,
		 * or READ, but not in sync.
		 */
		_req_mod(req, (rw == WRITE)
				? QUEUE_FOR_NET_WRITE
				: QUEUE_FOR_NET_READ);
	}
	if (send_oos && drbd_set_out_of_sync(first_peer_device(device), sector, size))
		_req_mod(req, QUEUE_FOR_SEND_OOS);

	rcu_read_lock();
	nc = rcu_dereference(first_peer_device(device)->connection->net_conf);
	on_congestion = nc ? nc->on_congestion : OC_BLOCK;
	if (remote &&
	    on_congestion != OC_BLOCK &&
	    first_peer_device(device)->connection->agreed_pro_version >= 96) {
		if (nc->cong_fill &&
		    atomic_read(&device->ap_in_flight) >= nc->cong_fill) {
			drbd_info(device, "Congestion-fill threshold reached\n");
			congested = 1;
		}

		if (device->act_log->used >= nc->cong_extents) {
			drbd_info(device, "Congestion-extents threshold reached\n");
			congested = 1;
		}

		if (congested)
			queue_barrier(device); /* last barrier, after mirrored writes */
	}
	rcu_read_unlock();

	spin_unlock_irq(&device->resource->req_lock);
	kfree(b); /* if someone else has beaten us to it... */

	if (congested) {
		if (on_congestion == OC_PULL_AHEAD)
			change_repl_state(first_peer_device(device), L_AHEAD, 0);
		else  /*on_congestion == OC_DISCONNECT */
			change_cstate(first_peer_device(device)->connection, C_DISCONNECTING, 0);
	}

	if (local) {
		req->private_bio->bi_bdev = device->ldev->backing_bdev;

		/* State may have changed since we grabbed our reference on the
		 * device->ldev member. Double check, and short-circuit to endio.
		 * In case the last activity log transaction failed to get on
		 * stable storage, and this is a WRITE, we may not even submit
		 * this bio. */
		if (get_ldev(device)) {
			if (drbd_insert_fault(device,   rw == WRITE ? DRBD_FAULT_DT_WR
						    : rw == READ  ? DRBD_FAULT_DT_RD
						    :               DRBD_FAULT_DT_RA))
				bio_endio(req->private_bio, -EIO);
			else
				generic_make_request(req->private_bio);
			put_ldev(device);
		} else
			bio_endio(req->private_bio, -EIO);
	}

	return 0;

fail_free_complete:
	if (req->rq_state & RQ_IN_ACT_LOG)
		drbd_al_complete_io(device, &req->i);
fail_and_free_req:
	if (local) {
		bio_put(req->private_bio);
		req->private_bio = NULL;
		put_ldev(device);
	}
	if (!ret)
		bio_endio(bio, err);

	drbd_req_free(req);
	dec_ap_bio(device);
	kfree(b);

	return ret;
}

MAKE_REQUEST_TYPE drbd_make_request(struct request_queue *q, struct bio *bio)
{
	struct drbd_device *device = (struct drbd_device *) q->queuedata;
	unsigned long start_time;

	/* We never supported BIO_RW_BARRIER.
	 * We don't need to, anymore, either: starting with kernel 2.6.36,
	 * we have REQ_FUA and REQ_FLUSH, which will be handled transparently
	 * by the block layer. */
	if (unlikely(bio->bi_rw & DRBD_REQ_HARDBARRIER)) {
		bio_endio(bio, -EOPNOTSUPP);
		MAKE_REQUEST_RETURN;
	}

	start_time = jiffies;

	/*
	 * what we "blindly" assume:
	 */
	D_ASSERT(device, bio->bi_size > 0);
	D_ASSERT(device, IS_ALIGNED(bio->bi_size, 512));

	do {
		inc_ap_bio(device);
	} while (__drbd_make_request(device, bio, start_time));

	MAKE_REQUEST_RETURN;
}

/* This is called by bio_add_page().
 *
 * q->max_hw_sectors and other global limits are already enforced there.
 *
 * We need to call down to our lower level device,
 * in case it has special restrictions.
 *
 * We also may need to enforce configured max-bio-bvecs limits.
 *
 * As long as the BIO is empty we have to allow at least one bvec,
 * regardless of size and offset, so no need to ask lower levels.
 */
int drbd_merge_bvec(struct request_queue *q,
#ifdef HAVE_bvec_merge_data
		struct bvec_merge_data *bvm,
#else
		struct bio *bvm,
#endif
		struct bio_vec *bvec)
{
	struct drbd_device *device = (struct drbd_device *) q->queuedata;
	unsigned int bio_size = bvm->bi_size;
	int limit = DRBD_MAX_BIO_SIZE;
	int backing_limit;

	if (bio_size && get_ldev(device)) {
		struct request_queue * const b =
			device->ldev->backing_bdev->bd_disk->queue;
		if (b->merge_bvec_fn) {
			backing_limit = b->merge_bvec_fn(b, bvm, bvec);
			limit = min(limit, backing_limit);
		}
		put_ldev(device);
	}
	return limit;
}

void request_timer_fn(unsigned long data)
{
	struct drbd_device *device = (struct drbd_device *) data;
	struct drbd_connection *connection = first_peer_device(device)->connection;
	struct drbd_request *req; /* oldest request */
	struct block_device *bdev;
	struct list_head *le;
	struct net_conf *nc;
	unsigned long ent = 0, dt = 0, et, nt; /* effective timeout = ko_count * timeout */

	rcu_read_lock();
	nc = rcu_dereference(connection->net_conf);
	ent = nc ? nc->timeout * HZ/10 * nc->ko_count : 0;

	if (get_ldev(device)) {
		dt = rcu_dereference(device->ldev->disk_conf)->disk_timeout * HZ / 10;
		bdev = device->ldev->backing_bdev;
		put_ldev(device);
	}
	rcu_read_unlock();

	et = min_not_zero(dt, ent);

	if (!et || (first_peer_device(device)->repl_state[NOW] < L_STANDALONE &&
		    device->disk_state[NOW] <= D_FAILED))
		return; /* Recurring timer stopped */

	spin_lock_irq(&device->resource->req_lock);
	le = &connection->oldest_tle->requests;
	if (list_empty(le)) {
		spin_unlock_irq(&device->resource->req_lock);
		mod_timer(&device->request_timer, jiffies + et);
		return;
	}

	le = le->prev;
	req = list_entry(le, struct drbd_request, tl_requests);
	if (ent && req->rq_state & RQ_NET_PENDING) {
		if (time_is_before_eq_jiffies(req->start_time + ent)) {
			drbd_warn(device, "Remote failed to finish a request within ko-count * timeout\n");
			begin_state_change_locked(device->resource, CS_VERBOSE | CS_HARD);
			__change_cstate(connection, C_TIMEOUT);
			end_state_change_locked(device->resource);
		}
	}
	if (dt && req->rq_state & RQ_LOCAL_PENDING && req->private_bio->bi_bdev == bdev) {
		if (time_is_before_eq_jiffies(req->start_time + dt)) {
			drbd_warn(device, "Local backing device failed to meet the disk-timeout\n");
			__drbd_chk_io_error(device, 1);
		}
	}
	nt = (time_is_before_eq_jiffies(req->start_time + et) ? jiffies : req->start_time) + et;
	spin_unlock_irq(&connection->resource->req_lock);
	mod_timer(&device->request_timer, nt);
}<|MERGE_RESOLUTION|>--- conflicted
+++ resolved
@@ -59,14 +59,9 @@
 	device->vdisk->in_flight++;
 #else
 	cpu = part_stat_lock();
-<<<<<<< HEAD
+	part_round_stats(cpu, &device->vdisk->part0);
 	part_stat_inc(cpu, &device->vdisk->part0, ios[rw]);
 	part_stat_add(cpu, &device->vdisk->part0, sectors[rw], bio_sectors(bio));
-=======
-	part_round_stats(cpu, &mdev->vdisk->part0);
-	part_stat_inc(cpu, &mdev->vdisk->part0, ios[rw]);
-	part_stat_add(cpu, &mdev->vdisk->part0, sectors[rw], bio_sectors(bio));
->>>>>>> cfeb8bfe
 	(void) cpu; /* The macro invocations above want the cpu argument, I do not like
 		       the compiler warning about cpu only assigned but never used... */
 	part_inc_in_flight(&device->vdisk->part0, rw);
