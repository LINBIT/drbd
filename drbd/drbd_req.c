/*
   drbd_req.c

   This file is part of DRBD by Philipp Reisner and Lars Ellenberg.

   Copyright (C) 2001-2008, LINBIT Information Technologies GmbH.
   Copyright (C) 1999-2008, Philipp Reisner <philipp.reisner@linbit.com>.
   Copyright (C) 2002-2008, Lars Ellenberg <lars.ellenberg@linbit.com>.

   drbd is free software; you can redistribute it and/or modify
   it under the terms of the GNU General Public License as published by
   the Free Software Foundation; either version 2, or (at your option)
   any later version.

   drbd is distributed in the hope that it will be useful,
   but WITHOUT ANY WARRANTY; without even the implied warranty of
   MERCHANTABILITY or FITNESS FOR A PARTICULAR PURPOSE.  See the
   GNU General Public License for more details.

   You should have received a copy of the GNU General Public License
   along with drbd; see the file COPYING.  If not, write to
   the Free Software Foundation, 675 Mass Ave, Cambridge, MA 02139, USA.

 */

#include <linux/autoconf.h>
#include <linux/module.h>

#include <linux/slab.h>
#include <linux/drbd.h>
#include "drbd_int.h"
#include "drbd_req.h"


/* We only support diskstats for 2.6.16 and up.
 * see also commit commit a362357b6cd62643d4dda3b152639303d78473da
 * Author: Jens Axboe <axboe@suse.de>
 * Date:   Tue Nov 1 09:26:16 2005 +0100
 *     [BLOCK] Unify the separate read/write io stat fields into arrays */
#if LINUX_VERSION_CODE < KERNEL_VERSION(2,6,16)
#define _drbd_start_io_acct(...) do {} while (0)
#define _drbd_end_io_acct(...)   do {} while (0)
#else

STATIC bool drbd_may_do_local_read(struct drbd_device *device, sector_t sector, int size);

/* Update disk stats at start of I/O request */
static void _drbd_start_io_acct(struct drbd_device *device, struct drbd_request *req, struct bio *bio)
{
	const int rw = bio_data_dir(bio);
#ifndef __disk_stat_inc
	int cpu;
#endif

#ifdef __disk_stat_inc
	__disk_stat_inc(device->vdisk, ios[rw]);
	__disk_stat_add(device->vdisk, sectors[rw], bio_sectors(bio));
	disk_round_stats(device->vdisk);
	device->vdisk->in_flight++;
#else
	cpu = part_stat_lock();
	part_round_stats(cpu, &device->vdisk->part0);
	part_stat_inc(cpu, &device->vdisk->part0, ios[rw]);
	part_stat_add(cpu, &device->vdisk->part0, sectors[rw], bio_sectors(bio));
	(void) cpu; /* The macro invocations above want the cpu argument, I do not like
		       the compiler warning about cpu only assigned but never used... */
	part_inc_in_flight(&device->vdisk->part0, rw);
	part_stat_unlock();
#endif
}

/* Update disk stats when completing request upwards */
static void _drbd_end_io_acct(struct drbd_device *device, struct drbd_request *req)
{
	int rw = bio_data_dir(req->master_bio);
	unsigned long duration = jiffies - req->start_time;
#ifndef __disk_stat_inc
	int cpu;
#endif

#ifdef __disk_stat_add
	__disk_stat_add(device->vdisk, ticks[rw], duration);
	disk_round_stats(device->vdisk);
	device->vdisk->in_flight--;
#else
	cpu = part_stat_lock();
	part_stat_add(cpu, &device->vdisk->part0, ticks[rw], duration);
	part_round_stats(cpu, &device->vdisk->part0);
	part_dec_in_flight(&device->vdisk->part0, rw);
	part_stat_unlock();
#endif
}

#endif

static struct drbd_request *drbd_req_new(struct drbd_device *device,
					       struct bio *bio_src)
{
	struct drbd_request *req;

	req = mempool_alloc(drbd_request_mempool, GFP_NOIO | __GFP_ZERO);
	if (!req)
		return NULL;

	drbd_req_make_private_bio(req, bio_src);
	req->rq_state[0] |= bio_data_dir(bio_src) == WRITE ? RQ_WRITE : 0;
	req->device      = device;
	req->master_bio  = bio_src;
	req->epoch       = 0;

	drbd_clear_interval(&req->i);
	req->i.sector     = bio_src->bi_sector;
	req->i.size      = bio_src->bi_size;
	req->i.local = true;
	req->i.waiting = false;

	INIT_LIST_HEAD(&req->tl_requests);

	/* one reference to be put by __drbd_make_request */
	atomic_set(&req->completion_ref, 1);
	/* one kref as long as completion_ref > 0 */
	kref_init(&req->kref);
	return req;
}

void drbd_req_destroy(struct kref *kref)
{
	struct drbd_request *req = container_of(kref, struct drbd_request, kref);
	struct drbd_device *device = req->device;
	struct drbd_peer_device *peer_device;
	const unsigned s = req->rq_state[0];

	/* paranoia */
	rcu_read_lock();
	for_each_peer_device(peer_device, device) {
		unsigned ns = drbd_req_state_by_peer_device(req, peer_device);
		if (!(ns & RQ_NET_MASK))
			continue;
		if (ns & RQ_NET_DONE)
			continue;

		drbd_err(device,
			"drbd_req_destroy: Logic BUG rq_state: (0:%x, %d:%x), completion_ref = %d\n",
			s, 1 + peer_device->bitmap_index, ns, atomic_read(&req->completion_ref));
		rcu_read_unlock();
		return;
	}
	rcu_read_unlock();

	/* more paranoia */
	if ((req->master_bio && !(s & RQ_POSTPONED)) ||
		atomic_read(&req->completion_ref) || (s & RQ_LOCAL_PENDING)) {
		drbd_err(device, "drbd_req_destroy: Logic BUG rq_state: %x, completion_ref = %d\n",
				s, atomic_read(&req->completion_ref));
		return;
	}

	/* remove it from the transfer log.
	 * well, only if it had been there in the first
	 * place... if it had not (local only or conflicting
	 * and never sent), it should still be "empty" as
	 * initialized in drbd_req_new(), so we can list_del() it
	 * here unconditionally */
	list_del_init(&req->tl_requests);

	if (s & RQ_WRITE) {
		if (!(s & RQ_LOCAL_OK))
			drbd_set_all_out_of_sync(device, req->i.sector, req->i.size);
		else {
			rcu_read_lock();
			for_each_peer_device(peer_device, device) {
				unsigned ns = drbd_req_state_by_peer_device(req, peer_device);
				if (!(ns & RQ_NET_OK))
					/* this can not be moved to drbd_req_complete(),
					 * because of protocol A "faking" RQ_NET_OK.
					 * Here, we end up only after RQ_NET_DONE,
					 * And on CONNECTION_LOST_WHILE_PENDING, RQ_NET_OK
					 * will be cleared first. */
					drbd_set_out_of_sync(peer_device, req->i.sector, req->i.size);
				else if (ns & RQ_NET_SIS)
					drbd_set_in_sync(peer_device, req->i.sector, req->i.size);
			}
			rcu_read_unlock();
		}

		/* one might be tempted to move the drbd_al_complete_io
		 * to the local io completion callback drbd_request_endio.
		 * but, if this was a mirror write, we may only
		 * drbd_al_complete_io after this is RQ_NET_DONE,
		 * otherwise the extent could be dropped from the al
		 * before it has actually been written on the peer.
		 * if we crash before our peer knows about the request,
		 * but after the extent has been dropped from the al,
		 * we would forget to resync the corresponding extent.
		 */
		if (s & RQ_LOCAL_MASK) {
			if (get_ldev_if_state(device, D_FAILED)) {
				if (s & RQ_IN_ACT_LOG)
					drbd_al_complete_io(device, &req->i);
				put_ldev(device);
			} else if (drbd_ratelimit()) {
				drbd_warn(device, "Should have called drbd_al_complete_io(, %llu, %u), "
				     "but my Disk seems to have failed :(\n",
				     (unsigned long long) req->i.sector, req->i.size);
			}
		}
	}

	mempool_free(req, drbd_request_mempool);
}

static void wake_all_senders(struct drbd_resource *resource) {
	struct drbd_connection *connection;
	/* We need make sure any update is visible before we wake up the
	 * threads that may check the values in their wait_event() condition.
	 * Do we need smp_mb here? Or rather switch to atomic_t? */
	rcu_read_lock();
	for_each_connection_rcu(connection, resource)
		wake_up(&connection->sender_work.q_wait);
	rcu_read_unlock();
}

/* must hold resource->req_lock */
static void start_new_tl_epoch(struct drbd_resource *resource)
{
	/* no point closing an epoch, if it is empty, anyways. */
	if (resource->current_tle_writes == 0)
		return;

	resource->current_tle_writes = 0;
	atomic_inc(&resource->current_tle_nr);
	wake_all_senders(resource);
}

void complete_master_bio(struct drbd_device *device,
		struct bio_and_error *m)
{
	bio_endio(m->bio, m->error);
	dec_ap_bio(device);
}


static void drbd_remove_request_interval(struct rb_root *root,
					 struct drbd_request *req)
{
	struct drbd_device *device = req->device;
	struct drbd_interval *i = &req->i;

	drbd_remove_interval(root, i);

	/* Wake up any processes waiting for this request to complete.  */
	if (i->waiting)
		wake_up(&device->misc_wait);
}

/* Helper for __req_mod().
 * Set m->bio to the master bio, if it is fit to be completed,
 * or leave it alone (it is initialized to NULL in __req_mod),
 * if it has already been completed, or cannot be completed yet.
 * If m->bio is set, the error status to be returned is placed in m->error.
 */
static
void drbd_req_complete(struct drbd_request *req, struct bio_and_error *m)
{
	const unsigned s = req->rq_state[0];
	struct drbd_device *device = req->device;
	struct drbd_peer_device *peer_device;
	int rw;
	int error, ok = 0;

	/*
	 * figure out whether to report success or failure.
	 *
	 * report success when at least one of the operations succeeded.
	 * or, to put the other way,
	 * only report failure, when both operations failed.
	 *
	 * what to do about the failures is handled elsewhere.
	 * what we need to do here is just: complete the master_bio.
	 *
	 * local completion error, if any, has been stored as ERR_PTR
	 * in private_bio within drbd_request_endio.
	 */
	if (s & RQ_LOCAL_OK)
		++ok;
	error = PTR_ERR(req->private_bio);

	rcu_read_lock();
	for_each_peer_device(peer_device, device) {
		unsigned ns = drbd_req_state_by_peer_device(req, peer_device);
		/* any net ok ok local ok is good enough to complete this bio as OK */
		if (ns & RQ_NET_OK)
			++ok;
		/* paranoia */
		/* we must not complete the master bio, while it is
		 *	still being processed by _drbd_send_zc_bio (drbd_send_dblock),
		 *	respectively still needed for the second drbd_csum_bio() there.
		 *	not yet acknowledged by the peer
		 *	not yet completed by the local io subsystem
		 * these flags may get cleared in any order by
		 *	the worker,
		 *	the sender,
		 *	the receiver,
		 *	the bio_endio completion callbacks.
		 */
		if (!(ns & RQ_NET_MASK))
			continue;
		if (!(ns & (RQ_NET_PENDING|RQ_NET_QUEUED)))
			continue;

		drbd_err(device,
			"drbd_req_complete: Logic BUG rq_state: (0:%x, %d:%x), completion_ref = %d\n",
			s, 1 + peer_device->bitmap_index, ns, atomic_read(&req->completion_ref));
		rcu_read_unlock();
		return;
	}
	rcu_read_unlock();

	/* more paranoia */
	if (atomic_read(&req->completion_ref) ||
	    ((s & RQ_LOCAL_PENDING) && !(s & RQ_LOCAL_ABORTED))) {
		drbd_err(device, "drbd_req_complete: Logic BUG rq_state: %x, completion_ref = %d\n",
				s, atomic_read(&req->completion_ref));
		return;
	}

	if (!req->master_bio) {
		drbd_err(device, "drbd_req_complete: Logic BUG, master_bio == NULL!\n");
		return;
	}

	rw = bio_rw(req->master_bio);

	/* remove the request from the conflict detection
	 * respective block_id verification hash */
	if (!drbd_interval_empty(&req->i)) {
		struct rb_root *root;

		if (rw == WRITE)
			root = &device->write_requests;
		else
			root = &device->read_requests;
		drbd_remove_request_interval(root, req);
	}
	/*
	     FIXME either drop this paranoia,
	     or calculate it in for_each_peer_device above.
	     else if (!(s & RQ_POSTPONED))
		D_ASSERT(device, (s & (RQ_NET_MASK & ~RQ_NET_DONE)) == 0);
	 */

	/* Before we can signal completion to the upper layers,
	 * we may need to close the current transfer log epoch.
	 * We are within the request lock, so we can simply compare
	 * the request epoch number with the current transfer log
	 * epoch number.  If they match, increase the current_tle_nr,
	 * and reset the transfer log epoch write_cnt.
	 */
	if (rw == WRITE &&
	    req->epoch == atomic_read(&device->resource->current_tle_nr))
		start_new_tl_epoch(device->resource);

	/* Update disk stats */
	_drbd_end_io_acct(device, req);

	/* If READ failed,
	 * have it be pushed back to the retry work queue,
	 * so it will re-enter __drbd_make_request(),
	 * and be re-assigned to a suitable local or remote path,
	 * or failed if we do not have access to good data anymore.
	 *
	 * Unless it was failed early by __drbd_make_request(),
	 * because no path was available, in which case
	 * it was not even added to the transfer_log.
	 *
	 * READA may fail, and will not be retried.
	 *
	 * WRITE should have used all available paths already.
	 */
	if (!ok && rw == READ && !list_empty(&req->tl_requests))
		req->rq_state[0] |= RQ_POSTPONED;

	if (!(req->rq_state[0] & RQ_POSTPONED)) {
		m->error = ok ? 0 : (error ?: -EIO);
		m->bio = req->master_bio;
		req->master_bio = NULL;
	}
}

static int drbd_req_put_completion_ref(struct drbd_request *req, struct bio_and_error *m, int put)
{
	D_ASSERT(req->device, m || (req->rq_state[0] & RQ_POSTPONED));

	if (!atomic_sub_and_test(put, &req->completion_ref))
		return 0;

	if (drbd_req_is_write(req) && drbd_suspended(req->device)) {
		/* We do not allow completion of WRITE requests while suspended.
		 * Successful READ may be completed. Failed READ will be queued
		 * for retry anyways.
		 *
		 * Re-get a reference, so whatever happens when this is resumed
		 * may put and complete. */

		D_ASSERT(req->device, !(req->rq_state[0] & RQ_COMPLETION_SUSP));
		req->rq_state[0] |= RQ_COMPLETION_SUSP;
		atomic_inc(&req->completion_ref);
		return 0;
	}

	/* else */
	drbd_req_complete(req, m);

	if (req->rq_state[0] & RQ_POSTPONED) {
		/* don't destroy the req object just yet,
		 * but queue it for retry */
		drbd_restart_request(req);
		return 0;
	}

	return 1;
}

/* I'd like this to be the only place that manipulates
 * req->completion_ref and req->kref. */
static void mod_rq_state(struct drbd_request *req, struct bio_and_error *m,
		struct drbd_peer_device *peer_device,
		int clear, int set)
{
	unsigned old_net;
	unsigned old_local = req->rq_state[0];
	unsigned set_local = set & RQ_STATE_0_MASK;
	unsigned clear_local = clear & RQ_STATE_0_MASK;
	int c_put = 0;
	int k_put = 0;
	const int idx = peer_device ?  1 + peer_device->bitmap_index : 0;

	/* FIXME n_connections, when this request was created/scheduled. */
	BUG_ON(idx >= MAX_PEERS);
	BUG_ON(idx < 0);

	old_net = req->rq_state[idx];

	set &= ~RQ_STATE_0_MASK;
	clear &= ~RQ_STATE_0_MASK;

	if (!idx) {
		/* do not try to manipulate net state bits
		 * without an associated state slot! */
		BUG_ON(set);
		BUG_ON(clear);
	}

	/* apply */

	req->rq_state[0] &= ~clear_local;
	req->rq_state[0] |= set_local;

	req->rq_state[idx] &= ~clear;
	req->rq_state[idx] |= set;


	/* no change? */
	if (req->rq_state[0] == old_local && req->rq_state[idx] == old_net)
		return;

	/* intent: get references */

	if (!(old_local & RQ_LOCAL_PENDING) && (set_local & RQ_LOCAL_PENDING))
		atomic_inc(&req->completion_ref);

	if (!(old_net & RQ_NET_PENDING) && (set & RQ_NET_PENDING)) {
		inc_ap_pending(peer_device);
		atomic_inc(&req->completion_ref);
	}

	if (!(old_net & RQ_NET_QUEUED) && (set & RQ_NET_QUEUED))
		atomic_inc(&req->completion_ref);

	if (!(old_net & RQ_EXP_BARR_ACK) && (set & RQ_EXP_BARR_ACK))
		kref_get(&req->kref); /* wait for the DONE */

	if (!(old_net & RQ_NET_SENT) && (set & RQ_NET_SENT))
		atomic_add(req->i.size >> 9, &req->device->ap_in_flight);

	/* progress: put references */

	if ((old_local & RQ_COMPLETION_SUSP) && (clear_local & RQ_COMPLETION_SUSP))
		++c_put;

	if (!(old_local & RQ_LOCAL_ABORTED) && (set_local & RQ_LOCAL_ABORTED)) {
		D_ASSERT(req->device, req->rq_state[0] & RQ_LOCAL_PENDING);
		/* local completion may still come in later,
		 * we need to keep the req object around. */
		kref_get(&req->kref);
		++c_put;
	}

	if ((old_local & RQ_LOCAL_PENDING) && (clear_local & RQ_LOCAL_PENDING)) {
		if (req->rq_state[0] & RQ_LOCAL_ABORTED)
			++k_put;
		else
			++c_put;
	}

	if ((old_net & RQ_NET_PENDING) && (clear & RQ_NET_PENDING)) {
		dec_ap_pending(peer_device);
		++c_put;
	}

	if ((old_net & RQ_NET_QUEUED) && (clear & RQ_NET_QUEUED))
		++c_put;

	if ((old_net & RQ_EXP_BARR_ACK) && !(old_net & RQ_NET_DONE) && (set & RQ_NET_DONE)) {
		if (req->rq_state[idx] & RQ_NET_SENT)
			atomic_sub(req->i.size >> 9, &req->device->ap_in_flight);
		++k_put;
	}

	/* potentially complete and destroy */

	if (k_put || c_put) {
		/* Completion does it's own kref_put.  If we are going to
		 * kref_sub below, we need req to be still around then. */
		int at_least = k_put + !!c_put;
		int refcount = atomic_read(&req->kref.refcount);
		if (refcount < at_least)
			drbd_err(req->device,
				"mod_rq_state: Logic BUG: 0: %x -> %x, %d: %x -> %x: refcount = %d, should be >= %d\n",
				old_local, req->rq_state[0],
				idx, old_net, req->rq_state[idx],
				refcount, at_least);
	}

	/* If we made progress, retry conflicting peer requests, if any. */
	if (req->i.waiting)
		wake_up(&req->device->misc_wait);

	if (c_put)
		k_put += drbd_req_put_completion_ref(req, m, c_put);
	if (k_put)
		kref_sub(&req->kref, k_put, drbd_req_destroy);
}

/* obviously this could be coded as many single functions
 * instead of one huge switch,
 * or by putting the code directly in the respective locations
 * (as it has been before).
 *
 * but having it this way
 *  enforces that it is all in this one place, where it is easier to audit,
 *  it makes it obvious that whatever "event" "happens" to a request should
 *  happen "atomically" within the req_lock,
 *  and it enforces that we have to think in a very structured manner
 *  about the "events" that may happen to a request during its life time ...
 *
 *
 * peer_device == NULL means local disk
 */
int __req_mod(struct drbd_request *req, enum drbd_req_event what,
		struct drbd_peer_device *peer_device,
		struct bio_and_error *m)
{
	struct drbd_device *device = req->device;
	struct net_conf *nc;
	int p, rv = 0;
	int idx;

	if (m)
		m->bio = NULL;

	idx = peer_device ? 1 + peer_device->bitmap_index : 0;

	switch (what) {
	default:
		drbd_err(device, "LOGIC BUG in %s:%u\n", __FILE__ , __LINE__);
		break;

	/* does not happen...
	 * initialization done in drbd_req_new
	case CREATED:
		break;
		*/

	case TO_BE_SENT: /* via network */
		/* reached via __drbd_make_request
		 * and from w_read_retry_remote */
		D_ASSERT(device, idx && !(req->rq_state[idx] & RQ_NET_MASK));
		rcu_read_lock();
		nc = rcu_dereference(peer_device->connection->net_conf);
		p = nc->wire_protocol;
		rcu_read_unlock();
		req->rq_state[idx] |=
			p == DRBD_PROT_C ? RQ_EXP_WRITE_ACK :
			p == DRBD_PROT_B ? RQ_EXP_RECEIVE_ACK : 0;
		mod_rq_state(req, m, peer_device, 0, RQ_NET_PENDING);
		break;

	case TO_BE_SUBMITTED: /* locally */
		/* reached via __drbd_make_request */
		D_ASSERT(device, !(req->rq_state[0] & RQ_LOCAL_MASK));
		mod_rq_state(req, m, peer_device, 0, RQ_LOCAL_PENDING);
		break;

	case COMPLETED_OK:
		if (req->rq_state[0] & RQ_WRITE)
			device->writ_cnt += req->i.size >> 9;
		else
			device->read_cnt += req->i.size >> 9;

		mod_rq_state(req, m, peer_device, RQ_LOCAL_PENDING,
				RQ_LOCAL_COMPLETED|RQ_LOCAL_OK);
		break;

	case ABORT_DISK_IO:
		mod_rq_state(req, m, peer_device, 0, RQ_LOCAL_ABORTED);
		break;

	case READ_COMPLETED_WITH_ERROR:
		drbd_set_out_of_sync(peer_device, req->i.sector, req->i.size);
		/* fall through. */
	case WRITE_COMPLETED_WITH_ERROR:
		__drbd_chk_io_error(device, DRBD_IO_ERROR);
		/* fall through. */
	case READ_AHEAD_COMPLETED_WITH_ERROR:
		/* it is legal to fail READA, no __drbd_chk_io_error in that case. */
		mod_rq_state(req, m, peer_device, RQ_LOCAL_PENDING, RQ_LOCAL_COMPLETED);
		break;

	case QUEUE_FOR_NET_READ:
		/* READ or READA, and
		 * no local disk,
		 * or target area marked as invalid,
		 * or just got an io-error. */
		/* from __drbd_make_request
		 * or from bio_endio during read io-error recovery */

		/* So we can verify the handle in the answer packet.
		 * Corresponding drbd_remove_request_interval is in
		 * drbd_req_complete() */
		D_ASSERT(device, drbd_interval_empty(&req->i));
		drbd_insert_interval(&device->read_requests, &req->i);

		set_bit(UNPLUG_REMOTE, &device->flags);

		D_ASSERT(device, req->rq_state[idx] & RQ_NET_PENDING);
		D_ASSERT(device, (req->rq_state[0] & RQ_LOCAL_MASK) == 0);
		mod_rq_state(req, m, peer_device, 0, RQ_NET_QUEUED);
		if (!peer_device->connection->todo.req_next)
			peer_device->connection->todo.req_next = req;
		break;

	case QUEUE_FOR_NET_WRITE:
		/* assert something? */
		/* from __drbd_make_request only */

		/* NOTE
		 * In case the req ended up on the transfer log before being
		 * queued on the worker, it could lead to this request being
		 * missed during cleanup after connection loss.
		 * So we have to do both operations here,
		 * within the same lock that protects the transfer log.
		 *
		 * _req_add_to_epoch(req); this has to be after the
		 * _maybe_start_new_epoch(req); which happened in
		 * __drbd_make_request, because we now may set the bit
		 * again ourselves to close the current epoch.
		 *
		 * Add req to the (now) current epoch (barrier). */

		/* otherwise we may lose an unplug, which may cause some remote
		 * io-scheduler timeout to expire, increasing maximum latency,
		 * hurting performance. */
		set_bit(UNPLUG_REMOTE, &device->flags);

		/* queue work item to send data */
		D_ASSERT(device, req->rq_state[idx] & RQ_NET_PENDING);
		mod_rq_state(req, m, peer_device, 0, RQ_NET_QUEUED|RQ_EXP_BARR_ACK);

		/* close the epoch, in case it outgrew the limit */
		rcu_read_lock();
		nc = rcu_dereference(peer_device->connection->net_conf);
		p = nc->max_epoch_size;
		rcu_read_unlock();
		if (device->resource->current_tle_writes >= p)
			start_new_tl_epoch(device->resource);
		if (!peer_device->connection->todo.req_next)
			peer_device->connection->todo.req_next = req;
		break;

	case QUEUE_FOR_SEND_OOS:
		mod_rq_state(req, m, peer_device, 0, RQ_NET_QUEUED);
		if (!peer_device->connection->todo.req_next)
			peer_device->connection->todo.req_next = req;
		break;

	case READ_RETRY_REMOTE_CANCELED:
	case SEND_CANCELED:
	case SEND_FAILED:
		/* real cleanup will be done from tl_clear.  just update flags
		 * so it is no longer marked as on the sender queue */
		mod_rq_state(req, m, peer_device, RQ_NET_QUEUED, 0);
		break;

	case HANDED_OVER_TO_NETWORK:
		/* assert something? */
		if (bio_data_dir(req->master_bio) == WRITE)

		if (bio_data_dir(req->master_bio) == WRITE &&
		    !(req->rq_state[idx] & (RQ_EXP_RECEIVE_ACK | RQ_EXP_WRITE_ACK))) {
			/* this is what is dangerous about protocol A:
			 * pretend it was successfully written on the peer. */
			if (req->rq_state[idx] & RQ_NET_PENDING)
				mod_rq_state(req, m, peer_device, RQ_NET_PENDING, RQ_NET_OK);
			/* else: neg-ack was faster... */
			/* it is still not yet RQ_NET_DONE until the
			 * corresponding epoch barrier got acked as well,
			 * so we know what to dirty on connection loss */
		}
		mod_rq_state(req, m, peer_device, RQ_NET_QUEUED, RQ_NET_SENT);
		break;

	case OOS_HANDED_TO_NETWORK:
		/* Was not set PENDING, no longer QUEUED, so is now DONE
		 * as far as this connection is concerned. */
		mod_rq_state(req, m, peer_device, RQ_NET_QUEUED, RQ_NET_DONE);
		break;

	case CONNECTION_LOST_WHILE_PENDING:
		/* transfer log cleanup after connection loss */
		mod_rq_state(req, m, peer_device,
				RQ_NET_OK|RQ_NET_PENDING|RQ_COMPLETION_SUSP,
				RQ_NET_DONE);
		break;

	case DISCARD_WRITE:
		/* for discarded conflicting writes of multiple primaries,
		 * there is no need to keep anything in the tl, potential
		 * node crashes are covered by the activity log.
		 *
		 * If this request had been marked as RQ_POSTPONED before,
		 * it will actually not be discarded, but "restarted",
		 * resubmitted from the retry worker context. */
		D_ASSERT(device, req->rq_state[idx] & RQ_NET_PENDING);
		D_ASSERT(device, req->rq_state[idx] & RQ_EXP_WRITE_ACK);
		mod_rq_state(req, m, peer_device, RQ_NET_PENDING, RQ_NET_DONE|RQ_NET_OK);
		break;

	case WRITE_ACKED_BY_PEER_AND_SIS:
		req->rq_state[idx] |= RQ_NET_SIS;
	case WRITE_ACKED_BY_PEER:
		D_ASSERT(device, req->rq_state[idx] & RQ_EXP_WRITE_ACK);
		/* protocol C; successfully written on peer.
		 * Nothing more to do here.
		 * We want to keep the tl in place for all protocols, to cater
		 * for volatile write-back caches on lower level devices. */

		goto ack_common;
	case RECV_ACKED_BY_PEER:
		D_ASSERT(device, req->rq_state[idx] & RQ_EXP_RECEIVE_ACK);
		/* protocol B; pretends to be successfully written on peer.
		 * see also notes above in HANDED_OVER_TO_NETWORK about
		 * protocol != C */
	ack_common:
		D_ASSERT(device, req->rq_state[idx] & RQ_NET_PENDING);
		mod_rq_state(req, m, peer_device, RQ_NET_PENDING, RQ_NET_OK);
		break;

	case POSTPONE_WRITE:
		D_ASSERT(device, req->rq_state[idx] & RQ_EXP_WRITE_ACK);
		/* If this node has already detected the write conflict, the
		 * worker will be waiting on misc_wait.  Wake it up once this
		 * request has completed locally.
		 */
		D_ASSERT(device, req->rq_state[idx] & RQ_NET_PENDING);
		req->rq_state[0] |= RQ_POSTPONED;
		if (req->i.waiting)
			wake_up(&req->device->misc_wait);
		/* Do not clear RQ_NET_PENDING. This request will make further
		 * progress via restart_conflicting_writes() or
		 * fail_postponed_requests(). Hopefully. */
		break;

	case NEG_ACKED:
<<<<<<< HEAD
		mod_rq_state(req, m, peer_device, RQ_NET_OK|RQ_NET_PENDING, RQ_NET_DONE);
=======
		mod_rq_state(req, m, RQ_NET_OK|RQ_NET_PENDING, 0);
>>>>>>> dd5157c7
		break;

	case FAIL_FROZEN_DISK_IO:
		if (!(req->rq_state[0] & RQ_LOCAL_COMPLETED))
			break;
		mod_rq_state(req, m, peer_device, RQ_COMPLETION_SUSP, 0);
		break;

	case RESTART_FROZEN_DISK_IO:
#if 0
		/* FIXME; do we need a (temporary) dedicated thread for this? */
		if (!(req->rq_state[0] & RQ_LOCAL_COMPLETED))
			break;

		mod_rq_state(req, m, peer_device,
				RQ_COMPLETION_SUSP|RQ_LOCAL_COMPLETED,
				RQ_LOCAL_PENDING);

		rv = MR_READ;
		if (bio_data_dir(req->master_bio) == WRITE)
			rv = MR_WRITE;

		get_ldev(device); /* always succeeds in this call path */
		req->w.cb = w_restart_disk_io;
		drbd_queue_work(&device->resource->work, &req->w);
		break;
#else
		BUG(); /* FIXME */
		break;
#endif

	case RESEND:
		/* Simply complete (local only) READs. */
		if (!(req->rq_state[0] & RQ_WRITE) && !(req->rq_state[idx] & RQ_NET_MASK)) {
			mod_rq_state(req, m, peer_device, RQ_COMPLETION_SUSP, 0);
			break;
		}

		/* If RQ_NET_OK is already set, we got a P_WRITE_ACK or P_RECV_ACK
		   before the connection loss (B&C only); only P_BARRIER_ACK
		   (or the local completion?) was missing when we suspended.
		   Throwing them out of the TL here by pretending we got a BARRIER_ACK.
		   During connection handshake, we ensure that the peer was not rebooted.

		   Resending is only allowed on synchronous connections,
		   where all requests not yet completed to upper layers whould
		   be in the same "reorder-domain", there can not possibly be
		   any dependency between incomplete requests, and we are
		   allowed to complete this one "out-of-sequence".
		 */
		if (!(req->rq_state[idx] & RQ_NET_OK)) {
			mod_rq_state(req, m, peer_device, RQ_COMPLETION_SUSP,
					RQ_NET_QUEUED|RQ_NET_PENDING);
			break;
		}
		/* else, fall through to BARRIER_ACKED */

	case BARRIER_ACKED:
		/* barrier ack for READ requests does not make sense */
		if (!(req->rq_state[0] & RQ_WRITE))
			break;

		if (req->rq_state[idx] & RQ_NET_PENDING) {
			/* barrier came in before all requests were acked.
			 * this is bad, because if the connection is lost now,
			 * we won't be able to clean them up... */
			drbd_err(device, "FIXME (BARRIER_ACKED but pending)\n");
		}
		/* Allowed to complete requests, even while suspended.
		 * As this is called for all requests within a matching epoch,
		 * we need to filter, and only set RQ_NET_DONE for those that
		 * have actually been on the wire. */
		mod_rq_state(req, m, peer_device, RQ_COMPLETION_SUSP,
				(req->rq_state[idx] & RQ_NET_MASK) ? RQ_NET_DONE : 0);
		break;

	case DATA_RECEIVED:
		D_ASSERT(device, req->rq_state[idx] & RQ_NET_PENDING);
		mod_rq_state(req, m, peer_device, RQ_NET_PENDING, RQ_NET_OK|RQ_NET_DONE);
		break;
	};

	return rv;
}

/* we may do a local read if:
 * - we are consistent (of course),
 * - or we are generally inconsistent,
 *   BUT we are still/already IN SYNC for this area.
 *   since size may be bigger than BM_BLOCK_SIZE,
 *   we may need to check several bits.
 */
STATIC bool drbd_may_do_local_read(struct drbd_device *device, sector_t sector, int size)
{
	struct drbd_peer_device *peer_device;

	unsigned long sbnr, ebnr;
	sector_t esector, nr_sectors;

	if (device->disk_state[NOW] == D_UP_TO_DATE)
		return true;
	if (device->disk_state[NOW] != D_INCONSISTENT)
		return false;
	esector = sector + (size >> 9) - 1;
	nr_sectors = drbd_get_capacity(device->this_bdev);
	D_ASSERT(device, sector  < nr_sectors);
	D_ASSERT(device, esector < nr_sectors);

	sbnr = BM_SECT_TO_BIT(sector);
	ebnr = BM_SECT_TO_BIT(esector);

	/* FIXME: Which policy do we want here? */
	rcu_read_lock();
	for_each_peer_device(peer_device, device) {
		if (drbd_bm_count_bits(peer_device->device, peer_device->bitmap_index, sbnr, ebnr)) {
			rcu_read_unlock();
			return false;
		}
	}
	rcu_read_unlock();
	return true;
}

/* TODO improve for more than one peer.
 * also take into account the drbd protocol. */
static bool remote_due_to_read_balancing(struct drbd_device *device,
		struct drbd_peer_device *peer_device, sector_t sector,
		enum drbd_read_balancing rbm)
{
	struct backing_dev_info *bdi;
	int stripe_shift;

	switch (rbm) {
	case RB_CONGESTED_REMOTE:
		bdi = &device->ldev->backing_bdev->bd_disk->queue->backing_dev_info;
		return bdi_read_congested(bdi);
	case RB_LEAST_PENDING:
		return atomic_read(&device->local_cnt) >
			atomic_read(&peer_device->ap_pending_cnt) + atomic_read(&peer_device->rs_pending_cnt);
	case RB_32K_STRIPING:  /* stripe_shift = 15 */
	case RB_64K_STRIPING:
	case RB_128K_STRIPING:
	case RB_256K_STRIPING:
	case RB_512K_STRIPING:
	case RB_1M_STRIPING:   /* stripe_shift = 20 */
		stripe_shift = (rbm - RB_32K_STRIPING + 15);
		return (sector >> (stripe_shift - 9)) & 1;
	case RB_ROUND_ROBIN:
		return test_and_change_bit(READ_BALANCE_RR, &device->flags);
	case RB_PREFER_REMOTE:
		return true;
	case RB_PREFER_LOCAL:
	default:
		return false;
	}
}

/*
 * complete_conflicting_writes  -  wait for any conflicting write requests
 *
 * The write_requests tree contains all active write requests which we
 * currently know about.  Wait for any requests to complete which conflict with
 * the new one.
 *
 * Only way out: remove the conflicting intervals from the tree.
 */
static void complete_conflicting_writes(struct drbd_request *req)
{
	DEFINE_WAIT(wait);
	struct drbd_device *device = req->device;
	struct drbd_interval *i;
	sector_t sector = req->i.sector;
	int size = req->i.size;

	i = drbd_find_overlap(&device->write_requests, sector, size);
	if (!i)
		return;

	for (;;) {
		prepare_to_wait(&device->misc_wait, &wait, TASK_UNINTERRUPTIBLE);
		i = drbd_find_overlap(&device->write_requests, sector, size);
		if (!i)
			break;
		/* Indicate to wake up device->misc_wait on progress.  */
		i->waiting = true;
		spin_unlock_irq(&device->resource->req_lock);
		schedule();
		spin_lock_irq(&device->resource->req_lock);
	}
	finish_wait(&device->misc_wait, &wait);
}

/* called within req_lock and rcu_read_lock() */
static void maybe_pull_ahead(struct drbd_peer_device *peer_device)
{
	struct drbd_connection *connection = peer_device->connection;
	struct drbd_device *device = peer_device->device;
	struct net_conf *nc;
	bool congested = false;
	enum drbd_on_congestion on_congestion;

	nc = rcu_dereference(connection->net_conf);
	on_congestion = nc ? nc->on_congestion : OC_BLOCK;
	if (on_congestion == OC_BLOCK ||
	    connection->agreed_pro_version < 96)
		return;

	/* If I don't even have good local storage, we can not reasonably try
	 * to pull ahead of the peer. We also need the local reference to make
	 * sure mdev->act_log is there.
	 */
	if (!get_ldev_if_state(device, D_UP_TO_DATE))
		return;

	if (nc->cong_fill &&
	    atomic_read(&device->ap_in_flight) >= nc->cong_fill) {
		drbd_info(device, "Congestion-fill threshold reached\n");
		congested = true;
	}

	if (device->act_log->used >= nc->cong_extents) {
		drbd_info(device, "Congestion-extents threshold reached\n");
		congested = true;
	}

	if (congested) {
		/* start a new epoch for non-mirrored writes */
		start_new_tl_epoch(device->resource);

		if (on_congestion == OC_PULL_AHEAD)
			change_repl_state(peer_device, L_AHEAD, 0);
		else			/* on_congestion == OC_DISCONNECT */
			change_cstate(peer_device->connection, C_DISCONNECTING, 0);
	}
	put_ldev(device);
}

static bool drbd_should_do_remote(struct drbd_peer_device *peer_device)
{
	enum drbd_disk_state peer_disk_state = peer_device->disk_state[NOW];

	return peer_disk_state == D_UP_TO_DATE ||
		(peer_disk_state == D_INCONSISTENT &&
		 peer_device->repl_state[NOW] >= L_WF_BITMAP_T &&
		 peer_device->repl_state[NOW] < L_AHEAD);
	/* Before proto 96 that was >= CONNECTED instead of >= L_WF_BITMAP_T.
	   That is equivalent since before 96 IO was frozen in the L_WF_BITMAP*
	   states. */
}

static bool drbd_should_send_out_of_sync(struct drbd_peer_device *peer_device)
{
	return peer_device->repl_state[NOW] == L_AHEAD || peer_device->repl_state[NOW] == L_WF_BITMAP_S;
	/* pdsk = D_INCONSISTENT as a consequence. Protocol 96 check not necessary
	   since we enter state L_AHEAD only if proto >= 96 */
}

/* If this returns NULL, and req->private_bio is still set,
 * this should be submitted locally.
 *
 * If it returns NULL, but req->private_bio is not set,
 * we do not have access to good data :(
 *
 * Otherwise, this destroys req->private_bio, if any,
 * and returns the peer device which should be asked for data.
 */
static struct drbd_peer_device *find_peer_device_for_read(struct drbd_request *req)
{
	struct drbd_peer_device *peer_device;
	struct drbd_device *device = req->device;
	enum drbd_read_balancing rbm;

	if (req->private_bio) {
		if (!drbd_may_do_local_read(device,
					req->i.sector, req->i.size)) {
			bio_put(req->private_bio);
			req->private_bio = NULL;
			put_ldev(device);
		}
	}
	/* TODO: improve read balancing decisions, take into account drbd
	 * protocol, all peers, pending requests etc. */

	rcu_read_lock();
	rbm = rcu_dereference(device->ldev->disk_conf)->read_balancing;
	if (rbm == RB_PREFER_LOCAL && req->private_bio) {
		rcu_read_unlock();
		return NULL; /* submit locally */
	}
	for_each_peer_device(peer_device, device) {
		if (peer_device->disk_state[NOW] != D_UP_TO_DATE)
			continue;
		if (req->private_bio == NULL ||
		    remote_due_to_read_balancing(device, peer_device,
						 req->i.sector, rbm)) {
			rcu_read_unlock();
			return peer_device;
		}
	}
	rcu_read_unlock();

	return NULL;
}

/* returns the number of connections expected to actually write this data,
 * which does NOT include those that we are L_AHEAD for. */
static int drbd_process_write_request(struct drbd_request *req)
{
	struct drbd_device *device = req->device;
	struct drbd_peer_device *peer_device;
	bool in_tree = false;
	int remote, send_oos;
	int count = 0;

	/* Need to replicate writes.  Unless it is an empty flush,
	 * which is better mapped to a DRBD P_BARRIER packet,
	 * also for drbd wire protocol compatibility reasons.
	 * If this was a flush, just start a new epoch.
	 * Unless the current epoch was empty anyways, or we are not currently
	 * replicating, in which case there is no point. */
	if (unlikely(req->i.size == 0)) {
		/* The only size==0 bios we expect are empty flushes. */
		D_ASSERT(device, req->master_bio->bi_rw & DRBD_REQ_FLUSH);
		start_new_tl_epoch(device->resource);
		return 0;
	}

	rcu_read_lock();
	for_each_peer_device(peer_device, device) {
		remote = drbd_should_do_remote(peer_device);
		if (remote) {
			maybe_pull_ahead(peer_device);
			remote = drbd_should_do_remote(peer_device);
		}
		send_oos = drbd_should_send_out_of_sync(peer_device);

		if (!remote && !send_oos)
			continue;

		D_ASSERT(device, !(remote && send_oos));

		if (remote) {
			++count;
			_req_mod(req, TO_BE_SENT, peer_device);
			if (!in_tree) {
				/* Corresponding drbd_remove_request_interval is in
				 * drbd_req_complete() */
				drbd_insert_interval(&device->write_requests, &req->i);
				in_tree = true;
			}
			_req_mod(req, QUEUE_FOR_NET_WRITE, peer_device);
		} else if (drbd_set_out_of_sync(peer_device, req->i.sector, req->i.size))
			_req_mod(req, QUEUE_FOR_SEND_OOS, peer_device);
	}
	rcu_read_unlock();

	return count;
}

static void
drbd_submit_req_private_bio(struct drbd_request *req)
{
	struct drbd_device *device = req->device;
	struct bio *bio = req->private_bio;
	const int rw = bio_rw(bio);

	bio->bi_bdev = device->ldev->backing_bdev;

	/* State may have changed since we grabbed our reference on the
	 * device->ldev member. Double check, and short-circuit to endio.
	 * In case the last activity log transaction failed to get on
	 * stable storage, and this is a WRITE, we may not even submit
	 * this bio. */
	if (get_ldev(device)) {
		if (drbd_insert_fault(device,
				      rw == WRITE ? DRBD_FAULT_DT_WR
				    : rw == READ  ? DRBD_FAULT_DT_RD
				    :               DRBD_FAULT_DT_RA))
			bio_endio(bio, -EIO);
		else
			generic_make_request(bio);
		put_ldev(device);
	} else
		bio_endio(bio, -EIO);
}

void __drbd_make_request(struct drbd_device *device, struct bio *bio, unsigned long start_time)
{
	const int rw = bio_rw(bio);
	struct bio_and_error m = { NULL, };
	struct drbd_request *req;
	struct drbd_peer_device *peer_device = NULL; /* for read */
	bool no_remote = false;

	/* allocate outside of all locks; */
	req = drbd_req_new(device, bio);
	if (!req) {
		dec_ap_bio(device);
		/* only pass the error to the upper layers.
		 * if user cannot handle io errors, that's not our business. */
		drbd_err(device, "could not kmalloc() req\n");
		bio_endio(bio, -ENOMEM);
		return;
	}
	req->start_time = start_time;

	if (!get_ldev(device)) {
		bio_put(req->private_bio);
		req->private_bio = NULL;
	}

	/* For WRITES going to the local disk, grab a reference on the target
	 * extent.  This waits for any resync activity in the corresponding
	 * resync extent to finish, and, if necessary, pulls in the target
	 * extent into the activity log, which involves further disk io because
	 * of transactional on-disk meta data updates.
	 * Empty flushes don't need to go into the activity log, they can only
	 * flush data for pending writes which are already in there. */
	if (rw == WRITE && req->private_bio && req->i.size
	&& !test_bit(AL_SUSPENDED, &device->flags)) {
		req->rq_state[0] |= RQ_IN_ACT_LOG;
		drbd_al_begin_io(device, &req->i, true);
	}

	spin_lock_irq(&device->resource->req_lock);
	if (rw == WRITE) {
		/* This may temporarily give up the req_lock,
		 * but will re-aquire it before it returns here.
		 * Needs to be before the check on drbd_suspended() */
		complete_conflicting_writes(req);
	}

	/* no more giving up req_lock from now on! */

	if (drbd_suspended(device)) {
		/* push back and retry: */
		req->rq_state[0] |= RQ_POSTPONED;
		if (req->private_bio) {
			bio_put(req->private_bio);
			req->private_bio = NULL;
		}
		goto out;
	}

	/* Update disk stats */
	_drbd_start_io_acct(device, req, bio);

	/* We fail READ/READA early, if we can not serve it.
	 * We must do this before req is registered on any lists.
	 * Otherwise, drbd_req_complete() will queue failed READ for retry. */
	if (rw != WRITE) {
		peer_device = find_peer_device_for_read(req);
		if (!peer_device && !req->private_bio)
			goto nodata;
	}

	/* which transfer log epoch does this belong to? */
	req->epoch = atomic_read(&device->resource->current_tle_nr);

	if (rw == WRITE)
		device->resource->dagtag_sector += bio_sectors(bio);
	req->dagtag_sector = device->resource->dagtag_sector;
	/* no point in adding empty flushes to the transfer log,
	 * they are mapped to drbd barriers already. */
	if (likely(req->i.size != 0)) {
		if (rw == WRITE)
			device->resource->current_tle_writes++;

		list_add_tail(&req->tl_requests, &device->resource->transfer_log);
	}

	if (rw == WRITE) {
		if (!drbd_process_write_request(req))
			no_remote = true;
		else
			wake_all_senders(device->resource);
	} else {
		if (peer_device) {
			_req_mod(req, TO_BE_SENT, peer_device);
			_req_mod(req, QUEUE_FOR_NET_READ, peer_device);
			wake_up(&peer_device->connection->sender_work.q_wait);
		} else
			no_remote = true;
	}

	if (req->private_bio) {
		/* needs to be marked within the same spinlock */
		_req_mod(req, TO_BE_SUBMITTED, NULL);
		/* but we need to give up the spinlock to submit */
		spin_unlock_irq(&device->resource->req_lock);
		drbd_submit_req_private_bio(req);
		spin_lock_irq(&device->resource->req_lock);
	} else if (no_remote) {
nodata:
		if (drbd_ratelimit())
			drbd_err(req->device, "IO ERROR: neither local nor remote disk\n");
		/* A write may have been queued for send_oos, however.
		 * So we can not simply free it, we must go through drbd_req_put_completion_ref() */
	}

out:
	if (drbd_req_put_completion_ref(req, &m, 1))
		kref_put(&req->kref, drbd_req_destroy);
	spin_unlock_irq(&device->resource->req_lock);

	/* we need to plug ALWAYS since we possibly need to kick lo_dev.
	 * we plug after submit, so we won't miss an unplug event */
	drbd_plug_device(device);

	if (m.bio)
		complete_master_bio(device, &m);
	return;
}

MAKE_REQUEST_TYPE drbd_make_request(struct request_queue *q, struct bio *bio)
{
	struct drbd_device *device = (struct drbd_device *) q->queuedata;
	unsigned long start_time;

	/* We never supported BIO_RW_BARRIER.
	 * We don't need to, anymore, either: starting with kernel 2.6.36,
	 * we have REQ_FUA and REQ_FLUSH, which will be handled transparently
	 * by the block layer. */
	if (unlikely(bio->bi_rw & DRBD_REQ_HARDBARRIER)) {
		bio_endio(bio, -EOPNOTSUPP);
		MAKE_REQUEST_RETURN;
	}

	start_time = jiffies;

	/*
	 * what we "blindly" assume:
	 */
	D_ASSERT(device, IS_ALIGNED(bio->bi_size, 512));

	inc_ap_bio(device);
	__drbd_make_request(device, bio, start_time);
	MAKE_REQUEST_RETURN;
}

/* This is called by bio_add_page().
 *
 * q->max_hw_sectors and other global limits are already enforced there.
 *
 * We need to call down to our lower level device,
 * in case it has special restrictions.
 *
 * We also may need to enforce configured max-bio-bvecs limits.
 *
 * As long as the BIO is empty we have to allow at least one bvec,
 * regardless of size and offset, so no need to ask lower levels.
 */
int drbd_merge_bvec(struct request_queue *q,
#ifdef HAVE_bvec_merge_data
		struct bvec_merge_data *bvm,
#else
		struct bio *bvm,
#endif
		struct bio_vec *bvec)
{
	struct drbd_device *device = (struct drbd_device *) q->queuedata;
	unsigned int bio_size = bvm->bi_size;
	int limit = DRBD_MAX_BIO_SIZE;
	int backing_limit;

	if (bio_size && get_ldev(device)) {
		struct request_queue * const b =
			device->ldev->backing_bdev->bd_disk->queue;
		if (b->merge_bvec_fn) {
			backing_limit = b->merge_bvec_fn(b, bvm, bvec);
			limit = min(limit, backing_limit);
		}
		put_ldev(device);
	}
	return limit;
}

struct drbd_request *find_oldest_request(struct drbd_resource *resource)
{
	/* Walk the transfer log,
	 * and find the oldest not yet completed request */
	struct drbd_request *r;
	list_for_each_entry(r, &resource->transfer_log, tl_requests) {
		if (atomic_read(&r->completion_ref))
			return r;
	}
	return NULL;
}

void request_timer_fn(unsigned long data)
{
	struct drbd_device *device = (struct drbd_device *) data;
	struct drbd_connection *connection;
	struct drbd_request *req; /* oldest request */
	unsigned long ent = 0, dt = 0, et = 0, nt; /* effective timeout = ko_count * timeout */
	bool restart_timer = false;
	unsigned long now = jiffies;

	rcu_read_lock();
	if (get_ldev(device)) { /* implicit state.disk >= D_INCONSISTENT */
		dt = rcu_dereference(device->ldev->disk_conf)->disk_timeout * HZ / 10;
		put_ldev(device);
	}
	rcu_read_unlock();

	spin_lock_irq(&device->resource->req_lock);
	req = find_oldest_request(device->resource);
	if (dt) {
		if (device->disk_state[NOW] > D_FAILED) {
			restart_timer = true;
			et = dt;
		}

		if (req && req->rq_state[0] & RQ_LOCAL_PENDING && req->device == device &&
		    time_after(now, req->start_time + dt) &&
		    !time_in_range(now, device->last_reattach_jif, device->last_reattach_jif + dt)) {
			drbd_warn(device, "Local backing device failed to meet the disk-timeout\n");
			__drbd_chk_io_error(device, DRBD_FORCE_DETACH);
		}
	}
	for_each_connection(connection, device->resource) {
		struct drbd_peer_device *peer_device;
		struct net_conf *nc;
		int idx;

		rcu_read_lock();
		nc = rcu_dereference(connection->net_conf);
		if (nc && connection->cstate[NOW] == C_CONNECTED)
			ent = nc->timeout * HZ/10 * nc->ko_count;
		rcu_read_unlock();

		et = min_not_zero(et, ent);

		if (!ent)
			continue;

		restart_timer = true;
		peer_device = conn_peer_device(connection, device->vnr);
		idx = peer_device->bitmap_index;

		/* The request is considered timed out, if
		 * - we have some effective timeout from the configuration,
		 *   with above state restrictions applied,
		 * - the oldest request is waiting for a response from the network
		 *   resp. the local disk,
		 * - the oldest request is in fact older than the effective timeout,
		 * - the connection was established (resp. disk was attached)
		 *   for longer than the timeout already.
		 * Note that for 32bit jiffies and very stable connections/disks,
		 * we may have a wrap around, which is catched by
		 *   !time_in_range(now, last_..._jif, last_..._jif + timeout).
		 *
		 * Side effect: once per 32bit wrap-around interval, which means every
		 * ~198 days with 250 HZ, we have a window where the timeout would need
		 * to expire twice (worst case) to become effective. Good enough.
		 */

		if (req->rq_state[idx] & RQ_NET_PENDING &&
		    time_after(now, req->start_time + ent) &&
		    !time_in_range(now, connection->last_reconnect_jif, connection->last_reconnect_jif + ent)) {
			drbd_warn(device, "Remote failed to finish a request within ko-count * timeout\n");
			begin_state_change_locked(device->resource, CS_VERBOSE | CS_HARD);
			__change_cstate(connection, C_TIMEOUT);
			end_state_change_locked(device->resource);
		}
	}
	spin_unlock_irq(&device->resource->req_lock);

	if (restart_timer) {
		if (req)
			nt = (time_after(now, req->start_time + et) ? now : req->start_time) + et;
		else
			nt = now + et;
		mod_timer(&device->request_timer, nt);
	}
}<|MERGE_RESOLUTION|>--- conflicted
+++ resolved
@@ -782,11 +782,7 @@
 		break;
 
 	case NEG_ACKED:
-<<<<<<< HEAD
-		mod_rq_state(req, m, peer_device, RQ_NET_OK|RQ_NET_PENDING, RQ_NET_DONE);
-=======
-		mod_rq_state(req, m, RQ_NET_OK|RQ_NET_PENDING, 0);
->>>>>>> dd5157c7
+		mod_rq_state(req, m, peer_device, RQ_NET_OK|RQ_NET_PENDING, 0);
 		break;
 
 	case FAIL_FROZEN_DISK_IO:
