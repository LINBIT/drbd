--- conflicted
+++ resolved
@@ -566,27 +566,18 @@
 		atomic_inc(&req->completion_ref);
 	}
 
-<<<<<<< HEAD
-	if (!(old_net & RQ_NET_QUEUED) && (set & RQ_NET_QUEUED))
-=======
-	if (!(s & RQ_NET_QUEUED) && (set & RQ_NET_QUEUED)) {
->>>>>>> 79439722
+	if (!(old_net & RQ_NET_QUEUED) && (set & RQ_NET_QUEUED)) {
 		atomic_inc(&req->completion_ref);
 	}
 
 	if (!(old_net & RQ_EXP_BARR_ACK) && (set & RQ_EXP_BARR_ACK))
 		kref_get(&req->kref); /* wait for the DONE */
 
-<<<<<<< HEAD
-	if (!(old_net & RQ_NET_SENT) && (set & RQ_NET_SENT))
-		atomic_add(req->i.size >> 9, &peer_device->connection->ap_in_flight);
-=======
-	if (!(s & RQ_NET_SENT) && (set & RQ_NET_SENT)) {
+	if (!(old_net & RQ_NET_SENT) && (set & RQ_NET_SENT)) {
 		/* potentially already completed in the asender thread */
-		if (!(s & RQ_NET_DONE))
-			atomic_add(req->i.size >> 9, &device->ap_in_flight);
-	}
->>>>>>> 79439722
+		if (!(old_net & RQ_NET_DONE))
+			atomic_add(req->i.size >> 9, &peer_device->connection->ap_in_flight);
+	}
 
 	if (!(old_local & RQ_COMPLETION_SUSP) && (set_local & RQ_COMPLETION_SUSP))
 		atomic_inc(&req->completion_ref);
@@ -614,25 +605,18 @@
 	if ((old_net & RQ_NET_PENDING) && (clear & RQ_NET_PENDING)) {
 		dec_ap_pending(peer_device);
 		++c_put;
-		req->acked_jif = jiffies;
+		req->acked_jif[peer_device->node_id] = jiffies;
 	}
 
 	if ((old_net & RQ_NET_QUEUED) && (clear & RQ_NET_QUEUED))
 		++c_put;
 
-<<<<<<< HEAD
-	if ((old_net & RQ_EXP_BARR_ACK) && !(old_net & RQ_NET_DONE) && (set & RQ_NET_DONE)) {
-		if (req->rq_state[idx] & RQ_NET_SENT)
+	if (!(old_net & RQ_NET_DONE) && (set & RQ_NET_DONE)) {
+		if (old_net & RQ_NET_SENT)
 			atomic_sub(req->i.size >> 9, &peer_device->connection->ap_in_flight);
-		++k_put;
-=======
-	if (!(s & RQ_NET_DONE) && (set & RQ_NET_DONE)) {
-		if (s & RQ_NET_SENT)
-			atomic_sub(req->i.size >> 9, &device->ap_in_flight);
-		if (s & RQ_EXP_BARR_ACK)
+		if (old_net & RQ_EXP_BARR_ACK)
 			++k_put;
-		req->net_done_jif = jiffies;
->>>>>>> 79439722
+		req->net_done_jif[peer_device->node_id] = jiffies;
 	}
 
 	/* potentially complete and destroy */
@@ -848,7 +832,7 @@
 
 	case HANDED_OVER_TO_NETWORK:
 		/* assert something? */
-		mod_rq_state(req, m, RQ_NET_QUEUED, RQ_NET_SENT);
+		mod_rq_state(req, m, peer_device, RQ_NET_QUEUED, RQ_NET_SENT);
 		if (bio_data_dir(req->master_bio) == WRITE &&
 		    !(req->rq_state[idx] & (RQ_EXP_RECEIVE_ACK | RQ_EXP_WRITE_ACK))) {
 			/* this is what is dangerous about protocol A:
@@ -860,10 +844,6 @@
 			 * corresponding epoch barrier got acked as well,
 			 * so we know what to dirty on connection loss */
 		}
-<<<<<<< HEAD
-		mod_rq_state(req, m, peer_device, RQ_NET_QUEUED, RQ_NET_SENT);
-=======
->>>>>>> 79439722
 		break;
 
 	case OOS_HANDED_TO_NETWORK:
@@ -1383,12 +1363,8 @@
 			drbd_queue_write(device, req);
 			return NULL;
 		}
-<<<<<<< HEAD
 		req->rq_state[0] |= RQ_IN_ACT_LOG;
-=======
-		req->rq_state |= RQ_IN_ACT_LOG;
 		req->in_actlog_jif = jiffies;
->>>>>>> 79439722
 	}
 
 	return req;
@@ -1531,12 +1507,8 @@
 			if (!drbd_al_begin_io_fastpath(device, &req->i))
 				continue;
 
-<<<<<<< HEAD
 			req->rq_state[0] |= RQ_IN_ACT_LOG;
-=======
-			req->rq_state |= RQ_IN_ACT_LOG;
 			req->in_actlog_jif = jiffies;
->>>>>>> 79439722
 		}
 
 		list_del_init(&req->tl_requests);
@@ -1559,12 +1531,8 @@
 			wake = 1;
 		if (err)
 			continue;
-<<<<<<< HEAD
 		req->rq_state[0] |= RQ_IN_ACT_LOG;
-=======
-		req->rq_state |= RQ_IN_ACT_LOG;
 		req->in_actlog_jif = jiffies;
->>>>>>> 79439722
 		list_move_tail(&req->tl_requests, pending);
 	}
 	spin_unlock_irq(&device->al_lock);
@@ -1637,15 +1605,10 @@
 		list_for_each_entry_safe(req, tmp, &incoming, tl_requests) {
 			bool was_cold;
 			list_del_init(&req->tl_requests);
-<<<<<<< HEAD
+			was_cold = drbd_al_begin_io_prepare(device, &req->i);
 			req->rq_state[0] |= RQ_IN_ACT_LOG;
-			if (!drbd_al_begin_io_prepare(device, &req->i)) {
-=======
-			was_cold = drbd_al_begin_io_prepare(device, &req->i);
-			req->rq_state |= RQ_IN_ACT_LOG;
 			req->in_actlog_jif = jiffies;
 			if (!was_cold) {
->>>>>>> 79439722
 				/* Corresponding extent was hot after all? */
 				drbd_send_and_submit(device, req);
 			} else {
@@ -1681,12 +1644,8 @@
 	D_ASSERT(device, IS_ALIGNED(bio->bi_size, 512));
 
 	inc_ap_bio(device);
-<<<<<<< HEAD
-	__drbd_make_request(device, bio, start_time);
-=======
 	__drbd_make_request(device, bio, start_jif);
 
->>>>>>> 79439722
 	MAKE_REQUEST_RETURN;
 }
 
@@ -1820,7 +1779,6 @@
 	 * ~198 days with 250 HZ, we have a window where the timeout would need
 	 * to expire twice (worst case) to become effective. Good enough.
 	 */
-<<<<<<< HEAD
 
 	/* FIXME right now, this basically does a full transfer log walk *every time* */
 	spin_lock_irq(&device->resource->req_lock);
@@ -1835,11 +1793,11 @@
 			if (device->disk_state[NOW] > D_FAILED) {
 				et = min_not_zero(et, dt);
 				next_trigger_time = time_min_in_future(now,
-						next_trigger_time, req->start_time + dt);
+						next_trigger_time, req->start_jif + dt);
 				restart_timer = true;
 			}
 
-			if (time_after(now, req->start_time + dt) &&
+			if (time_after(now, req->start_jif + dt) &&
 			    !time_in_range(now, device->last_reattach_jif, device->last_reattach_jif + dt)) {
 				drbd_warn(device, "Local backing device failed to meet the disk-timeout\n");
 				__drbd_chk_io_error(device, DRBD_FORCE_DETACH);
@@ -1867,13 +1825,13 @@
 
 			et = min_not_zero(et, ent);
 			next_trigger_time = time_min_in_future(now,
-					next_trigger_time, req->start_time + ent);
+					next_trigger_time, req->start_jif + ent);
 			restart_timer = true;
 
 			if (!(check & (1UL << idx)))
 				continue;
 
-			if (time_after(now, req->start_time + ent) &&
+			if (time_after(now, req->start_jif + ent) &&
 			    !time_in_range(now, connection->last_reconnect_jif, connection->last_reconnect_jif + ent)) {
 				drbd_warn(device, "Remote failed to finish a request within ko-count * timeout\n");
 				begin_state_change_locked(device->resource, CS_VERBOSE | CS_HARD);
@@ -1881,36 +1839,11 @@
 				end_state_change_locked(device->resource);
 			}
 		}
-=======
-	if (ent && req_peer &&
-		 time_after(now, req_peer->start_jif + ent) &&
-		!time_in_range(now, connection->last_reconnect_jif, connection->last_reconnect_jif + ent)) {
-		drbd_warn(device, "Remote failed to finish a request within ko-count * timeout\n");
-		_drbd_set_state(_NS(device, conn, C_TIMEOUT), CS_VERBOSE | CS_HARD, NULL);
-	}
-	if (dt && req_disk &&
-		 time_after(now, req_disk->start_jif + dt) &&
-		!time_in_range(now, device->last_reattach_jif, device->last_reattach_jif + dt)) {
-		drbd_warn(device, "Local backing device failed to meet the disk-timeout\n");
-		__drbd_chk_io_error(device, DRBD_FORCE_DETACH);
->>>>>>> 79439722
 	}
 	spin_unlock_irq(&device->resource->req_lock);
 
-<<<<<<< HEAD
 	if (restart_timer) {
 		next_trigger_time = time_min_in_future(now, next_trigger_time, now + et);
 		mod_timer(&device->request_timer, next_trigger_time);
 	}
-=======
-	/* Reschedule timer for the nearest not already expired timeout.
-	 * Fallback to now + min(effective network timeout, disk timeout). */
-	ent = (ent && req_peer && time_before(now, req_peer->start_jif + ent))
-		? req_peer->start_jif + ent : now + et;
-	dt = (dt && req_disk && time_before(now, req_disk->start_jif + dt))
-		? req_disk->start_jif + dt : now + et;
-	nt = time_before(ent, dt) ? ent : dt;
-	spin_unlock_irq(&connection->resource->req_lock);
-	mod_timer(&device->request_timer, nt);
->>>>>>> 79439722
 }