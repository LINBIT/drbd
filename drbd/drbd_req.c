--- conflicted
+++ resolved
@@ -529,47 +529,7 @@
 		mod_rq_state(req, m, RQ_LOCAL_PENDING, RQ_LOCAL_COMPLETED);
 		break;
 
-<<<<<<< HEAD
 	case QUEUE_FOR_NET_READ:
-=======
-	case read_ahead_completed_with_error:
-		/* it is legal to fail READA */
-		req->rq_state |= RQ_LOCAL_COMPLETED;
-		req->rq_state &= ~RQ_LOCAL_PENDING;
-		_req_may_be_done_not_susp(req, m);
-		break;
-
-	case read_completed_with_error:
-		drbd_set_out_of_sync(mdev, req->sector, req->size);
-
-		req->rq_state |= RQ_LOCAL_COMPLETED;
-		req->rq_state &= ~RQ_LOCAL_PENDING;
-
-		if (req->rq_state & RQ_LOCAL_ABORTED) {
-			_req_may_be_done(req, m);
-			break;
-		}
-
-		__drbd_chk_io_error(mdev, false);
-
-	goto_queue_for_net_read:
-
-		D_ASSERT(!(req->rq_state & RQ_NET_MASK));
-
-		/* no point in retrying if there is no good remote data,
-		 * or we have no connection. */
-		if (mdev->state.pdsk != D_UP_TO_DATE) {
-			_req_may_be_done_not_susp(req, m);
-			break;
-		}
-
-		/* _req_mod(req,to_be_send); oops, recursion... */
-		req->rq_state |= RQ_NET_PENDING;
-		inc_ap_pending(mdev);
-		/* fall through: _req_mod(req,queue_for_net_read); */
-
-	case queue_for_net_read:
->>>>>>> 13a9cb2c
 		/* READ or READA, and
 		 * no local disk,
 		 * or target area marked as invalid,
@@ -828,46 +788,8 @@
 	return drbd_bm_count_bits(mdev, sbnr, ebnr) == 0;
 }
 
-<<<<<<< HEAD
 static bool remote_due_to_read_balancing(struct drbd_conf *mdev, sector_t sector,
 		enum drbd_read_balancing rbm)
-=======
-STATIC void maybe_pull_ahead(struct drbd_conf *mdev)
-{
-	int congested = 0;
-
-	/* If I don't even have good local storage, we can not reasonably try
-	 * to pull ahead of the peer. We also need the local reference to make
-	 * sure mdev->act_log is there.
-	 * Note: caller has to make sure that net_conf is there.
-	 */
-	if (!get_ldev_if_state(mdev, D_UP_TO_DATE))
-		return;
-
-	if (mdev->net_conf->cong_fill &&
-	    atomic_read(&mdev->ap_in_flight) >= mdev->net_conf->cong_fill) {
-		dev_info(DEV, "Congestion-fill threshold reached\n");
-		congested = 1;
-	}
-
-	if (mdev->act_log->used >= mdev->net_conf->cong_extents) {
-		dev_info(DEV, "Congestion-extents threshold reached\n");
-		congested = 1;
-	}
-
-	if (congested) {
-		queue_barrier(mdev); /* last barrier, after mirrored writes */
-
-		if (mdev->net_conf->on_congestion == OC_PULL_AHEAD)
-			_drbd_set_state(_NS(mdev, conn, C_AHEAD), 0, NULL);
-		else  /*mdev->net_conf->on_congestion == OC_DISCONNECT */
-			_drbd_set_state(_NS(mdev, conn, C_DISCONNECTING), 0, NULL);
-	}
-	put_ldev(mdev);
-}
-
-STATIC int drbd_make_request_common(struct drbd_conf *mdev, struct bio *bio, unsigned long start_time)
->>>>>>> 13a9cb2c
 {
 	struct backing_dev_info *bdi;
 	int stripe_shift;
@@ -933,7 +855,7 @@
 }
 
 /* called within req_lock and rcu_read_lock() */
-static bool conn_check_congested(struct drbd_conf *mdev)
+static void maybe_pull_ahead(struct drbd_conf *mdev)
 {
 	struct drbd_tconn *tconn = mdev->tconn;
 	struct net_conf *nc;
@@ -944,7 +866,14 @@
 	on_congestion = nc ? nc->on_congestion : OC_BLOCK;
 	if (on_congestion == OC_BLOCK ||
 	    tconn->agreed_pro_version < 96)
-		return false;
+		return;
+
+	/* If I don't even have good local storage, we can not reasonably try
+	 * to pull ahead of the peer. We also need the local reference to make
+	 * sure mdev->act_log is there.
+	 */
+	if (!get_ldev_if_state(mdev, D_UP_TO_DATE))
+		return;
 
 	if (nc->cong_fill &&
 	    atomic_read(&mdev->ap_in_flight) >= nc->cong_fill) {
@@ -967,8 +896,7 @@
 		else  /*nc->on_congestion == OC_DISCONNECT */
 			_drbd_set_state(_NS(mdev, conn, C_DISCONNECTING), 0, NULL);
 	}
-
-	return congested;
+	put_ldev(mdev);
 }
 
 /* If this returns false, and req->private_bio is still set,
@@ -1033,7 +961,7 @@
 	rcu_read_lock();
 	remote = drbd_should_do_remote(mdev->state);
 	if (remote) {
-		conn_check_congested(mdev);
+		maybe_pull_ahead(mdev);
 		remote = drbd_should_do_remote(mdev->state);
 	}
 	send_oos = drbd_should_send_out_of_sync(mdev->state);
@@ -1099,7 +1027,6 @@
 	}
 	req->start_time = start_time;
 
-<<<<<<< HEAD
 	if (!get_ldev(mdev)) {
 		bio_put(req->private_bio);
 		req->private_bio = NULL;
@@ -1135,11 +1062,6 @@
 		}
 		goto out;
 	}
-=======
-	if (remote &&
-	    mdev->net_conf->on_congestion != OC_BLOCK && mdev->agreed_pro_version >= 96)
-		maybe_pull_ahead(mdev);
->>>>>>> 13a9cb2c
 
 	/* Update disk stats */
 	_drbd_start_io_acct(mdev, req, bio);
