/*
   drbd_req.c

   This file is part of DRBD by Philipp Reisner and Lars Ellenberg.

   Copyright (C) 2001-2008, LINBIT Information Technologies GmbH.
   Copyright (C) 1999-2008, Philipp Reisner <philipp.reisner@linbit.com>.
   Copyright (C) 2002-2008, Lars Ellenberg <lars.ellenberg@linbit.com>.

   drbd is free software; you can redistribute it and/or modify
   it under the terms of the GNU General Public License as published by
   the Free Software Foundation; either version 2, or (at your option)
   any later version.

   drbd is distributed in the hope that it will be useful,
   but WITHOUT ANY WARRANTY; without even the implied warranty of
   MERCHANTABILITY or FITNESS FOR A PARTICULAR PURPOSE.  See the
   GNU General Public License for more details.

   You should have received a copy of the GNU General Public License
   along with drbd; see the file COPYING.  If not, write to
   the Free Software Foundation, 675 Mass Ave, Cambridge, MA 02139, USA.

 */

#include <linux/autoconf.h>
#include <linux/module.h>

#include <linux/slab.h>
#include <linux/drbd.h>
#include "drbd_int.h"
#include "drbd_req.h"


/* We only support diskstats for 2.6.16 and up.
 * see also commit commit a362357b6cd62643d4dda3b152639303d78473da
 * Author: Jens Axboe <axboe@suse.de>
 * Date:   Tue Nov 1 09:26:16 2005 +0100
 *     [BLOCK] Unify the separate read/write io stat fields into arrays */
#if LINUX_VERSION_CODE < KERNEL_VERSION(2,6,16)
#define _drbd_start_io_acct(...) do {} while (0)
#define _drbd_end_io_acct(...)   do {} while (0)
#else

/* Update disk stats at start of I/O request */
static void _drbd_start_io_acct(struct drbd_device *device, struct drbd_request *req, struct bio *bio)
{
	const int rw = bio_data_dir(bio);
#ifndef __disk_stat_inc
	int cpu;
#endif

#ifdef __disk_stat_inc
	__disk_stat_inc(device->vdisk, ios[rw]);
	__disk_stat_add(device->vdisk, sectors[rw], bio_sectors(bio));
	disk_round_stats(device->vdisk);
	device->vdisk->in_flight++;
#else
	cpu = part_stat_lock();
	part_stat_inc(cpu, &device->vdisk->part0, ios[rw]);
	part_stat_add(cpu, &device->vdisk->part0, sectors[rw], bio_sectors(bio));
	(void) cpu; /* The macro invocations above want the cpu argument, I do not like
		       the compiler warning about cpu only assigned but never used... */
	part_inc_in_flight(&device->vdisk->part0, rw);
	part_stat_unlock();
#endif
}

/* Update disk stats when completing request upwards */
static void _drbd_end_io_acct(struct drbd_device *device, struct drbd_request *req)
{
	int rw = bio_data_dir(req->master_bio);
	unsigned long duration = jiffies - req->start_time;
#ifndef __disk_stat_inc
	int cpu;
#endif

#ifdef __disk_stat_add
	__disk_stat_add(device->vdisk, ticks[rw], duration);
	disk_round_stats(device->vdisk);
	device->vdisk->in_flight--;
#else
	cpu = part_stat_lock();
	part_stat_add(cpu, &device->vdisk->part0, ticks[rw], duration);
	part_round_stats(cpu, &device->vdisk->part0);
	part_dec_in_flight(&device->vdisk->part0, rw);
	part_stat_unlock();
#endif
}

#endif

static struct drbd_request *drbd_req_new(struct drbd_device *device,
					       struct bio *bio_src)
{
	struct drbd_request *req;

	req = mempool_alloc(drbd_request_mempool, GFP_NOIO);
	if (!req)
		return NULL;

	drbd_req_make_private_bio(req, bio_src);
	req->rq_state    = bio_data_dir(bio_src) == WRITE ? RQ_WRITE : 0;
	req->device      = device;
	req->master_bio  = bio_src;
	req->epoch       = 0;

	drbd_clear_interval(&req->i);
	req->i.sector     = bio_src->bi_sector;
	req->i.size      = bio_src->bi_size;
	req->i.local = true;
	req->i.waiting = false;

	INIT_LIST_HEAD(&req->tl_requests);
	INIT_LIST_HEAD(&req->w.list);

	return req;
}

static void drbd_req_free(struct drbd_request *req)
{
	mempool_free(req, drbd_request_mempool);
}

/* rw is bio_data_dir(), only READ or WRITE */
static void _req_is_done(struct drbd_device *device, struct drbd_request *req, const int rw)
{
	const unsigned long s = req->rq_state;

	/* remove it from the transfer log.
	 * well, only if it had been there in the first
	 * place... if it had not (local only or conflicting
	 * and never sent), it should still be "empty" as
	 * initialized in drbd_req_new(), so we can list_del() it
	 * here unconditionally */
	list_del(&req->tl_requests);

	/* if it was a write, we may have to set the corresponding
	 * bit(s) out-of-sync first. If it had a local part, we need to
	 * release the reference to the activity log. */
	if (rw == WRITE) {
		/* Set out-of-sync unless both OK flags are set
		 * (local only or remote failed).
		 * Other places where we set out-of-sync:
		 * READ with local io-error */
		if (!(s & RQ_NET_OK) || !(s & RQ_LOCAL_OK))
			drbd_set_all_out_of_sync(device, req->i.sector, req->i.size);

		if ((s & RQ_NET_OK) && (s & RQ_LOCAL_OK) && (s & RQ_NET_SIS))
			drbd_set_all_in_sync(device, req->i.sector, req->i.size);

		/* one might be tempted to move the drbd_al_complete_io
		 * to the local io completion callback drbd_request_endio.
		 * but, if this was a mirror write, we may only
		 * drbd_al_complete_io after this is RQ_NET_DONE,
		 * otherwise the extent could be dropped from the al
		 * before it has actually been written on the peer.
		 * if we crash before our peer knows about the request,
		 * but after the extent has been dropped from the al,
		 * we would forget to resync the corresponding extent.
		 */
		if (s & RQ_LOCAL_MASK) {
			if (get_ldev_if_state(device, D_FAILED)) {
				if (s & RQ_IN_ACT_LOG)
					drbd_al_complete_io(device, &req->i);
				put_ldev(device);
			} else if (drbd_ratelimit()) {
				drbd_warn(device, "Should have called drbd_al_complete_io(, %llu, %u), "
				     "but my Disk seems to have failed :(\n",
				     (unsigned long long) req->i.sector, req->i.size);
			}
		}
	}

	drbd_req_free(req);
}

static void queue_barrier(struct drbd_device *device)
{
	struct drbd_tl_epoch *b;
	struct drbd_connection *connection = first_peer_device(device)->connection;

	/* We are within the req_lock. Once we queued the barrier for sending,
	 * we set the CREATE_BARRIER bit. It is cleared as soon as a new
	 * barrier/epoch object is added. This is the only place this bit is
	 * set. It indicates that the barrier for this epoch is already queued,
	 * and no new epoch has been created yet. */
	if (test_bit(CREATE_BARRIER, &connection->flags))
		return;

	b = connection->newest_tle;
	b->w.cb = w_send_barrier;
	b->device = device;
	/* inc_ap_pending done here, so we won't
	 * get imbalanced on connection loss.
	 * dec_ap_pending will be done in got_BarrierAck
	 * or (on connection loss) in tl_clear.  */
	inc_ap_pending(first_peer_device(device));
	drbd_queue_work(&connection->data.work, &b->w);
	set_bit(CREATE_BARRIER, &connection->flags);
}

static void _about_to_complete_local_write(struct drbd_device *device,
	struct drbd_request *req)
{
	const unsigned long s = req->rq_state;

	/* Before we can signal completion to the upper layers,
	 * we may need to close the current epoch.
	 * We can skip this, if this request has not even been sent, because we
	 * did not have a fully established connection yet/anymore, during
	 * bitmap exchange, or while we are L_AHEAD due to congestion policy.
	 */
	if (first_peer_device(device)->repl_state[NOW] >= L_CONNECTED &&
	    (s & RQ_NET_SENT) != 0 &&
	    req->epoch == first_peer_device(device)->connection->newest_tle->br_number)
		queue_barrier(device);
}

void complete_master_bio(struct drbd_device *device,
		struct bio_and_error *m)
{
	bio_endio(m->bio, m->error);
	dec_ap_bio(device);
}


static void drbd_remove_request_interval(struct rb_root *root,
					 struct drbd_request *req)
{
	struct drbd_device *device = req->device;
	struct drbd_interval *i = &req->i;

	drbd_remove_interval(root, i);

	/* Wake up any processes waiting for this request to complete.  */
	if (i->waiting)
		wake_up(&device->misc_wait);
}

/* Helper for __req_mod().
 * Set m->bio to the master bio, if it is fit to be completed,
 * or leave it alone (it is initialized to NULL in __req_mod),
 * if it has already been completed, or cannot be completed yet.
 * If m->bio is set, the error status to be returned is placed in m->error.
 */
void _req_may_be_done(struct drbd_request *req, struct bio_and_error *m)
{
	const unsigned long s = req->rq_state;
	struct drbd_device *device = req->device;
	int rw = req->rq_state & RQ_WRITE ? WRITE : READ;

	/* we must not complete the master bio, while it is
	 *	still being processed by _drbd_send_zc_bio (drbd_send_dblock)
	 *	not yet acknowledged by the peer
	 *	not yet completed by the local io subsystem
	 * these flags may get cleared in any order by
	 *	the worker,
	 *	the sender,
	 *	the receiver,
	 *	the bio_endio completion callbacks.
	 */
	if (s & RQ_LOCAL_PENDING && !(s & RQ_LOCAL_ABORTED))
		return;
	if (req->i.waiting) {
		/* Retry all conflicting peer requests.  */
		wake_up(&device->misc_wait);
	}
	if (s & RQ_NET_QUEUED)
		return;
	if (s & RQ_NET_PENDING)
		return;

	if (req->master_bio) {
		/* this is DATA_RECEIVED (remote read)
		 * or protocol C P_WRITE_ACK
		 * or protocol B P_RECV_ACK
		 * or protocol A "HANDED_OVER_TO_NETWORK" (SendAck)
		 * or canceled or failed,
		 * or killed from the transfer log due to connection loss.
		 */

		/*
		 * figure out whether to report success or failure.
		 *
		 * report success when at least one of the operations succeeded.
		 * or, to put the other way,
		 * only report failure, when both operations failed.
		 *
		 * what to do about the failures is handled elsewhere.
		 * what we need to do here is just: complete the master_bio.
		 *
		 * local completion error, if any, has been stored as ERR_PTR
		 * in private_bio within drbd_request_endio.
		 */
		int ok = (s & RQ_LOCAL_OK) || (s & RQ_NET_OK);
		int error = PTR_ERR(req->private_bio);

		/* remove the request from the conflict detection
		 * respective block_id verification hash */
		if (!drbd_interval_empty(&req->i)) {
			struct rb_root *root;

			if (rw == WRITE)
				root = &device->write_requests;
			else
				root = &device->read_requests;
			drbd_remove_request_interval(root, req);
		} else if (!(s & RQ_POSTPONED))
			D_ASSERT(device, (s & (RQ_NET_MASK & ~RQ_NET_DONE)) == 0);

		/* for writes we need to do some extra housekeeping */
		if (rw == WRITE)
			_about_to_complete_local_write(device, req);

		/* Update disk stats */
		_drbd_end_io_acct(device, req);

		if (!(s & RQ_POSTPONED)) {
			m->error = ok ? 0 : (error ?: -EIO);
			m->bio = req->master_bio;
		}
		req->master_bio = NULL;
	}

	if (s & RQ_LOCAL_PENDING)
		return;

	if ((s & RQ_NET_MASK) == 0 || (s & RQ_NET_DONE)) {
		/* this is disconnected (local only) operation,
		 * or protocol A, B, or C P_BARRIER_ACK,
		 * or killed from the transfer log due to connection loss. */
		_req_is_done(device, req, rw);
	}
	/* else: network part and not DONE yet. that is
	 * protocol A, B, or C, barrier ack still pending... */
}

static void _req_may_be_done_not_susp(struct drbd_request *req, struct bio_and_error *m)
{
	struct drbd_device *device = req->device;

	if (!drbd_suspended(device))
		_req_may_be_done(req, m);
}

/* obviously this could be coded as many single functions
 * instead of one huge switch,
 * or by putting the code directly in the respective locations
 * (as it has been before).
 *
 * but having it this way
 *  enforces that it is all in this one place, where it is easier to audit,
 *  it makes it obvious that whatever "event" "happens" to a request should
 *  happen "atomically" within the req_lock,
 *  and it enforces that we have to think in a very structured manner
 *  about the "events" that may happen to a request during its life time ...
 */
int __req_mod(struct drbd_request *req, enum drbd_req_event what,
		struct bio_and_error *m)
{
	struct drbd_device *device = req->device;
	struct net_conf *nc;
	int p, rv = 0;

	if (m)
		m->bio = NULL;

	switch (what) {
	default:
		drbd_err(device, "LOGIC BUG in %s:%u\n", __FILE__ , __LINE__);
		break;

	/* does not happen...
	 * initialization done in drbd_req_new
	case CREATED:
		break;
		*/

	case TO_BE_SENT: /* via network */
		/* reached via __drbd_make_request
		 * and from w_read_retry_remote */
		D_ASSERT(device, !(req->rq_state & RQ_NET_MASK));
		req->rq_state |= RQ_NET_PENDING;
		rcu_read_lock();
		nc = rcu_dereference(first_peer_device(device)->connection->net_conf);
		p = nc->wire_protocol;
		rcu_read_unlock();
		req->rq_state |=
			p == DRBD_PROT_C ? RQ_EXP_WRITE_ACK :
			p == DRBD_PROT_B ? RQ_EXP_RECEIVE_ACK : 0;
		inc_ap_pending(first_peer_device(device));
		break;

	case TO_BE_SUBMITTED: /* locally */
		/* reached via __drbd_make_request */
		D_ASSERT(device, !(req->rq_state & RQ_LOCAL_MASK));
		req->rq_state |= RQ_LOCAL_PENDING;
		break;

	case COMPLETED_OK:
		if (req->rq_state & RQ_WRITE)
			device->writ_cnt += req->i.size >> 9;
		else
			device->read_cnt += req->i.size >> 9;

		req->rq_state |= (RQ_LOCAL_COMPLETED|RQ_LOCAL_OK);
		req->rq_state &= ~RQ_LOCAL_PENDING;

		_req_may_be_done_not_susp(req, m);
		put_ldev(device);
		break;

	case ABORT_DISK_IO:
		req->rq_state |= RQ_LOCAL_ABORTED;
		if (req->rq_state & RQ_WRITE)
			_req_may_be_done_not_susp(req, m);
		else
			goto goto_queue_for_net_read;
		break;

	case WRITE_COMPLETED_WITH_ERROR:
		req->rq_state |= RQ_LOCAL_COMPLETED;
		req->rq_state &= ~RQ_LOCAL_PENDING;

		__drbd_chk_io_error(device, false);
		_req_may_be_done_not_susp(req, m);
		put_ldev(device);
		break;

	case READ_AHEAD_COMPLETED_WITH_ERROR:
		/* it is legal to fail READA */
		req->rq_state |= RQ_LOCAL_COMPLETED;
		req->rq_state &= ~RQ_LOCAL_PENDING;
		_req_may_be_done_not_susp(req, m);
		put_ldev(device);
		break;

	case READ_COMPLETED_WITH_ERROR:
		/* FIXME: Which peers do we want to become out of sync here? */
		drbd_set_out_of_sync(first_peer_device(device), req->i.sector, req->i.size);

		req->rq_state |= RQ_LOCAL_COMPLETED;
		req->rq_state &= ~RQ_LOCAL_PENDING;

		D_ASSERT(device, !(req->rq_state & RQ_NET_MASK));

		__drbd_chk_io_error(device, false);
		put_ldev(device);

	goto_queue_for_net_read:

		/* no point in retrying if there is no good remote data,
		 * or we have no connection. */
		if (first_peer_device(device)->disk_state[NOW] != D_UP_TO_DATE) {
			_req_may_be_done_not_susp(req, m);
			break;
		}

		/* _req_mod(req,TO_BE_SENT); oops, recursion... */
		req->rq_state |= RQ_NET_PENDING;
		inc_ap_pending(first_peer_device(device));
		/* fall through: _req_mod(req,QUEUE_FOR_NET_READ); */

	case QUEUE_FOR_NET_READ:
		/* READ or READA, and
		 * no local disk,
		 * or target area marked as invalid,
		 * or just got an io-error. */
		/* from __drbd_make_request
		 * or from bio_endio during read io-error recovery */

		/* so we can verify the handle in the answer packet
		 * corresponding hlist_del is in _req_may_be_done() */
		D_ASSERT(device, drbd_interval_empty(&req->i));
		drbd_insert_interval(&device->read_requests, &req->i);

		set_bit(UNPLUG_REMOTE, &device->flags);

		D_ASSERT(device, req->rq_state & RQ_NET_PENDING);
		req->rq_state |= RQ_NET_QUEUED;
		req->w.cb = (req->rq_state & RQ_LOCAL_MASK)
			? w_read_retry_remote
			: w_send_read_req;
		drbd_queue_work(&first_peer_device(device)->connection->data.work,
				&req->w);
		break;

	case QUEUE_FOR_NET_WRITE:
		/* assert something? */
		/* from __drbd_make_request only */

		/* corresponding hlist_del is in _req_may_be_done() */
		D_ASSERT(device, drbd_interval_empty(&req->i));
		drbd_insert_interval(&device->write_requests, &req->i);

		/* NOTE
		 * In case the req ended up on the transfer log before being
		 * queued on the worker, it could lead to this request being
		 * missed during cleanup after connection loss.
		 * So we have to do both operations here,
		 * within the same lock that protects the transfer log.
		 *
		 * _req_add_to_epoch(req); this has to be after the
		 * _maybe_start_new_epoch(req); which happened in
		 * __drbd_make_request, because we now may set the bit
		 * again ourselves to close the current epoch.
		 *
		 * Add req to the (now) current epoch (barrier). */

		/* otherwise we may lose an unplug, which may cause some remote
		 * io-scheduler timeout to expire, increasing maximum latency,
		 * hurting performance. */
		set_bit(UNPLUG_REMOTE, &device->flags);

		/* see __drbd_make_request,
		 * just after it grabs the req_lock */
		/* FIXME: CREATE_BARRIER flag will become a resource flag soon.
		 * re-enable this assert then.
		D_ASSERT(device, test_bit(CREATE_BARRIER, &device->flags) == 0);
		 */

		req->epoch = first_peer_device(device)->connection->newest_tle->br_number;

		/* increment size of current epoch */
		first_peer_device(device)->connection->newest_tle->n_writes++;

		/* queue work item to send data */
		D_ASSERT(device, req->rq_state & RQ_NET_PENDING);
		req->rq_state |= RQ_NET_QUEUED;
		req->w.cb =  w_send_dblock;
		drbd_queue_work(&first_peer_device(device)->connection->data.work,
				&req->w);

		/* close the epoch, in case it outgrew the limit */
		rcu_read_lock();
		nc = rcu_dereference(first_peer_device(device)->connection->net_conf);
		p = nc->max_epoch_size;
		rcu_read_unlock();
		if (first_peer_device(device)->connection->newest_tle->n_writes >= p)
			queue_barrier(device);

		break;

	case QUEUE_FOR_SEND_OOS:
		req->rq_state |= RQ_NET_QUEUED;
		req->w.cb =  w_send_out_of_sync;
		drbd_queue_work(&first_peer_device(device)->connection->data.work,
				&req->w);
		break;

	case OOS_HANDED_TO_NETWORK:
		/* actually the same */
	case SEND_CANCELED:
		/* treat it the same */
	case SEND_FAILED:
		/* real cleanup will be done from tl_clear.  just update flags
		 * so it is no longer marked as on the sender queue */
		req->rq_state &= ~RQ_NET_QUEUED;
		/* if we did it right, tl_clear should be scheduled only after
		 * this, so this should not be necessary! */
		_req_may_be_done_not_susp(req, m);
		break;

	case HANDED_OVER_TO_NETWORK:
		/* assert something? */
		if (bio_data_dir(req->master_bio) == WRITE)
			atomic_add(req->i.size >> 9, &device->ap_in_flight);

		if (bio_data_dir(req->master_bio) == WRITE &&
		    !(req->rq_state & (RQ_EXP_RECEIVE_ACK | RQ_EXP_WRITE_ACK))) {
			/* this is what is dangerous about protocol A:
			 * pretend it was successfully written on the peer. */
			if (req->rq_state & RQ_NET_PENDING) {
				dec_ap_pending(first_peer_device(device));
				req->rq_state &= ~RQ_NET_PENDING;
				req->rq_state |= RQ_NET_OK;
			} /* else: neg-ack was faster... */
			/* it is still not yet RQ_NET_DONE until the
			 * corresponding epoch barrier got acked as well,
			 * so we know what to dirty on connection loss */
		}
		req->rq_state &= ~RQ_NET_QUEUED;
		req->rq_state |= RQ_NET_SENT;
		/* because _drbd_send_zc_bio could sleep, and may want to
		 * dereference the bio even after the "WRITE_ACKED_BY_PEER" and
		 * "COMPLETED_OK" events came in, once we return from
		 * _drbd_send_zc_bio (drbd_send_dblock), we have to check
		 * whether it is done already, and end it.  */
		_req_may_be_done_not_susp(req, m);
		break;

	case READ_RETRY_REMOTE_CANCELED:
		req->rq_state &= ~RQ_NET_QUEUED;
		/* fall through, in case we raced with drbd_disconnect */
	case CONNECTION_LOST_WHILE_PENDING:
		/* transfer log cleanup after connection loss */
		/* assert something? */
		if (req->rq_state & RQ_NET_PENDING)
			dec_ap_pending(first_peer_device(device));
		req->rq_state &= ~(RQ_NET_OK|RQ_NET_PENDING);
		req->rq_state |= RQ_NET_DONE;
		if (req->rq_state & RQ_NET_SENT && req->rq_state & RQ_WRITE)
			atomic_sub(req->i.size >> 9, &device->ap_in_flight);

		if (!(req->rq_state & RQ_WRITE) &&
		    mdev->state.disk == D_UP_TO_DATE &&
		    !IS_ERR_OR_NULL(req->private_bio))
			goto goto_read_retry_local;

		/* if it is still queued, we may not complete it here.
		 * it will be canceled soon. */
		if (!(req->rq_state & RQ_NET_QUEUED))
			_req_may_be_done(req, m); /* Allowed while state.susp */
		break;

	case WRITE_ACKED_BY_PEER_AND_SIS:
		req->rq_state |= RQ_NET_SIS;
	case DISCARD_WRITE:
		/* for discarded conflicting writes of multiple primaries,
		 * there is no need to keep anything in the tl, potential
		 * node crashes are covered by the activity log. */
		req->rq_state |= RQ_NET_DONE;
		/* fall through */
	case WRITE_ACKED_BY_PEER:
		D_ASSERT(device, req->rq_state & RQ_EXP_WRITE_ACK);
		/* protocol C; successfully written on peer.
		 * Nothing to do here.
		 * We want to keep the tl in place for all protocols, to cater
		 * for volatile write-back caches on lower level devices.
		 *
		 * A barrier request is expected to have forced all prior
		 * requests onto stable storage, so completion of a barrier
		 * request could set NET_DONE right here, and not wait for the
		 * P_BARRIER_ACK, but that is an unnecessary optimization. */

		goto ack_common;
		/* this makes it effectively the same as for: */
	case RECV_ACKED_BY_PEER:
		D_ASSERT(device, req->rq_state & RQ_EXP_RECEIVE_ACK);
		/* protocol B; pretends to be successfully written on peer.
		 * see also notes above in HANDED_OVER_TO_NETWORK about
		 * protocol != C */
	ack_common:
		req->rq_state |= RQ_NET_OK;
		D_ASSERT(device, req->rq_state & RQ_NET_PENDING);
		dec_ap_pending(first_peer_device(device));
		atomic_sub(req->i.size >> 9, &device->ap_in_flight);
		req->rq_state &= ~RQ_NET_PENDING;
		_req_may_be_done_not_susp(req, m);
		break;

	case POSTPONE_WRITE:
		D_ASSERT(device, req->rq_state & RQ_EXP_WRITE_ACK);
		/* If this node has already detected the write conflict, the
		 * worker will be waiting on misc_wait.  Wake it up once this
		 * request has completed locally.
		 */
		D_ASSERT(device, req->rq_state & RQ_NET_PENDING);
		req->rq_state |= RQ_POSTPONED;
		_req_may_be_done_not_susp(req, m);
		break;

	case NEG_ACKED:
		/* assert something? */
		if (req->rq_state & RQ_NET_PENDING) {
			dec_ap_pending(first_peer_device(device));
			atomic_sub(req->i.size >> 9, &device->ap_in_flight);
		}
		req->rq_state &= ~(RQ_NET_OK|RQ_NET_PENDING);

		req->rq_state |= RQ_NET_DONE;

		if (!(req->rq_state & RQ_WRITE) &&
		    mdev->state.disk == D_UP_TO_DATE &&
		    !IS_ERR_OR_NULL(req->private_bio))
			goto goto_read_retry_local;

		_req_may_be_done_not_susp(req, m);
		/* else: done by HANDED_OVER_TO_NETWORK */
		break;

	goto_read_retry_local:
		req->rq_state |= RQ_LOCAL_PENDING;
		req->private_bio->bi_bdev = mdev->ldev->backing_bdev;
		generic_make_request(req->private_bio);
		break;

	case FAIL_FROZEN_DISK_IO:
		if (!(req->rq_state & RQ_LOCAL_COMPLETED))
			break;

		_req_may_be_done(req, m); /* Allowed while state.susp */
		break;

	case RESTART_FROZEN_DISK_IO:
		if (!(req->rq_state & RQ_LOCAL_COMPLETED))
			break;

		req->rq_state &= ~RQ_LOCAL_COMPLETED;

		rv = MR_READ;
		if (bio_data_dir(req->master_bio) == WRITE)
			rv = MR_WRITE;

		get_ldev(device);
		req->w.cb = w_restart_disk_io;
		drbd_queue_work(&device->resource->work, &req->w);
		break;

	case RESEND:
		/* If RQ_NET_OK is already set, we got a P_WRITE_ACK or P_RECV_ACK
		   before the connection loss (B&C only); only P_BARRIER_ACK was missing.
		   Trowing them out of the TL here by pretending we got a BARRIER_ACK
		   We ensure that the peer was not rebooted */
		if (!(req->rq_state & RQ_NET_OK)) {
			if (req->w.cb) {
				drbd_queue_work(&first_peer_device(device)->connection->data.work,
						&req->w);
				rv = req->rq_state & RQ_WRITE ? MR_WRITE : MR_READ;
			}
			break;
		}
		/* else, fall through to BARRIER_ACKED */

	case BARRIER_ACKED:
		if (!(req->rq_state & RQ_WRITE))
			break;

		if (req->rq_state & RQ_NET_PENDING) {
			/* barrier came in before all requests were acked.
			 * this is bad, because if the connection is lost now,
			 * we won't be able to clean them up... */
			drbd_err(device, "FIXME (BARRIER_ACKED but pending)\n");
			list_move(&req->tl_requests, &first_peer_device(device)->connection->out_of_sequence_requests);
		}
		if ((req->rq_state & RQ_NET_MASK) != 0) {
			req->rq_state |= RQ_NET_DONE;
			if (!(req->rq_state & (RQ_EXP_RECEIVE_ACK | RQ_EXP_WRITE_ACK)))
				atomic_sub(req->i.size>>9, &device->ap_in_flight);
		}
		_req_may_be_done(req, m); /* Allowed while state.susp */
		break;

	case DATA_RECEIVED:
		D_ASSERT(device, req->rq_state & RQ_NET_PENDING);
		dec_ap_pending(first_peer_device(device));
		req->rq_state &= ~RQ_NET_PENDING;
		req->rq_state |= (RQ_NET_OK|RQ_NET_DONE);
		if (!IS_ERR_OR_NULL(req->private_bio)) {
			bio_put(req->private_bio);
			req->private_bio = NULL;
			put_ldev(mdev);
		}
		_req_may_be_done_not_susp(req, m);
		break;
	};

	return rv;
}

/* we may do a local read if:
 * - we are consistent (of course),
 * - or we are generally inconsistent,
 *   BUT we are still/already IN SYNC for this area.
 *   since size may be bigger than BM_BLOCK_SIZE,
 *   we may need to check several bits.
 */
STATIC bool drbd_may_do_local_read(struct drbd_device *device, sector_t sector, int size)
{
	struct drbd_peer_device *peer_device;

	unsigned long sbnr, ebnr;
	sector_t esector, nr_sectors;

	if (device->disk_state[NOW] == D_UP_TO_DATE)
		return true;
	if (device->disk_state[NOW] != D_INCONSISTENT)
		return false;
	esector = sector + (size >> 9) - 1;
	nr_sectors = drbd_get_capacity(device->this_bdev);
	D_ASSERT(device, sector  < nr_sectors);
	D_ASSERT(device, esector < nr_sectors);

	sbnr = BM_SECT_TO_BIT(sector);
	ebnr = BM_SECT_TO_BIT(esector);

	/* FIXME: Which policy do we want here? */
	rcu_read_lock();
	for_each_peer_device(peer_device, device) {
		if (drbd_bm_count_bits(peer_device->device, peer_device->bitmap_index, sbnr, ebnr)) {
			rcu_read_unlock();
			return false;
		}
	}
	rcu_read_unlock();
	return true;
}

static bool remote_due_to_read_balancing(struct drbd_conf *mdev)
{
	enum drbd_read_balancing rbm;
	struct backing_dev_info *bdi;

	if (mdev->state.pdsk < D_UP_TO_DATE)
		return false;

	rcu_read_lock();
	rbm = rcu_dereference(mdev->ldev->disk_conf)->read_balancing;
	rcu_read_unlock();

	switch (rbm) {
	case RB_CONGESTED_REMOTE:
		bdi = &mdev->ldev->backing_bdev->bd_disk->queue->backing_dev_info;
		return bdi_read_congested(bdi);
	case RB_LEAST_PENDING:
		return atomic_read(&mdev->local_cnt) >
			atomic_read(&mdev->ap_pending_cnt) + atomic_read(&mdev->rs_pending_cnt);
	case RB_ROUND_ROBIN:
		return test_and_change_bit(READ_BALANCE_RR, &mdev->flags);
	case RB_PREFER_REMOTE:
		return true;
	case RB_PREFER_LOCAL:
	default:
		return false;
	}
}

/*
 * complete_conflicting_writes  -  wait for any conflicting write requests
 *
 * The write_requests tree contains all active write requests which we
 * currently know about.  Wait for any requests to complete which conflict with
 * the new one.
 */
static int complete_conflicting_writes(struct drbd_device *device,
				       sector_t sector, int size)
{
	for(;;) {
		struct drbd_interval *i;
		int err;

		i = drbd_find_overlap(&device->write_requests, sector, size);
		if (!i)
			return 0;
		err = drbd_wait_misc(device, i);
		if (err)
			return err;
	}
}

static bool drbd_should_do_remote(struct drbd_peer_device *peer_device)
{
	enum drbd_disk_state peer_disk_state = peer_device->disk_state[NOW];

	return peer_disk_state == D_UP_TO_DATE ||
		(peer_disk_state == D_INCONSISTENT &&
		 peer_device->repl_state[NOW] >= L_WF_BITMAP_T &&
		 peer_device->repl_state[NOW] < L_AHEAD);
	/* Before proto 96 that was >= CONNECTED instead of >= L_WF_BITMAP_T.
	   That is equivalent since before 96 IO was frozen in the L_WF_BITMAP*
	   states. */
}

static bool drbd_should_send_out_of_sync(struct drbd_peer_device *peer_device)
{
	return peer_device->repl_state[NOW] == L_AHEAD || peer_device->repl_state[NOW] == L_WF_BITMAP_S;
	/* pdsk = D_INCONSISTENT as a consequence. Protocol 96 check not necessary
	   since we enter state L_AHEAD only if proto >= 96 */
}

int __drbd_make_request(struct drbd_device *device, struct bio *bio, unsigned long start_time)
{
	const int rw = bio_rw(bio);
	const int size = bio->bi_size;
	const sector_t sector = bio->bi_sector;
	struct drbd_tl_epoch *b = NULL;
	struct drbd_request *req;
	struct net_conf *nc;
	int local, remote, send_oos = 0;
	int err;
	int ret = 0;
	int congested = 0;
	enum drbd_on_congestion on_congestion;

	/* allocate outside of all locks; */
	req = drbd_req_new(device, bio);
	if (!req) {
		dec_ap_bio(device);
		/* only pass the error to the upper layers.
		 * if user cannot handle io errors, that's not our business. */
		drbd_err(device, "could not kmalloc() req\n");
		bio_endio(bio, -ENOMEM);
		return 0;
	}
	req->start_time = start_time;

	local = get_ldev(device);
	if (!local) {
		bio_put(req->private_bio); /* or we get a bio leak */
		req->private_bio = NULL;
	}
	if (rw == WRITE) {
		remote = 1;
	} else {
		/* READ || READA */
		if (local) {
			if (!drbd_may_do_local_read(device, sector, size)) {
				/* we could kick the syncer to
				 * sync this extent asap, wait for
				 * it, then continue locally.
				 * Or just issue the request remotely.
				 */
				local = 0;
				bio_put(req->private_bio);
				req->private_bio = NULL;
<<<<<<< HEAD
				put_ldev(device);
=======
				put_ldev(mdev);
			} else if (remote_due_to_read_balancing(mdev)) {
				/* Keep the private bio in case we need it
				   for a local retry */
				local = 0;
>>>>>>> 700f6373
			}
		}
		if (!local) {
			struct drbd_peer_device *peer_device;

			rcu_read_lock();
			for_each_peer_device(peer_device, device) {
				if (peer_device->disk_state[NOW] >= D_UP_TO_DATE) {
					/* FIXME: Send read request to this peer. */
					remote = 1;
					break;
				}
			}
			rcu_read_unlock();
		}
	}

	/* If we have a disk, but a READA request is mapped to remote,
	 * we are R_PRIMARY, D_INCONSISTENT, SyncTarget.
	 * Just fail that READA request right here.
	 *
	 * THINK: maybe fail all READA when not local?
	 *        or make this configurable...
	 *        if network is slow, READA won't do any good.
	 */
	if (rw == READA && device->disk_state[NOW] >= D_INCONSISTENT && !local) {
		err = -EWOULDBLOCK;
		goto fail_and_free_req;
	}

	/* For WRITES going to the local disk, grab a reference on the target
	 * extent.  This waits for any resync activity in the corresponding
	 * resync extent to finish, and, if necessary, pulls in the target
	 * extent into the activity log, which involves further disk io because
	 * of transactional on-disk meta data updates. */
	if (rw == WRITE && local && !test_bit(AL_SUSPENDED, &device->flags)) {
		req->rq_state |= RQ_IN_ACT_LOG;
		drbd_al_begin_io(device, &req->i, true);
	}

	remote = remote && drbd_should_do_remote(first_peer_device(device));
	send_oos = rw == WRITE && drbd_should_send_out_of_sync(first_peer_device(device));
	D_ASSERT(device, !(remote && send_oos));

	if (!(local || remote) && !drbd_suspended(device)) {
		if (drbd_ratelimit())
			drbd_err(device, "IO ERROR: neither local nor remote disk\n");
		err = -EIO;
		goto fail_free_complete;
	}

	/* For WRITE request, we have to make sure that we have an
	 * unused_spare_tle, in case we need to start a new epoch.
	 * I try to be smart and avoid to pre-allocate always "just in case",
	 * but there is a race between testing the bit and pointer outside the
	 * spinlock, and grabbing the spinlock.
	 * if we lost that race, we retry.  */
	if (rw == WRITE && (remote || send_oos) &&
	    first_peer_device(device)->connection->unused_spare_tle == NULL &&
	    test_bit(CREATE_BARRIER, &first_peer_device(device)->connection->flags)) {
allocate_barrier:
		b = kmalloc(sizeof(struct drbd_tl_epoch), GFP_NOIO);
		if (!b) {
			drbd_err(device, "Failed to alloc barrier.\n");
			err = -ENOMEM;
			goto fail_free_complete;
		}
	}

	/* GOOD, everything prepared, grab the spin_lock */
	spin_lock_irq(&device->resource->req_lock);

	if (rw == WRITE) {
		err = complete_conflicting_writes(device, sector, size);
		if (err) {
			if (err != -ERESTARTSYS) {
				begin_state_change_locked(device->resource, CS_HARD);
				__change_cstate(first_peer_device(device)->connection, C_TIMEOUT);
				end_state_change_locked(device->resource);
			}
			spin_unlock_irq(&device->resource->req_lock);
			err = -EIO;
			goto fail_free_complete;
		}
	}

	if (drbd_suspended(device)) {
		/* If we got suspended, use the retry mechanism of
		   generic_make_request() to restart processing of this
		   bio. In the next call to drbd_make_request
		   we sleep in inc_ap_bio() */
		ret = 1;
		spin_unlock_irq(&device->resource->req_lock);
		goto fail_free_complete;
	}

	if (remote || send_oos) {
		remote = drbd_should_do_remote(first_peer_device(device));
		send_oos = rw == WRITE && drbd_should_send_out_of_sync(first_peer_device(device));
		D_ASSERT(device, !(remote && send_oos));

		if (!(remote || send_oos))
			drbd_warn(device, "lost connection while grabbing the req_lock!\n");
		if (!(local || remote)) {
			drbd_err(device, "IO ERROR: neither local nor remote disk\n");
			spin_unlock_irq(&device->resource->req_lock);
			err = -EIO;
			goto fail_free_complete;
		}
	}

	if (b && first_peer_device(device)->connection->unused_spare_tle == NULL) {
		first_peer_device(device)->connection->unused_spare_tle = b;
		b = NULL;
	}
	if (rw == WRITE && (remote || send_oos) &&
	    first_peer_device(device)->connection->unused_spare_tle == NULL &&
	    test_bit(CREATE_BARRIER, &first_peer_device(device)->connection->flags)) {
		/* someone closed the current epoch
		 * while we were grabbing the spinlock */
		spin_unlock_irq(&device->resource->req_lock);
		goto allocate_barrier;
	}


	/* Update disk stats */
	_drbd_start_io_acct(device, req, bio);

	/* _maybe_start_new_epoch(device);
	 * If we need to generate a write barrier packet, we have to add the
	 * new epoch (barrier) object, and queue the barrier packet for sending,
	 * and queue the req's data after it _within the same lock_, otherwise
	 * we have race conditions were the reorder domains could be mixed up.
	 *
	 * Even read requests may start a new epoch and queue the corresponding
	 * barrier packet.  To get the write ordering right, we only have to
	 * make sure that, if this is a write request and it triggered a
	 * barrier packet, this request is queued within the same spinlock. */
	if ((remote || send_oos) && first_peer_device(device)->connection->unused_spare_tle &&
	    test_and_clear_bit(CREATE_BARRIER, &first_peer_device(device)->connection->flags)) {
		_tl_add_barrier(first_peer_device(device)->connection,
				first_peer_device(device)->connection->unused_spare_tle);
		first_peer_device(device)->connection->unused_spare_tle = NULL;
	} else {
		D_ASSERT(device, !(remote && rw == WRITE &&
			   test_bit(CREATE_BARRIER, &first_peer_device(device)->connection->flags)));
	}

	/* NOTE
	 * Actually, 'local' may be wrong here already, since we may have failed
	 * to write to the meta data, and may become wrong anytime because of
	 * local io-error for some other request, which would lead to us
	 * "detaching" the local disk.
	 *
	 * 'remote' may become wrong any time because the network could fail.
	 *
	 * This is a harmless race condition, though, since it is handled
	 * correctly at the appropriate places; so it just defers the failure
	 * of the respective operation.
	 */

	/* mark them early for readability.
	 * this just sets some state flags. */
	if (remote)
		_req_mod(req, TO_BE_SENT);
	if (local)
		_req_mod(req, TO_BE_SUBMITTED);

	list_add_tail(&req->tl_requests, &first_peer_device(device)->connection->newest_tle->requests);

	/* NOTE remote first: to get the concurrent write detection right,
	 * we must register the request before start of local IO.  */
	if (remote) {
		/* either WRITE and L_CONNECTED,
		 * or READ, and no local disk,
		 * or READ, but not in sync.
		 */
		_req_mod(req, (rw == WRITE)
				? QUEUE_FOR_NET_WRITE
				: QUEUE_FOR_NET_READ);
	}
	if (send_oos && drbd_set_out_of_sync(first_peer_device(device), sector, size))
		_req_mod(req, QUEUE_FOR_SEND_OOS);

	rcu_read_lock();
	nc = rcu_dereference(first_peer_device(device)->connection->net_conf);
	on_congestion = nc ? nc->on_congestion : OC_BLOCK;
	if (remote &&
	    on_congestion != OC_BLOCK &&
	    first_peer_device(device)->connection->agreed_pro_version >= 96) {
		if (nc->cong_fill &&
		    atomic_read(&device->ap_in_flight) >= nc->cong_fill) {
			drbd_info(device, "Congestion-fill threshold reached\n");
			congested = 1;
		}

		if (device->act_log->used >= nc->cong_extents) {
			drbd_info(device, "Congestion-extents threshold reached\n");
			congested = 1;
		}

		if (congested)
			queue_barrier(device); /* last barrier, after mirrored writes */
	}
	rcu_read_unlock();

	spin_unlock_irq(&device->resource->req_lock);
	kfree(b); /* if someone else has beaten us to it... */

	if (congested) {
		if (on_congestion == OC_PULL_AHEAD)
			change_repl_state(first_peer_device(device), L_AHEAD, 0);
		else  /*on_congestion == OC_DISCONNECT */
			change_cstate(first_peer_device(device)->connection, C_DISCONNECTING, 0);
	}

	if (local) {
		req->private_bio->bi_bdev = device->ldev->backing_bdev;

		/* State may have changed since we grabbed our reference on the
		 * device->ldev member. Double check, and short-circuit to endio.
		 * In case the last activity log transaction failed to get on
		 * stable storage, and this is a WRITE, we may not even submit
		 * this bio. */
		if (get_ldev(device)) {
			if (drbd_insert_fault(device,   rw == WRITE ? DRBD_FAULT_DT_WR
						    : rw == READ  ? DRBD_FAULT_DT_RD
						    :               DRBD_FAULT_DT_RA))
				bio_endio(req->private_bio, -EIO);
			else
				generic_make_request(req->private_bio);
			put_ldev(device);
		} else
			bio_endio(req->private_bio, -EIO);
	}

	return 0;

fail_free_complete:
	if (req->rq_state & RQ_IN_ACT_LOG)
		drbd_al_complete_io(device, &req->i);
fail_and_free_req:
	if (!IS_ERR_OR_NULL(req->private_bio)) {
		bio_put(req->private_bio);
		req->private_bio = NULL;
		put_ldev(device);
	}
	if (!ret)
		bio_endio(bio, err);

	drbd_req_free(req);
	dec_ap_bio(device);
	kfree(b);

	return ret;
}

int drbd_make_request(struct request_queue *q, struct bio *bio)
{
	struct drbd_device *device = (struct drbd_device *) q->queuedata;
	unsigned long start_time;

	/* We never supported BIO_RW_BARRIER.
	 * We don't need to, anymore, either: starting with kernel 2.6.36,
	 * we have REQ_FUA and REQ_FLUSH, which will be handled transparently
	 * by the block layer. */
	if (unlikely(bio->bi_rw & DRBD_REQ_HARDBARRIER)) {
		bio_endio(bio, -EOPNOTSUPP);
		return 0;
	}

	start_time = jiffies;

	/*
	 * what we "blindly" assume:
	 */
	D_ASSERT(device, bio->bi_size > 0);
	D_ASSERT(device, IS_ALIGNED(bio->bi_size, 512));

	inc_ap_bio(device);
	return __drbd_make_request(device, bio, start_time);
}

/* This is called by bio_add_page().
 *
 * q->max_hw_sectors and other global limits are already enforced there.
 *
 * We need to call down to our lower level device,
 * in case it has special restrictions.
 *
 * We also may need to enforce configured max-bio-bvecs limits.
 *
 * As long as the BIO is empty we have to allow at least one bvec,
 * regardless of size and offset, so no need to ask lower levels.
 */
int drbd_merge_bvec(struct request_queue *q,
#ifdef HAVE_bvec_merge_data
		struct bvec_merge_data *bvm,
#else
		struct bio *bvm,
#endif
		struct bio_vec *bvec)
{
	struct drbd_device *device = (struct drbd_device *) q->queuedata;
	unsigned int bio_size = bvm->bi_size;
	int limit = DRBD_MAX_BIO_SIZE;
	int backing_limit;

	if (bio_size && get_ldev(device)) {
		struct request_queue * const b =
			device->ldev->backing_bdev->bd_disk->queue;
		if (b->merge_bvec_fn) {
			backing_limit = b->merge_bvec_fn(b, bvm, bvec);
			limit = min(limit, backing_limit);
		}
		put_ldev(device);
	}
	return limit;
}

void request_timer_fn(unsigned long data)
{
	struct drbd_device *device = (struct drbd_device *) data;
	struct drbd_connection *connection = first_peer_device(device)->connection;
	struct drbd_request *req; /* oldest request */
	struct list_head *le;
	struct net_conf *nc;
	unsigned long ent = 0, dt = 0, et, nt; /* effective timeout = ko_count * timeout */

	rcu_read_lock();
	nc = rcu_dereference(connection->net_conf);
	ent = nc ? nc->timeout * HZ/10 * nc->ko_count : 0;

	if (get_ldev(device)) {
		dt = rcu_dereference(device->ldev->disk_conf)->disk_timeout * HZ / 10;
		put_ldev(device);
	}
	rcu_read_unlock();

	et = min_not_zero(dt, ent);

	if (!et || (first_peer_device(device)->repl_state[NOW] < L_STANDALONE &&
		    device->disk_state[NOW] <= D_FAILED))
		return; /* Recurring timer stopped */

	spin_lock_irq(&device->resource->req_lock);
	le = &connection->oldest_tle->requests;
	if (list_empty(le)) {
		spin_unlock_irq(&device->resource->req_lock);
		mod_timer(&device->request_timer, jiffies + et);
		return;
	}

	le = le->prev;
	req = list_entry(le, struct drbd_request, tl_requests);
	if (ent && req->rq_state & RQ_NET_PENDING) {
		if (time_is_before_eq_jiffies(req->start_time + ent)) {
			drbd_warn(device, "Remote failed to finish a request within ko-count * timeout\n");
			begin_state_change_locked(device->resource, CS_VERBOSE | CS_HARD);
			__change_cstate(connection, C_TIMEOUT);
			end_state_change_locked(device->resource);
		}
	}
	if (dt && req->rq_state & RQ_LOCAL_PENDING) {
		if (time_is_before_eq_jiffies(req->start_time + dt)) {
			drbd_warn(device, "Local backing device failed to meet the disk-timeout\n");
			__drbd_chk_io_error(device, 1);
		}
	}
	nt = (time_is_before_eq_jiffies(req->start_time + et) ? jiffies : req->start_time) + et;
	spin_unlock_irq(&connection->resource->req_lock);
	mod_timer(&device->request_timer, nt);
}<|MERGE_RESOLUTION|>--- conflicted
+++ resolved
@@ -604,7 +604,7 @@
 			atomic_sub(req->i.size >> 9, &device->ap_in_flight);
 
 		if (!(req->rq_state & RQ_WRITE) &&
-		    mdev->state.disk == D_UP_TO_DATE &&
+		    device->disk_state[NOW] == D_UP_TO_DATE &&
 		    !IS_ERR_OR_NULL(req->private_bio))
 			goto goto_read_retry_local;
 
@@ -672,7 +672,7 @@
 		req->rq_state |= RQ_NET_DONE;
 
 		if (!(req->rq_state & RQ_WRITE) &&
-		    mdev->state.disk == D_UP_TO_DATE &&
+		    device->disk_state[NOW] == D_UP_TO_DATE &&
 		    !IS_ERR_OR_NULL(req->private_bio))
 			goto goto_read_retry_local;
 
@@ -682,7 +682,7 @@
 
 	goto_read_retry_local:
 		req->rq_state |= RQ_LOCAL_PENDING;
-		req->private_bio->bi_bdev = mdev->ldev->backing_bdev;
+		req->private_bio->bi_bdev = device->ldev->backing_bdev;
 		generic_make_request(req->private_bio);
 		break;
 
@@ -750,7 +750,7 @@
 		if (!IS_ERR_OR_NULL(req->private_bio)) {
 			bio_put(req->private_bio);
 			req->private_bio = NULL;
-			put_ldev(mdev);
+			put_ldev(device);
 		}
 		_req_may_be_done_not_susp(req, m);
 		break;
@@ -797,27 +797,28 @@
 	return true;
 }
 
-static bool remote_due_to_read_balancing(struct drbd_conf *mdev)
+static bool remote_due_to_read_balancing(struct drbd_device *device)
 {
 	enum drbd_read_balancing rbm;
 	struct backing_dev_info *bdi;
-
-	if (mdev->state.pdsk < D_UP_TO_DATE)
+	struct drbd_peer_device *peer_device = first_peer_device(device);
+
+	if (peer_device->disk_state[NOW] < D_UP_TO_DATE)
 		return false;
 
 	rcu_read_lock();
-	rbm = rcu_dereference(mdev->ldev->disk_conf)->read_balancing;
+	rbm = rcu_dereference(device->ldev->disk_conf)->read_balancing;
 	rcu_read_unlock();
 
 	switch (rbm) {
 	case RB_CONGESTED_REMOTE:
-		bdi = &mdev->ldev->backing_bdev->bd_disk->queue->backing_dev_info;
+		bdi = &device->ldev->backing_bdev->bd_disk->queue->backing_dev_info;
 		return bdi_read_congested(bdi);
 	case RB_LEAST_PENDING:
-		return atomic_read(&mdev->local_cnt) >
-			atomic_read(&mdev->ap_pending_cnt) + atomic_read(&mdev->rs_pending_cnt);
+		return atomic_read(&device->local_cnt) >
+			atomic_read(&peer_device->ap_pending_cnt) + atomic_read(&peer_device->rs_pending_cnt);
 	case RB_ROUND_ROBIN:
-		return test_and_change_bit(READ_BALANCE_RR, &mdev->flags);
+		return test_and_change_bit(READ_BALANCE_RR, &device->flags);
 	case RB_PREFER_REMOTE:
 		return true;
 	case RB_PREFER_LOCAL:
@@ -914,15 +915,11 @@
 				local = 0;
 				bio_put(req->private_bio);
 				req->private_bio = NULL;
-<<<<<<< HEAD
 				put_ldev(device);
-=======
-				put_ldev(mdev);
-			} else if (remote_due_to_read_balancing(mdev)) {
+			} else if (remote_due_to_read_balancing(device)) {
 				/* Keep the private bio in case we need it
 				   for a local retry */
 				local = 0;
->>>>>>> 700f6373
 			}
 		}
 		if (!local) {
