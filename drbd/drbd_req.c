/*
   drbd_req.c

   This file is part of DRBD by Philipp Reisner and Lars Ellenberg.

   Copyright (C) 2001-2008, LINBIT Information Technologies GmbH.
   Copyright (C) 1999-2008, Philipp Reisner <philipp.reisner@linbit.com>.
   Copyright (C) 2002-2008, Lars Ellenberg <lars.ellenberg@linbit.com>.

   drbd is free software; you can redistribute it and/or modify
   it under the terms of the GNU General Public License as published by
   the Free Software Foundation; either version 2, or (at your option)
   any later version.

   drbd is distributed in the hope that it will be useful,
   but WITHOUT ANY WARRANTY; without even the implied warranty of
   MERCHANTABILITY or FITNESS FOR A PARTICULAR PURPOSE.  See the
   GNU General Public License for more details.

   You should have received a copy of the GNU General Public License
   along with drbd; see the file COPYING.  If not, write to
   the Free Software Foundation, 675 Mass Ave, Cambridge, MA 02139, USA.

 */

#include <linux/autoconf.h>
#include <linux/module.h>

#include <linux/slab.h>
#include <linux/drbd.h>
#include "drbd_int.h"
#include "drbd_req.h"


/* We only support diskstats for 2.6.16 and up.
 * see also commit commit a362357b6cd62643d4dda3b152639303d78473da
 * Author: Jens Axboe <axboe@suse.de>
 * Date:   Tue Nov 1 09:26:16 2005 +0100
 *     [BLOCK] Unify the separate read/write io stat fields into arrays */
#if LINUX_VERSION_CODE < KERNEL_VERSION(2,6,16)
#define _drbd_start_io_acct(...) do {} while (0)
#define _drbd_end_io_acct(...)   do {} while (0)
#else

STATIC bool drbd_may_do_local_read(struct drbd_conf *mdev, sector_t sector, int size);

/* Update disk stats at start of I/O request */
static void _drbd_start_io_acct(struct drbd_conf *mdev, struct drbd_request *req, struct bio *bio)
{
	const int rw = bio_data_dir(bio);
#ifndef __disk_stat_inc
	int cpu;
#endif

#ifdef __disk_stat_inc
	__disk_stat_inc(mdev->vdisk, ios[rw]);
	__disk_stat_add(mdev->vdisk, sectors[rw], bio_sectors(bio));
	disk_round_stats(mdev->vdisk);
	mdev->vdisk->in_flight++;
#else
	cpu = part_stat_lock();
	part_round_stats(cpu, &mdev->vdisk->part0);
	part_stat_inc(cpu, &mdev->vdisk->part0, ios[rw]);
	part_stat_add(cpu, &mdev->vdisk->part0, sectors[rw], bio_sectors(bio));
	(void) cpu; /* The macro invocations above want the cpu argument, I do not like
		       the compiler warning about cpu only assigned but never used... */
	part_inc_in_flight(&mdev->vdisk->part0, rw);
	part_stat_unlock();
#endif
}

/* Update disk stats when completing request upwards */
static void _drbd_end_io_acct(struct drbd_conf *mdev, struct drbd_request *req)
{
	int rw = bio_data_dir(req->master_bio);
	unsigned long duration = jiffies - req->start_time;
#ifndef __disk_stat_inc
	int cpu;
#endif

#ifdef __disk_stat_add
	__disk_stat_add(mdev->vdisk, ticks[rw], duration);
	disk_round_stats(mdev->vdisk);
	mdev->vdisk->in_flight--;
#else
	cpu = part_stat_lock();
	part_stat_add(cpu, &mdev->vdisk->part0, ticks[rw], duration);
	part_round_stats(cpu, &mdev->vdisk->part0);
	part_dec_in_flight(&mdev->vdisk->part0, rw);
	part_stat_unlock();
#endif
}

#endif

static struct drbd_request *drbd_req_new(struct drbd_conf *mdev,
					       struct bio *bio_src)
{
	struct drbd_request *req;

	req = mempool_alloc(drbd_request_mempool, GFP_NOIO);
	if (!req)
		return NULL;

	drbd_req_make_private_bio(req, bio_src);
	req->rq_state    = bio_data_dir(bio_src) == WRITE ? RQ_WRITE : 0;
	req->w.mdev      = mdev;
	req->master_bio  = bio_src;
	req->epoch       = 0;

	drbd_clear_interval(&req->i);
	req->i.sector     = bio_src->bi_sector;
	req->i.size      = bio_src->bi_size;
	req->i.local = true;
	req->i.waiting = false;

	INIT_LIST_HEAD(&req->tl_requests);
	INIT_LIST_HEAD(&req->w.list);

	/* one reference to be put by __drbd_make_request */
	atomic_set(&req->completion_ref, 1);
	/* one kref as long as completion_ref > 0 */
	kref_init(&req->kref);
	return req;
}

void drbd_req_destroy(struct kref *kref)
{
	struct drbd_request *req = container_of(kref, struct drbd_request, kref);
	struct drbd_conf *mdev = req->w.mdev;
	const unsigned s = req->rq_state;

	if ((req->master_bio && !(s & RQ_POSTPONED)) ||
		atomic_read(&req->completion_ref) ||
		(s & RQ_LOCAL_PENDING) ||
		((s & RQ_NET_MASK) && !(s & RQ_NET_DONE))) {
		dev_err(DEV, "drbd_req_destroy: Logic BUG rq_state = 0x%x, completion_ref = %d\n",
				s, atomic_read(&req->completion_ref));
		return;
	}

	/* remove it from the transfer log.
	 * well, only if it had been there in the first
	 * place... if it had not (local only or conflicting
	 * and never sent), it should still be "empty" as
	 * initialized in drbd_req_new(), so we can list_del() it
	 * here unconditionally */
	list_del_init(&req->tl_requests);

	/* if it was a write, we may have to set the corresponding
	 * bit(s) out-of-sync first. If it had a local part, we need to
	 * release the reference to the activity log. */
	if (s & RQ_WRITE) {
		/* Set out-of-sync unless both OK flags are set
		 * (local only or remote failed).
		 * Other places where we set out-of-sync:
		 * READ with local io-error */
		if (!(s & RQ_NET_OK) || !(s & RQ_LOCAL_OK))
			drbd_set_out_of_sync(mdev, req->i.sector, req->i.size);

		if ((s & RQ_NET_OK) && (s & RQ_LOCAL_OK) && (s & RQ_NET_SIS))
			drbd_set_in_sync(mdev, req->i.sector, req->i.size);

		/* one might be tempted to move the drbd_al_complete_io
		 * to the local io completion callback drbd_request_endio.
		 * but, if this was a mirror write, we may only
		 * drbd_al_complete_io after this is RQ_NET_DONE,
		 * otherwise the extent could be dropped from the al
		 * before it has actually been written on the peer.
		 * if we crash before our peer knows about the request,
		 * but after the extent has been dropped from the al,
		 * we would forget to resync the corresponding extent.
		 */
		if (s & RQ_LOCAL_MASK) {
			if (get_ldev_if_state(mdev, D_FAILED)) {
				if (s & RQ_IN_ACT_LOG)
					drbd_al_complete_io(mdev, &req->i);
				put_ldev(mdev);
			} else if (DRBD_ratelimit(5*HZ, 3)) {
				dev_warn(DEV, "Should have called drbd_al_complete_io(, %llu, %u), "
				     "but my Disk seems to have failed :(\n",
				     (unsigned long long) req->i.sector, req->i.size);
			}
		}
	}

	mempool_free(req, drbd_request_mempool);
}

static void wake_all_senders(struct drbd_tconn *tconn) {
	wake_up(&tconn->sender_work.q_wait);
}

/* must hold resource->req_lock */
static void start_new_tl_epoch(struct drbd_tconn *tconn)
{
	tconn->current_tle_writes = 0;
	atomic_inc(&tconn->current_tle_nr);
	wake_all_senders(tconn);
}

void complete_master_bio(struct drbd_conf *mdev,
		struct bio_and_error *m)
{
	bio_endio(m->bio, m->error);
	dec_ap_bio(mdev);
}


static void drbd_remove_request_interval(struct rb_root *root,
					 struct drbd_request *req)
{
	struct drbd_conf *mdev = req->w.mdev;
	struct drbd_interval *i = &req->i;

	drbd_remove_interval(root, i);

	/* Wake up any processes waiting for this request to complete.  */
	if (i->waiting)
		wake_up(&mdev->misc_wait);
}

/* Helper for __req_mod().
 * Set m->bio to the master bio, if it is fit to be completed,
 * or leave it alone (it is initialized to NULL in __req_mod),
 * if it has already been completed, or cannot be completed yet.
 * If m->bio is set, the error status to be returned is placed in m->error.
 */
static
void drbd_req_complete(struct drbd_request *req, struct bio_and_error *m)
{
	const unsigned s = req->rq_state;
	struct drbd_conf *mdev = req->w.mdev;
	int rw;
	int error, ok;

	/* we must not complete the master bio, while it is
	 *	still being processed by _drbd_send_zc_bio (drbd_send_dblock)
	 *	not yet acknowledged by the peer
	 *	not yet completed by the local io subsystem
	 * these flags may get cleared in any order by
	 *	the worker,
	 *	the receiver,
	 *	the bio_endio completion callbacks.
	 */
	if ((s & RQ_LOCAL_PENDING && !(s & RQ_LOCAL_ABORTED)) ||
	    (s & RQ_NET_QUEUED) || (s & RQ_NET_PENDING) ||
	    (s & RQ_COMPLETION_SUSP)) {
		dev_err(DEV, "drbd_req_complete: Logic BUG rq_state = 0x%x\n", s);
		return;
	}

	if (!req->master_bio) {
		dev_err(DEV, "drbd_req_complete: Logic BUG, master_bio == NULL!\n");
		return;
	}

	rw = bio_rw(req->master_bio);

	/*
	 * figure out whether to report success or failure.
	 *
	 * report success when at least one of the operations succeeded.
	 * or, to put the other way,
	 * only report failure, when both operations failed.
	 *
	 * what to do about the failures is handled elsewhere.
	 * what we need to do here is just: complete the master_bio.
	 *
	 * local completion error, if any, has been stored as ERR_PTR
	 * in private_bio within drbd_request_endio.
	 */
	ok = (s & RQ_LOCAL_OK) || (s & RQ_NET_OK);
	error = PTR_ERR(req->private_bio);

	/* remove the request from the conflict detection
	 * respective block_id verification hash */
	if (!drbd_interval_empty(&req->i)) {
		struct rb_root *root;

		if (rw == WRITE)
			root = &mdev->write_requests;
		else
			root = &mdev->read_requests;
		drbd_remove_request_interval(root, req);
	} else if (!(s & RQ_POSTPONED))
		D_ASSERT((s & (RQ_NET_MASK & ~RQ_NET_DONE)) == 0);

	/* Before we can signal completion to the upper layers,
	 * we may need to close the current transfer log epoch.
	 * We are within the request lock, so we can simply compare
	 * the request epoch number with the current transfer log
	 * epoch number.  If they match, increase the current_tle_nr,
	 * and reset the transfer log epoch write_cnt.
	 */
	if (rw == WRITE &&
	    req->epoch == atomic_read(&mdev->tconn->current_tle_nr))
		start_new_tl_epoch(mdev->tconn);

	/* Update disk stats */
	_drbd_end_io_acct(mdev, req);

	/* If READ failed,
	 * have it be pushed back to the retry work queue,
	 * so it will re-enter __drbd_make_request(),
	 * and be re-assigned to a suitable local or remote path,
	 * or failed if we do not have access to good data anymore.
	 *
	 * Unless it was failed early by __drbd_make_request(),
	 * because no path was available, in which case
	 * it was not even added to the transfer_log.
	 *
	 * READA may fail, and will not be retried.
	 *
	 * WRITE should have used all available paths already.
	 */
	if (!ok && rw == READ && !list_empty(&req->tl_requests))
		req->rq_state |= RQ_POSTPONED;

	if (!(req->rq_state & RQ_POSTPONED)) {
		m->error = ok ? 0 : (error ?: -EIO);
		m->bio = req->master_bio;
		req->master_bio = NULL;
	}
}

static int drbd_req_put_completion_ref(struct drbd_request *req, struct bio_and_error *m, int put)
{
	struct drbd_conf *mdev = req->w.mdev;
	D_ASSERT(m || (req->rq_state & RQ_POSTPONED));

	if (!atomic_sub_and_test(put, &req->completion_ref))
		return 0;

	if (drbd_suspended(mdev)) {
		/* We do not allow completion while suspended.  Re-get a
		 * reference, so whatever happens when this is resumed
		 * may put and complete. */

		D_ASSERT(!(req->rq_state & RQ_COMPLETION_SUSP));
		req->rq_state |= RQ_COMPLETION_SUSP;
		atomic_inc(&req->completion_ref);
		return 0;
	}

	/* else */
	drbd_req_complete(req, m);

	if (req->rq_state & RQ_POSTPONED) {
		/* don't destroy the req object just yet,
		 * but queue it for retry */
		drbd_restart_request(req);
		return 0;
	}

	return 1;
}

/* I'd like this to be the only place that manipulates
 * req->completion_ref and req->kref. */
static void mod_rq_state(struct drbd_request *req, struct bio_and_error *m,
		int clear, int set)
{
	struct drbd_conf *mdev = req->w.mdev;
	unsigned s = req->rq_state;
	int c_put = 0;
	int k_put = 0;

	/* apply */

	req->rq_state &= ~clear;
	req->rq_state |= set;

	/* no change? */
	if (req->rq_state == s)
		return;

	/* intent: get references */

	if (!(s & RQ_LOCAL_PENDING) && (set & RQ_LOCAL_PENDING))
		atomic_inc(&req->completion_ref);

	if (!(s & RQ_NET_PENDING) && (set & RQ_NET_PENDING)) {
		inc_ap_pending(mdev);
		atomic_inc(&req->completion_ref);
	}

	if (!(s & RQ_NET_QUEUED) && (set & RQ_NET_QUEUED))
		atomic_inc(&req->completion_ref);

	if (!(s & RQ_EXP_BARR_ACK) && (set & RQ_EXP_BARR_ACK))
		kref_get(&req->kref); /* wait for the DONE */

	if (!(s & RQ_NET_SENT) && (set & RQ_NET_SENT))
		atomic_add(req->i.size >> 9, &mdev->ap_in_flight);

	/* progress: put references */

	if ((s & RQ_COMPLETION_SUSP) && (clear & RQ_COMPLETION_SUSP))
		++c_put;

	if (!(s & RQ_LOCAL_ABORTED) && (set & RQ_LOCAL_ABORTED)) {
		D_ASSERT(req->rq_state & RQ_LOCAL_PENDING);
		/* local completion may still come in later,
		 * we need to keep the req object around. */
		kref_get(&req->kref);
		++c_put;
	}

	if ((s & RQ_LOCAL_PENDING) && (clear & RQ_LOCAL_PENDING)) {
		if (req->rq_state & RQ_LOCAL_ABORTED)
			++k_put;
		else
			++c_put;
	}

	if ((s & RQ_NET_PENDING) && (clear & RQ_NET_PENDING)) {
		dec_ap_pending(mdev);
		++c_put;
	}

	if ((s & RQ_NET_QUEUED) && (clear & RQ_NET_QUEUED))
		++c_put;

	if ((s & RQ_EXP_BARR_ACK) && !(s & RQ_NET_DONE) && (set & RQ_NET_DONE)) {
		if (req->rq_state & RQ_NET_SENT)
			atomic_sub(req->i.size >> 9, &mdev->ap_in_flight);
		++k_put;
	}

	/* potentially complete and destroy */

	if (k_put || c_put) {
		/* Completion does it's own kref_put.  If we are going to
		 * kref_sub below, we need req to be still around then. */
		int at_least = k_put + !!c_put;
		int refcount = atomic_read(&req->kref.refcount);
		if (refcount < at_least)
			dev_err(DEV,
				"mod_rq_state: Logic BUG: %x -> %x: refcount = %d, should be >= %d\n",
				s, req->rq_state, refcount, at_least);
	}

	/* If we made progress, retry conflicting peer requests, if any. */
	if (req->i.waiting)
		wake_up(&mdev->misc_wait);

	if (c_put)
		k_put += drbd_req_put_completion_ref(req, m, c_put);
	if (k_put)
		kref_sub(&req->kref, k_put, drbd_req_destroy);
}

/* obviously this could be coded as many single functions
 * instead of one huge switch,
 * or by putting the code directly in the respective locations
 * (as it has been before).
 *
 * but having it this way
 *  enforces that it is all in this one place, where it is easier to audit,
 *  it makes it obvious that whatever "event" "happens" to a request should
 *  happen "atomically" within the req_lock,
 *  and it enforces that we have to think in a very structured manner
 *  about the "events" that may happen to a request during its life time ...
 */
int __req_mod(struct drbd_request *req, enum drbd_req_event what,
		struct bio_and_error *m)
{
	struct drbd_conf *mdev = req->w.mdev;
	struct net_conf *nc;
	int p, rv = 0;

	if (m)
		m->bio = NULL;

	switch (what) {
	default:
		dev_err(DEV, "LOGIC BUG in %s:%u\n", __FILE__ , __LINE__);
		break;

	/* does not happen...
	 * initialization done in drbd_req_new
	case CREATED:
		break;
		*/

	case TO_BE_SENT: /* via network */
		/* reached via __drbd_make_request
		 * and from w_read_retry_remote */
		D_ASSERT(!(req->rq_state & RQ_NET_MASK));
		rcu_read_lock();
		nc = rcu_dereference(mdev->tconn->net_conf);
		p = nc->wire_protocol;
		rcu_read_unlock();
		req->rq_state |=
			p == DRBD_PROT_C ? RQ_EXP_WRITE_ACK :
			p == DRBD_PROT_B ? RQ_EXP_RECEIVE_ACK : 0;
		mod_rq_state(req, m, 0, RQ_NET_PENDING);
		break;

	case TO_BE_SUBMITTED: /* locally */
		/* reached via __drbd_make_request */
		D_ASSERT(!(req->rq_state & RQ_LOCAL_MASK));
		mod_rq_state(req, m, 0, RQ_LOCAL_PENDING);
		break;

	case COMPLETED_OK:
		if (req->rq_state & RQ_WRITE)
			mdev->writ_cnt += req->i.size >> 9;
		else
			mdev->read_cnt += req->i.size >> 9;

		mod_rq_state(req, m, RQ_LOCAL_PENDING,
				RQ_LOCAL_COMPLETED|RQ_LOCAL_OK);
		break;

	case ABORT_DISK_IO:
		mod_rq_state(req, m, 0, RQ_LOCAL_ABORTED);
		break;

	case READ_COMPLETED_WITH_ERROR:
		drbd_set_out_of_sync(mdev, req->i.sector, req->i.size);
		/* fall through. */
	case WRITE_COMPLETED_WITH_ERROR:
		__drbd_chk_io_error(mdev, DRBD_IO_ERROR);
		/* fall through. */
	case READ_AHEAD_COMPLETED_WITH_ERROR:
		/* it is legal to fail READA, no __drbd_chk_io_error in that case. */
		mod_rq_state(req, m, RQ_LOCAL_PENDING, RQ_LOCAL_COMPLETED);
		break;

	case QUEUE_FOR_NET_READ:
		/* READ or READA, and
		 * no local disk,
		 * or target area marked as invalid,
		 * or just got an io-error. */
		/* from __drbd_make_request
		 * or from bio_endio during read io-error recovery */

		/* So we can verify the handle in the answer packet.
		 * Corresponding drbd_remove_request_interval is in
		 * drbd_req_complete() */
		D_ASSERT(drbd_interval_empty(&req->i));
		drbd_insert_interval(&mdev->read_requests, &req->i);

		set_bit(UNPLUG_REMOTE, &mdev->flags);

		D_ASSERT(req->rq_state & RQ_NET_PENDING);
		D_ASSERT((req->rq_state & RQ_LOCAL_MASK) == 0);
		mod_rq_state(req, m, 0, RQ_NET_QUEUED);
		req->w.cb = w_send_read_req;
		drbd_queue_work(&mdev->tconn->sender_work, &req->w);
		break;

	case QUEUE_FOR_NET_WRITE:
		/* assert something? */
		/* from __drbd_make_request only */

		/* Corresponding drbd_remove_request_interval is in
		 * drbd_req_complete() */
		D_ASSERT(drbd_interval_empty(&req->i));
		drbd_insert_interval(&mdev->write_requests, &req->i);

		/* NOTE
		 * In case the req ended up on the transfer log before being
		 * queued on the worker, it could lead to this request being
		 * missed during cleanup after connection loss.
		 * So we have to do both operations here,
		 * within the same lock that protects the transfer log.
		 *
		 * _req_add_to_epoch(req); this has to be after the
		 * _maybe_start_new_epoch(req); which happened in
		 * __drbd_make_request, because we now may set the bit
		 * again ourselves to close the current epoch.
		 *
		 * Add req to the (now) current epoch (barrier). */

		/* otherwise we may lose an unplug, which may cause some remote
		 * io-scheduler timeout to expire, increasing maximum latency,
		 * hurting performance. */
		set_bit(UNPLUG_REMOTE, &mdev->flags);

		/* queue work item to send data */
		D_ASSERT(req->rq_state & RQ_NET_PENDING);
		mod_rq_state(req, m, 0, RQ_NET_QUEUED|RQ_EXP_BARR_ACK);
		req->w.cb =  w_send_dblock;
		drbd_queue_work(&mdev->tconn->sender_work, &req->w);

		/* close the epoch, in case it outgrew the limit */
		rcu_read_lock();
		nc = rcu_dereference(mdev->tconn->net_conf);
		p = nc->max_epoch_size;
		rcu_read_unlock();
		if (mdev->tconn->current_tle_writes >= p)
			start_new_tl_epoch(mdev->tconn);

		break;

	case QUEUE_FOR_SEND_OOS:
		mod_rq_state(req, m, 0, RQ_NET_QUEUED);
		req->w.cb =  w_send_out_of_sync;
		drbd_queue_work(&mdev->tconn->sender_work, &req->w);
		break;

	case READ_RETRY_REMOTE_CANCELED:
	case SEND_CANCELED:
	case SEND_FAILED:
		/* real cleanup will be done from tl_clear.  just update flags
		 * so it is no longer marked as on the worker queue */
		mod_rq_state(req, m, RQ_NET_QUEUED, 0);
		break;

	case HANDED_OVER_TO_NETWORK:
		/* assert something? */
		if (bio_data_dir(req->master_bio) == WRITE &&
		    !(req->rq_state & (RQ_EXP_RECEIVE_ACK | RQ_EXP_WRITE_ACK))) {
			/* this is what is dangerous about protocol A:
			 * pretend it was successfully written on the peer. */
			if (req->rq_state & RQ_NET_PENDING)
				mod_rq_state(req, m, RQ_NET_PENDING, RQ_NET_OK);
			/* else: neg-ack was faster... */
			/* it is still not yet RQ_NET_DONE until the
			 * corresponding epoch barrier got acked as well,
			 * so we know what to dirty on connection loss */
		}
		mod_rq_state(req, m, RQ_NET_QUEUED, RQ_NET_SENT);
		break;

	case OOS_HANDED_TO_NETWORK:
		/* Was not set PENDING, no longer QUEUED, so is now DONE
		 * as far as this connection is concerned. */
		mod_rq_state(req, m, RQ_NET_QUEUED, RQ_NET_DONE);
		break;

	case CONNECTION_LOST_WHILE_PENDING:
		/* transfer log cleanup after connection loss */
		mod_rq_state(req, m,
				RQ_NET_OK|RQ_NET_PENDING|RQ_COMPLETION_SUSP,
				RQ_NET_DONE);
		break;

	case DISCARD_WRITE:
		/* for discarded conflicting writes of multiple primaries,
		 * there is no need to keep anything in the tl, potential
		 * node crashes are covered by the activity log.
		 *
		 * If this request had been marked as RQ_POSTPONED before,
		 * it will actually not be discarded, but "restarted",
		 * resubmitted from the retry worker context. */
		D_ASSERT(req->rq_state & RQ_NET_PENDING);
		D_ASSERT(req->rq_state & RQ_EXP_WRITE_ACK);
		mod_rq_state(req, m, RQ_NET_PENDING, RQ_NET_DONE|RQ_NET_OK);
		break;

	case WRITE_ACKED_BY_PEER_AND_SIS:
		req->rq_state |= RQ_NET_SIS;
	case WRITE_ACKED_BY_PEER:
		D_ASSERT(req->rq_state & RQ_EXP_WRITE_ACK);
		/* protocol C; successfully written on peer.
		 * Nothing more to do here.
		 * We want to keep the tl in place for all protocols, to cater
		 * for volatile write-back caches on lower level devices. */

		goto ack_common;
	case RECV_ACKED_BY_PEER:
		D_ASSERT(req->rq_state & RQ_EXP_RECEIVE_ACK);
		/* protocol B; pretends to be successfully written on peer.
		 * see also notes above in HANDED_OVER_TO_NETWORK about
		 * protocol != C */
	ack_common:
		D_ASSERT(req->rq_state & RQ_NET_PENDING);
		mod_rq_state(req, m, RQ_NET_PENDING, RQ_NET_OK);
		break;

	case POSTPONE_WRITE:
		D_ASSERT(req->rq_state & RQ_EXP_WRITE_ACK);
		/* If this node has already detected the write conflict, the
		 * worker will be waiting on misc_wait.  Wake it up once this
		 * request has completed locally.
		 */
		D_ASSERT(req->rq_state & RQ_NET_PENDING);
		req->rq_state |= RQ_POSTPONED;
		if (req->i.waiting)
			wake_up(&mdev->misc_wait);
		/* Do not clear RQ_NET_PENDING. This request will make further
		 * progress via restart_conflicting_writes() or
		 * fail_postponed_requests(). Hopefully. */
		break;

	case NEG_ACKED:
		mod_rq_state(req, m, RQ_NET_OK|RQ_NET_PENDING, RQ_NET_DONE);
		break;

	case FAIL_FROZEN_DISK_IO:
		if (!(req->rq_state & RQ_LOCAL_COMPLETED))
			break;
		mod_rq_state(req, m, RQ_COMPLETION_SUSP, 0);
		break;

	case RESTART_FROZEN_DISK_IO:
		if (!(req->rq_state & RQ_LOCAL_COMPLETED))
			break;

		mod_rq_state(req, m,
				RQ_COMPLETION_SUSP|RQ_LOCAL_COMPLETED,
				RQ_LOCAL_PENDING);

		rv = MR_READ;
		if (bio_data_dir(req->master_bio) == WRITE)
			rv = MR_WRITE;

		get_ldev(mdev); /* always succeeds in this call path */
		req->w.cb = w_restart_disk_io;
		drbd_queue_work(&mdev->tconn->sender_work, &req->w);
		break;

	case RESEND:
		/* If RQ_NET_OK is already set, we got a P_WRITE_ACK or P_RECV_ACK
		   before the connection loss (B&C only); only P_BARRIER_ACK
		   (or the local completion?) was missing when we suspended.
		   Throwing them out of the TL here by pretending we got a BARRIER_ACK.
		   During connection handshake, we ensure that the peer was not rebooted. */
		if (!(req->rq_state & RQ_NET_OK)) {
			/* FIXME could this possibly be a req->w.cb == w_send_out_of_sync?
			 * in that case we must not set RQ_NET_PENDING. */

			mod_rq_state(req, m, RQ_COMPLETION_SUSP, RQ_NET_QUEUED|RQ_NET_PENDING);
			if (req->w.cb) {
				drbd_queue_work(&mdev->tconn->sender_work, &req->w);
				rv = req->rq_state & RQ_WRITE ? MR_WRITE : MR_READ;
			} /* else: FIXME can this happen? */
			break;
		}
		/* else, fall through to BARRIER_ACKED */

	case BARRIER_ACKED:
		/* barrier ack for READ requests does not make sense */
		if (!(req->rq_state & RQ_WRITE))
			break;

		if (req->rq_state & RQ_NET_PENDING) {
			/* barrier came in before all requests were acked.
			 * this is bad, because if the connection is lost now,
			 * we won't be able to clean them up... */
			dev_err(DEV, "FIXME (BARRIER_ACKED but pending)\n");
		}
		/* Allowed to complete requests, even while suspended.
		 * As this is called for all requests within a matching epoch,
		 * we need to filter, and only set RQ_NET_DONE for those that
		 * have actually been on the wire. */
		mod_rq_state(req, m, RQ_COMPLETION_SUSP,
				(req->rq_state & RQ_NET_MASK) ? RQ_NET_DONE : 0);
		break;

	case DATA_RECEIVED:
		D_ASSERT(req->rq_state & RQ_NET_PENDING);
		mod_rq_state(req, m, RQ_NET_PENDING, RQ_NET_OK|RQ_NET_DONE);
		break;
	};

	return rv;
}

/* we may do a local read if:
 * - we are consistent (of course),
 * - or we are generally inconsistent,
 *   BUT we are still/already IN SYNC for this area.
 *   since size may be bigger than BM_BLOCK_SIZE,
 *   we may need to check several bits.
 */
STATIC bool drbd_may_do_local_read(struct drbd_conf *mdev, sector_t sector, int size)
{
	unsigned long sbnr, ebnr;
	sector_t esector, nr_sectors;

	if (mdev->state.disk == D_UP_TO_DATE)
		return true;
	if (mdev->state.disk != D_INCONSISTENT)
		return false;
	esector = sector + (size >> 9) - 1;
	nr_sectors = drbd_get_capacity(mdev->this_bdev);
	D_ASSERT(sector  < nr_sectors);
	D_ASSERT(esector < nr_sectors);

	sbnr = BM_SECT_TO_BIT(sector);
	ebnr = BM_SECT_TO_BIT(esector);

	return drbd_bm_count_bits(mdev, sbnr, ebnr) == 0;
}

static bool remote_due_to_read_balancing(struct drbd_conf *mdev, sector_t sector,
		enum drbd_read_balancing rbm)
{
	struct backing_dev_info *bdi;
	int stripe_shift;

	switch (rbm) {
	case RB_CONGESTED_REMOTE:
		bdi = &mdev->ldev->backing_bdev->bd_disk->queue->backing_dev_info;
		return bdi_read_congested(bdi);
	case RB_LEAST_PENDING:
		return atomic_read(&mdev->local_cnt) >
			atomic_read(&mdev->ap_pending_cnt) + atomic_read(&mdev->rs_pending_cnt);
	case RB_32K_STRIPING:  /* stripe_shift = 15 */
	case RB_64K_STRIPING:
	case RB_128K_STRIPING:
	case RB_256K_STRIPING:
	case RB_512K_STRIPING:
	case RB_1M_STRIPING:   /* stripe_shift = 20 */
		stripe_shift = (rbm - RB_32K_STRIPING + 15);
		return (sector >> (stripe_shift - 9)) & 1;
	case RB_ROUND_ROBIN:
		return test_and_change_bit(READ_BALANCE_RR, &mdev->flags);
	case RB_PREFER_REMOTE:
		return true;
	case RB_PREFER_LOCAL:
	default:
		return false;
	}
}

/*
 * complete_conflicting_writes  -  wait for any conflicting write requests
 *
 * The write_requests tree contains all active write requests which we
 * currently know about.  Wait for any requests to complete which conflict with
 * the new one.
 *
 * Only way out: remove the conflicting intervals from the tree.
 */
static void complete_conflicting_writes(struct drbd_request *req)
{
	DEFINE_WAIT(wait);
	struct drbd_conf *mdev = req->w.mdev;
	struct drbd_interval *i;
	sector_t sector = req->i.sector;
	int size = req->i.size;

	i = drbd_find_overlap(&mdev->write_requests, sector, size);
	if (!i)
		return;

	for (;;) {
		prepare_to_wait(&mdev->misc_wait, &wait, TASK_UNINTERRUPTIBLE);
		i = drbd_find_overlap(&mdev->write_requests, sector, size);
		if (!i)
			break;
		/* Indicate to wake up device->misc_wait on progress.  */
		i->waiting = true;
		spin_unlock_irq(&mdev->tconn->req_lock);
		schedule();
		spin_lock_irq(&mdev->tconn->req_lock);
	}
	finish_wait(&mdev->misc_wait, &wait);
}

/* called within req_lock and rcu_read_lock() */
static void maybe_pull_ahead(struct drbd_conf *mdev)
{
	struct drbd_tconn *tconn = mdev->tconn;
	struct net_conf *nc;
	bool congested = false;
	enum drbd_on_congestion on_congestion;

	nc = rcu_dereference(tconn->net_conf);
	on_congestion = nc ? nc->on_congestion : OC_BLOCK;
	if (on_congestion == OC_BLOCK ||
	    tconn->agreed_pro_version < 96)
		return;

	/* If I don't even have good local storage, we can not reasonably try
	 * to pull ahead of the peer. We also need the local reference to make
	 * sure mdev->act_log is there.
	 */
	if (!get_ldev_if_state(mdev, D_UP_TO_DATE))
		return;

	if (nc->cong_fill &&
	    atomic_read(&mdev->ap_in_flight) >= nc->cong_fill) {
		dev_info(DEV, "Congestion-fill threshold reached\n");
		congested = true;
	}

	if (mdev->act_log->used >= nc->cong_extents) {
		dev_info(DEV, "Congestion-extents threshold reached\n");
		congested = true;
	}

	if (congested) {
		if (mdev->tconn->current_tle_writes)
			/* start a new epoch for non-mirrored writes */
			start_new_tl_epoch(mdev->tconn);

		if (on_congestion == OC_PULL_AHEAD)
			_drbd_set_state(_NS(mdev, conn, C_AHEAD), 0, NULL);
		else  /*nc->on_congestion == OC_DISCONNECT */
			_drbd_set_state(_NS(mdev, conn, C_DISCONNECTING), 0, NULL);
	}
	put_ldev(mdev);
}

/* If this returns false, and req->private_bio is still set,
 * this should be submitted locally.
 *
 * If it returns false, but req->private_bio is not set,
 * we do not have access to good data :(
 *
 * Otherwise, this destroys req->private_bio, if any,
 * and returns true.
 */
static bool do_remote_read(struct drbd_request *req)
{
	struct drbd_conf *mdev = req->w.mdev;
	enum drbd_read_balancing rbm;

	if (req->private_bio) {
		if (!drbd_may_do_local_read(mdev,
					req->i.sector, req->i.size)) {
			bio_put(req->private_bio);
			req->private_bio = NULL;
			put_ldev(mdev);
		}
	}

	if (mdev->state.pdsk != D_UP_TO_DATE)
		return false;

	if (req->private_bio == NULL)
		return true;

	/* TODO: improve read balancing decisions, take into account drbd
	 * protocol, pending requests etc. */

	rcu_read_lock();
	rbm = rcu_dereference(mdev->ldev->disk_conf)->read_balancing;
	rcu_read_unlock();

	if (rbm == RB_PREFER_LOCAL && req->private_bio)
		return false; /* submit locally */

	if (remote_due_to_read_balancing(mdev, req->i.sector, rbm)) {
		if (req->private_bio) {
			bio_put(req->private_bio);
			req->private_bio = NULL;
			put_ldev(mdev);
		}
		return true;
	}

	return false;
}

/* returns number of connections (== 1, for drbd 8.4)
 * expected to actually write this data,
 * which does NOT include those that we are L_AHEAD for. */
static int drbd_process_write_request(struct drbd_request *req)
{
	struct drbd_conf *mdev = req->w.mdev;
	int remote, send_oos;

	rcu_read_lock();
	remote = drbd_should_do_remote(mdev->state);
	if (remote) {
		maybe_pull_ahead(mdev);
		remote = drbd_should_do_remote(mdev->state);
	}
	send_oos = drbd_should_send_out_of_sync(mdev->state);
	rcu_read_unlock();

	if (!remote && !send_oos)
		return 0;

	D_ASSERT(!(remote && send_oos));

	if (remote) {
		_req_mod(req, TO_BE_SENT);
		_req_mod(req, QUEUE_FOR_NET_WRITE);
	} else if (drbd_set_out_of_sync(mdev, req->i.sector, req->i.size))
		_req_mod(req, QUEUE_FOR_SEND_OOS);

	return remote;
}

static void
drbd_submit_req_private_bio(struct drbd_request *req)
{
	struct drbd_conf *mdev = req->w.mdev;
	struct bio *bio = req->private_bio;
	const int rw = bio_rw(bio);

	bio->bi_bdev = mdev->ldev->backing_bdev;

	/* State may have changed since we grabbed our reference on the
	 * ->ldev member. Double check, and short-circuit to endio.
	 * In case the last activity log transaction failed to get on
	 * stable storage, and this is a WRITE, we may not even submit
	 * this bio. */
	if (get_ldev(mdev)) {
		if (drbd_insert_fault(mdev,
				      rw == WRITE ? DRBD_FAULT_DT_WR
				    : rw == READ  ? DRBD_FAULT_DT_RD
				    :               DRBD_FAULT_DT_RA))
			bio_endio(bio, -EIO);
		else
			generic_make_request(bio);
		put_ldev(mdev);
	} else
		bio_endio(bio, -EIO);
}

void __drbd_make_request(struct drbd_conf *mdev, struct bio *bio, unsigned long start_time)
{
	const int rw = bio_rw(bio);
	struct bio_and_error m = { NULL, };
	struct drbd_request *req;
	bool no_remote = false;

	/* allocate outside of all locks; */
	req = drbd_req_new(mdev, bio);
	if (!req) {
		dec_ap_bio(mdev);
		/* only pass the error to the upper layers.
		 * if user cannot handle io errors, that's not our business. */
		dev_err(DEV, "could not kmalloc() req\n");
		bio_endio(bio, -ENOMEM);
		return;
	}
	req->start_time = start_time;

	if (!get_ldev(mdev)) {
		bio_put(req->private_bio);
		req->private_bio = NULL;
	}
<<<<<<< HEAD
=======
	if (rw == WRITE) {
		/* Need to replicate writes.  Unless it is an empty flush,
		 * which is better mapped to a DRBD P_BARRIER packet,
		 * also for drbd wire protocol compatibility reasons. */
		if (unlikely(size == 0)) {
			/* The only size==0 bios we expect are empty flushes. */
			D_ASSERT(bio->bi_rw & DRBD_REQ_FLUSH);
			remote = 0;
		} else
			remote = 1;
	} else {
		/* READ || READA */
		if (local) {
			if (!drbd_may_do_local_read(mdev, sector, size)) {
				/* we could kick the syncer to
				 * sync this extent asap, wait for
				 * it, then continue locally.
				 * Or just issue the request remotely.
				 */
				local = 0;
				bio_put(req->private_bio);
				req->private_bio = NULL;
				put_ldev(mdev);
			}
		}
		remote = !local && mdev->state.pdsk >= D_UP_TO_DATE;
	}

	/* If we have a disk, but a READA request is mapped to remote,
	 * we are R_PRIMARY, D_INCONSISTENT, SyncTarget.
	 * Just fail that READA request right here.
	 *
	 * THINK: maybe fail all READA when not local?
	 *        or make this configurable...
	 *        if network is slow, READA won't do any good.
	 */
	if (rw == READA && mdev->state.disk >= D_INCONSISTENT && !local) {
		err = -EWOULDBLOCK;
		goto fail_and_free_req;
	}
>>>>>>> 6a8ed52f

	/* For WRITES going to the local disk, grab a reference on the target
	 * extent.  This waits for any resync activity in the corresponding
	 * resync extent to finish, and, if necessary, pulls in the target
	 * extent into the activity log, which involves further disk io because
<<<<<<< HEAD
	 * of transactional on-disk meta data updates. */
	if (rw == WRITE && req->private_bio
=======
	 * of transactional on-disk meta data updates.
	 * Empty flushes don't need to go into the activity log, they can only
	 * flush data for pending writes which are already in there. */
	if (rw == WRITE && local && size
>>>>>>> 6a8ed52f
	&& !test_bit(AL_SUSPENDED, &mdev->flags)) {
		req->rq_state |= RQ_IN_ACT_LOG;
		drbd_al_begin_io(mdev, &req->i);
	}

	spin_lock_irq(&mdev->tconn->req_lock);
	if (rw == WRITE) {
		/* This may temporarily give up the req_lock,
		 * but will re-aquire it before it returns here.
		 * Needs to be before the check on drbd_suspended() */
		complete_conflicting_writes(req);
	}

	/* no more giving up req_lock from now on! */

	if (drbd_suspended(mdev)) {
		/* push back and retry: */
		req->rq_state |= RQ_POSTPONED;
		if (req->private_bio) {
			bio_put(req->private_bio);
			req->private_bio = NULL;
		}
		goto out;
	}

	/* Update disk stats */
	_drbd_start_io_acct(mdev, req, bio);

	/* We fail READ/READA early, if we can not serve it.
	 * We must do this before req is registered on any lists.
	 * Otherwise, drbd_req_complete() will queue failed READ for retry. */
	if (rw != WRITE) {
		if (!do_remote_read(req) && !req->private_bio)
			goto nodata;
	}

	/* which transfer log epoch does this belong to? */
	req->epoch = atomic_read(&mdev->tconn->current_tle_nr);
	if (rw == WRITE)
		mdev->tconn->current_tle_writes++;

	list_add_tail(&req->tl_requests, &mdev->tconn->transfer_log);

<<<<<<< HEAD
	if (rw == WRITE) {
		if (!drbd_process_write_request(req))
			no_remote = true;
	} else {
		/* We either have a private_bio, or we can read from remote.
		 * Otherwise we had done the goto nodata above. */
		if (req->private_bio == NULL) {
			_req_mod(req, TO_BE_SENT);
			_req_mod(req, QUEUE_FOR_NET_READ);
=======
	/* no point in adding empty flushes to the transfer log,
	 * they are mapped to drbd barriers already. */
	if (likely(size!=0))
		list_add_tail(&req->tl_requests, &mdev->newest_tle->requests);

	/* NOTE remote first: to get the concurrent write detection right,
	 * we must register the request before start of local IO.  */
	if (remote) {
		/* either WRITE and C_CONNECTED,
		 * or READ, and no local disk,
		 * or READ, but not in sync.
		 */
		_req_mod(req, (rw == WRITE)
				? queue_for_net_write
				: queue_for_net_read);
	}
	if (send_oos && drbd_set_out_of_sync(mdev, sector, size))
		_req_mod(req, queue_for_send_oos);

	if (remote &&
	    mdev->net_conf->on_congestion != OC_BLOCK && mdev->agreed_pro_version >= 96)
		maybe_pull_ahead(mdev);

	/* If this was a flush, queue a drbd barrier/start a new epoch.
	 * Unless the current epoch was empty anyways, or we are not currently
	 * replicating, in which case there is no point. */
	if (unlikely(bio->bi_rw & DRBD_REQ_FLUSH)
		&& mdev->newest_tle->n_writes
		&& drbd_should_do_remote(mdev->state))
		queue_barrier(mdev);

	spin_unlock_irq(&mdev->req_lock);
	kfree(b); /* if someone else has beaten us to it... */

	if (local) {
		req->private_bio->bi_bdev = mdev->ldev->backing_bdev;

		trace_drbd_bio(mdev, "Pri", req->private_bio, 0, NULL);

		/* State may have changed since we grabbed our reference on the
		 * mdev->ldev member. Double check, and short-circuit to endio.
		 * In case the last activity log transaction failed to get on
		 * stable storage, and this is a WRITE, we may not even submit
		 * this bio. */
		if (get_ldev(mdev)) {
			if (drbd_insert_fault(mdev,   rw == WRITE ? DRBD_FAULT_DT_WR
						    : rw == READ  ? DRBD_FAULT_DT_RD
						    :               DRBD_FAULT_DT_RA))
				bio_endio(req->private_bio, -EIO);
			else
				generic_make_request(req->private_bio);
			put_ldev(mdev);
>>>>>>> 6a8ed52f
		} else
			no_remote = true;
	}

	if (req->private_bio) {
		/* needs to be marked within the same spinlock */
		_req_mod(req, TO_BE_SUBMITTED);
		/* but we need to give up the spinlock to submit */
		spin_unlock_irq(&mdev->tconn->req_lock);
		drbd_submit_req_private_bio(req);
		spin_lock_irq(&mdev->tconn->req_lock);
	} else if (no_remote) {
nodata:
		if (DRBD_ratelimit(5*HZ, 5))
			dev_err(DEV, "IO ERROR: neither local nor remote disk\n");
		/* A write may have been queued for send_oos, however.
		 * So we can not simply free it, we must go through drbd_req_put_completion_ref() */
	}

out:
	if (drbd_req_put_completion_ref(req, &m, 1))
		kref_put(&req->kref, drbd_req_destroy);
	spin_unlock_irq(&mdev->tconn->req_lock);

	if (m.bio)
		complete_master_bio(mdev, &m);
	return;
}

MAKE_REQUEST_TYPE drbd_make_request(struct request_queue *q, struct bio *bio)
{
	struct drbd_conf *mdev = (struct drbd_conf *) q->queuedata;
	unsigned long start_time;

	/* We never supported BIO_RW_BARRIER.
	 * We don't need to, anymore, either: starting with kernel 2.6.36,
	 * we have REQ_FUA and REQ_FLUSH, which will be handled transparently
	 * by the block layer. */
	if (unlikely(bio->bi_rw & DRBD_REQ_HARDBARRIER)) {
		bio_endio(bio, -EOPNOTSUPP);
		MAKE_REQUEST_RETURN;
	}

	start_time = jiffies;

	/*
	 * what we "blindly" assume:
	 */
	D_ASSERT(IS_ALIGNED(bio->bi_size, 512));

	inc_ap_bio(mdev);
	__drbd_make_request(mdev, bio, start_time);

	MAKE_REQUEST_RETURN;
}

/* This is called by bio_add_page().
 *
 * q->max_hw_sectors and other global limits are already enforced there.
 *
 * We need to call down to our lower level device,
 * in case it has special restrictions.
 *
 * We also may need to enforce configured max-bio-bvecs limits.
 *
 * As long as the BIO is empty we have to allow at least one bvec,
 * regardless of size and offset, so no need to ask lower levels.
 */
int drbd_merge_bvec(struct request_queue *q,
#ifdef HAVE_bvec_merge_data
		struct bvec_merge_data *bvm,
#else
		struct bio *bvm,
#endif
		struct bio_vec *bvec)
{
	struct drbd_conf *mdev = (struct drbd_conf *) q->queuedata;
	unsigned int bio_size = bvm->bi_size;
	int limit = DRBD_MAX_BIO_SIZE;
	int backing_limit;

	if (bio_size && get_ldev(mdev)) {
		struct request_queue * const b =
			mdev->ldev->backing_bdev->bd_disk->queue;
		if (b->merge_bvec_fn) {
			backing_limit = b->merge_bvec_fn(b, bvm, bvec);
			limit = min(limit, backing_limit);
		}
		put_ldev(mdev);
	}
	return limit;
}

struct drbd_request *find_oldest_request(struct drbd_tconn *tconn)
{
	/* Walk the transfer log,
	 * and find the oldest not yet completed request */
	struct drbd_request *r;
	list_for_each_entry(r, &tconn->transfer_log, tl_requests) {
		if (atomic_read(&r->completion_ref))
			return r;
	}
	return NULL;
}

void request_timer_fn(unsigned long data)
{
	struct drbd_conf *mdev = (struct drbd_conf *) data;
	struct drbd_tconn *tconn = mdev->tconn;
	struct drbd_request *req; /* oldest request */
	struct net_conf *nc;
	unsigned long ent = 0, dt = 0, et, nt; /* effective timeout = ko_count * timeout */
	unsigned long now;

	rcu_read_lock();
	nc = rcu_dereference(tconn->net_conf);
	if (nc && mdev->state.conn >= C_WF_REPORT_PARAMS)
		ent = nc->timeout * HZ/10 * nc->ko_count;

	if (get_ldev(mdev)) { /* implicit state.disk >= D_INCONSISTENT */
		dt = rcu_dereference(mdev->ldev->disk_conf)->disk_timeout * HZ / 10;
		put_ldev(mdev);
	}
	rcu_read_unlock();

	et = min_not_zero(dt, ent);

	if (!et)
		return; /* Recurring timer stopped */

	now = jiffies;

	spin_lock_irq(&tconn->req_lock);
	req = find_oldest_request(tconn);
	if (!req) {
		spin_unlock_irq(&tconn->req_lock);
		mod_timer(&mdev->request_timer, now + et);
		return;
	}

	/* The request is considered timed out, if
	 * - we have some effective timeout from the configuration,
	 *   with above state restrictions applied,
	 * - the oldest request is waiting for a response from the network
	 *   resp. the local disk,
	 * - the oldest request is in fact older than the effective timeout,
	 * - the connection was established (resp. disk was attached)
	 *   for longer than the timeout already.
	 * Note that for 32bit jiffies and very stable connections/disks,
	 * we may have a wrap around, which is catched by
	 *   !time_in_range(now, last_..._jif, last_..._jif + timeout).
	 *
	 * Side effect: once per 32bit wrap-around interval, which means every
	 * ~198 days with 250 HZ, we have a window where the timeout would need
	 * to expire twice (worst case) to become effective. Good enough.
	 */
	if (ent && req->rq_state & RQ_NET_PENDING &&
		 time_after(now, req->start_time + ent) &&
		!time_in_range(now, tconn->last_reconnect_jif, tconn->last_reconnect_jif + ent)) {
		dev_warn(DEV, "Remote failed to finish a request within ko-count * timeout\n");
		_drbd_set_state(_NS(mdev, conn, C_TIMEOUT), CS_VERBOSE | CS_HARD, NULL);
	}
	if (dt && req->rq_state & RQ_LOCAL_PENDING && req->w.mdev == mdev &&
		 time_after(now, req->start_time + dt) &&
		!time_in_range(now, mdev->last_reattach_jif, mdev->last_reattach_jif + dt)) {
		dev_warn(DEV, "Local backing device failed to meet the disk-timeout\n");
		__drbd_chk_io_error(mdev, DRBD_FORCE_DETACH);
	}
	nt = (time_after(now, req->start_time + et) ? now : req->start_time) + et;
	spin_unlock_irq(&tconn->req_lock);
	mod_timer(&mdev->request_timer, nt);
}<|MERGE_RESOLUTION|>--- conflicted
+++ resolved
@@ -967,6 +967,20 @@
 	send_oos = drbd_should_send_out_of_sync(mdev->state);
 	rcu_read_unlock();
 
+	/* Need to replicate writes.  Unless it is an empty flush,
+	 * which is better mapped to a DRBD P_BARRIER packet,
+	 * also for drbd wire protocol compatibility reasons.
+	 * If this was a flush, just start a new epoch.
+	 * Unless the current epoch was empty anyways, or we are not currently
+	 * replicating, in which case there is no point. */
+	if (unlikely(req->i.size == 0)) {
+		/* The only size==0 bios we expect are empty flushes. */
+		D_ASSERT(req->master_bio->bi_rw & DRBD_REQ_FLUSH);
+		if (remote && mdev->tconn->current_tle_writes)
+			start_new_tl_epoch(mdev->tconn);
+		return 0;
+	}
+
 	if (!remote && !send_oos)
 		return 0;
 
@@ -1031,63 +1045,15 @@
 		bio_put(req->private_bio);
 		req->private_bio = NULL;
 	}
-<<<<<<< HEAD
-=======
-	if (rw == WRITE) {
-		/* Need to replicate writes.  Unless it is an empty flush,
-		 * which is better mapped to a DRBD P_BARRIER packet,
-		 * also for drbd wire protocol compatibility reasons. */
-		if (unlikely(size == 0)) {
-			/* The only size==0 bios we expect are empty flushes. */
-			D_ASSERT(bio->bi_rw & DRBD_REQ_FLUSH);
-			remote = 0;
-		} else
-			remote = 1;
-	} else {
-		/* READ || READA */
-		if (local) {
-			if (!drbd_may_do_local_read(mdev, sector, size)) {
-				/* we could kick the syncer to
-				 * sync this extent asap, wait for
-				 * it, then continue locally.
-				 * Or just issue the request remotely.
-				 */
-				local = 0;
-				bio_put(req->private_bio);
-				req->private_bio = NULL;
-				put_ldev(mdev);
-			}
-		}
-		remote = !local && mdev->state.pdsk >= D_UP_TO_DATE;
-	}
-
-	/* If we have a disk, but a READA request is mapped to remote,
-	 * we are R_PRIMARY, D_INCONSISTENT, SyncTarget.
-	 * Just fail that READA request right here.
-	 *
-	 * THINK: maybe fail all READA when not local?
-	 *        or make this configurable...
-	 *        if network is slow, READA won't do any good.
-	 */
-	if (rw == READA && mdev->state.disk >= D_INCONSISTENT && !local) {
-		err = -EWOULDBLOCK;
-		goto fail_and_free_req;
-	}
->>>>>>> 6a8ed52f
 
 	/* For WRITES going to the local disk, grab a reference on the target
 	 * extent.  This waits for any resync activity in the corresponding
 	 * resync extent to finish, and, if necessary, pulls in the target
 	 * extent into the activity log, which involves further disk io because
-<<<<<<< HEAD
-	 * of transactional on-disk meta data updates. */
-	if (rw == WRITE && req->private_bio
-=======
 	 * of transactional on-disk meta data updates.
 	 * Empty flushes don't need to go into the activity log, they can only
 	 * flush data for pending writes which are already in there. */
-	if (rw == WRITE && local && size
->>>>>>> 6a8ed52f
+	if (rw == WRITE && req->private_bio && req->i.size
 	&& !test_bit(AL_SUSPENDED, &mdev->flags)) {
 		req->rq_state |= RQ_IN_ACT_LOG;
 		drbd_al_begin_io(mdev, &req->i);
@@ -1129,9 +1095,11 @@
 	if (rw == WRITE)
 		mdev->tconn->current_tle_writes++;
 
-	list_add_tail(&req->tl_requests, &mdev->tconn->transfer_log);
-
-<<<<<<< HEAD
+	/* no point in adding empty flushes to the transfer log,
+	 * they are mapped to drbd barriers already. */
+	if (likely(req->i.size!=0))
+		list_add_tail(&req->tl_requests, &mdev->tconn->transfer_log);
+
 	if (rw == WRITE) {
 		if (!drbd_process_write_request(req))
 			no_remote = true;
@@ -1141,60 +1109,6 @@
 		if (req->private_bio == NULL) {
 			_req_mod(req, TO_BE_SENT);
 			_req_mod(req, QUEUE_FOR_NET_READ);
-=======
-	/* no point in adding empty flushes to the transfer log,
-	 * they are mapped to drbd barriers already. */
-	if (likely(size!=0))
-		list_add_tail(&req->tl_requests, &mdev->newest_tle->requests);
-
-	/* NOTE remote first: to get the concurrent write detection right,
-	 * we must register the request before start of local IO.  */
-	if (remote) {
-		/* either WRITE and C_CONNECTED,
-		 * or READ, and no local disk,
-		 * or READ, but not in sync.
-		 */
-		_req_mod(req, (rw == WRITE)
-				? queue_for_net_write
-				: queue_for_net_read);
-	}
-	if (send_oos && drbd_set_out_of_sync(mdev, sector, size))
-		_req_mod(req, queue_for_send_oos);
-
-	if (remote &&
-	    mdev->net_conf->on_congestion != OC_BLOCK && mdev->agreed_pro_version >= 96)
-		maybe_pull_ahead(mdev);
-
-	/* If this was a flush, queue a drbd barrier/start a new epoch.
-	 * Unless the current epoch was empty anyways, or we are not currently
-	 * replicating, in which case there is no point. */
-	if (unlikely(bio->bi_rw & DRBD_REQ_FLUSH)
-		&& mdev->newest_tle->n_writes
-		&& drbd_should_do_remote(mdev->state))
-		queue_barrier(mdev);
-
-	spin_unlock_irq(&mdev->req_lock);
-	kfree(b); /* if someone else has beaten us to it... */
-
-	if (local) {
-		req->private_bio->bi_bdev = mdev->ldev->backing_bdev;
-
-		trace_drbd_bio(mdev, "Pri", req->private_bio, 0, NULL);
-
-		/* State may have changed since we grabbed our reference on the
-		 * mdev->ldev member. Double check, and short-circuit to endio.
-		 * In case the last activity log transaction failed to get on
-		 * stable storage, and this is a WRITE, we may not even submit
-		 * this bio. */
-		if (get_ldev(mdev)) {
-			if (drbd_insert_fault(mdev,   rw == WRITE ? DRBD_FAULT_DT_WR
-						    : rw == READ  ? DRBD_FAULT_DT_RD
-						    :               DRBD_FAULT_DT_RA))
-				bio_endio(req->private_bio, -EIO);
-			else
-				generic_make_request(req->private_bio);
-			put_ldev(mdev);
->>>>>>> 6a8ed52f
 		} else
 			no_remote = true;
 	}
