--- conflicted
+++ resolved
@@ -1618,25 +1618,17 @@
 	int limit = DRBD_MAX_BIO_SIZE;
 	int backing_limit;
 
-<<<<<<< HEAD
 	if (bio_size && get_ldev(device)) {
-=======
-	if (bio_size && get_ldev(mdev)) {
 		unsigned int max_hw_sectors = queue_max_hw_sectors(q);
->>>>>>> afa0cedd
 		struct request_queue * const b =
 			device->ldev->backing_bdev->bd_disk->queue;
 		if (b->merge_bvec_fn) {
 			backing_limit = b->merge_bvec_fn(b, bvm, bvec);
 			limit = min(limit, backing_limit);
 		}
-<<<<<<< HEAD
 		put_ldev(device);
-=======
-		put_ldev(mdev);
 		if ((limit >> 9) > max_hw_sectors)
 			limit = max_hw_sectors << 9;
->>>>>>> afa0cedd
 	}
 	return limit;
 }
