/*
   drbd_req.c

   This file is part of DRBD by Philipp Reisner and Lars Ellenberg.

   Copyright (C) 2001-2008, LINBIT Information Technologies GmbH.
   Copyright (C) 1999-2008, Philipp Reisner <philipp.reisner@linbit.com>.
   Copyright (C) 2002-2008, Lars Ellenberg <lars.ellenberg@linbit.com>.

   drbd is free software; you can redistribute it and/or modify
   it under the terms of the GNU General Public License as published by
   the Free Software Foundation; either version 2, or (at your option)
   any later version.

   drbd is distributed in the hope that it will be useful,
   but WITHOUT ANY WARRANTY; without even the implied warranty of
   MERCHANTABILITY or FITNESS FOR A PARTICULAR PURPOSE.  See the
   GNU General Public License for more details.

   You should have received a copy of the GNU General Public License
   along with drbd; see the file COPYING.  If not, write to
   the Free Software Foundation, 675 Mass Ave, Cambridge, MA 02139, USA.

 */

#include <linux/module.h>

#include <linux/slab.h>
#include <linux/drbd.h>
#include "drbd_int.h"
#include "drbd_req.h"


/* We only support diskstats for 2.6.16 and up.
 * see also commit commit a362357b6cd62643d4dda3b152639303d78473da
 * Author: Jens Axboe <axboe@suse.de>
 * Date:   Tue Nov 1 09:26:16 2005 +0100
 *     [BLOCK] Unify the separate read/write io stat fields into arrays */
#if LINUX_VERSION_CODE < KERNEL_VERSION(2,6,16)
#define _drbd_start_io_acct(...) do {} while (0)
#define _drbd_end_io_acct(...)   do {} while (0)
#else

static bool drbd_may_do_local_read(struct drbd_device *device, sector_t sector, int size);

/* Update disk stats at start of I/O request */
static void _drbd_start_io_acct(struct drbd_device *device, struct drbd_request *req)
{
	const int rw = bio_data_dir(req->master_bio);
#ifndef __disk_stat_inc
	int cpu;
#endif

#ifndef COMPAT_HAVE_ATOMIC_IN_FLIGHT
	spin_lock_irq(&device->resource->req_lock);
#endif

#ifdef __disk_stat_inc
	__disk_stat_inc(device->vdisk, ios[rw]);
	__disk_stat_add(device->vdisk, sectors[rw], req->i.size >> 9);
	disk_round_stats(device->vdisk);
	device->vdisk->in_flight++;
#else
	cpu = part_stat_lock();
	part_round_stats(cpu, &device->vdisk->part0);
	part_stat_inc(cpu, &device->vdisk->part0, ios[rw]);
	part_stat_add(cpu, &device->vdisk->part0, sectors[rw], req->i.size >> 9);
	(void) cpu; /* The macro invocations above want the cpu argument, I do not like
		       the compiler warning about cpu only assigned but never used... */
	part_inc_in_flight(&device->vdisk->part0, rw);
	part_stat_unlock();
#endif

#ifndef COMPAT_HAVE_ATOMIC_IN_FLIGHT
	spin_unlock_irq(&device->resource->req_lock);
#endif
}

/* Update disk stats when completing request upwards */
static void _drbd_end_io_acct(struct drbd_device *device, struct drbd_request *req)
{
	int rw = bio_data_dir(req->master_bio);
	unsigned long duration = jiffies - req->start_jif;
#ifndef __disk_stat_inc
	int cpu;
#endif

#ifdef __disk_stat_add
	__disk_stat_add(device->vdisk, ticks[rw], duration);
	disk_round_stats(device->vdisk);
	device->vdisk->in_flight--;
#else
	cpu = part_stat_lock();
	part_stat_add(cpu, &device->vdisk->part0, ticks[rw], duration);
	part_round_stats(cpu, &device->vdisk->part0);
	part_dec_in_flight(&device->vdisk->part0, rw);
	part_stat_unlock();
#endif
}

#endif

static struct drbd_request *drbd_req_new(struct drbd_device *device,
					       struct bio *bio_src)
{
	struct drbd_request *req;
	int i;

	req = mempool_alloc(drbd_request_mempool, GFP_NOIO | __GFP_ZERO);
	if (!req)
		return NULL;

	drbd_req_make_private_bio(req, bio_src);
	req->device      = device;
	req->master_bio  = bio_src;
	req->epoch       = 0;

	drbd_clear_interval(&req->i);
	req->i.sector     = bio_src->bi_sector;
	req->i.size      = bio_src->bi_size;
	req->i.local = true;
	req->i.waiting = false;

	INIT_LIST_HEAD(&req->tl_requests);
	INIT_LIST_HEAD(&req->req_pending_master_completion);
	INIT_LIST_HEAD(&req->req_pending_local);

	/* one reference to be put by __drbd_make_request */
	atomic_set(&req->completion_ref, 1);
	/* one kref as long as completion_ref > 0 */
	kref_init(&req->kref);

	for (i = 0; i < ARRAY_SIZE(req->rq_state); i++)
		req->rq_state[i] = 0;
	if (bio_data_dir(bio_src) == WRITE)
		req->rq_state[0] |= RQ_WRITE;

	return req;
}

void drbd_queue_peer_ack(struct drbd_request *req)
{
	struct drbd_resource *resource = req->device->resource;
	struct drbd_connection *connection;
	bool queued = false;

	rcu_read_lock();
	for_each_connection_rcu(connection, resource) {
		unsigned int node_id = connection->net_conf->peer_node_id;
		if (connection->agreed_pro_version < 110 ||
		    connection->cstate[NOW] != C_CONNECTED ||
		    !(req->rq_state[1 + node_id] & RQ_NET_SENT))
			continue;
		atomic_inc(&req->kref.refcount); /* was 0, instead of kref_get() */
		req->rq_state[1 + node_id] |= RQ_PEER_ACK;
		if (!queued) {
			list_add_tail(&req->tl_requests, &resource->peer_ack_list);
			queued = true;
		}
		wake_asender(connection);
	}
	rcu_read_unlock();

	if (!queued)
		mempool_free(req, drbd_request_mempool);
}

static bool peer_ack_differs(struct drbd_request *req1, struct drbd_request *req2)
{
	unsigned int max_node_id = req1->device->resource->max_node_id;
	unsigned int node_id;

	for (node_id = 0; node_id <= max_node_id; node_id++)
		if ((req1->rq_state[1 + node_id] & RQ_NET_OK) !=
		    (req2->rq_state[1 + node_id] & RQ_NET_OK))
			return true;
	return false;
}

static bool peer_ack_window_full(struct drbd_request *req)
{
	struct drbd_resource *resource = req->device->resource;
	u32 peer_ack_window = resource->res_opts.peer_ack_window;
	u64 last_dagtag = resource->last_peer_acked_dagtag + peer_ack_window;

	return dagtag_newer_eq(req->dagtag_sector, last_dagtag);
}

void drbd_req_destroy(struct kref *kref)
{
	struct drbd_request *req = container_of(kref, struct drbd_request, kref);
	struct drbd_device *device;
	struct drbd_peer_device *peer_device;
	unsigned int req_size, s;

tail_recursion:
	device = req->device;
	s = req->rq_state[0];
	req_size = req->i.size;

	/* paranoia */
	rcu_read_lock();
	for_each_peer_device(peer_device, device) {
		unsigned ns = drbd_req_state_by_peer_device(req, peer_device);
		if (!(ns & RQ_NET_MASK))
			continue;
		if (ns & RQ_NET_DONE)
			continue;

		drbd_err(device,
			"drbd_req_destroy: Logic BUG rq_state: (0:%x, %d:%x), completion_ref = %d\n",
			s, 1 + peer_device->node_id, ns, atomic_read(&req->completion_ref));
		rcu_read_unlock();
		return;
	}
	rcu_read_unlock();

	/* more paranoia */
	if ((req->master_bio && !(s & RQ_POSTPONED)) ||
		atomic_read(&req->completion_ref) || (s & RQ_LOCAL_PENDING)) {
		drbd_err(device, "drbd_req_destroy: Logic BUG rq_state: %x, completion_ref = %d\n",
				s, atomic_read(&req->completion_ref));
		return;
	}

	/* remove it from the transfer log.
	 * well, only if it had been there in the first
	 * place... if it had not (local only or conflicting
	 * and never sent), it should still be "empty" as
	 * initialized in drbd_req_new(), so we can list_del() it
	 * here unconditionally */
	list_del_init(&req->tl_requests);

	if (s & RQ_WRITE) {
		/* There is a special case:
		 * we may notice late that IO was suspended,
		 * and postpone, or schedule for retry, a write,
		 * before it even was submitted or sent.
		 * In that case we do not want to touch the bitmap at all.
		 */
		if ((s & (RQ_POSTPONED|RQ_LOCAL_MASK|RQ_NET_MASK)) != RQ_POSTPONED &&
		    req->i.size && get_ldev_if_state(device, D_FAILED)) {
			char *id_to_bit = device->ldev->id_to_bit;
			unsigned long bits = -1, mask = -1;
			int node_id, max_node_id = device->resource->max_node_id;

			for (node_id = 0; node_id <= max_node_id; node_id++) {
				unsigned int rq_state;

				rq_state = req->rq_state[1 + node_id];
				if (rq_state & RQ_NET_OK) {
					int bitmap_index = id_to_bit[node_id];

					if (rq_state & RQ_NET_SIS)
						clear_bit(bitmap_index, &bits);
					else
						clear_bit(bitmap_index, &mask);
				}
			}
			drbd_set_sync(device, req->i.sector, req->i.size, bits, mask);
			put_ldev(device);
		}

		/* one might be tempted to move the drbd_al_complete_io
		 * to the local io completion callback drbd_request_endio.
		 * but, if this was a mirror write, we may only
		 * drbd_al_complete_io after this is RQ_NET_DONE,
		 * otherwise the extent could be dropped from the al
		 * before it has actually been written on the peer.
		 * if we crash before our peer knows about the request,
		 * but after the extent has been dropped from the al,
		 * we would forget to resync the corresponding extent.
		 */
		if (s & RQ_IN_ACT_LOG) {
			if (get_ldev_if_state(device, D_FAILED)) {
				drbd_al_complete_io(device, &req->i);
				put_ldev(device);
			} else if (drbd_ratelimit()) {
				drbd_warn(device, "Should have called drbd_al_complete_io(, %llu, %u), "
					  "but my Disk seems to have failed :(\n",
					  (unsigned long long) req->i.sector, req->i.size);

			}
		}
	}

	if (s & RQ_WRITE && req->i.size) {
		struct drbd_resource *resource = device->resource;
		struct drbd_request *peer_ack_req = resource->peer_ack_req;

		if (peer_ack_req) {
			if (peer_ack_differs(req, peer_ack_req) ||
			    peer_ack_window_full(req)) {
				drbd_queue_peer_ack(peer_ack_req);
				peer_ack_req = NULL;
			} else {
				mempool_free(peer_ack_req, drbd_request_mempool);
				mod_timer(&resource->peer_ack_timer,
					  jiffies + resource->res_opts.peer_ack_delay * HZ / 1000);
			}
		}
		resource->peer_ack_req = req;
		if (!peer_ack_req)
			resource->last_peer_acked_dagtag = req->dagtag_sector;
	} else
		mempool_free(req, drbd_request_mempool);

	if (s & RQ_WRITE && req_size) {
		list_for_each_entry(req, &device->resource->transfer_log, tl_requests) {
			if (req->rq_state[0] & RQ_WRITE) {
				/*
				 * Do the equivalent of:
				 *   kref_put(&req->kref, drbd_req_destroy)
				 * without recursing into the destructor.
				 */
				if (atomic_dec_and_test(&req->kref.refcount))
					goto tail_recursion;
				break;
			}
		}
	}
}

static void wake_all_senders(struct drbd_resource *resource) {
	struct drbd_connection *connection;
	/* We need make sure any update is visible before we wake up the
	 * threads that may check the values in their wait_event() condition.
	 * Do we need smp_mb here? Or rather switch to atomic_t? */
	rcu_read_lock();
	for_each_connection_rcu(connection, resource)
		wake_up(&connection->sender_work.q_wait);
	rcu_read_unlock();
}

/* must hold resource->req_lock */
void start_new_tl_epoch(struct drbd_resource *resource)
{
	/* no point closing an epoch, if it is empty, anyways. */
	if (resource->current_tle_writes == 0)
		return;

	resource->current_tle_writes = 0;
	atomic_inc(&resource->current_tle_nr);
	wake_all_senders(resource);
}

void complete_master_bio(struct drbd_device *device,
		struct bio_and_error *m)
{
	bio_endio(m->bio, m->error);
	dec_ap_bio(device);
}


static void drbd_remove_request_interval(struct rb_root *root,
					 struct drbd_request *req)
{
	struct drbd_device *device = req->device;
	struct drbd_interval *i = &req->i;

	drbd_remove_interval(root, i);

	/* Wake up any processes waiting for this request to complete.  */
	if (i->waiting)
		wake_up(&device->misc_wait);
}

/* Helper for __req_mod().
 * Set m->bio to the master bio, if it is fit to be completed,
 * or leave it alone (it is initialized to NULL in __req_mod),
 * if it has already been completed, or cannot be completed yet.
 * If m->bio is set, the error status to be returned is placed in m->error.
 */
static
void drbd_req_complete(struct drbd_request *req, struct bio_and_error *m)
{
	const unsigned s = req->rq_state[0];
	struct drbd_device *device = req->device;
	struct drbd_peer_device *peer_device;
	int rw;
	int error, ok = 0;

	/*
	 * figure out whether to report success or failure.
	 *
	 * report success when at least one of the operations succeeded.
	 * or, to put the other way,
	 * only report failure, when both operations failed.
	 *
	 * what to do about the failures is handled elsewhere.
	 * what we need to do here is just: complete the master_bio.
	 *
	 * local completion error, if any, has been stored as ERR_PTR
	 * in private_bio within drbd_request_endio.
	 */
	if (s & RQ_LOCAL_OK)
		++ok;
	error = PTR_ERR(req->private_bio);

	rcu_read_lock();
	for_each_peer_device(peer_device, device) {
		unsigned ns = drbd_req_state_by_peer_device(req, peer_device);
		/* any net ok ok local ok is good enough to complete this bio as OK */
		if (ns & RQ_NET_OK)
			++ok;
		/* paranoia */
		/* we must not complete the master bio, while it is
		 *	still being processed by _drbd_send_zc_bio (drbd_send_dblock),
		 *	respectively still needed for the second drbd_csum_bio() there.
		 *	not yet acknowledged by the peer
		 *	not yet completed by the local io subsystem
		 * these flags may get cleared in any order by
		 *	the worker,
		 *	the sender,
		 *	the receiver,
		 *	the bio_endio completion callbacks.
		 */
		if (!(ns & RQ_NET_MASK))
			continue;
		if (!(ns & (RQ_NET_PENDING|RQ_NET_QUEUED)))
			continue;

		drbd_err(device,
			"drbd_req_complete: Logic BUG rq_state: (0:%x, %d:%x), completion_ref = %d\n",
			s, 1 + peer_device->bitmap_index, ns, atomic_read(&req->completion_ref));
		rcu_read_unlock();
		return;
	}
	rcu_read_unlock();

	/* more paranoia */
	if (atomic_read(&req->completion_ref) ||
	    ((s & RQ_LOCAL_PENDING) && !(s & RQ_LOCAL_ABORTED))) {
		drbd_err(device, "drbd_req_complete: Logic BUG rq_state: %x, completion_ref = %d\n",
				s, atomic_read(&req->completion_ref));
		return;
	}

	if (!req->master_bio) {
		drbd_err(device, "drbd_req_complete: Logic BUG, master_bio == NULL!\n");
		return;
	}

	rw = bio_rw(req->master_bio);

	/* remove the request from the conflict detection
	 * respective block_id verification hash */
	if (!drbd_interval_empty(&req->i)) {
		struct rb_root *root;

		if (rw == WRITE)
			root = &device->write_requests;
		else
			root = &device->read_requests;
		drbd_remove_request_interval(root, req);
	}

	/* Before we can signal completion to the upper layers,
	 * we may need to close the current transfer log epoch.
	 * We are within the request lock, so we can simply compare
	 * the request epoch number with the current transfer log
	 * epoch number.  If they match, increase the current_tle_nr,
	 * and reset the transfer log epoch write_cnt.
	 */
	if (rw == WRITE &&
	    req->epoch == atomic_read(&device->resource->current_tle_nr))
		start_new_tl_epoch(device->resource);

	/* Update disk stats */
	_drbd_end_io_acct(device, req);

	/* If READ failed,
	 * have it be pushed back to the retry work queue,
	 * so it will re-enter __drbd_make_request(),
	 * and be re-assigned to a suitable local or remote path,
	 * or failed if we do not have access to good data anymore.
	 *
	 * Unless it was failed early by __drbd_make_request(),
	 * because no path was available, in which case
	 * it was not even added to the transfer_log.
	 *
	 * READA may fail, and will not be retried.
	 *
	 * WRITE should have used all available paths already.
	 */
	if (!ok && rw == READ && !list_empty(&req->tl_requests))
		req->rq_state[0] |= RQ_POSTPONED;

	if (!(req->rq_state[0] & RQ_POSTPONED)) {
		m->error = ok ? 0 : (error ?: -EIO);
		m->bio = req->master_bio;
		req->master_bio = NULL;
		list_del_init(&req->req_pending_master_completion);
	}
}

static int drbd_req_put_completion_ref(struct drbd_request *req, struct bio_and_error *m, int put)
{
	D_ASSERT(req->device, m || (req->rq_state[0] & RQ_POSTPONED));

	if (!atomic_sub_and_test(put, &req->completion_ref))
		return 0;

	drbd_req_complete(req, m);

	if (req->rq_state[0] & RQ_POSTPONED) {
		/* don't destroy the req object just yet,
		 * but queue it for retry */
		drbd_restart_request(req);
		return 0;
	}

	return 1;
}

static void set_if_null_req_next(struct drbd_peer_device *peer_device, struct drbd_request *req)
{
	struct drbd_connection *connection = peer_device ? peer_device->connection : NULL;
	if (!connection)
		return;
	if (connection->todo.req_next == NULL)
		connection->todo.req_next = req;
}

static void advance_conn_req_next(struct drbd_peer_device *peer_device, struct drbd_request *req)
{
	struct drbd_connection *connection = peer_device ? peer_device->connection : NULL;
	if (!connection)
		return;
	if (connection->todo.req_next != req)
		return;
	list_for_each_entry_continue(req, &connection->resource->transfer_log, tl_requests) {
		const unsigned s = drbd_req_state_by_peer_device(req, peer_device);
		if (s & RQ_NET_QUEUED)
			break;
	}
	if (&req->tl_requests == &connection->resource->transfer_log)
		req = NULL;
	connection->todo.req_next = req;
}

static void set_if_null_req_ack_pending(struct drbd_peer_device *peer_device, struct drbd_request *req)
{
	struct drbd_connection *connection = peer_device ? peer_device->connection : NULL;
	if (!connection)
		return;
	if (connection->req_ack_pending == NULL)
		connection->req_ack_pending = req;
}

static void advance_conn_req_ack_pending(struct drbd_peer_device *peer_device, struct drbd_request *req)
{
	struct drbd_connection *connection = peer_device ? peer_device->connection : NULL;
	if (!connection)
		return;
	if (connection->req_ack_pending != req)
		return;
	list_for_each_entry_continue(req, &connection->resource->transfer_log, tl_requests) {
		const unsigned s = drbd_req_state_by_peer_device(req, peer_device);
		if ((s & RQ_NET_SENT) && (s & RQ_NET_PENDING))
			break;
	}
	if (&req->tl_requests == &connection->resource->transfer_log)
		req = NULL;
	connection->req_ack_pending = req;
}

static void set_if_null_req_not_net_done(struct drbd_peer_device *peer_device, struct drbd_request *req)
{
	struct drbd_connection *connection = peer_device ? peer_device->connection : NULL;
	if (!connection)
		return;
	if (connection->req_not_net_done == NULL)
		connection->req_not_net_done = req;
}

static void advance_conn_req_not_net_done(struct drbd_peer_device *peer_device, struct drbd_request *req)
{
	struct drbd_connection *connection = peer_device ? peer_device->connection : NULL;
	if (!connection)
		return;
	if (connection->req_not_net_done != req)
		return;
	list_for_each_entry_continue(req, &connection->resource->transfer_log, tl_requests) {
		const unsigned s = drbd_req_state_by_peer_device(req, peer_device);
		if ((s & RQ_NET_SENT) && !(s & RQ_NET_DONE))
			break;
	}
	if (&req->tl_requests == &connection->resource->transfer_log)
		req = NULL;
	connection->req_not_net_done = req;
}

/* I'd like this to be the only place that manipulates
 * req->completion_ref and req->kref. */
static void mod_rq_state(struct drbd_request *req, struct bio_and_error *m,
		struct drbd_peer_device *peer_device,
		int clear, int set)
{
	unsigned old_net;
	unsigned old_local = req->rq_state[0];
	unsigned set_local = set & RQ_STATE_0_MASK;
	unsigned clear_local = clear & RQ_STATE_0_MASK;
	int c_put = 0;
	int k_put = 0;
	const int idx = peer_device ? 1 + peer_device->node_id : 0;

	/* FIXME n_connections, when this request was created/scheduled. */
	BUG_ON(idx > MAX_PEERS);
	BUG_ON(idx < 0);

	old_net = req->rq_state[idx];

	set &= ~RQ_STATE_0_MASK;
	clear &= ~RQ_STATE_0_MASK;

	if (!idx) {
		/* do not try to manipulate net state bits
		 * without an associated state slot! */
		BUG_ON(set);
		BUG_ON(clear);
	}

	if (drbd_suspended(req->device) && !((old_local | clear_local) & RQ_COMPLETION_SUSP))
		set_local |= RQ_COMPLETION_SUSP;

	/* apply */

	req->rq_state[0] &= ~clear_local;
	req->rq_state[0] |= set_local;

	req->rq_state[idx] &= ~clear;
	req->rq_state[idx] |= set;


	/* no change? */
	if (req->rq_state[0] == old_local && req->rq_state[idx] == old_net)
		return;

	/* intent: get references */

	if (!(old_local & RQ_LOCAL_PENDING) && (set_local & RQ_LOCAL_PENDING))
		atomic_inc(&req->completion_ref);

	if (!(old_net & RQ_NET_PENDING) && (set & RQ_NET_PENDING)) {
		inc_ap_pending(peer_device);
		atomic_inc(&req->completion_ref);
	}

	if (!(old_net & RQ_NET_QUEUED) && (set & RQ_NET_QUEUED)) {
		atomic_inc(&req->completion_ref);
		set_if_null_req_next(peer_device, req);
	}

	if (!(old_net & RQ_EXP_BARR_ACK) && (set & RQ_EXP_BARR_ACK))
		kref_get(&req->kref); /* wait for the DONE */

	if (!(old_net & RQ_NET_SENT) && (set & RQ_NET_SENT)) {
		/* potentially already completed in the asender thread */
		if (!(old_net & RQ_NET_DONE)) {
			atomic_add(req->i.size >> 9, &peer_device->connection->ap_in_flight);
			set_if_null_req_not_net_done(peer_device, req);
		}
		if (old_net & RQ_NET_PENDING)
			set_if_null_req_ack_pending(peer_device, req);
	}

	if (!(old_local & RQ_COMPLETION_SUSP) && (set_local & RQ_COMPLETION_SUSP))
		atomic_inc(&req->completion_ref);

	/* progress: put references */

	if ((old_local & RQ_COMPLETION_SUSP) && (clear_local & RQ_COMPLETION_SUSP))
		++c_put;

	if (!(old_local & RQ_LOCAL_ABORTED) && (set_local & RQ_LOCAL_ABORTED)) {
		D_ASSERT(req->device, req->rq_state[0] & RQ_LOCAL_PENDING);
		/* local completion may still come in later,
		 * we need to keep the req object around. */
		kref_get(&req->kref);
		++c_put;
	}

	if ((old_local & RQ_LOCAL_PENDING) && (clear_local & RQ_LOCAL_PENDING)) {
		if (req->rq_state[0] & RQ_LOCAL_ABORTED)
			++k_put;
		else
			++c_put;
		list_del_init(&req->req_pending_local);
	}

	if ((old_net & RQ_NET_PENDING) && (clear & RQ_NET_PENDING)) {
		dec_ap_pending(peer_device);
		++c_put;
		req->acked_jif[peer_device->node_id] = jiffies;
		advance_conn_req_ack_pending(peer_device, req);
	}

	if ((old_net & RQ_NET_QUEUED) && (clear & RQ_NET_QUEUED)) {
		++c_put;
		advance_conn_req_next(peer_device, req);
	}

	if (!(old_net & RQ_NET_DONE) && (set & RQ_NET_DONE)) {
		if (old_net & RQ_NET_SENT)
			atomic_sub(req->i.size >> 9, &peer_device->connection->ap_in_flight);
		if (old_net & RQ_EXP_BARR_ACK)
			++k_put;
		req->net_done_jif[peer_device->node_id] = jiffies;

		/* in ahead/behind mode, or just in case,
		 * before we finally destroy this request,
		 * the caching pointers must not reference it anymore */
		advance_conn_req_next(peer_device, req);
		advance_conn_req_ack_pending(peer_device, req);
		advance_conn_req_not_net_done(peer_device, req);
	}

	/* potentially complete and destroy */

	if (k_put || c_put) {
		/* Completion does it's own kref_put.  If we are going to
		 * kref_sub below, we need req to be still around then. */
		int at_least = k_put + !!c_put;
		int refcount = atomic_read(&req->kref.refcount);
		if (refcount < at_least)
			drbd_err(req->device,
				"mod_rq_state: Logic BUG: 0: %x -> %x, %d: %x -> %x: refcount = %d, should be >= %d\n",
				old_local, req->rq_state[0],
				idx, old_net, req->rq_state[idx],
				refcount, at_least);
	}

	/* If we made progress, retry conflicting peer requests, if any. */
	if (req->i.waiting)
		wake_up(&req->device->misc_wait);

	if (c_put)
		k_put += drbd_req_put_completion_ref(req, m, c_put);
	if (k_put)
		kref_sub(&req->kref, k_put, drbd_req_destroy);
}

static void drbd_report_io_error(struct drbd_device *device, struct drbd_request *req)
{
        char b[BDEVNAME_SIZE];

	if (!drbd_ratelimit())
		return;

	drbd_warn(device, "local %s IO error sector %llu+%u on %s\n",
		  (req->rq_state[0] & RQ_WRITE) ? "WRITE" : "READ",
		  (unsigned long long)req->i.sector,
		  req->i.size >> 9,
		  bdevname(device->ldev->backing_bdev, b));
}

/* obviously this could be coded as many single functions
 * instead of one huge switch,
 * or by putting the code directly in the respective locations
 * (as it has been before).
 *
 * but having it this way
 *  enforces that it is all in this one place, where it is easier to audit,
 *  it makes it obvious that whatever "event" "happens" to a request should
 *  happen "atomically" within the req_lock,
 *  and it enforces that we have to think in a very structured manner
 *  about the "events" that may happen to a request during its life time ...
 *
 *
 * peer_device == NULL means local disk
 */
int __req_mod(struct drbd_request *req, enum drbd_req_event what,
		struct drbd_peer_device *peer_device,
		struct bio_and_error *m)
{
	struct drbd_device *device = req->device;
	struct net_conf *nc;
	int p, rv = 0;
	int idx;

	if (m)
		m->bio = NULL;

	idx = peer_device ? 1 + peer_device->node_id : 0;

	switch (what) {
	default:
		drbd_err(device, "LOGIC BUG in %s:%u\n", __FILE__ , __LINE__);
		break;

	/* does not happen...
	 * initialization done in drbd_req_new
	case CREATED:
		break;
		*/

	case TO_BE_SENT: /* via network */
		/* reached via __drbd_make_request
		 * and from w_read_retry_remote */
		D_ASSERT(device, idx && !(req->rq_state[idx] & RQ_NET_MASK));
		rcu_read_lock();
		nc = rcu_dereference(peer_device->connection->net_conf);
		p = nc->wire_protocol;
		rcu_read_unlock();
		req->rq_state[idx] |=
			p == DRBD_PROT_C ? RQ_EXP_WRITE_ACK :
			p == DRBD_PROT_B ? RQ_EXP_RECEIVE_ACK : 0;
		mod_rq_state(req, m, peer_device, 0, RQ_NET_PENDING);
		break;

	case TO_BE_SUBMITTED: /* locally */
		/* reached via __drbd_make_request */
		D_ASSERT(device, !(req->rq_state[0] & RQ_LOCAL_MASK));
		mod_rq_state(req, m, peer_device, 0, RQ_LOCAL_PENDING);
		break;

	case COMPLETED_OK:
		if (req->rq_state[0] & RQ_WRITE)
			device->writ_cnt += req->i.size >> 9;
		else
			device->read_cnt += req->i.size >> 9;

		mod_rq_state(req, m, peer_device, RQ_LOCAL_PENDING,
				RQ_LOCAL_COMPLETED|RQ_LOCAL_OK);
		break;

	case ABORT_DISK_IO:
		mod_rq_state(req, m, peer_device, 0, RQ_LOCAL_ABORTED);
		break;

	case WRITE_COMPLETED_WITH_ERROR:
		drbd_report_io_error(device, req);
		__drbd_chk_io_error(device, DRBD_WRITE_ERROR);
		mod_rq_state(req, m, peer_device, RQ_LOCAL_PENDING, RQ_LOCAL_COMPLETED);
		break;

	case READ_COMPLETED_WITH_ERROR:
		drbd_set_out_of_sync(peer_device, req->i.sector, req->i.size);
		drbd_report_io_error(device, req);
		__drbd_chk_io_error(device, DRBD_READ_ERROR);
		/* fall through. */
	case READ_AHEAD_COMPLETED_WITH_ERROR:
		/* it is legal to fail READA, no __drbd_chk_io_error in that case. */
		mod_rq_state(req, m, peer_device, RQ_LOCAL_PENDING, RQ_LOCAL_COMPLETED);
		break;

	case DISCARD_COMPLETED_NOTSUPP:
	case DISCARD_COMPLETED_WITH_ERROR:
		/* I'd rather not detach from local disk just because it
		 * failed a REQ_DISCARD. */
		mod_rq_state(req, m, peer_device, RQ_LOCAL_PENDING, RQ_LOCAL_COMPLETED);
		break;

	case QUEUE_FOR_NET_READ:
		/* READ or READA, and
		 * no local disk,
		 * or target area marked as invalid,
		 * or just got an io-error. */
		/* from __drbd_make_request
		 * or from bio_endio during read io-error recovery */

		/* So we can verify the handle in the answer packet.
		 * Corresponding drbd_remove_request_interval is in
		 * drbd_req_complete() */
		D_ASSERT(device, drbd_interval_empty(&req->i));
		drbd_insert_interval(&device->read_requests, &req->i);

		set_bit(UNPLUG_REMOTE, &device->flags);

		D_ASSERT(device, req->rq_state[idx] & RQ_NET_PENDING);
		D_ASSERT(device, (req->rq_state[0] & RQ_LOCAL_MASK) == 0);
		mod_rq_state(req, m, peer_device, 0, RQ_NET_QUEUED);
		break;

	case QUEUE_FOR_NET_WRITE:
		/* assert something? */
		/* from __drbd_make_request only */

		/* NOTE
		 * In case the req ended up on the transfer log before being
		 * queued on the worker, it could lead to this request being
		 * missed during cleanup after connection loss.
		 * So we have to do both operations here,
		 * within the same lock that protects the transfer log.
		 *
		 * _req_add_to_epoch(req); this has to be after the
		 * _maybe_start_new_epoch(req); which happened in
		 * __drbd_make_request, because we now may set the bit
		 * again ourselves to close the current epoch.
		 *
		 * Add req to the (now) current epoch (barrier). */

		/* otherwise we may lose an unplug, which may cause some remote
		 * io-scheduler timeout to expire, increasing maximum latency,
		 * hurting performance. */
		set_bit(UNPLUG_REMOTE, &device->flags);

		/* queue work item to send data */
		D_ASSERT(device, req->rq_state[idx] & RQ_NET_PENDING);
		mod_rq_state(req, m, peer_device, 0, RQ_NET_QUEUED|RQ_EXP_BARR_ACK);

		/* close the epoch, in case it outgrew the limit */
		rcu_read_lock();
		nc = rcu_dereference(peer_device->connection->net_conf);
		p = nc->max_epoch_size;
		rcu_read_unlock();
		if (device->resource->current_tle_writes >= p)
			start_new_tl_epoch(device->resource);
		break;

	case QUEUE_FOR_SEND_OOS:
		mod_rq_state(req, m, peer_device, 0, RQ_NET_QUEUED);
		break;

	case READ_RETRY_REMOTE_CANCELED:
	case SEND_CANCELED:
	case SEND_FAILED:
		/* real cleanup will be done from tl_clear.  just update flags
		 * so it is no longer marked as on the sender queue */
		mod_rq_state(req, m, peer_device, RQ_NET_QUEUED, 0);
		break;

	case HANDED_OVER_TO_NETWORK:
		/* assert something? */
		mod_rq_state(req, m, peer_device, RQ_NET_QUEUED, RQ_NET_SENT);
		if (bio_data_dir(req->master_bio) == WRITE &&
		    !(req->rq_state[idx] & (RQ_EXP_RECEIVE_ACK | RQ_EXP_WRITE_ACK))) {
			/* this is what is dangerous about protocol A:
			 * pretend it was successfully written on the peer. */
			if (req->rq_state[idx] & RQ_NET_PENDING)
				mod_rq_state(req, m, peer_device, RQ_NET_PENDING, RQ_NET_OK);
			/* else: neg-ack was faster... */
			/* it is still not yet RQ_NET_DONE until the
			 * corresponding epoch barrier got acked as well,
			 * so we know what to dirty on connection loss */
		}
		break;

	case OOS_HANDED_TO_NETWORK:
		/* Was not set PENDING, no longer QUEUED, so is now DONE
		 * as far as this connection is concerned. */
		mod_rq_state(req, m, peer_device, RQ_NET_QUEUED, RQ_NET_DONE);
		break;

	case CONNECTION_LOST_WHILE_PENDING:
		/* transfer log cleanup after connection loss */
		mod_rq_state(req, m, peer_device,
				RQ_NET_OK|RQ_NET_PENDING|RQ_COMPLETION_SUSP,
				RQ_NET_DONE);
		break;

	case DISCARD_WRITE:
		/* for discarded conflicting writes of multiple primaries,
		 * there is no need to keep anything in the tl, potential
		 * node crashes are covered by the activity log.
		 *
		 * If this request had been marked as RQ_POSTPONED before,
		 * it will actually not be discarded, but "restarted",
		 * resubmitted from the retry worker context. */
		D_ASSERT(device, req->rq_state[idx] & RQ_NET_PENDING);
		D_ASSERT(device, req->rq_state[idx] & RQ_EXP_WRITE_ACK);
		mod_rq_state(req, m, peer_device, RQ_NET_PENDING, RQ_NET_DONE|RQ_NET_OK);
		break;

	case WRITE_ACKED_BY_PEER_AND_SIS:
		req->rq_state[idx] |= RQ_NET_SIS;
	case WRITE_ACKED_BY_PEER:
		D_ASSERT(device, req->rq_state[idx] & RQ_EXP_WRITE_ACK);
		/* protocol C; successfully written on peer.
		 * Nothing more to do here.
		 * We want to keep the tl in place for all protocols, to cater
		 * for volatile write-back caches on lower level devices. */

		goto ack_common;
	case RECV_ACKED_BY_PEER:
		D_ASSERT(device, req->rq_state[idx] & RQ_EXP_RECEIVE_ACK);
		/* protocol B; pretends to be successfully written on peer.
		 * see also notes above in HANDED_OVER_TO_NETWORK about
		 * protocol != C */
	ack_common:
		D_ASSERT(device, req->rq_state[idx] & RQ_NET_PENDING);
		mod_rq_state(req, m, peer_device, RQ_NET_PENDING, RQ_NET_OK);
		break;

	case POSTPONE_WRITE:
		D_ASSERT(device, req->rq_state[idx] & RQ_EXP_WRITE_ACK);
		/* If this node has already detected the write conflict, the
		 * worker will be waiting on misc_wait.  Wake it up once this
		 * request has completed locally.
		 */
		D_ASSERT(device, req->rq_state[idx] & RQ_NET_PENDING);
		req->rq_state[0] |= RQ_POSTPONED;
		if (req->i.waiting)
			wake_up(&req->device->misc_wait);
		/* Do not clear RQ_NET_PENDING. This request will make further
		 * progress via restart_conflicting_writes() or
		 * fail_postponed_requests(). Hopefully. */
		break;

	case NEG_ACKED:
		mod_rq_state(req, m, peer_device, RQ_NET_OK|RQ_NET_PENDING, 0);
		break;

	case FAIL_FROZEN_DISK_IO:
		if (!(req->rq_state[0] & RQ_LOCAL_COMPLETED))
			break;
		mod_rq_state(req, m, peer_device, RQ_COMPLETION_SUSP, 0);
		break;

	case RESTART_FROZEN_DISK_IO:
#if 0
		/* FIXME; do we need a (temporary) dedicated thread for this? */
		if (!(req->rq_state[0] & RQ_LOCAL_COMPLETED))
			break;

		mod_rq_state(req, m, peer_device,
				RQ_COMPLETION_SUSP|RQ_LOCAL_COMPLETED,
				RQ_LOCAL_PENDING);

		rv = MR_READ;
		if (bio_data_dir(req->master_bio) == WRITE)
			rv = MR_WRITE;

		get_ldev(device); /* always succeeds in this call path */
		req->w.cb = w_restart_disk_io;
		drbd_queue_work(&device->resource->work, &req->w);
		break;
#else
		BUG(); /* FIXME */
		break;
#endif

	case RESEND:
		/* Simply complete (local only) READs. */
		if (!(req->rq_state[0] & RQ_WRITE) && !(req->rq_state[idx] & RQ_NET_MASK)) {
			mod_rq_state(req, m, peer_device, RQ_COMPLETION_SUSP, 0);
			break;
		}

		/* If RQ_NET_OK is already set, we got a P_WRITE_ACK or P_RECV_ACK
		   before the connection loss (B&C only); only P_BARRIER_ACK
		   (or the local completion?) was missing when we suspended.
		   Throwing them out of the TL here by pretending we got a BARRIER_ACK.
		   During connection handshake, we ensure that the peer was not rebooted.

		   Resending is only allowed on synchronous connections,
		   where all requests not yet completed to upper layers whould
		   be in the same "reorder-domain", there can not possibly be
		   any dependency between incomplete requests, and we are
		   allowed to complete this one "out-of-sequence".
		 */
		if (!(req->rq_state[idx] & RQ_NET_OK)) {
			mod_rq_state(req, m, peer_device, RQ_COMPLETION_SUSP,
					RQ_NET_QUEUED|RQ_NET_PENDING);
			break;
		}
		/* else, fall through to BARRIER_ACKED */

	case BARRIER_ACKED:
		/* barrier ack for READ requests does not make sense */
		if (!(req->rq_state[0] & RQ_WRITE))
			break;

		if (req->rq_state[idx] & RQ_NET_PENDING) {
			/* barrier came in before all requests were acked.
			 * this is bad, because if the connection is lost now,
			 * we won't be able to clean them up... */
			drbd_err(device, "FIXME (BARRIER_ACKED but pending)\n");
		}
		/* Allowed to complete requests, even while suspended.
		 * As this is called for all requests within a matching epoch,
		 * we need to filter, and only set RQ_NET_DONE for those that
		 * have actually been on the wire. */
		mod_rq_state(req, m, peer_device, RQ_COMPLETION_SUSP,
				(req->rq_state[idx] & RQ_NET_MASK) ? RQ_NET_DONE : 0);
		break;

	case DATA_RECEIVED:
		D_ASSERT(device, req->rq_state[idx] & RQ_NET_PENDING);
		mod_rq_state(req, m, peer_device, RQ_NET_PENDING, RQ_NET_OK|RQ_NET_DONE);
		break;

	case QUEUE_AS_DRBD_BARRIER:
		start_new_tl_epoch(device->resource);
		for_each_peer_device(peer_device, device)
			mod_rq_state(req, m, peer_device, 0, RQ_NET_OK|RQ_NET_DONE);
		break;
	};

	return rv;
}

/* we may do a local read if:
 * - we are consistent (of course),
 * - or we are generally inconsistent,
 *   BUT we are still/already IN SYNC with all peers for this area.
 *   since size may be bigger than BM_BLOCK_SIZE,
 *   we may need to check several bits.
 */
static bool drbd_may_do_local_read(struct drbd_device *device, sector_t sector, int size)
{
	struct drbd_md *md = &device->ldev->md;
	unsigned int bitmap_index;

	unsigned long sbnr, ebnr;
	sector_t esector, nr_sectors;

	if (device->disk_state[NOW] == D_UP_TO_DATE)
		return true;
	if (device->disk_state[NOW] != D_INCONSISTENT)
		return false;
	esector = sector + (size >> 9) - 1;
	nr_sectors = drbd_get_capacity(device->this_bdev);
	D_ASSERT(device, sector  < nr_sectors);
	D_ASSERT(device, esector < nr_sectors);

	sbnr = BM_SECT_TO_BIT(sector);
	ebnr = BM_SECT_TO_BIT(esector);

	for (bitmap_index = 0; bitmap_index < device->bitmap->bm_max_peers; bitmap_index++) {
		struct drbd_peer_md *peer_md = &md->peers[bitmap_index];

		/* Skip bitmap indexes which are not assigned to a peer. */
		if (peer_md->node_id == -1)
			continue;

		if (drbd_bm_count_bits(device, bitmap_index, sbnr, ebnr))
			return false;
	}
	return true;
}

/* TODO improve for more than one peer.
 * also take into account the drbd protocol. */
static bool remote_due_to_read_balancing(struct drbd_device *device,
		struct drbd_peer_device *peer_device, sector_t sector,
		enum drbd_read_balancing rbm)
{
	struct backing_dev_info *bdi;
	int stripe_shift;

	switch (rbm) {
	case RB_CONGESTED_REMOTE:
		bdi = &device->ldev->backing_bdev->bd_disk->queue->backing_dev_info;
		return bdi_read_congested(bdi);
	case RB_LEAST_PENDING:
		return atomic_read(&device->local_cnt) >
			atomic_read(&peer_device->ap_pending_cnt) + atomic_read(&peer_device->rs_pending_cnt);
	case RB_32K_STRIPING:  /* stripe_shift = 15 */
	case RB_64K_STRIPING:
	case RB_128K_STRIPING:
	case RB_256K_STRIPING:
	case RB_512K_STRIPING:
	case RB_1M_STRIPING:   /* stripe_shift = 20 */
		stripe_shift = (rbm - RB_32K_STRIPING + 15);
		return (sector >> (stripe_shift - 9)) & 1;
	case RB_ROUND_ROBIN:
		return test_and_change_bit(READ_BALANCE_RR, &device->flags);
	case RB_PREFER_REMOTE:
		return true;
	case RB_PREFER_LOCAL:
	default:
		return false;
	}
}

/*
 * complete_conflicting_writes  -  wait for any conflicting write requests
 *
 * The write_requests tree contains all active write requests which we
 * currently know about.  Wait for any requests to complete which conflict with
 * the new one.
 *
 * Only way out: remove the conflicting intervals from the tree.
 */
static void complete_conflicting_writes(struct drbd_request *req)
{
	DEFINE_WAIT(wait);
	struct drbd_device *device = req->device;
	struct drbd_interval *i;
	sector_t sector = req->i.sector;
	int size = req->i.size;

	i = drbd_find_overlap(&device->write_requests, sector, size);
	if (!i)
		return;

	for (;;) {
		prepare_to_wait(&device->misc_wait, &wait, TASK_UNINTERRUPTIBLE);
		i = drbd_find_overlap(&device->write_requests, sector, size);
		if (!i)
			break;
		/* Indicate to wake up device->misc_wait on progress.  */
		i->waiting = true;
		spin_unlock_irq(&device->resource->req_lock);
		schedule();
		spin_lock_irq(&device->resource->req_lock);
	}
	finish_wait(&device->misc_wait, &wait);
}

/* called within req_lock and rcu_read_lock() */
static void __maybe_pull_ahead(struct drbd_device *device, struct drbd_connection *connection)
{
	struct net_conf *nc;
	bool congested = false;
	enum drbd_on_congestion on_congestion;

	rcu_read_lock();
	nc = rcu_dereference(connection->net_conf);
	on_congestion = nc ? nc->on_congestion : OC_BLOCK;
	rcu_read_unlock();
	if (on_congestion == OC_BLOCK ||
	    connection->agreed_pro_version < 96)
		return;

	/* If I don't even have good local storage, we can not reasonably try
	 * to pull ahead of the peer. We also need the local reference to make
	 * sure device->act_log is there.
	 */
	if (!get_ldev_if_state(device, D_UP_TO_DATE))
		return;

	if (nc->cong_fill &&
	    atomic_read(&connection->ap_in_flight) >= nc->cong_fill) {
		drbd_info(device, "Congestion-fill threshold reached\n");
		congested = true;
	}

	if (device->act_log->used >= nc->cong_extents) {
		drbd_info(device, "Congestion-extents threshold reached\n");
		congested = true;
	}

	if (congested) {
		struct drbd_peer_device *peer_device = conn_peer_device(connection, device->vnr);
		/* start a new epoch for non-mirrored writes */
		start_new_tl_epoch(device->resource);

		if (on_congestion == OC_PULL_AHEAD)
			change_repl_state(peer_device, L_AHEAD, 0);
		else			/* on_congestion == OC_DISCONNECT */
			change_cstate(peer_device->connection, C_DISCONNECTING, 0);
	}
	put_ldev(device);
}

/* called within req_lock and rcu_read_lock() */
static void maybe_pull_ahead(struct drbd_device *device)
{
	struct drbd_connection *connection;

	for_each_connection(connection, device->resource)
		__maybe_pull_ahead(device, connection);
}

bool drbd_should_do_remote(struct drbd_peer_device *peer_device, enum which_state which)
{
	enum drbd_disk_state peer_disk_state = peer_device->disk_state[which];

	return peer_disk_state == D_UP_TO_DATE ||
		(peer_disk_state == D_INCONSISTENT &&
		 peer_device->repl_state[which] >= L_WF_BITMAP_T &&
		 peer_device->repl_state[which] < L_AHEAD);
	/* Before proto 96 that was >= CONNECTED instead of >= L_WF_BITMAP_T.
	   That is equivalent since before 96 IO was frozen in the L_WF_BITMAP*
	   states. */
}

static bool drbd_should_send_out_of_sync(struct drbd_peer_device *peer_device)
{
	return peer_device->repl_state[NOW] == L_AHEAD || peer_device->repl_state[NOW] == L_WF_BITMAP_S;
	/* pdsk = D_INCONSISTENT as a consequence. Protocol 96 check not necessary
	   since we enter state L_AHEAD only if proto >= 96 */
}

/* If this returns NULL, and req->private_bio is still set,
 * this should be submitted locally.
 *
 * If it returns NULL, but req->private_bio is not set,
 * we do not have access to good data :(
 *
 * Otherwise, this destroys req->private_bio, if any,
 * and returns the peer device which should be asked for data.
 */
static struct drbd_peer_device *find_peer_device_for_read(struct drbd_request *req)
{
	struct drbd_peer_device *peer_device;
	struct drbd_device *device = req->device;
	enum drbd_read_balancing rbm = RB_PREFER_REMOTE;

	if (req->private_bio) {
		if (!drbd_may_do_local_read(device,
					req->i.sector, req->i.size)) {
			bio_put(req->private_bio);
			req->private_bio = NULL;
			put_ldev(device);
		}
	}

	if (device->disk_state[NOW] > D_DISKLESS) {
		rcu_read_lock();
		rbm = rcu_dereference(device->ldev->disk_conf)->read_balancing;
		rcu_read_unlock();
		if (rbm == RB_PREFER_LOCAL && req->private_bio) {
			return NULL; /* submit locally */
		}
	}

	/* TODO: improve read balancing decisions, take into account drbd
	 * protocol, all peers, pending requests etc. */

	for_each_peer_device(peer_device, device) {
		if (peer_device->disk_state[NOW] != D_UP_TO_DATE)
			continue;
		if (req->private_bio == NULL ||
		    remote_due_to_read_balancing(device, peer_device,
						 req->i.sector, rbm)) {
			break;
		}
	}
	if (peer_device && &peer_device->peer_devices == &device->peer_devices)
		peer_device = NULL;
	if (peer_device && req->private_bio) {
		bio_put(req->private_bio);
		req->private_bio = NULL;
		put_ldev(device);
	}
	return peer_device;
}

/* returns the number of connections expected to actually write this data,
 * which does NOT include those that we are L_AHEAD for. */
static int drbd_process_write_request(struct drbd_request *req)
{
	struct drbd_device *device = req->device;
	struct drbd_peer_device *peer_device;
	bool in_tree = false;
	int remote, send_oos;
	int count = 0;

	/* Need to replicate writes.  Unless it is an empty flush,
	 * which is better mapped to a DRBD P_BARRIER packet,
	 * also for drbd wire protocol compatibility reasons.
	 * If this was a flush, just start a new epoch.
	 * Unless the current epoch was empty anyways, or we are not currently
	 * replicating, in which case there is no point. */
	if (unlikely(req->i.size == 0)) {
		/* The only size==0 bios we expect are empty flushes. */
		D_ASSERT(device, req->master_bio->bi_rw & DRBD_REQ_FLUSH);
		_req_mod(req, QUEUE_AS_DRBD_BARRIER, NULL);
		return 0;
	}

	rcu_read_lock();
	for_each_peer_device(peer_device, device) {
		remote = drbd_should_do_remote(peer_device, NOW);
		send_oos = drbd_should_send_out_of_sync(peer_device);

		if (!remote && !send_oos)
			continue;

		D_ASSERT(device, !(remote && send_oos));

		if (remote) {
			++count;
			_req_mod(req, TO_BE_SENT, peer_device);
			if (!in_tree) {
				/* Corresponding drbd_remove_request_interval is in
				 * drbd_req_complete() */
				drbd_insert_interval(&device->write_requests, &req->i);
				in_tree = true;
			}
			_req_mod(req, QUEUE_FOR_NET_WRITE, peer_device);
		} else if (drbd_set_out_of_sync(peer_device, req->i.sector, req->i.size))
			_req_mod(req, QUEUE_FOR_SEND_OOS, peer_device);
	}
	rcu_read_unlock();

	return count;
}

static void
drbd_submit_req_private_bio(struct drbd_request *req)
{
	struct drbd_device *device = req->device;
	struct bio *bio = req->private_bio;
	const int rw = bio_rw(bio);

	bio->bi_bdev = device->ldev->backing_bdev;

	/* State may have changed since we grabbed our reference on the
	 * device->ldev member. Double check, and short-circuit to endio.
	 * In case the last activity log transaction failed to get on
	 * stable storage, and this is a WRITE, we may not even submit
	 * this bio. */
	if (get_ldev(device)) {
		req->pre_submit_jif = jiffies;
		if (drbd_insert_fault(device,
				      rw == WRITE ? DRBD_FAULT_DT_WR
				    : rw == READ  ? DRBD_FAULT_DT_RD
				    :               DRBD_FAULT_DT_RA))
			bio_endio(bio, -EIO);
		else
			generic_make_request(bio);
		put_ldev(device);
	} else
		bio_endio(bio, -EIO);
}

static void drbd_queue_write(struct drbd_device *device, struct drbd_request *req)
{
	spin_lock_irq(&device->resource->req_lock);
	list_add_tail(&req->tl_requests, &device->submit.writes);
	list_add_tail(&req->req_pending_master_completion,
			&device->pending_master_completion[1 /* WRITE */]);
	spin_unlock_irq(&device->resource->req_lock);
	queue_work(device->submit.wq, &device->submit.worker);
}

/* returns the new drbd_request pointer, if the caller is expected to
 * drbd_send_and_submit() it (to save latency), or NULL if we queued the
 * request on the submitter thread.
 * Returns ERR_PTR(-ENOMEM) if we cannot allocate a drbd_request.
 */
struct drbd_request *
drbd_request_prepare(struct drbd_device *device, struct bio *bio, unsigned long start_jif)
{
	const int rw = bio_data_dir(bio);
	struct drbd_request *req;

	/* allocate outside of all locks; */
	req = drbd_req_new(device, bio);
	if (!req) {
		dec_ap_bio(device);
		/* only pass the error to the upper layers.
		 * if user cannot handle io errors, that's not our business. */
		drbd_err(device, "could not kmalloc() req\n");
		bio_endio(bio, -ENOMEM);
		return ERR_PTR(-ENOMEM);
	}
	req->start_jif = start_jif;

	if (!get_ldev(device)) {
		bio_put(req->private_bio);
		req->private_bio = NULL;
	}

	/* Update disk stats */
	_drbd_start_io_acct(device, req);

	if (rw == WRITE && req->private_bio && req->i.size &&
	    !test_bit(AL_SUSPENDED, &device->flags)) {
		if (!drbd_al_begin_io_fastpath(device, &req->i)) {
			drbd_queue_write(device, req);
			return NULL;
		}
		req->rq_state[0] |= RQ_IN_ACT_LOG;
		req->in_actlog_jif = jiffies;
	}

	return req;
}

static void drbd_send_and_submit(struct drbd_device *device, struct drbd_request *req)
{
	struct drbd_resource *resource = device->resource;
	struct drbd_peer_device *peer_device = NULL; /* for read */
	const int rw = bio_data_dir(req->master_bio);
	struct bio_and_error m = { NULL, };
	bool no_remote = false;
	bool submit_private_bio = false;

	spin_lock_irq(&resource->req_lock);
	if (rw == WRITE) {
		/* This may temporarily give up the req_lock,
		 * but will re-aquire it before it returns here.
		 * Needs to be before the check on drbd_suspended() */
		complete_conflicting_writes(req);
		/* no more giving up req_lock from now on! */

		/* check for congestion, and potentially stop sending
		 * full data updates, but start sending "dirty bits" only. */
		maybe_pull_ahead(device);
	}


	if (drbd_suspended(device)) {
		/* push back and retry: */
		req->rq_state[0] |= RQ_POSTPONED;
		if (req->private_bio) {
			bio_put(req->private_bio);
			req->private_bio = NULL;
			put_ldev(device);
		}
		goto out;
	}

	/* We fail READ/READA early, if we can not serve it.
	 * We must do this before req is registered on any lists.
	 * Otherwise, drbd_req_complete() will queue failed READ for retry. */
	if (rw != WRITE) {
		peer_device = find_peer_device_for_read(req);
		if (!peer_device && !req->private_bio)
			goto nodata;
	}

	/* which transfer log epoch does this belong to? */
	req->epoch = atomic_read(&resource->current_tle_nr);

	if (rw == WRITE)
		resource->dagtag_sector += req->i.size >> 9;
	req->dagtag_sector = resource->dagtag_sector;
	/* no point in adding empty flushes to the transfer log,
	 * they are mapped to drbd barriers already. */
	if (likely(req->i.size != 0)) {
		if (rw == WRITE) {
			struct drbd_request *req2;

			resource->current_tle_writes++;
			list_for_each_entry_reverse(req2, &resource->transfer_log, tl_requests) {
				if (req2->rq_state[0] & RQ_WRITE) {
					/* Make the new write request depend on
					 * the previous one. */
					kref_get(&req->kref);
					break;
				}
			}
		}
		list_add_tail(&req->tl_requests, &resource->transfer_log);
	}

	if (rw == WRITE) {
		if (!drbd_process_write_request(req))
			no_remote = true;
		else
			wake_all_senders(resource);
	} else {
		if (peer_device) {
			_req_mod(req, TO_BE_SENT, peer_device);
			_req_mod(req, QUEUE_FOR_NET_READ, peer_device);
			wake_up(&peer_device->connection->sender_work.q_wait);
		} else
			no_remote = true;
	}

	/* If it took the fast path in drbd_request_prepare, add it here.
	 * The slow path has added it already. */
	if (list_empty(&req->req_pending_master_completion))
		list_add_tail(&req->req_pending_master_completion,
			&device->pending_master_completion[rw == WRITE]);
	if (req->private_bio) {
		/* needs to be marked within the same spinlock */
		list_add_tail(&req->req_pending_local,
			&device->pending_completion[rw == WRITE]);
		_req_mod(req, TO_BE_SUBMITTED, NULL);
		/* but we need to give up the spinlock to submit */
		submit_private_bio = true;
	} else if (no_remote) {
nodata:
		if (drbd_ratelimit())
			drbd_err(req->device, "IO ERROR: neither local nor remote data, sector %llu+%u\n",
					(unsigned long long)req->i.sector, req->i.size >> 9);
		/* A write may have been queued for send_oos, however.
		 * So we can not simply free it, we must go through drbd_req_put_completion_ref() */
	}

out:
	if (drbd_req_put_completion_ref(req, &m, 1))
		kref_put(&req->kref, drbd_req_destroy);
	spin_unlock_irq(&resource->req_lock);

	/* Even though above is a kref_put(), this is safe.
	 * As long as we still need to submit our private bio,
	 * we hold a completion ref, and the request cannot disappear.
	 * If however this request did not even have a private bio to submit
	 * (e.g. remote read), req may already be invalid now.
	 * That's why we cannot check on req->private_bio. */
	if (submit_private_bio)
		drbd_submit_req_private_bio(req);

	/* we need to plug ALWAYS since we possibly need to kick lo_dev.
	 * we plug after submit, so we won't miss an unplug event */
	drbd_plug_device(bdev_get_queue(device->this_bdev));

	if (m.bio)
		complete_master_bio(device, &m);
}

void __drbd_make_request(struct drbd_device *device, struct bio *bio, unsigned long start_jif)
{
	struct drbd_request *req = drbd_request_prepare(device, bio, start_jif);
	if (IS_ERR_OR_NULL(req))
		return;
	drbd_send_and_submit(device, req);
}

static void submit_fast_path(struct drbd_device *device, struct list_head *incoming)
{
	struct drbd_request *req, *tmp;
	list_for_each_entry_safe(req, tmp, incoming, tl_requests) {
		const int rw = bio_data_dir(req->master_bio);

		if (rw == WRITE && req->private_bio && req->i.size
		&& !test_bit(AL_SUSPENDED, &device->flags)) {
			if (!drbd_al_begin_io_fastpath(device, &req->i))
				continue;

			req->rq_state[0] |= RQ_IN_ACT_LOG;
			req->in_actlog_jif = jiffies;
		}

		list_del_init(&req->tl_requests);
		drbd_send_and_submit(device, req);
	}
}

static bool prepare_al_transaction_nonblock(struct drbd_device *device,
					    struct list_head *incoming,
					    struct list_head *pending)
{
	struct drbd_request *req, *tmp;
	int wake = 0;
	int err;

	spin_lock_irq(&device->al_lock);
	list_for_each_entry_safe(req, tmp, incoming, tl_requests) {
		err = drbd_al_begin_io_nonblock(device, &req->i);
		if (err == -EBUSY)
			wake = 1;
		if (err)
			continue;
		req->rq_state[0] |= RQ_IN_ACT_LOG;
		req->in_actlog_jif = jiffies;
		list_move_tail(&req->tl_requests, pending);
	}
	spin_unlock_irq(&device->al_lock);
	if (wake)
		wake_up(&device->al_wait);

	return !list_empty(pending);
}

void do_submit(struct work_struct *ws)
{
	struct drbd_device *device = container_of(ws, struct drbd_device, submit.worker);
	LIST_HEAD(incoming);
	LIST_HEAD(pending);
	struct drbd_request *req, *tmp;

	for (;;) {
		spin_lock_irq(&device->resource->req_lock);
		list_splice_tail_init(&device->submit.writes, &incoming);
		spin_unlock_irq(&device->resource->req_lock);

		submit_fast_path(device, &incoming);
		if (list_empty(&incoming))
			break;

skip_fast_path:
		wait_event(device->al_wait, prepare_al_transaction_nonblock(device, &incoming, &pending));
		/* Maybe more was queued, while we prepared the transaction?
		 * Try to stuff them into this transaction as well.
		 * Be strictly non-blocking here, no wait_event, we already
		 * have something to commit.
		 * Stop if we don't make any more progres.
		 */
		for (;;) {
			LIST_HEAD(more_pending);
			LIST_HEAD(more_incoming);
			bool made_progress;

			/* It is ok to look outside the lock,
			 * it's only an optimization anyways */
			if (list_empty(&device->submit.writes))
				break;

			spin_lock_irq(&device->resource->req_lock);
			list_splice_tail_init(&device->submit.writes, &more_incoming);
			spin_unlock_irq(&device->resource->req_lock);

			if (list_empty(&more_incoming))
				break;

			made_progress = prepare_al_transaction_nonblock(device, &more_incoming, &more_pending);

			list_splice_tail_init(&more_pending, &pending);
			list_splice_tail_init(&more_incoming, &incoming);

			if (!made_progress)
				break;
		}
		drbd_al_begin_io_commit(device, false);

		list_for_each_entry_safe(req, tmp, &pending, tl_requests) {
			list_del_init(&req->tl_requests);
			drbd_send_and_submit(device, req);
		}

		/* If all currently hot activity log extents are kept busy by
		 * incoming requests, we still must not totally starve new
		 * requests to cold extents. In that case, prepare one request
		 * in blocking mode. */
		list_for_each_entry_safe(req, tmp, &incoming, tl_requests) {
			bool was_cold;
			list_del_init(&req->tl_requests);
			was_cold = drbd_al_begin_io_prepare(device, &req->i);
			req->rq_state[0] |= RQ_IN_ACT_LOG;
			req->in_actlog_jif = jiffies;
			if (!was_cold) {
				/* Corresponding extent was hot after all? */
				drbd_send_and_submit(device, req);
			} else {
				/* Found a request to a cold extent.
				 * Put on "pending" list,
				 * and try to cumulate with more. */
				list_add(&req->tl_requests, &pending);
				goto skip_fast_path;
			}
		}
	}
}

MAKE_REQUEST_TYPE drbd_make_request(struct request_queue *q, struct bio *bio)
{
	struct drbd_device *device = (struct drbd_device *) q->queuedata;
	unsigned long start_jif;

	/* We never supported BIO_RW_BARRIER.
	 * We don't need to, anymore, either: starting with kernel 2.6.36,
	 * we have REQ_FUA and REQ_FLUSH, which will be handled transparently
	 * by the block layer. */
	if (unlikely(bio->bi_rw & DRBD_REQ_HARDBARRIER)) {
		bio_endio(bio, -EOPNOTSUPP);
		MAKE_REQUEST_RETURN;
	}

	start_jif = jiffies;

	/*
	 * what we "blindly" assume:
	 */
	D_ASSERT(device, IS_ALIGNED(bio->bi_size, 512));

	inc_ap_bio(device);
	__drbd_make_request(device, bio, start_jif);

	MAKE_REQUEST_RETURN;
}

/* This is called by bio_add_page().
 *
 * q->max_hw_sectors and other global limits are already enforced there.
 *
 * We need to call down to our lower level device,
 * in case it has special restrictions.
 *
 * As long as the BIO is empty we have to allow at least one bvec,
 * regardless of size and offset, so no need to ask lower levels.
 */
int drbd_merge_bvec(struct request_queue *q,
#ifdef HAVE_bvec_merge_data
		struct bvec_merge_data *bvm,
#else
		struct bio *bvm,
#endif
		struct bio_vec *bvec)
{
	struct drbd_device *device = (struct drbd_device *) q->queuedata;
	unsigned int bio_size = bvm->bi_size;
	int limit = DRBD_MAX_BIO_SIZE;
	int backing_limit;

	if (bio_size && get_ldev(device)) {
		unsigned int max_hw_sectors = queue_max_hw_sectors(q);
		struct request_queue * const b =
			device->ldev->backing_bdev->bd_disk->queue;
		if (b->merge_bvec_fn) {
			backing_limit = b->merge_bvec_fn(b, bvm, bvec);
			limit = min(limit, backing_limit);
		}
		put_ldev(device);
		if ((limit >> 9) > max_hw_sectors)
			limit = max_hw_sectors << 9;
	}
	return limit;
}

<<<<<<< HEAD
/* device: only check for pending local disk completion, if req->device == device
 * oldest_req:
 *   input: NULL, or a request cursor from where to continue the list walk
 *   output: the oldest request we found
 *           if NULL on return, we have scanned all requests.
 * check: output: bitmap index indicating what this oldest request is waiting for
 * ignore: input: bitmap index indicating which connections/local disk to
 *                ignore for this list walk.
 * these bitmap indices are 0/1: localdisk, (1 << (node_id + 1)) for the connections.
 */
#if ((MAX_PEERS + 1) > 64)
# error "think it over, indices too small"
#endif
void find_oldest_requests(struct drbd_device *device,
		struct drbd_request **oldest_req,
		u64 *check,
		u64 ignore)
{
	struct drbd_resource *resource = device->resource;
	struct drbd_request *r;
	struct drbd_peer_device *peer_device;

	r = list_prepare_entry(*oldest_req, &resource->transfer_log, tl_requests);
	*oldest_req = NULL;
	list_for_each_entry_continue(r, &resource->transfer_log, tl_requests) {
		if (!(ignore & 1)) {
			const unsigned s = r->rq_state[0];
			if ((s & RQ_LOCAL_PENDING) && r->device == device) {
				*oldest_req = r;
				*check |= 1;
			}
		}
		for_each_peer_device(peer_device, device) {
			const int idx = 1 + peer_device->node_id;
			const unsigned s = r->rq_state[idx];
			if (ignore & (1ULL << idx))
				continue;

			if ((s & RQ_NET_MASK) && !(s & RQ_NET_DONE)) {
				*oldest_req = r;
				*check |= 1ULL << idx;
			}
		}
		if (*oldest_req)
			break;
	}
}

static unsigned long time_min_in_future(unsigned long now,
		unsigned long t1, unsigned long t2)
{
	t1 = time_after(now, t1) ? now : t1;
	t2 = time_after(now, t2) ? now : t2;
	return time_after(t1, t2) ? t2 : t1;
}

void request_timer_fn(unsigned long data)
{
	struct drbd_device *device = (struct drbd_device *) data;
	struct drbd_connection *connection;
	struct drbd_request *req = NULL; /* oldest request */
	u64 ignore = 0;
	u64 check = 0;
	unsigned long dt = 0;
	unsigned long et = 0;
	unsigned long now = jiffies;
	unsigned long next_trigger_time = now;
	bool restart_timer = false;
=======
void request_timer_fn(unsigned long data)
{
	struct drbd_device *device = (struct drbd_device *) data;
	struct drbd_connection *connection = first_peer_device(device)->connection;
	struct drbd_request *req_read, *req_write, *req_peer; /* oldest request */
	struct net_conf *nc;
	unsigned long oldest_submit_jif;
	unsigned long ent = 0, dt = 0, et, nt; /* effective timeout = ko_count * timeout */
	unsigned long now;
>>>>>>> 4ed70a55

	rcu_read_lock();
	if (get_ldev(device)) { /* implicit state.disk >= D_INCONSISTENT */
		dt = rcu_dereference(device->ldev->disk_conf)->disk_timeout * HZ / 10;
		put_ldev(device);
	}
	rcu_read_unlock();

<<<<<<< HEAD
=======
	et = min_not_zero(dt, ent);

	if (!et)
		return; /* Recurring timer stopped */

	now = jiffies;
	nt = now + et;

	spin_lock_irq(&device->resource->req_lock);
	req_read = list_first_entry_or_null(&device->pending_completion[0], struct drbd_request, req_pending_local);
	req_write = list_first_entry_or_null(&device->pending_completion[1], struct drbd_request, req_pending_local);
	req_peer = connection->req_not_net_done;
	/* maybe the oldest request waiting for the peer is in fact still
	 * blocking in tcp sendmsg */
	if (!req_peer && connection->req_next && connection->req_next->pre_send_jif)
		req_peer = connection->req_next;

	/* evaluate the oldest peer request only in one timer! */
	if (req_peer && req_peer->device != device)
		req_peer = NULL;

	/* do we have something to evaluate? */
	if (req_peer == NULL && req_write == NULL && req_read == NULL)
		goto out;

	oldest_submit_jif =
		(req_write && req_read)
		? ( time_before(req_write->pre_submit_jif, req_read->pre_submit_jif)
		  ? req_write->pre_submit_jif : req_read->pre_submit_jif )
		: req_write ? req_write->pre_submit_jif
		: req_read ? req_read->pre_submit_jif : now;

>>>>>>> 4ed70a55
	/* The request is considered timed out, if
	 * - we have some effective timeout from the configuration,
	 *   with above state restrictions applied,
	 * - the oldest request is waiting for a response from the network
	 *   resp. the local disk,
	 * - the oldest request is in fact older than the effective timeout,
	 * - the connection was established (resp. disk was attached)
	 *   for longer than the timeout already.
	 * Note that for 32bit jiffies and very stable connections/disks,
	 * we may have a wrap around, which is catched by
	 *   !time_in_range(now, last_..._jif, last_..._jif + timeout).
	 *
	 * Side effect: once per 32bit wrap-around interval, which means every
	 * ~198 days with 250 HZ, we have a window where the timeout would need
	 * to expire twice (worst case) to become effective. Good enough.
	 */
<<<<<<< HEAD

	/* FIXME right now, this basically does a full transfer log walk *every time* */
	spin_lock_irq(&device->resource->req_lock);
	for (;;) {
		ignore |= check;
		check = 0;
		find_oldest_requests(device, &req, &check, ignore);
		if (!check)
			break;

		if ((check & 1) && dt) {
			if (device->disk_state[NOW] > D_FAILED) {
				et = min_not_zero(et, dt);
				next_trigger_time = time_min_in_future(now,
						next_trigger_time, req->start_jif + dt);
				restart_timer = true;
			}

			if (time_after(now, req->start_jif + dt) &&
			    !time_in_range(now, device->last_reattach_jif, device->last_reattach_jif + dt)) {
				drbd_warn(device, "Local backing device failed to meet the disk-timeout\n");
				__drbd_chk_io_error(device, DRBD_FORCE_DETACH);
			}
		}
		if ((check & ~1UL) == 0)
			continue;
		for_each_connection(connection, device->resource) {
			struct net_conf *nc;
			unsigned long ent = 0;
			int idx = 0;

			rcu_read_lock();
			nc = rcu_dereference(connection->net_conf);
			if (nc) {
				/* effective timeout = ko_count * timeout */
				if (connection->cstate[NOW] == C_CONNECTED)
					ent = nc->timeout * HZ/10 * nc->ko_count;
				idx = 1 + nc->peer_node_id;
			}
			rcu_read_unlock();

			if (!ent || !idx)
				continue;

			et = min_not_zero(et, ent);
			next_trigger_time = time_min_in_future(now,
					next_trigger_time, req->start_jif + ent);
			restart_timer = true;

			if (!(check & (1UL << idx)))
				continue;

			if (time_after(now, req->start_jif + ent) &&
			    !time_in_range(now, connection->last_reconnect_jif, connection->last_reconnect_jif + ent)) {
				drbd_warn(device, "Remote failed to finish a request within ko-count * timeout\n");
				begin_state_change_locked(device->resource, CS_VERBOSE | CS_HARD);
				__change_cstate(connection, C_TIMEOUT);
				end_state_change_locked(device->resource);
			}
		}
=======
	if (ent && req_peer &&
		 time_after(now, req_peer->pre_send_jif + ent) &&
		!time_in_range(now, connection->last_reconnect_jif, connection->last_reconnect_jif + ent)) {
		drbd_warn(device, "Remote failed to finish a request within ko-count * timeout\n");
		_drbd_set_state(_NS(device, conn, C_TIMEOUT), CS_VERBOSE | CS_HARD, NULL);
	}
	if (dt && oldest_submit_jif != now &&
		 time_after(now, oldest_submit_jif + dt) &&
		!time_in_range(now, device->last_reattach_jif, device->last_reattach_jif + dt)) {
		drbd_warn(device, "Local backing device failed to meet the disk-timeout\n");
		__drbd_chk_io_error(device, DRBD_FORCE_DETACH);
>>>>>>> 4ed70a55
	}
	spin_unlock_irq(&device->resource->req_lock);

<<<<<<< HEAD
	if (restart_timer) {
		next_trigger_time = time_min_in_future(now, next_trigger_time, now + et);
		mod_timer(&device->request_timer, next_trigger_time);
	}
=======
	/* Reschedule timer for the nearest not already expired timeout.
	 * Fallback to now + min(effective network timeout, disk timeout). */
	ent = (ent && req_peer && time_before(now, req_peer->pre_send_jif + ent))
		? req_peer->pre_send_jif + ent : now + et;
	dt = (dt && oldest_submit_jif != now && time_before(now, oldest_submit_jif + dt))
		? oldest_submit_jif + dt : now + et;
	nt = time_before(ent, dt) ? ent : dt;
out:
	spin_unlock_irq(&connection->resource->req_lock);
	mod_timer(&device->request_timer, nt);
>>>>>>> 4ed70a55
}<|MERGE_RESOLUTION|>--- conflicted
+++ resolved
@@ -1787,55 +1787,6 @@
 	return limit;
 }
 
-<<<<<<< HEAD
-/* device: only check for pending local disk completion, if req->device == device
- * oldest_req:
- *   input: NULL, or a request cursor from where to continue the list walk
- *   output: the oldest request we found
- *           if NULL on return, we have scanned all requests.
- * check: output: bitmap index indicating what this oldest request is waiting for
- * ignore: input: bitmap index indicating which connections/local disk to
- *                ignore for this list walk.
- * these bitmap indices are 0/1: localdisk, (1 << (node_id + 1)) for the connections.
- */
-#if ((MAX_PEERS + 1) > 64)
-# error "think it over, indices too small"
-#endif
-void find_oldest_requests(struct drbd_device *device,
-		struct drbd_request **oldest_req,
-		u64 *check,
-		u64 ignore)
-{
-	struct drbd_resource *resource = device->resource;
-	struct drbd_request *r;
-	struct drbd_peer_device *peer_device;
-
-	r = list_prepare_entry(*oldest_req, &resource->transfer_log, tl_requests);
-	*oldest_req = NULL;
-	list_for_each_entry_continue(r, &resource->transfer_log, tl_requests) {
-		if (!(ignore & 1)) {
-			const unsigned s = r->rq_state[0];
-			if ((s & RQ_LOCAL_PENDING) && r->device == device) {
-				*oldest_req = r;
-				*check |= 1;
-			}
-		}
-		for_each_peer_device(peer_device, device) {
-			const int idx = 1 + peer_device->node_id;
-			const unsigned s = r->rq_state[idx];
-			if (ignore & (1ULL << idx))
-				continue;
-
-			if ((s & RQ_NET_MASK) && !(s & RQ_NET_DONE)) {
-				*oldest_req = r;
-				*check |= 1ULL << idx;
-			}
-		}
-		if (*oldest_req)
-			break;
-	}
-}
-
 static unsigned long time_min_in_future(unsigned long now,
 		unsigned long t1, unsigned long t2)
 {
@@ -1848,25 +1799,13 @@
 {
 	struct drbd_device *device = (struct drbd_device *) data;
 	struct drbd_connection *connection;
-	struct drbd_request *req = NULL; /* oldest request */
-	u64 ignore = 0;
-	u64 check = 0;
+	struct drbd_request *req_read, *req_write;
+	unsigned long oldest_submit_jif;
 	unsigned long dt = 0;
 	unsigned long et = 0;
 	unsigned long now = jiffies;
 	unsigned long next_trigger_time = now;
 	bool restart_timer = false;
-=======
-void request_timer_fn(unsigned long data)
-{
-	struct drbd_device *device = (struct drbd_device *) data;
-	struct drbd_connection *connection = first_peer_device(device)->connection;
-	struct drbd_request *req_read, *req_write, *req_peer; /* oldest request */
-	struct net_conf *nc;
-	unsigned long oldest_submit_jif;
-	unsigned long ent = 0, dt = 0, et, nt; /* effective timeout = ko_count * timeout */
-	unsigned long now;
->>>>>>> 4ed70a55
 
 	rcu_read_lock();
 	if (get_ldev(device)) { /* implicit state.disk >= D_INCONSISTENT */
@@ -1875,41 +1814,6 @@
 	}
 	rcu_read_unlock();
 
-<<<<<<< HEAD
-=======
-	et = min_not_zero(dt, ent);
-
-	if (!et)
-		return; /* Recurring timer stopped */
-
-	now = jiffies;
-	nt = now + et;
-
-	spin_lock_irq(&device->resource->req_lock);
-	req_read = list_first_entry_or_null(&device->pending_completion[0], struct drbd_request, req_pending_local);
-	req_write = list_first_entry_or_null(&device->pending_completion[1], struct drbd_request, req_pending_local);
-	req_peer = connection->req_not_net_done;
-	/* maybe the oldest request waiting for the peer is in fact still
-	 * blocking in tcp sendmsg */
-	if (!req_peer && connection->req_next && connection->req_next->pre_send_jif)
-		req_peer = connection->req_next;
-
-	/* evaluate the oldest peer request only in one timer! */
-	if (req_peer && req_peer->device != device)
-		req_peer = NULL;
-
-	/* do we have something to evaluate? */
-	if (req_peer == NULL && req_write == NULL && req_read == NULL)
-		goto out;
-
-	oldest_submit_jif =
-		(req_write && req_read)
-		? ( time_before(req_write->pre_submit_jif, req_read->pre_submit_jif)
-		  ? req_write->pre_submit_jif : req_read->pre_submit_jif )
-		: req_write ? req_write->pre_submit_jif
-		: req_read ? req_read->pre_submit_jif : now;
-
->>>>>>> 4ed70a55
 	/* The request is considered timed out, if
 	 * - we have some effective timeout from the configuration,
 	 *   with above state restrictions applied,
@@ -1926,98 +1830,75 @@
 	 * ~198 days with 250 HZ, we have a window where the timeout would need
 	 * to expire twice (worst case) to become effective. Good enough.
 	 */
-<<<<<<< HEAD
 
 	/* FIXME right now, this basically does a full transfer log walk *every time* */
 	spin_lock_irq(&device->resource->req_lock);
-	for (;;) {
-		ignore |= check;
-		check = 0;
-		find_oldest_requests(device, &req, &check, ignore);
-		if (!check)
-			break;
-
-		if ((check & 1) && dt) {
-			if (device->disk_state[NOW] > D_FAILED) {
-				et = min_not_zero(et, dt);
-				next_trigger_time = time_min_in_future(now,
-						next_trigger_time, req->start_jif + dt);
-				restart_timer = true;
-			}
-
-			if (time_after(now, req->start_jif + dt) &&
-			    !time_in_range(now, device->last_reattach_jif, device->last_reattach_jif + dt)) {
-				drbd_warn(device, "Local backing device failed to meet the disk-timeout\n");
-				__drbd_chk_io_error(device, DRBD_FORCE_DETACH);
-			}
-		}
-		if ((check & ~1UL) == 0)
+	if (dt) {
+		req_read = list_first_entry_or_null(&device->pending_completion[0], struct drbd_request, req_pending_local);
+		req_write = list_first_entry_or_null(&device->pending_completion[1], struct drbd_request, req_pending_local);
+
+		oldest_submit_jif =
+			(req_write && req_read)
+			? ( time_before(req_write->pre_submit_jif, req_read->pre_submit_jif)
+			  ? req_write->pre_submit_jif : req_read->pre_submit_jif )
+			: req_write ? req_write->pre_submit_jif
+			: req_read ? req_read->pre_submit_jif : now;
+
+		if (device->disk_state[NOW] > D_FAILED) {
+			et = min_not_zero(et, dt);
+			next_trigger_time = time_min_in_future(now,
+					next_trigger_time, oldest_submit_jif + dt);
+			restart_timer = true;
+		}
+
+		if (time_after(now, oldest_submit_jif + dt) &&
+		    !time_in_range(now, device->last_reattach_jif, device->last_reattach_jif + dt)) {
+			drbd_warn(device, "Local backing device failed to meet the disk-timeout\n");
+			__drbd_chk_io_error(device, DRBD_FORCE_DETACH);
+		}
+	}
+	for_each_connection(connection, device->resource) {
+		struct net_conf *nc;
+		struct drbd_request *req = connection->req_not_net_done;
+		unsigned long ent = 0;
+		unsigned long pre_send_jif = 0;
+
+		/* evaluate the oldest peer request only in one timer! */
+		if (req && req->device != device)
+			req = NULL;
+		if (!req)
 			continue;
-		for_each_connection(connection, device->resource) {
-			struct net_conf *nc;
-			unsigned long ent = 0;
-			int idx = 0;
-
-			rcu_read_lock();
-			nc = rcu_dereference(connection->net_conf);
-			if (nc) {
-				/* effective timeout = ko_count * timeout */
-				if (connection->cstate[NOW] == C_CONNECTED)
-					ent = nc->timeout * HZ/10 * nc->ko_count;
-				idx = 1 + nc->peer_node_id;
-			}
-			rcu_read_unlock();
-
-			if (!ent || !idx)
-				continue;
-
-			et = min_not_zero(et, ent);
-			next_trigger_time = time_min_in_future(now,
-					next_trigger_time, req->start_jif + ent);
-			restart_timer = true;
-
-			if (!(check & (1UL << idx)))
-				continue;
-
-			if (time_after(now, req->start_jif + ent) &&
-			    !time_in_range(now, connection->last_reconnect_jif, connection->last_reconnect_jif + ent)) {
-				drbd_warn(device, "Remote failed to finish a request within ko-count * timeout\n");
-				begin_state_change_locked(device->resource, CS_VERBOSE | CS_HARD);
-				__change_cstate(connection, C_TIMEOUT);
-				end_state_change_locked(device->resource);
-			}
-		}
-=======
-	if (ent && req_peer &&
-		 time_after(now, req_peer->pre_send_jif + ent) &&
-		!time_in_range(now, connection->last_reconnect_jif, connection->last_reconnect_jif + ent)) {
-		drbd_warn(device, "Remote failed to finish a request within ko-count * timeout\n");
-		_drbd_set_state(_NS(device, conn, C_TIMEOUT), CS_VERBOSE | CS_HARD, NULL);
-	}
-	if (dt && oldest_submit_jif != now &&
-		 time_after(now, oldest_submit_jif + dt) &&
-		!time_in_range(now, device->last_reattach_jif, device->last_reattach_jif + dt)) {
-		drbd_warn(device, "Local backing device failed to meet the disk-timeout\n");
-		__drbd_chk_io_error(device, DRBD_FORCE_DETACH);
->>>>>>> 4ed70a55
+
+		rcu_read_lock();
+		nc = rcu_dereference(connection->net_conf);
+		if (nc) {
+			/* effective timeout = ko_count * timeout */
+			if (connection->cstate[NOW] == C_CONNECTED)
+				ent = nc->timeout * HZ/10 * nc->ko_count;
+			pre_send_jif = req->pre_send_jif[nc->peer_node_id];
+		}
+		rcu_read_unlock();
+
+		if (!ent || !pre_send_jif)
+			continue;
+
+		et = min_not_zero(et, ent);
+		next_trigger_time = time_min_in_future(now,
+				next_trigger_time, pre_send_jif + ent);
+		restart_timer = true;
+
+		if (time_after(now, pre_send_jif + ent) &&
+		    !time_in_range(now, connection->last_reconnect_jif, connection->last_reconnect_jif + ent)) {
+			drbd_warn(device, "Remote failed to finish a request within ko-count * timeout\n");
+			begin_state_change_locked(device->resource, CS_VERBOSE | CS_HARD);
+			__change_cstate(connection, C_TIMEOUT);
+			end_state_change_locked(device->resource);
+		}
 	}
 	spin_unlock_irq(&device->resource->req_lock);
 
-<<<<<<< HEAD
 	if (restart_timer) {
 		next_trigger_time = time_min_in_future(now, next_trigger_time, now + et);
 		mod_timer(&device->request_timer, next_trigger_time);
 	}
-=======
-	/* Reschedule timer for the nearest not already expired timeout.
-	 * Fallback to now + min(effective network timeout, disk timeout). */
-	ent = (ent && req_peer && time_before(now, req_peer->pre_send_jif + ent))
-		? req_peer->pre_send_jif + ent : now + et;
-	dt = (dt && oldest_submit_jif != now && time_before(now, oldest_submit_jif + dt))
-		? oldest_submit_jif + dt : now + et;
-	nt = time_before(ent, dt) ? ent : dt;
-out:
-	spin_unlock_irq(&connection->resource->req_lock);
-	mod_timer(&device->request_timer, nt);
->>>>>>> 4ed70a55
 }