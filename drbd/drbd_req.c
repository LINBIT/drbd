/*
   drbd_req.c

   This file is part of DRBD by Philipp Reisner and Lars Ellenberg.

   Copyright (C) 2001-2008, LINBIT Information Technologies GmbH.
   Copyright (C) 1999-2008, Philipp Reisner <philipp.reisner@linbit.com>.
   Copyright (C) 2002-2008, Lars Ellenberg <lars.ellenberg@linbit.com>.

   drbd is free software; you can redistribute it and/or modify
   it under the terms of the GNU General Public License as published by
   the Free Software Foundation; either version 2, or (at your option)
   any later version.

   drbd is distributed in the hope that it will be useful,
   but WITHOUT ANY WARRANTY; without even the implied warranty of
   MERCHANTABILITY or FITNESS FOR A PARTICULAR PURPOSE.  See the
   GNU General Public License for more details.

   You should have received a copy of the GNU General Public License
   along with drbd; see the file COPYING.  If not, write to
   the Free Software Foundation, 675 Mass Ave, Cambridge, MA 02139, USA.

 */

#include <linux/autoconf.h>
#include <linux/module.h>

#include <linux/slab.h>
#include <linux/drbd.h>
#include "drbd_int.h"
#include "drbd_req.h"


/* We only support diskstats for 2.6.16 and up.
 * see also commit commit a362357b6cd62643d4dda3b152639303d78473da
 * Author: Jens Axboe <axboe@suse.de>
 * Date:   Tue Nov 1 09:26:16 2005 +0100
 *     [BLOCK] Unify the separate read/write io stat fields into arrays */
#if LINUX_VERSION_CODE < KERNEL_VERSION(2,6,16)
#define _drbd_start_io_acct(...) do {} while (0)
#define _drbd_end_io_acct(...)   do {} while (0)
#else

/* Update disk stats at start of I/O request */
static void _drbd_start_io_acct(struct drbd_device *device, struct drbd_request *req, struct bio *bio)
{
	const int rw = bio_data_dir(bio);
#ifndef __disk_stat_inc
	int cpu;
#endif

#ifdef __disk_stat_inc
	__disk_stat_inc(device->vdisk, ios[rw]);
	__disk_stat_add(device->vdisk, sectors[rw], bio_sectors(bio));
	disk_round_stats(device->vdisk);
	device->vdisk->in_flight++;
#else
	cpu = part_stat_lock();
	part_stat_inc(cpu, &device->vdisk->part0, ios[rw]);
	part_stat_add(cpu, &device->vdisk->part0, sectors[rw], bio_sectors(bio));
	(void) cpu; /* The macro invocations above want the cpu argument, I do not like
		       the compiler warning about cpu only assigned but never used... */
	part_inc_in_flight(&device->vdisk->part0, rw);
	part_stat_unlock();
#endif
}

/* Update disk stats when completing request upwards */
static void _drbd_end_io_acct(struct drbd_device *device, struct drbd_request *req)
{
	int rw = bio_data_dir(req->master_bio);
	unsigned long duration = jiffies - req->start_time;
#ifndef __disk_stat_inc
	int cpu;
#endif

#ifdef __disk_stat_add
	__disk_stat_add(device->vdisk, ticks[rw], duration);
	disk_round_stats(device->vdisk);
	device->vdisk->in_flight--;
#else
	cpu = part_stat_lock();
	part_stat_add(cpu, &device->vdisk->part0, ticks[rw], duration);
	part_round_stats(cpu, &device->vdisk->part0);
	part_dec_in_flight(&device->vdisk->part0, rw);
	part_stat_unlock();
#endif
}

#endif

static struct drbd_request *drbd_req_new(struct drbd_device *device,
					       struct bio *bio_src)
{
	struct drbd_request *req;

	req = mempool_alloc(drbd_request_mempool, GFP_NOIO);
	if (!req)
		return NULL;

	drbd_req_make_private_bio(req, bio_src);
	req->rq_state    = bio_data_dir(bio_src) == WRITE ? RQ_WRITE : 0;
	req->device      = device;
	req->master_bio  = bio_src;
	req->epoch       = 0;

	drbd_clear_interval(&req->i);
	req->i.sector     = bio_src->bi_sector;
	req->i.size      = bio_src->bi_size;
	req->i.local = true;
	req->i.waiting = false;

	INIT_LIST_HEAD(&req->tl_requests);
	INIT_LIST_HEAD(&req->w.list);

	return req;
}

static void drbd_req_free(struct drbd_request *req)
{
	mempool_free(req, drbd_request_mempool);
}

/* rw is bio_data_dir(), only READ or WRITE */
static void _req_is_done(struct drbd_device *device, struct drbd_request *req, const int rw)
{
	const unsigned long s = req->rq_state;

	/* remove it from the transfer log.
	 * well, only if it had been there in the first
	 * place... if it had not (local only or conflicting
	 * and never sent), it should still be "empty" as
	 * initialized in drbd_req_new(), so we can list_del() it
	 * here unconditionally */
	list_del(&req->tl_requests);

	/* if it was a write, we may have to set the corresponding
	 * bit(s) out-of-sync first. If it had a local part, we need to
	 * release the reference to the activity log. */
	if (rw == WRITE) {
		/* Set out-of-sync unless both OK flags are set
		 * (local only or remote failed).
		 * Other places where we set out-of-sync:
		 * READ with local io-error */
		if (!(s & RQ_NET_OK) || !(s & RQ_LOCAL_OK))
			drbd_set_all_out_of_sync(device, req->i.sector, req->i.size);

		if ((s & RQ_NET_OK) && (s & RQ_LOCAL_OK) && (s & RQ_NET_SIS))
			drbd_set_all_in_sync(device, req->i.sector, req->i.size);

		/* one might be tempted to move the drbd_al_complete_io
		 * to the local io completion callback drbd_request_endio.
		 * but, if this was a mirror write, we may only
		 * drbd_al_complete_io after this is RQ_NET_DONE,
		 * otherwise the extent could be dropped from the al
		 * before it has actually been written on the peer.
		 * if we crash before our peer knows about the request,
		 * but after the extent has been dropped from the al,
		 * we would forget to resync the corresponding extent.
		 */
		if (s & RQ_LOCAL_MASK) {
			if (get_ldev_if_state(device, D_FAILED)) {
				if (s & RQ_IN_ACT_LOG)
					drbd_al_complete_io(device, &req->i);
				put_ldev(device);
			} else if (drbd_ratelimit()) {
				drbd_warn(device, "Should have called drbd_al_complete_io(, %llu, %u), "
				     "but my Disk seems to have failed :(\n",
				     (unsigned long long) req->i.sector, req->i.size);
			}
		}
	}

	drbd_req_free(req);
}

static void queue_barrier(struct drbd_device *device)
{
	struct drbd_tl_epoch *b;
	struct drbd_connection *connection = first_peer_device(device)->connection;

	/* We are within the req_lock. Once we queued the barrier for sending,
	 * we set the CREATE_BARRIER bit. It is cleared as soon as a new
	 * barrier/epoch object is added. This is the only place this bit is
	 * set. It indicates that the barrier for this epoch is already queued,
	 * and no new epoch has been created yet. */
	if (test_bit(CREATE_BARRIER, &connection->flags))
		return;

	b = connection->newest_tle;
	b->w.cb = w_send_barrier;
	b->device = device;
	/* inc_ap_pending done here, so we won't
	 * get imbalanced on connection loss.
	 * dec_ap_pending will be done in got_BarrierAck
	 * or (on connection loss) in tl_clear.  */
	inc_ap_pending(first_peer_device(device));
	drbd_queue_work(&connection->data.work, &b->w);
	set_bit(CREATE_BARRIER, &connection->flags);
}

static void _about_to_complete_local_write(struct drbd_device *device,
	struct drbd_request *req)
{
	const unsigned long s = req->rq_state;

	/* Before we can signal completion to the upper layers,
	 * we may need to close the current epoch.
	 * We can skip this, if this request has not even been sent, because we
	 * did not have a fully established connection yet/anymore, during
	 * bitmap exchange, or while we are L_AHEAD due to congestion policy.
	 */
	if (first_peer_device(device)->repl_state[NOW] >= L_CONNECTED &&
	    (s & RQ_NET_SENT) != 0 &&
	    req->epoch == first_peer_device(device)->connection->newest_tle->br_number)
		queue_barrier(device);
}

void complete_master_bio(struct drbd_device *device,
		struct bio_and_error *m)
{
	bio_endio(m->bio, m->error);
	dec_ap_bio(device);
}


static void drbd_remove_request_interval(struct rb_root *root,
					 struct drbd_request *req)
{
	struct drbd_device *device = req->device;
	struct drbd_interval *i = &req->i;

	drbd_remove_interval(root, i);

	/* Wake up any processes waiting for this request to complete.  */
	if (i->waiting)
		wake_up(&device->misc_wait);
}

/* Helper for __req_mod().
 * Set m->bio to the master bio, if it is fit to be completed,
 * or leave it alone (it is initialized to NULL in __req_mod),
 * if it has already been completed, or cannot be completed yet.
 * If m->bio is set, the error status to be returned is placed in m->error.
 */
void _req_may_be_done(struct drbd_request *req, struct bio_and_error *m)
{
	const unsigned long s = req->rq_state;
	struct drbd_device *device = req->device;
	int rw = req->rq_state & RQ_WRITE ? WRITE : READ;

	/* we must not complete the master bio, while it is
	 *	still being processed by _drbd_send_zc_bio (drbd_send_dblock)
	 *	not yet acknowledged by the peer
	 *	not yet completed by the local io subsystem
	 * these flags may get cleared in any order by
	 *	the worker,
	 *	the sender,
	 *	the receiver,
	 *	the bio_endio completion callbacks.
	 */
	if (s & RQ_LOCAL_PENDING && !(s & RQ_LOCAL_ABORTED))
		return;
	if (req->i.waiting) {
		/* Retry all conflicting peer requests.  */
		wake_up(&device->misc_wait);
	}
	if (s & RQ_NET_QUEUED)
		return;
	if (s & RQ_NET_PENDING)
		return;

	if (req->master_bio) {
		/* this is DATA_RECEIVED (remote read)
		 * or protocol C P_WRITE_ACK
		 * or protocol B P_RECV_ACK
		 * or protocol A "HANDED_OVER_TO_NETWORK" (SendAck)
		 * or canceled or failed,
		 * or killed from the transfer log due to connection loss.
		 */

		/*
		 * figure out whether to report success or failure.
		 *
		 * report success when at least one of the operations succeeded.
		 * or, to put the other way,
		 * only report failure, when both operations failed.
		 *
		 * what to do about the failures is handled elsewhere.
		 * what we need to do here is just: complete the master_bio.
		 *
		 * local completion error, if any, has been stored as ERR_PTR
		 * in private_bio within drbd_request_endio.
		 */
		int ok = (s & RQ_LOCAL_OK) || (s & RQ_NET_OK);
		int error = PTR_ERR(req->private_bio);

		/* remove the request from the conflict detection
		 * respective block_id verification hash */
		if (!drbd_interval_empty(&req->i)) {
			struct rb_root *root;

			if (rw == WRITE)
				root = &device->write_requests;
			else
				root = &device->read_requests;
			drbd_remove_request_interval(root, req);
		} else if (!(s & RQ_POSTPONED))
			D_ASSERT(device, (s & (RQ_NET_MASK & ~RQ_NET_DONE)) == 0);

		/* for writes we need to do some extra housekeeping */
		if (rw == WRITE)
			_about_to_complete_local_write(device, req);

		/* Update disk stats */
		_drbd_end_io_acct(device, req);

		if (!(s & RQ_POSTPONED)) {
			m->error = ok ? 0 : (error ?: -EIO);
			m->bio = req->master_bio;
		}
		req->master_bio = NULL;
	}

	if (s & RQ_LOCAL_PENDING)
		return;

	if ((s & RQ_NET_MASK) == 0 || (s & RQ_NET_DONE)) {
		/* this is disconnected (local only) operation,
		 * or protocol A, B, or C P_BARRIER_ACK,
		 * or killed from the transfer log due to connection loss. */
		_req_is_done(device, req, rw);
	}
	/* else: network part and not DONE yet. that is
	 * protocol A, B, or C, barrier ack still pending... */
}

static void _req_may_be_done_not_susp(struct drbd_request *req, struct bio_and_error *m)
{
	struct drbd_device *device = req->device;

	if (!drbd_suspended(device))
		_req_may_be_done(req, m);
}

/* obviously this could be coded as many single functions
 * instead of one huge switch,
 * or by putting the code directly in the respective locations
 * (as it has been before).
 *
 * but having it this way
 *  enforces that it is all in this one place, where it is easier to audit,
 *  it makes it obvious that whatever "event" "happens" to a request should
 *  happen "atomically" within the req_lock,
 *  and it enforces that we have to think in a very structured manner
 *  about the "events" that may happen to a request during its life time ...
 */
int __req_mod(struct drbd_request *req, enum drbd_req_event what,
		struct bio_and_error *m)
{
	struct drbd_device *device = req->device;
	struct net_conf *nc;
	int p, rv = 0;

	if (m)
		m->bio = NULL;

	switch (what) {
	default:
		drbd_err(device, "LOGIC BUG in %s:%u\n", __FILE__ , __LINE__);
		break;

	/* does not happen...
	 * initialization done in drbd_req_new
	case CREATED:
		break;
		*/

	case TO_BE_SENT: /* via network */
		/* reached via __drbd_make_request
		 * and from w_read_retry_remote */
		D_ASSERT(device, !(req->rq_state & RQ_NET_MASK));
		req->rq_state |= RQ_NET_PENDING;
		rcu_read_lock();
		nc = rcu_dereference(first_peer_device(device)->connection->net_conf);
		p = nc->wire_protocol;
		rcu_read_unlock();
		req->rq_state |=
			p == DRBD_PROT_C ? RQ_EXP_WRITE_ACK :
			p == DRBD_PROT_B ? RQ_EXP_RECEIVE_ACK : 0;
		inc_ap_pending(first_peer_device(device));
		break;

	case TO_BE_SUBMITTED: /* locally */
		/* reached via __drbd_make_request */
		D_ASSERT(device, !(req->rq_state & RQ_LOCAL_MASK));
		req->rq_state |= RQ_LOCAL_PENDING;
		break;

	case COMPLETED_OK:
		if (req->rq_state & RQ_WRITE)
			device->writ_cnt += req->i.size >> 9;
		else
			device->read_cnt += req->i.size >> 9;

		req->rq_state |= (RQ_LOCAL_COMPLETED|RQ_LOCAL_OK);
		req->rq_state &= ~RQ_LOCAL_PENDING;

		_req_may_be_done_not_susp(req, m);
		put_ldev(device);
		break;

	case ABORT_DISK_IO:
		req->rq_state |= RQ_LOCAL_ABORTED;
		if (req->rq_state & RQ_WRITE)
			_req_may_be_done_not_susp(req, m);
		else
			goto goto_queue_for_net_read;
		break;

	case WRITE_COMPLETED_WITH_ERROR:
		req->rq_state |= RQ_LOCAL_COMPLETED;
		req->rq_state &= ~RQ_LOCAL_PENDING;

		__drbd_chk_io_error(device, false);
		_req_may_be_done_not_susp(req, m);
		put_ldev(device);
		break;

	case READ_AHEAD_COMPLETED_WITH_ERROR:
		/* it is legal to fail READA */
		req->rq_state |= RQ_LOCAL_COMPLETED;
		req->rq_state &= ~RQ_LOCAL_PENDING;
		_req_may_be_done_not_susp(req, m);
		put_ldev(device);
		break;

	case READ_COMPLETED_WITH_ERROR:
		/* FIXME: Which peers do we want to become out of sync here? */
		drbd_set_out_of_sync(first_peer_device(device), req->i.sector, req->i.size);

		req->rq_state |= RQ_LOCAL_COMPLETED;
		req->rq_state &= ~RQ_LOCAL_PENDING;

		D_ASSERT(device, !(req->rq_state & RQ_NET_MASK));

		__drbd_chk_io_error(device, false);
		put_ldev(device);

	goto_queue_for_net_read:

		/* no point in retrying if there is no good remote data,
		 * or we have no connection. */
		if (first_peer_device(device)->disk_state[NOW] != D_UP_TO_DATE) {
			_req_may_be_done_not_susp(req, m);
			break;
		}

		/* _req_mod(req,TO_BE_SENT); oops, recursion... */
		req->rq_state |= RQ_NET_PENDING;
		inc_ap_pending(first_peer_device(device));
		/* fall through: _req_mod(req,QUEUE_FOR_NET_READ); */

	case QUEUE_FOR_NET_READ:
		/* READ or READA, and
		 * no local disk,
		 * or target area marked as invalid,
		 * or just got an io-error. */
		/* from __drbd_make_request
		 * or from bio_endio during read io-error recovery */

		/* so we can verify the handle in the answer packet
		 * corresponding hlist_del is in _req_may_be_done() */
		D_ASSERT(device, drbd_interval_empty(&req->i));
		drbd_insert_interval(&device->read_requests, &req->i);

		set_bit(UNPLUG_REMOTE, &device->flags);

		D_ASSERT(device, req->rq_state & RQ_NET_PENDING);
		req->rq_state |= RQ_NET_QUEUED;
		req->w.cb = (req->rq_state & RQ_LOCAL_MASK)
			? w_read_retry_remote
			: w_send_read_req;
		drbd_queue_work(&first_peer_device(device)->connection->data.work,
				&req->w);
		break;

	case QUEUE_FOR_NET_WRITE:
		/* assert something? */
		/* from __drbd_make_request only */

		/* corresponding hlist_del is in _req_may_be_done() */
		D_ASSERT(device, drbd_interval_empty(&req->i));
		drbd_insert_interval(&device->write_requests, &req->i);

		/* NOTE
		 * In case the req ended up on the transfer log before being
		 * queued on the worker, it could lead to this request being
		 * missed during cleanup after connection loss.
		 * So we have to do both operations here,
		 * within the same lock that protects the transfer log.
		 *
		 * _req_add_to_epoch(req); this has to be after the
		 * _maybe_start_new_epoch(req); which happened in
		 * __drbd_make_request, because we now may set the bit
		 * again ourselves to close the current epoch.
		 *
		 * Add req to the (now) current epoch (barrier). */

		/* otherwise we may lose an unplug, which may cause some remote
		 * io-scheduler timeout to expire, increasing maximum latency,
		 * hurting performance. */
		set_bit(UNPLUG_REMOTE, &device->flags);

		/* see __drbd_make_request,
		 * just after it grabs the req_lock */
		/* FIXME: CREATE_BARRIER flag will become a resource flag soon.
		 * re-enable this assert then.
		D_ASSERT(device, test_bit(CREATE_BARRIER, &device->flags) == 0);
		 */

		req->epoch = first_peer_device(device)->connection->newest_tle->br_number;

		/* increment size of current epoch */
		first_peer_device(device)->connection->newest_tle->n_writes++;

		/* queue work item to send data */
		D_ASSERT(device, req->rq_state & RQ_NET_PENDING);
		req->rq_state |= RQ_NET_QUEUED;
		req->w.cb =  w_send_dblock;
		drbd_queue_work(&first_peer_device(device)->connection->data.work,
				&req->w);

		/* close the epoch, in case it outgrew the limit */
		rcu_read_lock();
		nc = rcu_dereference(first_peer_device(device)->connection->net_conf);
		p = nc->max_epoch_size;
		rcu_read_unlock();
		if (first_peer_device(device)->connection->newest_tle->n_writes >= p)
			queue_barrier(device);

		break;

	case QUEUE_FOR_SEND_OOS:
		req->rq_state |= RQ_NET_QUEUED;
		req->w.cb =  w_send_out_of_sync;
		drbd_queue_work(&first_peer_device(device)->connection->data.work,
				&req->w);
		break;

	case OOS_HANDED_TO_NETWORK:
		/* actually the same */
	case SEND_CANCELED:
		/* treat it the same */
	case SEND_FAILED:
		/* real cleanup will be done from tl_clear.  just update flags
		 * so it is no longer marked as on the sender queue */
		req->rq_state &= ~RQ_NET_QUEUED;
		/* if we did it right, tl_clear should be scheduled only after
		 * this, so this should not be necessary! */
		_req_may_be_done_not_susp(req, m);
		break;

	case HANDED_OVER_TO_NETWORK:
		/* assert something? */
		if (bio_data_dir(req->master_bio) == WRITE)
			atomic_add(req->i.size >> 9, &device->ap_in_flight);

		if (bio_data_dir(req->master_bio) == WRITE &&
		    !(req->rq_state & (RQ_EXP_RECEIVE_ACK | RQ_EXP_WRITE_ACK))) {
			/* this is what is dangerous about protocol A:
			 * pretend it was successfully written on the peer. */
			if (req->rq_state & RQ_NET_PENDING) {
				dec_ap_pending(first_peer_device(device));
				req->rq_state &= ~RQ_NET_PENDING;
				req->rq_state |= RQ_NET_OK;
			} /* else: neg-ack was faster... */
			/* it is still not yet RQ_NET_DONE until the
			 * corresponding epoch barrier got acked as well,
			 * so we know what to dirty on connection loss */
		}
		req->rq_state &= ~RQ_NET_QUEUED;
		req->rq_state |= RQ_NET_SENT;
		/* because _drbd_send_zc_bio could sleep, and may want to
		 * dereference the bio even after the "WRITE_ACKED_BY_PEER" and
		 * "COMPLETED_OK" events came in, once we return from
		 * _drbd_send_zc_bio (drbd_send_dblock), we have to check
		 * whether it is done already, and end it.  */
		_req_may_be_done_not_susp(req, m);
		break;

	case READ_RETRY_REMOTE_CANCELED:
		req->rq_state &= ~RQ_NET_QUEUED;
		/* fall through, in case we raced with drbd_disconnect */
	case CONNECTION_LOST_WHILE_PENDING:
		/* transfer log cleanup after connection loss */
		/* assert something? */
		if (req->rq_state & RQ_NET_PENDING)
			dec_ap_pending(first_peer_device(device));
		req->rq_state &= ~(RQ_NET_OK|RQ_NET_PENDING);
		req->rq_state |= RQ_NET_DONE;
		if (req->rq_state & RQ_NET_SENT && req->rq_state & RQ_WRITE)
			atomic_sub(req->i.size >> 9, &device->ap_in_flight);

		if (!(req->rq_state & RQ_WRITE) &&
		    device->disk_state[NOW] == D_UP_TO_DATE &&
		    !IS_ERR_OR_NULL(req->private_bio))
			goto goto_read_retry_local;

		/* if it is still queued, we may not complete it here.
		 * it will be canceled soon. */
		if (!(req->rq_state & RQ_NET_QUEUED))
			_req_may_be_done(req, m); /* Allowed while state.susp */
		break;

	case WRITE_ACKED_BY_PEER_AND_SIS:
		req->rq_state |= RQ_NET_SIS;
	case DISCARD_WRITE:
		/* for discarded conflicting writes of multiple primaries,
		 * there is no need to keep anything in the tl, potential
		 * node crashes are covered by the activity log. */
		req->rq_state |= RQ_NET_DONE;
		/* fall through */
	case WRITE_ACKED_BY_PEER:
		D_ASSERT(device, req->rq_state & RQ_EXP_WRITE_ACK);
		/* protocol C; successfully written on peer.
		 * Nothing to do here.
		 * We want to keep the tl in place for all protocols, to cater
		 * for volatile write-back caches on lower level devices.
		 *
		 * A barrier request is expected to have forced all prior
		 * requests onto stable storage, so completion of a barrier
		 * request could set NET_DONE right here, and not wait for the
		 * P_BARRIER_ACK, but that is an unnecessary optimization. */

		goto ack_common;
		/* this makes it effectively the same as for: */
	case RECV_ACKED_BY_PEER:
		D_ASSERT(device, req->rq_state & RQ_EXP_RECEIVE_ACK);
		/* protocol B; pretends to be successfully written on peer.
		 * see also notes above in HANDED_OVER_TO_NETWORK about
		 * protocol != C */
	ack_common:
		req->rq_state |= RQ_NET_OK;
		D_ASSERT(device, req->rq_state & RQ_NET_PENDING);
		dec_ap_pending(first_peer_device(device));
		atomic_sub(req->i.size >> 9, &device->ap_in_flight);
		req->rq_state &= ~RQ_NET_PENDING;
		_req_may_be_done_not_susp(req, m);
		break;

	case POSTPONE_WRITE:
		D_ASSERT(device, req->rq_state & RQ_EXP_WRITE_ACK);
		/* If this node has already detected the write conflict, the
		 * worker will be waiting on misc_wait.  Wake it up once this
		 * request has completed locally.
		 */
		D_ASSERT(device, req->rq_state & RQ_NET_PENDING);
		req->rq_state |= RQ_POSTPONED;
		_req_may_be_done_not_susp(req, m);
		break;

	case NEG_ACKED:
		/* assert something? */
		if (req->rq_state & RQ_NET_PENDING) {
			dec_ap_pending(first_peer_device(device));
			atomic_sub(req->i.size >> 9, &device->ap_in_flight);
		}
		req->rq_state &= ~(RQ_NET_OK|RQ_NET_PENDING);

		req->rq_state |= RQ_NET_DONE;

		if (!(req->rq_state & RQ_WRITE) &&
		    device->disk_state[NOW] == D_UP_TO_DATE &&
		    !IS_ERR_OR_NULL(req->private_bio))
			goto goto_read_retry_local;

		_req_may_be_done_not_susp(req, m);
		/* else: done by HANDED_OVER_TO_NETWORK */
		break;

	goto_read_retry_local:
		req->rq_state |= RQ_LOCAL_PENDING;
		req->private_bio->bi_bdev = device->ldev->backing_bdev;
		generic_make_request(req->private_bio);
		break;

	case FAIL_FROZEN_DISK_IO:
		if (!(req->rq_state & RQ_LOCAL_COMPLETED))
			break;

		_req_may_be_done(req, m); /* Allowed while state.susp */
		break;

	case RESTART_FROZEN_DISK_IO:
		if (!(req->rq_state & RQ_LOCAL_COMPLETED))
			break;

		req->rq_state &= ~RQ_LOCAL_COMPLETED;

		rv = MR_READ;
		if (bio_data_dir(req->master_bio) == WRITE)
			rv = MR_WRITE;

		get_ldev(device);
		req->w.cb = w_restart_disk_io;
		drbd_queue_work(&device->resource->work, &req->w);
		break;

	case RESEND:
		/* If RQ_NET_OK is already set, we got a P_WRITE_ACK or P_RECV_ACK
		   before the connection loss (B&C only); only P_BARRIER_ACK was missing.
		   Trowing them out of the TL here by pretending we got a BARRIER_ACK
		   We ensure that the peer was not rebooted */
		if (!(req->rq_state & RQ_NET_OK)) {
			if (req->w.cb) {
				drbd_queue_work(&first_peer_device(device)->connection->data.work,
						&req->w);
				rv = req->rq_state & RQ_WRITE ? MR_WRITE : MR_READ;
			}
			break;
		}
		/* else, fall through to BARRIER_ACKED */

	case BARRIER_ACKED:
		if (!(req->rq_state & RQ_WRITE))
			break;

		if (req->rq_state & RQ_NET_PENDING) {
			/* barrier came in before all requests were acked.
			 * this is bad, because if the connection is lost now,
			 * we won't be able to clean them up... */
			drbd_err(device, "FIXME (BARRIER_ACKED but pending)\n");
			list_move(&req->tl_requests, &first_peer_device(device)->connection->out_of_sequence_requests);
		}
		if ((req->rq_state & RQ_NET_MASK) != 0) {
			req->rq_state |= RQ_NET_DONE;
			if (!(req->rq_state & (RQ_EXP_RECEIVE_ACK | RQ_EXP_WRITE_ACK)))
				atomic_sub(req->i.size>>9, &device->ap_in_flight);
		}
		_req_may_be_done(req, m); /* Allowed while state.susp */
		break;

	case DATA_RECEIVED:
		D_ASSERT(device, req->rq_state & RQ_NET_PENDING);
		dec_ap_pending(first_peer_device(device));
		req->rq_state &= ~RQ_NET_PENDING;
		req->rq_state |= (RQ_NET_OK|RQ_NET_DONE);
		if (!IS_ERR_OR_NULL(req->private_bio)) {
			bio_put(req->private_bio);
			req->private_bio = NULL;
			put_ldev(device);
		}
		_req_may_be_done_not_susp(req, m);
		break;
	};

	return rv;
}

/* we may do a local read if:
 * - we are consistent (of course),
 * - or we are generally inconsistent,
 *   BUT we are still/already IN SYNC for this area.
 *   since size may be bigger than BM_BLOCK_SIZE,
 *   we may need to check several bits.
 */
STATIC bool drbd_may_do_local_read(struct drbd_device *device, sector_t sector, int size)
{
	struct drbd_peer_device *peer_device;

	unsigned long sbnr, ebnr;
	sector_t esector, nr_sectors;

	if (device->disk_state[NOW] == D_UP_TO_DATE)
		return true;
	if (device->disk_state[NOW] != D_INCONSISTENT)
		return false;
	esector = sector + (size >> 9) - 1;
	nr_sectors = drbd_get_capacity(device->this_bdev);
	D_ASSERT(device, sector  < nr_sectors);
	D_ASSERT(device, esector < nr_sectors);

	sbnr = BM_SECT_TO_BIT(sector);
	ebnr = BM_SECT_TO_BIT(esector);

	/* FIXME: Which policy do we want here? */
	rcu_read_lock();
	for_each_peer_device(peer_device, device) {
		if (drbd_bm_count_bits(peer_device->device, peer_device->bitmap_index, sbnr, ebnr)) {
			rcu_read_unlock();
			return false;
		}
	}
	rcu_read_unlock();
	return true;
}

<<<<<<< HEAD
static bool remote_due_to_read_balancing(struct drbd_device *device)
{
	enum drbd_read_balancing rbm;
	struct backing_dev_info *bdi;
	struct drbd_peer_device *peer_device = first_peer_device(device);
=======
static bool remote_due_to_read_balancing(struct drbd_conf *mdev, sector_t sector)
{
	enum drbd_read_balancing rbm;
	struct backing_dev_info *bdi;
	int stripe_shift;
>>>>>>> 00e32112

	if (peer_device->disk_state[NOW] < D_UP_TO_DATE)
		return false;

	rcu_read_lock();
	rbm = rcu_dereference(device->ldev->disk_conf)->read_balancing;
	rcu_read_unlock();

	switch (rbm) {
	case RB_CONGESTED_REMOTE:
		bdi = &device->ldev->backing_bdev->bd_disk->queue->backing_dev_info;
		return bdi_read_congested(bdi);
	case RB_LEAST_PENDING:
<<<<<<< HEAD
		return atomic_read(&device->local_cnt) >
			atomic_read(&peer_device->ap_pending_cnt) + atomic_read(&peer_device->rs_pending_cnt);
=======
		return atomic_read(&mdev->local_cnt) >
			atomic_read(&mdev->ap_pending_cnt) + atomic_read(&mdev->rs_pending_cnt);
	case RB_32K_STRIPING:  /* stripe_shift = 15 */
	case RB_64K_STRIPING:
	case RB_128K_STRIPING:
	case RB_256K_STRIPING:
	case RB_512K_STRIPING:
	case RB_1M_STRIPING:   /* stripe_shift = 20 */
		stripe_shift = (rbm - RB_32K_STRIPING + 15);
		return (sector >> (stripe_shift - 9)) & 1;
>>>>>>> 00e32112
	case RB_ROUND_ROBIN:
		return test_and_change_bit(READ_BALANCE_RR, &device->flags);
	case RB_PREFER_REMOTE:
		return true;
	case RB_PREFER_LOCAL:
	default:
		return false;
	}
}

/*
 * complete_conflicting_writes  -  wait for any conflicting write requests
 *
 * The write_requests tree contains all active write requests which we
 * currently know about.  Wait for any requests to complete which conflict with
 * the new one.
 */
static int complete_conflicting_writes(struct drbd_device *device,
				       sector_t sector, int size)
{
	for(;;) {
		struct drbd_interval *i;
		int err;

		i = drbd_find_overlap(&device->write_requests, sector, size);
		if (!i)
			return 0;
		err = drbd_wait_misc(device, i);
		if (err)
			return err;
	}
}

static bool drbd_should_do_remote(struct drbd_peer_device *peer_device)
{
	enum drbd_disk_state peer_disk_state = peer_device->disk_state[NOW];

	return peer_disk_state == D_UP_TO_DATE ||
		(peer_disk_state == D_INCONSISTENT &&
		 peer_device->repl_state[NOW] >= L_WF_BITMAP_T &&
		 peer_device->repl_state[NOW] < L_AHEAD);
	/* Before proto 96 that was >= CONNECTED instead of >= L_WF_BITMAP_T.
	   That is equivalent since before 96 IO was frozen in the L_WF_BITMAP*
	   states. */
}

static bool drbd_should_send_out_of_sync(struct drbd_peer_device *peer_device)
{
	return peer_device->repl_state[NOW] == L_AHEAD || peer_device->repl_state[NOW] == L_WF_BITMAP_S;
	/* pdsk = D_INCONSISTENT as a consequence. Protocol 96 check not necessary
	   since we enter state L_AHEAD only if proto >= 96 */
}

int __drbd_make_request(struct drbd_device *device, struct bio *bio, unsigned long start_time)
{
	const int rw = bio_rw(bio);
	const int size = bio->bi_size;
	const sector_t sector = bio->bi_sector;
	struct drbd_tl_epoch *b = NULL;
	struct drbd_request *req;
	struct net_conf *nc;
	int local, remote, send_oos = 0;
	int err;
	int ret = 0;
	int congested = 0;
	enum drbd_on_congestion on_congestion;

	/* allocate outside of all locks; */
	req = drbd_req_new(device, bio);
	if (!req) {
		dec_ap_bio(device);
		/* only pass the error to the upper layers.
		 * if user cannot handle io errors, that's not our business. */
		drbd_err(device, "could not kmalloc() req\n");
		bio_endio(bio, -ENOMEM);
		return 0;
	}
	req->start_time = start_time;

	local = get_ldev(device);
	if (!local) {
		bio_put(req->private_bio); /* or we get a bio leak */
		req->private_bio = NULL;
	}
	if (rw == WRITE) {
		remote = 1;
	} else {
		/* READ || READA */
		if (local) {
			if (!drbd_may_do_local_read(device, sector, size)) {
				/* we could kick the syncer to
				 * sync this extent asap, wait for
				 * it, then continue locally.
				 * Or just issue the request remotely.
				 */
				local = 0;
				bio_put(req->private_bio);
				req->private_bio = NULL;
<<<<<<< HEAD
				put_ldev(device);
			} else if (remote_due_to_read_balancing(device)) {
=======
				put_ldev(mdev);
			} else if (remote_due_to_read_balancing(mdev, sector)) {
>>>>>>> 00e32112
				/* Keep the private bio in case we need it
				   for a local retry */
				local = 0;
			}
		}
		if (!local) {
			struct drbd_peer_device *peer_device;

			rcu_read_lock();
			for_each_peer_device(peer_device, device) {
				if (peer_device->disk_state[NOW] >= D_UP_TO_DATE) {
					/* FIXME: Send read request to this peer. */
					remote = 1;
					break;
				}
			}
			rcu_read_unlock();
		}
	}

	/* If we have a disk, but a READA request is mapped to remote,
	 * we are R_PRIMARY, D_INCONSISTENT, SyncTarget.
	 * Just fail that READA request right here.
	 *
	 * THINK: maybe fail all READA when not local?
	 *        or make this configurable...
	 *        if network is slow, READA won't do any good.
	 */
	if (rw == READA && device->disk_state[NOW] >= D_INCONSISTENT && !local) {
		err = -EWOULDBLOCK;
		goto fail_and_free_req;
	}

	/* For WRITES going to the local disk, grab a reference on the target
	 * extent.  This waits for any resync activity in the corresponding
	 * resync extent to finish, and, if necessary, pulls in the target
	 * extent into the activity log, which involves further disk io because
	 * of transactional on-disk meta data updates. */
	if (rw == WRITE && local && !test_bit(AL_SUSPENDED, &device->flags)) {
		req->rq_state |= RQ_IN_ACT_LOG;
		drbd_al_begin_io(device, &req->i, true);
	}

	remote = remote && drbd_should_do_remote(first_peer_device(device));
	send_oos = rw == WRITE && drbd_should_send_out_of_sync(first_peer_device(device));
	D_ASSERT(device, !(remote && send_oos));

	if (!(local || remote) && !drbd_suspended(device)) {
		if (drbd_ratelimit())
			drbd_err(device, "IO ERROR: neither local nor remote disk\n");
		err = -EIO;
		goto fail_free_complete;
	}

	/* For WRITE request, we have to make sure that we have an
	 * unused_spare_tle, in case we need to start a new epoch.
	 * I try to be smart and avoid to pre-allocate always "just in case",
	 * but there is a race between testing the bit and pointer outside the
	 * spinlock, and grabbing the spinlock.
	 * if we lost that race, we retry.  */
	if (rw == WRITE && (remote || send_oos) &&
	    first_peer_device(device)->connection->unused_spare_tle == NULL &&
	    test_bit(CREATE_BARRIER, &first_peer_device(device)->connection->flags)) {
allocate_barrier:
		b = kmalloc(sizeof(struct drbd_tl_epoch), GFP_NOIO);
		if (!b) {
			drbd_err(device, "Failed to alloc barrier.\n");
			err = -ENOMEM;
			goto fail_free_complete;
		}
	}

	/* GOOD, everything prepared, grab the spin_lock */
	spin_lock_irq(&device->resource->req_lock);

	if (rw == WRITE) {
		err = complete_conflicting_writes(device, sector, size);
		if (err) {
			if (err != -ERESTARTSYS) {
				begin_state_change_locked(device->resource, CS_HARD);
				__change_cstate(first_peer_device(device)->connection, C_TIMEOUT);
				end_state_change_locked(device->resource);
			}
			spin_unlock_irq(&device->resource->req_lock);
			err = -EIO;
			goto fail_free_complete;
		}
	}

	if (drbd_suspended(device)) {
		/* If we got suspended, use the retry mechanism of
		   generic_make_request() to restart processing of this
		   bio. In the next call to drbd_make_request
		   we sleep in inc_ap_bio() */
		ret = 1;
		spin_unlock_irq(&device->resource->req_lock);
		goto fail_free_complete;
	}

	if (remote || send_oos) {
		remote = drbd_should_do_remote(first_peer_device(device));
		send_oos = rw == WRITE && drbd_should_send_out_of_sync(first_peer_device(device));
		D_ASSERT(device, !(remote && send_oos));

		if (!(remote || send_oos))
			drbd_warn(device, "lost connection while grabbing the req_lock!\n");
		if (!(local || remote)) {
			drbd_err(device, "IO ERROR: neither local nor remote disk\n");
			spin_unlock_irq(&device->resource->req_lock);
			err = -EIO;
			goto fail_free_complete;
		}
	}

	if (b && first_peer_device(device)->connection->unused_spare_tle == NULL) {
		first_peer_device(device)->connection->unused_spare_tle = b;
		b = NULL;
	}
	if (rw == WRITE && (remote || send_oos) &&
	    first_peer_device(device)->connection->unused_spare_tle == NULL &&
	    test_bit(CREATE_BARRIER, &first_peer_device(device)->connection->flags)) {
		/* someone closed the current epoch
		 * while we were grabbing the spinlock */
		spin_unlock_irq(&device->resource->req_lock);
		goto allocate_barrier;
	}


	/* Update disk stats */
	_drbd_start_io_acct(device, req, bio);

	/* _maybe_start_new_epoch(device);
	 * If we need to generate a write barrier packet, we have to add the
	 * new epoch (barrier) object, and queue the barrier packet for sending,
	 * and queue the req's data after it _within the same lock_, otherwise
	 * we have race conditions were the reorder domains could be mixed up.
	 *
	 * Even read requests may start a new epoch and queue the corresponding
	 * barrier packet.  To get the write ordering right, we only have to
	 * make sure that, if this is a write request and it triggered a
	 * barrier packet, this request is queued within the same spinlock. */
	if ((remote || send_oos) && first_peer_device(device)->connection->unused_spare_tle &&
	    test_and_clear_bit(CREATE_BARRIER, &first_peer_device(device)->connection->flags)) {
		_tl_add_barrier(first_peer_device(device)->connection,
				first_peer_device(device)->connection->unused_spare_tle);
		first_peer_device(device)->connection->unused_spare_tle = NULL;
	} else {
		D_ASSERT(device, !(remote && rw == WRITE &&
			   test_bit(CREATE_BARRIER, &first_peer_device(device)->connection->flags)));
	}

	/* NOTE
	 * Actually, 'local' may be wrong here already, since we may have failed
	 * to write to the meta data, and may become wrong anytime because of
	 * local io-error for some other request, which would lead to us
	 * "detaching" the local disk.
	 *
	 * 'remote' may become wrong any time because the network could fail.
	 *
	 * This is a harmless race condition, though, since it is handled
	 * correctly at the appropriate places; so it just defers the failure
	 * of the respective operation.
	 */

	/* mark them early for readability.
	 * this just sets some state flags. */
	if (remote)
		_req_mod(req, TO_BE_SENT);
	if (local)
		_req_mod(req, TO_BE_SUBMITTED);

	list_add_tail(&req->tl_requests, &first_peer_device(device)->connection->newest_tle->requests);

	/* NOTE remote first: to get the concurrent write detection right,
	 * we must register the request before start of local IO.  */
	if (remote) {
		/* either WRITE and L_CONNECTED,
		 * or READ, and no local disk,
		 * or READ, but not in sync.
		 */
		_req_mod(req, (rw == WRITE)
				? QUEUE_FOR_NET_WRITE
				: QUEUE_FOR_NET_READ);
	}
	if (send_oos && drbd_set_out_of_sync(first_peer_device(device), sector, size))
		_req_mod(req, QUEUE_FOR_SEND_OOS);

	rcu_read_lock();
	nc = rcu_dereference(first_peer_device(device)->connection->net_conf);
	on_congestion = nc ? nc->on_congestion : OC_BLOCK;
	if (remote &&
	    on_congestion != OC_BLOCK &&
	    first_peer_device(device)->connection->agreed_pro_version >= 96) {
		if (nc->cong_fill &&
		    atomic_read(&device->ap_in_flight) >= nc->cong_fill) {
			drbd_info(device, "Congestion-fill threshold reached\n");
			congested = 1;
		}

		if (device->act_log->used >= nc->cong_extents) {
			drbd_info(device, "Congestion-extents threshold reached\n");
			congested = 1;
		}

		if (congested)
			queue_barrier(device); /* last barrier, after mirrored writes */
	}
	rcu_read_unlock();

	spin_unlock_irq(&device->resource->req_lock);
	kfree(b); /* if someone else has beaten us to it... */

	if (congested) {
		if (on_congestion == OC_PULL_AHEAD)
			change_repl_state(first_peer_device(device), L_AHEAD, 0);
		else  /*on_congestion == OC_DISCONNECT */
			change_cstate(first_peer_device(device)->connection, C_DISCONNECTING, 0);
	}

	if (local) {
		req->private_bio->bi_bdev = device->ldev->backing_bdev;

		/* State may have changed since we grabbed our reference on the
		 * device->ldev member. Double check, and short-circuit to endio.
		 * In case the last activity log transaction failed to get on
		 * stable storage, and this is a WRITE, we may not even submit
		 * this bio. */
		if (get_ldev(device)) {
			if (drbd_insert_fault(device,   rw == WRITE ? DRBD_FAULT_DT_WR
						    : rw == READ  ? DRBD_FAULT_DT_RD
						    :               DRBD_FAULT_DT_RA))
				bio_endio(req->private_bio, -EIO);
			else
				generic_make_request(req->private_bio);
			put_ldev(device);
		} else
			bio_endio(req->private_bio, -EIO);
	}

	return 0;

fail_free_complete:
	if (req->rq_state & RQ_IN_ACT_LOG)
		drbd_al_complete_io(device, &req->i);
fail_and_free_req:
	if (!IS_ERR_OR_NULL(req->private_bio)) {
		bio_put(req->private_bio);
		req->private_bio = NULL;
		put_ldev(device);
	}
	if (!ret)
		bio_endio(bio, err);

	drbd_req_free(req);
	dec_ap_bio(device);
	kfree(b);

	return ret;
}

int drbd_make_request(struct request_queue *q, struct bio *bio)
{
	struct drbd_device *device = (struct drbd_device *) q->queuedata;
	unsigned long start_time;

	/* We never supported BIO_RW_BARRIER.
	 * We don't need to, anymore, either: starting with kernel 2.6.36,
	 * we have REQ_FUA and REQ_FLUSH, which will be handled transparently
	 * by the block layer. */
	if (unlikely(bio->bi_rw & DRBD_REQ_HARDBARRIER)) {
		bio_endio(bio, -EOPNOTSUPP);
		return 0;
	}

	start_time = jiffies;

	/*
	 * what we "blindly" assume:
	 */
	D_ASSERT(device, bio->bi_size > 0);
	D_ASSERT(device, IS_ALIGNED(bio->bi_size, 512));

	inc_ap_bio(device);
	return __drbd_make_request(device, bio, start_time);
}

/* This is called by bio_add_page().
 *
 * q->max_hw_sectors and other global limits are already enforced there.
 *
 * We need to call down to our lower level device,
 * in case it has special restrictions.
 *
 * We also may need to enforce configured max-bio-bvecs limits.
 *
 * As long as the BIO is empty we have to allow at least one bvec,
 * regardless of size and offset, so no need to ask lower levels.
 */
int drbd_merge_bvec(struct request_queue *q,
#ifdef HAVE_bvec_merge_data
		struct bvec_merge_data *bvm,
#else
		struct bio *bvm,
#endif
		struct bio_vec *bvec)
{
	struct drbd_device *device = (struct drbd_device *) q->queuedata;
	unsigned int bio_size = bvm->bi_size;
	int limit = DRBD_MAX_BIO_SIZE;
	int backing_limit;

	if (bio_size && get_ldev(device)) {
		struct request_queue * const b =
			device->ldev->backing_bdev->bd_disk->queue;
		if (b->merge_bvec_fn) {
			backing_limit = b->merge_bvec_fn(b, bvm, bvec);
			limit = min(limit, backing_limit);
		}
		put_ldev(device);
	}
	return limit;
}

void request_timer_fn(unsigned long data)
{
	struct drbd_device *device = (struct drbd_device *) data;
	struct drbd_connection *connection = first_peer_device(device)->connection;
	struct drbd_request *req; /* oldest request */
	struct list_head *le;
	struct net_conf *nc;
	unsigned long ent = 0, dt = 0, et, nt; /* effective timeout = ko_count * timeout */

	rcu_read_lock();
	nc = rcu_dereference(connection->net_conf);
	ent = nc ? nc->timeout * HZ/10 * nc->ko_count : 0;

	if (get_ldev(device)) {
		dt = rcu_dereference(device->ldev->disk_conf)->disk_timeout * HZ / 10;
		put_ldev(device);
	}
	rcu_read_unlock();

	et = min_not_zero(dt, ent);

	if (!et || (first_peer_device(device)->repl_state[NOW] < L_STANDALONE &&
		    device->disk_state[NOW] <= D_FAILED))
		return; /* Recurring timer stopped */

	spin_lock_irq(&device->resource->req_lock);
	le = &connection->oldest_tle->requests;
	if (list_empty(le)) {
		spin_unlock_irq(&device->resource->req_lock);
		mod_timer(&device->request_timer, jiffies + et);
		return;
	}

	le = le->prev;
	req = list_entry(le, struct drbd_request, tl_requests);
	if (ent && req->rq_state & RQ_NET_PENDING) {
		if (time_is_before_eq_jiffies(req->start_time + ent)) {
			drbd_warn(device, "Remote failed to finish a request within ko-count * timeout\n");
			begin_state_change_locked(device->resource, CS_VERBOSE | CS_HARD);
			__change_cstate(connection, C_TIMEOUT);
			end_state_change_locked(device->resource);
		}
	}
	if (dt && req->rq_state & RQ_LOCAL_PENDING) {
		if (time_is_before_eq_jiffies(req->start_time + dt)) {
			drbd_warn(device, "Local backing device failed to meet the disk-timeout\n");
			__drbd_chk_io_error(device, 1);
		}
	}
	nt = (time_is_before_eq_jiffies(req->start_time + et) ? jiffies : req->start_time) + et;
	spin_unlock_irq(&connection->resource->req_lock);
	mod_timer(&device->request_timer, nt);
}<|MERGE_RESOLUTION|>--- conflicted
+++ resolved
@@ -797,19 +797,12 @@
 	return true;
 }
 
-<<<<<<< HEAD
-static bool remote_due_to_read_balancing(struct drbd_device *device)
+static bool remote_due_to_read_balancing(struct drbd_device *device, sector_t sector)
 {
 	enum drbd_read_balancing rbm;
 	struct backing_dev_info *bdi;
 	struct drbd_peer_device *peer_device = first_peer_device(device);
-=======
-static bool remote_due_to_read_balancing(struct drbd_conf *mdev, sector_t sector)
-{
-	enum drbd_read_balancing rbm;
-	struct backing_dev_info *bdi;
 	int stripe_shift;
->>>>>>> 00e32112
 
 	if (peer_device->disk_state[NOW] < D_UP_TO_DATE)
 		return false;
@@ -823,12 +816,8 @@
 		bdi = &device->ldev->backing_bdev->bd_disk->queue->backing_dev_info;
 		return bdi_read_congested(bdi);
 	case RB_LEAST_PENDING:
-<<<<<<< HEAD
 		return atomic_read(&device->local_cnt) >
 			atomic_read(&peer_device->ap_pending_cnt) + atomic_read(&peer_device->rs_pending_cnt);
-=======
-		return atomic_read(&mdev->local_cnt) >
-			atomic_read(&mdev->ap_pending_cnt) + atomic_read(&mdev->rs_pending_cnt);
 	case RB_32K_STRIPING:  /* stripe_shift = 15 */
 	case RB_64K_STRIPING:
 	case RB_128K_STRIPING:
@@ -837,7 +826,6 @@
 	case RB_1M_STRIPING:   /* stripe_shift = 20 */
 		stripe_shift = (rbm - RB_32K_STRIPING + 15);
 		return (sector >> (stripe_shift - 9)) & 1;
->>>>>>> 00e32112
 	case RB_ROUND_ROBIN:
 		return test_and_change_bit(READ_BALANCE_RR, &device->flags);
 	case RB_PREFER_REMOTE:
@@ -936,13 +924,8 @@
 				local = 0;
 				bio_put(req->private_bio);
 				req->private_bio = NULL;
-<<<<<<< HEAD
 				put_ldev(device);
-			} else if (remote_due_to_read_balancing(device)) {
-=======
-				put_ldev(mdev);
-			} else if (remote_due_to_read_balancing(mdev, sector)) {
->>>>>>> 00e32112
+			} else if (remote_due_to_read_balancing(device, sector)) {
 				/* Keep the private bio in case we need it
 				   for a local retry */
 				local = 0;
