// SPDX-License-Identifier: GPL-2.0-or-later
/*
   drbd_req.c

   This file is part of DRBD by Philipp Reisner and Lars Ellenberg.

   Copyright (C) 2001-2008, LINBIT Information Technologies GmbH.
   Copyright (C) 1999-2008, Philipp Reisner <philipp.reisner@linbit.com>.
   Copyright (C) 2002-2008, Lars Ellenberg <lars.ellenberg@linbit.com>.


 */

#include <linux/module.h>

#include <linux/slab.h>
#include <linux/drbd.h>
#include "drbd_int.h"
#include "drbd_req.h"

static bool drbd_may_do_local_read(struct drbd_device *device, sector_t sector, int size);

static struct drbd_request *drbd_req_new(struct drbd_device *device, struct bio *bio_src)
{
	struct drbd_request *req;

	req = mempool_alloc(&drbd_request_mempool, GFP_NOIO);
	if (!req)
		return NULL;

	memset(req, 0, sizeof(*req));

	kref_get(&device->kref);
	kref_debug_get(&device->kref_debug, 6);

	req->device = device;
	req->master_bio = bio_src;
	req->epoch = 0;

	drbd_clear_interval(&req->i);
	req->i.sector = bio_src->bi_iter.bi_sector;
	req->i.size = bio_src->bi_iter.bi_size;
	req->i.local = true;
	req->i.waiting = false;

	INIT_LIST_HEAD(&req->tl_requests);
	INIT_LIST_HEAD(&req->list);
	INIT_LIST_HEAD(&req->req_pending_master_completion);
	INIT_LIST_HEAD(&req->req_pending_local);

	/* one reference to be put by __drbd_make_request */
	atomic_set(&req->completion_ref, 1);
	/* one kref as long as completion_ref > 0 */
	kref_init(&req->kref);
	spin_lock_init(&req->rq_lock);

	req->local_rq_state = (bio_data_dir(bio_src) == WRITE ? RQ_WRITE : 0)
	              | (bio_op(bio_src) == REQ_OP_WRITE_SAME ? RQ_WSAME : 0)
	              | (bio_op(bio_src) == REQ_OP_WRITE_ZEROES ? RQ_ZEROES : 0)
	              | (bio_op(bio_src) == REQ_OP_DISCARD ? RQ_UNMAP : 0);

	return req;
}

void drbd_reclaim_req(struct rcu_head *rp)
{
	struct drbd_request *req = container_of(rp, struct drbd_request, rcu);
	mempool_free(req, &drbd_request_mempool);
}

static u64 peer_ack_mask(struct drbd_request *req)
{
	struct drbd_resource *resource = req->device->resource;
	struct drbd_connection *connection;
	u64 mask = 0;

	spin_lock_irq(&req->rq_lock);
	if (req->local_rq_state & RQ_LOCAL_OK)
		mask |= NODE_MASK(resource->res_opts.node_id);

	rcu_read_lock();
	for_each_connection_rcu(connection, resource) {
		int node_id = connection->peer_node_id;

		if (req->net_rq_state[node_id] & RQ_NET_OK)
			mask |= NODE_MASK(node_id);
	}
	rcu_read_unlock();
	spin_unlock_irq(&req->rq_lock);

	return mask;
}

static void queue_peer_ack_send(struct drbd_resource *resource,
		struct drbd_request *req, struct drbd_peer_ack *peer_ack)
{
	struct drbd_connection *connection;

	rcu_read_lock();
	for_each_connection_rcu(connection, resource) {
		unsigned int node_id = connection->peer_node_id;
		if (connection->cstate[NOW] != C_CONNECTED ||
				!(req->net_rq_state[node_id] & RQ_NET_SENT))
			continue;

		peer_ack->pending_mask |= NODE_MASK(node_id);
		queue_work(connection->ack_sender, &connection->peer_ack_work);
	}
	rcu_read_unlock();
}

void drbd_destroy_peer_ack_if_done(struct drbd_peer_ack *peer_ack)
{
	struct drbd_resource *resource = peer_ack->resource;

	lockdep_assert_held(&resource->peer_ack_lock);

	if (peer_ack->pending_mask)
		return;

	list_del(&peer_ack->list);
	kfree(peer_ack);
}

int w_queue_peer_ack(struct drbd_work *w, int cancel)
{
	struct drbd_resource *resource =
		container_of(w, struct drbd_resource, peer_ack_work);
	LIST_HEAD(work_list);
	struct drbd_request *req, *tmp;

	spin_lock_irq(&resource->peer_ack_lock);
	list_splice_init(&resource->peer_ack_req_list, &work_list);
	spin_unlock_irq(&resource->peer_ack_lock);

	list_for_each_entry_safe(req, tmp, &work_list, list) {
		struct drbd_peer_ack *peer_ack =
			kzalloc(sizeof(struct drbd_peer_ack), GFP_KERNEL);

		peer_ack->resource = resource;
		INIT_LIST_HEAD(&peer_ack->list);
		peer_ack->mask = peer_ack_mask(req);
		peer_ack->dagtag_sector = req->dagtag_sector;

		spin_lock_irq(&resource->peer_ack_lock);
		list_add_tail(&peer_ack->list, &resource->peer_ack_list);
		queue_peer_ack_send(resource, req, peer_ack);
		drbd_destroy_peer_ack_if_done(peer_ack);
		spin_unlock_irq(&resource->peer_ack_lock);

		call_rcu(&req->rcu, drbd_reclaim_req);
	}
	return 0;
}

void drbd_queue_peer_ack(struct drbd_resource *resource, struct drbd_request *req)
{
	lockdep_assert_held(&resource->peer_ack_lock);

	list_add_tail(&req->list, &resource->peer_ack_req_list);
	drbd_queue_work_if_unqueued(&resource->work, &resource->peer_ack_work);
}

static bool peer_ack_differs(struct drbd_request *req1, struct drbd_request *req2)
{
	unsigned int max_node_id = req1->device->resource->max_node_id;
	unsigned int node_id;

	for (node_id = 0; node_id <= max_node_id; node_id++)
		if ((req1->net_rq_state[node_id] & RQ_NET_OK) !=
		    (req2->net_rq_state[node_id] & RQ_NET_OK))
			return true;
	return false;
}

static bool peer_ack_window_full(struct drbd_request *req)
{
	struct drbd_resource *resource = req->device->resource;
	u32 peer_ack_window = resource->res_opts.peer_ack_window;
	u64 last_dagtag = resource->last_peer_acked_dagtag + peer_ack_window;

	return dagtag_newer_eq(req->dagtag_sector, last_dagtag);
}

static void drbd_remove_request_interval(struct rb_root *root,
					 struct drbd_request *req)
{
	struct drbd_device *device = req->device;
	struct drbd_interval *i = &req->i;

	spin_lock(&device->interval_lock); /* local irq already disabled */
	drbd_remove_interval(root, i);
	spin_unlock(&device->interval_lock);

	/* Wake up any processes waiting for this request to complete.  */
	if (i->waiting)
		wake_up(&device->misc_wait);
}

void drbd_req_destroy(struct kref *kref)
{
	struct drbd_request *req = container_of(kref, struct drbd_request, kref);
	struct drbd_resource *resource = req->device->resource;
	struct drbd_request *destroy_next;
	struct drbd_device *device;
	struct drbd_peer_device *peer_device;
	unsigned int s;
	bool was_last_ref;

	lockdep_assert_held(&resource->state_rwlock);
	lockdep_assert_irqs_disabled();

 tail_recursion:
	was_last_ref = false;
	device = req->device;
	s = req->local_rq_state;

#ifdef CONFIG_DRBD_TIMING_STATS
	if (s & RQ_WRITE) {

		spin_lock(&device->timing_lock); /* local irq already disabled */
		device->reqs++;
		ktime_aggregate(device, req, in_actlog_kt);
		ktime_aggregate(device, req, pre_submit_kt);
		for_each_peer_device(peer_device, device) {
			int node_id = peer_device->node_id;
			unsigned ns = req->net_rq_state[node_id];
			if (!(ns & RQ_NET_MASK))
				continue;
			ktime_aggregate_pd(peer_device, node_id, req, pre_send_kt);
			ktime_aggregate_pd(peer_device, node_id, req, acked_kt);
			ktime_aggregate_pd(peer_device, node_id, req, net_done_kt);
		}
		spin_unlock(&device->timing_lock);
	}
#endif

	/* paranoia */
	for_each_peer_device(peer_device, device) {
		unsigned ns = req->net_rq_state[peer_device->node_id];
		if (!(ns & RQ_NET_MASK))
			continue;
		if (ns & RQ_NET_DONE)
			continue;

		drbd_err(device,
			"drbd_req_destroy: Logic BUG rq_state: (0:%x, %d:%x), completion_ref = %d\n",
			s, peer_device->node_id, ns, atomic_read(&req->completion_ref));
		return;
	}

	/* more paranoia */
	if ((req->master_bio && !(s & RQ_POSTPONED)) ||
		atomic_read(&req->completion_ref) || (s & RQ_LOCAL_PENDING)) {
		drbd_err(device, "drbd_req_destroy: Logic BUG rq_state: %x, completion_ref = %d\n",
				s, atomic_read(&req->completion_ref));
		return;
	}

	spin_lock(&resource->tl_update_lock); /* local irq already disabled */
	destroy_next = req->destroy_next;
	list_del_rcu(&req->tl_requests);
	if (resource->tl_previous_write == req)
		resource->tl_previous_write = NULL;
	spin_unlock(&resource->tl_update_lock);

	/* finally remove the request from the conflict detection
	 * respective block_id verification interval tree. */
	if (!drbd_interval_empty(&req->i)) {
		struct rb_root *root;

		if (s & RQ_WRITE)
			root = &device->write_requests;
		else
			root = &device->read_requests;
		drbd_remove_request_interval(root, req);
	} else if (s & (RQ_NET_MASK & ~RQ_NET_DONE) && req->i.size != 0)
		drbd_err(device, "drbd_req_destroy: Logic BUG: interval empty, but: rq_state=0x%x, sect=%llu, size=%u\n",
			s, (unsigned long long)req->i.sector, req->i.size);

	if (s & RQ_WRITE) {
		/* There is a special case:
		 * we may notice late that IO was suspended,
		 * and postpone, or schedule for retry, a write,
		 * before it even was submitted or sent.
		 * In that case we do not want to touch the bitmap at all.
		 */
		if ((s & (RQ_POSTPONED|RQ_LOCAL_MASK|RQ_NET_MASK)) != RQ_POSTPONED &&
		    req->i.size && get_ldev_if_state(device, D_DETACHING)) {
			struct drbd_peer_md *peer_md = device->ldev->md.peers;
			unsigned long bits = -1, mask = -1;
			int node_id, max_node_id = device->resource->max_node_id;

			for (node_id = 0; node_id <= max_node_id; node_id++) {
				unsigned int net_rq_state;

				net_rq_state = req->net_rq_state[node_id];
				if (net_rq_state & RQ_NET_OK) {
					int bitmap_index = peer_md[node_id].bitmap_index;

					if (bitmap_index == -1)
						continue;

					if (net_rq_state & RQ_NET_SIS)
						clear_bit(bitmap_index, &bits);
					else
						clear_bit(bitmap_index, &mask);
				}
			}
			drbd_set_sync(device, req->i.sector, req->i.size, bits, mask);
			put_ldev(device);
		}

		/* one might be tempted to move the drbd_al_complete_io
		 * to the local io completion callback drbd_request_endio.
		 * but, if this was a mirror write, we may only
		 * drbd_al_complete_io after this is RQ_NET_DONE,
		 * otherwise the extent could be dropped from the al
		 * before it has actually been written on the peer.
		 * if we crash before our peer knows about the request,
		 * but after the extent has been dropped from the al,
		 * we would forget to resync the corresponding extent.
		 */
		if (s & RQ_IN_ACT_LOG) {
			if (get_ldev_if_state(device, D_DETACHING)) {
				was_last_ref = drbd_al_complete_io(device, &req->i);
				put_ldev(device);
			} else if (drbd_ratelimit()) {
				drbd_warn(device, "Should have called drbd_al_complete_io(, %llu, %u), "
					  "but my Disk seems to have failed :(\n",
					  (unsigned long long) req->i.sector, req->i.size);

			}
		}
	}

	if (s & RQ_WRITE && req->i.size) {
		struct drbd_resource *resource = device->resource;
		struct drbd_request *peer_ack_req;

		spin_lock(&resource->peer_ack_lock); /* local irq already disabled */
		peer_ack_req = resource->peer_ack_req;
		if (peer_ack_req) {
			if (peer_ack_differs(req, peer_ack_req) ||
			    (was_last_ref && atomic_read(&device->ap_actlog_cnt)) ||
			    peer_ack_window_full(req)) {
				drbd_queue_peer_ack(resource, peer_ack_req);
				peer_ack_req = NULL;
			} else
				call_rcu(&peer_ack_req->rcu, drbd_reclaim_req);
		}
		resource->peer_ack_req = req;

		if (!peer_ack_req)
			resource->last_peer_acked_dagtag = req->dagtag_sector;
		spin_unlock(&resource->peer_ack_lock);

		mod_timer(&resource->peer_ack_timer,
			  jiffies + resource->res_opts.peer_ack_delay * HZ / 1000);
	} else
		call_rcu(&req->rcu, drbd_reclaim_req);

	/* In both branches of the if above, the reference to device gets released */
	kref_debug_put(&device->kref_debug, 6);
	kref_put(&device->kref, drbd_destroy_device);

	/*
	 * Do the equivalent of:
	 *   kref_put(&req->kref, drbd_req_destroy)
	 * without recursing into the destructor.
	 */
	if (destroy_next) {
		req = destroy_next;
		if (refcount_dec_and_test(&req->kref.refcount))
			goto tail_recursion;
	}
}

void drbd_wake_all_senders(struct drbd_resource *resource) {
	struct drbd_connection *connection;
	/* We need make sure any update is visible before we wake up the
	 * threads that may check the values in their wait_event() condition.
	 * Do we need smp_mb here? Or rather switch to atomic_t? */
	rcu_read_lock();
	for_each_connection_rcu(connection, resource)
		wake_up(&connection->sender_work.q_wait);
	rcu_read_unlock();
}

bool start_new_tl_epoch(struct drbd_resource *resource)
{
	unsigned long flags;
	bool new_epoch_started;

	spin_lock_irqsave(&resource->current_tle_lock, flags);
	/* no point closing an epoch, if it is empty, anyways. */
	if (resource->current_tle_writes == 0) {
		new_epoch_started = false;
	} else {
		resource->current_tle_writes = 0;
		atomic_inc(&resource->current_tle_nr);
		drbd_wake_all_senders(resource);
		new_epoch_started = true;
	}
	spin_unlock_irqrestore(&resource->current_tle_lock, flags);

	return new_epoch_started;
}

void complete_master_bio(struct drbd_device *device,
		struct bio_and_error *m)
{
	int rw = bio_data_dir(m->bio);
	m->bio->bi_status = errno_to_blk_status(m->error);
	bio_endio(m->bio);
	dec_ap_bio(device, rw);
}


/* Helper for __req_mod().
 * Set m->bio to the master bio, if it is fit to be completed,
 * or leave it alone (it is initialized to NULL in __req_mod),
 * if it has already been completed, or cannot be completed yet.
 * If m->bio is set, the error status to be returned is placed in m->error.
 */
static
void drbd_req_complete(struct drbd_request *req, struct bio_and_error *m)
{
	const unsigned s = req->local_rq_state;
	struct drbd_device *device = req->device;
	struct drbd_peer_device *peer_device;
	unsigned long flags;
	int error, ok = 0;

	/*
	 * figure out whether to report success or failure.
	 *
	 * report success when at least one of the operations succeeded.
	 * or, to put the other way,
	 * only report failure, when both operations failed.
	 *
	 * what to do about the failures is handled elsewhere.
	 * what we need to do here is just: complete the master_bio.
	 *
	 * local completion error, if any, has been stored as ERR_PTR
	 * in private_bio within drbd_request_endio.
	 */
	if (s & RQ_LOCAL_OK)
		++ok;
	error = PTR_ERR(req->private_bio);

	for_each_peer_device(peer_device, device) {
		unsigned ns = req->net_rq_state[peer_device->node_id];
		/* any net ok ok local ok is good enough to complete this bio as OK */
		if (ns & RQ_NET_OK)
			++ok;
		/* paranoia */
		/* we must not complete the master bio, while it is
		 *	still being processed by _drbd_send_zc_bio (drbd_send_dblock),
		 *	respectively still needed for the second drbd_csum_bio() there.
		 *	not yet acknowledged by the peer
		 *	not yet completed by the local io subsystem
		 * these flags may get cleared in any order by
		 *	the worker,
		 *	the sender,
		 *	the receiver,
		 *	the bio_endio completion callbacks.
		 */
		if (!(ns & RQ_NET_MASK))
			continue;
		if (!(ns & (RQ_NET_PENDING|RQ_NET_QUEUED)))
			continue;

		drbd_err(device,
			"drbd_req_complete: Logic BUG rq_state: (0:%x, %d:%x), completion_ref = %d\n",
			 s, peer_device->node_id, ns, atomic_read(&req->completion_ref));
		return;
	}

	/* more paranoia */
	if (atomic_read(&req->completion_ref) ||
	    ((s & RQ_LOCAL_PENDING) && !(s & RQ_LOCAL_ABORTED))) {
		drbd_err(device, "drbd_req_complete: Logic BUG rq_state: %x, completion_ref = %d\n",
				s, atomic_read(&req->completion_ref));
		return;
	}

	if (!req->master_bio) {
		drbd_err(device, "drbd_req_complete: Logic BUG, master_bio == NULL!\n");
		return;
	}

	/* Before we can signal completion to the upper layers,
	 * we may need to close the current transfer log epoch.
	 * We simply compare the request epoch number with the current
	 * transfer log epoch number.
	 * With very specific timing, this may cause unnecessary barriers
	 * to be sent, but that is harmless.
	 */
	if (bio_data_dir(req->master_bio) == WRITE &&
	    req->epoch == atomic_read(&device->resource->current_tle_nr))
		start_new_tl_epoch(device->resource);

	/* Update disk stats */
	bio_end_io_acct(req->master_bio, req->start_jif);

	/* If READ failed,
	 * have it be pushed back to the retry work queue,
	 * so it will re-enter __drbd_make_request(),
	 * and be re-assigned to a suitable local or remote path,
	 * or failed if we do not have access to good data anymore.
	 *
	 * Unless it was failed early by __drbd_make_request(),
	 * because no path was available, in which case
	 * it was not even added to the transfer_log.
	 *
	 * read-ahead may fail, and will not be retried.
	 *
	 * WRITE should have used all available paths already.
	 */
	if (!ok &&
	    bio_op(req->master_bio) == REQ_OP_READ &&
	    !(req->master_bio->bi_opf & REQ_RAHEAD) &&
	    !list_empty(&req->tl_requests))
		req->local_rq_state |= RQ_POSTPONED;

	if (!(req->local_rq_state & RQ_POSTPONED)) {
		struct drbd_resource *resource = device->resource;
		bool quorum =
			resource->res_opts.on_no_quorum == ONQ_IO_ERROR ?
			resource->cached_all_devices_have_quorum : true;

		m->error = ok && quorum ? 0 : (error ?: -EIO);
		m->bio = req->master_bio;
		req->master_bio = NULL;

		spin_lock_irqsave(&device->interval_lock, flags);
		/* We leave it in the tree, to be able to verify later
		 * write-acks in protocol != C during resync.
		 * But we mark it as "complete", so it won't be counted as
		 * conflict in a multi-primary setup. */
		req->i.completed = true;
		if (req->i.waiting)
			wake_up(&device->misc_wait);
		spin_unlock_irqrestore(&device->interval_lock, flags);
	}

	/* Either we are about to complete to upper layers,
	 * or we will restart this request.
	 * In either case, the request object will be destroyed soon,
	 * so better remove it from all lists. */
	spin_lock_irqsave(&device->pending_completion_lock, flags);
	list_del_init(&req->req_pending_master_completion);
	spin_unlock_irqrestore(&device->pending_completion_lock, flags);
}

static void drbd_req_put_completion_ref(struct drbd_request *req, struct bio_and_error *m, int put)
{
	D_ASSERT(req->device, m || (req->local_rq_state & RQ_POSTPONED));

	lockdep_assert_held(&req->device->resource->state_rwlock);

	if (!put)
		return;

	if (!atomic_sub_and_test(put, &req->completion_ref))
		return;

	drbd_req_complete(req, m);

	/* local completion may still come in later,
	 * we need to keep the req object around. */
	if (req->local_rq_state & RQ_LOCAL_ABORTED)
		return;

	if (req->local_rq_state & RQ_POSTPONED) {
		/* don't destroy the req object just yet,
		 * but queue it for retry */
		drbd_restart_request(req);
		return;
	}

	kref_put(&req->kref, drbd_req_destroy);
}

static void advance_conn_req_next(struct drbd_connection *connection, struct drbd_request *req)
{
	/* Only the sender thread comes here. No other caller context of req_mod() ever arrives here */
	if (connection->todo.req_next != req)
		return;
	rcu_read_lock();
	list_for_each_entry_continue_rcu(req, &connection->resource->transfer_log, tl_requests) {
		const unsigned s = req->net_rq_state[connection->peer_node_id];
		if (s & RQ_NET_QUEUED)
			break;
	}
	rcu_read_unlock();
	if (&req->tl_requests == &connection->resource->transfer_log)
		req = NULL;
	connection->todo.req_next = req;
}

static void set_cache_ptr_if_null(struct drbd_request **cache_ptr, struct drbd_request *req)
{
	struct drbd_request *prev_req, *old_req = NULL;

	rcu_read_lock();
	prev_req = cmpxchg(cache_ptr, old_req, req);
	while (prev_req != old_req) {
		if (prev_req && req->dagtag_sector > prev_req->dagtag_sector)
			break;
		old_req = prev_req;
		prev_req = cmpxchg(cache_ptr, old_req, req);
	}
	rcu_read_unlock();
}

static void advance_cache_ptr(struct drbd_connection *connection,
			      struct drbd_request **cache_ptr, struct drbd_request *req,
			      unsigned int is_set, unsigned int is_clear)
{
	struct drbd_request *old_req;

	rcu_read_lock();
	old_req = rcu_dereference(*cache_ptr);
	if (old_req != req) {
		rcu_read_unlock();
		return;
	}
	list_for_each_entry_continue_rcu(req, &connection->resource->transfer_log, tl_requests) {
		const unsigned s = READ_ONCE(req->net_rq_state[connection->peer_node_id]);
		if (((s & is_set) == is_set) && !(s & is_clear))
			break;
	}
	if (&req->tl_requests == &connection->resource->transfer_log)
		req = NULL;

	cmpxchg(cache_ptr, old_req, req);
	rcu_read_unlock();
}

/* for wsame, discard, and zero-out requests, the payload (amount of data we
 * need to send) is much smaller than the number of storage sectors affected */
static unsigned int req_payload_sectors(struct drbd_request *req)
{
	/* actually: physical_block_size,
	 * but lets just hardcode 4k in sectors: */
	if (unlikely(req->local_rq_state & RQ_WSAME))
		return 8;
	/* really only a few bytes, but let's pretend one sector */
	if (unlikely(req->local_rq_state & (RQ_UNMAP|RQ_ZEROES)))
		return 1;
	/* other have all the data as payload on the wire */
	return req->i.size >> 9;
}

/* I'd like this to be the only place that manipulates
 * req->completion_ref and req->kref. */
static void mod_rq_state(struct drbd_request *req, struct bio_and_error *m,
		struct drbd_peer_device *peer_device,
		int clear, int set)
{
	unsigned old_local, old_net = 0;
	unsigned set_local = set & RQ_STATE_0_MASK;
	unsigned clear_local = clear & RQ_STATE_0_MASK;
	int c_put = 0;
	const int idx = peer_device ? peer_device->node_id : -1;
	struct drbd_connection *connection = NULL;
	bool unchanged;

	set &= ~RQ_STATE_0_MASK;
	clear &= ~RQ_STATE_0_MASK;

	if (idx == -1) {
		/* do not try to manipulate net state bits
		 * without an associated state slot! */
		BUG_ON(set);
		BUG_ON(clear);
	}

	/* apply */
	spin_lock(&req->rq_lock); /* local IRQ already disabled */

	old_local = req->local_rq_state;
	if (drbd_suspended(req->device) && !((old_local | clear_local) & RQ_COMPLETION_SUSP))
		set_local |= RQ_COMPLETION_SUSP;

	req->local_rq_state &= ~clear_local;
	req->local_rq_state |= set_local;

	if (idx != -1) {
		old_net = req->net_rq_state[idx];
		req->net_rq_state[idx] &= ~clear;
		req->net_rq_state[idx] |= set;
		connection = peer_device->connection;
	}

	/* no change? */
	unchanged = req->local_rq_state == old_local &&
	  (idx == -1 || req->net_rq_state[idx] == old_net);

	spin_unlock(&req->rq_lock);

	if (unchanged)
		return;

	/* intent: get references */

	kref_get(&req->kref);

	if (!(old_local & RQ_LOCAL_PENDING) && (set_local & RQ_LOCAL_PENDING))
		atomic_inc(&req->completion_ref);

	if (!(old_net & RQ_NET_PENDING) && (set & RQ_NET_PENDING)) {
		inc_ap_pending(peer_device);
		atomic_inc(&req->completion_ref);
	}

	if (!(old_net & RQ_NET_QUEUED) && (set & RQ_NET_QUEUED))
		atomic_inc(&req->completion_ref);

	if (!(old_net & RQ_EXP_BARR_ACK) && (set & RQ_EXP_BARR_ACK))
		kref_get(&req->kref); /* wait for the DONE */

	if (!(old_net & RQ_NET_SENT) && (set & RQ_NET_SENT)) {
		/* potentially already completed in the ack_receiver thread */
		if (!(old_net & RQ_NET_DONE)) {
			atomic_add(req_payload_sectors(req), &peer_device->connection->ap_in_flight);
			set_cache_ptr_if_null(&connection->req_not_net_done, req);
		}
		if (req->net_rq_state[idx] & RQ_NET_PENDING)
			set_cache_ptr_if_null(&connection->req_ack_pending, req);
	}

	if (!(old_local & RQ_COMPLETION_SUSP) && (set_local & RQ_COMPLETION_SUSP))
		atomic_inc(&req->completion_ref);

	/* progress: put references */

	if ((old_local & RQ_COMPLETION_SUSP) && (clear_local & RQ_COMPLETION_SUSP))
		++c_put;

	if (!(old_local & RQ_LOCAL_ABORTED) && (set_local & RQ_LOCAL_ABORTED)) {
		D_ASSERT(req->device, req->local_rq_state & RQ_LOCAL_PENDING);
		++c_put;
	}

	if ((old_local & RQ_LOCAL_PENDING) && (clear_local & RQ_LOCAL_PENDING)) {
		struct drbd_device *device = req->device;

		if (req->local_rq_state & RQ_LOCAL_ABORTED)
			kref_put(&req->kref, drbd_req_destroy);
		else
			++c_put;
		spin_lock(&device->pending_completion_lock); /* local irq already disabled */
		list_del_init(&req->req_pending_local);
		spin_unlock(&device->pending_completion_lock);
	}

	if ((old_net & RQ_NET_PENDING) && (clear & RQ_NET_PENDING)) {
		dec_ap_pending(peer_device);
		++c_put;
		ktime_get_accounting(req->acked_kt[peer_device->node_id]);
		advance_cache_ptr(connection, &connection->req_ack_pending,
				  req, RQ_NET_SENT | RQ_NET_PENDING, 0);
	}

	if ((old_net & RQ_NET_QUEUED) && (clear & RQ_NET_QUEUED)) {
		++c_put;
		advance_conn_req_next(connection, req);
	}

	if (!(old_net & RQ_NET_DONE) && (set & RQ_NET_DONE)) {
		atomic_t *ap_in_flight = &peer_device->connection->ap_in_flight;

		if (old_net & RQ_NET_SENT)
			atomic_sub(req_payload_sectors(req), ap_in_flight);
		if (old_net & RQ_EXP_BARR_ACK)
			kref_put(&req->kref, drbd_req_destroy);
		ktime_get_accounting(req->net_done_kt[peer_device->node_id]);

		if (peer_device->repl_state[NOW] == L_AHEAD &&
		    atomic_read(ap_in_flight) == 0) {
			struct drbd_peer_device *pd;
			int vnr;
			/* The first peer device to notice that it is time to
			 * go Ahead -> SyncSource tries to trigger that
			 * transition for *all* peer devices currently in
			 * L_AHEAD for this connection. */
			idr_for_each_entry(&peer_device->connection->peer_devices, pd, vnr) {
				if (pd->repl_state[NOW] != L_AHEAD)
					continue;
				if (test_and_set_bit(AHEAD_TO_SYNC_SOURCE, &pd->flags))
					continue; /* already done */
				pd->start_resync_side = L_SYNC_SOURCE;
				pd->start_resync_timer.expires = jiffies + HZ;
				add_timer(&pd->start_resync_timer);
			}
		}

		/* in ahead/behind mode, or just in case,
		 * before we finally destroy this request,
		 * the caching pointers must not reference it anymore */
		advance_conn_req_next(connection, req);
		advance_cache_ptr(connection, &connection->req_ack_pending,
				  req, RQ_NET_SENT | RQ_NET_PENDING, 0);
		advance_cache_ptr(connection, &connection->req_not_net_done,
				  req, RQ_NET_SENT, RQ_NET_DONE);
	}

	/* potentially complete and destroy */

	/* If we made progress, retry conflicting peer requests, if any. */
	if (req->i.waiting)
		wake_up(&req->device->misc_wait);

	drbd_req_put_completion_ref(req, m, c_put);
	kref_put(&req->kref, drbd_req_destroy);
}

static void drbd_report_io_error(struct drbd_device *device, struct drbd_request *req)
{
        char b[BDEVNAME_SIZE];

	if (!drbd_ratelimit())
		return;

	drbd_warn(device, "local %s IO error sector %llu+%u on %s\n",
		  (req->local_rq_state & RQ_WRITE) ? "WRITE" : "READ",
		  (unsigned long long)req->i.sector,
		  req->i.size >> 9,
		  bdevname(device->ldev->backing_bdev, b));
}

/* Helper for HANDED_OVER_TO_NETWORK.
 * Is this a protocol A write (neither WRITE_ACK nor RECEIVE_ACK expected)?
 * Is it also still "PENDING"?
 * --> If so, clear PENDING and set NET_OK below.
 * If it is a protocol A write, but not RQ_PENDING anymore, neg-ack was faster
 * (and we must not set RQ_NET_OK) */
static inline bool is_pending_write_protocol_A(struct drbd_request *req, int idx)
{
	return (req->local_rq_state & RQ_WRITE) == 0 ? 0 :
		(req->net_rq_state[idx] &
		   (RQ_NET_PENDING|RQ_EXP_WRITE_ACK|RQ_EXP_RECEIVE_ACK))
		==  RQ_NET_PENDING;
}

/* obviously this could be coded as many single functions
 * instead of one huge switch,
 * or by putting the code directly in the respective locations
 * (as it has been before).
 *
 * but having it this way
 *  enforces that it is all in this one place, where it is easier to audit,
 *  it makes it obvious that whatever "event" "happens" to a request should
 *  happen with the state_rwlock read lock held,
 *  and it enforces that we have to think in a very structured manner
 *  about the "events" that may happen to a request during its life time ...
 *
 *
 * peer_device == NULL means local disk
 */
void __req_mod(struct drbd_request *req, enum drbd_req_event what,
		struct drbd_peer_device *peer_device,
		struct bio_and_error *m)
{
	struct drbd_device *device = req->device;
	struct net_conf *nc;
	unsigned long flags;
	int p;
	int idx;

	lockdep_assert_held(&device->resource->state_rwlock);

	if (m)
		m->bio = NULL;

	idx = peer_device ? peer_device->node_id : -1;

	switch (what) {
	default:
		drbd_err(device, "LOGIC BUG in %s:%u\n", __FILE__ , __LINE__);
		break;

	/* does not happen...
	 * initialization done in drbd_req_new
	case CREATED:
		break;
		*/

	case TO_BE_SENT: /* via network */
		/* reached via __drbd_make_request
		 * and from w_read_retry_remote */
		D_ASSERT(device, !(req->net_rq_state[idx] & RQ_NET_MASK));
		rcu_read_lock();
		nc = rcu_dereference(peer_device->connection->transport.net_conf);
		p = nc->wire_protocol;
		rcu_read_unlock();
		if (p != DRBD_PROT_A) {
			spin_lock(&req->rq_lock); /* local irq already disabled */
			req->net_rq_state[idx] |=
				p == DRBD_PROT_C ? RQ_EXP_WRITE_ACK :
				p == DRBD_PROT_B ? RQ_EXP_RECEIVE_ACK : 0;
			spin_unlock(&req->rq_lock);
		}
		mod_rq_state(req, m, peer_device, 0, RQ_NET_PENDING);
		break;

	case TO_BE_SUBMITTED: /* locally */
		/* reached via __drbd_make_request */
		D_ASSERT(device, !(req->local_rq_state & RQ_LOCAL_MASK));
		mod_rq_state(req, m, peer_device, 0, RQ_LOCAL_PENDING);
		break;

	case COMPLETED_OK:
		if (req->local_rq_state & RQ_WRITE)
			device->writ_cnt += req->i.size >> 9;
		else
			device->read_cnt += req->i.size >> 9;

		mod_rq_state(req, m, peer_device, RQ_LOCAL_PENDING,
				RQ_LOCAL_COMPLETED|RQ_LOCAL_OK);
		break;

	case ABORT_DISK_IO:
		mod_rq_state(req, m, peer_device, 0, RQ_LOCAL_ABORTED);
		break;

	case WRITE_COMPLETED_WITH_ERROR:
		drbd_report_io_error(device, req);
		__drbd_chk_io_error(device, DRBD_WRITE_ERROR);
		mod_rq_state(req, m, peer_device, RQ_LOCAL_PENDING, RQ_LOCAL_COMPLETED);
		break;

	case READ_COMPLETED_WITH_ERROR:
		drbd_set_all_out_of_sync(device, req->i.sector, req->i.size);
		drbd_report_io_error(device, req);
		__drbd_chk_io_error(device, DRBD_READ_ERROR);
		fallthrough;
	case READ_AHEAD_COMPLETED_WITH_ERROR:
		/* it is legal to fail read-ahead, no __drbd_chk_io_error in that case. */
		mod_rq_state(req, m, peer_device, RQ_LOCAL_PENDING, RQ_LOCAL_COMPLETED);
		break;

	case DISCARD_COMPLETED_NOTSUPP:
	case DISCARD_COMPLETED_WITH_ERROR:
		/* I'd rather not detach from local disk just because it
		 * failed a REQ_OP_DISCARD. */
		mod_rq_state(req, m, peer_device, RQ_LOCAL_PENDING, RQ_LOCAL_COMPLETED);
		break;

	case QUEUE_FOR_NET_READ:
		/* READ, and
		 * no local disk,
		 * or target area marked as invalid,
		 * or just got an io-error. */
		/* from __drbd_make_request
		 * or from bio_endio during read io-error recovery */

		/* So we can verify the handle in the answer packet.
		 * Corresponding drbd_remove_request_interval is in
		 * drbd_req_complete() */
		D_ASSERT(device, drbd_interval_empty(&req->i));
		spin_lock_irqsave(&device->interval_lock, flags);
		drbd_insert_interval(&device->read_requests, &req->i);
		spin_unlock_irqrestore(&device->interval_lock, flags);

		set_bit(UNPLUG_REMOTE, &device->flags);

		D_ASSERT(device, req->net_rq_state[idx] & RQ_NET_PENDING);
		D_ASSERT(device, (req->local_rq_state & RQ_LOCAL_MASK) == 0);
		mod_rq_state(req, m, peer_device, 0, RQ_NET_QUEUED);
		break;

	case QUEUE_FOR_NET_WRITE:
		/* assert something? */
		/* from __drbd_make_request only */

		/* NOTE
		 * In case the req ended up on the transfer log before being
		 * queued on the worker, it could lead to this request being
		 * missed during cleanup after connection loss.
		 * So we have to do both operations here,
		 * within the same lock that protects the transfer log.
		 *
		 * _req_add_to_epoch(req); this has to be after the
		 * _maybe_start_new_epoch(req); which happened in
		 * __drbd_make_request, because we now may set the bit
		 * again ourselves to close the current epoch.
		 *
		 * Add req to the (now) current epoch (barrier). */

		/* otherwise we may lose an unplug, which may cause some remote
		 * io-scheduler timeout to expire, increasing maximum latency,
		 * hurting performance. */
		set_bit(UNPLUG_REMOTE, &device->flags);

		/* queue work item to send data */
		D_ASSERT(device, req->net_rq_state[idx] & RQ_NET_PENDING);
		mod_rq_state(req, m, peer_device, 0, RQ_NET_QUEUED|RQ_EXP_BARR_ACK);

		/* Close the epoch, in case it outgrew the limit.
		 * Or if this is a "batch bio", and some of our peers is "old",
		 * because a batch bio "storm" (like, large scale discarding
		 * during mkfs time) would be likely to starve out the peers
		 * activity log, if it is smaller than ours (or we don't have
		 * any).  And a fix for the resulting potential distributed
		 * deadlock was only implemented with P_CONFIRM_STABLE with
		 * protocol version 114.
		 */
		if (device->resource->cached_min_aggreed_protocol_version < 114 &&
		    (req->local_rq_state & (RQ_UNMAP|RQ_WSAME|RQ_ZEROES)))
			p = 1;
		else {
			rcu_read_lock();
			nc = rcu_dereference(peer_device->connection->transport.net_conf);
			p = nc->max_epoch_size;
			rcu_read_unlock();
		}
		if (device->resource->current_tle_writes >= p)
			start_new_tl_epoch(device->resource);
		break;

	case QUEUE_FOR_SEND_OOS:
		mod_rq_state(req, m, peer_device, 0, RQ_NET_QUEUED);
		break;

	case SEND_CANCELED:
	case SEND_FAILED:
		/* Just update flags so it is no longer marked as on the sender
		 * queue; real cleanup will be done from
		 * tl_walk(,CONNECTION_LOST_WHILE_PENDING). */
		mod_rq_state(req, m, peer_device, RQ_NET_QUEUED, 0);
		break;

	case HANDED_OVER_TO_NETWORK:
		/* assert something? */
		if (is_pending_write_protocol_A(req, idx))
			/* this is what is dangerous about protocol A:
			 * pretend it was successfully written on the peer. */
			mod_rq_state(req, m, peer_device, RQ_NET_QUEUED|RQ_NET_PENDING,
				     RQ_NET_SENT|RQ_NET_OK);
		else
			mod_rq_state(req, m, peer_device, RQ_NET_QUEUED, RQ_NET_SENT);
		/* It is still not yet RQ_NET_DONE until the
		 * corresponding epoch barrier got acked as well,
		 * so we know what to dirty on connection loss. */
		break;

	case OOS_HANDED_TO_NETWORK:
		/* Was not set PENDING, no longer QUEUED, so is now DONE
		 * as far as this connection is concerned. */
		mod_rq_state(req, m, peer_device, RQ_NET_QUEUED, RQ_NET_DONE);
		break;

	case CONNECTION_LOST_WHILE_PENDING:
		/* transfer log cleanup after connection loss */
		mod_rq_state(req, m, peer_device,
				RQ_NET_OK|RQ_NET_PENDING|RQ_COMPLETION_SUSP,
				RQ_NET_DONE);
		break;

	case DISCARD_WRITE:
		/* for discarded conflicting writes of multiple primaries,
		 * there is no need to keep anything in the tl, potential
		 * node crashes are covered by the activity log.
		 *
		 * If this request had been marked as RQ_POSTPONED before,
		 * it will actually not be discarded, but "restarted",
		 * resubmitted from the retry worker context. */
		D_ASSERT(device, req->net_rq_state[idx] & RQ_NET_PENDING);
		D_ASSERT(device, req->net_rq_state[idx] & RQ_EXP_WRITE_ACK);
		mod_rq_state(req, m, peer_device, RQ_NET_PENDING, RQ_NET_DONE|RQ_NET_OK);
		break;

	case WRITE_ACKED_BY_PEER_AND_SIS:
		spin_lock_irqsave(&req->rq_lock, flags);
		req->net_rq_state[idx] |= RQ_NET_SIS;
		spin_unlock_irqrestore(&req->rq_lock, flags);
	case WRITE_ACKED_BY_PEER:
		/* Normal operation protocol C: successfully written on peer.
		 * During resync, even in protocol != C,
		 * we requested an explicit write ack anyways.
		 * Which means we cannot even assert anything here.
		 * Nothing more to do here.
		 * We want to keep the tl in place for all protocols, to cater
		 * for volatile write-back caches on lower level devices. */
		goto ack_common;
	case RECV_ACKED_BY_PEER:
		D_ASSERT(device, req->net_rq_state[idx] & RQ_EXP_RECEIVE_ACK);
		/* protocol B; pretends to be successfully written on peer.
		 * see also notes above in HANDED_OVER_TO_NETWORK about
		 * protocol != C */
	ack_common:
		mod_rq_state(req, m, peer_device, RQ_NET_PENDING, RQ_NET_OK);
		break;

	case POSTPONE_WRITE:
		D_ASSERT(device, req->net_rq_state[idx] & RQ_EXP_WRITE_ACK);
		/* If this node has already detected the write conflict, the
		 * worker will be waiting on misc_wait.  Wake it up once this
		 * request has completed locally.
		 */
		D_ASSERT(device, req->net_rq_state[idx] & RQ_NET_PENDING);
		req->local_rq_state |= RQ_POSTPONED;
		if (req->i.waiting)
			wake_up(&req->device->misc_wait);
		/* Do not clear RQ_NET_PENDING. This request will make further
		 * progress via restart_conflicting_writes() or
		 * fail_postponed_requests(). Hopefully. */
		break;

	case NEG_ACKED:
		mod_rq_state(req, m, peer_device, RQ_NET_OK|RQ_NET_PENDING,
			     (req->local_rq_state & RQ_WRITE) ? 0 : RQ_NET_DONE);
		break;

	case COMPLETION_RESUMED:
		mod_rq_state(req, m, peer_device, RQ_COMPLETION_SUSP, 0);
		break;

	case FAIL_FROZEN_DISK_IO:
		if (!(req->local_rq_state & RQ_LOCAL_COMPLETED))
			break;
		mod_rq_state(req, m, peer_device, RQ_COMPLETION_SUSP, 0);
		break;

	case RESEND:
		/* Simply complete (local only) READs. */
		if (!(req->local_rq_state & RQ_WRITE) && !(req->net_rq_state[idx] & RQ_NET_MASK)) {
			mod_rq_state(req, m, peer_device, RQ_COMPLETION_SUSP, 0);
			break;
		}

		/* If RQ_NET_OK is already set, we got a P_WRITE_ACK or P_RECV_ACK
		   before the connection loss (B&C only); only P_BARRIER_ACK
		   (or the local completion?) was missing when we suspended.
		   Throwing them out of the TL here by pretending we got a BARRIER_ACK.
		   During connection handshake, we ensure that the peer was not rebooted.

		   Resending is only allowed on synchronous connections,
		   where all requests not yet completed to upper layers would
		   be in the same "reorder-domain", there can not possibly be
		   any dependency between incomplete requests, and we are
		   allowed to complete this one "out-of-sequence".
		 */
		if (!(req->net_rq_state[idx] & RQ_NET_OK)) {
			mod_rq_state(req, m, peer_device, RQ_COMPLETION_SUSP,
					RQ_NET_QUEUED|RQ_NET_PENDING);
			break;
		}
		fallthrough;	/* to BARRIER_ACKED */
	case BARRIER_ACKED:
		/* barrier ack for READ requests does not make sense */
		if (!(req->local_rq_state & RQ_WRITE))
			break;

		if (req->net_rq_state[idx] & RQ_NET_PENDING) {
			/* barrier came in before all requests were acked.
			 * this is bad, because if the connection is lost now,
			 * we won't be able to clean them up... */
			drbd_err(device, "FIXME (BARRIER_ACKED but pending)\n");
			mod_rq_state(req, m, peer_device, RQ_NET_PENDING, RQ_NET_OK);
		}
		/* Allowed to complete requests, even while suspended.
		 * As this is called for all requests within a matching epoch,
		 * we need to filter, and only set RQ_NET_DONE for those that
		 * have actually been on the wire. */
		mod_rq_state(req, m, peer_device, RQ_COMPLETION_SUSP,
				(req->net_rq_state[idx] & RQ_NET_MASK) ? RQ_NET_DONE : 0);
		break;

	case DATA_RECEIVED:
		D_ASSERT(device, req->net_rq_state[idx] & RQ_NET_PENDING);
		mod_rq_state(req, m, peer_device, RQ_NET_PENDING, RQ_NET_OK|RQ_NET_DONE);
		break;

	case QUEUE_AS_DRBD_BARRIER:
		start_new_tl_epoch(device->resource);
		for_each_peer_device(peer_device, device)
			mod_rq_state(req, m, peer_device, 0, RQ_NET_OK|RQ_NET_DONE);
		break;
	};
}

/* we may do a local read if:
 * - we are consistent (of course),
 * - or we are generally inconsistent,
 *   BUT we are still/already IN SYNC with all peers for this area.
 *   since size may be bigger than BM_BLOCK_SIZE,
 *   we may need to check several bits.
 */
static bool drbd_may_do_local_read(struct drbd_device *device, sector_t sector, int size)
{
	struct drbd_md *md = &device->ldev->md;
	unsigned int node_id;
	unsigned int n_checked = 0;

	unsigned long sbnr, ebnr;
	sector_t esector, nr_sectors;

	if (device->disk_state[NOW] == D_UP_TO_DATE)
		return true;
	if (device->disk_state[NOW] != D_INCONSISTENT)
		return false;
	esector = sector + (size >> 9) - 1;
	nr_sectors = get_capacity(device->vdisk);
	D_ASSERT(device, sector  < nr_sectors);
	D_ASSERT(device, esector < nr_sectors);

	sbnr = BM_SECT_TO_BIT(sector);
	ebnr = BM_SECT_TO_BIT(esector);

	for (node_id = 0; node_id < DRBD_NODE_ID_MAX; node_id++) {
		struct drbd_peer_md *peer_md = &md->peers[node_id];

		/* Skip bitmap indexes which are not assigned to a peer. */
		if (!(peer_md->flags & MDF_HAVE_BITMAP))
			continue;

		if (drbd_bm_count_bits(device, peer_md->bitmap_index, sbnr, ebnr))
			return false;
		++n_checked;
	}
	if (n_checked == 0) {
		if (drbd_ratelimit()) {
			drbd_err(device, "No valid bitmap slots found to check!\n");
		}
		return false;
	}
	return true;
}

/* TODO improve for more than one peer.
 * also take into account the drbd protocol. */
static bool remote_due_to_read_balancing(struct drbd_device *device,
		struct drbd_peer_device *peer_device, sector_t sector,
		enum drbd_read_balancing rbm)
{
	struct backing_dev_info *bdi;
	int stripe_shift;

	switch (rbm) {
	case RB_CONGESTED_REMOTE:
		bdi = bdi_from_device(device);
		return bdi_read_congested(bdi);
	case RB_LEAST_PENDING:
		return atomic_read(&device->local_cnt) >
			atomic_read(&peer_device->ap_pending_cnt) + atomic_read(&peer_device->rs_pending_cnt);
	case RB_32K_STRIPING:  /* stripe_shift = 15 */
	case RB_64K_STRIPING:
	case RB_128K_STRIPING:
	case RB_256K_STRIPING:
	case RB_512K_STRIPING:
	case RB_1M_STRIPING:   /* stripe_shift = 20 */
		stripe_shift = (rbm - RB_32K_STRIPING + 15);
		return (sector >> (stripe_shift - 9)) & 1;
	case RB_ROUND_ROBIN:
		return test_and_change_bit(READ_BALANCE_RR, &device->flags);
	case RB_PREFER_REMOTE:
		return true;
	case RB_PREFER_LOCAL:
	default:
		return false;
	}
}

/*
 * complete_conflicting_writes  -  wait for any conflicting write requests
 *
 * The write_requests tree contains all active write requests which we
 * currently know about.  Wait for any requests to complete which conflict with
 * the new one.
 *
 * Only way out: remove the conflicting intervals from the tree.
 */
static void complete_conflicting_writes(struct drbd_request *req)
{
	DEFINE_WAIT(wait);
	struct drbd_device *device = req->device;
	struct drbd_resource *resource = device->resource;
	struct drbd_interval *i;
	sector_t sector = req->i.sector;
	int size = req->i.size;

	for (;;) {
		drbd_for_each_overlap(i, &device->write_requests, sector, size) {
			/* Ignore, if already completed to upper layers. */
			if (i->completed)
				continue;
			/* Handle the first found overlap.  After the schedule
			 * we have to restart the tree walk. */
			break;
		}
		if (!i)	/* if any */
			break;

		/* Indicate to wake up device->misc_wait on progress.  */
		prepare_to_wait(&device->misc_wait, &wait, TASK_UNINTERRUPTIBLE);
		i->waiting = true;
		spin_unlock_irq(&device->interval_lock);
		read_unlock_irq(&resource->state_rwlock);
		schedule();
		read_lock_irq(&resource->state_rwlock);
		spin_lock_irq(&device->interval_lock);
	}
	finish_wait(&device->misc_wait, &wait);
}

static void __maybe_pull_ahead(struct drbd_device *device, struct drbd_connection *connection)
{
	struct net_conf *nc;
	bool congested = false;
	enum drbd_on_congestion on_congestion;
	u32 cong_fill = 0, cong_extents = 0;
	struct drbd_peer_device *peer_device = conn_peer_device(connection, device->vnr);

	lockdep_assert_held(&device->resource->state_rwlock);

	nc = rcu_dereference(connection->transport.net_conf);
	if (nc) {
		on_congestion = nc->on_congestion;
		cong_fill = nc->cong_fill;
		cong_extents = nc->cong_extents;
	} else {
		on_congestion = OC_BLOCK;
	}
	if (on_congestion == OC_BLOCK)
		return;

	if (on_congestion == OC_PULL_AHEAD && peer_device->repl_state[NOW] == L_AHEAD)
		return; /* nothing to do ... */

	/* If I don't even have good local storage, we can not reasonably try
	 * to pull ahead of the peer. We also need the local reference to make
	 * sure device->act_log is there.
	 */
	if (!get_ldev_if_state(device, D_UP_TO_DATE))
		return;

	if (test_and_set_bit(HANDLING_CONGESTION, &peer_device->flags))
		goto out;

	/* if an other volume already found that we are congested, short circuit. */
	congested = test_bit(CONN_CONGESTED, &connection->flags);

	if (!congested && cong_fill) {
		int n = atomic_read(&connection->ap_in_flight) +
			atomic_read(&connection->rs_in_flight);
		if (n >= cong_fill) {
			drbd_info(device, "Congestion-fill threshold reached (%d >= %d)\n", n, cong_fill);
			congested = true;
		}
	}

	if (!congested && device->act_log->used >= cong_extents) {
		drbd_info(device, "Congestion-extents threshold reached (%d >= %d)\n",
			device->act_log->used, cong_extents);
		congested = true;
	}

	if (congested) {
		set_bit(CONN_CONGESTED, &connection->flags);
		drbd_peer_device_post_work(peer_device, HANDLE_CONGESTION);
	} else {
		clear_bit(HANDLING_CONGESTION, &peer_device->flags);
	}
out:
	put_ldev(device);
}

static void maybe_pull_ahead(struct drbd_device *device)
{
	struct drbd_connection *connection;

	rcu_read_lock();
	for_each_connection_rcu(connection, device->resource)
		if (connection->cstate[NOW] == C_CONNECTED)
			__maybe_pull_ahead(device, connection);
	rcu_read_unlock();
}

bool drbd_should_do_remote(struct drbd_peer_device *peer_device, enum which_state which)
{
	enum drbd_disk_state peer_disk_state = peer_device->disk_state[which];
	enum drbd_repl_state repl_state = peer_device->repl_state[which];

	return peer_disk_state == D_UP_TO_DATE ||
		(peer_disk_state == D_INCONSISTENT &&
		 (repl_state == L_ESTABLISHED ||
		  (repl_state >= L_WF_BITMAP_T && repl_state < L_AHEAD)));
	/* Before proto 96 that was >= CONNECTED instead of >= L_WF_BITMAP_T.
	   That is equivalent since before 96 IO was frozen in the L_WF_BITMAP*
	   states. */
}

static bool drbd_should_send_out_of_sync(struct drbd_peer_device *peer_device)
{
	return peer_device->repl_state[NOW] == L_AHEAD || peer_device->repl_state[NOW] == L_WF_BITMAP_S;
	/* pdsk = D_INCONSISTENT as a consequence. Protocol 96 check not necessary
	   since we enter state L_AHEAD only if proto >= 96 */
}

/* Prefer to read from protcol C peers, then B, last A */
static u64 calc_nodes_to_read_from(struct drbd_device *device)
{
	struct drbd_peer_device *peer_device;
	u64 candidates[DRBD_PROT_C] = {};
	int wp;

	rcu_read_lock();
	for_each_peer_device_rcu(peer_device, device) {
		struct net_conf *nc;

		if (peer_device->disk_state[NOW] != D_UP_TO_DATE)
			continue;
		nc = rcu_dereference(peer_device->connection->transport.net_conf);
		if (!nc || !nc->allow_remote_read)
			continue;
		wp = nc->wire_protocol;
		candidates[wp - 1] |= NODE_MASK(peer_device->node_id);
	}
	rcu_read_unlock();

	for (wp = DRBD_PROT_C; wp >= DRBD_PROT_A; wp--) {
		if (candidates[wp - 1])
			return candidates[wp - 1];
	}
	return 0;
}

/* If this returns NULL, and req->private_bio is still set,
 * the request should be submitted locally.
 *
 * If it returns NULL, but req->private_bio is not set,
 * we do not have access to good data :(
 *
 * Otherwise, this destroys req->private_bio, if any,
 * and returns the peer device which should be asked for data.
 */
static struct drbd_peer_device *find_peer_device_for_read(struct drbd_request *req)
{
	struct drbd_peer_device *peer_device;
	struct drbd_device *device = req->device;
	enum drbd_read_balancing rbm = RB_PREFER_REMOTE;

	if (req->private_bio) {
		if (!drbd_may_do_local_read(device,
					req->i.sector, req->i.size)) {
			bio_put(req->private_bio);
			req->private_bio = NULL;
			put_ldev(device);
		}
	}

	if (device->disk_state[NOW] > D_DISKLESS) {
		rcu_read_lock();
		rbm = rcu_dereference(device->ldev->disk_conf)->read_balancing;
		rcu_read_unlock();
		if (rbm == RB_PREFER_LOCAL && req->private_bio) {
			return NULL; /* submit locally */
		}
	}

	/* TODO: improve read balancing decisions, allow user to configure node weights */
	while (true) {
		if (!device->read_nodes)
			device->read_nodes = calc_nodes_to_read_from(device);
		if (device->read_nodes) {
			int peer_node_id = __ffs64(device->read_nodes);
			device->read_nodes &= ~NODE_MASK(peer_node_id);
			peer_device = peer_device_by_node_id(device, peer_node_id);
			if (!peer_device)
				continue;
			if (peer_device->disk_state[NOW] != D_UP_TO_DATE)
				continue;
			if (req->private_bio &&
			    !remote_due_to_read_balancing(device, peer_device, req->i.sector, rbm))
				peer_device = NULL;
		} else {
			peer_device = NULL;
		}
		break;
	}

	if (peer_device && req->private_bio) {
		bio_put(req->private_bio);
		req->private_bio = NULL;
		put_ldev(device);
	}
	return peer_device;
}

/* returns the number of connections expected to actually write this data,
 * which does NOT include those that we are L_AHEAD for. */
static int drbd_process_write_request(struct drbd_request *req)
{
	struct drbd_device *device = req->device;
	struct drbd_peer_device *peer_device;
	int remote, send_oos;
	int count = 0;

	for_each_peer_device(peer_device, device) {
		remote = drbd_should_do_remote(peer_device, NOW);
		send_oos = drbd_should_send_out_of_sync(peer_device);

		if (!remote && !send_oos)
			continue;

		D_ASSERT(device, !(remote && send_oos));

		if (remote) {
			++count;
			_req_mod(req, TO_BE_SENT, peer_device);
			_req_mod(req, QUEUE_FOR_NET_WRITE, peer_device);
		} else
			_req_mod(req, QUEUE_FOR_SEND_OOS, peer_device);
	}

	return count;
}

static void drbd_process_discard_or_zeroes_req(struct drbd_request *req, int flags)
{
	int err = drbd_issue_discard_or_zero_out(req->device,
				req->i.sector, req->i.size >> 9, flags);
	req->private_bio->bi_status = err ? BLK_STS_IOERR : BLK_STS_OK;
	bio_endio(req->private_bio);
}

static void
drbd_submit_req_private_bio(struct drbd_request *req)
{
	struct drbd_device *device = req->device;
	struct bio *bio = req->private_bio;
	unsigned int type;

	if (bio_op(bio) != REQ_OP_READ)
		type = DRBD_FAULT_DT_WR;
	else if (bio->bi_opf & REQ_RAHEAD)
		type = DRBD_FAULT_DT_RA;
	else
		type = DRBD_FAULT_DT_RD;

	bio_set_dev(bio, device->ldev->backing_bdev);

	/* State may have changed since we grabbed our reference on the
	 * device->ldev member. Double check, and short-circuit to endio.
	 * In case the last activity log transaction failed to get on
	 * stable storage, and this is a WRITE, we may not even submit
	 * this bio. */
	if (get_ldev(device)) {
		if (drbd_insert_fault(device, type)) {
			bio->bi_status = BLK_STS_IOERR;
			bio_endio(bio);
		} else if (bio_op(bio) == REQ_OP_WRITE_ZEROES) {
			drbd_process_discard_or_zeroes_req(req, EE_ZEROOUT |
			    ((bio->bi_opf & REQ_NOUNMAP) ? 0 : EE_TRIM));
		} else if (bio_op(bio) == REQ_OP_DISCARD) {
			drbd_process_discard_or_zeroes_req(req, EE_TRIM);
		} else {
			submit_bio_noacct(bio);
		}
		put_ldev(device);
	} else {
		bio->bi_status = BLK_STS_IOERR;
		bio_endio(bio);
	}
 }

static void drbd_queue_write(struct drbd_device *device, struct drbd_request *req)
{
	if (req->private_bio)
		atomic_inc(&device->ap_actlog_cnt);
	spin_lock_irq(&device->pending_completion_lock);
	list_add_tail(&req->req_pending_master_completion,
			&device->pending_master_completion[1 /* WRITE */]);
	spin_unlock_irq(&device->pending_completion_lock);
	spin_lock(&device->submit.lock);
	list_add_tail(&req->list, &device->submit.writes);
	spin_unlock(&device->submit.lock);
	queue_work(device->submit.wq, &device->submit.worker);
	/* do_submit() may sleep internally on al_wait, too */
	wake_up(&device->al_wait);
}

static void req_make_private_bio(struct drbd_request *req, struct bio *bio_src)
{
	struct bio *bio;
	bio = bio_clone_fast(bio_src, GFP_NOIO, &drbd_io_bio_set);

	req->private_bio = bio;

	bio->bi_private  = req;
	bio->bi_end_io   = drbd_request_endio;
	bio->bi_next     = NULL;
}

static void drbd_req_in_actlog(struct drbd_request *req)
{
	req->local_rq_state |= RQ_IN_ACT_LOG;
	ktime_get_accounting(req->in_actlog_kt);
	atomic_sub(interval_to_al_extents(&req->i), &req->device->wait_for_actlog_ecnt);
}

/* returns the new drbd_request pointer, if the caller is expected to
 * drbd_send_and_submit() it (to save latency), or NULL if we queued the
 * request on the submitter thread.
 * Returns ERR_PTR(-ENOMEM) if we cannot allocate a drbd_request.
 */
#ifndef CONFIG_DRBD_TIMING_STATS
#define drbd_request_prepare(d,b,k,j) drbd_request_prepare(d,b,j)
#endif
static struct drbd_request *
drbd_request_prepare(struct drbd_device *device, struct bio *bio,
		ktime_t start_kt,
		unsigned long start_jif)
{
	const int rw = bio_data_dir(bio);
	struct drbd_request *req;

	/* allocate outside of all locks; */
	req = drbd_req_new(device, bio);
	if (!req) {
		dec_ap_bio(device, rw);
		/* only pass the error to the upper layers.
		 * if user cannot handle io errors, that's not our business. */
		drbd_err(device, "could not kmalloc() req\n");
		bio->bi_status = BLK_STS_RESOURCE;
		bio_endio(bio);
		return ERR_PTR(-ENOMEM);
	}

	/* Update disk stats */
	req->start_jif = bio_start_io_acct(req->master_bio);

	if (get_ldev(device))
		req_make_private_bio(req, bio);

	ktime_get_accounting_assign(req->start_kt, start_kt);

	if (rw != WRITE || req->i.size == 0)
		return req;

	/* Let the activity log know we are about to use it...
	 * FIXME
	 * Needs to slow down to not congest on the activity log, in case we
	 * have multiple primaries and the peer sends huge scattered epochs.
	 * See also how peer_requests are handled
	 * in receive_Data() { ... prepare_activity_log(); ... }
	 */
	if (req->private_bio)
		atomic_add(interval_to_al_extents(&req->i), &device->wait_for_actlog_ecnt);

	/* process discards always from our submitter thread */
	if ((bio_op(bio) == REQ_OP_WRITE_ZEROES) ||
	    (bio_op(bio) == REQ_OP_DISCARD))
		goto queue_for_submitter_thread;

	if (req->private_bio && !test_bit(AL_SUSPENDED, &device->flags)) {
		if (!drbd_al_begin_io_fastpath(device, &req->i))
			goto queue_for_submitter_thread;
		drbd_req_in_actlog(req);
	}
	return req;

 queue_for_submitter_thread:
	ktime_aggregate_delta(device, req->start_kt, before_queue_kt);
	drbd_queue_write(device, req);
	return NULL;
}

/* Require at least one path to current data.
 * We don't want to allow writes on C_STANDALONE D_INCONSISTENT:
 * We would not allow to read what was written,
 * we would not have bumped the data generation uuids,
 * we would cause data divergence for all the wrong reasons.
 *
 * If we don't see at least one D_UP_TO_DATE, we will fail this request,
 * which either returns EIO, or, if OND_SUSPEND_IO is set, suspends IO,
 * and queues for retry later.
 */
static bool may_do_writes(struct drbd_device *device)
{
	struct drbd_peer_device *peer_device;

	if (device->disk_state[NOW] == D_UP_TO_DATE)
		return true;

	for_each_peer_device(peer_device, device) {
		if (peer_device->disk_state[NOW] == D_UP_TO_DATE)
		    return true;
	}

	return false;
}

struct drbd_plug_cb {
	struct blk_plug_cb cb;
	struct drbd_request *most_recent_req;
	/* do we need more? */
};

static void drbd_unplug(struct blk_plug_cb *cb, bool from_schedule)
{
	struct drbd_plug_cb *plug = container_of(cb, struct drbd_plug_cb, cb);
	struct drbd_request *req = plug->most_recent_req;
	struct drbd_resource *resource = req->device->resource;

	kfree(cb);
	if (!req)
		return;

	read_lock_irq(&resource->state_rwlock);
	/* In case the sender did not process it yet, raise the flag to
	 * have it followed with P_UNPLUG_REMOTE just after. */
	spin_lock(&req->rq_lock);
	req->local_rq_state |= RQ_UNPLUG;
	spin_unlock(&req->rq_lock);
	/* but also queue a generic unplug */
	drbd_queue_unplug(req->device);
	kref_put(&req->kref, drbd_req_destroy);
	read_unlock_irq(&resource->state_rwlock);
}

static struct drbd_plug_cb* drbd_check_plugged(struct drbd_resource *resource)
{
	/* A lot of text to say
	 * return (struct drbd_plug_cb*)blk_check_plugged(); */
	struct drbd_plug_cb *plug;
	struct blk_plug_cb *cb = blk_check_plugged(drbd_unplug, resource, sizeof(*plug));

	if (cb)
		plug = container_of(cb, struct drbd_plug_cb, cb);
	else
		plug = NULL;
	return plug;
}

static void drbd_update_plug(struct drbd_plug_cb *plug, struct drbd_request *req)
{
	struct drbd_request *tmp = plug->most_recent_req;
	/* Will be sent to some peer.
	 * Remember to tag it with UNPLUG_REMOTE on unplug */
	kref_get(&req->kref);
	plug->most_recent_req = req;
	if (tmp)
		kref_put(&tmp->kref, drbd_req_destroy);
}

/* caller must hold interval_lock */
static void put_req_interval_into_tree(struct drbd_device *device, struct drbd_request *req)
{
	struct drbd_peer_device *peer_device;
	bool remote;

	for_each_peer_device(peer_device, device) {
		remote = drbd_should_do_remote(peer_device, NOW);
		if (!remote)
			continue;
		drbd_insert_interval(&device->write_requests, &req->i);

		/* Corresponding drbd_remove_request_interval is in
		 * drbd_req_complete() */
		break;
	}
}

static void drbd_send_and_submit(struct drbd_device *device, struct drbd_request *req)
{
	struct drbd_resource *resource = device->resource;
	struct drbd_peer_device *peer_device = NULL; /* for read */
	const int rw = bio_data_dir(req->master_bio);
	struct bio_and_error m = { NULL, };
	bool no_remote = false;
	bool submit_private_bio = false;

	read_lock_irq(&resource->state_rwlock);

	if (rw == WRITE) {
		spin_lock(&device->interval_lock);
		/* This may temporarily give up the state_rwlock and interval_lock,
		 * but will re-acquire them before it returns here.
		 * Needs to be before the check on drbd_suspended() */
		complete_conflicting_writes(req);
		/* no more giving up state_rwlock from now on! */
		put_req_interval_into_tree(device, req);
		spin_unlock(&device->interval_lock);

		/* check for congestion, and potentially stop sending
		 * full data updates, but start sending "dirty bits" only. */
		maybe_pull_ahead(device);
	}

	if (drbd_suspended(device)) {
		/* push back and retry: */
		req->local_rq_state |= RQ_POSTPONED;
		if (req->private_bio) {
			bio_put(req->private_bio);
			req->private_bio = NULL;
			put_ldev(device);
		}
		goto out;
	}

	if (rw == WRITE) {
		if (!may_do_writes(device)) {
			if (req->private_bio) {
				bio_put(req->private_bio);
				req->private_bio = NULL;
				put_ldev(device);
			}
			goto nodata;
		}
	} else {
		/* We fail READ early, if we can not serve it.
		 * We must do this before req is registered on any lists.
		 * Otherwise, drbd_req_complete() will queue failed READ for retry. */
		peer_device = find_peer_device_for_read(req);
		if (!peer_device && !req->private_bio)
			goto nodata;
	}

	spin_lock(&resource->tl_update_lock); /* local irq already disabled */

	spin_lock(&resource->current_tle_lock);
	/* which transfer log epoch does this belong to? */
	req->epoch = atomic_read(&resource->current_tle_nr);
	if (rw == WRITE && likely(req->i.size != 0))
		resource->current_tle_writes++;
	spin_unlock(&resource->current_tle_lock);

	if (rw == WRITE)
		resource->dagtag_sector += req->i.size >> 9;
	req->dagtag_sector = resource->dagtag_sector;

	/* A size==0 bio can only be an empty flush, which is mapped to a DRBD
	 * P_BARRIER packet. */
	if (unlikely(req->i.size == 0)) {
		D_ASSERT(device, req->master_bio->bi_opf & REQ_PREFLUSH);
		_req_mod(req, QUEUE_AS_DRBD_BARRIER, NULL);
	} else {
		if (rw == WRITE) {
			struct drbd_request *prev_write = resource->tl_previous_write;
			resource->tl_previous_write = req;

			if (prev_write) {
				kref_get(&req->kref);
				prev_write->destroy_next = req;
			}

			if (!drbd_process_write_request(req))
				no_remote = true;
		} else {
			if (peer_device) {
				_req_mod(req, TO_BE_SENT, peer_device);
				_req_mod(req, QUEUE_FOR_NET_READ, peer_device);
			} else
				no_remote = true;
		}

		/* req may now be accessed by other threads - do not modify
		 * "immutable" fields after this point */
		list_add_tail_rcu(&req->tl_requests, &resource->transfer_log);
	}
	spin_unlock(&resource->tl_update_lock);

	if (rw == WRITE)
		drbd_wake_all_senders(resource);
	else if (peer_device)
		wake_up(&peer_device->connection->sender_work.q_wait);

	if (no_remote == false) {
		struct drbd_plug_cb *plug = drbd_check_plugged(resource);
		if (plug)
			drbd_update_plug(plug, req);
	}

	/* If it took the fast path in drbd_request_prepare, add it here.
	 * The slow path has added it already. */
	spin_lock(&device->pending_completion_lock); /* local irq already disabled */
	if (list_empty(&req->req_pending_master_completion))
		list_add_tail(&req->req_pending_master_completion,
			&device->pending_master_completion[rw == WRITE]);
	if (req->private_bio) {
		/* pre_submit_jif is used in request_timer_fn() */
		req->pre_submit_jif = jiffies;
		ktime_get_accounting(req->pre_submit_kt);
		list_add_tail(&req->req_pending_local,
			&device->pending_completion[rw == WRITE]);
		_req_mod(req, TO_BE_SUBMITTED, NULL);
		/* needs to be marked within the same spinlock
		 * but we need to give up the spinlock to submit */
		submit_private_bio = true;
		spin_unlock(&device->pending_completion_lock);
	} else {
		spin_unlock(&device->pending_completion_lock);
		if (no_remote) {
nodata:
			if (drbd_ratelimit())
				drbd_err(req->device, "IO ERROR: neither local nor remote data, sector %llu+%u\n",
					 (unsigned long long)req->i.sector, req->i.size >> 9);
			/* A write may have been queued for send_oos, however.
			 * So we can not simply free it, we must go through drbd_req_put_completion_ref() */
		}
	}

out:
	drbd_req_put_completion_ref(req, &m, 1);
	read_unlock_irq(&resource->state_rwlock);

	/* Even though above is a kref_put(), this is safe.
	 * As long as we still need to submit our private bio,
	 * we hold a completion ref, and the request cannot disappear.
	 * If however this request did not even have a private bio to submit
	 * (e.g. remote read), req may already be invalid now.
	 * That's why we cannot check on req->private_bio. */
	if (submit_private_bio)
		drbd_submit_req_private_bio(req);

<<<<<<< HEAD
=======
	/* we need to plug ALWAYS since we possibly need to kick lo_dev.
	 * we plug after submit, so we won't miss an unplug event */
	drbd_plug_device(device->vdisk->queue);

>>>>>>> 8af30ebe
	if (m.bio)
		complete_master_bio(device, &m);
}

static bool inc_ap_bio_cond(struct drbd_device *device, int rw)
{
	bool rv = false;

	if (test_bit(NEW_CUR_UUID, &device->flags)) {
		if (!test_and_set_bit(WRITING_NEW_CUR_UUID, &device->flags))
			drbd_device_post_work(device, MAKE_NEW_CUR_UUID);

		return false;
	}

	read_lock_irq(&device->resource->state_rwlock);
	rv = may_inc_ap_bio(device);
	read_unlock_irq(&device->resource->state_rwlock);

	if (rv) {
		unsigned int nr_requests = device->resource->res_opts.nr_requests;
		int ap_bio_cnt;
		do {
			ap_bio_cnt = atomic_read(&device->ap_bio_cnt[rw]);
			if (ap_bio_cnt >= nr_requests)
				rv = false;
		} while (
			rv &&
			atomic_cmpxchg(&device->ap_bio_cnt[rw], ap_bio_cnt, ap_bio_cnt + 1) != ap_bio_cnt
		);
	}

	return rv;
}

static void inc_ap_bio(struct drbd_device *device, int rw)
{
	/* we wait here
	 *    as long as the device is suspended
	 *    until the bitmap is no longer on the fly during connection
	 *    handshake as long as we would exceed the max_buffer limit.
	 *
	 * to avoid races with the reconnect code,
	 * we need to atomic_inc within the spinlock. */

	wait_event(device->misc_wait, inc_ap_bio_cond(device, rw));
}

void __drbd_make_request(struct drbd_device *device, struct bio *bio,
		ktime_t start_kt,
		unsigned long start_jif)
{
	struct drbd_request *req;

	inc_ap_bio(device, bio_data_dir(bio));
	req = drbd_request_prepare(device, bio, start_kt, start_jif);
	if (IS_ERR_OR_NULL(req))
		return;
	drbd_send_and_submit(device, req);
}

/* helpers for do_submit */

struct incoming_pending_later {
	/* from drbd_submit_bio() or receive_Data() */
	struct list_head incoming;
	/* for non-blocking fill-up # of updates in the transaction */
	struct list_head more_incoming;
	/* to be submitted after next AL-transaction commit */
	struct list_head pending;
	/* currently blocked e.g. by concurrent resync requests */
	struct list_head later;
	/* need cleanup */
	struct list_head cleanup;
};

struct waiting_for_act_log {
	struct incoming_pending_later requests;
	struct incoming_pending_later peer_requests;
};

static void ipb_init(struct incoming_pending_later *ipb)
{
	INIT_LIST_HEAD(&ipb->incoming);
	INIT_LIST_HEAD(&ipb->more_incoming);
	INIT_LIST_HEAD(&ipb->pending);
	INIT_LIST_HEAD(&ipb->later);
	INIT_LIST_HEAD(&ipb->cleanup);
}

static void wfa_init(struct waiting_for_act_log *wfa)
{
	ipb_init(&wfa->requests);
	ipb_init(&wfa->peer_requests);
}

#define wfa_lists_empty(_wfa, name)	\
	(list_empty(&(_wfa)->requests.name) && list_empty(&(_wfa)->peer_requests.name))
#define wfa_splice_init(_wfa, from, to) do { \
	list_splice_init(&(_wfa)->requests.from, &(_wfa)->requests.to); \
	list_splice_init(&(_wfa)->peer_requests.from, &(_wfa)->peer_requests.to); \
	} while (0)
#define wfa_splice_tail_init(_wfa, from, to) do { \
	list_splice_tail_init(&(_wfa)->requests.from, &(_wfa)->requests.to); \
	list_splice_tail_init(&(_wfa)->peer_requests.from, &(_wfa)->peer_requests.to); \
	} while (0)

static void __drbd_submit_peer_request(struct drbd_peer_request *peer_req)
{
	struct drbd_peer_device *peer_device = peer_req->peer_device;
	struct drbd_device *device = peer_device->device;
	int err;

	peer_req->flags |= EE_IN_ACTLOG;
	atomic_sub(interval_to_al_extents(&peer_req->i), &device->wait_for_actlog_ecnt);
	atomic_dec(&device->wait_for_actlog);
	list_del_init(&peer_req->wait_for_actlog);

	err = drbd_submit_peer_request(peer_req);

	if (err)
		drbd_cleanup_after_failed_submit_peer_request(peer_req);
}

static void submit_fast_path(struct drbd_device *device, struct waiting_for_act_log *wfa)
{
	struct blk_plug plug;
	struct drbd_request *req, *tmp;
	struct drbd_peer_request *pr, *pr_tmp;

	blk_start_plug(&plug);
	list_for_each_entry_safe(pr, pr_tmp, &wfa->peer_requests.incoming, wait_for_actlog) {
		if (!drbd_al_begin_io_fastpath(pr->peer_device->device, &pr->i))
			continue;

		__drbd_submit_peer_request(pr);
	}
	list_for_each_entry_safe(req, tmp, &wfa->requests.incoming, list) {
		const int rw = bio_data_dir(req->master_bio);

		if (rw == WRITE && req->private_bio && req->i.size
		&& !test_bit(AL_SUSPENDED, &device->flags)) {
			if (!drbd_al_begin_io_fastpath(device, &req->i))
				continue;

			drbd_req_in_actlog(req);
			atomic_dec(&device->ap_actlog_cnt);
		}

		list_del_init(&req->list);
		drbd_send_and_submit(device, req);
	}
	blk_finish_plug(&plug);
}

static struct drbd_request *wfa_next_request(struct waiting_for_act_log *wfa)
{
	struct list_head *lh = !list_empty(&wfa->requests.more_incoming) ?
			&wfa->requests.more_incoming: &wfa->requests.incoming;
	return list_first_entry_or_null(lh, struct drbd_request, list);
}

static struct drbd_peer_request *wfa_next_peer_request(struct waiting_for_act_log *wfa)
{
	struct list_head *lh = !list_empty(&wfa->peer_requests.more_incoming) ?
			&wfa->peer_requests.more_incoming: &wfa->peer_requests.incoming;
	return list_first_entry_or_null(lh, struct drbd_peer_request, wait_for_actlog);
}

static bool prepare_al_transaction_nonblock(struct drbd_device *device,
					    struct waiting_for_act_log *wfa)
{
	struct drbd_peer_request *peer_req;
	struct drbd_request *req;
	bool made_progress = false;
	bool wake = false;
	int err;

	spin_lock_irq(&device->al_lock);

	/* Don't even try, if someone has it locked right now. */
	if (test_bit(__LC_LOCKED, &device->act_log->flags))
		goto out;

	while ((peer_req = wfa_next_peer_request(wfa))) {
		if (peer_req->peer_device->connection->cstate[NOW] < C_CONNECTED) {
			list_move_tail(&peer_req->wait_for_actlog, &wfa->peer_requests.cleanup);
			made_progress = true;
			continue;
		}
		err = drbd_al_begin_io_nonblock(device, &peer_req->i);
		if (err == -ENOBUFS)
			break;
		if (err == -EBUSY)
			wake = true;
		if (err)
			list_move_tail(&peer_req->wait_for_actlog, &wfa->peer_requests.later);
		else {
			list_move_tail(&peer_req->wait_for_actlog, &wfa->peer_requests.pending);
			made_progress = true;
		}
	}
	while ((req = wfa_next_request(wfa))) {
		ktime_aggregate_delta(device, req->start_kt, before_al_begin_io_kt);
		err = drbd_al_begin_io_nonblock(device, &req->i);
		if (err == -ENOBUFS)
			break;
		if (err == -EBUSY)
			wake = true;
		if (err)
			list_move_tail(&req->list, &wfa->requests.later);
		else {
			list_move_tail(&req->list, &wfa->requests.pending);
			made_progress = true;
		}
	}
 out:
	spin_unlock_irq(&device->al_lock);
	if (wake)
		wake_up(&device->al_wait);
	return made_progress;
}

static void send_and_submit_pending(struct drbd_device *device, struct waiting_for_act_log *wfa)
{
	struct blk_plug plug;
	struct drbd_request *req, *tmp;
	struct drbd_peer_request *pr, *pr_tmp;

	blk_start_plug(&plug);
	list_for_each_entry_safe(pr, pr_tmp, &wfa->peer_requests.pending, wait_for_actlog) {
		__drbd_submit_peer_request(pr);
	}
	list_for_each_entry_safe(req, tmp, &wfa->requests.pending, list) {
		drbd_req_in_actlog(req);
		atomic_dec(&device->ap_actlog_cnt);
		list_del_init(&req->list);
		drbd_send_and_submit(device, req);
	}
	blk_finish_plug(&plug);
}

/* more: for non-blocking fill-up # of updates in the transaction */
static bool grab_new_incoming_requests(struct drbd_device *device, struct waiting_for_act_log *wfa, bool more)
{
	/* grab new incoming requests */
	struct list_head *reqs = more ? &wfa->requests.more_incoming : &wfa->requests.incoming;
	struct list_head *peer_reqs = more ? &wfa->peer_requests.more_incoming : &wfa->peer_requests.incoming;
	bool found_new = false;

	spin_lock(&device->submit.lock);
	found_new = !list_empty(&device->submit.writes);
	list_splice_tail_init(&device->submit.writes, reqs);
	found_new |= !list_empty(&device->submit.peer_writes);
	list_splice_tail_init(&device->submit.peer_writes, peer_reqs);
	spin_unlock(&device->submit.lock);

	return found_new;
}

void do_submit(struct work_struct *ws)
{
	struct drbd_device *device = container_of(ws, struct drbd_device, submit.worker);
	struct waiting_for_act_log wfa;
	bool made_progress;

	wfa_init(&wfa);

	grab_new_incoming_requests(device, &wfa, false);

	for (;;) {
		DEFINE_WAIT(wait);

		/* move used-to-be-postponed back to front of incoming */
		wfa_splice_init(&wfa, later, incoming);
		submit_fast_path(device, &wfa);
		if (wfa_lists_empty(&wfa, incoming))
			break;

		for (;;) {
			/*
			 * We put ourselves on device->al_wait, then check if
			 * we can need to actually sleep and wait for someone
			 * else to make progress.
			 *
			 * We need to sleep if we cannot activate enough
			 * activity log extents for even one single request.
			 * That would mean that all (peer-)requests in our incoming lists
			 * either target "cold" activity log extent, all
			 * activity log extent slots are have on-going
			 * in-flight IO (are "hot"), and no idle or free slot
			 * is available, or the target regions are busy doing resync,
			 * and lock out application requests for that reason.
			 *
			 * prepare_to_wait() can internally cause a wake_up()
			 * as well, though, so this may appear to busy-loop
			 * a couple times, but should settle down quickly.
			 *
			 * When resync and/or application requests make
			 * sufficient progress, some refcount on some extent
			 * will eventually drop to zero, we will be woken up,
			 * and can try to move that now idle extent to "cold",
			 * and recycle it's slot for one of the extents we'd
			 * like to become hot.
			 */
			prepare_to_wait(&device->al_wait, &wait, TASK_UNINTERRUPTIBLE);

			wfa_splice_init(&wfa, later, incoming);
			made_progress = prepare_al_transaction_nonblock(device, &wfa);
			if (made_progress)
				break;

			schedule();

			/* If all currently "hot" activity log extents are kept busy by
			 * incoming requests, we still must not totally starve new
			 * requests to "cold" extents.
			 * Something left on &incoming means there had not been
			 * enough update slots available, and the activity log
			 * has been marked as "starving".
			 *
			 * Try again now, without looking for new requests,
			 * effectively blocking all new requests until we made
			 * at least _some_ progress with what we currently have.
			 */
			if (!wfa_lists_empty(&wfa, incoming))
				continue;

			/* Nothing moved to pending, but nothing left
			 * on incoming: all moved to "later"!
			 * Grab new and iterate. */
			grab_new_incoming_requests(device, &wfa, false);
		}
		finish_wait(&device->al_wait, &wait);

		/* If the transaction was full, before all incoming requests
		 * had been processed, skip ahead to commit, and iterate
		 * without splicing in more incoming requests from upper layers.
		 *
		 * Else, if all incoming have been processed,
		 * they have become either "pending" (to be submitted after
		 * next transaction commit) or "busy" (blocked by resync).
		 *
		 * Maybe more was queued, while we prepared the transaction?
		 * Try to stuff those into this transaction as well.
		 * Be strictly non-blocking here,
		 * we already have something to commit.
		 *
		 * Commit as soon as we don't make any more progress.
		 */

		while (wfa_lists_empty(&wfa, incoming)) {
			/* It is ok to look outside the lock,
			 * it's only an optimization anyways */
			if (list_empty(&device->submit.writes) &&
			    list_empty(&device->submit.peer_writes))
				break;

			if (!grab_new_incoming_requests(device, &wfa, true))
				break;

			made_progress = prepare_al_transaction_nonblock(device, &wfa);

			wfa_splice_tail_init(&wfa, more_incoming, incoming);
			if (!made_progress)
				break;
		}
		if (!list_empty(&wfa.peer_requests.cleanup))
			drbd_cleanup_peer_requests_wfa(device, &wfa.peer_requests.cleanup);

		drbd_al_begin_io_commit(device);

		send_and_submit_pending(device, &wfa);
	}
}

static bool drbd_fail_request_early(struct drbd_device *device, struct bio *bio)
{
	struct drbd_resource *resource = device->resource;

	/* If you "mount -o ro", then later "mount -o remount,rw", you can end
	 * up with a DRBD "Secondary" receiving WRITE requests from the VFS.
	 * We cannot have that. */
	if (resource->role[NOW] != R_PRIMARY && bio_data_dir(bio) == WRITE) {
		if (drbd_ratelimit())
		       drbd_err(device, "Rejected WRITE request, not in Primary role.\n");
		return true;
	}
	return false;
}

blk_qc_t drbd_submit_bio(struct bio *bio)
{
	struct drbd_device *device = (struct drbd_device *) q->queuedata;
#ifdef CONFIG_DRBD_TIMING_STATS
	ktime_t start_kt;
#endif
	unsigned long start_jif;

	if (drbd_fail_request_early(device, bio)) {
		bio->bi_status = BLK_STS_IOERR;
		bio_endio(bio);
		return BLK_QC_T_NONE;
	}

	blk_queue_split(&bio);

	if (device->cached_err_io) {
		bio->bi_status = BLK_STS_IOERR;
		bio_endio(bio);
		return BLK_QC_T_NONE;
	}

	ktime_get_accounting(start_kt);
	start_jif = jiffies;

	__drbd_make_request(device, bio, start_kt, start_jif);

	return BLK_QC_T_NONE;
}

static unsigned long time_min_in_future(unsigned long now,
		unsigned long t1, unsigned long t2)
{
	t1 = time_after(now, t1) ? now : t1;
	t2 = time_after(now, t2) ? now : t2;
	return time_after(t1, t2) ? t2 : t1;
}

static bool net_timeout_reached(struct drbd_request *net_req,
		struct drbd_peer_device *peer_device,
		unsigned long now, unsigned long ent,
		unsigned int ko_count, unsigned int timeout)
{
	struct drbd_connection *connection = peer_device->connection;
	int peer_node_id = peer_device->node_id;
	unsigned long pre_send_jif = net_req->pre_send_jif[peer_node_id];

	if (!time_after(now, pre_send_jif + ent))
		return false;

	if (time_in_range(now, connection->last_reconnect_jif, connection->last_reconnect_jif + ent))
		return false;

	if (net_req->net_rq_state[peer_node_id] & RQ_NET_PENDING) {
		drbd_warn(peer_device, "Remote failed to finish a request within %ums > ko-count (%u) * timeout (%u * 0.1s)\n",
			jiffies_to_msecs(now - pre_send_jif), ko_count, timeout);
		return true;
	}

	/* We received an ACK already (or are using protocol A),
	 * but are waiting for the epoch closing barrier ack.
	 * Check if we sent the barrier already.  We should not blame the peer
	 * for being unresponsive, if we did not even ask it yet. */
	if (net_req->epoch == connection->send.current_epoch_nr) {
		drbd_warn(peer_device,
			"We did not send a P_BARRIER for %ums > ko-count (%u) * timeout (%u * 0.1s); drbd kernel thread blocked?\n",
			jiffies_to_msecs(now - pre_send_jif), ko_count, timeout);
		return false;
	}

	/* Worst case: we may have been blocked for whatever reason, then
	 * suddenly are able to send a lot of requests (and epoch separating
	 * barriers) in quick succession.
	 * The timestamp of the net_req may be much too old and not correspond
	 * to the sending time of the relevant unack'ed barrier packet, so
	 * would trigger a spurious timeout.  The latest barrier packet may
	 * have a too recent timestamp to trigger the timeout, potentially miss
	 * a timeout.  Right now we don't have a place to conveniently store
	 * these timestamps.
	 * But in this particular situation, the application requests are still
	 * completed to upper layers, DRBD should still "feel" responsive.
	 * No need yet to kill this connection, it may still recover.
	 * If not, eventually we will have queued enough into the network for
	 * us to block. From that point of view, the timestamp of the last sent
	 * barrier packet is relevant enough.
	 */
	if (time_after(now, connection->send.last_sent_barrier_jif + ent)) {
		drbd_warn(peer_device, "Remote failed to answer a P_BARRIER (sent at %lu jif; now=%lu jif) within %ums > ko-count (%u) * timeout (%u * 0.1s)\n",
			connection->send.last_sent_barrier_jif, now,
			jiffies_to_msecs(now - connection->send.last_sent_barrier_jif), ko_count, timeout);
		return true;
	}
	return false;
}

/* A request is considered timed out, if
 * - we have some effective timeout from the configuration,
 *   with some state restrictions applied,
 * - the oldest request is waiting for a response from the network
 *   resp. the local disk,
 * - the oldest request is in fact older than the effective timeout,
 * - the connection was established (resp. disk was attached)
 *   for longer than the timeout already.
 * Note that for 32bit jiffies and very stable connections/disks,
 * we may have a wrap around, which is caught by
 *   !time_in_range(now, last_..._jif, last_..._jif + timeout).
 *
 * Side effect: once per 32bit wrap-around interval, which means every
 * ~198 days with 250 HZ, we have a window where the timeout would need
 * to expire twice (worst case) to become effective. Good enough.
 */

void request_timer_fn(struct timer_list *t)
{
	struct drbd_device *device = from_timer(device, t, request_timer);
	struct drbd_connection *connection;
	struct drbd_request *req_read, *req_write;
	unsigned long oldest_submit_jif;
	unsigned long dt = 0;
	unsigned long et = 0;
	unsigned long now = jiffies;
	unsigned long next_trigger_time = now;
	bool restart_timer = false;

	rcu_read_lock();
	if (get_ldev(device)) { /* implicit state.disk >= D_INCONSISTENT */
		dt = rcu_dereference(device->ldev->disk_conf)->disk_timeout * HZ / 10;
		put_ldev(device);
	}
	rcu_read_unlock();

	/* FIXME right now, this basically does a full transfer log walk *every time* */
	read_lock_irq(&device->resource->state_rwlock);
	if (dt) {
		unsigned long write_pre_submit_jif, read_pre_submit_jif;

		spin_lock(&device->pending_completion_lock); /* local irq already disabled */
		req_read = list_first_entry_or_null(&device->pending_completion[0], struct drbd_request, req_pending_local);
		req_write = list_first_entry_or_null(&device->pending_completion[1], struct drbd_request, req_pending_local);
		spin_unlock(&device->pending_completion_lock);

		if (req_write)
			write_pre_submit_jif = req_write->pre_submit_jif;
		if (req_read)
			read_pre_submit_jif = req_read->pre_submit_jif;
		oldest_submit_jif =
			(req_write && req_read)
			? ( time_before(write_pre_submit_jif, read_pre_submit_jif)
			  ? write_pre_submit_jif : read_pre_submit_jif )
			: req_write ? write_pre_submit_jif
			: req_read ? read_pre_submit_jif : now;

		if (device->disk_state[NOW] > D_FAILED) {
			et = min_not_zero(et, dt);
			next_trigger_time = time_min_in_future(now,
					next_trigger_time, oldest_submit_jif + dt);
			restart_timer = true;
		}

		if (time_after(now, oldest_submit_jif + dt) &&
		    !time_in_range(now, device->last_reattach_jif, device->last_reattach_jif + dt)) {
			drbd_warn(device, "Local backing device failed to meet the disk-timeout\n");
			__drbd_chk_io_error(device, DRBD_FORCE_DETACH);
		}
	}
	for_each_connection(connection, device->resource) {
		struct drbd_peer_device *peer_device = conn_peer_device(connection, device->vnr);
		struct net_conf *nc;
		struct drbd_request *req;
		unsigned long ent = 0;
		unsigned long pre_send_jif = 0;
		unsigned int ko_count = 0, timeout = 0;

		/* maybe the oldest request waiting for the peer is in fact still
		 * blocking in tcp sendmsg.  That's ok, though, that's handled via the
		 * socket send timeout, requesting a ping, and bumping ko-count in
		 * we_should_drop_the_connection().
		 */

		/* check the oldest request we did successfully sent,
		 * but which is still waiting for an ACK. */
		req = connection->req_ack_pending;

		/* if we don't have such request (e.g. protocol A)
		 * check the oldest requests which is still waiting on its epoch
		 * closing barrier ack. */
		if (!req)
			req = connection->req_not_net_done;

		/* evaluate the oldest peer request only in one timer! */
		if (req && req->device != device)
			req = NULL;
		if (!req)
			continue;

		rcu_read_lock();
		nc = rcu_dereference(connection->transport.net_conf);
		if (nc) {
			/* effective timeout = ko_count * timeout */
			if (connection->cstate[NOW] == C_CONNECTED) {
				ko_count = nc->ko_count;
				timeout = nc->timeout;
			}
		}
		rcu_read_unlock();

		if (!timeout)
			continue;

		pre_send_jif = req->pre_send_jif[connection->peer_node_id];

		ent = timeout * HZ/10 * ko_count;
		et = min_not_zero(et, ent);
		next_trigger_time = time_min_in_future(now,
				next_trigger_time, pre_send_jif + ent);
		restart_timer = true;

		if (net_timeout_reached(req, peer_device, now, ent, ko_count, timeout)) {
			dynamic_drbd_dbg(peer_device, "Request at %llus+%u timed out\n",
					(unsigned long long) req->i.sector,
					req->i.size);
			begin_state_change_locked(device->resource, CS_VERBOSE | CS_HARD);
			__change_cstate(connection, C_TIMEOUT);
			end_state_change_locked(device->resource);
		}
	}
	read_unlock_irq(&device->resource->state_rwlock);

	if (restart_timer) {
		next_trigger_time = time_min_in_future(now, next_trigger_time, now + et);
		mod_timer(&device->request_timer, next_trigger_time);
	}
}<|MERGE_RESOLUTION|>--- conflicted
+++ resolved
@@ -1919,13 +1919,6 @@
 	if (submit_private_bio)
 		drbd_submit_req_private_bio(req);
 
-<<<<<<< HEAD
-=======
-	/* we need to plug ALWAYS since we possibly need to kick lo_dev.
-	 * we plug after submit, so we won't miss an unplug event */
-	drbd_plug_device(device->vdisk->queue);
-
->>>>>>> 8af30ebe
 	if (m.bio)
 		complete_master_bio(device, &m);
 }
