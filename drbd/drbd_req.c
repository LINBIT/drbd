--- conflicted
+++ resolved
@@ -195,26 +195,15 @@
 		 * but after the extent has been dropped from the al,
 		 * we would forget to resync the corresponding extent.
 		 */
-<<<<<<< HEAD
-		if (s & RQ_LOCAL_MASK) {
+		if (s & RQ_IN_ACT_LOG) {
 			if (get_ldev_if_state(device, D_FAILED)) {
-				if (s & RQ_IN_ACT_LOG)
-					drbd_al_complete_io(device, &req->i);
+				drbd_al_complete_io(device, &req->i);
 				put_ldev(device);
 			} else if (drbd_ratelimit()) {
 				drbd_warn(device, "Should have called drbd_al_complete_io(, %llu, %u), "
-				     "but my Disk seems to have failed :(\n",
-				     (unsigned long long) req->i.sector, req->i.size);
-=======
-		if (s & RQ_IN_ACT_LOG) {
-			if (get_ldev_if_state(mdev, D_FAILED)) {
-				drbd_al_complete_io(mdev, &req->i);
-				put_ldev(mdev);
-			} else if (DRBD_ratelimit(5*HZ, 3)) {
-				dev_warn(DEV, "Should have called drbd_al_complete_io(, %llu, %u), "
-					 "but my Disk seems to have failed :(\n",
-					 (unsigned long long) req->i.sector, req->i.size);
->>>>>>> ae5d9b5a
+					  "but my Disk seems to have failed :(\n",
+					  (unsigned long long) req->i.sector, req->i.size);
+
 			}
 		}
 	}
