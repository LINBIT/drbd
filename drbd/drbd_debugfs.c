--- conflicted
+++ resolved
@@ -664,35 +664,6 @@
 	connection->debugfs_conn = NULL;
 }
 
-<<<<<<< HEAD
-=======
-static void resync_dump_detail(struct seq_file *m, struct lc_element *e)
-{
-       struct bm_extent *bme = lc_entry(e, struct bm_extent, lce);
-
-       seq_printf(m, "%5d %s %s %s\n", bme->rs_left,
-		  test_bit(BME_NO_WRITES, &bme->flags) ? "NO_WRITES" : "---------",
-		  test_bit(BME_LOCKED, &bme->flags) ? "LOCKED" : "------",
-		  test_bit(BME_PRIORITY, &bme->flags) ? "PRIORITY" : "--------"
-		  );
-}
-
-static int device_resync_extents_show(struct seq_file *m, void *ignored)
-{
-	struct drbd_device *device = m->private;
-
-	/* BUMP me if you change the file format/content/presentation */
-	seq_printf(m, "v: %u\n\n", 0);
-
-	if (get_ldev_if_state(device, D_FAILED)) {
-		lc_seq_printf_stats(m, device->resync);
-		lc_seq_dump_details(m, device->resync, "rs_left flags", resync_dump_detail);
-		put_ldev(device);
-	}
-	return 0;
-}
-
->>>>>>> c027d57d
 static int device_act_log_extents_show(struct seq_file *m, void *ignored)
 {
 	struct drbd_device *device = m->private;
@@ -863,6 +834,10 @@
 {
 	struct drbd_peer_device *peer_device = m->private;
 	struct drbd_device *device = peer_device->device;
+
+	/* BUMP me if you change the file format/content/presentation */
+	seq_printf(m, "v: %u\n\n", 0);
+
 	if (get_ldev_if_state(device, D_FAILED)) {
 		lc_seq_printf_stats(m, peer_device->resync_lru);
 		lc_seq_dump_details(m, peer_device->resync_lru, "rs_left flags", resync_dump_detail);
