--- conflicted
+++ resolved
@@ -874,9 +874,7 @@
 				   once no more io in flight, start bitmap io */
 	BITMAP_IO_QUEUED,       /* Started bitmap IO */
 	RESYNC_AFTER_NEG,       /* Resync after online grow after the attach&negotiate finished. */
-<<<<<<< HEAD
 	NET_CONGESTED,		/* The data socket is congested */
-=======
 
 	CONFIG_PENDING,		/* serialization of (re)configuration requests.
 				 * if set, also prevents the device from dying */
@@ -884,7 +882,6 @@
 				 * but worker thread is still handling the cleanup.
 				 * reconfiguring (nl_disk_conf, nl_net_conf) is dissalowed,
 				 * while this is set. */
->>>>>>> 93edff9e
 };
 
 struct drbd_bitmap; /* opaque for drbd_conf */
