/*
  drbd_int.h

  This file is part of DRBD by Philipp Reisner and Lars Ellenberg.

  Copyright (C) 2001-2008, LINBIT Information Technologies GmbH.
  Copyright (C) 1999-2008, Philipp Reisner <philipp.reisner@linbit.com>.
  Copyright (C) 2002-2008, Lars Ellenberg <lars.ellenberg@linbit.com>.

  drbd is free software; you can redistribute it and/or modify
  it under the terms of the GNU General Public License as published by
  the Free Software Foundation; either version 2, or (at your option)
  any later version.

  drbd is distributed in the hope that it will be useful,
  but WITHOUT ANY WARRANTY; without even the implied warranty of
  MERCHANTABILITY or FITNESS FOR A PARTICULAR PURPOSE.	See the
  GNU General Public License for more details.

  You should have received a copy of the GNU General Public License
  along with drbd; see the file COPYING.  If not, write to
  the Free Software Foundation, 675 Mass Ave, Cambridge, MA 02139, USA.

*/

#ifndef _DRBD_INT_H
#define _DRBD_INT_H

#include <linux/compiler.h>
#include <linux/types.h>
#include <linux/version.h>
#include <linux/list.h>
#include <linux/sched.h>
#include <linux/bitops.h>
#include <linux/slab.h>
#include <linux/crypto.h>
#include <linux/ratelimit.h>
#include <linux/mutex.h>
#include <linux/genhd.h>
#include <linux/idr.h>
#include <linux/lru_cache.h>
#include <linux/prefetch.h>
#include <linux/drbd_genl_api.h>
#include <linux/drbd.h>
#include <linux/drbd_config.h>

#include "drbd_wrappers.h"
#include "drbd_strings.h"
#include "compat.h"
#include "drbd_state.h"
#include "drbd_protocol.h"
#include "drbd_kref_debug.h"
#include "drbd_transport.h"

#ifdef __CHECKER__
# define __protected_by(x)       __attribute__((require_context(x,1,999,"rdwr")))
# define __protected_read_by(x)  __attribute__((require_context(x,1,999,"read")))
# define __protected_write_by(x) __attribute__((require_context(x,1,999,"write")))
# define __must_hold(x)       __attribute__((context(x,1,1), require_context(x,1,999,"call")))
#else
# define __protected_by(x)
# define __protected_read_by(x)
# define __protected_write_by(x)
# define __must_hold(x)
#endif

/* Compatibility for older kernels */
#ifndef __acquires
# ifdef __CHECKER__
#  define __acquires(x)	__attribute__((context(x,0,1)))
#  define __releases(x)	__attribute__((context(x,1,0)))
#  define __acquire(x)	__context__(x,1)
#  define __release(x)	__context__(x,-1)
# else
#  define __acquires(x)
#  define __releases(x)
#  define __acquire(x)	(void)0
#  define __release(x)	(void)0
# endif
#endif

/* module parameter, defined in drbd_main.c */
extern unsigned int minor_count;
extern bool disable_sendpage;
extern bool allow_oos;

#ifdef CONFIG_DRBD_FAULT_INJECTION
extern int enable_faults;
extern int fault_rate;
extern int fault_devs;
extern int two_phase_commit_fail;
#endif

extern char usermode_helper[];

#include <linux/major.h>
#ifndef DRBD_MAJOR
# define DRBD_MAJOR 147
#endif

#include <linux/blkdev.h>
#include <linux/bio.h>

/* This is used to stop/restart our threads.
 * Cannot use SIGTERM nor SIGKILL, since these
 * are sent out by init on runlevel changes
 * I choose SIGHUP for now.
 *
 * FIXME btw, we should register some reboot notifier.
 */
#define DRBD_SIGKILL SIGHUP

#define ID_IN_SYNC      (4711ULL)
#define ID_OUT_OF_SYNC  (4712ULL)
#define ID_SYNCER (-1ULL)

#define UUID_NEW_BM_OFFSET ((u64)0x0001000000000000ULL)

struct drbd_device;
struct drbd_connection;

/*
 * dev_printk() and dev_dbg() exist since "forever".
 * dynamic_dev_dbg() and disk_to_dev() exists since v2.6.28-rc1.
 */
#if defined(disk_to_dev)
#define __drbd_printk_device(level, device, fmt, args...) \
	dev_printk(level, disk_to_dev((device)->vdisk), fmt, ## args)
#define __drbd_printk_peer_device(level, peer_device, fmt, args...) \
	({	rcu_read_lock(); \
		dev_printk(level, disk_to_dev((peer_device)->device->vdisk), "%s: " fmt, \
			   rcu_dereference((peer_device)->connection->transport.net_conf)->name, ## args); \
		rcu_read_unlock(); \
	})
#else
#define __drbd_printk_device(level, device, fmt, args...) \
	printk(level "block drbd%u: " fmt, (device)->minor, ## args)
#define __drbd_printk_peer_device(level, peer_device, fmt, args...) \
	({	rcu_read_lock(); \
		printk(level "block drbd%u %s: " fmt, (peer_device)->device->minor, \
		       rcu_dereference((peer_device)->connection->transport.net_conf)->name, ## args); \
		rcu_read_unlock(); \
	})
#endif

#define __drbd_printk_resource(level, resource, fmt, args...) \
	printk(level "drbd %s: " fmt, (resource)->name, ## args)

#define __drbd_printk_connection(level, connection, fmt, args...) \
	({	rcu_read_lock(); \
		printk(level "drbd %s %s: " fmt, (connection)->resource->name,  \
		       rcu_dereference((connection)->transport.net_conf)->name, ## args); \
		rcu_read_unlock(); \
	})

void drbd_printk_with_wrong_object_type(void);

#define __drbd_printk_if_same_type(obj, type, func, level, fmt, args...) \
	(__builtin_types_compatible_p(typeof(obj), type) || \
	 __builtin_types_compatible_p(typeof(obj), const type)), \
	func(level, (const type)(obj), fmt, ## args)

#define drbd_printk(level, obj, fmt, args...) \
	__builtin_choose_expr( \
	  __drbd_printk_if_same_type(obj, struct drbd_device *, \
			     __drbd_printk_device, level, fmt, ## args), \
	  __builtin_choose_expr( \
	    __drbd_printk_if_same_type(obj, struct drbd_resource *, \
			       __drbd_printk_resource, level, fmt, ## args), \
	    __builtin_choose_expr( \
	      __drbd_printk_if_same_type(obj, struct drbd_connection *, \
				 __drbd_printk_connection, level, fmt, ## args), \
	      __builtin_choose_expr( \
		__drbd_printk_if_same_type(obj, struct drbd_peer_device *, \
				 __drbd_printk_peer_device, level, fmt, ## args), \
	        drbd_printk_with_wrong_object_type()))))

#if defined(disk_to_dev)
#define drbd_dbg(device, fmt, args...) \
	dev_dbg(disk_to_dev(device->vdisk), fmt, ## args)
#elif defined(DEBUG)
#define drbd_dbg(device, fmt, args...) \
	drbd_printk(KERN_DEBUG, device, fmt, ## args)
#else
#define drbd_dbg(device, fmt, args...) \
	do { if (0) drbd_printk(KERN_DEBUG, device, fmt, ## args); } while (0)
#endif

#if defined(dynamic_dev_dbg) && defined(disk_to_dev)
#define dynamic_drbd_dbg(device, fmt, args...) \
	dynamic_dev_dbg(disk_to_dev(device->vdisk), fmt, ## args)
#else
#define dynamic_drbd_dbg(device, fmt, args...) \
	drbd_dbg(device, fmt, ## args)
#endif

#define drbd_emerg(device, fmt, args...) \
	drbd_printk(KERN_EMERG, device, fmt, ## args)
#define drbd_alert(device, fmt, args...) \
	drbd_printk(KERN_ALERT, device, fmt, ## args)
#define drbd_err(device, fmt, args...) \
	drbd_printk(KERN_ERR, device, fmt, ## args)
#define drbd_warn(device, fmt, args...) \
	drbd_printk(KERN_WARNING, device, fmt, ## args)
#define drbd_info(device, fmt, args...) \
	drbd_printk(KERN_INFO, device, fmt, ## args)

#if defined(DEBUG)
#define drbd_debug(obj, fmt, args...) \
	drbd_printk(KERN_DEBUG, obj, fmt, ## args)
#else
#define drbd_debug(obj, fmt, args...)
#endif

extern struct ratelimit_state drbd_ratelimit_state;

static inline int drbd_ratelimit(void)
{
	return __ratelimit(&drbd_ratelimit_state);
}

#define D_ASSERT(x, exp)							\
	do {									\
		if (!(exp))							\
			drbd_err(x, "ASSERTION %s FAILED in %s\n",		\
				 #exp, __func__);				\
	} while (0)

/**
 * expect  -  Make an assertion
 *
 * Unlike the assert macro, this macro returns a boolean result.
 */
#define expect(x, exp) ({							\
		bool _bool = (exp);						\
		if (!_bool)							\
			drbd_err(x, "ASSERTION %s FAILED in %s\n",		\
			        #exp, __func__);				\
		_bool;								\
		})

/* Defines to control fault insertion */
enum {
	DRBD_FAULT_MD_WR = 0,	/* meta data write */
	DRBD_FAULT_MD_RD = 1,	/*           read  */
	DRBD_FAULT_RS_WR = 2,	/* resync          */
	DRBD_FAULT_RS_RD = 3,
	DRBD_FAULT_DT_WR = 4,	/* data            */
	DRBD_FAULT_DT_RD = 5,
	DRBD_FAULT_DT_RA = 6,	/* data read ahead */
	DRBD_FAULT_BM_ALLOC = 7,	/* bitmap allocation */
	DRBD_FAULT_AL_EE = 8,	/* alloc ee */
	DRBD_FAULT_RECEIVE = 9, /* Changes some bytes upon receiving a [rs]data block */

	DRBD_FAULT_MAX,
};

extern unsigned int
_drbd_insert_fault(struct drbd_device *device, unsigned int type);

static inline int
drbd_insert_fault(struct drbd_device *device, unsigned int type) {
#ifdef CONFIG_DRBD_FAULT_INJECTION
	return fault_rate &&
		(enable_faults & (1<<type)) &&
		_drbd_insert_fault(device, type);
#else
	return 0;
#endif
}

/*
 * our structs
 *************************/

#define SET_MDEV_MAGIC(x) \
	({ typecheck(struct drbd_device*, x); \
	  (x)->magic = (long)(x) ^ DRBD_MAGIC; })
#define IS_VALID_MDEV(x)  \
	(typecheck(struct drbd_device*, x) && \
	  ((x) ? (((x)->magic ^ DRBD_MAGIC) == (long)(x)) : 0))

extern struct idr drbd_devices; /* RCU, updates: genl_lock() */
extern struct list_head drbd_resources; /* RCU, updates: resources_mutex */
extern struct mutex resources_mutex;

/* for sending/receiving the bitmap,
 * possibly in some encoding scheme */
struct bm_xfer_ctx {
	/* "const"
	 * stores total bits and long words
	 * of the bitmap, so we don't need to
	 * call the accessor functions over and again. */
	unsigned long bm_bits;
	unsigned long bm_words;
	/* during xfer, current position within the bitmap */
	unsigned long bit_offset;
	unsigned long word_offset;

	/* statistics; index: (h->command == P_BITMAP) */
	unsigned packets[2];
	unsigned bytes[2];
};

extern void INFO_bm_xfer_stats(struct drbd_peer_device *, const char *, struct bm_xfer_ctx *);

static inline void bm_xfer_ctx_bit_to_word_offset(struct bm_xfer_ctx *c)
{
	/* word_offset counts "native long words" (32 or 64 bit),
	 * aligned at 64 bit.
	 * Encoded packet may end at an unaligned bit offset.
	 * In case a fallback clear text packet is transmitted in
	 * between, we adjust this offset back to the last 64bit
	 * aligned "native long word", which makes coding and decoding
	 * the plain text bitmap much more convenient.  */
#if BITS_PER_LONG == 64
	c->word_offset = c->bit_offset >> 6;
#elif BITS_PER_LONG == 32
	c->word_offset = c->bit_offset >> 5;
	c->word_offset &= ~(1UL);
#else
# error "unsupported BITS_PER_LONG"
#endif
}

extern unsigned int drbd_header_size(struct drbd_connection *connection);

/**********************************************************************/
enum drbd_thread_state {
	NONE,
	RUNNING,
	EXITING,
	RESTARTING
};

struct drbd_thread {
	spinlock_t t_lock;
	struct task_struct *task;
	struct completion stop;
	enum drbd_thread_state t_state;
	int (*function) (struct drbd_thread *);
	struct drbd_resource *resource;
	struct drbd_connection *connection;
	int reset_cpu_mask;
	const char *name;
};

static inline enum drbd_thread_state get_t_state(struct drbd_thread *thi)
{
	/* THINK testing the t_state seems to be uncritical in all cases
	 * (but thread_{start,stop}), so we can read it *without* the lock.
	 *	--lge */

	smp_rmb();
	return thi->t_state;
}

struct drbd_work {
	struct list_head list;
	int (*cb)(struct drbd_work *, int cancel);
};

struct drbd_peer_device_work {
	struct drbd_work w;
	struct drbd_peer_device *peer_device;
};

enum drbd_stream;

#include "drbd_interval.h"

extern int drbd_wait_misc(struct drbd_device *, struct drbd_peer_device *, struct drbd_interval *);
extern bool idr_is_empty(struct idr *idr);

extern void lock_all_resources(void);
extern void unlock_all_resources(void);

extern enum drbd_disk_state disk_state_from_md(struct drbd_device *);
extern long twopc_timeout(struct drbd_resource *);
extern long twopc_retry_timeout(struct drbd_resource *, int);
extern void twopc_connection_down(struct drbd_connection *);
extern u64 directly_connected_nodes(struct drbd_resource *, enum which_state);

/* sequence arithmetic for dagtag (data generation tag) sector numbers.
 * dagtag_newer_eq: true, if a is newer than b */
#define dagtag_newer_eq(a,b)      \
	(typecheck(u64, a) && \
	 typecheck(u64, b) && \
	((s64)(a) - (s64)(b) >= 0))

#define dagtag_newer(a,b)      \
	(typecheck(u64, a) && \
	 typecheck(u64, b) && \
	((s64)(a) - (s64)(b) > 0))

struct drbd_request {
	struct drbd_device *device;

	/* if local IO is not allowed, will be NULL.
	 * if local IO _is_ allowed, holds the locally submitted bio clone,
	 * or, after local IO completion, the ERR_PTR(error).
	 * see drbd_request_endio(). */
	struct bio *private_bio;

	struct drbd_interval i;

	/* epoch: used to check on "completion" whether this req was in
	 * the current epoch, and we therefore have to close it,
	 * causing a p_barrier packet to be send, starting a new epoch.
	 *
	 * This corresponds to "barrier" in struct p_barrier[_ack],
	 * and to "barrier_nr" in struct drbd_epoch (and various
	 * comments/function parameters/local variable names).
	 */
	unsigned int epoch;

	/* Position of this request in the serialized per-resource change
	 * stream. Can be used to serialize with other events when
	 * communicating the change stream via multiple connections.
	 * Assigned from device->resource->dagtag_sector.
	 *
	 * Given that some IO backends write several GB per second meanwhile,
	 * lets just use a 64bit sequence space. */
	u64 dagtag_sector;

	struct list_head tl_requests; /* ring list in the transfer log */
	struct bio *master_bio;       /* master bio pointer */

	/* see struct drbd_device */
	struct list_head req_pending_master_completion;
	struct list_head req_pending_local;

	/* for generic IO accounting */
	unsigned long start_jif;

	/* for DRBD internal statistics */

	/* Minimal set of time stamps to determine if we wait for activity log
	 * transactions, local disk or peer.  32 bit "jiffies" are good enough,
	 * we don't expect a DRBD request to be stalled for several month.
	 */

	/* before actual request processing */
	unsigned long in_actlog_jif;

	/* local disk */
	unsigned long pre_submit_jif;

	/* per connection */
	unsigned long pre_send_jif[DRBD_PEERS_MAX];
	unsigned long acked_jif[DRBD_PEERS_MAX];
	unsigned long net_done_jif[DRBD_PEERS_MAX];

	/* Possibly even more detail to track each phase:
	 *  master_completion_jif
	 *      how long did it take to complete the master bio
	 *      (application visible latency)
	 *  allocated_jif
	 *      how long the master bio was blocked until we finally allocated
	 *      a tracking struct
	 *  in_actlog_jif
	 *      how long did we wait for activity log transactions
	 *
	 *  net_queued_jif
	 *      when did we finally queue it for sending
	 *  pre_send_jif
	 *      when did we start sending it
	 *  post_send_jif
	 *      how long did we block in the network stack trying to send it
	 *  acked_jif
	 *      when did we receive (or fake, in protocol A) a remote ACK
	 *  net_done_jif
	 *      when did we receive final acknowledgement (P_BARRIER_ACK),
	 *      or decide, e.g. on connection loss, that we do no longer expect
	 *      anything from this peer for this request.
	 *
	 *  pre_submit_jif
	 *  post_sub_jif
	 *      when did we start submiting to the lower level device,
	 *      and how long did we block in that submit function
	 *  local_completion_jif
	 *      how long did it take the lower level device to complete this request
	 */


	/* once it hits 0, we may complete the master_bio */
	atomic_t completion_ref;
	/* once it hits 0, we may destroy this drbd_request object */
	struct kref kref;

	/* rq_state[0] is for local disk,
	 * rest is indexed by peer_device->bitmap_index + 1 */
	unsigned rq_state[1 + DRBD_NODE_ID_MAX];
};

struct drbd_epoch {
	struct drbd_connection *connection;
	struct list_head list;
	unsigned int barrier_nr;
	atomic_t epoch_size; /* increased on every request added. */
	atomic_t active;     /* increased on every req. added, and dec on every finished. */
	unsigned long flags;
};

/* drbd_epoch flag bits */
enum {
	DE_BARRIER_IN_NEXT_EPOCH_ISSUED,
	DE_BARRIER_IN_NEXT_EPOCH_DONE,
	DE_CONTAINS_A_BARRIER,
	DE_HAVE_BARRIER_NUMBER,
	DE_IS_FINISHING,
};

enum epoch_event {
	EV_PUT,
	EV_GOT_BARRIER_NR,
	EV_BARRIER_DONE,
	EV_BECAME_LAST,
	EV_CLEANUP = 32, /* used as flag */
};

struct digest_info {
	int digest_size;
	void *digest;
};

struct drbd_peer_request {
	struct drbd_work w;
	struct drbd_peer_device *peer_device;
	struct list_head recv_order; /* writes only */
	struct drbd_epoch *epoch; /* for writes */
	struct page *pages;
	atomic_t pending_bios;
	struct drbd_interval i;
	/* see comments on ee flag bits below */
	unsigned long flags;
	unsigned long submit_jif;
	union {
		u64 block_id;
		struct digest_info *digest;
	};
	u64 dagtag_sector;
};

/* ee flag bits.
 * While corresponding bios are in flight, the only modification will be
 * set_bit WAS_ERROR, which has to be atomic.
 * If no bios are in flight yet, or all have been completed,
 * non-atomic modification to ee->flags is ok.
 */
enum {
	__EE_MAY_SET_IN_SYNC,

	/* This peer request closes an epoch using a barrier.
	 * On successful completion, the epoch is released,
	 * and the P_BARRIER_ACK send. */
	__EE_IS_BARRIER,

	/* is this a TRIM aka REQ_DISCARD? */
	__EE_IS_TRIM,
	/* our lower level cannot handle trim,
	 * and we want to fall back to zeroout instead */
	__EE_IS_TRIM_USE_ZEROOUT,

	/* In case a barrier failed,
	 * we need to resubmit without the barrier flag. */
	__EE_RESUBMITTED,

	/* we may have several bios per peer request.
	 * if any of those fail, we set this flag atomically
	 * from the endio callback */
	__EE_WAS_ERROR,

	/* This ee has a pointer to a digest instead of a block id */
	__EE_HAS_DIGEST,

	/* Conflicting local requests need to be restarted after this request */
	__EE_RESTART_REQUESTS,

	/* The peer wants a write ACK for this (wire proto C) */
	__EE_SEND_WRITE_ACK,

	/* Is set when net_conf had two_primaries set while creating this peer_req */
	__EE_IN_INTERVAL_TREE,

	/* for debugfs: */
	/* has this been submitted, or does it still wait for something else? */
	__EE_SUBMITTED,

	/* this is/was a write request */
	__EE_WRITE,

	/* this originates from application on peer
	 * (not some resync or verify or other DRBD internal request) */
	__EE_APPLICATION,
};
#define EE_MAY_SET_IN_SYNC     (1<<__EE_MAY_SET_IN_SYNC)
#define EE_IS_BARRIER          (1<<__EE_IS_BARRIER)
#define EE_IS_TRIM             (1<<__EE_IS_TRIM)
#define EE_IS_TRIM_USE_ZEROOUT (1<<__EE_IS_TRIM_USE_ZEROOUT)
#define EE_RESUBMITTED         (1<<__EE_RESUBMITTED)
#define EE_WAS_ERROR           (1<<__EE_WAS_ERROR)
#define EE_HAS_DIGEST          (1<<__EE_HAS_DIGEST)
#define EE_RESTART_REQUESTS	(1<<__EE_RESTART_REQUESTS)
#define EE_SEND_WRITE_ACK	(1<<__EE_SEND_WRITE_ACK)
#define EE_IN_INTERVAL_TREE	(1<<__EE_IN_INTERVAL_TREE)
#define EE_SUBMITTED		(1<<__EE_SUBMITTED)
#define EE_WRITE		(1<<__EE_WRITE)
#define EE_APPLICATION		(1<<__EE_APPLICATION)

/* flag bits per device */
enum {
	UNPLUG_QUEUED,		/* only relevant with kernel 2.4 */
	UNPLUG_REMOTE,		/* sending a "UnplugRemote" could help */
	MD_DIRTY,		/* current uuids and flags not yet on disk */
	CRASHED_PRIMARY,	/* This node was a crashed primary.
				 * Gets cleared when the state.conn
				 * goes into L_ESTABLISHED state. */
	MD_NO_BARRIER,		/* meta data device does not support barriers,
				   so don't even try */
	WAS_READ_ERROR,		/* Local disk READ failed, returned IO error */
	FORCE_DETACH,		/* Force-detach from local disk, aborting any pending local IO */
	NEW_CUR_UUID,		/* Create new current UUID when thawing IO or issuing local IO */
	AL_SUSPENDED,		/* Activity logging is currently suspended. */
	AHEAD_TO_SYNC_SOURCE,   /* Ahead -> SyncSource queued */
	UNREGISTERED,
	FLUSH_PENDING,		/* if set, device->flush_jif is when we submitted that flush
				 * from drbd_flush_after_epoch() */

        /* cleared only after backing device related structures have been destroyed. */
        GOING_DISKLESS,         /* Disk is being detached, because of io-error, or admin request. */

        /* to be used in drbd_device_post_work() */
        GO_DISKLESS,            /* tell worker to schedule cleanup before detach */
        DESTROY_DISK,           /* tell worker to close backing devices and destroy related structures. */
	MD_SYNC,		/* tell worker to call drbd_md_sync() */

	HAVE_LDEV,
	STABLE_RESYNC,		/* One peer_device finished the resync stable! */
};

/* flag bits per peer device */
enum {
	CONSIDER_RESYNC,
	RESYNC_AFTER_NEG,       /* Resync after online grow after the attach&negotiate finished. */
	RESIZE_PENDING,		/* Size change detected locally, waiting for the response from
				 * the peer, if it changed there as well. */
	RS_START,		/* tell worker to start resync/OV */
	RS_PROGRESS,		/* tell worker that resync made significant progress */
	RS_DONE,		/* tell worker that resync is done */
	B_RS_H_DONE,		/* Before resync handler done (already executed) */
	DISCARD_MY_DATA,	/* discard_my_data flag per volume */
	USE_DEGR_WFC_T,		/* degr-wfc-timeout instead of wfc-timeout. */
	READ_BALANCE_RR,
	INITIAL_STATE_SENT,
	INITIAL_STATE_RECEIVED,
	RECONCILIATION_RESYNC,
	UNSTABLE_RESYNC,	/* Sync source went unstable during resync. */
};

/* definition of bits in bm_flags to be used in drbd_bm_lock
 * and drbd_bitmap_io and friends. */
enum bm_flag {
	BM_P_VMALLOCED = 0x10000,  /* do we need to kfree or vfree bm_pages? */

	/*
	 * The bitmap can be locked to prevent others from clearing, setting,
	 * and/or testing bits.  The following combinations of lock flags make
	 * sense:
	 *
	 *   BM_LOCK_CLEAR,
	 *   BM_LOCK_SET, | BM_LOCK_CLEAR,
	 *   BM_LOCK_TEST | BM_LOCK_SET | BM_LOCK_CLEAR.
	 */

	BM_LOCK_TEST = 0x1,
	BM_LOCK_SET = 0x2,
	BM_LOCK_CLEAR = 0x4,
	BM_LOCK_BULK = 0x8, /* locked for bulk operation, allow all non-bulk operations */

	BM_LOCK_ALL = BM_LOCK_TEST | BM_LOCK_SET | BM_LOCK_CLEAR | BM_LOCK_BULK,

	BM_LOCK_SINGLE_SLOT = 0x10,
};

struct drbd_bitmap {
	struct page **bm_pages;
	spinlock_t bm_lock;

	unsigned long bm_set[DRBD_PEERS_MAX]; /* number of bits set */
	unsigned long bm_bits;  /* bits per peer */
	size_t   bm_words;
	size_t   bm_number_of_pages;
	sector_t bm_dev_capacity;
	struct mutex bm_change; /* serializes resize operations */

	wait_queue_head_t bm_io_wait; /* used to serialize IO of single pages */

	enum bm_flag bm_flags;
	unsigned int bm_max_peers;

	/* debugging aid, in case we are still racy somewhere */
	char          *bm_why;
	struct task_struct *bm_task;
	struct drbd_peer_device *bm_locked_peer;
};

struct drbd_work_queue {
	struct list_head q;
	spinlock_t q_lock;  /* to protect the list. */
	wait_queue_head_t q_wait;
};

struct drbd_peer_md {
	u64 bitmap_uuid;
	u64 bitmap_dagtag;
	u32 flags;
	s32 bitmap_index;
};

struct drbd_md {
	u64 md_offset;		/* sector offset to 'super' block */

	u64 effective_size;	/* last agreed size (sectors) */
	spinlock_t uuid_lock;
	u64 current_uuid;
	u64 device_uuid;
	u32 flags;
	s32 node_id;
	u32 md_size_sect;

	s32 al_offset;	/* signed relative sector offset to activity log */
	s32 bm_offset;	/* signed relative sector offset to bitmap */

	struct drbd_peer_md peers[DRBD_NODE_ID_MAX];
	u64 history_uuids[HISTORY_UUIDS];

	/* cached value of bdev->disk_conf->meta_dev_idx */
	s32 meta_dev_idx;

	/* see al_tr_number_to_on_disk_sector() */
	u32 al_stripes;
	u32 al_stripe_size_4k;
	u32 al_size_4k; /* cached product of the above */
};

struct drbd_backing_dev {
	struct block_device *backing_bdev;
	struct block_device *md_bdev;
	struct drbd_md md;
	struct disk_conf *disk_conf; /* RCU, for updates: resource->conf_update */
	sector_t known_size; /* last known size of that backing device */
};

struct drbd_md_io {
	struct page *page;
	unsigned long start_jif;	/* last call to drbd_md_get_buffer */
	unsigned long submit_jif;	/* last _drbd_md_sync_page_io() submit */
	const char *current_use;
	atomic_t in_use;
	unsigned int done;
	int error;
};

struct bm_io_work {
	struct drbd_work w;
	struct drbd_device *device;
	struct drbd_peer_device *peer_device;
	char *why;
	enum bm_flag flags;
	int (*io_fn)(struct drbd_device *, struct drbd_peer_device *);
	void (*done)(struct drbd_device *device, struct drbd_peer_device *, int rv);
};

struct fifo_buffer {
	/* singly linked list to accumulate multiple such struct fifo_buffers,
	 * to be freed after a single syncronize_rcu(),
	 * outside a critical section. */
	struct fifo_buffer *next;
	unsigned int head_index;
	unsigned int size;
	int total; /* sum of all values */
	int values[0];
};
extern struct fifo_buffer *fifo_alloc(int fifo_size);

/* flag bits per connection */
enum {
	PING_TIMEOUT_ACTIVE,
	GOT_PING_ACK,		/* set when we receive a ping_ack packet, ping_wait gets woken */
	TWOPC_PREPARED,
	TWOPC_YES,
	TWOPC_NO,
	TWOPC_RETRY,
	CONN_DRY_RUN,		/* Expect disconnect after resync handshake. */
	CREATE_BARRIER,		/* next P_DATA is preceded by a P_BARRIER */
	DISCONNECT_EXPECTED,
	BARRIER_ACK_PENDING,
	CORKED,
	DATA_CORKED = CORKED,
	CONTROL_CORKED,
};

/* flag bits per resource */
enum {
	EXPLICIT_PRIMARY,
	CALLBACK_PENDING,	/* Whether we have a call_usermodehelper(, UMH_WAIT_PROC)
				 * pending, from drbd worker context.
				 * If set, bdi_write_congested() returns true,
				 * so shrink_page_list() would not recurse into,
				 * and potentially deadlock on, this drbd worker.
				 */
	NEGOTIATION_RESULT_TOCHED,
	DEVICE_WORK_PENDING,	/* tell worker that some device has pending work */
	PEER_DEVICE_WORK_PENDING,/* tell worker that some peer_device has pending work */
	RESOURCE_WORK_PENDING,  /* tell worker that some peer_device has pending work */

        /* to be used in drbd_post_work() */
	TRY_BECOME_UP_TO_DATE,  /* try to become D_UP_TO_DATE */
};

enum which_state { NOW, OLD = NOW, NEW };

struct twopc_reply {
	int vnr;
	unsigned int tid;  /* transaction identifier */
	int initiator_node_id;  /* initiator of the transaction */
	int target_node_id;  /* target of the transaction (or -1) */
	u64 target_reachable_nodes;  /* behind the target node */
	u64 reachable_nodes;  /* behind other nodes */
	u64 primary_nodes;
	u64 weak_nodes;
	bool is_disconnect;
};

struct drbd_thread_timing_details
{
	unsigned long start_jif;
	void *cb_addr;
	const char *caller_fn;
	unsigned int line;
	unsigned int cb_nr;
};
#define DRBD_THREAD_DETAILS_HIST	16

struct drbd_send_buffer {
	struct page *page;  /* current buffer page for sending data */
	char *unsent;  /* start of unsent area != pos if corked... */
	char *pos; /* position within that page */
	int allocated_size; /* currently allocated space */
	int additional_size;  /* additional space to be added to next packet's size */
};


struct drbd_resource {
	char *name;
#ifdef CONFIG_DEBUG_FS
	struct dentry *debugfs_res;
	struct dentry *debugfs_res_volumes;
	struct dentry *debugfs_res_connections;
	struct dentry *debugfs_res_in_flight_summary;
#endif
	struct kref kref;
	struct kref_debug_info kref_debug;
	struct idr devices;		/* volume number to device mapping */
	struct list_head connections;
	struct list_head resources;
	struct res_opts res_opts;
	int max_node_id;
	struct mutex conf_update;	/* for ready-copy-update of net_conf and disk_conf
					   and devices, connection and peer_devices lists */
	struct mutex adm_mutex;		/* mutex to serialize administrative requests */
	spinlock_t req_lock;
	u64 dagtag_sector;		/* Protected by req_lock.
					 * See also dagtag_sector in
					 * &drbd_request */
	unsigned long flags;

	struct list_head transfer_log;	/* all requests not yet fully processed */

	struct list_head peer_ack_list;  /* requests to send peer acks for */
	u64 last_peer_acked_dagtag;  /* dagtag of last PEER_ACK'ed request */
	struct drbd_request *peer_ack_req;  /* last request not yet PEER_ACK'ed */

	struct semaphore state_sem;
	wait_queue_head_t state_wait;  /* upon each state change. */
	enum chg_state_flags state_change_flags;
	bool remote_state_change;  /* remote state change in progress */
	struct drbd_connection *twopc_parent;  /* prepared on behalf of peer */
	struct twopc_reply twopc_reply;
	struct timer_list twopc_timer;
	struct drbd_work twopc_work;
	wait_queue_head_t twopc_wait;

	enum drbd_role role[2];
	bool susp[2];			/* IO suspended by user */
	bool susp_nod[2];		/* IO suspended because no data */
	bool susp_fen[2];		/* IO suspended because fence peer handler runs */

	enum write_ordering_e write_ordering;
	atomic_t current_tle_nr;	/* transfer log epoch number */
	unsigned current_tle_writes;	/* writes seen within this tl epoch */


#if LINUX_VERSION_CODE < KERNEL_VERSION(2,6,30) && !defined(cpumask_bits)
	cpumask_t cpu_mask[1];
#else
	cpumask_var_t cpu_mask;
#endif

	struct drbd_work_queue work;
	struct drbd_thread worker;

	struct list_head listeners;
	spinlock_t listeners_lock;

	struct timer_list peer_ack_timer; /* send a P_PEER_ACK after last completion */

	unsigned int w_cb_nr; /* keeps counting up */
	struct drbd_thread_timing_details w_timing_details[DRBD_THREAD_DETAILS_HIST];
	wait_queue_head_t barrier_wait;  /* upon each state change. */
};

struct drbd_connection {
	struct list_head connections;
	struct drbd_resource *resource;
#ifdef CONFIG_DEBUG_FS
	struct dentry *debugfs_conn;
	struct dentry *debugfs_conn_callback_history;
	struct dentry *debugfs_conn_oldest_requests;
	struct dentry *debugfs_conn_transport;
#endif
	struct kref kref;
	struct kref_debug_info kref_debug;
	struct idr peer_devices;	/* volume number to peer device mapping */
	enum drbd_conn_state cstate[2];
	enum drbd_role peer_role[2];

	unsigned long flags;
	enum drbd_fencing_policy fencing_policy;
	wait_queue_head_t ping_wait;	/* Woken upon reception of a ping, and a state change */

	struct sockaddr_storage my_addr;
	int my_addr_len;
	struct sockaddr_storage peer_addr;
	int peer_addr_len;

	struct drbd_send_buffer send_buffer[2];
	struct mutex mutex[2]; /* Protect assembling of new packet until sending it (in send_buffer) */
	int agreed_pro_version;		/* actually used protocol version */
	u32 agreed_features;
	unsigned long last_received;	/* in jiffies, either socket */
	atomic_t ap_in_flight; /* App sectors in flight (waiting for ack) */

	struct drbd_work connect_timer_work;
	struct timer_list connect_timer;

	struct crypto_hash *cram_hmac_tfm;
	struct crypto_hash *integrity_tfm;  /* checksums we compute, updates protected by connection->mutex[DATA_STREAM] */
	struct crypto_hash *peer_integrity_tfm;  /* checksums we verify, only accessed from receiver thread  */
	struct crypto_hash *csums_tfm;
	struct crypto_hash *verify_tfm;
	void *int_dig_in;
	void *int_dig_vv;

	/* receiver side */
	struct drbd_epoch *current_epoch;
	spinlock_t epoch_lock;
	unsigned int epochs;

	unsigned long last_reconnect_jif;
	struct drbd_thread receiver;
	struct drbd_thread sender;
	struct drbd_thread ack_receiver;
	struct workqueue_struct *ack_sender;
	struct work_struct peer_ack_work;
	struct work_struct ping_work;

	struct list_head peer_requests; /* All peer requests in the order we received them.. */
	u64 last_dagtag_sector;

	atomic_t pp_in_use;		/* allocated from page pool */
	atomic_t pp_in_use_by_net;	/* sendpage()d, still referenced by transport */
	/* sender side */
	struct drbd_work_queue sender_work;

	struct sender_todo {
		struct list_head work_list;

#ifdef blk_queue_plugged
		/* For older kernels that do and need explicit unplug,
		 * we store here the resource->dagtag_sector of unplug events
		 * when they occur.
		 *
		 * If upper layers trigger an unplug on this side, we want to
		 * send and unplug hint over to the peer.  Sending it too
		 * early, or missing it completely, causes a potential latency
		 * penalty (requests idling too long in the remote queue).
		 * There is no harm done if we occasionally send one too many
		 * such unplug hints.
		 *
		 * We have two slots, which are used in an alternating fashion:
		 * If a new unplug event happens while the current pending one
		 * has not even been processed yet, we overwrite the next
		 * pending slot: there is not much point in unplugging on the
		 * remote side, if we have a full request queue to be send on
		 * this side still, and not even reached the position in the
		 * change stream when the previous local unplug happened.
		 */
		u64 unplug_dagtag_sector[2];
		unsigned int unplug_slot; /* 0 or 1 */
#endif

		/* the currently (or last) processed request,
		 * see process_sender_todo() */
		struct drbd_request *req;

		/* Points to the next request on the resource->transfer_log,
		 * which is RQ_NET_QUEUED for this connection, and so can
		 * safely be used as next starting point for the list walk
		 * in tl_next_request_for_connection().
		 *
		 * If it is NULL (we walked off the tail last time), it will be
		 * set by __req_mod( QUEUE_FOR.* ), so fast connections don't
		 * need to walk the full transfer_log list every time, even if
		 * the list is kept long by some slow connections.
		 *
		 * There is also a special value to reliably re-start
		 * the transfer log walk after having scheduled the requests
		 * for RESEND. */
#define TL_NEXT_REQUEST_RESEND	((void*)1)
		struct drbd_request *req_next;
	} todo;

	/* cached pointers,
	 * so we can look up the oldest pending requests more quickly.
	 * protected by resource->req_lock */
	struct drbd_request *req_ack_pending;
	struct drbd_request *req_not_net_done;

	unsigned int s_cb_nr; /* keeps counting up */
	unsigned int r_cb_nr; /* keeps counting up */
	struct drbd_thread_timing_details s_timing_details[DRBD_THREAD_DETAILS_HIST];
	struct drbd_thread_timing_details r_timing_details[DRBD_THREAD_DETAILS_HIST];

	struct {
		unsigned long last_sent_barrier_jif;

		/* whether this sender thread
		 * has processed a single write yet. */
		bool seen_any_write_yet;

		/* Which barrier number to send with the next P_BARRIER */
		int current_epoch_nr;

		/* how many write requests have been sent
		 * with req->epoch == current_epoch_nr.
		 * If none, no P_BARRIER will be sent. */
		unsigned current_epoch_writes;

		/* position in change stream */
		u64 current_dagtag_sector;
	} send;

	struct drbd_transport transport; /* The transport needs to be the last member. The acutal
					    implementation might have more members than the
					    abstract one. */
};

struct drbd_peer_device {
	struct list_head peer_devices;
	struct drbd_device *device;
	struct drbd_connection *connection;
	struct work_struct send_acks_work;
	struct peer_device_conf *conf; /* RCU, for updates: resource->conf_update */
	enum drbd_disk_state disk_state[2];
	enum drbd_repl_state repl_state[2];
	bool resync_susp_user[2];
	bool resync_susp_peer[2];
	bool resync_susp_dependency[2];
	bool resync_susp_other_c[2];
	enum drbd_repl_state negotiation_result; /* To find disk state after attach */
	unsigned int send_cnt;
	unsigned int recv_cnt;
	atomic_t packet_seq;
	unsigned int peer_seq;
	spinlock_t peer_seq_lock;
	unsigned int max_bio_size;
	sector_t max_size;  /* maximum disk size allowed by peer */
	int bitmap_index;
	int node_id;

	unsigned long flags;

	enum drbd_repl_state start_resync_side;
	struct timer_list start_resync_timer;
	struct drbd_work resync_work;
	struct timer_list resync_timer;
	struct drbd_work propagate_uuids_work;

	/* Used to track operations of resync... */
	struct lru_cache *resync_lru;
	/* Number of locked elements in resync LRU */
	unsigned int resync_locked;
	/* resync extent number waiting for application requests */
	unsigned int resync_wenr;

	atomic_t ap_pending_cnt; /* AP data packets on the wire, ack expected */
	atomic_t unacked_cnt;	 /* Need to send replies for */
	atomic_t rs_pending_cnt; /* RS request/data packets on the wire */

	/* use checksums for *this* resync */
	bool use_csums;
	/* blocks to resync in this run [unit BM_BLOCK_SIZE] */
	unsigned long rs_total;
	/* number of resync blocks that failed in this run */
	unsigned long rs_failed;
	/* Syncer's start time [unit jiffies] */
	unsigned long rs_start;
	/* cumulated time in PausedSyncX state [unit jiffies] */
	unsigned long rs_paused;
	/* skipped because csum was equal [unit BM_BLOCK_SIZE] */
	unsigned long rs_same_csum;
#define DRBD_SYNC_MARKS 8
#define DRBD_SYNC_MARK_STEP (3*HZ)
	/* block not up-to-date at mark [unit BM_BLOCK_SIZE] */
	unsigned long rs_mark_left[DRBD_SYNC_MARKS];
	/* marks's time [unit jiffies] */
	unsigned long rs_mark_time[DRBD_SYNC_MARKS];
	/* current index into rs_mark_{left,time} */
	int rs_last_mark;
	unsigned long rs_last_writeout;

	/* where does the admin want us to start? (sector) */
	sector_t ov_start_sector;
	sector_t ov_stop_sector;
	/* where are we now? (sector) */
	sector_t ov_position;
	/* Start sector of out of sync range (to merge printk reporting). */
	sector_t ov_last_oos_start;
	/* size of out-of-sync range in sectors. */
	sector_t ov_last_oos_size;
	int c_sync_rate; /* current resync rate after syncer throttle magic */
	struct fifo_buffer *rs_plan_s; /* correction values of resync planer (RCU, connection->conn_update) */
	atomic_t rs_sect_in; /* for incoming resync data rate, SyncTarget */
	int rs_last_sect_ev; /* counter to compare with */
	int rs_last_events;  /* counter of read or write "events" (unit sectors)
			      * on the lower level device when we last looked. */
	int rs_in_flight; /* resync sectors in flight (to proxy, in proxy and from proxy) */
	unsigned long ov_left; /* in bits */

	u64 current_uuid;
	u64 bitmap_uuids[DRBD_PEERS_MAX];
	u64 history_uuids[HISTORY_UUIDS];
	u64 dirty_bits;
	u64 uuid_flags;
	u64 uuid_authoritative_nodes; /* when then UUID_FLAG_STABLE is cleared the peer thinks it is
					 not stable. It does that because it thinks these nodes
					 are authoritative */
	bool uuids_received;

	unsigned long comm_bm_set; /* communicated number of set bits. */

#ifdef CONFIG_DEBUG_FS
	struct dentry *debugfs_peer_dev;
	struct dentry *debugfs_peer_dev_resync_extents;
#endif
};

struct submit_worker {
	struct workqueue_struct *wq;
	struct work_struct worker;

	/* protected by ..->resource->req_lock */
	struct list_head writes;
};

struct drbd_device {
#ifdef PARANOIA
	long magic;
#endif
	struct drbd_resource *resource;
	struct list_head peer_devices;
	struct list_head pending_bitmap_io;

	unsigned long flush_jif;
#ifdef CONFIG_DEBUG_FS
	struct dentry *debugfs_minor;
	struct dentry *debugfs_vol;
	struct dentry *debugfs_vol_oldest_requests;
	struct dentry *debugfs_vol_act_log_extents;
	struct dentry *debugfs_vol_data_gen_id;
<<<<<<< HEAD
	struct dentry *debugfs_vol_io_frozen;
=======
	struct dentry *debugfs_vol_ed_gen_id;
>>>>>>> 8209b9d9
#endif

	unsigned int vnr;	/* volume number within the connection */
	unsigned int minor;	/* device minor number */

	struct kref kref;
	struct kref_debug_info kref_debug;

	/* things that are stored as / read from meta data on disk */
	unsigned long flags;

	/* configured by drbdsetup */
	struct drbd_backing_dev *ldev __protected_by(local);

	struct request_queue *rq_queue;
	struct block_device *this_bdev;
	struct gendisk	    *vdisk;

	unsigned long last_reattach_jif;
	struct timer_list md_sync_timer;
	struct timer_list request_timer;
#ifdef DRBD_DEBUG_MD_SYNC
	struct {
		unsigned int line;
		const char* func;
	} last_md_mark_dirty;
#endif

	enum drbd_disk_state disk_state[2];
	wait_queue_head_t misc_wait;
	unsigned int read_cnt;
	unsigned int writ_cnt;
	unsigned int al_writ_cnt;
	unsigned int bm_writ_cnt;
	atomic_t ap_bio_cnt[2];	 /* Requests we need to complete. [READ] and [WRITE] */
	atomic_t ap_actlog_cnt;  /* Requests waiting for activity log */
	atomic_t local_cnt;	 /* Waiting for local completion */
	atomic_t suspend_cnt;

	/* Interval trees of pending local requests */
	struct rb_root read_requests;
	struct rb_root write_requests;

	/* for statistics and timeouts */
	/* [0] read, [1] write */
	struct list_head pending_master_completion[2];
	struct list_head pending_completion[2];

	struct drbd_bitmap *bitmap;
	unsigned long bm_resync_fo; /* bit offset for drbd_bm_find_next */
	struct mutex bm_resync_fo_mutex;

	int open_rw_cnt, open_ro_cnt;
	/* FIXME clean comments, restructure so it is more obvious which
	 * members are protected by what */

	struct list_head active_ee; /* IO in progress (P_DATA gets written to disk) */
	struct list_head sync_ee;   /* IO in progress (P_RS_DATA_REPLY gets written to disk) */
	struct list_head done_ee;   /* need to send P_WRITE_ACK */
	struct list_head read_ee;   /* [RS]P_DATA_REQUEST being read */
	struct list_head net_ee;    /* zero-copy network send in progress */

	int next_barrier_nr;
	wait_queue_head_t ee_wait;
	struct drbd_md_io md_io;
	spinlock_t al_lock;
	wait_queue_head_t al_wait;
	struct lru_cache *act_log;	/* activity log */
	unsigned int al_tr_number;
	int al_tr_cycle;
	wait_queue_head_t seq_wait;
	u64 exposed_data_uuid; /* UUID of the exposed data */
	u64 next_exposed_data_uuid;
	atomic_t rs_sect_ev; /* for submitted resync data rate, both */
	struct list_head pending_bitmap_work;
	struct device_conf device_conf;

	/* any requests that would block in drbd_make_request()
	 * are deferred to this single-threaded work queue */
	struct submit_worker submit;
};

struct drbd_bm_aio_ctx {
	struct drbd_device *device;
	struct list_head list; /* on device->pending_bitmap_io */;
	unsigned long start_jif;
	atomic_t in_flight;
	unsigned int done;
	unsigned flags;
#define BM_AIO_COPY_PAGES	1
#define BM_AIO_WRITE_HINTED	2
#define BM_AIO_WRITE_ALL_PAGES	4
#define BM_AIO_READ	        8
#define BM_AIO_WRITE_LAZY      16
	int error;
	struct kref kref;
};

struct drbd_config_context {
	/* assigned from drbd_genlmsghdr */
	unsigned int minor;
	/* assigned from request attributes, if present */
	unsigned int volume;
#define VOLUME_UNSPECIFIED		(-1U)
	/* pointer into the request skb,
	 * limited lifetime! */
	char *resource_name;
	struct nlattr *my_addr;
	struct nlattr *peer_addr;

	/* reply buffer */
	struct sk_buff *reply_skb;
	/* pointer into reply buffer */
	struct drbd_genlmsghdr *reply_dh;
	/* resolved from attributes, if possible */
	struct drbd_device *device;
	struct drbd_resource *resource;
	struct drbd_connection *connection;
	struct drbd_peer_device *peer_device;
};

static inline struct drbd_device *minor_to_device(unsigned int minor)
{
	return (struct drbd_device *)idr_find(&drbd_devices, minor);
}


static inline struct drbd_peer_device *
conn_peer_device(struct drbd_connection *connection, int volume_number)
{
	return idr_find(&connection->peer_devices, volume_number);
}

static inline unsigned drbd_req_state_by_peer_device(struct drbd_request *req,
		struct drbd_peer_device *peer_device)
{
	int idx = peer_device->node_id;
	if (idx < 0 || idx >= DRBD_NODE_ID_MAX) {
		drbd_warn(peer_device, "FIXME: node_id: %d\n", idx);
		/* WARN(1, "bitmap_index: %d", idx); */
		return 0;
	}
	return req->rq_state[1 + idx];
}

#define for_each_resource(resource, _resources) \
	list_for_each_entry(resource, _resources, resources)

#define for_each_resource_rcu(resource, _resources) \
	list_for_each_entry_rcu(resource, _resources, resources)

#define for_each_resource_safe(resource, tmp, _resources) \
	list_for_each_entry_safe(resource, tmp, _resources, resources)

#define for_each_connection(connection, resource) \
	list_for_each_entry(connection, &resource->connections, connections)

#define for_each_connection_rcu(connection, resource) \
	list_for_each_entry_rcu(connection, &resource->connections, connections)

#define for_each_connection_safe(connection, tmp, resource) \
	list_for_each_entry_safe(connection, tmp, &resource->connections, connections)

#define for_each_peer_device(peer_device, device) \
	list_for_each_entry(peer_device, &device->peer_devices, peer_devices)

#define for_each_peer_device_rcu(peer_device, device) \
	list_for_each_entry_rcu(peer_device, &device->peer_devices, peer_devices)

#define for_each_peer_device_safe(peer_device, tmp, device) \
	list_for_each_entry_safe(peer_device, tmp, &device->peer_devices, peer_devices)

static inline unsigned int device_to_minor(struct drbd_device *device)
{
	return device->minor;
}

/*
 * function declarations
 *************************/

/* drbd_main.c */

enum dds_flags {
	DDSF_FORCED    = 1,
	DDSF_NO_RESYNC = 2, /* Do not run a resync for the new space */
};

extern int  drbd_thread_start(struct drbd_thread *thi);
extern void _drbd_thread_stop(struct drbd_thread *thi, int restart, int wait);
#ifdef CONFIG_SMP
extern void drbd_thread_current_set_cpu(struct drbd_thread *thi);
#else
#define drbd_thread_current_set_cpu(A) ({})
#endif
extern void tl_release(struct drbd_connection *, unsigned int barrier_nr,
		       unsigned int set_size);
extern void tl_clear(struct drbd_connection *);
extern void drbd_free_sock(struct drbd_connection *connection);

extern int __drbd_send_protocol(struct drbd_connection *connection, enum drbd_packet cmd);
extern int drbd_send_protocol(struct drbd_connection *connection);
extern int drbd_send_uuids(struct drbd_peer_device *, u64 uuid_flags, u64 weak_nodes);
extern void drbd_gen_and_send_sync_uuid(struct drbd_peer_device *);
extern int drbd_attach_peer_device(struct drbd_peer_device *);
extern int drbd_send_sizes(struct drbd_peer_device *, int trigger_reply, enum dds_flags flags);
extern int conn_send_state(struct drbd_connection *, union drbd_state);
extern int drbd_send_state(struct drbd_peer_device *, union drbd_state);
extern int drbd_send_current_state(struct drbd_peer_device *);
extern int drbd_send_sync_param(struct drbd_peer_device *);
extern void drbd_send_b_ack(struct drbd_connection *connection, u32 barrier_nr, u32 set_size);
extern int drbd_send_ack(struct drbd_peer_device *, enum drbd_packet,
			 struct drbd_peer_request *);
extern void drbd_send_ack_rp(struct drbd_peer_device *, enum drbd_packet,
			     struct p_block_req *rp);
extern void drbd_send_ack_dp(struct drbd_peer_device *, enum drbd_packet,
			     struct p_data *dp, int data_size);
extern int drbd_send_ack_ex(struct drbd_peer_device *, enum drbd_packet,
			    sector_t sector, int blksize, u64 block_id);
extern int drbd_send_out_of_sync(struct drbd_peer_device *, struct drbd_request *);
extern int drbd_send_block(struct drbd_peer_device *, enum drbd_packet,
			   struct drbd_peer_request *);
extern int drbd_send_dblock(struct drbd_peer_device *, struct drbd_request *req);
extern int drbd_send_drequest(struct drbd_peer_device *, int cmd,
			      sector_t sector, int size, u64 block_id);
extern void *drbd_prepare_drequest_csum(struct drbd_peer_request *peer_req, int digest_size);
extern int drbd_send_ov_request(struct drbd_peer_device *, sector_t sector, int size);

extern int drbd_send_bitmap(struct drbd_device *, struct drbd_peer_device *);
extern int drbd_send_dagtag(struct drbd_connection *connection, u64 dagtag);
extern void drbd_send_sr_reply(struct drbd_connection *connection, int vnr,
			       enum drbd_state_rv retcode);
extern void drbd_send_twopc_reply(struct drbd_connection *connection,
				  enum drbd_packet, struct twopc_reply *);
extern void drbd_send_peers_in_sync(struct drbd_peer_device *, u64, sector_t, int);
extern int drbd_send_peer_dagtag(struct drbd_connection *connection, struct drbd_connection *lost_peer);
extern void drbd_send_current_uuid(struct drbd_peer_device *peer_device, u64 current_uuid);
extern void drbd_free_ldev(struct drbd_backing_dev *ldev);
extern void drbd_cleanup_device(struct drbd_device *device);
void drbd_print_uuids(struct drbd_peer_device *peer_device, const char *text);

extern u64 drbd_capacity_to_on_disk_bm_sect(u64 capacity_sect, unsigned int max_peers);
extern void drbd_md_set_sector_offsets(struct drbd_device *device,
				       struct drbd_backing_dev *bdev);
extern void drbd_md_write(struct drbd_device *device, void *buffer);
extern void drbd_md_sync(struct drbd_device *device);
extern int  drbd_md_read(struct drbd_device *device, struct drbd_backing_dev *bdev);
extern void drbd_uuid_received_new_current(struct drbd_peer_device *, u64 , u64) __must_hold(local);
extern void drbd_uuid_set_bitmap(struct drbd_peer_device *peer_device, u64 val) __must_hold(local);
extern void _drbd_uuid_set_bitmap(struct drbd_peer_device *peer_device, u64 val) __must_hold(local);
extern void _drbd_uuid_set_current(struct drbd_device *device, u64 val) __must_hold(local);
extern void drbd_uuid_new_current(struct drbd_device *device, bool forced);
extern void _drbd_uuid_push_history(struct drbd_device *device, u64 val) __must_hold(local);
extern u64 _drbd_uuid_pull_history(struct drbd_peer_device *peer_device) __must_hold(local);
extern void __drbd_uuid_set_bitmap(struct drbd_peer_device *peer_device, u64 val) __must_hold(local);
extern u64 drbd_uuid_resync_finished(struct drbd_peer_device *peer_device) __must_hold(local);
extern void drbd_uuid_detect_finished_resyncs(struct drbd_peer_device *peer_device) __must_hold(local);
extern void drbd_md_set_flag(struct drbd_device *device, enum mdf_flag) __must_hold(local);
extern void drbd_md_clear_flag(struct drbd_device *device, enum mdf_flag)__must_hold(local);
extern int drbd_md_test_flag(struct drbd_backing_dev *, enum mdf_flag);
extern void drbd_md_set_peer_flag(struct drbd_peer_device *, enum mdf_peer_flag);
extern void drbd_md_clear_peer_flag(struct drbd_peer_device *, enum mdf_peer_flag);
extern bool drbd_md_test_peer_flag(struct drbd_peer_device *, enum mdf_peer_flag);
#ifndef DRBD_DEBUG_MD_SYNC
extern void drbd_md_mark_dirty(struct drbd_device *device);
#else
#define drbd_md_mark_dirty(m)	drbd_md_mark_dirty_(m, __LINE__ , __func__ )
extern void drbd_md_mark_dirty_(struct drbd_device *device,
		unsigned int line, const char *func);
#endif
extern void drbd_queue_bitmap_io(struct drbd_device *,
				 int (*io_fn)(struct drbd_device *, struct drbd_peer_device *),
				 void (*done)(struct drbd_device *, struct drbd_peer_device *, int),
				 char *why, enum bm_flag flags,
				 struct drbd_peer_device *);
extern int drbd_bitmap_io(struct drbd_device *,
		int (*io_fn)(struct drbd_device *, struct drbd_peer_device *),
		char *why, enum bm_flag flags,
		struct drbd_peer_device *);
extern int drbd_bitmap_io_from_worker(struct drbd_device *,
		int (*io_fn)(struct drbd_device *, struct drbd_peer_device *),
		char *why, enum bm_flag flags,
		struct drbd_peer_device *);
extern int drbd_bmio_set_n_write(struct drbd_device *device, struct drbd_peer_device *) __must_hold(local);
extern int drbd_bmio_clear_all_n_write(struct drbd_device *device, struct drbd_peer_device *) __must_hold(local);
extern int drbd_bmio_set_all_n_write(struct drbd_device *device, struct drbd_peer_device *) __must_hold(local);
extern void drbd_propagate_uuids(struct drbd_device *device, u64 nodes);
extern bool drbd_device_stable(struct drbd_device *device, u64 *authoritative);
extern void drbd_flush_peer_acks(struct drbd_resource *resource);
extern void drbd_drop_unsent(struct drbd_connection* connection);
extern void drbd_cork(struct drbd_connection *connection, enum drbd_stream stream);
extern void drbd_uncork(struct drbd_connection *connection, enum drbd_stream stream);


/* Meta data layout
 *
 * We currently have two possible layouts.
 * Offsets in (512 byte) sectors.
 * external:
 *   |----------- md_size_sect ------------------|
 *   [ 4k superblock ][ activity log ][  Bitmap  ]
 *   | al_offset == 8 |
 *   | bm_offset = al_offset + X      |
 *  ==> bitmap sectors = md_size_sect - bm_offset
 *
 *  Variants:
 *     old, indexed fixed size meta data:
 *
 * internal:
 *            |----------- md_size_sect ------------------|
 * [data.....][  Bitmap  ][ activity log ][ 4k superblock ][padding*]
 *                        | al_offset < 0 |
 *            | bm_offset = al_offset - Y |
 *  ==> bitmap sectors = Y = al_offset - bm_offset
 *
 *  [padding*] are zero or up to 7 unused 512 Byte sectors to the
 *  end of the device, so that the [4k superblock] will be 4k aligned.
 *
 *  The activity log consists of 4k transaction blocks,
 *  which are written in a ring-buffer, or striped ring-buffer like fashion,
 *  which are writtensize used to be fixed 32kB,
 *  but is about to become configurable.
 */

/* One activity log extent represents 4M of storage */
#define AL_EXTENT_SHIFT 22
#define AL_EXTENT_SIZE (1<<AL_EXTENT_SHIFT)

/* We could make these currently hardcoded constants configurable
 * variables at create-md time (or even re-configurable at runtime?).
 * Which will require some more changes to the DRBD "super block"
 * and attach code.
 *
 * updates per transaction:
 *   This many changes to the active set can be logged with one transaction.
 *   This number is arbitrary.
 * context per transaction:
 *   This many context extent numbers are logged with each transaction.
 *   This number is resulting from the transaction block size (4k), the layout
 *   of the transaction header, and the number of updates per transaction.
 *   See drbd_actlog.c:struct al_transaction_on_disk
 * */
#define AL_UPDATES_PER_TRANSACTION	 64	// arbitrary
#define AL_CONTEXT_PER_TRANSACTION	919	// (4096 - 36 - 6*64)/4

/* drbd_bitmap.c */
/*
 * We need to store one bit for a block.
 * Example: 1GB disk @ 4096 byte blocks ==> we need 32 KB bitmap.
 * Bit 0 ==> local node thinks this block is binary identical on both nodes
 * Bit 1 ==> local node thinks this block needs to be synced.
 */

#define SLEEP_TIME (HZ/10)

/* We do bitmap IO in units of 4k blocks.
 * We also still have a hardcoded 4k per bit relation. */
#define BM_BLOCK_SHIFT	12			 /* 4k per bit */
#define BM_BLOCK_SIZE	 (1<<BM_BLOCK_SHIFT)
/* mostly arbitrarily set the represented size of one bitmap extent,
 * aka resync extent, to 128 MiB (which is also 4096 Byte worth of bitmap
 * at 4k per bit resolution) */
#define BM_EXT_SHIFT	 27	/* 128 MiB per resync extent */
#define BM_EXT_SIZE	 (1<<BM_EXT_SHIFT)

#if (BM_BLOCK_SHIFT != 12)
#error "HAVE YOU FIXED drbdmeta AS WELL??"
#endif

/* thus many _storage_ sectors are described by one bit */
#define BM_SECT_TO_BIT(x)   ((x)>>(BM_BLOCK_SHIFT-9))
#define BM_BIT_TO_SECT(x)   ((sector_t)(x)<<(BM_BLOCK_SHIFT-9))
#define BM_SECT_PER_BIT     BM_BIT_TO_SECT(1)

/* bit to represented kilo byte conversion */
#define Bit2KB(bits) ((bits)<<(BM_BLOCK_SHIFT-10))

/* in which _bitmap_ extent (resp. sector) the bit for a certain
 * _storage_ sector is located in */
#define BM_SECT_TO_EXT(x)   ((x)>>(BM_EXT_SHIFT-9))
#define BM_BIT_TO_EXT(x)    ((x) >> (BM_EXT_SHIFT - BM_BLOCK_SHIFT))

/* first storage sector a bitmap extent corresponds to */
#define BM_EXT_TO_SECT(x)   ((sector_t)(x) << (BM_EXT_SHIFT-9))
/* how much _storage_ sectors we have per bitmap extent */
#define BM_SECT_PER_EXT     BM_EXT_TO_SECT(1)
/* how many bits are covered by one bitmap extent (resync extent) */
#define BM_BITS_PER_EXT     (1UL << (BM_EXT_SHIFT - BM_BLOCK_SHIFT))

#define BM_BLOCKS_PER_BM_EXT_MASK  (BM_BITS_PER_EXT - 1)


/* in one sector of the bitmap, we have this many activity_log extents. */
#define AL_EXT_PER_BM_SECT  (1 << (BM_EXT_SHIFT - AL_EXTENT_SHIFT))

/* the extent in "PER_EXTENT" below is an activity log extent
 * we need that many (long words/bytes) to store the bitmap
 *		     of one AL_EXTENT_SIZE chunk of storage.
 * we can store the bitmap for that many AL_EXTENTS within
 * one sector of the _on_disk_ bitmap:
 * bit	 0	  bit 37   bit 38	     bit (512*8)-1
 *	     ...|........|........|.. // ..|........|
 * sect. 0	 `296	  `304			   ^(512*8*8)-1
 *
#define BM_WORDS_PER_EXT    ( (AL_EXT_SIZE/BM_BLOCK_SIZE) / BITS_PER_LONG )
#define BM_BYTES_PER_EXT    ( (AL_EXT_SIZE/BM_BLOCK_SIZE) / 8 )  // 128
#define BM_EXT_PER_SECT	    ( 512 / BM_BYTES_PER_EXTENT )	 //   4
 */

#define DRBD_MAX_SECTORS_32 (0xffffffffLU)
/* we have a certain meta data variant that has a fixed on-disk size of 128
 * MiB, of which 4k are our "superblock", and 32k are the fixed size activity
 * log, leaving this many sectors for the bitmap.
 */

#define DRBD_MAX_SECTORS_FIXED_BM \
	  (((128 << 20 >> 9) - (32768 >> 9) - (4096 >> 9)) * (1LL<<(BM_EXT_SHIFT-9)))
#if !defined(CONFIG_LBDAF) && !defined(CONFIG_LBD) && BITS_PER_LONG == 32
#define DRBD_MAX_SECTORS      DRBD_MAX_SECTORS_32
#define DRBD_MAX_SECTORS_FLEX DRBD_MAX_SECTORS_32
#else
#define DRBD_MAX_SECTORS      DRBD_MAX_SECTORS_FIXED_BM
/* 16 TB in units of sectors */
#if BITS_PER_LONG == 32
/* adjust by one page worth of bitmap,
 * so we won't wrap around in drbd_bm_find_next_bit.
 * you should use 64bit OS for that much storage, anyways. */
#define DRBD_MAX_SECTORS_FLEX BM_BIT_TO_SECT(0xffff7fff)
#else
/* we allow up to 1 PiB now on 64bit architecture with "flexible" meta data */
#define DRBD_MAX_SECTORS_FLEX (1UL << 51)
/* corresponds to (1UL << 38) bits right now. */
#endif
#endif

/* BIO_MAX_SIZE is 256 * PAGE_CACHE_SIZE,
 * so for typical PAGE_CACHE_SIZE of 4k, that is (1<<20) Byte.
 * Since we may live in a mixed-platform cluster,
 * we limit us to a platform agnostic constant here for now.
 * A followup commit may allow even bigger BIO sizes,
 * once we thought that through. */
#if DRBD_MAX_BIO_SIZE > BIO_MAX_SIZE
#error Architecture not supported: DRBD_MAX_BIO_SIZE > BIO_MAX_SIZE
#endif

#define DRBD_MAX_SIZE_H80_PACKET (1U << 15) /* Header 80 only allows packets up to 32KiB data */
#define DRBD_MAX_BIO_SIZE_P95    (1U << 17) /* Protocol 95 to 99 allows bios up to 128KiB */

/* For now, don't allow more than one activity log extent worth of data
 * to be discarded in one go. We may need to rework drbd_al_begin_io()
 * to allow for even larger discard ranges */
#define DRBD_MAX_DISCARD_SIZE	AL_EXTENT_SIZE
#define DRBD_MAX_DISCARD_SECTORS (DRBD_MAX_DISCARD_SIZE >> 9)

extern struct drbd_bitmap *drbd_bm_alloc(void);
extern int  drbd_bm_resize(struct drbd_device *device, sector_t sectors, int set_new_bits);
void drbd_bm_free(struct drbd_bitmap *bitmap);
extern void drbd_bm_set_all(struct drbd_device *device);
extern void drbd_bm_clear_all(struct drbd_device *device);
/* set/clear/test only a few bits at a time */
extern unsigned int drbd_bm_set_bits(struct drbd_device *, unsigned int, unsigned long, unsigned long);
extern unsigned int drbd_bm_clear_bits(struct drbd_device *, unsigned int, unsigned long, unsigned long);
extern int drbd_bm_count_bits(struct drbd_device *, unsigned int, unsigned long, unsigned long);
/* bm_set_bits variant for use while holding drbd_bm_lock,
 * may process the whole bitmap in one go */
extern void drbd_bm_set_many_bits(struct drbd_peer_device *, unsigned long, unsigned long);
extern void drbd_bm_clear_many_bits(struct drbd_peer_device *, unsigned long, unsigned long);
extern void _drbd_bm_clear_many_bits(struct drbd_device *, int, unsigned long, unsigned long);
extern int drbd_bm_test_bit(struct drbd_peer_device *, unsigned long);
extern int  drbd_bm_read(struct drbd_device *, struct drbd_peer_device *) __must_hold(local);
extern void drbd_bm_mark_range_for_writeout(struct drbd_device *, unsigned long, unsigned long);
extern int  drbd_bm_write(struct drbd_device *, struct drbd_peer_device *) __must_hold(local);
extern int  drbd_bm_write_hinted(struct drbd_device *device) __must_hold(local);
extern int  drbd_bm_write_lazy(struct drbd_device *device, unsigned upper_idx) __must_hold(local);
extern int drbd_bm_write_all(struct drbd_device *, struct drbd_peer_device *) __must_hold(local);
extern int drbd_bm_write_copy_pages(struct drbd_device *, struct drbd_peer_device *) __must_hold(local);
extern size_t	     drbd_bm_words(struct drbd_device *device);
extern unsigned long drbd_bm_bits(struct drbd_device *device);
extern sector_t      drbd_bm_capacity(struct drbd_device *device);

#define DRBD_END_OF_BITMAP	(~(unsigned long)0)
extern unsigned long drbd_bm_find_next(struct drbd_peer_device *, unsigned long);
/* bm_find_next variants for use while you hold drbd_bm_lock() */
extern unsigned long _drbd_bm_find_next(struct drbd_peer_device *, unsigned long);
extern unsigned long _drbd_bm_find_next_zero(struct drbd_peer_device *, unsigned long);
extern unsigned long _drbd_bm_total_weight(struct drbd_device *, int);
extern unsigned long drbd_bm_total_weight(struct drbd_peer_device *);
/* for receive_bitmap */
extern void drbd_bm_merge_lel(struct drbd_peer_device *peer_device, size_t offset,
		size_t number, unsigned long *buffer);
/* for _drbd_send_bitmap */
extern void drbd_bm_get_lel(struct drbd_peer_device *peer_device, size_t offset,
		size_t number, unsigned long *buffer);

extern void drbd_bm_lock(struct drbd_device *device, char *why, enum bm_flag flags);
extern void drbd_bm_unlock(struct drbd_device *device);
extern void drbd_bm_slot_lock(struct drbd_peer_device *peer_device, char *why, enum bm_flag flags);
extern void drbd_bm_slot_unlock(struct drbd_peer_device *peer_device);
extern void drbd_bm_copy_slot(struct drbd_device *device, unsigned int from_index, unsigned int to_index);
/* drbd_main.c */

extern struct kmem_cache *drbd_request_cache;
extern struct kmem_cache *drbd_ee_cache;	/* peer requests */
extern struct kmem_cache *drbd_bm_ext_cache;	/* bitmap extents */
extern struct kmem_cache *drbd_al_ext_cache;	/* activity log extents */
extern mempool_t *drbd_request_mempool;
extern mempool_t *drbd_ee_mempool;

/* drbd's page pool, used to buffer data received from the peer,
 * or data requested by the peer.
 *
 * This does not have an emergency reserve.
 *
 * When allocating from this pool, it first takes pages from the pool.
 * Only if the pool is depleted will try to allocate from the system.
 *
 * The assumption is that pages taken from this pool will be processed,
 * and given back, "quickly", and then can be recycled, so we can avoid
 * frequent calls to alloc_page(), and still will be able to make progress even
 * under memory pressure.
 */
extern struct page *drbd_pp_pool;
extern spinlock_t   drbd_pp_lock;
extern int	    drbd_pp_vacant;
extern wait_queue_head_t drbd_pp_wait;

/* We also need a standard (emergency-reserve backed) page pool
 * for meta data IO (activity log, bitmap).
 * We can keep it global, as long as it is used as "N pages at a time".
 * 128 should be plenty, currently we probably can get away with as few as 1.
 */
#define DRBD_MIN_POOL_PAGES	128
extern mempool_t *drbd_md_io_page_pool;

/* We also need to make sure we get a bio
 * when we need it for housekeeping purposes */
extern struct bio_set *drbd_md_io_bio_set;
/* to allocate from that set */
extern struct bio *bio_alloc_drbd(gfp_t gfp_mask);

extern int conn_lowest_minor(struct drbd_connection *connection);
extern struct drbd_peer_device *create_peer_device(struct drbd_device *, struct drbd_connection *);
extern enum drbd_ret_code drbd_create_device(struct drbd_config_context *adm_ctx, unsigned int minor,
					     struct device_conf *device_conf, struct drbd_device **p_device);
extern void drbd_unregister_device(struct drbd_device *);
extern void drbd_put_device(struct drbd_device *);
extern void drbd_unregister_connection(struct drbd_connection *);
extern void drbd_put_connection(struct drbd_connection *);
void del_connect_timer(struct drbd_connection *connection);

extern struct drbd_resource *drbd_create_resource(const char *, struct res_opts *);
extern void drbd_free_resource(struct drbd_resource *resource);

extern void drbd_destroy_device(struct kref *kref);

extern int set_resource_options(struct drbd_resource *resource, struct res_opts *res_opts);
extern struct drbd_connection *drbd_create_connection(struct drbd_resource *, int transport_size);
extern void drbd_transport_shutdown(struct drbd_connection *connection, enum drbd_tr_free_op op);
extern void drbd_destroy_connection(struct kref *kref);
extern struct drbd_connection *conn_get_by_addrs(void *my_addr, int my_addr_len,
						 void *peer_addr, int peer_addr_len);
extern struct drbd_resource *drbd_find_resource(const char *name);
extern void drbd_destroy_resource(struct kref *kref);
extern void conn_free_crypto(struct drbd_connection *connection);

/* drbd_req */
extern void do_submit(struct work_struct *ws);
extern void __drbd_make_request(struct drbd_device *, struct bio *, unsigned long);
extern MAKE_REQUEST_TYPE drbd_make_request(struct request_queue *q, struct bio *bio);
extern int drbd_merge_bvec(struct request_queue *, struct bvec_merge_data *, struct bio_vec *);
extern int is_valid_ar_handle(struct drbd_request *, sector_t);


/* drbd_nl.c */
enum suspend_scope {
	READ_AND_WRITE,
	WRITE_ONLY
};
extern void drbd_suspend_io(struct drbd_device *device, enum suspend_scope);
extern void drbd_resume_io(struct drbd_device *device);
extern char *ppsize(char *buf, unsigned long long size);
extern sector_t drbd_new_dev_size(struct drbd_device *, sector_t, int) __must_hold(local);
enum determine_dev_size {
	DS_ERROR_SHRINK = -3,
	DS_ERROR_SPACE_MD = -2,
	DS_ERROR = -1,
	DS_UNCHANGED = 0,
	DS_SHRUNK = 1,
	DS_GREW = 2,
	DS_GREW_FROM_ZERO = 3,
};
extern enum determine_dev_size
drbd_determine_dev_size(struct drbd_device *, enum dds_flags, struct resize_parms *) __must_hold(local);
extern void resync_after_online_grow(struct drbd_peer_device *);
extern void drbd_reconsider_max_bio_size(struct drbd_device *device, struct drbd_backing_dev *bdev);
extern enum drbd_state_rv drbd_set_role(struct drbd_resource *, enum drbd_role, bool);
extern bool conn_try_outdate_peer(struct drbd_connection *connection);
extern void conn_try_outdate_peer_async(struct drbd_connection *connection);
extern int drbd_khelper(struct drbd_device *, struct drbd_connection *, char *);
extern int drbd_create_peer_device_default_config(struct drbd_peer_device *peer_device);

/* drbd_sender.c */
extern int drbd_sender(struct drbd_thread *thi);
extern int drbd_worker(struct drbd_thread *thi);
enum drbd_ret_code drbd_resync_after_valid(struct drbd_device *device, int o_minor);
void drbd_resync_after_changed(struct drbd_device *device);
extern bool drbd_stable_sync_source_present(struct drbd_peer_device *, enum which_state);
extern void drbd_start_resync(struct drbd_peer_device *, enum drbd_repl_state);
extern void resume_next_sg(struct drbd_device *device);
extern void suspend_other_sg(struct drbd_device *device);
extern int drbd_resync_finished(struct drbd_peer_device *, enum drbd_disk_state);
/* maybe rather drbd_main.c ? */
extern void *drbd_md_get_buffer(struct drbd_device *device, const char *intent);
extern void drbd_md_put_buffer(struct drbd_device *device);
extern int drbd_md_sync_page_io(struct drbd_device *device,
		struct drbd_backing_dev *bdev, sector_t sector, int rw);
extern void drbd_ov_out_of_sync_found(struct drbd_peer_device *, sector_t, int);
extern void wait_until_done_or_force_detached(struct drbd_device *device,
		struct drbd_backing_dev *bdev, unsigned int *done);
extern void drbd_rs_controller_reset(struct drbd_peer_device *);
extern void drbd_ping_peer(struct drbd_connection *connection);
extern struct drbd_peer_device *peer_device_by_node_id(struct drbd_device *, int);

static inline void ov_out_of_sync_print(struct drbd_peer_device *peer_device)
{
	if (peer_device->ov_last_oos_size) {
		drbd_err(peer_device, "Out of sync: start=%llu, size=%lu (sectors)\n",
		     (unsigned long long)peer_device->ov_last_oos_start,
		     (unsigned long)peer_device->ov_last_oos_size);
	}
	peer_device->ov_last_oos_size = 0;
}


extern void drbd_csum_bio(struct crypto_hash *, struct bio *, void *);
extern void drbd_csum_ee(struct crypto_hash *, struct drbd_peer_request *, void *);
/* worker callbacks */
extern int w_e_end_data_req(struct drbd_work *, int);
extern int w_e_end_rsdata_req(struct drbd_work *, int);
extern int w_e_end_csum_rs_req(struct drbd_work *, int);
extern int w_e_end_ov_reply(struct drbd_work *, int);
extern int w_e_end_ov_req(struct drbd_work *, int);
extern int w_ov_finished(struct drbd_work *, int);
extern int w_resync_timer(struct drbd_work *, int);
extern int w_send_dblock(struct drbd_work *, int);
extern int w_send_read_req(struct drbd_work *, int);
extern int w_e_reissue(struct drbd_work *, int);
extern int w_restart_disk_io(struct drbd_work *, int);
extern int w_send_out_of_sync(struct drbd_work *, int);
extern int w_start_resync(struct drbd_work *, int);
extern int w_send_uuids(struct drbd_work *, int);

extern void resync_timer_fn(unsigned long data);
extern void start_resync_timer_fn(unsigned long data);

extern void drbd_endio_write_sec_final(struct drbd_peer_request *peer_req);

void __update_timing_details(
		struct drbd_thread_timing_details *tdp,
		unsigned int *cb_nr,
		void *cb,
		const char *fn, const unsigned int line);

#define update_sender_timing_details(c, cb) \
	__update_timing_details(c->s_timing_details, &c->s_cb_nr, cb, __func__ , __LINE__ )
#define update_receiver_timing_details(c, cb) \
	__update_timing_details(c->r_timing_details, &c->r_cb_nr, cb, __func__ , __LINE__ )
#define update_worker_timing_details(r, cb) \
	__update_timing_details(r->w_timing_details, &r->w_cb_nr, cb, __func__ , __LINE__ )

/* drbd_receiver.c */
extern int drbd_receiver(struct drbd_thread *thi);
extern int drbd_ack_receiver(struct drbd_thread *thi);
extern void drbd_send_ping_wf(struct work_struct *ws);
extern void drbd_send_acks_wf(struct work_struct *ws);
extern void drbd_send_peer_ack_wf(struct work_struct *ws);
extern bool drbd_rs_c_min_rate_throttle(struct drbd_peer_device *);
extern bool drbd_rs_should_slow_down(struct drbd_peer_device *, sector_t,
				     bool throttle_if_app_is_waiting);
extern int drbd_submit_peer_request(struct drbd_device *,
				    struct drbd_peer_request *, const unsigned,
				    const int);
extern int drbd_free_peer_reqs(struct drbd_device *, struct list_head *);
extern struct drbd_peer_request *drbd_alloc_peer_req(struct drbd_peer_device *, gfp_t) __must_hold(local);
extern void __drbd_free_peer_req(struct drbd_peer_request *, int);
#define drbd_free_peer_req(pr) __drbd_free_peer_req(pr, 0)
#define drbd_free_net_peer_req(pr) __drbd_free_peer_req(pr, 1)
extern void drbd_set_recv_tcq(struct drbd_device *device, int tcq_enabled);
extern void _drbd_clear_done_ee(struct drbd_device *device, struct list_head *to_be_freed);
extern int drbd_connected(struct drbd_peer_device *);
extern void apply_unacked_peer_requests(struct drbd_connection *connection);
extern struct drbd_connection *drbd_connection_by_node_id(struct drbd_resource *, int);
extern void drbd_resync_after_unstable(struct drbd_peer_device *peer_device) __must_hold(local);

static inline sector_t drbd_get_capacity(struct block_device *bdev)
{
	/* return bdev ? get_capacity(bdev->bd_disk) : 0; */
	return bdev ? i_size_read(bdev->bd_inode) >> 9 : 0;
}

/* sets the number of 512 byte sectors of our virtual device */
static inline void drbd_set_my_capacity(struct drbd_device *device,
					sector_t size)
{
	/* set_capacity(device->this_bdev->bd_disk, size); */
	set_capacity(device->vdisk, size);
	device->this_bdev->bd_inode->i_size = (loff_t)size << 9;
}

static inline void drbd_kobject_uevent(struct drbd_device *device)
{
	kobject_uevent(disk_to_kobj(device->vdisk), KOBJ_CHANGE);
	/* rhel4 / sles9 and older don't have this at all,
	 * which means user space (udev) won't get events about possible changes of
	 * corresponding resource + disk names after the initial drbd minor creation.
	 */
}

/*
 * used to submit our private bio
 */
static inline void drbd_generic_make_request(struct drbd_device *device,
					     int fault_type, struct bio *bio)
{
	__release(local);
	if (!bio->bi_bdev) {
		drbd_err(device, "drbd_generic_make_request: bio->bi_bdev == NULL\n");
		bio_endio(bio, -ENODEV);
		return;
	}

	if (drbd_insert_fault(device, fault_type))
		bio_endio(bio, -EIO);
	else
		generic_make_request(bio);
}

void drbd_bump_write_ordering(struct drbd_resource *resource, struct drbd_backing_dev *bdev,
			      enum write_ordering_e wo);

extern void twopc_timer_fn(unsigned long);
extern void connect_timer_fn(unsigned long);

/* drbd_proc.c */
extern struct proc_dir_entry *drbd_proc;
extern const struct file_operations drbd_proc_fops;

/* drbd_actlog.c */
extern bool drbd_al_begin_io_prepare(struct drbd_device *device, struct drbd_interval *i);
extern int drbd_al_begin_io_nonblock(struct drbd_device *device, struct drbd_interval *i);
extern void drbd_al_begin_io_commit(struct drbd_device *device);
extern bool drbd_al_begin_io_fastpath(struct drbd_device *device, struct drbd_interval *i);
extern void drbd_al_begin_io(struct drbd_device *device, struct drbd_interval *i);
extern void drbd_al_begin_io_for_peer(struct drbd_peer_device *peer_device, struct drbd_interval *i);
extern void drbd_al_complete_io(struct drbd_device *device, struct drbd_interval *i);
extern void drbd_rs_complete_io(struct drbd_peer_device *, sector_t);
extern int drbd_rs_begin_io(struct drbd_peer_device *, sector_t);
extern int drbd_try_rs_begin_io(struct drbd_peer_device *, sector_t, bool);
extern void drbd_rs_cancel_all(struct drbd_peer_device *);
extern int drbd_rs_del_all(struct drbd_peer_device *);
extern void drbd_rs_failed_io(struct drbd_peer_device *, sector_t, int);
extern void drbd_advance_rs_marks(struct drbd_peer_device *, unsigned long);
extern bool drbd_set_all_out_of_sync(struct drbd_device *, sector_t, int);
extern bool drbd_set_sync(struct drbd_device *, sector_t, int, unsigned long, unsigned long);
enum update_sync_bits_mode { RECORD_RS_FAILED, SET_OUT_OF_SYNC, SET_IN_SYNC };
extern int __drbd_change_sync(struct drbd_peer_device *peer_device, sector_t sector, int size,
		enum update_sync_bits_mode mode);
#define drbd_set_in_sync(peer_device, sector, size) \
	__drbd_change_sync(peer_device, sector, size, SET_IN_SYNC)
#define drbd_set_out_of_sync(peer_device, sector, size) \
	__drbd_change_sync(peer_device, sector, size, SET_OUT_OF_SYNC)
#define drbd_rs_failed_io(peer_device, sector, size) \
	__drbd_change_sync(peer_device, sector, size, RECORD_RS_FAILED)
extern void drbd_al_shrink(struct drbd_device *device);
extern bool drbd_sector_has_priority(struct drbd_peer_device *, sector_t);
extern int drbd_initialize_al(struct drbd_device *, void *);

/* drbd_nl.c */

extern struct mutex notification_mutex;
extern atomic_t drbd_genl_seq;

extern void notify_resource_state(struct sk_buff *,
				  unsigned int,
				  struct drbd_resource *,
				  struct resource_info *,
				  enum drbd_notification_type);
extern void notify_device_state(struct sk_buff *,
				unsigned int,
				struct drbd_device *,
				struct device_info *,
				enum drbd_notification_type);
extern void notify_connection_state(struct sk_buff *,
				    unsigned int,
				    struct drbd_connection *,
				    struct connection_info *,
				    enum drbd_notification_type);
extern void notify_peer_device_state(struct sk_buff *,
				     unsigned int,
				     struct drbd_peer_device *,
				     struct peer_device_info *,
				     enum drbd_notification_type);
extern void notify_helper(enum drbd_notification_type, struct drbd_device *,
			  struct drbd_connection *, const char *, int);

/*
 * inline helper functions
 *************************/

static inline int drbd_peer_req_has_active_page(struct drbd_peer_request *peer_req)
{
	struct page *page = peer_req->pages;
	page_chain_for_each(page) {
		if (page_count(page) > 1)
			return 1;
	}
	return 0;
}

/*
 * When a device has a replication state above L_OFF, it must be
 * connected.  Otherwise, we report the connection state, which has values up
 * to C_CONNECTED == L_OFF.
 */
static inline int combined_conn_state(struct drbd_peer_device *peer_device, enum which_state which)
{
	enum drbd_repl_state repl_state = peer_device->repl_state[which];

	if (repl_state > L_OFF)
		return repl_state;
	else
		return peer_device->connection->cstate[which];
}

enum drbd_force_detach_flags {
	DRBD_READ_ERROR,
	DRBD_WRITE_ERROR,
	DRBD_META_IO_ERROR,
	DRBD_FORCE_DETACH,
};

#define __drbd_chk_io_error(m,f) __drbd_chk_io_error_(m,f, __func__)
static inline void __drbd_chk_io_error_(struct drbd_device *device,
					enum drbd_force_detach_flags df,
					const char *where)
{
	enum drbd_io_error_p ep;

	rcu_read_lock();
	ep = rcu_dereference(device->ldev->disk_conf)->on_io_error;
	rcu_read_unlock();
	switch (ep) {
	case EP_PASS_ON: /* FIXME would this be better named "Ignore"? */
		if (df == DRBD_READ_ERROR ||  df == DRBD_WRITE_ERROR) {
			if (drbd_ratelimit())
				drbd_err(device, "Local IO failed in %s.\n", where);
			if (device->disk_state[NOW] > D_INCONSISTENT) {
				begin_state_change_locked(device->resource, CS_HARD);
				__change_disk_state(device, D_INCONSISTENT);
				end_state_change_locked(device->resource);
			}
			break;
		}
		/* NOTE fall through for DRBD_META_IO_ERROR or DRBD_FORCE_DETACH */
	case EP_DETACH:
	case EP_CALL_HELPER:
		/* Remember whether we saw a READ or WRITE error.
		 *
		 * Recovery of the affected area for WRITE failure is covered
		 * by the activity log.
		 * READ errors may fall outside that area though. Certain READ
		 * errors can be "healed" by writing good data to the affected
		 * blocks, which triggers block re-allocation in lower layers.
		 *
		 * If we can not write the bitmap after a READ error,
		 * we may need to trigger a full sync (see w_go_diskless()).
		 *
		 * Force-detach is not really an IO error, but rather a
		 * desperate measure to try to deal with a completely
		 * unresponsive lower level IO stack.
		 * Still it should be treated as a WRITE error.
		 *
		 * Meta IO error is always WRITE error:
		 * we read meta data only once during attach,
		 * which will fail in case of errors.
		 */
		if (df == DRBD_READ_ERROR)
			set_bit(WAS_READ_ERROR, &device->flags);
		if (df == DRBD_FORCE_DETACH)
			set_bit(FORCE_DETACH, &device->flags);
		if (device->disk_state[NOW] > D_FAILED) {
			begin_state_change_locked(device->resource, CS_HARD);
			__change_disk_state(device, D_FAILED);
			end_state_change_locked(device->resource);
			drbd_err(device,
				"Local IO failed in %s. Detaching...\n", where);
		}
		break;
	}
}

/**
 * drbd_chk_io_error: Handle the on_io_error setting, should be called from all io completion handlers
 * @device:	 DRBD device.
 * @error:	 Error code passed to the IO completion callback
 * @forcedetach: Force detach. I.e. the error happened while accessing the meta data
 *
 * See also drbd_main.c:after_state_ch() if (os.disk > D_FAILED && ns.disk == D_FAILED)
 */
#define drbd_chk_io_error(m,e,f) drbd_chk_io_error_(m,e,f, __func__)
static inline void drbd_chk_io_error_(struct drbd_device *device,
	int error, enum drbd_force_detach_flags forcedetach, const char *where)
{
	if (error) {
		unsigned long flags;
		spin_lock_irqsave(&device->resource->req_lock, flags);
		__drbd_chk_io_error_(device, forcedetach, where);
		spin_unlock_irqrestore(&device->resource->req_lock, flags);
	}
}


/**
 * drbd_md_first_sector() - Returns the first sector number of the meta data area
 * @bdev:	Meta data block device.
 *
 * BTW, for internal meta data, this happens to be the maximum capacity
 * we could agree upon with our peer node.
 */
static inline sector_t drbd_md_first_sector(struct drbd_backing_dev *bdev)
{
	switch (bdev->md.meta_dev_idx) {
	case DRBD_MD_INDEX_INTERNAL:
	case DRBD_MD_INDEX_FLEX_INT:
		return bdev->md.md_offset + bdev->md.bm_offset;
	case DRBD_MD_INDEX_FLEX_EXT:
	default:
		return bdev->md.md_offset;
	}
}

/**
 * drbd_md_last_sector() - Return the last sector number of the meta data area
 * @bdev:	Meta data block device.
 */
static inline sector_t drbd_md_last_sector(struct drbd_backing_dev *bdev)
{
	switch (bdev->md.meta_dev_idx) {
	case DRBD_MD_INDEX_INTERNAL:
	case DRBD_MD_INDEX_FLEX_INT:
		return bdev->md.md_offset + (4096 >> 9) -1;
	case DRBD_MD_INDEX_FLEX_EXT:
	default:
		return bdev->md.md_offset + bdev->md.md_size_sect -1;
	}
}

/**
 * drbd_get_max_capacity() - Returns the capacity we announce to out peer
 * @bdev:	Meta data block device.
 *
 * returns the capacity we announce to out peer.  we clip ourselves at the
 * various MAX_SECTORS, because if we don't, current implementation will
 * oops sooner or later
 */
static inline sector_t drbd_get_max_capacity(struct drbd_backing_dev *bdev)
{
	sector_t s;

	switch (bdev->md.meta_dev_idx) {
	case DRBD_MD_INDEX_INTERNAL:
	case DRBD_MD_INDEX_FLEX_INT:
		s = drbd_get_capacity(bdev->backing_bdev)
			? min_t(sector_t, DRBD_MAX_SECTORS_FLEX,
				drbd_md_first_sector(bdev))
			: 0;
		break;
	case DRBD_MD_INDEX_FLEX_EXT:
		s = min_t(sector_t, DRBD_MAX_SECTORS_FLEX,
				drbd_get_capacity(bdev->backing_bdev));
		/* clip at maximum size the meta device can support */
		s = min_t(sector_t, s,
			BM_EXT_TO_SECT(bdev->md.md_size_sect
				     - bdev->md.bm_offset));
		break;
	default:
		s = min_t(sector_t, DRBD_MAX_SECTORS,
				drbd_get_capacity(bdev->backing_bdev));
	}
	return s;
}

/**
 * drbd_md_ss() - Return the sector number of our meta data super block
 * @bdev:	Meta data block device.
 */
static inline sector_t drbd_md_ss(struct drbd_backing_dev *bdev)
{
	const int meta_dev_idx = bdev->md.meta_dev_idx;

	if (meta_dev_idx == DRBD_MD_INDEX_FLEX_EXT)
		return 0;

	/* Since drbd08, internal meta data is always "flexible".
	 * position: last 4k aligned block of 4k size */
	if (meta_dev_idx == DRBD_MD_INDEX_INTERNAL ||
	    meta_dev_idx == DRBD_MD_INDEX_FLEX_INT)
		return (drbd_get_capacity(bdev->backing_bdev) & ~7ULL) - 8;

	/* external, some index; this is the old fixed size layout */
	return (128 << 20 >> 9) * bdev->md.meta_dev_idx;
}

void drbd_queue_work(struct drbd_work_queue *, struct drbd_work *);

static inline void
drbd_queue_work_if_unqueued(struct drbd_work_queue *q, struct drbd_work *w)
{
	unsigned long flags;
	spin_lock_irqsave(&q->q_lock, flags);
	if (list_empty_careful(&w->list))
		list_add_tail(&w->list, &q->q);
	spin_unlock_irqrestore(&q->q_lock, flags);
	wake_up(&q->q_wait);
}

static inline void
drbd_device_post_work(struct drbd_device *device, int work_bit)
{
	if (!test_and_set_bit(work_bit, &device->flags)) {
		struct drbd_resource *resource = device->resource;
		struct drbd_work_queue *q = &resource->work;
		if (!test_and_set_bit(DEVICE_WORK_PENDING, &resource->flags))
			wake_up(&q->q_wait);
	}
}

static inline void
drbd_peer_device_post_work(struct drbd_peer_device *peer_device, int work_bit)
{
	if (!test_and_set_bit(work_bit, &peer_device->flags)) {
		struct drbd_resource *resource = peer_device->device->resource;
		struct drbd_work_queue *q = &resource->work;
		if (!test_and_set_bit(PEER_DEVICE_WORK_PENDING, &resource->flags))
			wake_up(&q->q_wait);
	}
}

static inline void
drbd_post_work(struct drbd_resource *resource, int work_bit)
{
	if (!test_and_set_bit(work_bit, &resource->flags)) {
		struct drbd_work_queue *q = &resource->work;
		if (!test_and_set_bit(RESOURCE_WORK_PENDING, &resource->flags))
			wake_up(&q->q_wait);
	}
}

extern void drbd_flush_workqueue(struct drbd_work_queue *work_queue);

static inline void request_ping(struct drbd_connection *connection)
{
	unsigned long flags;
	spin_lock_irqsave(&connection->resource->req_lock, flags);
	if (connection->cstate[NOW] == C_CONNECTED)
		queue_work(connection->ack_sender, &connection->ping_work);
	spin_unlock_irqrestore(&connection->resource->req_lock, flags);
}

extern void *conn_prepare_command(struct drbd_connection *, int, enum drbd_stream);
extern void *drbd_prepare_command(struct drbd_peer_device *, int, enum drbd_stream);
extern int send_command(struct drbd_connection *, int, enum drbd_packet, enum drbd_stream);
extern int drbd_send_command(struct drbd_peer_device *, enum drbd_packet, enum drbd_stream);

extern int drbd_send_ping(struct drbd_connection *connection);
extern int drbd_send_ping_ack(struct drbd_connection *connection);
extern int conn_send_state_req(struct drbd_connection *, int vnr, enum drbd_packet, union drbd_state, union drbd_state);
extern int conn_send_twopc_request(struct drbd_connection *, int vnr, enum drbd_packet, struct p_twopc_request *);
extern int drbd_send_peer_ack(struct drbd_connection *, struct drbd_request *);

static inline void drbd_thread_stop(struct drbd_thread *thi)
{
	_drbd_thread_stop(thi, false, true);
}

static inline void drbd_thread_stop_nowait(struct drbd_thread *thi)
{
	_drbd_thread_stop(thi, false, false);
}

static inline void drbd_thread_restart_nowait(struct drbd_thread *thi)
{
	_drbd_thread_stop(thi, true, false);
}

/* counts how many answer packets packets we expect from our peer,
 * for either explicit application requests,
 * or implicit barrier packets as necessary.
 * increased:
 *  w_send_barrier
 *  _req_mod(req, QUEUE_FOR_NET_WRITE or QUEUE_FOR_NET_READ);
 *    it is much easier and equally valid to count what we queue for the
 *    sender, even before it actually was queued or sent.
 *    (drbd_make_request_common; recovery path on read io-error)
 * decreased:
 *  got_BarrierAck (respective tl_clear, tl_clear_barrier)
 *  _req_mod(req, DATA_RECEIVED)
 *     [from receive_DataReply]
 *  _req_mod(req, WRITE_ACKED_BY_PEER or RECV_ACKED_BY_PEER or NEG_ACKED)
 *     [from got_BlockAck (P_WRITE_ACK, P_RECV_ACK)]
 *     FIXME
 *     for some reason it is NOT decreased in got_NegAck,
 *     but in the resulting cleanup code from report_params.
 *     we should try to remember the reason for that...
 *  _req_mod(req, SEND_FAILED or SEND_CANCELED)
 *  _req_mod(req, CONNECTION_LOST_WHILE_PENDING)
 *     [from tl_clear_barrier]
 */
static inline void inc_ap_pending(struct drbd_peer_device *peer_device)
{
	atomic_inc(&peer_device->ap_pending_cnt);
}

#define dec_ap_pending(peer_device) \
	((void)expect((peer_device), __dec_ap_pending(peer_device) >= 0))
static inline int __dec_ap_pending(struct drbd_peer_device *peer_device)
{
	int ap_pending_cnt = atomic_dec_return(&peer_device->ap_pending_cnt);
	if (ap_pending_cnt == 0)
		wake_up(&peer_device->device->misc_wait);
	return ap_pending_cnt;
}

/* counts how many resync-related answers we still expect from the peer
 *		     increase			decrease
 * L_SYNC_TARGET sends P_RS_DATA_REQUEST (and expects P_RS_DATA_REPLY)
 * L_SYNC_SOURCE sends P_RS_DATA_REPLY   (and expects P_WRITE_ACK with ID_SYNCER)
 *					   (or P_NEG_ACK with ID_SYNCER)
 */
static inline void inc_rs_pending(struct drbd_peer_device *peer_device)
{
	atomic_inc(&peer_device->rs_pending_cnt);
}

#define dec_rs_pending(peer_device) \
	((void)expect((peer_device), __dec_rs_pending(peer_device) >= 0))
static inline int __dec_rs_pending(struct drbd_peer_device *peer_device)
{
	return atomic_dec_return(&peer_device->rs_pending_cnt);
}

/* counts how many answers we still need to send to the peer.
 * increased on
 *  receive_Data	unless protocol A;
 *			we need to send a P_RECV_ACK (proto B)
 *			or P_WRITE_ACK (proto C)
 *  receive_RSDataReply (recv_resync_read) we need to send a P_WRITE_ACK
 *  receive_DataRequest (receive_RSDataRequest) we need to send back P_DATA
 *  receive_Barrier_*	we need to send a P_BARRIER_ACK
 */
static inline void inc_unacked(struct drbd_peer_device *peer_device)
{
	atomic_inc(&peer_device->unacked_cnt);
}

#define dec_unacked(peer_device) \
	((void)expect(peer_device, __dec_unacked(peer_device) >= 0))
static inline int __dec_unacked(struct drbd_peer_device *peer_device)
{
	return atomic_dec_return(&peer_device->unacked_cnt);
}

#define sub_unacked(peer_device, n) \
	((void)expect(peer_device, __sub_unacked(peer_device) >= 0))
static inline int __sub_unacked(struct drbd_peer_device *peer_device, int n)
{
	return atomic_sub_return(n, &peer_device->unacked_cnt);
}

static inline bool is_sync_state(struct drbd_peer_device *peer_device,
				 enum which_state which)
{
	enum drbd_repl_state repl_state = peer_device->repl_state[which];

	return repl_state == L_SYNC_SOURCE
		|| repl_state == L_SYNC_TARGET
		|| repl_state == L_PAUSED_SYNC_S
		|| repl_state  == L_PAUSED_SYNC_T;
}

/**
 * get_ldev() - Increase the ref count on device->ldev. Returns 0 if there is no ldev
 * @_device:		DRBD device.
 * @_min_state:		Minimum device state required for success.
 *
 * You have to call put_ldev() when finished working with device->ldev.
 */
#define get_ldev_if_state(_device, _min_state)				\
	(_get_ldev_if_state((_device), (_min_state)) ?			\
	 ({ __acquire(x); true; }) : false)
#define get_ldev(_device) get_ldev_if_state(_device, D_INCONSISTENT)

static inline void put_ldev(struct drbd_device *device)
{
	enum drbd_disk_state disk_state = device->disk_state[NOW];
	/* We must check the state *before* the atomic_dec becomes visible,
	 * or we have a theoretical race where someone hitting zero,
	 * while state still D_FAILED, will then see D_DISKLESS in the
	 * condition below and calling into destroy, where he must not, yet. */
	int i = atomic_dec_return(&device->local_cnt);

	/* This may be called from some endio handler,
	 * so we must not sleep here. */

	__release(local);
	D_ASSERT(device, i >= 0);
	if (i == 0) {
		if (disk_state == D_DISKLESS)
			/* even internal references gone, safe to destroy */
			drbd_device_post_work(device, DESTROY_DISK);
		if (disk_state == D_FAILED || disk_state == D_DETACHING)
			/* all application IO references gone. */
			if (!test_and_set_bit(GOING_DISKLESS, &device->flags))
				drbd_device_post_work(device, GO_DISKLESS);
		wake_up(&device->misc_wait);
	}
}

#ifndef __CHECKER__
static inline int _get_ldev_if_state(struct drbd_device *device, enum drbd_disk_state mins)
{
	int io_allowed;

	/* never get a reference while D_DISKLESS */
	if (device->disk_state[NOW] == D_DISKLESS)
		return 0;

	atomic_inc(&device->local_cnt);
	io_allowed = (device->disk_state[NOW] >= mins);
	if (!io_allowed)
		put_ldev(device);
	return io_allowed;
}
#else
extern int _get_ldev_if_state(struct drbd_device *device, enum drbd_disk_state mins);
#endif

static inline bool drbd_state_is_stable(struct drbd_device *device)
{
	struct drbd_peer_device *peer_device;
	bool stable = true;

	/* DO NOT add a default clause, we want the compiler to warn us
	 * for any newly introduced state we may have forgotten to add here */

	rcu_read_lock();
	for_each_peer_device(peer_device, device) {
		switch (peer_device->repl_state[NOW]) {
		/* New io is only accepted when the peer device is unknown or there is
		 * a well-established connection. */
		case L_OFF:
		case L_ESTABLISHED:
		case L_SYNC_SOURCE:
		case L_SYNC_TARGET:
		case L_VERIFY_S:
		case L_VERIFY_T:
		case L_PAUSED_SYNC_S:
		case L_PAUSED_SYNC_T:
		case L_AHEAD:
		case L_BEHIND:
		case L_STARTING_SYNC_S:
		case L_STARTING_SYNC_T:
			break;

			/* Allow IO in BM exchange states with new protocols */
		case L_WF_BITMAP_S:
			if (peer_device->connection->agreed_pro_version < 96)
				stable = false;
			break;

			/* no new io accepted in these states */
		case L_WF_BITMAP_T:
		case L_WF_SYNC_UUID:
			stable = false;
			break;
		}
		if (!stable)
			break;
	}
	rcu_read_unlock();

	switch (device->disk_state[NOW]) {
	case D_DISKLESS:
	case D_INCONSISTENT:
	case D_OUTDATED:
	case D_CONSISTENT:
	case D_UP_TO_DATE:
	case D_FAILED:
	case D_DETACHING:
		/* disk state is stable as well. */
		break;

	/* no new io accepted during transitional states */
	case D_ATTACHING:
	case D_NEGOTIATING:
	case D_UNKNOWN:
	case D_MASK:
		stable = false;
	}

	return stable;
}

extern void drbd_queue_pending_bitmap_work(struct drbd_device *);

static inline void dec_ap_bio(struct drbd_device *device, int rw)
{
	int ap_bio = atomic_dec_return(&device->ap_bio_cnt[rw]);

	D_ASSERT(device, ap_bio >= 0);

	if (ap_bio == 0 && !list_empty(&device->pending_bitmap_work))
		drbd_queue_pending_bitmap_work(device);

	if (ap_bio == 0)
		wake_up(&device->misc_wait);
}

static inline int drbd_suspended(struct drbd_device *device)
{
	struct drbd_resource *resource = device->resource;

	return resource->susp[NOW] || resource->susp_fen[NOW] || resource->susp_nod[NOW];
}

static inline bool may_inc_ap_bio(struct drbd_device *device)
{
	if (drbd_suspended(device))
		return false;
	if (atomic_read(&device->suspend_cnt))
		return false;

	/* to avoid potential deadlock or bitmap corruption,
	 * in various places, we only allow new application io
	 * to start during "stable" states. */

	/* no new io accepted when attaching or detaching the disk */
	if (!drbd_state_is_stable(device))
		return false;

	if (!list_empty(&device->pending_bitmap_work))
		return false;
	return true;
}

static inline bool inc_ap_bio_cond(struct drbd_device *device, int rw)
{
	bool rv = false;

	spin_lock_irq(&device->resource->req_lock);
	rv = may_inc_ap_bio(device);
	if (rv)
		atomic_inc(&device->ap_bio_cnt[rw]);
	spin_unlock_irq(&device->resource->req_lock);

	return rv;
}

static inline void inc_ap_bio(struct drbd_device *device, int rw)
{
	/* we wait here
	 *    as long as the device is suspended
	 *    until the bitmap is no longer on the fly during connection
	 *    handshake as long as we would exceed the max_buffer limit.
	 *
	 * to avoid races with the reconnect code,
	 * we need to atomic_inc within the spinlock. */

	wait_event(device->misc_wait, inc_ap_bio_cond(device, rw));
}

static inline int drbd_set_exposed_data_uuid(struct drbd_device *device, u64 val)
{
	int changed = device->exposed_data_uuid != val;
	device->exposed_data_uuid = val;
	return changed;
}

static inline u64 drbd_current_uuid(struct drbd_device *device)
{
	if (!device->ldev)
		return 0;
	return device->ldev->md.current_uuid;
}

static inline bool verify_can_do_stop_sector(struct drbd_peer_device *peer_device)
{
	return peer_device->connection->agreed_pro_version >= 97 &&
		peer_device->connection->agreed_pro_version != 100;
}

static inline u64 drbd_bitmap_uuid(struct drbd_peer_device *peer_device)
{
	struct drbd_device *device = peer_device->device;
	struct drbd_peer_md *peer_md;

	if (!device->ldev)
		return 0;

	peer_md = &device->ldev->md.peers[peer_device->node_id];
	return peer_md->bitmap_uuid;
}

static inline u64 drbd_history_uuid(struct drbd_device *device, int i)
{
	if (!device->ldev || i >= ARRAY_SIZE(device->ldev->md.history_uuids))
		return 0;

	return device->ldev->md.history_uuids[i];
}

static inline int drbd_queue_order_type(struct drbd_device *device)
{
	/* sorry, we currently have no working implementation
	 * of distributed TCQ stuff */
#ifndef QUEUE_ORDERED_NONE
#define QUEUE_ORDERED_NONE 0
#endif
	return QUEUE_ORDERED_NONE;
}

#ifdef blk_queue_plugged
static inline void drbd_blk_run_queue(struct request_queue *q)
{
	if (q && q->unplug_fn)
		q->unplug_fn(q);
}

static inline void drbd_kick_lo(struct drbd_device *device)
{
	if (get_ldev(device)) {
		drbd_blk_run_queue(bdev_get_queue(device->ldev->backing_bdev));
		put_ldev(device);
	}
}
#else
static inline void drbd_blk_run_queue(struct request_queue *q)
{
}
static inline void drbd_kick_lo(struct drbd_device *device)
{
}
#endif

/* resync bitmap */
/* 128MB sized 'bitmap extent' to track syncer usage */
struct bm_extent {
	int rs_left; /* number of bits set (out of sync) in this extent. */
	int rs_failed; /* number of failed resync requests in this extent. */
	unsigned long flags;
	struct lc_element lce;
};

#define BME_NO_WRITES  0  /* bm_extent.flags: no more requests on this one! */
#define BME_LOCKED     1  /* bm_extent.flags: syncer active on this one. */
#define BME_PRIORITY   2  /* finish resync IO on this extent ASAP! App IO waiting! */

/* should be moved to idr.h */
/**
 * idr_for_each_entry - iterate over an idr's elements of a given type
 * @idp:     idr handle
 * @entry:   the type * to use as cursor
 * @id:      id entry's key
 */
#ifndef idr_for_each_entry
#define idr_for_each_entry(idp, entry, id)				\
	for (id = 0, entry = (typeof(entry))idr_get_next((idp), &(id)); \
	     entry != NULL;						\
	     ++id, entry = (typeof(entry))idr_get_next((idp), &(id)))
#endif

#ifndef idr_for_each_entry_continue
#define idr_for_each_entry_continue(idp, entry, id)			\
	for (entry = (typeof(entry))idr_get_next((idp), &(id));		\
	     entry;							\
	     ++id, entry = (typeof(entry))idr_get_next((idp), &(id)))
#endif

static inline struct drbd_connection *first_connection(struct drbd_resource *resource)
{
	return list_first_entry_or_null(&resource->connections,
				struct drbd_connection, connections);
}

#define NODE_MASK(id) ((u64)1 << (id))

#endif<|MERGE_RESOLUTION|>--- conflicted
+++ resolved
@@ -1190,11 +1190,8 @@
 	struct dentry *debugfs_vol_oldest_requests;
 	struct dentry *debugfs_vol_act_log_extents;
 	struct dentry *debugfs_vol_data_gen_id;
-<<<<<<< HEAD
 	struct dentry *debugfs_vol_io_frozen;
-=======
 	struct dentry *debugfs_vol_ed_gen_id;
->>>>>>> 8209b9d9
 #endif
 
 	unsigned int vnr;	/* volume number within the connection */
