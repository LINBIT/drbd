--- conflicted
+++ resolved
@@ -364,11 +364,6 @@
 struct drbd_peer_device_work {
 	struct drbd_work w;
 	struct drbd_peer_device *peer_device;
-};
-
-struct start_resync_work {
-	struct drbd_work work;
-	enum drbd_repl_state side;
 };
 
 #include "drbd_interval.h"
@@ -618,7 +613,6 @@
         GO_DISKLESS,            /* tell worker to schedule cleanup before detach */
         DESTROY_DISK,           /* tell worker to close backing devices and destroy related structures. */
 	MD_SYNC,		/* tell worker to call drbd_md_sync() */
-<<<<<<< HEAD
 };
 
 /* flag bits per peer device */
@@ -627,9 +621,7 @@
 	RESYNC_AFTER_NEG,       /* Resync after online grow after the attach&negotiate finished. */
 	RESIZE_PENDING,		/* Size change detected locally, waiting for the response from
 				 * the peer, if it changed there as well. */
-=======
 	RS_START,		/* tell worker to start resync/OV */
->>>>>>> 104689fb
 	RS_PROGRESS,		/* tell worker that resync made significant progress */
 	RS_DONE,		/* tell worker that resync is done */
 	B_RS_H_DONE,		/* Before resync handler done (already executed) */
@@ -1023,7 +1015,7 @@
 
 	unsigned long flags;
 
-	struct start_resync_work start_resync_work;
+	enum drbd_repl_state start_resync_side;
 	struct timer_list start_resync_timer;
 	struct drbd_work resync_work;
 	struct timer_list resync_timer;
@@ -1117,13 +1109,6 @@
 	struct gendisk	    *vdisk;
 
 	unsigned long last_reattach_jif;
-<<<<<<< HEAD
-
-=======
-	struct drbd_work resync_work;
-	struct drbd_work unplug_work;
-	struct timer_list resync_timer;
->>>>>>> 104689fb
 	struct timer_list md_sync_timer;
 	struct timer_list request_timer;
 #ifdef DRBD_DEBUG_MD_SYNC
