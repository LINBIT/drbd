--- conflicted
+++ resolved
@@ -2133,16 +2133,18 @@
 	int ap_bio = atomic_dec_return(&device->ap_bio_cnt);
 
 	D_ASSERT(device, ap_bio >= 0);
+
+	if (ap_bio == 0) {
+		smp_rmb();
+		if (!list_empty(&device->pending_bitmap_work))
+			drbd_queue_pending_bitmap_work(device);
+	}
+
 	/* this currently does wake_up for every dec_ap_bio!
 	 * maybe rather introduce some type of hysteresis?
 	 * e.g. (ap_bio == max_buffers/2 || ap_bio == 0) ? */
 	if (ap_bio < device->device_conf.max_buffers)
 		wake_up(&device->misc_wait);
-	if (ap_bio == 0) {
-		smp_rmb();
-		if (!list_empty(&device->pending_bitmap_work))
-			drbd_queue_pending_bitmap_work(device);
-	}
 }
 
 static inline int drbd_suspended(struct drbd_device *device)
@@ -2209,26 +2211,11 @@
 	return changed;
 }
 
-<<<<<<< HEAD
 static inline u64 drbd_current_uuid(struct drbd_device *device)
 {
 	if (!device->ldev)
 		return 0;
 	return device->ldev->md.current_uuid;
-=======
-	D_ASSERT(ap_bio >= 0);
-
-	if (ap_bio == 0 && test_bit(BITMAP_IO, &mdev->flags)) {
-		if (!test_and_set_bit(BITMAP_IO_QUEUED, &mdev->flags))
-			drbd_queue_work(&mdev->tconn->sender_work, &mdev->bm_io_work.w);
-	}
-
-	/* this currently does wake_up for every dec_ap_bio!
-	 * maybe rather introduce some type of hysteresis?
-	 * e.g. (ap_bio == mxb/2 || ap_bio == 0) ? */
-	if (ap_bio < mxb)
-		wake_up(&mdev->misc_wait);
->>>>>>> b9fc8d2e
 }
 
 static inline u64 drbd_peer_uuid(struct drbd_peer_device *peer_device, enum drbd_uuid_index i)
