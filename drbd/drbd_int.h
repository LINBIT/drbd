/*
  drbd_int.h
  Kernel module for 2.4.x/2.6.x Kernels

  This file is part of drbd by Philipp Reisner.

  Copyright (C) 1999-2004, Philipp Reisner <philipp.reisner@linbit.com>.
	main author.

  Copyright (C) 2002-2004, Lars Ellenberg <l.g.e@web.de>.
	main contributor.

  drbd is free software; you can redistribute it and/or modify
  it under the terms of the GNU General Public License as published by
  the Free Software Foundation; either version 2, or (at your option)
  any later version.

  drbd is distributed in the hope that it will be useful,
  but WITHOUT ANY WARRANTY; without even the implied warranty of
  MERCHANTABILITY or FITNESS FOR A PARTICULAR PURPOSE.  See the
  GNU General Public License for more details.

  You should have received a copy of the GNU General Public License
  along with drbd; see the file COPYING.  If not, write to
  the Free Software Foundation, 675 Mass Ave, Cambridge, MA 02139, USA.

*/

#include <linux/compiler.h>
#include <linux/types.h>
#include <linux/version.h>
#include <linux/list.h>
#include <linux/sched.h>
#include <linux/bitops.h>
#include <linux/slab.h>
#include <linux/crypto.h>
#include "lru_cache.h"

// module parameter, defined in drbd_main.c
extern int minor_count;
extern int major_nr;
extern int use_nbd_major;

// use_nbd_major ? "nbd" : "drbd";
extern char* drbd_devfs_name;

#include <linux/major.h>
#ifdef DRBD_MAJOR
# warning "FIXME. DRBD_MAJOR is now officially defined in major.h"
#endif

#include <linux/blkdev.h>
#include <linux/bio.h>
#define MAJOR_NR major_nr

#undef DEVICE_NAME
#define DEVICE_NAME "drbd"

// XXX do we need this?
#ifndef TRUE
#define TRUE 1
#endif
#ifndef FALSE
#define FALSE 0
#endif

#define INITIAL_BLOCK_SIZE (1<<12)  // 4K

/* I don't remember why XCPU ...
 * This is used to wake the asender,
 * and to interrupt sending the sending task
 * on disconnect.
 */
#define DRBD_SIG SIGXCPU

/* This is used to stop/restart our threads.
 * Cannot use SIGTERM nor SIGKILL, since these
 * are sent out by init on runlevel changes
 * I choose SIGHUP for now.
 *
 * FIXME btw, we should register some reboot notifier.
 */
#define DRBD_SIGKILL SIGHUP

#define ID_SYNCER (-1LL)
#define ID_VACANT 0     // All EEs on the free list should have this value
                        // freshly allocated EEs get !ID_VACANT (== 1)
			// so if it says "cannot dereference null
			// pointer at adress 0x00000001, it is most
			// probably one of these :(

struct Drbd_Conf;
typedef struct Drbd_Conf drbd_dev;

#ifdef DBG_ALL_SYMBOLS
# define STATIC
#else
# define STATIC static
#endif

#ifdef PARANOIA
# define PARANOIA_BUG_ON(x) BUG_ON(x)
#else
# define PARANOIA_BUG_ON(x)
#endif

/*
 * Some Message Macros
 *************************/

// handy macro: DUMPP(somepointer)
#define DUMPP(A)   ERR( #A " = %p in %s:%d\n",  (A),__FILE__,__LINE__);
#define DUMPLU(A)  ERR( #A " = %lu in %s:%d\n", (A),__FILE__,__LINE__);
#define DUMPLLU(A) ERR( #A " = %llu in %s:%d\n",(A),__FILE__,__LINE__);
#define DUMPLX(A)  ERR( #A " = %lx in %s:%d\n", (A),__FILE__,__LINE__);
#define DUMPI(A)   ERR( #A " = %d in %s:%d\n",  (A),__FILE__,__LINE__);

#define DUMPST(A) DUMPLLU((unsigned long long)(A))


// Info: do not remove the spaces around the "," before ##
//       Otherwise this is not portable from gcc-2.95 to gcc-3.3
#define PRINTK(level,fmt,args...) \
	printk(level DEVICE_NAME "%d: " fmt, \
		(int)(mdev-drbd_conf) , ##args)

#define ALERT(fmt,args...) PRINTK(KERN_ALERT, fmt , ##args)
#define ERR(fmt,args...)  PRINTK(KERN_ERR, fmt , ##args)
#define WARN(fmt,args...) PRINTK(KERN_WARNING, fmt , ##args)
#define INFO(fmt,args...) PRINTK(KERN_INFO, fmt , ##args)
#define DBG(fmt,args...)  PRINTK(KERN_DEBUG, fmt , ##args)

/* see kernel/printk.c:printk_ratelimit
 * macro, so it is easy do have independend rate limits at different locations
 * "initializer element not constant ..." with kernel 2.4 :(
 * so I initialize toks to something large
 */
#define DRBD_ratelimit(ratelimit_jiffies,ratelimit_burst)	\
({								\
	int __ret;						\
	static unsigned long toks = 0x80000000UL;		\
	static unsigned long last_msg;				\
	static int missed;					\
	unsigned long now = jiffies;				\
	toks += now - last_msg;					\
	last_msg = now;						\
	if (toks > (ratelimit_burst * ratelimit_jiffies))	\
		toks = ratelimit_burst * ratelimit_jiffies;	\
	if (toks >= ratelimit_jiffies) {			\
		int lost = missed;				\
		missed = 0;					\
		toks -= ratelimit_jiffies;			\
		if (lost)					\
			WARN("%d messages suppressed in %s:%d.\n",\
				lost , __FILE__ , __LINE__ );	\
		__ret=1;					\
	} else {						\
		missed++;					\
		__ret=0;					\
	}							\
	__ret;							\
})


#ifdef DBG_ASSERTS
extern void drbd_assert_breakpoint(drbd_dev*, char *, char *, int );
# define D_ASSERT(exp)  if (!(exp)) \
	 drbd_assert_breakpoint(mdev,#exp,__FILE__,__LINE__)
#else
# define D_ASSERT(exp)  if (!(exp)) \
	 ERR("ASSERT( " #exp " ) in %s:%d\n", __FILE__,__LINE__)
#endif
#define ERR_IF(exp) if (({ \
	int _b = (exp)!=0; \
	if (_b) ERR("%s: (" #exp ") in %s:%d\n", __func__, __FILE__,__LINE__); \
	 _b; \
	}))

#include <linux/stringify.h>
// integer division, round _UP_ to the next integer
#define div_ceil(A,B) ( (A)/(B) + ((A)%(B) ? 1 : 0) )
// usual integer division
#define div_floor(A,B) ( (A)/(B) )

/*
 * Compatibility Section
 *************************/

#define LOCK_SIGMASK(task,flags)   spin_lock_irqsave(&task->sighand->siglock, flags)
#define UNLOCK_SIGMASK(task,flags) spin_unlock_irqrestore(&task->sighand->siglock, flags)
#define RECALC_SIGPENDING()        recalc_sigpending();

#if defined(DBG_SPINLOCKS) && defined(__SMP__)
# define MUST_HOLD(lock) if(!spin_is_locked(lock)) { ERR("Not holding lock! in %s\n", __FUNCTION__ ); }
#else
# define MUST_HOLD(lock)
#endif

#if LINUX_VERSION_CODE >= KERNEL_VERSION(2,6,8)
# define HAVE_KERNEL_SENDMSG 1
#else
# define HAVE_KERNEL_SENDMSG 0
#endif


/*
 * our structs
 *************************/

#define SET_MAGIC(x)       ((x)->magic = (long)(x) ^ DRBD_MAGIC)
#define VALID_POINTER(x)   ((x) ? (((x)->magic ^ DRBD_MAGIC) == (long)(x)):0)
#define INVALIDATE_MAGIC(x) (x->magic--)

#define SET_MDEV_MAGIC(x) \
	({ typecheck(struct Drbd_Conf*,x); \
	  (x)->magic = (long)(x) ^ DRBD_MAGIC; })
#define IS_VALID_MDEV(x)  \
	( typecheck(struct Drbd_Conf*,x) && \
	  ((x) ? (((x)->magic ^ DRBD_MAGIC) == (long)(x)):0))


/*
 * GFP_DRBD is used for allocations inside drbd_make_request,
 * and for the sk->allocation scheme.
 *
 * Try to get away with GFP_NOIO, which is
 * in 2.4.x:	(__GFP_HIGH | __GFP_WAIT) // HIGH == EMERGENCY, not HIGHMEM!
 * in 2.6.x:	             (__GFP_WAIT)
 *
 * As far as i can see we do not allocate from interrupt context...
 * if we do, we certainly should fix that.
 * - lge
 */
#define GFP_DRBD GFP_NOIO

/* these defines should go into blkdev.h
   (if it will be ever includet into linus' linux) */
#define RQ_DRBD_NOTHING	  0x0001
#define RQ_DRBD_SENT      0x0010
#define RQ_DRBD_LOCAL     0x0020
#define RQ_DRBD_DONE      0x0030
#define RQ_DRBD_IN_TL     0x0040
#define RQ_DRBD_RECVW     0x0080

/* drbd_meta-data.c (still in drbd_main.c) */
#define DRBD_MD_MAGIC (DRBD_MAGIC+4) // 4th incarnation of the disk layout.

#define DRBD_PANIC 3
/* do_panic alternatives:
 *	0: panic();
 *	1: machine_halt; SORRY, this DOES NOT WORK
 *	2: prink(EMERG ), plus flag to fail all eventual drbd IO, plus panic()
 *	3: prink(EMERG ) and nothing more. For UML debugging...
 */

extern volatile int drbd_did_panic;

#if    DRBD_PANIC == 0
#define drbd_panic(fmt, args...) \
	panic(DEVICE_NAME "%d: " fmt, (int)(mdev-drbd_conf) , ##args)
#elif  DRBD_PANIC == 1
#error "sorry , this does not work, please contribute"
#elif  DRBD_PANIC == 2
#define drbd_panic(fmt, args...) do {					\
	printk(KERN_EMERG DEVICE_NAME "%d: " fmt,			\
			(int)(mdev-drbd_conf) , ##args);		\
	drbd_did_panic = DRBD_MAGIC;					\
	smp_mb();							\
	panic(DEVICE_NAME "%d: " fmt, (int)(mdev-drbd_conf) , ##args);	\
} while (0)
#else
#define drbd_panic(fmt, args...) do {					\
	printk(KERN_EMERG DEVICE_NAME "%d: " fmt,			\
			(int)(mdev-drbd_conf) , ##args);		\
} while (0)
#endif
#undef DRBD_PANIC

/***
 * on the wire
 *********************************************************************/

typedef enum {
	Data,
	DataReply,     // Response to DataRequest
	RSDataReply,   // Response to RSDataRequest
	Barrier,
	ReportBitMap,
	BecomeSyncTarget,
	BecomeSyncSource,
	UnplugRemote,  // Used at various times to hint the peer to hurry up
	DataRequest,   // Used to ask for a data block
	RSDataRequest, // Used to ask for a data block
	SyncParam,
	ReportProtocol,
	ReportGenCnt,
	ReportSizes,
	ReportState,
	AuthChallenge,
	AuthResponse,

	Ping,         // These are sent on the meta socket...
	PingAck,
	RecvAck,      // Used in protocol B
	WriteAck,     // Used in protocol C
	NegAck,       // Sent if local disk is unusable
	NegDReply,    // Local disk is broken...
	NegRSDReply,  // Local disk is broken...
	BarrierAck,

	MAX_CMD,
	MayIgnore = 0x100, // Flag only to test if (cmd > MayIgnore) ...
	MAX_OPT_CMD,

	HandShake = 0xfffe // FIXED for the next century!
} Drbd_Packet_Cmd;

static inline const char* cmdname(Drbd_Packet_Cmd cmd)
{
	/* THINK may need to become several global tables
	 * when we want to support more than
	 * one PRO_VERSION */
	static const char *cmdnames[] = {
		[Data]             = "Data",
		[DataReply]        = "DataReply",
		[RSDataReply]      = "RSDataReply",
		[Barrier]          = "Barrier",
		[ReportBitMap]     = "ReportBitMap",
		[BecomeSyncTarget] = "BecomeSyncTarget",
		[BecomeSyncSource] = "BecomeSyncSource",
		[UnplugRemote]     = "UnplugRemote",
		[DataRequest]      = "DataRequest",
		[RSDataRequest]    = "RSDataRequest",
		[SyncParam]        = "SyncParam",
		[ReportProtocol]   = "ReportProtocol",
		[ReportGenCnt]     = "ReportGenCnt",
		[ReportSizes]      = "ReportSizes",
		[ReportState]      = "ReportState",
		[AuthChallenge]    = "AuthChallenge",
		[AuthResponse]     = "AuthResponse",
		[Ping]             = "Ping",
		[PingAck]          = "PingAck",
		[RecvAck]          = "RecvAck",
		[WriteAck]         = "WriteAck",
		[NegAck]           = "NegAck",
		[NegDReply]        = "NegDReply",
		[NegRSDReply]      = "NegRSDReply",
		[BarrierAck]       = "BarrierAck"
	};

	if (cmd == HandShake) return "HandShake";
	if (Data > cmd || cmd >= MAX_CMD) return "Unknown";
	return cmdnames[cmd];
}


/* This is the layout for a packet on the wire.
 * The byteorder is the network byte order.
 *     (except block_id and barrier fields.
 *      these are pointers to local structs
 *      and have no relevance for the partner,
 *      which just echoes them as received.)
 *
 * NOTE that the payload starts at a long aligned offset,
 * regardless of 32 or 64 bit arch!
 */
typedef struct {
	u32       magic;
	u16       command;
	u16       length;	// bytes of data after this header
	char      payload[0];
} __attribute((packed)) Drbd_Header;
// 8 bytes. packet FIXED for the next century!

/*
 * short commands, packets without payload, plain Drbd_Header:
 *   Ping
 *   PingAck
 *   BecomeSyncTarget
 *   BecomeSyncSource
 *   UnplugRemote
 */

/*
 * commands with out-of-struct payload:
 *   ReportBitMap    (no additional fields)
 *   Data, DataReply (see Drbd_Data_Packet)
 */
typedef struct {
	Drbd_Header head;
	u64         sector;    // 64 bits sector number
	u64         block_id;  // Used in protocol B&C for the address of the req.
	u32         seq_num;
	u32         pad;
} __attribute((packed)) Drbd_Data_Packet;

/*
 * commands which share a struct:
 *   RecvAck (proto B), WriteAck (proto C) (see Drbd_BlockAck_Packet)
 *   DataRequest, RSDataRequest  (see Drbd_BlockRequest_Packet)
 */
typedef struct {
	Drbd_Header head;
	u64         sector;
	u64         block_id;
	u32         blksize;
	u32         seq_num;
} __attribute((packed)) Drbd_BlockAck_Packet;

typedef struct {
	Drbd_Header head;
	u64         sector;
	u64         block_id;
	u32         blksize;
	u32         pad;	//make sure packet is a multiple of 8 Byte
} __attribute((packed)) Drbd_BlockRequest_Packet;

/*
 * commands with their own struct for additional fields:
 *   HandShake
 *   Barrier
 *   BarrierAck
 *   SyncParam
 *   ReportParams
 */

typedef struct {
	Drbd_Header head;		// 8 bytes
	u32         protocol_version;
	u32         feature_flags;

	/* should be more than enough for future enhancements
	 * for now, feature_flags and the reserverd array shall be zero.
	 */

	u64         reserverd[8];
} __attribute((packed)) Drbd_HandShake_Packet;
// 80 bytes, FIXED for the next century

typedef struct {
	Drbd_Header head;
	u32         barrier;   // may be 0 or a barrier number
	u32         pad;	//make sure packet is a multiple of 8 Byte
} __attribute((packed)) Drbd_Barrier_Packet;

typedef struct {
	Drbd_Header head;
	u32         barrier;
	u32         set_size;
} __attribute((packed)) Drbd_BarrierAck_Packet;

typedef struct {
	Drbd_Header head;
	u32         rate;
	u32         use_csums;
	u32         skip;
	u32         group;
} __attribute((packed)) Drbd_SyncParam_Packet;

typedef struct {
	Drbd_Header head;
	u64         uuid;
	u32         protocol;
} __attribute((packed)) Drbd_Protocol_Packet;

typedef struct {
	Drbd_Header head;
	u32         gen_cnt[GEN_CNT_SIZE];
} __attribute((packed)) Drbd_GenCnt_Packet;

typedef struct {
	Drbd_Header head;
	u64         d_size;  // size of disk
	u64         u_size;  // user requested size
	u64         c_size;  // current exported size
} __attribute((packed)) Drbd_Sizes_Packet;

typedef struct {
	Drbd_Header head;
	u32         state;
} __attribute((packed)) Drbd_State_Packet;

typedef struct {
	u64       size;
	u32       state;
	u32       blksize;
	u32       protocol;
	u32       version;
	u32       gen_cnt[5];
	u32       bit_map_gen[5];
} __attribute((packed)) Drbd06_Parameter_P;

typedef union {
	Drbd_Header              head;
	Drbd_HandShake_Packet    HandShake;
	Drbd_Data_Packet         Data;
	Drbd_BlockAck_Packet     BlockAck;
	Drbd_Barrier_Packet      Barrier;
	Drbd_BarrierAck_Packet   BarrierAck;
	Drbd_SyncParam_Packet    SyncParam;
	Drbd_Protocol_Packet     Protocol;
	Drbd_Sizes_Packet        Sizes;
	Drbd_GenCnt_Packet       GenCnt;
	Drbd_State_Packet        State;
	Drbd_BlockRequest_Packet BlockRequest;
} __attribute((packed)) Drbd_Polymorph_Packet;

/**********************************************************************/

typedef enum {
	None,
	Running,
	Exiting,
	Restarting
} Drbd_thread_state;

struct Drbd_thread {
	spinlock_t t_lock;
	struct task_struct *task;
	struct completion startstop;
	Drbd_thread_state t_state;
	int (*function) (struct Drbd_thread *);
	drbd_dev *mdev;
};

static inline Drbd_thread_state get_t_state(struct Drbd_thread *thi)
{
	/* THINK testing the t_state seems to be uncritical in all cases
	 * (but thread_{start,stop}), so we can read it *without* the lock.
	 * 	--lge */

	smp_rmb();
	return (volatile int)thi->t_state;
}


/*
 * Having this as the first member of a struct provides sort of "inheritance".
 * "derived" structs can be "drbd_queue_work()"ed.
 * The callback should know and cast back to the descendant struct.
 * drbd_request and Tl_epoch_entry are descendants of drbd_work.
 */
struct drbd_work;
typedef int (*drbd_work_cb)(drbd_dev*, struct drbd_work*, int cancel);
struct drbd_work {
	struct list_head list;
	drbd_work_cb cb;
};

/*
 * since we eventually don't want to "remap" any bhs, but allways need a
 * private bh, it may as well be part of the struct so we do not need to
 * allocate it separately.  it is only used as a clone, and since we own it, we
 * can abuse certain fields of if for our own needs.  and, since it is part of
 * the struct, we can use b_private for other things than the req, e.g. mdev,
 * since we get the request struct by means of the "container_of()" macro.
 *	-lge
 */

struct drbd_barrier;
struct drbd_request {
	struct drbd_work w;
	long magic;
	int rq_status;
	struct drbd_barrier *barrier; // The next barrier.
<<<<<<< HEAD
	struct bio *master_bio;       // master bio pointer
	struct bio private_bio;       // private bio struct
	struct hlist_node colision;
=======
	drbd_bio_t *master_bio;       // master bio pointer
#if LINUX_VERSION_CODE < KERNEL_VERSION(2,5,0)
	drbd_bio_t private_bio;       // private bio struct
#else
	struct bio *private_bio;
	drbd_dev *mdev;
#endif
>>>>>>> 5007dbc6
};

struct drbd_barrier {
	struct list_head requests; // requests before
	struct drbd_barrier *next; // pointer to the next barrier
	int br_number;  // the barriers identifier.
	int n_req;      // number of requests attached before this barrier
};

typedef struct drbd_request drbd_request_t;

/* These Tl_epoch_entries may be in one of 6 lists:
   free_ee   .. free entries
   active_ee .. data packet being written
   sync_ee   .. syncer block being written
   done_ee   .. block written, need to send WriteAck
   read_ee   .. [RS]DataRequest being read
*/

/* Since whenever we allocate a Tl_epoch_entry, we allocated a buffer_head,
 * at the same time, we might as well put it as member into the struct.
 * Yes, we may "waste" a little memory since the unused EEs on the free_ee list
 * are somewhat larger. For 2.6, this will be a struct_bio, which is fairly
 * small, and since we adopt the amount dynamically anyways, this is not an
 * issue.
 *
 * TODO
 * I'd like to "drop" the free list altogether, since we use mempools, which
 * are designed for this. We probably would still need a private "page pool"
 * to do the "bio_add_page" from.
 *	-lge
 */
struct Tl_epoch_entry {
	struct drbd_work    w;
	struct bio private_bio; // private bio struct, NOT a pointer
	u64    block_id;
	long magic;
	unsigned int ee_size;
	sector_t ee_sector;
	// THINK: maybe we rather want bio_alloc(GFP_*,1)
	struct bio_vec ee_bvec;
};

/* flag bits */
enum {
	ISSUE_BARRIER,		// next Data is preceeded by a Barrier
	SIGNAL_ASENDER,		// whether asender wants to be interrupted
	SEND_PING,		// whether asender should send a ping asap
	WRITER_PRESENT,		// somebody opened us with write intent
	STOP_SYNC_TIMER,	// tell timer to cancel itself
	ON_PRI_INC_HUMAN,       // When we become primary increase human-count
	ON_PRI_INC_TIMEOUTEX,   // When " - "  increase timeout-count
	UNPLUG_QUEUED,		// only relevant with kernel 2.4
	UNPLUG_REMOTE,		// whether sending a "UnplugRemote" makes sense
	PROCESS_EE_RUNNING,	// eek!
	MD_IO_ALLOWED,		// EXPLAIN
	MD_DIRTY,		// current gen counts and flags not yet on disk
	SYNC_STARTED,		// Needed to agree on the exact point in time..
	UUID_CHANGED,           // UUID changed. Need fullsync.
	UNIQUE,                 // Set on one node, cleared on the peer!
	SPLIT_BRAIN_FIX,        // Set if split-brain-fix is configured
};

struct drbd_bitmap; // opaque for Drbd_Conf

// TODO sort members for performance
// MAYBE group them further

/* THINK maybe we actually want to use the default "event/%s" worker threads
 * or similar in linux 2.6, which uses per cpu data and threads.
 *
 * To be general, this might need a spin_lock member.
 * For now, please use the mdev->req_lock to protect list_head,
 * see drbd_queue_work below.
 */
struct drbd_work_queue {
	struct list_head q;
	struct semaphore s; // producers up it, worker down()s it
};

/* If Philipp agrees, we remove the "mutex", and make_request will only
 * (throttle on "queue full" condition and) queue it to the worker thread...
 * which then is free to do whatever is needed, and has exclusive send access
 * to the data socket ...
 */
struct drbd_socket {
	struct drbd_work_queue work;
	struct semaphore  mutex;
	struct socket    *socket;
	Drbd_Polymorph_Packet sbuf;  // this way we get our
	Drbd_Polymorph_Packet rbuf;  // send/receive buffers off the stack
};

struct drbd_discard_note {
	struct list_head list;
	u64 block_id;
	int seq_num;
};

struct Drbd_Conf {
#ifdef PARANOIA
	long magic;
#endif
	struct net_config conf;
	struct syncer_config sync_conf;
	enum io_error_handler on_io_error;
	struct semaphore device_mutex;
	struct drbd_socket data; // for data/barrier/cstate/parameter packets
	struct drbd_socket meta; // for ping/ack (metadata) packets
	volatile unsigned long last_received; // in jiffies, either socket
	volatile unsigned int ko_count;
	struct drbd_work  resync_work,
			  barrier_work,
			  unplug_work;
	struct timer_list resync_timer;
	struct block_device *backing_bdev;
	struct block_device *this_bdev;
	struct block_device *md_bdev;
	struct gendisk      *vdisk;
	request_queue_t     *rq_queue;
	struct file *lo_file;
	struct file *md_file;
	int md_index;
	sector_t lo_usize;   /* user provided size */
	sector_t p_size;     /* partner's disk size */
	/* volatile */ drbd_state_t state;
	wait_queue_head_t cstate_wait; // TODO Rename into "misc_wait". 
	sector_t la_size;     // last agreed disk size in sectors.
	u64 uuid;
	u64 peer_uuid;
	unsigned int send_cnt;
	unsigned int recv_cnt;
	unsigned int read_cnt;
	unsigned int writ_cnt;
	unsigned int al_writ_cnt;
	unsigned int bm_writ_cnt;
	atomic_t ap_bio_cnt;     // Requests we need to complete
	atomic_t ap_pending_cnt; // AP data packets on the wire, ack expected
	atomic_t rs_pending_cnt; // RS request/data packets on the wire
	atomic_t unacked_cnt;    // Need to send replys for
	atomic_t local_cnt;      // Waiting for local disk to signal completion
	spinlock_t req_lock;
	spinlock_t tl_lock;
	struct drbd_barrier* newest_barrier;
	struct drbd_barrier* oldest_barrier;
	struct hlist_head * tl_hash;
	unsigned int tl_hash_s;
	unsigned long flags;
	struct task_struct *send_task; /* about pid calling drbd_send */
	spinlock_t send_task_lock;
	// sector_t rs_left;	   // blocks not up-to-date [unit BM_BLOCK_SIZE]
	// moved into bitmap->bm_set
	unsigned long rs_total;    // blocks to sync in this run [unit BM_BLOCK_SIZE]
	unsigned long rs_start;    // Syncer's start time [unit jiffies]
	unsigned long rs_paused;   // cumulated time in PausedSyncX state [unit jiffies]
	unsigned long rs_mark_left;// block not up-to-date at mark [unit BM_BLOCK_SIZE]
	unsigned long rs_mark_time;// marks's time [unit jiffies]
	struct Drbd_thread receiver;
	struct Drbd_thread worker;
	struct Drbd_thread asender;
	struct drbd_bitmap* bitmap;
	struct lru_cache* resync; // Used to track operations of resync...
	atomic_t resync_locked;   // Number of locked elements in resync LRU
	int open_cnt;
	u32 gen_cnt[GEN_CNT_SIZE];
	u32 *p_gen_cnt;
	atomic_t epoch_size;
	spinlock_t ee_lock;
	struct list_head free_ee;   // available
	struct list_head active_ee; // IO in progress
	struct list_head sync_ee;   // IO in progress
	struct list_head done_ee;   // send ack
	struct list_head read_ee;   // IO in progress
	struct list_head net_ee;    // zero-copy network send in progress
	spinlock_t pr_lock;
	struct list_head app_reads;
	struct list_head resync_reads;
	int ee_vacant;
	int ee_in_use;
	wait_queue_head_t ee_wait;
	struct list_head busy_blocks;
	struct page *md_io_page;      // one page buffer for md_io
	struct page *md_io_tmpp;     // in case hardsect != 512 [ s390 only? ]
	struct semaphore md_io_mutex; // protects the md_io_buffer
	spinlock_t al_lock;
	wait_queue_head_t al_wait;
	struct lru_cache* act_log;     // activity log
	unsigned int al_tr_number;
	int al_tr_cycle;
	int al_tr_pos;     // position of the next transaction in the journal
	struct crypto_tfm* cram_hmac_tfm;
	atomic_t packet_seq;
	int peer_seq;
	spinlock_t peer_seq_lock;
	struct list_head discard;
};


/*
 * function declarations
 *************************/

// drbd_main.c

enum chg_state_flags {
	ChgStateHard    = 1,
	ChgStateVerbose = 2,
};

extern int _drbd_set_state(drbd_dev*, drbd_state_t, enum chg_state_flags );
extern void print_st_err(drbd_dev*, drbd_state_t, drbd_state_t, int );
extern void after_state_ch(drbd_dev* mdev, drbd_state_t os, drbd_state_t ns);
extern void drbd_thread_start(struct Drbd_thread *thi);
extern void _drbd_thread_stop(struct Drbd_thread *thi, int restart, int wait);
extern void drbd_free_resources(drbd_dev *mdev);
extern void tl_release(drbd_dev *mdev,unsigned int barrier_nr,
		       unsigned int set_size);
extern void tl_clear(drbd_dev *mdev);
extern int tl_dependence(drbd_dev *mdev, drbd_request_t * item);
extern int tl_verify(drbd_dev *mdev, drbd_request_t * item, sector_t sector);
#define TLHW_FLAG_SENT   0x10000000
#define TLHW_FLAG_RECVW  0x20000000
extern int req_have_write(drbd_dev *mdev, sector_t sector, int size_n_flags);
extern void drbd_free_sock(drbd_dev *mdev);
extern int drbd_send(drbd_dev *mdev, struct socket *sock,
		     void* buf, size_t size, unsigned msg_flags);
extern int drbd_send_protocol(drbd_dev *mdev);
extern int drbd_send_gen_cnt(drbd_dev *mdev);
extern int drbd_send_sizes(drbd_dev *mdev);
extern int drbd_send_state(drbd_dev *mdev);
extern int _drbd_send_cmd(drbd_dev *mdev, struct socket *sock,
			  Drbd_Packet_Cmd cmd, Drbd_Header *h,
			  size_t size, unsigned msg_flags);
extern int drbd_send_cmd(drbd_dev *mdev, struct socket *sock,
			  Drbd_Packet_Cmd cmd, Drbd_Header *h, size_t size);
extern int drbd_send_cmd2(drbd_dev *mdev, Drbd_Packet_Cmd cmd, 
			  char* data, size_t size);
extern int drbd_send_sync_param(drbd_dev *mdev, struct syncer_config *sc);
extern int drbd_send_b_ack(drbd_dev *mdev, u32 barrier_nr,
			   u32 set_size);
extern int drbd_send_ack(drbd_dev *mdev, Drbd_Packet_Cmd cmd,
			 struct Tl_epoch_entry *e);
extern int _drbd_send_page(drbd_dev *mdev, struct page *page,
			   int offset, size_t size);
extern int drbd_send_block(drbd_dev *mdev, Drbd_Packet_Cmd cmd,
			   struct Tl_epoch_entry *e);
extern int drbd_send_dblock(drbd_dev *mdev, drbd_request_t *req);
extern int _drbd_send_barrier(drbd_dev *mdev);
extern int drbd_send_drequest(drbd_dev *mdev, int cmd,
			      sector_t sector,int size, u64 block_id);
extern int drbd_send_bitmap(drbd_dev *mdev);
extern int _drbd_send_bitmap(drbd_dev *mdev);
extern void drbd_free_ll_dev(drbd_dev *mdev);
extern int drbd_io_error(drbd_dev* mdev);
extern void drbd_mdev_cleanup(drbd_dev *mdev);

// drbd_meta-data.c (still in drbd_main.c)
extern void drbd_md_write(drbd_dev *mdev);
extern int drbd_md_read(drbd_dev *mdev);
extern int drbd_md_compare(drbd_dev *mdev);
extern void drbd_dump_md(drbd_dev *, int );
// maybe define them below as inline?
extern void drbd_md_inc(drbd_dev *mdev, enum MetaDataIndex order);
extern void drbd_md_set_flag(drbd_dev *mdev, int flags);
extern void drbd_md_clear_flag(drbd_dev *mdev, int flags);
extern int drbd_md_test_flag(drbd_dev *mdev, int flag);

/* Meta data layout
   We reserve a 128MB Block (4k aligned)
   * either at the end of the backing device
   * or on a seperate meta data device. */

#define MD_RESERVED_SIZE ( 128LU * (1<<10) )  // 128 MB  ( in units of kb )
// The following numbers are sectors
#define MD_GC_OFFSET 0
#define MD_AL_OFFSET 8      // 8 Sectors after start of meta area
#define MD_AL_MAX_SIZE 64   // = 32 kb LOG  ~ 3776 extents ~ 14 GB Storage
#define MD_BM_OFFSET (MD_AL_OFFSET + MD_AL_MAX_SIZE) //Allows up to about 3.8TB

#define MD_HARDSECT_B    9     // Since the smalles IO unit is usually 512 byte
#define MD_HARDSECT      (1<<MD_HARDSECT_B)

// activity log
#define AL_EXTENTS_PT    (MD_HARDSECT-12)/8-1 // 61 ; Extents per 512B sector
#define AL_EXTENT_SIZE_B 22      // One extent represents 4M Storage
#define AL_EXTENT_SIZE (1<<AL_EXTENT_SIZE_B)

#if BITS_PER_LONG == 32
#define LN2_BPL 5
#define cpu_to_lel(A) cpu_to_le32(A)
#define lel_to_cpu(A) le32_to_cpu(A)
#elif BITS_PER_LONG == 64
#define LN2_BPL 6
#define cpu_to_lel(A) cpu_to_le64(A)
#define lel_to_cpu(A) le64_to_cpu(A)
#else
#error "LN2 of BITS_PER_LONG unknown!"
#endif

// resync bitmap
// 16MB sized 'bitmap extent' to track syncer usage
struct bm_extent {
	struct lc_element lce;
	int rs_left; //number of bits set (out of sync) in this extent.
	unsigned long flags;
};

#define BME_NO_WRITES  0  // bm_extent.flags: no more requests on this one!
#define BME_LOCKED     1  // bm_extent.flags: syncer active on this one.

// drbd_bitmap.c
/*
 * We need to store one bit for a block.
 * Example: 1GB disk @ 4096 byte blocks ==> we need 32 KB bitmap.
 * Bit 0 ==> local node thinks this block is binary identical on both nodes
 * Bit 1 ==> local node thinks this block needs to be synced.
 */

#define BM_BLOCK_SIZE_B  12			 //  4k per bit
#define BM_BLOCK_SIZE    (1<<BM_BLOCK_SIZE_B)
/* (9+3) : 512 bytes @ 8 bits; representing 16M storage
 * per sector of on disk bitmap */
#define BM_EXT_SIZE_B    (BM_BLOCK_SIZE_B + MD_HARDSECT_B + 3 )  // = 24
#define BM_EXT_SIZE      (1<<BM_EXT_SIZE_B)

/* thus many _storage_ sectors are described by one bit */
#define BM_SECT_TO_BIT(x)   ((x)>>(BM_BLOCK_SIZE_B-9))
#define BM_BIT_TO_SECT(x)   ((sector_t)(x)<<(BM_BLOCK_SIZE_B-9))
#define BM_SECT_PER_BIT     BM_BIT_TO_SECT(1)

/* bit to represented kilo byte conversion */
#define Bit2KB(bits) ((bits)<<(BM_BLOCK_SIZE_B-10))

/* in which _bitmap_ extent (resp. sector) the bit for a certain
 * _storage_ sector is located in */
#define BM_SECT_TO_EXT(x)   ((x)>>(BM_EXT_SIZE_B-9))

/* in one sector of the bitmap, we have this many activity_log extents. */
#define AL_EXT_PER_BM_SECT  (1 << (BM_EXT_SIZE_B - AL_EXTENT_SIZE_B) )
#define BM_WORDS_PER_AL_EXT (1 << (AL_EXTENT_SIZE_B-BM_BLOCK_SIZE_B-LN2_BPL))


/* I want the packet to fit within one page
 * THINK maybe use a special bitmap header,
 * including offset and compression scheme and whatnot
 * Do not use PAGE_SIZE here! Use a architecture agnostic constant!
 */
#define BM_PACKET_WORDS     ((4096-sizeof(Drbd_Header))/sizeof(long))

/* the extent in "PER_EXTENT" below is an activity log extent
 * we need that many (long words/bytes) to store the bitmap
 *                   of one AL_EXTENT_SIZE chunk of storage.
 * we can store the bitmap for that many AL_EXTENTS within
 * one sector of the _on_disk_ bitmap:
 * bit   0        bit 37   bit 38            bit (512*8)-1
 *           ...|........|........|.. // ..|........|
 * sect. 0       `296     `304                     ^(512*8*8)-1
 *
#define BM_WORDS_PER_EXT    ( (AL_EXT_SIZE/BM_BLOCK_SIZE) / BITS_PER_LONG )
#define BM_BYTES_PER_EXT    ( (AL_EXT_SIZE/BM_BLOCK_SIZE) / 8 )  // 128
#define BM_EXT_PER_SECT	    ( 512 / BM_BYTES_PER_EXTENT )        //   4
 */

#if ( !defined(CONFIG_LBD) ) && ( BITS_PER_LONG == 32 )
# define DRBD_MAX_SECTORS (0xffffffffLU)
#else
# define DRBD_MAX_SECTORS \
          ( (MD_RESERVED_SIZE*2LL - MD_BM_OFFSET) * (1LL<<(BM_EXT_SIZE_B-9)) )
#endif

/* Sector shift value for hash functions for tl_hash table and ee_hash
   table. A value of 3 makes all IOs in on 4K block to make to the same
   slot of the hash table. */
#define HT_SHIFT 3

extern int  drbd_bm_init      (drbd_dev *mdev);
extern int  drbd_bm_resize    (drbd_dev *mdev, sector_t sectors);
extern void drbd_bm_cleanup   (drbd_dev *mdev);
extern void drbd_bm_set_all   (drbd_dev *mdev);
extern void drbd_bm_clear_all (drbd_dev *mdev);
extern void drbd_bm_reset_find(drbd_dev *mdev);
extern int  drbd_bm_set_bit   (drbd_dev *mdev, unsigned long bitnr);
extern int  drbd_bm_test_bit  (drbd_dev *mdev, unsigned long bitnr);
extern int  drbd_bm_clear_bit (drbd_dev *mdev, unsigned long bitnr);
extern int  drbd_bm_e_weight  (drbd_dev *mdev, unsigned long enr);
extern int  drbd_bm_read_sect (drbd_dev *mdev, unsigned long enr);
extern int  drbd_bm_write_sect(drbd_dev *mdev, unsigned long enr);
extern void drbd_bm_read      (drbd_dev *mdev);
extern void drbd_bm_write     (drbd_dev *mdev);
extern unsigned long drbd_bm_ALe_set_all (drbd_dev *mdev, unsigned long al_enr);
extern size_t        drbd_bm_words       (drbd_dev *mdev);
extern unsigned long drbd_bm_find_next   (drbd_dev *mdev);
extern unsigned long drbd_bm_total_weight(drbd_dev *mdev);
extern int drbd_bm_rs_done(drbd_dev *mdev);
// for receive_bitmap
extern void drbd_bm_merge_lel (drbd_dev *mdev, size_t offset, size_t number,
				unsigned long* buffer);
// for _drbd_send_bitmap and drbd_bm_write_sect
extern void drbd_bm_get_lel   (drbd_dev *mdev, size_t offset, size_t number,
				unsigned long* buffer);
/*
 * only used by drbd_bm_read_sect
extern void drbd_bm_set_lel   (drbd_dev *mdev, size_t offset, size_t number,
				unsigned long* buffer);
*/

extern void __drbd_bm_lock    (drbd_dev *mdev, char* file, int line);
extern void drbd_bm_unlock    (drbd_dev *mdev);
#define drbd_bm_lock(mdev)    __drbd_bm_lock(mdev, __FILE__, __LINE__ )


// drbd_main.c
extern drbd_dev *drbd_conf;
extern int minor_count;
extern kmem_cache_t *drbd_request_cache;
extern kmem_cache_t *drbd_ee_cache;
extern mempool_t *drbd_request_mempool;

// drbd_req
#define ERF_NOTLD    2   /* do not call tl_dependence */
extern void drbd_end_req(drbd_request_t *, int, int, sector_t);
extern int drbd_make_request_26(request_queue_t *q, struct bio *bio);
extern int drbd_read_remote(drbd_dev *mdev, drbd_request_t *req);

// drbd_fs.c
extern char* ppsize(char* buf, size_t size);
extern int drbd_determin_dev_size(drbd_dev*);
extern int drbd_set_role(drbd_dev *mdev,drbd_role_t newstate);
extern int drbd_ioctl(struct inode *inode, struct file *file,
		      unsigned int cmd, unsigned long arg);
drbd_disks_t drbd_try_outdate_peer(drbd_dev *mdev);

// drbd_worker.c
extern int drbd_worker(struct Drbd_thread *thi);
extern void drbd_alter_sg(drbd_dev *mdev, int ng);
extern void drbd_start_resync(drbd_dev *mdev, drbd_conns_t side);
extern int drbd_resync_finished(drbd_dev *mdev);
// maybe rather drbd_main.c ?
extern int drbd_md_sync_page_io(drbd_dev *mdev, sector_t sector, int rw);
// worker callbacks
extern int w_is_app_read         (drbd_dev *, struct drbd_work *, int);
extern int w_is_resync_read      (drbd_dev *, struct drbd_work *, int);
extern int w_read_retry_remote   (drbd_dev *, struct drbd_work *, int);
extern int w_e_end_data_req      (drbd_dev *, struct drbd_work *, int);
extern int w_e_end_rsdata_req    (drbd_dev *, struct drbd_work *, int);
extern int w_resync_inactive     (drbd_dev *, struct drbd_work *, int);
extern int w_resume_next_sg      (drbd_dev *, struct drbd_work *, int);
extern int w_io_error            (drbd_dev *, struct drbd_work *, int);
extern int w_try_send_barrier    (drbd_dev *, struct drbd_work *, int);
extern int w_send_write_hint     (drbd_dev *, struct drbd_work *, int);
extern int w_make_resync_request (drbd_dev *, struct drbd_work *, int);
extern void resync_timer_fn(unsigned long data);

// drbd_receiver.c
extern int drbd_release_ee(drbd_dev* mdev,struct list_head* list);
extern int drbd_init_ee(drbd_dev* mdev);
extern void drbd_put_ee(drbd_dev* mdev,struct Tl_epoch_entry *e);
extern struct Tl_epoch_entry* drbd_get_ee(drbd_dev* mdev);
extern void drbd_wait_ee(drbd_dev *mdev,struct list_head *head);

// drbd_proc.c
extern struct proc_dir_entry *drbd_proc;
extern int drbd_proc_get_info(char *, char **, off_t, int, int *, void *);
extern const char* conns_to_name(drbd_conns_t s);
extern const char* roles_to_name(drbd_role_t s);

// drbd_actlog.c
extern void drbd_al_begin_io(struct Drbd_Conf *mdev, sector_t sector);
extern void drbd_al_complete_io(struct Drbd_Conf *mdev, sector_t sector);
extern void drbd_rs_complete_io(struct Drbd_Conf *mdev, sector_t sector);
extern int drbd_rs_begin_io(struct Drbd_Conf *mdev, sector_t sector);
extern void drbd_rs_cancel_all(drbd_dev* mdev);
extern void drbd_al_read_log(struct Drbd_Conf *mdev);
extern void __drbd_set_in_sync(drbd_dev* mdev, sector_t sector, int size, const char* file, const unsigned int line);
#define drbd_set_in_sync(mdev,sector,size) \
	__drbd_set_in_sync(mdev,sector,size, __FILE__, __LINE__ )
extern void __drbd_set_out_of_sync(drbd_dev* mdev, sector_t sector, int size, const char* file, const unsigned int line);
#define drbd_set_out_of_sync(mdev,sector,size) \
	__drbd_set_out_of_sync(mdev,sector,size, __FILE__, __LINE__ )
extern void drbd_al_apply_to_bm(struct Drbd_Conf *mdev);
extern void drbd_al_to_on_disk_bm(struct Drbd_Conf *mdev);
extern void drbd_al_shrink(struct Drbd_Conf *mdev);

/*
 * inline helper functions
 *************************/

#include "drbd_compat_wrappers.h"

#define peer_mask role_mask
#define pdsk_mask disk_mask

#define NS(T,S) ({drbd_state_t mask; mask.i=0; mask.s.T = T##_mask; mask;}), \
                ({drbd_state_t val; val.i=0; val.s.T = (S); val;})
#define NS2(T1,S1,T2,S2) \
                ({drbd_state_t mask; mask.i=0; mask.s.T1 = T1##_mask; \
		  mask.s.T2 = T2##_mask; mask;}), \
                ({drbd_state_t val; val.i=0; val.s.T1 = (S1); \
                  val.s.T2 = (S2); val;})
#define NS3(T1,S1,T2,S2,T3,S3) \
                ({drbd_state_t mask; mask.i=0; mask.s.T1 = T1##_mask; \
		  mask.s.T2 = T2##_mask; mask.s.T3 = T3##_mask; mask;}), \
                ({drbd_state_t val; val.i=0; val.s.T1 = (S1); \
                  val.s.T2 = (S2); val.s.T3 = (S3); val;})

#define _NS(T,S) ({drbd_state_t ns; ns.i = mdev->state.i; ns.s.T = (S); ns;})
#define _NS2(T1,S1,T2,S2) \
                ({drbd_state_t ns; ns.i = mdev->state.i; ns.s.T1 = (S1); \
                ns.s.T2 = (S2); ns;})
#define _NS3(T1,S1,T2,S2,T3,S3) \
                ({drbd_state_t ns; ns.i = mdev->state.i; ns.s.T1 = (S1); \
                ns.s.T2 = (S2); ns.s.T3 = (S3); ns;})

static inline int drbd_change_state(drbd_dev* mdev, enum chg_state_flags f,
				    drbd_state_t mask, drbd_state_t val)
{
	unsigned long flags;
	drbd_state_t os,ns;
	int rv;

	spin_lock_irqsave(&mdev->req_lock,flags);
	os = mdev->state;
	ns.i = (os.i & ~mask.i) | val.i;
	rv = _drbd_set_state(mdev, ns, f);
	ns = mdev->state;
	spin_unlock_irqrestore(&mdev->req_lock,flags);
	after_state_ch(mdev,os,ns);

	return rv;
}

static inline void drbd_force_state(drbd_dev* mdev, 
				    drbd_state_t mask, drbd_state_t val)
{
	drbd_change_state(mdev,ChgStateHard,mask,val);
}

static inline int drbd_request_state(drbd_dev* mdev, 
				    drbd_state_t mask, drbd_state_t val)
{
	return drbd_change_state(mdev,ChgStateVerbose,mask,val);
}

/**
 * drbd_chk_io_error: Handles the on_io_error setting, should be called from
 * all io completion handlers. See also drbd_io_error().
 */
static inline void drbd_chk_io_error(drbd_dev* mdev, int error)
{
	if (error) {
		unsigned long flags;
		spin_lock_irqsave(&mdev->req_lock,flags);

		switch(mdev->on_io_error) {
		case PassOn:
			ERR("Ignoring local IO error!\n");
			break;
		case Panic:
			_drbd_set_state(mdev,_NS(disk,Failed),1);
			drbd_panic("IO error on backing device!\n");
			break;
		case Detach:
			set_bit(MD_IO_ALLOWED,&mdev->flags);
			if (_drbd_set_state(mdev,_NS(disk,Failed),1) == 1) {
				ERR("Local IO failed. Detaching...\n");
			}
			break;
		}
		spin_unlock_irqrestore(&mdev->req_lock,flags);
	}
}

static inline int semaphore_is_locked(struct semaphore* s) 
{
	if(!down_trylock(s)) {
		up(s);
		return 0;
	}
	return 1;
}
/* Returns the start sector for metadata, aligned to 4K
 * which happens to be the capacity we announce for
 * our lower level device if it includes the meta data
 */
static inline sector_t drbd_md_ss(drbd_dev *mdev)
{
	if( mdev->md_index == -1 ) {
		if (!mdev->backing_bdev) {
			if (DRBD_ratelimit(5*HZ,5)) {
				ERR("mdev->backing_bdev==NULL\n");
				dump_stack();
			}
			return 0;
		}
		return (  (drbd_get_capacity(mdev->backing_bdev) & ~7L)
			- (MD_RESERVED_SIZE<<1) );
	} else {
		return 2 * MD_RESERVED_SIZE * mdev->md_index;
	}
}

static inline void
_drbd_queue_work(struct drbd_work_queue *q, struct drbd_work *w)
{
	list_add_tail(&w->list,&q->q);
	up(&q->s);
}

static inline void
_drbd_queue_work_front(struct drbd_work_queue *q, struct drbd_work *w)
{
	list_add(&w->list,&q->q);
	up(&q->s);
}

static inline void
drbd_queue_work_front(drbd_dev *mdev, struct drbd_work_queue *q,
			struct drbd_work *w)
{
	unsigned long flags;
	spin_lock_irqsave(&mdev->req_lock,flags);
	list_add(&w->list,&q->q);
	spin_unlock_irqrestore(&mdev->req_lock,flags);
	up(&q->s);
}

static inline void
drbd_queue_work(drbd_dev *mdev, struct drbd_work_queue *q,
		  struct drbd_work *w)
{
	unsigned long flags;
	spin_lock_irqsave(&mdev->req_lock,flags);
	list_add_tail(&w->list,&q->q);
	spin_unlock_irqrestore(&mdev->req_lock,flags);
	up(&q->s);
}

static inline void wake_asender(drbd_dev *mdev) {
	if(test_bit(SIGNAL_ASENDER, &mdev->flags)) {
		force_sig(DRBD_SIG, mdev->asender.task);
	}
}

static inline void request_ping(drbd_dev *mdev) {
	set_bit(SEND_PING,&mdev->flags);
	wake_asender(mdev);
}

static inline int drbd_send_short_cmd(drbd_dev *mdev, Drbd_Packet_Cmd cmd)
{
	Drbd_Header h;
	return drbd_send_cmd(mdev,mdev->data.socket,cmd,&h,sizeof(h));
}

static inline int drbd_send_ping(drbd_dev *mdev)
{
	Drbd_Header h;
	return drbd_send_cmd(mdev,mdev->meta.socket,Ping,&h,sizeof(h));
}

static inline int drbd_send_ping_ack(drbd_dev *mdev)
{
	Drbd_Header h;
	return drbd_send_cmd(mdev,mdev->meta.socket,PingAck,&h,sizeof(h));
}

static inline void drbd_thread_stop(struct Drbd_thread *thi)
{
	_drbd_thread_stop(thi,FALSE,TRUE);
}

static inline void drbd_thread_stop_nowait(struct Drbd_thread *thi)
{
	_drbd_thread_stop(thi,FALSE,FALSE);
}

static inline void drbd_thread_restart_nowait(struct Drbd_thread *thi)
{
	_drbd_thread_stop(thi,TRUE,FALSE);
}

static inline void inc_ap_pending(drbd_dev* mdev)
{
	atomic_inc(&mdev->ap_pending_cnt);
}

#define ERR_IF_CNT_IS_NEGATIVE(which)				\
	if(atomic_read(&mdev->which)<0)				\
		ERR("in %s:%d: " #which " = %d < 0 !\n",	\
		    __func__ , __LINE__ ,			\
		    atomic_read(&mdev->which))

#define dec_ap_pending(mdev)					\
	typecheck(drbd_dev*,mdev);				\
	if(atomic_dec_and_test(&mdev->ap_pending_cnt))		\
		wake_up(&mdev->cstate_wait);			\
	ERR_IF_CNT_IS_NEGATIVE(ap_pending_cnt)

static inline void inc_rs_pending(drbd_dev* mdev)
{
	atomic_inc(&mdev->rs_pending_cnt);
}

#define dec_rs_pending(mdev)					\
	typecheck(drbd_dev*,mdev);				\
	atomic_dec(&mdev->rs_pending_cnt);			\
	ERR_IF_CNT_IS_NEGATIVE(rs_pending_cnt)

static inline void inc_unacked(drbd_dev* mdev)
{
	atomic_inc(&mdev->unacked_cnt);
}

#if 0 && LINUX_VERSION_CODE >= KERNEL_VERSION(2,6,0)
/*
 * idea was to forcefully push the tcp stack whenever the
 * currently last pending packet is in the buffer.
 * should be benchmarked on some real box to see if it has any
 * effect on overall latency.
 */

/* this only works with 2.6 kernels because of some conflicting defines
 * in header files included from net.tcp.h.
 */

#include <net/tcp.h>
static inline void drbd_push_msock(drbd_dev* mdev)
{
	struct sock    *sk;
	struct tcp_opt *tp;
	if (mdev->meta.socket == NULL) return;
	sk = mdev->meta.socket->sk;
	tp = tcp_sk(sk);
	lock_sock(sk);
	__tcp_push_pending_frames(sk, tp, tcp_current_mss(sk, 1), TCP_NAGLE_PUSH);
	release_sock(sk);
}

#define dec_unacked(mdev)					\
	might_sleep();						\
	typecheck(drbd_dev*,mdev);				\
	if (atomic_dec_and_test(&mdev->unacked_cnt))		\
		drbd_push_msock(mdev);				\
	ERR_IF_CNT_IS_NEGATIVE(unacked_cnt);

#define sub_unacked(mdev, n)					\
	might_sleep();						\
	typecheck(drbd_dev*,mdev);				\
	if (atomic_sub_and_test(n, &mdev->unacked_cnt))		\
		drbd_push_msock(mdev);				\
	ERR_IF_CNT_IS_NEGATIVE(unacked_cnt);
#else
#define dec_unacked(mdev)					\
	typecheck(drbd_dev*,mdev);				\
	atomic_dec(&mdev->unacked_cnt);				\
	ERR_IF_CNT_IS_NEGATIVE(unacked_cnt)

#define sub_unacked(mdev, n)					\
	typecheck(drbd_dev*,mdev);				\
	atomic_sub(n, &mdev->unacked_cnt);			\
	ERR_IF_CNT_IS_NEGATIVE(unacked_cnt)
#endif


/**
 * inc_local: Returns TRUE when local IO is possible. If it returns
 * TRUE you should call dec_local() after IO is completed.
 */
static inline int inc_local(drbd_dev* mdev)
{
	int io_allowed;

	atomic_inc(&mdev->local_cnt);
	io_allowed = (mdev->state.s.disk >= Inconsistent);
	if( !io_allowed ) {
		atomic_dec(&mdev->local_cnt);
	}
	return io_allowed;
}

static inline int inc_local_md_only(drbd_dev* mdev)
{
	int io_allowed;

	atomic_inc(&mdev->local_cnt);
	io_allowed = (mdev->state.s.disk >= Inconsistent) ||
		test_bit(MD_IO_ALLOWED,&mdev->flags);
	if( !io_allowed ) {
		atomic_dec(&mdev->local_cnt);
	}
	return io_allowed;
}

static inline void dec_local(drbd_dev* mdev)
{
	if(atomic_dec_and_test(&mdev->local_cnt) && 
	   mdev->state.s.disk == Diskless &&
	   mdev->lo_file) {
		wake_up(&mdev->cstate_wait);
	}

	D_ASSERT(atomic_read(&mdev->local_cnt)>=0);
}

static inline void inc_ap_bio(drbd_dev* mdev)
{
	atomic_inc(&mdev->ap_bio_cnt);
}

static inline void dec_ap_bio(drbd_dev* mdev)
{
	if(atomic_dec_and_test(&mdev->ap_bio_cnt))
		wake_up(&mdev->cstate_wait);

	D_ASSERT(atomic_read(&mdev->ap_bio_cnt)>=0);
}

static inline void update_peer_seq(drbd_dev* mdev, int new_seq)
{
	spin_lock(&mdev->peer_seq_lock);
	mdev->peer_seq = max(mdev->peer_seq, new_seq);
	wake_up(&mdev->cstate_wait);
	spin_unlock(&mdev->peer_seq_lock);
}

static inline int peer_seq(drbd_dev* mdev)
{
	int seq;
	spin_lock(&mdev->peer_seq_lock);
	seq = mdev->peer_seq;
	spin_unlock(&mdev->peer_seq_lock);
	return seq;
}

#ifdef DUMP_EACH_PACKET
/*
 * enable to dump information about every packet exchange.
 */
#define INFOP(fmt, args...) \
	INFO("%s:%d: %s [%d] %s %s " fmt , \
	     file, line, current->comm, current->pid, \
	     sockname, recv?"<<<":">>>" \
	     , ## args )
static inline void
dump_packet(drbd_dev *mdev, struct socket *sock,
	    int recv, Drbd_Polymorph_Packet *p, char* file, int line)
{
	char *sockname = sock == mdev->meta.socket ? "meta" : "data";
	int cmd = (recv == 2) ? p->head.command : be16_to_cpu(p->head.command);
	switch (cmd) {
	case HandShake:
		INFOP("%s (%u)\n", be32_to_cpu(p->HandShake.protocol_version));
		break;

	case Ping:
	case PingAck:
	case BecomeSyncTarget:
	case BecomeSyncSource:
	case UnplugRemote:

	case SyncParam:
	case ReportParams:
		INFOP("%s\n", cmdname(cmd));
		break;

	case ReportBitMap: /* don't report this */
		break;

	case Data:
	case DataReply:
	case RSDataReply:

	case RecvAck:   /* yes I know. but it is the same layout */
	case WriteAck:
	case NegAck:

	case DataRequest:
	case RSDataRequest:
		INFOP("%s (%lu,%llx)\n", cmdname(cmd),
		     (long)be64_to_cpu(p->Data.sector), (long long)p->Data.block_id
		);
		break;

	case Barrier:
	case BarrierAck:
		INFOP("%s (%u)\n", cmdname(cmd), p->Barrier.barrier);
		break;

	default:
		INFOP("%s (%u)\n",cmdname(cmd), cmd);
		break;
	}
}
#else
#define dump_packet(ignored...) ((void)0)
#endif

static inline void drbd_suicide(void)
{
#if LINUX_VERSION_CODE < KERNEL_VERSION(2,6,10)
	set_current_state(TASK_ZOMBIE);
#else
	current->exit_state = EXIT_ZOMBIE;
#endif
	schedule();
}
<|MERGE_RESOLUTION|>--- conflicted
+++ resolved
@@ -563,19 +563,10 @@
 	long magic;
 	int rq_status;
 	struct drbd_barrier *barrier; // The next barrier.
-<<<<<<< HEAD
 	struct bio *master_bio;       // master bio pointer
-	struct bio private_bio;       // private bio struct
+	struct bio *private_bio;
 	struct hlist_node colision;
-=======
-	drbd_bio_t *master_bio;       // master bio pointer
-#if LINUX_VERSION_CODE < KERNEL_VERSION(2,5,0)
-	drbd_bio_t private_bio;       // private bio struct
-#else
-	struct bio *private_bio;
 	drbd_dev *mdev;
-#endif
->>>>>>> 5007dbc6
 };
 
 struct drbd_barrier {
