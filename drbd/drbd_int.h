--- conflicted
+++ resolved
@@ -2021,12 +2021,8 @@
 extern void *drbd_md_get_buffer(struct drbd_device *device, const char *intent);
 extern void drbd_md_put_buffer(struct drbd_device *device);
 extern int drbd_md_sync_page_io(struct drbd_device *device,
-<<<<<<< HEAD
-		struct drbd_backing_dev *bdev, sector_t sector, int op);
+		struct drbd_backing_dev *bdev, sector_t sector, enum req_op op);
 extern bool drbd_al_active(struct drbd_device *device, sector_t sector, unsigned int size);
-=======
-		struct drbd_backing_dev *bdev, sector_t sector, enum req_op op);
->>>>>>> b7b55cca
 extern void drbd_ov_out_of_sync_found(struct drbd_peer_device *, sector_t, int);
 extern void wait_until_done_or_force_detached(struct drbd_device *device,
 		struct drbd_backing_dev *bdev, unsigned int *done);
