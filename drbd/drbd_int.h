--- conflicted
+++ resolved
@@ -516,11 +516,8 @@
 				 * the peer, if it changed there as well. */
 	B_RS_H_DONE,		/* Before resync handler done (already executed) */
 	DISCARD_MY_DATA,	/* discard_my_data flag per volume */
-<<<<<<< HEAD
 	USE_DEGR_WFC_T,		/* degr-wfc-timeout instead of wfc-timeout. */
-=======
 	READ_BALANCE_RR,
->>>>>>> 700f6373
 };
 
 /* definition of bits in bm_flags to be used in drbd_bm_lock
