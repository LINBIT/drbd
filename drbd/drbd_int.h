--- conflicted
+++ resolved
@@ -1945,15 +1945,11 @@
 };
 
 extern int drbd_issue_discard_or_zero_out(struct drbd_device *device,
-<<<<<<< HEAD
-		sector_t start, unsigned int nr_sectors, bool discard);
+		sector_t start, unsigned int nr_sectors, int flags);
 extern int drbd_send_ack(struct drbd_peer_device *, enum drbd_packet,
 			 struct drbd_peer_request *);
 extern int drbd_send_ack_ex(struct drbd_peer_device *, enum drbd_packet,
 			    sector_t sector, int blksize, u64 block_id);
-=======
-		sector_t start, unsigned int nr_sectors, int flags);
->>>>>>> 6036fafc
 extern int drbd_receiver(struct drbd_thread *thi);
 extern int drbd_ack_receiver(struct drbd_thread *thi);
 extern void drbd_send_ping_wf(struct work_struct *ws);
