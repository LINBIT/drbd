--- conflicted
+++ resolved
@@ -844,6 +844,16 @@
 	bool is_disconnect;
 };
 
+struct drbd_thread_timing_details
+{
+	unsigned long start_jif;
+	void *cb_addr;
+	const char *caller_fn;
+	unsigned int line;
+	unsigned int cb_nr;
+};
+#define DRBD_THREAD_DETAILS_HIST	16
+
 struct drbd_resource {
 	char *name;
 
@@ -906,22 +916,12 @@
 	spinlock_t listeners_lock;
 
 	struct timer_list peer_ack_timer; /* send a P_PEER_ACK after last completion */
-};
-
-<<<<<<< HEAD
-struct drbd_connection {			/* is a resource from the config file */
-=======
-struct drbd_thread_timing_details
-{
-	unsigned long start_jif;
-	void *cb_addr;
-	const char *caller_fn;
-	unsigned int line;
-	unsigned int cb_nr;
+
+	unsigned int w_cb_nr; /* keeps counting up */
+	struct drbd_thread_timing_details w_timing_details[DRBD_THREAD_DETAILS_HIST];
 };
 
 struct drbd_connection {
->>>>>>> 641a8615
 	struct list_head connections;
 	struct drbd_resource *resource;
 	struct dentry *debugfs_conn;
@@ -1029,18 +1029,11 @@
 	struct drbd_request *req_ack_pending;
 	struct drbd_request *req_not_net_done;
 
-<<<<<<< HEAD
-=======
-	/* sender side */
-	struct drbd_work_queue sender_work;
-
-#define DRBD_THREAD_DETAILS_HIST	16
-	unsigned int w_cb_nr; /* keeps counting up */
+	unsigned int s_cb_nr; /* keeps counting up */
 	unsigned int r_cb_nr; /* keeps counting up */
-	struct drbd_thread_timing_details w_timing_details[DRBD_THREAD_DETAILS_HIST];
+	struct drbd_thread_timing_details s_timing_details[DRBD_THREAD_DETAILS_HIST];
 	struct drbd_thread_timing_details r_timing_details[DRBD_THREAD_DETAILS_HIST];
 
->>>>>>> 641a8615
 	struct {
 		/* whether this sender thread
 		 * has processed a single write yet. */
@@ -1054,29 +1047,9 @@
 		 * If none, no P_BARRIER will be sent. */
 		unsigned current_epoch_writes;
 
-<<<<<<< HEAD
 		/* position in change stream */
 		u64 current_dagtag_sector;
 	} send;
-=======
-void __update_timing_details(
-		struct drbd_thread_timing_details *tdp,
-		unsigned int *cb_nr,
-		void *cb,
-		const char *fn, const unsigned int line);
-
-#define update_worker_timing_details(c, cb) \
-	__update_timing_details(c->w_timing_details, &c->w_cb_nr, cb, __func__ , __LINE__ )
-#define update_receiver_timing_details(c, cb) \
-	__update_timing_details(c->r_timing_details, &c->r_cb_nr, cb, __func__ , __LINE__ )
-
-struct submit_worker {
-	struct workqueue_struct *wq;
-	struct work_struct worker;
-
-	/* protected by ..->resource->req_lock */
-	struct list_head writes;
->>>>>>> 641a8615
 };
 
 struct drbd_peer_device {
@@ -1850,6 +1823,19 @@
 extern void start_resync_timer_fn(unsigned long data);
 
 extern void drbd_endio_write_sec_final(struct drbd_peer_request *peer_req);
+
+void __update_timing_details(
+		struct drbd_thread_timing_details *tdp,
+		unsigned int *cb_nr,
+		void *cb,
+		const char *fn, const unsigned int line);
+
+#define update_sender_timing_details(c, cb) \
+	__update_timing_details(c->s_timing_details, &c->s_cb_nr, cb, __func__ , __LINE__ )
+#define update_receiver_timing_details(c, cb) \
+	__update_timing_details(c->r_timing_details, &c->r_cb_nr, cb, __func__ , __LINE__ )
+#define update_worker_timing_details(r, cb) \
+	__update_timing_details(r->w_timing_details, &r->w_cb_nr, cb, __func__ , __LINE__ )
 
 /* drbd_receiver.c */
 extern int drbd_receiver(struct drbd_thread *thi);
