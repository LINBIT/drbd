--- conflicted
+++ resolved
@@ -1421,34 +1421,20 @@
 #endif
 #endif
 
-<<<<<<< HEAD
 /* BIO_MAX_SIZE is 256 * PAGE_CACHE_SIZE,
  * so for typical PAGE_CACHE_SIZE of 4k, that is (1<<20) Byte.
  * Since we may live in a mixed-platform cluster,
  * we limit us to a platform agnostic constant here for now.
  * A followup commit may allow even bigger BIO sizes,
  * once we thought that through. */
-#define DRBD_MAX_BIO_SIZE (1 << 20)
+#define DRBD_MAX_BIO_SIZE (1U << 20)
 #if DRBD_MAX_BIO_SIZE > BIO_MAX_SIZE
 #error Architecture not supported: DRBD_MAX_BIO_SIZE > BIO_MAX_SIZE
 #endif
-#define DRBD_MAX_BIO_SIZE_SAFE (1 << 12)       /* Works always = 4k */
-
-#define DRBD_MAX_SIZE_H80_PACKET (1 << 15) /* Header 80 only allows packets up to 32KiB data */
-#define DRBD_MAX_BIO_SIZE_P95    (1 << 17) /* Protocol 95 to 99 allows bios up to 128KiB */
-=======
-/* Sector shift value for the "hash" functions of tl_hash and ee_hash tables.
- * With a value of 8 all IO in one 128K block make it to the same slot of the
- * hash table. */
-#define HT_SHIFT 8
-#define DRBD_MAX_BIO_SIZE (1U<<(9+HT_SHIFT))
 #define DRBD_MAX_BIO_SIZE_SAFE (1U << 12)       /* Works always = 4k */
 
-#define DRBD_MAX_SIZE_H80_PACKET (1U << 15) /* The old header only allows packets up to 32Kib data */
-
-/* Number of elements in the app_reads_hash */
-#define APP_R_HSIZE 15
->>>>>>> 3a2911f0
+#define DRBD_MAX_SIZE_H80_PACKET (1U << 15) /* Header 80 only allows packets up to 32KiB data */
+#define DRBD_MAX_BIO_SIZE_P95    (1U << 17) /* Protocol 95 to 99 allows bios up to 128KiB */
 
 extern int  drbd_bm_init(struct drbd_conf *mdev);
 extern int  drbd_bm_resize(struct drbd_conf *mdev, sector_t sectors, int set_new_bits);
