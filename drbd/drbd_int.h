/*
  drbd_int.h

  This file is part of DRBD by Philipp Reisner and Lars Ellenberg.

  Copyright (C) 2001-2008, LINBIT Information Technologies GmbH.
  Copyright (C) 1999-2008, Philipp Reisner <philipp.reisner@linbit.com>.
  Copyright (C) 2002-2008, Lars Ellenberg <lars.ellenberg@linbit.com>.

  drbd is free software; you can redistribute it and/or modify
  it under the terms of the GNU General Public License as published by
  the Free Software Foundation; either version 2, or (at your option)
  any later version.

  drbd is distributed in the hope that it will be useful,
  but WITHOUT ANY WARRANTY; without even the implied warranty of
  MERCHANTABILITY or FITNESS FOR A PARTICULAR PURPOSE.	See the
  GNU General Public License for more details.

  You should have received a copy of the GNU General Public License
  along with drbd; see the file COPYING.  If not, write to
  the Free Software Foundation, 675 Mass Ave, Cambridge, MA 02139, USA.

*/

#ifndef _DRBD_INT_H
#define _DRBD_INT_H

#include <linux/compiler.h>
#include <linux/types.h>
#include <linux/version.h>
#include <linux/list.h>
#include <linux/sched.h>
#include <linux/bitops.h>
#include <linux/slab.h>
#include <linux/crypto.h>
#include <linux/ratelimit.h>
#include <linux/tcp.h>
#include <linux/mutex.h>
#include <linux/genhd.h>
#include <linux/idr.h>
#include <net/tcp.h>
#include <linux/lru_cache.h>
#include <linux/prefetch.h>
#include <linux/drbd_genl_api.h>
#include <linux/drbd.h>
#include <linux/drbd_config.h>

#include "drbd_wrappers.h"
#include "drbd_strings.h"
#include "compat.h"
#include "drbd_state.h"
#include "drbd_protocol.h"
#include "drbd_kref_debug.h"

#ifdef __CHECKER__
# define __protected_by(x)       __attribute__((require_context(x,1,999,"rdwr")))
# define __protected_read_by(x)  __attribute__((require_context(x,1,999,"read")))
# define __protected_write_by(x) __attribute__((require_context(x,1,999,"write")))
# define __must_hold(x)       __attribute__((context(x,1,1), require_context(x,1,999,"call")))
#else
# define __protected_by(x)
# define __protected_read_by(x)
# define __protected_write_by(x)
# define __must_hold(x)
#endif

#define __no_warn(lock, stmt) do { __acquire(lock); stmt; __release(lock); } while (0)

/* Compatibility for older kernels */
#undef __cond_lock
#ifdef __CHECKER__
# ifndef __acquires
#  define __acquires(x)	__attribute__((context(x,0,1)))
#  define __releases(x)	__attribute__((context(x,1,0)))
#  define __acquire(x)	__context__(x,1)
#  define __release(x)	__context__(x,-1)
# endif
# define __cond_lock(x,c)	((c) ? ({ __acquire(x); 1; }) : 0)
#else
# ifndef __acquires
#  define __acquires(x)
#  define __releases(x)
#  define __acquire(x)	(void)0
#  define __release(x)	(void)0
# endif
# define __cond_lock(x,c) (c)
#endif

/* module parameter, defined in drbd_main.c */
extern unsigned int minor_count;
extern bool disable_sendpage;
extern bool allow_oos;

#ifdef CONFIG_DRBD_FAULT_INJECTION
extern int enable_faults;
extern int fault_rate;
extern int fault_devs;
extern int two_phase_commit_fail;
#endif

extern char usermode_helper[];

#include <linux/major.h>
#ifndef DRBD_MAJOR
# define DRBD_MAJOR 147
#endif

#include <linux/blkdev.h>
#include <linux/bio.h>

/* I don't remember why XCPU ...
 * This is used to wake the asender,
 * and to interrupt sending the sending task
 * on disconnect.
 */
#define DRBD_SIG SIGXCPU

/* This is used to stop/restart our threads.
 * Cannot use SIGTERM nor SIGKILL, since these
 * are sent out by init on runlevel changes
 * I choose SIGHUP for now.
 *
 * FIXME btw, we should register some reboot notifier.
 */
#define DRBD_SIGKILL SIGHUP

#define ID_IN_SYNC      (4711ULL)
#define ID_OUT_OF_SYNC  (4712ULL)
#define ID_SYNCER (-1ULL)

#define UUID_NEW_BM_OFFSET ((u64)0x0001000000000000ULL)

struct drbd_device;
struct drbd_connection;

/*
 * dev_printk() and dev_dbg() exist since "forever".
 * dynamic_dev_dbg() and disk_to_dev() exists since v2.6.28-rc1.
 */
#if defined(disk_to_dev)
#define __drbd_printk_device(level, device, fmt, args...) \
	dev_printk(level, disk_to_dev((device)->vdisk), fmt, ## args)
#define __drbd_printk_peer_device(level, peer_device, fmt, args...) \
	dev_printk(level, disk_to_dev((peer_device)->device->vdisk), "%s: " fmt, \
		   rcu_dereference((peer_device)->connection->net_conf)->name, ## args)
#else
#define __drbd_printk_device(level, device, fmt, args...) \
	printk(level "block drbd%u: " fmt, (device)->minor, ## args)
#define __drbd_printk_peer_device(level, peer_device, fmt, args...) \
	printk(level "block drbd%u %s: " fmt, (peer_device)->device->minor, \
	       rcu_dereference((peer_device)->connection->net_conf)->name, ## args)
#endif

#define __drbd_printk_resource(level, resource, fmt, args...) \
	printk(level "drbd %s: " fmt, (resource)->name, ## args)

#define __drbd_printk_connection(level, connection, fmt, args...) \
	printk(level "drbd %s %s: " fmt, (connection)->resource->name,  \
	       rcu_dereference((connection)->net_conf)->name, ## args)

void drbd_printk_with_wrong_object_type(void);

#define __drbd_printk_if_same_type(obj, type, func, level, fmt, args...) \
	(__builtin_types_compatible_p(typeof(obj), type) || \
	 __builtin_types_compatible_p(typeof(obj), const type)), \
	func(level, (const type)(obj), fmt, ## args)

#define drbd_printk(level, obj, fmt, args...) \
	__builtin_choose_expr( \
	  __drbd_printk_if_same_type(obj, struct drbd_device *, \
			     __drbd_printk_device, level, fmt, ## args), \
	  __builtin_choose_expr( \
	    __drbd_printk_if_same_type(obj, struct drbd_resource *, \
			       __drbd_printk_resource, level, fmt, ## args), \
	    __builtin_choose_expr( \
	      __drbd_printk_if_same_type(obj, struct drbd_connection *, \
				 __drbd_printk_connection, level, fmt, ## args), \
	      __builtin_choose_expr( \
		__drbd_printk_if_same_type(obj, struct drbd_peer_device *, \
				 __drbd_printk_peer_device, level, fmt, ## args), \
	        drbd_printk_with_wrong_object_type()))))

#if defined(disk_to_dev)
#define drbd_dbg(device, fmt, args...) \
	dev_dbg(disk_to_dev(device->vdisk), fmt, ## args)
#elif defined(DEBUG)
#define drbd_dbg(device, fmt, args...) \
	drbd_printk(KERN_DEBUG, device, fmt, ## args)
#else
#define drbd_dbg(device, fmt, args...) \
	do { if (0) drbd_printk(KERN_DEBUG, device, fmt, ## args); } while (0)
#endif

#if defined(dynamic_dev_dbg) && defined(disk_to_dev)
#define dynamic_drbd_dbg(device, fmt, args...) \
	dynamic_dev_dbg(disk_to_dev(device->vdisk), fmt, ## args)
#else
#define dynamic_drbd_dbg(device, fmt, args...) \
	drbd_dbg(device, fmt, ## args)
#endif

#define drbd_emerg(device, fmt, args...) \
	drbd_printk(KERN_EMERG, device, fmt, ## args)
#define drbd_alert(device, fmt, args...) \
	drbd_printk(KERN_ALERT, device, fmt, ## args)
#define drbd_err(device, fmt, args...) \
	drbd_printk(KERN_ERR, device, fmt, ## args)
#define drbd_warn(device, fmt, args...) \
	drbd_printk(KERN_WARNING, device, fmt, ## args)
#define drbd_info(device, fmt, args...) \
	drbd_printk(KERN_INFO, device, fmt, ## args)

#if defined(DEBUG)
#define drbd_debug(obj, fmt, args...) \
	drbd_printk(KERN_DEBUG, obj, fmt, ## args)
#else
#define drbd_debug(obj, fmt, args...)
#endif

extern struct ratelimit_state drbd_ratelimit_state;

static inline int drbd_ratelimit(void)
{
	return __ratelimit(&drbd_ratelimit_state);
}

# define D_ASSERT(device, exp)	if (!(exp)) \
	 drbd_err(device, "ASSERT( " #exp " ) in %s:%d\n", __FILE__, __LINE__)

/**
 * expect  -  Make an assertion
 *
 * Unlike the assert macro, this macro returns a boolean result.
 */
#define expect(x, exp) ({								\
		bool _bool = (exp);						\
		if (!_bool)							\
			drbd_err(x, "ASSERTION %s FAILED in %s\n",		\
			        #exp, __func__);				\
		_bool;								\
		})

/* Defines to control fault insertion */
enum {
	DRBD_FAULT_MD_WR = 0,	/* meta data write */
	DRBD_FAULT_MD_RD = 1,	/*           read  */
	DRBD_FAULT_RS_WR = 2,	/* resync          */
	DRBD_FAULT_RS_RD = 3,
	DRBD_FAULT_DT_WR = 4,	/* data            */
	DRBD_FAULT_DT_RD = 5,
	DRBD_FAULT_DT_RA = 6,	/* data read ahead */
	DRBD_FAULT_BM_ALLOC = 7,	/* bitmap allocation */
	DRBD_FAULT_AL_EE = 8,	/* alloc ee */
	DRBD_FAULT_RECEIVE = 9, /* Changes some bytes upon receiving a [rs]data block */

	DRBD_FAULT_MAX,
};

extern unsigned int
_drbd_insert_fault(struct drbd_device *device, unsigned int type);

static inline int
drbd_insert_fault(struct drbd_device *device, unsigned int type) {
#ifdef CONFIG_DRBD_FAULT_INJECTION
	return fault_rate &&
		(enable_faults & (1<<type)) &&
		_drbd_insert_fault(device, type);
#else
	return 0;
#endif
}

/*
 * our structs
 *************************/

#define SET_MDEV_MAGIC(x) \
	({ typecheck(struct drbd_device*, x); \
	  (x)->magic = (long)(x) ^ DRBD_MAGIC; })
#define IS_VALID_MDEV(x)  \
	(typecheck(struct drbd_device*, x) && \
	  ((x) ? (((x)->magic ^ DRBD_MAGIC) == (long)(x)) : 0))

extern struct idr drbd_devices; /* RCU, updates: genl_lock() */
extern struct list_head drbd_resources; /* RCU, updates: global_state_mutex */

extern const char *cmdname(enum drbd_packet cmd);

/* for sending/receiving the bitmap,
 * possibly in some encoding scheme */
struct bm_xfer_ctx {
	/* "const"
	 * stores total bits and long words
	 * of the bitmap, so we don't need to
	 * call the accessor functions over and again. */
	unsigned long bm_bits;
	unsigned long bm_words;
	/* during xfer, current position within the bitmap */
	unsigned long bit_offset;
	unsigned long word_offset;

	/* statistics; index: (h->command == P_BITMAP) */
	unsigned packets[2];
	unsigned bytes[2];
};

extern void INFO_bm_xfer_stats(struct drbd_peer_device *, const char *, struct bm_xfer_ctx *);

static inline void bm_xfer_ctx_bit_to_word_offset(struct bm_xfer_ctx *c)
{
	/* word_offset counts "native long words" (32 or 64 bit),
	 * aligned at 64 bit.
	 * Encoded packet may end at an unaligned bit offset.
	 * In case a fallback clear text packet is transmitted in
	 * between, we adjust this offset back to the last 64bit
	 * aligned "native long word", which makes coding and decoding
	 * the plain text bitmap much more convenient.  */
#if BITS_PER_LONG == 64
	c->word_offset = c->bit_offset >> 6;
#elif BITS_PER_LONG == 32
	c->word_offset = c->bit_offset >> 5;
	c->word_offset &= ~(1UL);
#else
# error "unsupported BITS_PER_LONG"
#endif
}

extern unsigned int drbd_header_size(struct drbd_connection *connection);

/**********************************************************************/
enum drbd_thread_state {
	NONE,
	RUNNING,
	EXITING,
	RESTARTING
};

struct drbd_thread {
	spinlock_t t_lock;
	struct task_struct *task;
	struct completion stop;
	enum drbd_thread_state t_state;
	int (*function) (struct drbd_thread *);
	struct drbd_resource *resource;
	struct drbd_connection *connection;
	int reset_cpu_mask;
	const char *name;
};

static inline enum drbd_thread_state get_t_state(struct drbd_thread *thi)
{
	/* THINK testing the t_state seems to be uncritical in all cases
	 * (but thread_{start,stop}), so we can read it *without* the lock.
	 *	--lge */

	smp_rmb();
	return thi->t_state;
}

struct drbd_work {
	struct list_head list;
	int (*cb)(struct drbd_work *, int cancel);
};

struct drbd_peer_device_work {
	struct drbd_work w;
	struct drbd_peer_device *peer_device;
};

struct start_resync_work {
	struct drbd_work work;
	enum drbd_repl_state side;
};

#include "drbd_interval.h"

extern int drbd_wait_misc(struct drbd_device *, struct drbd_peer_device *, struct drbd_interval *);
extern bool idr_is_empty(struct idr *idr);

extern void lock_all_resources(void);
extern void unlock_all_resources(void);

extern enum drbd_disk_state disk_state_from_md(struct drbd_device *);
extern long twopc_timeout(struct drbd_resource *);
extern long twopc_retry_timeout(struct drbd_resource *, int);

/* sequence arithmetic for dagtag (data generation tag) sector numbers.
 * dagtag_newer_eq: true, if a is newer than b */
#define dagtag_newer_eq(a,b)      \
	(typecheck(u64, a) && \
	 typecheck(u64, b) && \
	((s64)(a) - (s64)(b) >= 0))

struct drbd_request {
	struct drbd_device *device;

	/* if local IO is not allowed, will be NULL.
	 * if local IO _is_ allowed, holds the locally submitted bio clone,
	 * or, after local IO completion, the ERR_PTR(error).
	 * see drbd_request_endio(). */
	struct bio *private_bio;

	struct drbd_interval i;

	/* epoch: used to check on "completion" whether this req was in
	 * the current epoch, and we therefore have to close it,
	 * causing a p_barrier packet to be send, starting a new epoch.
	 *
	 * This corresponds to "barrier" in struct p_barrier[_ack],
	 * and to "barrier_nr" in struct drbd_epoch (and various
	 * comments/function parameters/local variable names).
	 */
	unsigned int epoch;

	/* Position of this request in the serialized per-resource change
	 * stream. Can be used to serialize with other events when
	 * communicating the change stream via multiple connections.
	 * Assigned from device->resource->dagtag_sector.
	 *
	 * Given that some IO backends write several GB per second meanwhile,
	 * lets just use a 64bit sequence space. */
	u64 dagtag_sector;

	struct list_head tl_requests; /* ring list in the transfer log */
	struct bio *master_bio;       /* master bio pointer */

	/* see struct drbd_device */
	struct list_head req_pending_master_completion;
	struct list_head req_pending_local;

	/* for generic IO accounting */
	unsigned long start_jif;

	/* for DRBD internal statistics */

	/* Minimal set of time stamps to determine if we wait for activity log
	 * transactions, local disk or peer.  32 bit "jiffies" are good enough,
	 * we don't expect a DRBD request to be stalled for several month.
	 */

	/* before actual request processing */
	unsigned long in_actlog_jif;

	/* local disk */
	unsigned long pre_submit_jif;

	/* per connection */
	unsigned long pre_send_jif[MAX_PEERS];
	unsigned long acked_jif[MAX_PEERS];
	unsigned long net_done_jif[MAX_PEERS];

	/* Possibly even more detail to track each phase:
	 *  master_completion_jif
	 *      how long did it take to complete the master bio
	 *      (application visible latency)
	 *  allocated_jif
	 *      how long the master bio was blocked until we finally allocated
	 *      a tracking struct
	 *  in_actlog_jif
	 *      how long did we wait for activity log transactions
	 *
	 *  net_queued_jif
	 *      when did we finally queue it for sending
	 *  pre_send_jif
	 *      when did we start sending it
	 *  post_send_jif
	 *      how long did we block in the network stack trying to send it
	 *  acked_jif
	 *      when did we receive (or fake, in protocol A) a remote ACK
	 *  net_done_jif
	 *      when did we receive final acknowledgement (P_BARRIER_ACK),
	 *      or decide, e.g. on connection loss, that we do no longer expect
	 *      anything from this peer for this request.
	 *
	 *  pre_submit_jif
	 *  post_sub_jif
	 *      when did we start submiting to the lower level device,
	 *      and how long did we block in that submit function
	 *  local_completion_jif
	 *      how long did it take the lower level device to complete this request
	 */


	/* once it hits 0, we may complete the master_bio */
	atomic_t completion_ref;
	/* once it hits 0, we may destroy this drbd_request object */
	struct kref kref;

	/* rq_state[0] is for local disk,
	 * rest is indexed by peer_device->bitmap_index + 1 */
	unsigned rq_state[1 + MAX_PEERS];
};

struct drbd_epoch {
	struct drbd_connection *connection;
	struct list_head list;
	unsigned int barrier_nr;
	atomic_t epoch_size; /* increased on every request added. */
	atomic_t active;     /* increased on every req. added, and dec on every finished. */
	unsigned long flags;
};

/* drbd_epoch flag bits */
enum {
	DE_BARRIER_IN_NEXT_EPOCH_ISSUED,
	DE_BARRIER_IN_NEXT_EPOCH_DONE,
	DE_CONTAINS_A_BARRIER,
	DE_HAVE_BARRIER_NUMBER,
	DE_IS_FINISHING,
};

enum epoch_event {
	EV_PUT,
	EV_GOT_BARRIER_NR,
	EV_BARRIER_DONE,
	EV_BECAME_LAST,
	EV_CLEANUP = 32, /* used as flag */
};

struct digest_info {
	int digest_size;
	void *digest;
};

struct drbd_peer_request {
	struct drbd_work w;
	struct drbd_peer_device *peer_device;
	struct list_head recv_order; /* writes only */
	struct drbd_epoch *epoch; /* for writes */
	struct page *pages;
	atomic_t pending_bios;
	struct drbd_interval i;
	/* see comments on ee flag bits below */
	unsigned long flags;
	union {
		u64 block_id;
		struct digest_info *digest;
	};
	u64 dagtag_sector;
};

/* ee flag bits.
 * While corresponding bios are in flight, the only modification will be
 * set_bit WAS_ERROR, which has to be atomic.
 * If no bios are in flight yet, or all have been completed,
 * non-atomic modification to ee->flags is ok.
 */
enum {
	__EE_MAY_SET_IN_SYNC,

	/* This peer request closes an epoch using a barrier.
	 * On successful completion, the epoch is released,
	 * and the P_BARRIER_ACK send. */
	__EE_IS_BARRIER,

	/* is this a TRIM aka REQ_DISCARD? */
	__EE_IS_TRIM,
	/* our lower level cannot handle trim,
	 * and we want to fall back to zeroout instead */
	__EE_IS_TRIM_USE_ZEROOUT,

	/* In case a barrier failed,
	 * we need to resubmit without the barrier flag. */
	__EE_RESUBMITTED,

	/* we may have several bios per peer request.
	 * if any of those fail, we set this flag atomically
	 * from the endio callback */
	__EE_WAS_ERROR,

	/* This ee has a pointer to a digest instead of a block id */
	__EE_HAS_DIGEST,

	/* Conflicting local requests need to be restarted after this request */
	__EE_RESTART_REQUESTS,

	/* The peer wants a write ACK for this (wire proto C) */
	__EE_SEND_WRITE_ACK,

	/* Is set when net_conf had two_primaries set while creating this peer_req */
	__EE_IN_INTERVAL_TREE,
};
#define EE_CALL_AL_COMPLETE_IO (1<<__EE_CALL_AL_COMPLETE_IO)
#define EE_MAY_SET_IN_SYNC     (1<<__EE_MAY_SET_IN_SYNC)
#define EE_IS_BARRIER          (1<<__EE_IS_BARRIER)
#define EE_IS_TRIM             (1<<__EE_IS_TRIM)
#define EE_IS_TRIM_USE_ZEROOUT (1<<__EE_IS_TRIM_USE_ZEROOUT)
#define EE_RESUBMITTED         (1<<__EE_RESUBMITTED)
#define EE_WAS_ERROR           (1<<__EE_WAS_ERROR)
#define EE_HAS_DIGEST          (1<<__EE_HAS_DIGEST)
#define EE_RESTART_REQUESTS	(1<<__EE_RESTART_REQUESTS)
#define EE_SEND_WRITE_ACK	(1<<__EE_SEND_WRITE_ACK)
#define EE_IN_INTERVAL_TREE	(1<<__EE_IN_INTERVAL_TREE)

/* flag bits per device */
enum {
	UNPLUG_QUEUED,		/* only relevant with kernel 2.4 */
	UNPLUG_REMOTE,		/* sending a "UnplugRemote" could help */
	MD_DIRTY,		/* current uuids and flags not yet on disk */
	CRASHED_PRIMARY,	/* This node was a crashed primary.
				 * Gets cleared when the state.conn
				 * goes into L_ESTABLISHED state. */
	MD_NO_BARRIER,		/* meta data device does not support barriers,
				   so don't even try */
	GO_DISKLESS,		/* Disk is being detached, on io-error or admin request. */
	WAS_IO_ERROR,		/* Local disk failed, returned IO error */
	WAS_READ_ERROR,		/* Local disk READ failed (set additionally to the above) */
	FORCE_DETACH,		/* Force-detach from local disk, aborting any pending local IO */
	NEW_CUR_UUID,		/* Create new current UUID when thawing IO */
	AL_SUSPENDED,		/* Activity logging is currently suspended. */
	AHEAD_TO_SYNC_SOURCE,   /* Ahead -> SyncSource queued */
	UNREGISTERED,
};

/* flag bits per peer device */
enum {
	CONSIDER_RESYNC,
	RESYNC_AFTER_NEG,       /* Resync after online grow after the attach&negotiate finished. */
	RESIZE_PENDING,		/* Size change detected locally, waiting for the response from
				 * the peer, if it changed there as well. */
	B_RS_H_DONE,		/* Before resync handler done (already executed) */
	DISCARD_MY_DATA,	/* discard_my_data flag per volume */
	USE_DEGR_WFC_T,		/* degr-wfc-timeout instead of wfc-timeout. */
	READ_BALANCE_RR,
	INITIAL_STATE_SENT,
	INITIAL_STATE_RECEIVED,
	RECONCILIATION_RESYNC,
	WEAK_WHILE_RESYNC,
};

/* definition of bits in bm_flags to be used in drbd_bm_lock
 * and drbd_bitmap_io and friends. */
enum bm_flag {
	BM_P_VMALLOCED = 0x10000,  /* do we need to kfree or vfree bm_pages? */

	/*
	 * The bitmap can be locked to prevent others from clearing, setting,
	 * and/or testing bits.  The following combinations of lock flags make
	 * sense:
	 *
	 *   BM_LOCK_CLEAR,
	 *   BM_LOCK_SET, | BM_LOCK_CLEAR,
	 *   BM_LOCK_TEST | BM_LOCK_SET | BM_LOCK_CLEAR.
	 */

	BM_LOCK_TEST = 0x1,
	BM_LOCK_SET = 0x2,
	BM_LOCK_CLEAR = 0x4,
	BM_LOCK_BULK = 0x8, /* locked for bulk operation, allow all non-bulk operations */

	BM_LOCK_ALL = BM_LOCK_TEST | BM_LOCK_SET | BM_LOCK_CLEAR | BM_LOCK_BULK,

	BM_LOCK_SINGLE_SLOT = 0x10,
};

struct drbd_bitmap {
	struct page **bm_pages;
	spinlock_t bm_lock;

	unsigned long bm_set[MAX_PEERS]; /* number of bits set */
	unsigned long bm_bits;  /* bits per peer */
	size_t   bm_words;
	size_t   bm_number_of_pages;
	sector_t bm_dev_capacity;
	struct mutex bm_change; /* serializes resize operations */

	wait_queue_head_t bm_io_wait; /* used to serialize IO of single pages */

	enum bm_flag bm_flags;
	unsigned int bm_max_peers;

	/* debugging aid, in case we are still racy somewhere */
	char          *bm_why;
	struct task_struct *bm_task;
	struct drbd_peer_device *bm_locked_peer;
};

struct drbd_work_queue {
	struct list_head q;
	spinlock_t q_lock;  /* to protect the list. */
	wait_queue_head_t q_wait;
};

struct drbd_socket {
	struct mutex mutex;
	struct socket    *socket;
	/* this way we get our
	 * send/receive buffers off the stack */
	void *sbuf;
	void *rbuf;
};

struct drbd_peer_md {
	u64 bitmap_uuid;
	u32 flags;
	s32 node_id;
};

struct drbd_md {
	u64 md_offset;		/* sector offset to 'super' block */

	u64 effective_size;	/* last agreed size (sectors) */
	spinlock_t uuid_lock;
	u64 current_uuid;
	u64 device_uuid;
	u32 flags;
	s32 node_id;
	u32 md_size_sect;

	s32 al_offset;	/* signed relative sector offset to activity log */
	s32 bm_offset;	/* signed relative sector offset to bitmap */

	struct drbd_peer_md *peers;
	u64 history_uuids[HISTORY_UUIDS];

	/* cached value of bdev->disk_conf->meta_dev_idx */
	s32 meta_dev_idx;

	/* see al_tr_number_to_on_disk_sector() */
	u32 al_stripes;
	u32 al_stripe_size_4k;
	u32 al_size_4k; /* cached product of the above */
};

struct drbd_backing_dev {
	struct kobject kobject;
	struct block_device *backing_bdev;
	struct block_device *md_bdev;
	struct drbd_md md;
	struct disk_conf *disk_conf; /* RCU, for updates: resource->conf_update */
	sector_t known_size; /* last known size of that backing device */
	char id_to_bit[MAX_PEERS];
};

struct drbd_md_io {
	unsigned int done;
	int error;
};

struct bm_io_work {
	struct drbd_work w;
	struct drbd_device *device;
	struct drbd_peer_device *peer_device;
	char *why;
	enum bm_flag flags;
	int (*io_fn)(struct drbd_device *, struct drbd_peer_device *);
	void (*done)(struct drbd_device *device, struct drbd_peer_device *, int rv);
};

struct fifo_buffer {
	/* singly linked list to accumulate multiple such struct fifo_buffers,
	 * to be freed after a single syncronize_rcu(),
	 * outside a critical section. */
	struct fifo_buffer *next;
	unsigned int head_index;
	unsigned int size;
	int total; /* sum of all values */
	int values[0];
};
extern struct fifo_buffer *fifo_alloc(int fifo_size);

/* flag bits per connection */
enum {
	NET_CONGESTED,		/* The data socket is congested */
	RESOLVE_CONFLICTS,	/* Set on one node, cleared on the peer! */
	SEND_PING,		/* whether asender should send a ping asap */
	SIGNAL_ASENDER,		/* whether asender wants to be interrupted */
	GOT_PING_ACK,		/* set when we receive a ping_ack packet, ping_wait gets woken */
	TWOPC_PREPARED,
	TWOPC_YES,
	TWOPC_NO,
	TWOPC_RETRY,
	CONN_DRY_RUN,		/* Expect disconnect after resync handshake. */
	CREATE_BARRIER,		/* next P_DATA is preceded by a P_BARRIER */
	DISCONNECT_EXPECTED,
};

/* flag bits per resource */
enum {
	EXPLICIT_PRIMARY,
	CALLBACK_PENDING,	/* Whether we have a call_usermodehelper(, UMH_WAIT_PROC)
				 * pending, from drbd worker context.
				 * If set, bdi_write_congested() returns true,
				 * so shrink_page_list() would not recurse into,
				 * and potentially deadlock on, this drbd worker.
				 */
	NEGOTIATION_RESULT_TOCHED,
};

enum which_state { NOW, OLD = NOW, NEW };

struct twopc_reply {
	int vnr;
	unsigned int tid;  /* transaction identifier */
	int initiator_node_id;  /* initiator of the transaction */
	int target_node_id;  /* target of the transaction (or -1) */
	u64 target_reachable_nodes;  /* behind the target node */
	u64 reachable_nodes;  /* behind other nodes */
	u64 primary_nodes;
	u64 target_weak_nodes;  /* behind the target node */
	u64 weak_nodes;  /* behind other nodes */
	bool is_disconnect;
};

struct drbd_resource {
	char *name;
	struct kref kref;
	struct kref_debug_info kref_debug;
	struct idr devices;		/* volume number to device mapping */
	struct list_head connections;
	struct list_head resources;
	struct res_opts res_opts;
	int max_node_id;
	struct mutex conf_update;	/* for ready-copy-update of net_conf and disk_conf
					   and devices, connection and peer_devices lists */
	struct mutex adm_mutex;		/* mutex to serialize administrative requests */
	spinlock_t req_lock;
	u64 dagtag_sector;		/* Protected by req_lock.
					 * See also dagtag_sector in
					 * &drbd_request */
	unsigned long flags;

	struct list_head transfer_log;	/* all requests not yet fully processed */

	struct list_head peer_ack_list;  /* requests to send peer acks for */
	u64 last_peer_acked_dagtag;  /* dagtag of last PEER_ACK'ed request */
	struct drbd_request *peer_ack_req;  /* last request not yet PEER_ACK'ed */

	struct semaphore state_sem;
	wait_queue_head_t state_wait;  /* upon each state change. */
	enum chg_state_flags state_change_flags;
	bool remote_state_change;  /* remote state change in progress */
	struct drbd_connection *twopc_parent;  /* prepared on behalf of peer */
	struct twopc_reply twopc_reply;
	struct timer_list twopc_timer;
	struct drbd_work twopc_work;
	wait_queue_head_t twopc_wait;

	enum drbd_role role[2];
	bool susp[2];			/* IO suspended by user */
	bool susp_nod[2];		/* IO suspended because no data */
	bool susp_fen[2];		/* IO suspended because fence peer handler runs */
	bool weak[2];

	enum write_ordering_e write_ordering;
	atomic_t current_tle_nr;	/* transfer log epoch number */
	unsigned current_tle_writes;	/* writes seen within this tl epoch */


#if LINUX_VERSION_CODE < KERNEL_VERSION(2,6,30) && !defined(cpumask_bits)
	cpumask_t cpu_mask[1];
#else
	cpumask_var_t cpu_mask;
#endif

	struct drbd_work_queue work;
	struct drbd_thread worker;

	struct list_head listeners;
	spinlock_t listeners_lock;

	struct timer_list peer_ack_timer; /* send a P_PEER_ACK after last completion */
};

struct drbd_connection {			/* is a resource from the config file */
	struct list_head connections;
	struct drbd_resource *resource;
	struct kref kref;
	struct kref_debug_info kref_debug;
	struct idr peer_devices;	/* volume number to peer device mapping */
	enum drbd_conn_state cstate[2];
	enum drbd_role peer_role[2];
	u64 primary_mask; /* received over this connection */
	u64 primary_mask_sent; /* last primary_mask sent on this connection */
	bool peer_weak[2];

	unsigned long flags;
	struct net_conf *net_conf;	/* content protected by rcu */
	enum drbd_fencing_policy fencing_policy;
	wait_queue_head_t ping_wait;	/* Woken upon reception of a ping, and a state change */

	struct sockaddr_storage my_addr;
	int my_addr_len;
	struct sockaddr_storage peer_addr;
	int peer_addr_len;

	struct drbd_socket data;	/* data/barrier/cstate/parameter packets */
	struct drbd_socket meta;	/* ping/ack (metadata) packets */
	int agreed_pro_version;		/* actually used protocol version */
	u32 agreed_features;
	unsigned long last_received;	/* in jiffies, either socket */
	unsigned int ko_count;
	atomic_t ap_in_flight; /* App sectors in flight (waiting for ack) */

	struct drbd_work connect_timer_work;
	struct timer_list connect_timer;

	struct crypto_hash *cram_hmac_tfm;
	struct crypto_hash *integrity_tfm;  /* checksums we compute, updates protected by connection->data->mutex */
	struct crypto_hash *peer_integrity_tfm;  /* checksums we verify, only accessed from receiver thread  */
	struct crypto_hash *csums_tfm;
	struct crypto_hash *verify_tfm;
	void *int_dig_in;
	void *int_dig_vv;

	/* receiver side */
	struct drbd_epoch *current_epoch;
	spinlock_t epoch_lock;
	unsigned int epochs;

	unsigned long last_reconnect_jif;
	struct drbd_thread receiver;
	struct drbd_thread sender;
	struct drbd_thread asender;
	struct list_head peer_requests; /* All peer requests in the order we received them.. */
	u64 last_dagtag_sector;

	/* sender side */
	struct drbd_work_queue sender_work;

	struct sender_todo {
		struct list_head work_list;

#ifdef blk_queue_plugged
		/* For older kernels that do and need explicit unplug,
		 * we store here the resource->dagtag_sector of unplug events
		 * when they occur.
		 *
		 * If upper layers trigger an unplug on this side, we want to
		 * send and unplug hint over to the peer.  Sending it too
		 * early, or missing it completely, causes a potential latency
		 * penalty (requests idling too long in the remote queue).
		 * There is no harm done if we occasionally send one too many
		 * such unplug hints.
		 *
		 * We have two slots, which are used in an alternating fashion:
		 * If a new unplug event happens while the current pending one
		 * has not even been processed yet, we overwrite the next
		 * pending slot: there is not much point in unplugging on the
		 * remote side, if we have a full request queue to be send on
		 * this side still, and not even reached the position in the
		 * change stream when the previous local unplug happened.
		 */
		u64 unplug_dagtag_sector[2];
		unsigned int unplug_slot; /* 0 or 1 */
#endif

		/* the currently (or last) processed request,
		 * see process_sender_todo() */
		struct drbd_request *req;

		/* Points to the next request on the resource->transfer_log,
		 * which is RQ_NET_QUEUED for this connection, and so can
		 * safely be used as next starting point for the list walk
		 * in tl_next_request_for_connection().
		 *
		 * If it is NULL (we walked off the tail last time), it will be
		 * set by __req_mod( QUEUE_FOR.* ), so fast connections don't
		 * need to walk the full transfer_log list every time, even if
		 * the list is kept long by some slow connections.
		 *
		 * There is also a special value to reliably re-start
		 * the transfer log walk after having scheduled the requests
		 * for RESEND. */
#define TL_NEXT_REQUEST_RESEND	((void*)1)
		struct drbd_request *req_next;
	} todo;

	/* cached pointers,
	 * so we can look up the oldest pending requests more quickly.
	 * protected by resource->req_lock */
	struct drbd_request *req_ack_pending;
	struct drbd_request *req_not_net_done;

	struct {
		/* whether this sender thread
		 * has processed a single write yet. */
		bool seen_any_write_yet;

		/* Which barrier number to send with the next P_BARRIER */
		int current_epoch_nr;

		/* how many write requests have been sent
		 * with req->epoch == current_epoch_nr.
		 * If none, no P_BARRIER will be sent. */
		unsigned current_epoch_writes;

		/* position in change stream */
		u64 current_dagtag_sector;
	} send;
};

struct drbd_peer_device {
	struct list_head peer_devices;
	struct drbd_device *device;
	struct drbd_connection *connection;
	enum drbd_disk_state disk_state[2];
	enum drbd_repl_state repl_state[2];
	bool resync_susp_user[2];
	bool resync_susp_peer[2];
	bool resync_susp_dependency[2];
	bool resync_susp_other_c[2];
	enum drbd_repl_state negotiation_result; /* To find disk state after attach */
	unsigned int send_cnt;
	unsigned int recv_cnt;
	atomic_t packet_seq;
	unsigned int peer_seq;
	spinlock_t peer_seq_lock;
	unsigned int max_bio_size;
	sector_t max_size;  /* maximum disk size allowed by peer */
	int bitmap_index;
	int node_id;

	unsigned long flags;

	struct start_resync_work start_resync_work;
	struct timer_list start_resync_timer;
	struct drbd_work resync_work;
	struct timer_list resync_timer;
	struct drbd_work propagate_uuids_work;

	/* Used to track operations of resync... */
	struct lru_cache *resync_lru;
	/* Number of locked elements in resync LRU */
	unsigned int resync_locked;
	/* resync extent number waiting for application requests */
	unsigned int resync_wenr;

	atomic_t ap_pending_cnt; /* AP data packets on the wire, ack expected */
	atomic_t unacked_cnt;	 /* Need to send replies for */
	atomic_t rs_pending_cnt; /* RS request/data packets on the wire */

	/* blocks to resync in this run [unit BM_BLOCK_SIZE] */
	unsigned long rs_total;
	/* number of resync blocks that failed in this run */
	unsigned long rs_failed;
	/* Syncer's start time [unit jiffies] */
	unsigned long rs_start;
	/* cumulated time in PausedSyncX state [unit jiffies] */
	unsigned long rs_paused;
	/* skipped because csum was equal [unit BM_BLOCK_SIZE] */
	unsigned long rs_same_csum;
#define DRBD_SYNC_MARKS 8
#define DRBD_SYNC_MARK_STEP (3*HZ)
	/* block not up-to-date at mark [unit BM_BLOCK_SIZE] */
	unsigned long rs_mark_left[DRBD_SYNC_MARKS];
	/* marks's time [unit jiffies] */
	unsigned long rs_mark_time[DRBD_SYNC_MARKS];
	/* current index into rs_mark_{left,time} */
	int rs_last_mark;

	/* where does the admin want us to start? (sector) */
	sector_t ov_start_sector;
	sector_t ov_stop_sector;
	/* where are we now? (sector) */
	sector_t ov_position;
	/* Start sector of out of sync range (to merge printk reporting). */
	sector_t ov_last_oos_start;
	/* size of out-of-sync range in sectors. */
	sector_t ov_last_oos_size;
	int c_sync_rate; /* current resync rate after syncer throttle magic */
	struct fifo_buffer *rs_plan_s; /* correction values of resync planer (RCU, connection->conn_update) */
	atomic_t rs_sect_in; /* for incoming resync data rate, SyncTarget */
	int rs_last_sect_ev; /* counter to compare with */
	int rs_last_events;  /* counter of read or write "events" (unit sectors)
			      * on the lower level device when we last looked. */
	int rs_in_flight; /* resync sectors in flight (to proxy, in proxy and from proxy) */
	unsigned long ov_left; /* in bits */

	u64 current_uuid;
	u64 bitmap_uuids[MAX_PEERS];
	u64 history_uuids[HISTORY_UUIDS];
	u64 dirty_bits;
	u64 uuid_flags;
	bool uuids_received;

	unsigned long comm_bm_set; /* communicated number of set bits. */
};

struct submit_worker {
	struct workqueue_struct *wq;
	struct work_struct worker;

	/* protected by ..->resource->req_lock */
	struct list_head writes;
};

struct drbd_device {
#ifdef PARANOIA
	long magic;
#endif
	struct drbd_resource *resource;
	struct list_head peer_devices;
	int vnr;			/* volume number within the connection */
	struct kobject kobj;
	struct kref_debug_info kref_debug;

	/* things that are stored as / read from meta data on disk */
	unsigned long flags;

	/* configured by drbdsetup */
	struct drbd_backing_dev *ldev __protected_by(local);

	struct request_queue *rq_queue;
	struct block_device *this_bdev;
	struct gendisk	    *vdisk;

	unsigned long last_reattach_jif;
	struct drbd_work go_diskless;
	struct drbd_work md_sync_work;

	struct timer_list md_sync_timer;
	struct timer_list request_timer;
#ifdef DRBD_DEBUG_MD_SYNC
	struct {
		unsigned int line;
		const char* func;
	} last_md_mark_dirty;
#endif

	enum drbd_disk_state disk_state[2];
	wait_queue_head_t misc_wait;
	unsigned int read_cnt;
	unsigned int writ_cnt;
	unsigned int al_writ_cnt;
	unsigned int bm_writ_cnt;
	atomic_t ap_bio_cnt;	 /* Requests we need to complete */
<<<<<<< HEAD
=======
	atomic_t ap_actlog_cnt;  /* Requests waiting for activity log */
	atomic_t ap_pending_cnt; /* AP data packets on the wire, ack expected */
	atomic_t rs_pending_cnt; /* RS request/data packets on the wire */
	atomic_t unacked_cnt;	 /* Need to send replies for */
>>>>>>> f66153d1
	atomic_t local_cnt;	 /* Waiting for local completion */
	atomic_t suspend_cnt;

	/* Interval trees of pending local requests */
	struct rb_root read_requests;
	struct rb_root write_requests;

	/* for statistics and timeouts */
	/* [0] read, [1] write */
	struct list_head pending_master_completion[2];
	struct list_head pending_completion[2];

	struct drbd_bitmap *bitmap;
	unsigned long bm_resync_fo; /* bit offset for drbd_bm_find_next */

	int open_rw_cnt, open_ro_cnt;
	/* FIXME clean comments, restructure so it is more obvious which
	 * members are protected by what */

	struct list_head active_ee; /* IO in progress (P_DATA gets written to disk) */
	struct list_head sync_ee;   /* IO in progress (P_RS_DATA_REPLY gets written to disk) */
	struct list_head done_ee;   /* need to send P_WRITE_ACK */
	struct list_head read_ee;   /* [RS]P_DATA_REQUEST being read */
	struct list_head net_ee;    /* zero-copy network send in progress */

	int next_barrier_nr;
	atomic_t pp_in_use;		/* allocated from page pool */
	atomic_t pp_in_use_by_net;	/* sendpage()d, still referenced by tcp */
	wait_queue_head_t ee_wait;
	struct page *md_io_page;	/* one page buffer for md_io */
	struct drbd_md_io md_io;
	atomic_t md_io_in_use;		/* protects the md_io, md_io_page and md_io_tmpp */
	spinlock_t al_lock;
	wait_queue_head_t al_wait;
	struct lru_cache *act_log;	/* activity log */
	unsigned int al_tr_number;
	int al_tr_cycle;
	wait_queue_head_t seq_wait;
	unsigned int minor;
	u64 exposed_data_uuid; /* UUID of the exposed data */
	u64 next_exposed_data_uuid;
	atomic_t rs_sect_ev; /* for submitted resync data rate, both */
	struct list_head pending_bitmap_work;
	struct device_conf device_conf;

	/* any requests that would block in drbd_make_request()
	 * are deferred to this single-threaded work queue */
	struct submit_worker submit;
};

struct drbd_config_context {
	/* assigned from drbd_genlmsghdr */
	unsigned int minor;
	/* assigned from request attributes, if present */
	unsigned int volume;
#define VOLUME_UNSPECIFIED		(-1U)
	/* pointer into the request skb,
	 * limited lifetime! */
	char *resource_name;
	struct nlattr *my_addr;
	struct nlattr *peer_addr;

	/* reply buffer */
	struct sk_buff *reply_skb;
	/* pointer into reply buffer */
	struct drbd_genlmsghdr *reply_dh;
	/* resolved from attributes, if possible */
	struct drbd_device *device;
	struct drbd_resource *resource;
	struct drbd_connection *connection;
	struct drbd_peer_device *peer_device;
};

static inline struct drbd_device *minor_to_device(unsigned int minor)
{
	return (struct drbd_device *)idr_find(&drbd_devices, minor);
}


static inline struct drbd_peer_device *
conn_peer_device(struct drbd_connection *connection, int volume_number)
{
	return idr_find(&connection->peer_devices, volume_number);
}

static inline unsigned drbd_req_state_by_peer_device(struct drbd_request *req,
		struct drbd_peer_device *peer_device)
{
	int idx = peer_device->node_id;
	if (idx < 0 || idx >= MAX_PEERS) {
		drbd_warn(peer_device, "FIXME: bitmap_index: %d\n", idx);
		/* WARN(1, "bitmap_index: %d", idx); */
		return 0;
	}
	return req->rq_state[1 + idx];
}

#define for_each_resource(resource, _resources) \
	list_for_each_entry(resource, _resources, resources)

#define for_each_resource_rcu(resource, _resources) \
	list_for_each_entry_rcu(resource, _resources, resources)

#define for_each_resource_safe(resource, tmp, _resources) \
	list_for_each_entry_safe(resource, tmp, _resources, resources)

#define for_each_connection(connection, resource) \
	list_for_each_entry(connection, &resource->connections, connections)

#define for_each_connection_rcu(connection, resource) \
	list_for_each_entry_rcu(connection, &resource->connections, connections)

#define for_each_connection_safe(connection, tmp, resource) \
	list_for_each_entry_safe(connection, tmp, &resource->connections, connections)

#define for_each_peer_device(peer_device, device) \
	list_for_each_entry(peer_device, &device->peer_devices, peer_devices)

#define for_each_peer_device_rcu(peer_device, device) \
	list_for_each_entry_rcu(peer_device, &device->peer_devices, peer_devices)

#define for_each_peer_device_safe(peer_device, tmp, device) \
	list_for_each_entry_safe(peer_device, tmp, &device->peer_devices, peer_devices)

static inline unsigned int device_to_minor(struct drbd_device *device)
{
	return device->minor;
}

/*
 * function declarations
 *************************/

/* drbd_main.c */

enum dds_flags {
	DDSF_FORCED    = 1,
	DDSF_NO_RESYNC = 2, /* Do not run a resync for the new space */
};

extern int  drbd_thread_start(struct drbd_thread *thi);
extern void _drbd_thread_stop(struct drbd_thread *thi, int restart, int wait);
#ifdef CONFIG_SMP
extern void drbd_thread_current_set_cpu(struct drbd_thread *thi);
#else
#define drbd_thread_current_set_cpu(A) ({})
#endif
extern void tl_release(struct drbd_connection *, unsigned int barrier_nr,
		       unsigned int set_size);
extern void tl_clear(struct drbd_connection *);
extern void drbd_free_sock(struct drbd_connection *connection);
extern int drbd_send(struct drbd_connection *connection, struct socket *sock,
		     void *buf, size_t size, unsigned msg_flags);
extern int drbd_send_all(struct drbd_connection *, struct socket *, void *, size_t,
			 unsigned);

extern int __drbd_send_protocol(struct drbd_connection *connection, enum drbd_packet cmd);
extern int drbd_send_protocol(struct drbd_connection *connection);
extern int drbd_send_uuids(struct drbd_peer_device *, u64 uuid_flags, u64 mask);
extern void drbd_gen_and_send_sync_uuid(struct drbd_peer_device *);
extern int drbd_attach_peer_device(struct drbd_peer_device *);
extern int drbd_send_sizes(struct drbd_peer_device *, int trigger_reply, enum dds_flags flags);
extern int drbd_send_state(struct drbd_peer_device *, union drbd_state);
extern int drbd_send_current_state(struct drbd_peer_device *);
extern int drbd_send_sync_param(struct drbd_peer_device *);
extern void drbd_send_b_ack(struct drbd_connection *connection, u32 barrier_nr, u32 set_size);
extern int drbd_send_ack(struct drbd_peer_device *, enum drbd_packet,
			 struct drbd_peer_request *);
extern void drbd_send_ack_rp(struct drbd_peer_device *, enum drbd_packet,
			     struct p_block_req *rp);
extern void drbd_send_ack_dp(struct drbd_peer_device *, enum drbd_packet,
			     struct p_data *dp, int data_size);
extern int drbd_send_ack_ex(struct drbd_peer_device *, enum drbd_packet,
			    sector_t sector, int blksize, u64 block_id);
extern int drbd_send_out_of_sync(struct drbd_peer_device *, struct drbd_request *);
extern int drbd_send_block(struct drbd_peer_device *, enum drbd_packet,
			   struct drbd_peer_request *);
extern int drbd_send_dblock(struct drbd_peer_device *, struct drbd_request *req);
extern int drbd_send_drequest(struct drbd_peer_device *, int cmd,
			      sector_t sector, int size, u64 block_id);
extern int drbd_send_drequest_csum(struct drbd_peer_device *, sector_t sector,
				   int size, void *digest, int digest_size,
				   enum drbd_packet cmd);
extern int drbd_send_ov_request(struct drbd_peer_device *, sector_t sector, int size);

extern int drbd_send_bitmap(struct drbd_device *, struct drbd_peer_device *);
extern int drbd_send_dagtag(struct drbd_connection *connection, u64 dagtag);
extern void drbd_send_sr_reply(struct drbd_connection *connection, int vnr,
			       enum drbd_state_rv retcode);
extern void drbd_send_twopc_reply(struct drbd_connection *connection,
				  enum drbd_packet, struct twopc_reply *);
extern void drbd_send_peers_in_sync(struct drbd_peer_device *, u64, sector_t, int);
extern int drbd_send_peer_dagtag(struct drbd_connection *connection, struct drbd_connection *lost_peer);
extern void drbd_send_current_uuid(struct drbd_peer_device *peer_device, u64 current_uuid);
extern int drbd_propagate_reachability(struct drbd_connection *connection);
extern void drbd_free_ldev(struct drbd_backing_dev *ldev);
extern void drbd_cleanup_device(struct drbd_device *device);
void drbd_print_uuids(struct drbd_peer_device *peer_device, const char *text);

extern u64 drbd_capacity_to_on_disk_bm_sect(u64 capacity_sect, unsigned int max_peers);
extern void drbd_md_set_sector_offsets(struct drbd_device *device,
				       struct drbd_backing_dev *bdev);
extern void drbd_md_write(struct drbd_device *device, void *buffer);
extern void drbd_md_sync(struct drbd_device *device);
extern int  drbd_md_read(struct drbd_device *device, struct drbd_backing_dev *bdev);
extern void drbd_uuid_received_new_current(struct drbd_device *, u64 , u64) __must_hold(local);
extern void drbd_uuid_set_bitmap(struct drbd_peer_device *peer_device, u64 val) __must_hold(local);
extern void _drbd_uuid_set_bitmap(struct drbd_peer_device *peer_device, u64 val) __must_hold(local);
extern void _drbd_uuid_set_current(struct drbd_device *device, u64 val) __must_hold(local);
extern void _drbd_uuid_new_current(struct drbd_device *device, bool forced) __must_hold(local);
extern void drbd_uuid_set_bm(struct drbd_peer_device *peer_device, u64 val) __must_hold(local);
extern void _drbd_uuid_push_history(struct drbd_peer_device *peer_device, u64 val) __must_hold(local);
extern u64 _drbd_uuid_pull_history(struct drbd_peer_device *peer_device) __must_hold(local);
extern void __drbd_uuid_set_bitmap(struct drbd_peer_device *peer_device, u64 val) __must_hold(local);
extern void drbd_uuid_resync_finished(struct drbd_peer_device *peer_device) __must_hold(local);
extern void drbd_md_set_flag(struct drbd_device *device, enum mdf_flag) __must_hold(local);
extern void drbd_md_clear_flag(struct drbd_device *device, enum mdf_flag)__must_hold(local);
extern int drbd_md_test_flag(struct drbd_backing_dev *, enum mdf_flag);
extern void drbd_md_set_peer_flag(struct drbd_peer_device *, enum mdf_peer_flag);
extern void drbd_md_clear_peer_flag(struct drbd_peer_device *, enum mdf_peer_flag);
extern bool drbd_md_test_peer_flag(struct drbd_peer_device *, enum mdf_peer_flag);
#ifndef DRBD_DEBUG_MD_SYNC
extern void drbd_md_mark_dirty(struct drbd_device *device);
#else
#define drbd_md_mark_dirty(m)	drbd_md_mark_dirty_(m, __LINE__ , __func__ )
extern void drbd_md_mark_dirty_(struct drbd_device *device,
		unsigned int line, const char *func);
#endif
extern void drbd_queue_bitmap_io(struct drbd_device *,
				 int (*io_fn)(struct drbd_device *, struct drbd_peer_device *),
				 void (*done)(struct drbd_device *, struct drbd_peer_device *, int),
				 char *why, enum bm_flag flags,
				 struct drbd_peer_device *);
extern int drbd_bitmap_io(struct drbd_device *,
		int (*io_fn)(struct drbd_device *, struct drbd_peer_device *),
		char *why, enum bm_flag flags,
		struct drbd_peer_device *);
extern int drbd_bitmap_io_from_worker(struct drbd_device *,
		int (*io_fn)(struct drbd_device *, struct drbd_peer_device *),
		char *why, enum bm_flag flags,
		struct drbd_peer_device *);
extern int drbd_bmio_set_n_write(struct drbd_device *device, struct drbd_peer_device *) __must_hold(local);
extern int drbd_bmio_clear_n_write(struct drbd_device *device, struct drbd_peer_device *) __must_hold(local);
extern int drbd_bmio_set_all_n_write(struct drbd_device *device, struct drbd_peer_device *) __must_hold(local);
extern void drbd_ldev_destroy(struct drbd_device *device);

static inline void drbd_uuid_new_current(struct drbd_device *device) __must_hold(local)
{
	_drbd_uuid_new_current(device, false);
}

/* Meta data layout
 *
 * We currently have two possible layouts.
 * Offsets in (512 byte) sectors.
 * external:
 *   |----------- md_size_sect ------------------|
 *   [ 4k superblock ][ activity log ][  Bitmap  ]
 *   | al_offset == 8 |
 *   | bm_offset = al_offset + X      |
 *  ==> bitmap sectors = md_size_sect - bm_offset
 *
 *  Variants:
 *     old, indexed fixed size meta data:
 *
 * internal:
 *            |----------- md_size_sect ------------------|
 * [data.....][  Bitmap  ][ activity log ][ 4k superblock ][padding*]
 *                        | al_offset < 0 |
 *            | bm_offset = al_offset - Y |
 *  ==> bitmap sectors = Y = al_offset - bm_offset
 *
 *  [padding*] are zero or up to 7 unused 512 Byte sectors to the
 *  end of the device, so that the [4k superblock] will be 4k aligned.
 *
 *  The activity log consists of 4k transaction blocks,
 *  which are written in a ring-buffer, or striped ring-buffer like fashion,
 *  which are writtensize used to be fixed 32kB,
 *  but is about to become configurable.
 */

/* One activity log extent represents 4M of storage */
#define AL_EXTENT_SHIFT 22
#define AL_EXTENT_SIZE (1<<AL_EXTENT_SHIFT)

/* We could make these currently hardcoded constants configurable
 * variables at create-md time (or even re-configurable at runtime?).
 * Which will require some more changes to the DRBD "super block"
 * and attach code.
 *
 * updates per transaction:
 *   This many changes to the active set can be logged with one transaction.
 *   This number is arbitrary.
 * context per transaction:
 *   This many context extent numbers are logged with each transaction.
 *   This number is resulting from the transaction block size (4k), the layout
 *   of the transaction header, and the number of updates per transaction.
 *   See drbd_actlog.c:struct al_transaction_on_disk
 * */
#define AL_UPDATES_PER_TRANSACTION	 64	// arbitrary
#define AL_CONTEXT_PER_TRANSACTION	919	// (4096 - 36 - 6*64)/4

/* drbd_bitmap.c */
/*
 * We need to store one bit for a block.
 * Example: 1GB disk @ 4096 byte blocks ==> we need 32 KB bitmap.
 * Bit 0 ==> local node thinks this block is binary identical on both nodes
 * Bit 1 ==> local node thinks this block needs to be synced.
 */

#define SLEEP_TIME (HZ/10)

/* We do bitmap IO in units of 4k blocks.
 * We also still have a hardcoded 4k per bit relation. */
#define BM_BLOCK_SHIFT	12			 /* 4k per bit */
#define BM_BLOCK_SIZE	 (1<<BM_BLOCK_SHIFT)
/* mostly arbitrarily set the represented size of one bitmap extent,
 * aka resync extent, to 128 MiB (which is also 4096 Byte worth of bitmap
 * at 4k per bit resolution) */
#define BM_EXT_SHIFT	 27	/* 128 MiB per resync extent */
#define BM_EXT_SIZE	 (1<<BM_EXT_SHIFT)

#if (BM_BLOCK_SHIFT != 12)
#error "HAVE YOU FIXED drbdmeta AS WELL??"
#endif

/* thus many _storage_ sectors are described by one bit */
#define BM_SECT_TO_BIT(x)   ((x)>>(BM_BLOCK_SHIFT-9))
#define BM_BIT_TO_SECT(x)   ((sector_t)(x)<<(BM_BLOCK_SHIFT-9))
#define BM_SECT_PER_BIT     BM_BIT_TO_SECT(1)

/* bit to represented kilo byte conversion */
#define Bit2KB(bits) ((bits)<<(BM_BLOCK_SHIFT-10))

/* in which _bitmap_ extent (resp. sector) the bit for a certain
 * _storage_ sector is located in */
#define BM_SECT_TO_EXT(x)   ((x)>>(BM_EXT_SHIFT-9))

/* how much _storage_ sectors we have per bitmap sector */
#define BM_EXT_TO_SECT(x)   ((sector_t)(x) << (BM_EXT_SHIFT-9))
#define BM_SECT_PER_EXT     BM_EXT_TO_SECT(1)

/* in one sector of the bitmap, we have this many activity_log extents. */
#define AL_EXT_PER_BM_SECT  (1 << (BM_EXT_SHIFT - AL_EXTENT_SHIFT))

#define BM_BLOCKS_PER_BM_EXT_B (BM_EXT_SHIFT - BM_BLOCK_SHIFT)
#define BM_BLOCKS_PER_BM_EXT_MASK  ((1<<BM_BLOCKS_PER_BM_EXT_B) - 1)

/* the extent in "PER_EXTENT" below is an activity log extent
 * we need that many (long words/bytes) to store the bitmap
 *		     of one AL_EXTENT_SIZE chunk of storage.
 * we can store the bitmap for that many AL_EXTENTS within
 * one sector of the _on_disk_ bitmap:
 * bit	 0	  bit 37   bit 38	     bit (512*8)-1
 *	     ...|........|........|.. // ..|........|
 * sect. 0	 `296	  `304			   ^(512*8*8)-1
 *
#define BM_WORDS_PER_EXT    ( (AL_EXT_SIZE/BM_BLOCK_SIZE) / BITS_PER_LONG )
#define BM_BYTES_PER_EXT    ( (AL_EXT_SIZE/BM_BLOCK_SIZE) / 8 )  // 128
#define BM_EXT_PER_SECT	    ( 512 / BM_BYTES_PER_EXTENT )	 //   4
 */

#define DRBD_MAX_SECTORS_32 (0xffffffffLU)
/* we have a certain meta data variant that has a fixed on-disk size of 128
 * MiB, of which 4k are our "superblock", and 32k are the fixed size activity
 * log, leaving this many sectors for the bitmap.
 */

#define DRBD_MAX_SECTORS_FIXED_BM \
	  (((128 << 20 >> 9) - (32768 >> 9) - (4096 >> 9)) * (1LL<<(BM_EXT_SHIFT-9)))
#if !defined(CONFIG_LBDAF) && !defined(CONFIG_LBD) && BITS_PER_LONG == 32
#define DRBD_MAX_SECTORS      DRBD_MAX_SECTORS_32
#define DRBD_MAX_SECTORS_FLEX DRBD_MAX_SECTORS_32
#else
#define DRBD_MAX_SECTORS      DRBD_MAX_SECTORS_FIXED_BM
/* 16 TB in units of sectors */
#if BITS_PER_LONG == 32
/* adjust by one page worth of bitmap,
 * so we won't wrap around in drbd_bm_find_next_bit.
 * you should use 64bit OS for that much storage, anyways. */
#define DRBD_MAX_SECTORS_FLEX BM_BIT_TO_SECT(0xffff7fff)
#else
/* we allow up to 1 PiB now on 64bit architecture with "flexible" meta data */
#define DRBD_MAX_SECTORS_FLEX (1UL << 51)
/* corresponds to (1UL << 38) bits right now. */
#endif
#endif

/* BIO_MAX_SIZE is 256 * PAGE_CACHE_SIZE,
 * so for typical PAGE_CACHE_SIZE of 4k, that is (1<<20) Byte.
 * Since we may live in a mixed-platform cluster,
 * we limit us to a platform agnostic constant here for now.
 * A followup commit may allow even bigger BIO sizes,
 * once we thought that through. */
#if DRBD_MAX_BIO_SIZE > BIO_MAX_SIZE
#error Architecture not supported: DRBD_MAX_BIO_SIZE > BIO_MAX_SIZE
#endif

#define DRBD_MAX_SIZE_H80_PACKET (1U << 15) /* Header 80 only allows packets up to 32KiB data */
#define DRBD_MAX_BIO_SIZE_P95    (1U << 17) /* Protocol 95 to 99 allows bios up to 128KiB */

/* For now, don't allow more than one activity log extent worth of data
 * to be discarded in one go. We may need to rework drbd_al_begin_io()
 * to allow for even larger discard ranges */
#define DRBD_MAX_DISCARD_SIZE	AL_EXTENT_SIZE
#define DRBD_MAX_DISCARD_SECTORS (DRBD_MAX_DISCARD_SIZE >> 9)

extern struct drbd_bitmap *drbd_bm_alloc(void);
extern int  drbd_bm_resize(struct drbd_device *device, sector_t sectors, int set_new_bits);
void drbd_bm_free(struct drbd_bitmap *bitmap);
extern void drbd_bm_set_all(struct drbd_device *device);
extern void drbd_bm_clear_all(struct drbd_device *device);
/* set/clear/test only a few bits at a time */
extern unsigned int drbd_bm_set_bits(struct drbd_device *, unsigned int, unsigned long, unsigned long);
extern unsigned int drbd_bm_clear_bits(struct drbd_device *, unsigned int, unsigned long, unsigned long);
extern int drbd_bm_count_bits(struct drbd_device *, unsigned int, unsigned long, unsigned long);
/* bm_set_bits variant for use while holding drbd_bm_lock,
 * may process the whole bitmap in one go */
extern void drbd_bm_set_many_bits(struct drbd_peer_device *, unsigned long, unsigned long);
extern void drbd_bm_clear_many_bits(struct drbd_peer_device *, unsigned long, unsigned long);
extern int drbd_bm_test_bit(struct drbd_peer_device *, unsigned long);
extern int drbd_bm_write_range(struct drbd_peer_device *, unsigned long, unsigned long) __must_hold(local);
extern int  drbd_bm_read(struct drbd_device *, struct drbd_peer_device *) __must_hold(local);
extern void drbd_bm_mark_range_for_writeout(struct drbd_device *, unsigned long, unsigned long);
extern int  drbd_bm_write(struct drbd_device *, struct drbd_peer_device *) __must_hold(local);
extern int  drbd_bm_write_hinted(struct drbd_device *device) __must_hold(local);
extern int drbd_bm_write_all(struct drbd_device *, struct drbd_peer_device *) __must_hold(local);
extern int drbd_bm_write_copy_pages(struct drbd_device *, struct drbd_peer_device *) __must_hold(local);
extern size_t	     drbd_bm_words(struct drbd_device *device);
extern unsigned long drbd_bm_bits(struct drbd_device *device);
extern sector_t      drbd_bm_capacity(struct drbd_device *device);

#define DRBD_END_OF_BITMAP	(~(unsigned long)0)
extern unsigned long drbd_bm_find_next(struct drbd_peer_device *, unsigned long);
/* bm_find_next variants for use while you hold drbd_bm_lock() */
extern unsigned long _drbd_bm_find_next(struct drbd_peer_device *, unsigned long);
extern unsigned long _drbd_bm_find_next_zero(struct drbd_peer_device *, unsigned long);
extern unsigned long _drbd_bm_total_weight(struct drbd_device *, int);
extern unsigned long drbd_bm_total_weight(struct drbd_peer_device *);
extern int drbd_bm_rs_done(struct drbd_device *device);
/* for receive_bitmap */
extern void drbd_bm_merge_lel(struct drbd_peer_device *peer_device, size_t offset,
		size_t number, unsigned long *buffer);
/* for _drbd_send_bitmap */
extern void drbd_bm_get_lel(struct drbd_peer_device *peer_device, size_t offset,
		size_t number, unsigned long *buffer);

extern void drbd_bm_lock(struct drbd_device *device, char *why, enum bm_flag flags);
extern void drbd_bm_unlock(struct drbd_device *device);
extern void drbd_bm_slot_lock(struct drbd_peer_device *peer_device, char *why, enum bm_flag flags);
extern void drbd_bm_slot_unlock(struct drbd_peer_device *peer_device);
extern void drbd_bm_copy_slot(struct drbd_device *device, unsigned int from_index, unsigned int to_index);
/* drbd_main.c */

extern struct kmem_cache *drbd_request_cache;
extern struct kmem_cache *drbd_ee_cache;	/* peer requests */
extern struct kmem_cache *drbd_bm_ext_cache;	/* bitmap extents */
extern struct kmem_cache *drbd_al_ext_cache;	/* activity log extents */
extern mempool_t *drbd_request_mempool;
extern mempool_t *drbd_ee_mempool;

/* drbd's page pool, used to buffer data received from the peer,
 * or data requested by the peer.
 *
 * This does not have an emergency reserve.
 *
 * When allocating from this pool, it first takes pages from the pool.
 * Only if the pool is depleted will try to allocate from the system.
 *
 * The assumption is that pages taken from this pool will be processed,
 * and given back, "quickly", and then can be recycled, so we can avoid
 * frequent calls to alloc_page(), and still will be able to make progress even
 * under memory pressure.
 */
extern struct page *drbd_pp_pool;
extern spinlock_t   drbd_pp_lock;
extern int	    drbd_pp_vacant;
extern wait_queue_head_t drbd_pp_wait;

/* We also need a standard (emergency-reserve backed) page pool
 * for meta data IO (activity log, bitmap).
 * We can keep it global, as long as it is used as "N pages at a time".
 * 128 should be plenty, currently we probably can get away with as few as 1.
 */
#define DRBD_MIN_POOL_PAGES	128
extern mempool_t *drbd_md_io_page_pool;

/* We also need to make sure we get a bio
 * when we need it for housekeeping purposes */
extern struct bio_set *drbd_md_io_bio_set;
/* to allocate from that set */
extern struct bio *bio_alloc_drbd(gfp_t gfp_mask);

extern struct mutex global_state_mutex;

extern int conn_lowest_minor(struct drbd_connection *connection);
extern struct drbd_peer_device *create_peer_device(struct drbd_device *, struct drbd_connection *);
extern enum drbd_ret_code drbd_create_device(struct drbd_config_context *adm_ctx, unsigned int minor,
					     struct device_conf *device_conf, struct drbd_device **p_device);
extern void drbd_unregister_device(struct drbd_device *);
extern void drbd_put_device(struct drbd_device *);
extern void drbd_unregister_connection(struct drbd_connection *);
extern void drbd_put_connection(struct drbd_connection *);
void del_connect_timer(struct drbd_connection *connection);

extern struct drbd_resource *drbd_create_resource(const char *, struct res_opts *);
extern void drbd_free_resource(struct drbd_resource *resource);

extern int set_resource_options(struct drbd_resource *resource, struct res_opts *res_opts);
extern struct drbd_connection *drbd_create_connection(struct drbd_resource *);
extern void drbd_destroy_connection(struct kref *kref);
extern struct drbd_connection *conn_get_by_addrs(void *my_addr, int my_addr_len,
						 void *peer_addr, int peer_addr_len);
extern struct drbd_resource *drbd_find_resource(const char *name);
extern void drbd_destroy_resource(struct kref *kref);
extern void conn_free_crypto(struct drbd_connection *connection);

/* drbd_req */
extern void do_submit(struct work_struct *ws);
extern void __drbd_make_request(struct drbd_device *, struct bio *, unsigned long);
extern MAKE_REQUEST_TYPE drbd_make_request(struct request_queue *q, struct bio *bio);
extern int drbd_read_remote(struct drbd_device *device, struct drbd_request *req);
extern int drbd_merge_bvec(struct request_queue *q,
#ifdef HAVE_bvec_merge_data
		struct bvec_merge_data *bvm,
#else
		struct bio *bvm,
#endif
		struct bio_vec *bvec);
extern int is_valid_ar_handle(struct drbd_request *, sector_t);


/* drbd_nl.c */
extern int drbd_msg_put_info(struct sk_buff *skb, const char *info);
extern void drbd_suspend_io(struct drbd_device *device);
extern void drbd_resume_io(struct drbd_device *device);
extern char *ppsize(char *buf, unsigned long long size);
extern sector_t drbd_new_dev_size(struct drbd_device *, sector_t, int) __must_hold(local);
enum determine_dev_size {
	DS_ERROR_SHRINK = -3,
	DS_ERROR_SPACE_MD = -2,
	DS_ERROR = -1,
	DS_UNCHANGED = 0,
	DS_SHRUNK = 1,
	DS_GREW = 2,
	DS_GREW_FROM_ZERO = 3,
};
extern enum determine_dev_size
drbd_determine_dev_size(struct drbd_device *, enum dds_flags, struct resize_parms *) __must_hold(local);
extern void resync_after_online_grow(struct drbd_peer_device *);
extern void drbd_reconsider_max_bio_size(struct drbd_device *device, struct drbd_backing_dev *bdev);
extern enum drbd_state_rv drbd_set_role(struct drbd_resource *, enum drbd_role, bool);
extern bool conn_try_outdate_peer(struct drbd_connection *connection);
extern void conn_try_outdate_peer_async(struct drbd_connection *connection);
extern int drbd_khelper(struct drbd_device *, struct drbd_connection *, char *);

/* drbd_sender.c */
extern int drbd_sender(struct drbd_thread *thi);
extern int drbd_worker(struct drbd_thread *thi);
enum drbd_ret_code drbd_resync_after_valid(struct drbd_device *device, int o_minor);
void drbd_resync_after_changed(struct drbd_device *device);
extern void drbd_start_resync(struct drbd_peer_device *, enum drbd_repl_state);
extern void resume_next_sg(struct drbd_device *device);
extern void suspend_other_sg(struct drbd_device *device);
extern int drbd_resync_finished(struct drbd_peer_device *, enum drbd_disk_state);
/* maybe rather drbd_main.c ? */
extern void *drbd_md_get_buffer(struct drbd_device *device);
extern void drbd_md_put_buffer(struct drbd_device *device);
extern int drbd_md_sync_page_io(struct drbd_device *device,
		struct drbd_backing_dev *bdev, sector_t sector, int rw);
extern void drbd_ov_out_of_sync_found(struct drbd_peer_device *, sector_t, int);
extern void wait_until_done_or_force_detached(struct drbd_device *device,
		struct drbd_backing_dev *bdev, unsigned int *done);
extern void drbd_rs_controller_reset(struct drbd_peer_device *);
extern void drbd_ping_peer(struct drbd_connection *connection);

static inline void ov_out_of_sync_print(struct drbd_peer_device *peer_device)
{
	if (peer_device->ov_last_oos_size) {
		drbd_err(peer_device, "Out of sync: start=%llu, size=%lu (sectors)\n",
		     (unsigned long long)peer_device->ov_last_oos_start,
		     (unsigned long)peer_device->ov_last_oos_size);
	}
	peer_device->ov_last_oos_size = 0;
}


extern void drbd_csum_bio(struct crypto_hash *, struct bio *, void *);
extern void drbd_csum_ee(struct crypto_hash *, struct drbd_peer_request *, void *);
/* worker callbacks */
extern int w_e_end_data_req(struct drbd_work *, int);
extern int w_e_end_rsdata_req(struct drbd_work *, int);
extern int w_e_end_csum_rs_req(struct drbd_work *, int);
extern int w_e_end_ov_reply(struct drbd_work *, int);
extern int w_e_end_ov_req(struct drbd_work *, int);
extern int w_ov_finished(struct drbd_work *, int);
extern int w_resync_timer(struct drbd_work *, int);
extern int w_send_dblock(struct drbd_work *, int);
extern int w_send_read_req(struct drbd_work *, int);
extern int w_e_reissue(struct drbd_work *, int);
extern int w_restart_disk_io(struct drbd_work *, int);
extern int w_send_out_of_sync(struct drbd_work *, int);
extern int w_start_resync(struct drbd_work *, int);
extern int w_send_uuids(struct drbd_work *, int);

extern void resync_timer_fn(unsigned long data);
extern void start_resync_timer_fn(unsigned long data);

extern void drbd_endio_write_sec_final(struct drbd_peer_request *peer_req);

/* drbd_receiver.c */
extern int drbd_receiver(struct drbd_thread *thi);
extern int drbd_asender(struct drbd_thread *thi);
<<<<<<< HEAD
extern bool drbd_rs_c_min_rate_throttle(struct drbd_peer_device *);
extern bool drbd_rs_should_slow_down(struct drbd_peer_device *, sector_t);
=======
extern bool drbd_rs_c_min_rate_throttle(struct drbd_device *device);
extern bool drbd_rs_should_slow_down(struct drbd_device *device, sector_t sector,
		bool throttle_if_app_is_waiting);
>>>>>>> f66153d1
extern int drbd_submit_peer_request(struct drbd_device *,
				    struct drbd_peer_request *, const unsigned,
				    const int);
extern int drbd_free_peer_reqs(struct drbd_device *, struct list_head *);
extern struct drbd_peer_request *drbd_alloc_peer_req(struct drbd_peer_device *, u64,
						     sector_t, unsigned int,
						     bool,
						     gfp_t) __must_hold(local);
extern void __drbd_free_peer_req(struct drbd_device *, struct drbd_peer_request *,
				 int);
#define drbd_free_peer_req(m,e) __drbd_free_peer_req(m, e, 0)
#define drbd_free_net_peer_req(m,e) __drbd_free_peer_req(m, e, 1)
extern struct page *drbd_alloc_pages(struct drbd_peer_device *, unsigned int, bool);
extern void drbd_set_recv_tcq(struct drbd_device *device, int tcq_enabled);
extern void _drbd_clear_done_ee(struct drbd_device *device, struct list_head *to_be_freed);
extern int drbd_connected(struct drbd_peer_device *);
extern void apply_unacked_peer_requests(struct drbd_connection *connection);
extern struct drbd_connection *drbd_connection_by_node_id(struct drbd_resource *, int);

/* Yes, there is kernel_setsockopt, but only since 2.6.18.
 * So we have our own copy of it here. */
static inline int drbd_setsockopt(struct socket *sock, int level, int optname,
				  char *optval, int optlen)
{
	mm_segment_t oldfs = get_fs();
	char __user *uoptval;
	int err;

	uoptval = (char __user __force *)optval;

	set_fs(KERNEL_DS);
	if (level == SOL_SOCKET)
		err = sock_setsockopt(sock, level, optname, uoptval, optlen);
	else
		err = sock->ops->setsockopt(sock, level, optname, uoptval,
					    optlen);
	set_fs(oldfs);
	return err;
}

static inline void drbd_tcp_cork(struct socket *sock)
{
	int val = 1;
	(void) drbd_setsockopt(sock, SOL_TCP, TCP_CORK,
			(char*)&val, sizeof(val));
}

static inline void drbd_tcp_uncork(struct socket *sock)
{
	int val = 0;
	(void) drbd_setsockopt(sock, SOL_TCP, TCP_CORK,
			(char*)&val, sizeof(val));
}

static inline void drbd_tcp_nodelay(struct socket *sock)
{
	int val = 1;
	(void) drbd_setsockopt(sock, SOL_TCP, TCP_NODELAY,
			(char*)&val, sizeof(val));
}

static inline void drbd_tcp_quickack(struct socket *sock)
{
	int val = 2;
	(void) drbd_setsockopt(sock, SOL_TCP, TCP_QUICKACK,
			(char*)&val, sizeof(val));
}

static inline sector_t drbd_get_capacity(struct block_device *bdev)
{
	/* return bdev ? get_capacity(bdev->bd_disk) : 0; */
	return bdev ? i_size_read(bdev->bd_inode) >> 9 : 0;
}

/* sets the number of 512 byte sectors of our virtual device */
static inline void drbd_set_my_capacity(struct drbd_device *device,
					sector_t size)
{
	/* set_capacity(device->this_bdev->bd_disk, size); */
	set_capacity(device->vdisk, size);
	device->this_bdev->bd_inode->i_size = (loff_t)size << 9;
}

static inline void drbd_kobject_uevent(struct drbd_device *device)
{
	kobject_uevent(disk_to_kobj(device->vdisk), KOBJ_CHANGE);
	/* rhel4 / sles9 and older don't have this at all,
	 * which means user space (udev) won't get events about possible changes of
	 * corresponding resource + disk names after the initial drbd minor creation.
	 */
}

/*
 * used to submit our private bio
 */
static inline void drbd_generic_make_request(struct drbd_device *device,
					     int fault_type, struct bio *bio)
{
	__release(local);
	if (!bio->bi_bdev) {
		printk(KERN_ERR "drbd%d: drbd_generic_make_request: "
				"bio->bi_bdev == NULL\n",
		       device_to_minor(device));
		dump_stack();
		bio_endio(bio, -ENODEV);
		return;
	}

	if (drbd_insert_fault(device, fault_type))
		bio_endio(bio, -EIO);
	else
		generic_make_request(bio);
}

void drbd_bump_write_ordering(struct drbd_resource *resource, struct drbd_backing_dev *bdev,
			      enum write_ordering_e wo);

extern void twopc_timer_fn(unsigned long);
extern void connect_timer_fn(unsigned long);

/* drbd_proc.c */
extern struct proc_dir_entry *drbd_proc;
extern const struct file_operations drbd_proc_fops;

/* drbd_actlog.c */
extern bool drbd_al_begin_io_prepare(struct drbd_device *device, struct drbd_interval *i);
extern int drbd_al_begin_io_nonblock(struct drbd_device *device, struct drbd_interval *i);
extern void drbd_al_begin_io_commit(struct drbd_device *device, bool defer_to_worker);
extern bool drbd_al_begin_io_fastpath(struct drbd_device *device, struct drbd_interval *i);
extern void drbd_al_begin_io(struct drbd_device *device, struct drbd_interval *i, bool delegate);
extern void drbd_al_begin_io_for_peer(struct drbd_peer_device *peer_device, struct drbd_interval *i);
extern void drbd_al_complete_io(struct drbd_device *device, struct drbd_interval *i);
extern void drbd_rs_complete_io(struct drbd_peer_device *, sector_t);
extern int drbd_rs_begin_io(struct drbd_peer_device *, sector_t);
extern int drbd_try_rs_begin_io(struct drbd_peer_device *, sector_t);
extern void drbd_rs_cancel_all(struct drbd_peer_device *);
extern int drbd_rs_del_all(struct drbd_peer_device *);
extern void drbd_rs_failed_io(struct drbd_peer_device *, sector_t, int);
extern void drbd_advance_rs_marks(struct drbd_peer_device *, unsigned long);
extern void drbd_set_in_sync(struct drbd_peer_device *, sector_t, int);
extern bool drbd_set_out_of_sync(struct drbd_peer_device *, sector_t, int);
extern bool drbd_set_all_out_of_sync(struct drbd_device *, sector_t, int);
extern bool drbd_set_sync(struct drbd_device *, sector_t, int, unsigned long, unsigned long);
extern void drbd_al_shrink(struct drbd_device *device);
extern bool drbd_sector_has_priority(struct drbd_peer_device *, sector_t);
extern int drbd_initialize_al(struct drbd_device *, void *);

/* drbd_sysfs.c */
extern struct kobj_type drbd_bdev_kobj_type;

/* drbd_nl.c */

extern atomic_t drbd_notify_id;
extern atomic_t drbd_genl_seq;

extern void notify_resource_state(struct sk_buff *,
				  unsigned int,
				  struct drbd_resource *,
				  struct resource_info *,
				  enum drbd_notification_type,
				  unsigned int);
extern void notify_device_state(struct sk_buff *,
				unsigned int,
				struct drbd_device *,
				struct device_info *,
				enum drbd_notification_type,
				unsigned int);
extern void notify_connection_state(struct sk_buff *,
				    unsigned int,
				    struct drbd_connection *,
				    struct connection_info *,
				    enum drbd_notification_type,
				    unsigned int);
extern void notify_peer_device_state(struct sk_buff *,
				     unsigned int,
				     struct drbd_peer_device *,
				     struct peer_device_info *,
				     enum drbd_notification_type,
				     unsigned int);
extern void notify_helper(enum drbd_notification_type, struct drbd_device *,
			  struct drbd_connection *, const char *, int);

/*
 * inline helper functions
 *************************/

/* see also page_chain_add and friends in drbd_receiver.c */
static inline struct page *page_chain_next(struct page *page)
{
	return (struct page *)page_private(page);
}
#define page_chain_for_each(page) \
	for (; page && ({ prefetch(page_chain_next(page)); 1; }); \
			page = page_chain_next(page))
#define page_chain_for_each_safe(page, n) \
	for (; page && ({ n = page_chain_next(page); 1; }); page = n)


static inline int drbd_peer_req_has_active_page(struct drbd_peer_request *peer_req)
{
	struct page *page = peer_req->pages;
	page_chain_for_each(page) {
		if (page_count(page) > 1)
			return 1;
	}
	return 0;
}

/*
 * When a device has a replication state above L_OFF, it must be
 * connected.  Otherwise, we report the connection state, which has values up
 * to C_CONNECTED == L_OFF.
 */
static inline int combined_conn_state(struct drbd_peer_device *peer_device, enum which_state which)
{
	enum drbd_repl_state repl_state = peer_device->repl_state[which];

	if (repl_state > L_OFF)
		return repl_state;
	else
		return peer_device->connection->cstate[which];
}

enum drbd_force_detach_flags {
	DRBD_READ_ERROR,
	DRBD_WRITE_ERROR,
	DRBD_META_IO_ERROR,
	DRBD_FORCE_DETACH,
};

#define __drbd_chk_io_error(m,f) __drbd_chk_io_error_(m,f, __func__)
static inline void __drbd_chk_io_error_(struct drbd_device *device,
					enum drbd_force_detach_flags df,
					const char *where)
{
	enum drbd_io_error_p ep;

	rcu_read_lock();
	ep = rcu_dereference(device->ldev->disk_conf)->on_io_error;
	rcu_read_unlock();
	switch (ep) {
	case EP_PASS_ON: /* FIXME would this be better named "Ignore"? */
		if (df == DRBD_READ_ERROR ||  df == DRBD_WRITE_ERROR) {
			if (drbd_ratelimit())
				drbd_err(device, "Local IO failed in %s.\n", where);
			if (device->disk_state[NOW] > D_INCONSISTENT) {
				begin_state_change_locked(device->resource, CS_HARD);
				__change_disk_state(device, D_INCONSISTENT);
				end_state_change_locked(device->resource);
			}
			break;
		}
		/* NOTE fall through for DRBD_META_IO_ERROR or DRBD_FORCE_DETACH */
	case EP_DETACH:
	case EP_CALL_HELPER:
		/* Remember whether we saw a READ or WRITE error.
		 *
		 * Recovery of the affected area for WRITE failure is covered
		 * by the activity log.
		 * READ errors may fall outside that area though. Certain READ
		 * errors can be "healed" by writing good data to the affected
		 * blocks, which triggers block re-allocation in lower layers.
		 *
		 * If we can not write the bitmap after a READ error,
		 * we may need to trigger a full sync (see w_go_diskless()).
		 *
		 * Force-detach is not really an IO error, but rather a
		 * desperate measure to try to deal with a completely
		 * unresponsive lower level IO stack.
		 * Still it should be treated as a WRITE error.
		 *
		 * Meta IO error is always WRITE error:
		 * we read meta data only once during attach,
		 * which will fail in case of errors.
		 */
		set_bit(WAS_IO_ERROR, &device->flags);
		if (df == DRBD_READ_ERROR)
			set_bit(WAS_READ_ERROR, &device->flags);
		if (df == DRBD_FORCE_DETACH)
			set_bit(FORCE_DETACH, &device->flags);
		if (device->disk_state[NOW] > D_FAILED) {
			begin_state_change_locked(device->resource, CS_HARD);
			__change_disk_state(device, D_FAILED);
			end_state_change_locked(device->resource);
			drbd_err(device,
				"Local IO failed in %s. Detaching...\n", where);
		}
		break;
	}
}

/**
 * drbd_chk_io_error: Handle the on_io_error setting, should be called from all io completion handlers
 * @device:	 DRBD device.
 * @error:	 Error code passed to the IO completion callback
 * @forcedetach: Force detach. I.e. the error happened while accessing the meta data
 *
 * See also drbd_main.c:after_state_ch() if (os.disk > D_FAILED && ns.disk == D_FAILED)
 */
#define drbd_chk_io_error(m,e,f) drbd_chk_io_error_(m,e,f, __func__)
static inline void drbd_chk_io_error_(struct drbd_device *device,
	int error, enum drbd_force_detach_flags forcedetach, const char *where)
{
	if (error) {
		unsigned long flags;
		spin_lock_irqsave(&device->resource->req_lock, flags);
		__drbd_chk_io_error_(device, forcedetach, where);
		spin_unlock_irqrestore(&device->resource->req_lock, flags);
	}
}


/**
 * drbd_md_first_sector() - Returns the first sector number of the meta data area
 * @bdev:	Meta data block device.
 *
 * BTW, for internal meta data, this happens to be the maximum capacity
 * we could agree upon with our peer node.
 */
static inline sector_t drbd_md_first_sector(struct drbd_backing_dev *bdev)
{
	switch (bdev->md.meta_dev_idx) {
	case DRBD_MD_INDEX_INTERNAL:
	case DRBD_MD_INDEX_FLEX_INT:
		return bdev->md.md_offset + bdev->md.bm_offset;
	case DRBD_MD_INDEX_FLEX_EXT:
	default:
		return bdev->md.md_offset;
	}
}

/**
 * drbd_md_last_sector() - Return the last sector number of the meta data area
 * @bdev:	Meta data block device.
 */
static inline sector_t drbd_md_last_sector(struct drbd_backing_dev *bdev)
{
	switch (bdev->md.meta_dev_idx) {
	case DRBD_MD_INDEX_INTERNAL:
	case DRBD_MD_INDEX_FLEX_INT:
		return bdev->md.md_offset + (4096 >> 9) -1;
	case DRBD_MD_INDEX_FLEX_EXT:
	default:
		return bdev->md.md_offset + bdev->md.md_size_sect -1;
	}
}

/**
 * drbd_get_max_capacity() - Returns the capacity we announce to out peer
 * @bdev:	Meta data block device.
 *
 * returns the capacity we announce to out peer.  we clip ourselves at the
 * various MAX_SECTORS, because if we don't, current implementation will
 * oops sooner or later
 */
static inline sector_t drbd_get_max_capacity(struct drbd_backing_dev *bdev)
{
	sector_t s;

	switch (bdev->md.meta_dev_idx) {
	case DRBD_MD_INDEX_INTERNAL:
	case DRBD_MD_INDEX_FLEX_INT:
		s = drbd_get_capacity(bdev->backing_bdev)
			? min_t(sector_t, DRBD_MAX_SECTORS_FLEX,
				drbd_md_first_sector(bdev))
			: 0;
		break;
	case DRBD_MD_INDEX_FLEX_EXT:
		s = min_t(sector_t, DRBD_MAX_SECTORS_FLEX,
				drbd_get_capacity(bdev->backing_bdev));
		/* clip at maximum size the meta device can support */
		s = min_t(sector_t, s,
			BM_EXT_TO_SECT(bdev->md.md_size_sect
				     - bdev->md.bm_offset));
		break;
	default:
		s = min_t(sector_t, DRBD_MAX_SECTORS,
				drbd_get_capacity(bdev->backing_bdev));
	}
	return s;
}

/**
 * drbd_md_ss() - Return the sector number of our meta data super block
 * @bdev:	Meta data block device.
 */
static inline sector_t drbd_md_ss(struct drbd_backing_dev *bdev)
{
	const int meta_dev_idx = bdev->md.meta_dev_idx;

	if (meta_dev_idx == DRBD_MD_INDEX_FLEX_EXT)
		return 0;

	/* Since drbd08, internal meta data is always "flexible".
	 * position: last 4k aligned block of 4k size */
	if (meta_dev_idx == DRBD_MD_INDEX_INTERNAL ||
	    meta_dev_idx == DRBD_MD_INDEX_FLEX_INT)
		return (drbd_get_capacity(bdev->backing_bdev) & ~7ULL) - 8;

	/* external, some index; this is the old fixed size layout */
	return (128 << 20 >> 9) * bdev->md.meta_dev_idx;
}

void drbd_queue_work(struct drbd_work_queue *, struct drbd_work *);
extern void drbd_flush_workqueue(struct drbd_work_queue *work_queue);

static inline void wake_asender(struct drbd_connection *connection)
{
	if (test_and_clear_bit(SIGNAL_ASENDER, &connection->flags))
		force_sig(DRBD_SIG, connection->asender.task);
}

static inline void request_ping(struct drbd_connection *connection)
{
	set_bit(SEND_PING, &connection->flags);
	wake_asender(connection);
}

extern void *conn_prepare_command(struct drbd_connection *, struct drbd_socket *);
extern void *drbd_prepare_command(struct drbd_peer_device *, struct drbd_socket *);
extern int send_command(struct drbd_connection *, int, struct drbd_socket *,
			enum drbd_packet, unsigned int, void *, unsigned int);
extern int drbd_send_command(struct drbd_peer_device *, struct drbd_socket *,
			     enum drbd_packet, unsigned int, void *,
			     unsigned int);

extern int drbd_send_ping(struct drbd_connection *connection);
extern int drbd_send_ping_ack(struct drbd_connection *connection);
extern int conn_send_state_req(struct drbd_connection *, int vnr, enum drbd_packet, union drbd_state, union drbd_state);
extern int conn_send_twopc_request(struct drbd_connection *, int vnr, enum drbd_packet, struct p_twopc_request *);
extern int drbd_send_peer_ack(struct drbd_connection *, struct drbd_request *);

static inline void drbd_thread_stop(struct drbd_thread *thi)
{
	_drbd_thread_stop(thi, false, true);
}

static inline void drbd_thread_stop_nowait(struct drbd_thread *thi)
{
	_drbd_thread_stop(thi, false, false);
}

static inline void drbd_thread_restart_nowait(struct drbd_thread *thi)
{
	_drbd_thread_stop(thi, true, false);
}

/* counts how many answer packets packets we expect from our peer,
 * for either explicit application requests,
 * or implicit barrier packets as necessary.
 * increased:
 *  w_send_barrier
 *  _req_mod(req, QUEUE_FOR_NET_WRITE or QUEUE_FOR_NET_READ);
 *    it is much easier and equally valid to count what we queue for the
 *    sender, even before it actually was queued or sent.
 *    (drbd_make_request_common; recovery path on read io-error)
 * decreased:
 *  got_BarrierAck (respective tl_clear, tl_clear_barrier)
 *  _req_mod(req, DATA_RECEIVED)
 *     [from receive_DataReply]
 *  _req_mod(req, WRITE_ACKED_BY_PEER or RECV_ACKED_BY_PEER or NEG_ACKED)
 *     [from got_BlockAck (P_WRITE_ACK, P_RECV_ACK)]
 *     FIXME
 *     for some reason it is NOT decreased in got_NegAck,
 *     but in the resulting cleanup code from report_params.
 *     we should try to remember the reason for that...
 *  _req_mod(req, SEND_FAILED or SEND_CANCELED)
 *  _req_mod(req, CONNECTION_LOST_WHILE_PENDING)
 *     [from tl_clear_barrier]
 */
static inline void inc_ap_pending(struct drbd_peer_device *peer_device)
{
	atomic_inc(&peer_device->ap_pending_cnt);
}

#define dec_ap_pending(peer_device) \
	((void)expect((peer_device), __dec_ap_pending(peer_device) >= 0))
static inline int __dec_ap_pending(struct drbd_peer_device *peer_device)
{
	int ap_pending_cnt = atomic_dec_return(&peer_device->ap_pending_cnt);
	if (ap_pending_cnt == 0)
		wake_up(&peer_device->device->misc_wait);
	return ap_pending_cnt;
}

/* counts how many resync-related answers we still expect from the peer
 *		     increase			decrease
 * L_SYNC_TARGET sends P_RS_DATA_REQUEST (and expects P_RS_DATA_REPLY)
 * L_SYNC_SOURCE sends P_RS_DATA_REPLY   (and expects P_WRITE_ACK with ID_SYNCER)
 *					   (or P_NEG_ACK with ID_SYNCER)
 */
static inline void inc_rs_pending(struct drbd_peer_device *peer_device)
{
	atomic_inc(&peer_device->rs_pending_cnt);
}

#define dec_rs_pending(peer_device) \
	((void)expect((peer_device), __dec_rs_pending(peer_device) >= 0))
static inline int __dec_rs_pending(struct drbd_peer_device *peer_device)
{
	return atomic_dec_return(&peer_device->rs_pending_cnt);
}

/* counts how many answers we still need to send to the peer.
 * increased on
 *  receive_Data	unless protocol A;
 *			we need to send a P_RECV_ACK (proto B)
 *			or P_WRITE_ACK (proto C)
 *  receive_RSDataReply (recv_resync_read) we need to send a P_WRITE_ACK
 *  receive_DataRequest (receive_RSDataRequest) we need to send back P_DATA
 *  receive_Barrier_*	we need to send a P_BARRIER_ACK
 */
static inline void inc_unacked(struct drbd_peer_device *peer_device)
{
	atomic_inc(&peer_device->unacked_cnt);
}

#define dec_unacked(peer_device) \
	((void)expect(peer_device, __dec_unacked(peer_device) >= 0))
static inline int __dec_unacked(struct drbd_peer_device *peer_device)
{
	return atomic_dec_return(&peer_device->unacked_cnt);
}

#define sub_unacked(peer_device, n) \
	((void)expect(peer_device, __sub_unacked(peer_device) >= 0))
static inline int __sub_unacked(struct drbd_peer_device *peer_device, int n)
{
	return atomic_sub_return(n, &peer_device->unacked_cnt);
}

/**
 * get_ldev() - Increase the ref count on device->ldev. Returns 0 if there is no ldev
 * @M:		DRBD device.
 *
 * You have to call put_ldev() when finished working with device->ldev.
 */
#define get_ldev(M) __cond_lock(local, _get_ldev_if_state(M,D_INCONSISTENT))
#define get_ldev_if_state(M,MINS) __cond_lock(local, _get_ldev_if_state(M,MINS))

static inline void put_ldev(struct drbd_device *device)
{
	int i = atomic_dec_return(&device->local_cnt);

	/* This may be called from some endio handler,
	 * so we must not sleep here. */

	__release(local);
	D_ASSERT(device, i >= 0);
	if (i == 0) {
		if (device->disk_state[NOW] == D_DISKLESS)
			/* even internal references gone, safe to destroy */
			drbd_ldev_destroy(device);
		if (device->disk_state[NOW] == D_FAILED)
			/* all application IO references gone. */
			if (!test_and_set_bit(GO_DISKLESS, &device->flags))
				drbd_queue_work(&device->resource->work, &device->go_diskless);
		wake_up(&device->misc_wait);
	}
}

#ifndef __CHECKER__
static inline int _get_ldev_if_state(struct drbd_device *device, enum drbd_disk_state mins)
{
	int io_allowed;

	/* never get a reference while D_DISKLESS */
	if (device->disk_state[NOW] == D_DISKLESS)
		return 0;

	atomic_inc(&device->local_cnt);
	io_allowed = (device->disk_state[NOW] >= mins);
	if (!io_allowed)
		put_ldev(device);
	return io_allowed;
}
#else
extern int _get_ldev_if_state(struct drbd_device *device, enum drbd_disk_state mins);
#endif

static inline bool drbd_state_is_stable(struct drbd_device *device)
{
	struct drbd_peer_device *peer_device;
	bool stable = true;

	/* DO NOT add a default clause, we want the compiler to warn us
	 * for any newly introduced state we may have forgotten to add here */

	rcu_read_lock();
	for_each_peer_device(peer_device, device) {
		switch (peer_device->repl_state[NOW]) {
		/* New io is only accepted when the peer device is unknown or there is
		 * a well-established connection. */
		case L_OFF:
		case L_ESTABLISHED:
		case L_SYNC_SOURCE:
		case L_SYNC_TARGET:
		case L_VERIFY_S:
		case L_VERIFY_T:
		case L_PAUSED_SYNC_S:
		case L_PAUSED_SYNC_T:
		case L_AHEAD:
		case L_BEHIND:
		case L_STARTING_SYNC_S:
		case L_STARTING_SYNC_T:
			break;

			/* Allow IO in BM exchange states with new protocols */
		case L_WF_BITMAP_S:
			if (peer_device->connection->agreed_pro_version < 96)
				stable = false;
			break;

			/* no new io accepted in these states */
		case L_WF_BITMAP_T:
		case L_WF_SYNC_UUID:
			stable = false;
			break;
		}
		if (!stable)
			break;
	}
	rcu_read_unlock();

	switch (device->disk_state[NOW]) {
	case D_DISKLESS:
	case D_INCONSISTENT:
	case D_OUTDATED:
	case D_CONSISTENT:
	case D_UP_TO_DATE:
	case D_FAILED:
		/* disk state is stable as well. */
		break;

	/* no new io accepted during transitional states */
	case D_ATTACHING:
	case D_NEGOTIATING:
	case D_UNKNOWN:
	case D_MASK:
		stable = false;
	}

	return stable;
}

extern void drbd_queue_pending_bitmap_work(struct drbd_device *);

static inline void dec_ap_bio(struct drbd_device *device)
{
	int ap_bio = atomic_dec_return(&device->ap_bio_cnt);

	D_ASSERT(device, ap_bio >= 0);

	if (ap_bio == 0 && !list_empty(&device->pending_bitmap_work))
		drbd_queue_pending_bitmap_work(device);

	/* this currently does wake_up for every dec_ap_bio!
	 * maybe rather introduce some type of hysteresis?
	 * e.g. (ap_bio == max_buffers/2 || ap_bio == 0) ? */
	if (ap_bio < device->device_conf.max_buffers)
		wake_up(&device->misc_wait);
}

static inline int drbd_suspended(struct drbd_device *device)
{
	struct drbd_resource *resource = device->resource;

	return resource->susp[NOW] || resource->susp_fen[NOW] || resource->susp_nod[NOW];
}

static inline bool may_inc_ap_bio(struct drbd_device *device)
{
	if (drbd_suspended(device))
		return false;
	if (atomic_read(&device->suspend_cnt))
		return false;

	/* to avoid potential deadlock or bitmap corruption,
	 * in various places, we only allow new application io
	 * to start during "stable" states. */

	/* no new io accepted when attaching or detaching the disk */
	if (!drbd_state_is_stable(device))
		return false;

	/* since some older kernels don't have atomic_add_unless,
	 * and we are within the spinlock anyways, we have this workaround.  */
	if (atomic_read(&device->ap_bio_cnt) > device->device_conf.max_buffers)
		return false;
	if (!list_empty(&device->pending_bitmap_work))
		return false;
	return true;
}

static inline bool inc_ap_bio_cond(struct drbd_device *device)
{
	bool rv = false;

	spin_lock_irq(&device->resource->req_lock);
	rv = may_inc_ap_bio(device);
	if (rv)
		atomic_inc(&device->ap_bio_cnt);
	spin_unlock_irq(&device->resource->req_lock);

	return rv;
}

static inline void inc_ap_bio(struct drbd_device *device)
{
	/* we wait here
	 *    as long as the device is suspended
	 *    until the bitmap is no longer on the fly during connection
	 *    handshake as long as we would exceed the max_buffer limit.
	 *
	 * to avoid races with the reconnect code,
	 * we need to atomic_inc within the spinlock. */

	wait_event(device->misc_wait, inc_ap_bio_cond(device));
}

static inline int drbd_set_exposed_data_uuid(struct drbd_device *device, u64 val)
{
	int changed = device->exposed_data_uuid != val;
	device->exposed_data_uuid = val;
	return changed;
}

static inline u64 drbd_current_uuid(struct drbd_device *device)
{
	if (!device->ldev)
		return 0;
	return device->ldev->md.current_uuid;
}

static inline bool verify_can_do_stop_sector(struct drbd_peer_device *peer_device)
{
	return peer_device->connection->agreed_pro_version >= 97 &&
		peer_device->connection->agreed_pro_version != 100;
}

static inline u64 drbd_bitmap_uuid(struct drbd_peer_device *peer_device)
{
	struct drbd_device *device = peer_device->device;
	struct drbd_peer_md *peer_md;

	if (!device->ldev)
		return 0;

	peer_md = &device->ldev->md.peers[peer_device->bitmap_index];
	return peer_md->bitmap_uuid;
}

static inline u64 drbd_history_uuid(struct drbd_device *device, int i)
{
	if (!device->ldev || i >= ARRAY_SIZE(device->ldev->md.history_uuids))
		return 0;

	return device->ldev->md.history_uuids[i];
}

static inline int drbd_queue_order_type(struct drbd_device *device)
{
	/* sorry, we currently have no working implementation
	 * of distributed TCQ stuff */
#ifndef QUEUE_ORDERED_NONE
#define QUEUE_ORDERED_NONE 0
#endif
	return QUEUE_ORDERED_NONE;
}

#ifdef blk_queue_plugged
static inline void drbd_blk_run_queue(struct request_queue *q)
{
	if (q && q->unplug_fn)
		q->unplug_fn(q);
}

static inline void drbd_kick_lo(struct drbd_device *device)
{
	if (get_ldev(device)) {
		drbd_blk_run_queue(bdev_get_queue(device->ldev->backing_bdev));
		put_ldev(device);
	}
}
#else
static inline void drbd_blk_run_queue(struct request_queue *q)
{
}
static inline void drbd_kick_lo(struct drbd_device *device)
{
}
#endif

static inline void drbd_md_flush(struct drbd_device *device)
{
	int r;

	if (device->ldev == NULL) {
		drbd_warn(device, "device->ldev == NULL in drbd_md_flush\n");
		return;
	}

	if (test_bit(MD_NO_BARRIER, &device->flags))
		return;

	r = blkdev_issue_flush(device->ldev->md_bdev, GFP_NOIO, NULL);
	if (r) {
		set_bit(MD_NO_BARRIER, &device->flags);
		drbd_err(device, "meta data flush failed with status %d, disabling md-flushes\n", r);
	}
}

/* resync bitmap */
/* 16MB sized 'bitmap extent' to track syncer usage */
struct bm_extent {
	int rs_left; /* number of bits set (out of sync) in this extent. */
	int rs_failed; /* number of failed resync requests in this extent. */
	unsigned long flags;
	struct lc_element lce;
};

/* should be moved to idr.h */
/**
 * idr_for_each_entry - iterate over an idr's elements of a given type
 * @idp:     idr handle
 * @entry:   the type * to use as cursor
 * @id:      id entry's key
 */
#ifndef idr_for_each_entry
#define idr_for_each_entry(idp, entry, id)				\
	for (id = 0, entry = (typeof(entry))idr_get_next((idp), &(id)); \
	     entry != NULL;						\
	     ++id, entry = (typeof(entry))idr_get_next((idp), &(id)))
#endif

#ifndef idr_for_each_entry_continue
#define idr_for_each_entry_continue(idp, entry, id)			\
	for (entry = (typeof(entry))idr_get_next((idp), &(id));		\
	     entry;							\
	     ++id, entry = (typeof(entry))idr_get_next((idp), &(id)))
#endif

static inline struct drbd_connection *first_connection(struct drbd_resource *resource)
{
	return list_first_entry_or_null(&resource->connections,
				struct drbd_connection, connections);
}

#define NODE_MASK(id) ((u64)1 << (id))

#endif<|MERGE_RESOLUTION|>--- conflicted
+++ resolved
@@ -1126,13 +1126,7 @@
 	unsigned int al_writ_cnt;
 	unsigned int bm_writ_cnt;
 	atomic_t ap_bio_cnt;	 /* Requests we need to complete */
-<<<<<<< HEAD
-=======
 	atomic_t ap_actlog_cnt;  /* Requests waiting for activity log */
-	atomic_t ap_pending_cnt; /* AP data packets on the wire, ack expected */
-	atomic_t rs_pending_cnt; /* RS request/data packets on the wire */
-	atomic_t unacked_cnt;	 /* Need to send replies for */
->>>>>>> f66153d1
 	atomic_t local_cnt;	 /* Waiting for local completion */
 	atomic_t suspend_cnt;
 
@@ -1746,14 +1740,9 @@
 /* drbd_receiver.c */
 extern int drbd_receiver(struct drbd_thread *thi);
 extern int drbd_asender(struct drbd_thread *thi);
-<<<<<<< HEAD
 extern bool drbd_rs_c_min_rate_throttle(struct drbd_peer_device *);
-extern bool drbd_rs_should_slow_down(struct drbd_peer_device *, sector_t);
-=======
-extern bool drbd_rs_c_min_rate_throttle(struct drbd_device *device);
-extern bool drbd_rs_should_slow_down(struct drbd_device *device, sector_t sector,
-		bool throttle_if_app_is_waiting);
->>>>>>> f66153d1
+extern bool drbd_rs_should_slow_down(struct drbd_peer_device *, sector_t,
+				     bool throttle_if_app_is_waiting);
 extern int drbd_submit_peer_request(struct drbd_device *,
 				    struct drbd_peer_request *, const unsigned,
 				    const int);
