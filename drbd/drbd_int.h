/*
  drbd_int.h

  This file is part of DRBD by Philipp Reisner and Lars Ellenberg.

  Copyright (C) 2001-2008, LINBIT Information Technologies GmbH.
  Copyright (C) 1999-2008, Philipp Reisner <philipp.reisner@linbit.com>.
  Copyright (C) 2002-2008, Lars Ellenberg <lars.ellenberg@linbit.com>.

  drbd is free software; you can redistribute it and/or modify
  it under the terms of the GNU General Public License as published by
  the Free Software Foundation; either version 2, or (at your option)
  any later version.

  drbd is distributed in the hope that it will be useful,
  but WITHOUT ANY WARRANTY; without even the implied warranty of
  MERCHANTABILITY or FITNESS FOR A PARTICULAR PURPOSE.	See the
  GNU General Public License for more details.

  You should have received a copy of the GNU General Public License
  along with drbd; see the file COPYING.  If not, write to
  the Free Software Foundation, 675 Mass Ave, Cambridge, MA 02139, USA.

*/

#ifndef _DRBD_INT_H
#define _DRBD_INT_H

#include <linux/compiler.h>
#include <linux/types.h>
#include <linux/version.h>
#include <linux/list.h>
#include <linux/sched.h>
#include <linux/bitops.h>
#include <linux/slab.h>
#include <linux/crypto.h>
#include <linux/tcp.h>
#include <linux/mutex.h>
#include <linux/genhd.h>
#include <linux/idr.h>
#include <net/tcp.h>
#include <linux/lru_cache.h>
#include <linux/prefetch.h>
#include <linux/drbd_genl_api.h>
#include <linux/drbd.h>
#include <linux/drbd_config.h>

#include "compat.h"
#include "drbd_state.h"

#ifdef __CHECKER__
# define __protected_by(x)       __attribute__((require_context(x,1,999,"rdwr")))
# define __protected_read_by(x)  __attribute__((require_context(x,1,999,"read")))
# define __protected_write_by(x) __attribute__((require_context(x,1,999,"write")))
# define __must_hold(x)       __attribute__((context(x,1,1), require_context(x,1,999,"call")))
#else
# define __protected_by(x)
# define __protected_read_by(x)
# define __protected_write_by(x)
# define __must_hold(x)
#endif

#define __no_warn(lock, stmt) do { __acquire(lock); stmt; __release(lock); } while (0)

/* Compatibility for older kernels */
#ifndef __acquires
# ifdef __CHECKER__
#  define __acquires(x)	__attribute__((context(x,0,1)))
#  define __releases(x)	__attribute__((context(x,1,0)))
#  define __acquire(x)	__context__(x,1)
#  define __release(x)	__context__(x,-1)
#  define __cond_lock(x,c)	((c) ? ({ __acquire(x); 1; }) : 0)
# else
#  define __acquires(x)
#  define __releases(x)
#  define __acquire(x)	(void)0
#  define __release(x)	(void)0
#  define __cond_lock(x,c) (c)
# endif
#endif

/* module parameter, defined in drbd_main.c */
extern unsigned int minor_count;
<<<<<<< HEAD
extern int disable_sendpage;
extern int allow_oos;
=======
extern bool disable_sendpage;
extern bool allow_oos;
extern unsigned int cn_idx;
>>>>>>> 603c6de9

#ifdef DRBD_ENABLE_FAULTS
extern int enable_faults;
extern int fault_rate;
extern int fault_devs;
#endif

extern char usermode_helper[];

#include <linux/major.h>
#ifndef DRBD_MAJOR
# define DRBD_MAJOR 147
#endif

#include <linux/blkdev.h>
#include <linux/bio.h>

/* I don't remember why XCPU ...
 * This is used to wake the asender,
 * and to interrupt sending the sending task
 * on disconnect.
 */
#define DRBD_SIG SIGXCPU

/* This is used to stop/restart our threads.
 * Cannot use SIGTERM nor SIGKILL, since these
 * are sent out by init on runlevel changes
 * I choose SIGHUP for now.
 *
 * FIXME btw, we should register some reboot notifier.
 */
#define DRBD_SIGKILL SIGHUP

#define ID_IN_SYNC      (4711ULL)
#define ID_OUT_OF_SYNC  (4712ULL)
#define ID_SYNCER (-1ULL)

#define UUID_NEW_BM_OFFSET ((u64)0x0001000000000000ULL)

struct drbd_conf;
struct drbd_tconn;

#ifdef DBG_ALL_SYMBOLS
# define STATIC
#else
# define STATIC static
#endif

/* upstream kernel wants us to use dev_warn(), ...
 * dev_printk() expects to be presented a struct device *;
 * in older kernels, (<= 2.6.24), there is nothing suitable there.
 * "backport" hack: redefine dev_printk.
 * Trigger is definition of dev_to_disk macro, introduced with the
 * commit edfaa7c36574f1bf09c65ad602412db9da5f96bf
 *     Driver core: convert block from raw kobjects to core devices
 */
#if defined(dev_to_disk) && defined(disk_to_dev)
/* to shorten dev_warn(DEV, "msg"); and relatives statements */
#define DEV (disk_to_dev(mdev->vdisk))
#else
#undef dev_printk
#define DEV mdev
#define dev_printk(level, dev, format, arg...)  \
	        printk(level "block drbd%u: " format , dev->minor , ## arg)
#endif
/* also, some older kernels do not have all of these. */
#ifndef dev_emerg
#define dev_emerg(dev, format, arg...)          \
	        dev_printk(KERN_EMERG , dev , format , ## arg)
#define dev_alert(dev, format, arg...)          \
	        dev_printk(KERN_ALERT , dev , format , ## arg)
#define dev_crit(dev, format, arg...)           \
	        dev_printk(KERN_CRIT , dev , format , ## arg)
#endif

#define conn_printk(LEVEL, TCONN, FMT, ARGS...) \
	printk(LEVEL "d-con %s: " FMT, TCONN->name , ## ARGS)
#define conn_alert(TCONN, FMT, ARGS...)  conn_printk(KERN_ALERT, TCONN, FMT, ## ARGS)
#define conn_crit(TCONN, FMT, ARGS...)   conn_printk(KERN_CRIT, TCONN, FMT, ## ARGS)
#define conn_err(TCONN, FMT, ARGS...)    conn_printk(KERN_ERR, TCONN, FMT, ## ARGS)
#define conn_warn(TCONN, FMT, ARGS...)   conn_printk(KERN_WARNING, TCONN, FMT, ## ARGS)
#define conn_notice(TCONN, FMT, ARGS...) conn_printk(KERN_NOTICE, TCONN, FMT, ## ARGS)
#define conn_info(TCONN, FMT, ARGS...)   conn_printk(KERN_INFO, TCONN, FMT, ## ARGS)
#define conn_dbg(TCONN, FMT, ARGS...)    conn_printk(KERN_DEBUG, TCONN, FMT, ## ARGS)

/* see kernel/printk.c:printk_ratelimit
 * macro, so it is easy do have independent rate limits at different locations
 * "initializer element not constant ..." with kernel 2.4 :(
 * so I initialize toks to something large
 */
#define DRBD_ratelimit(ratelimit_jiffies, ratelimit_burst)	\
({								\
	int __ret;						\
	static unsigned long toks = 0x80000000UL;		\
	static unsigned long last_msg;				\
	static int missed;					\
	unsigned long now = jiffies;				\
	toks += now - last_msg;					\
	last_msg = now;						\
	if (toks > (ratelimit_burst * ratelimit_jiffies))	\
		toks = ratelimit_burst * ratelimit_jiffies;	\
	if (toks >= ratelimit_jiffies) {			\
		int lost = missed;				\
		missed = 0;					\
		toks -= ratelimit_jiffies;			\
		if (lost)					\
			dev_warn(DEV, "%d messages suppressed in %s:%d.\n", \
				lost, __FILE__, __LINE__);	\
		__ret = 1;					\
	} else {						\
		missed++;					\
		__ret = 0;					\
	}							\
	__ret;							\
})


#ifdef DBG_ASSERTS
extern void drbd_assert_breakpoint(struct drbd_conf *, char *, char *, int);
# define D_ASSERT(exp)	if (!(exp)) \
	 drbd_assert_breakpoint(mdev, #exp, __FILE__, __LINE__)
#else
# define D_ASSERT(exp)	if (!(exp)) \
	 dev_err(DEV, "ASSERT( " #exp " ) in %s:%d\n", __FILE__, __LINE__)
#endif

/**
 * expect  -  Make an assertion
 *
 * Unlike the assert macro, this macro returns a boolean result.
 */
#define expect(exp) ({								\
		bool _bool = (exp);						\
		if (!_bool)							\
			dev_err(DEV, "ASSERTION %s FAILED in %s\n",		\
			        #exp, __func__);				\
		_bool;								\
		})

/* Defines to control fault insertion */
enum {
	DRBD_FAULT_MD_WR = 0,	/* meta data write */
	DRBD_FAULT_MD_RD = 1,	/*           read  */
	DRBD_FAULT_RS_WR = 2,	/* resync          */
	DRBD_FAULT_RS_RD = 3,
	DRBD_FAULT_DT_WR = 4,	/* data            */
	DRBD_FAULT_DT_RD = 5,
	DRBD_FAULT_DT_RA = 6,	/* data read ahead */
	DRBD_FAULT_BM_ALLOC = 7,	/* bitmap allocation */
	DRBD_FAULT_AL_EE = 8,	/* alloc ee */
	DRBD_FAULT_RECEIVE = 9, /* Changes some bytes upon receiving a [rs]data block */

	DRBD_FAULT_MAX,
};

extern unsigned int
_drbd_insert_fault(struct drbd_conf *mdev, unsigned int type);

static inline int
drbd_insert_fault(struct drbd_conf *mdev, unsigned int type) {
#ifdef DRBD_ENABLE_FAULTS
	return fault_rate &&
		(enable_faults & (1<<type)) &&
		_drbd_insert_fault(mdev, type);
#else
	return 0;
#endif
}

/*
 * our structs
 *************************/

#define SET_MDEV_MAGIC(x) \
	({ typecheck(struct drbd_conf*, x); \
	  (x)->magic = (long)(x) ^ DRBD_MAGIC; })
#define IS_VALID_MDEV(x)  \
	(typecheck(struct drbd_conf*, x) && \
	  ((x) ? (((x)->magic ^ DRBD_MAGIC) == (long)(x)) : 0))

extern struct idr minors; /* RCU, updates: genl_lock() */
extern struct list_head drbd_tconns; /* RCU, updates: genl_lock() */

/* on the wire */
enum drbd_packet {
	/* receiver (data socket) */
	P_DATA		      = 0x00,
	P_DATA_REPLY	      = 0x01, /* Response to P_DATA_REQUEST */
	P_RS_DATA_REPLY	      = 0x02, /* Response to P_RS_DATA_REQUEST */
	P_BARRIER	      = 0x03,
	P_BITMAP	      = 0x04,
	P_BECOME_SYNC_TARGET  = 0x05,
	P_BECOME_SYNC_SOURCE  = 0x06,
	P_UNPLUG_REMOTE	      = 0x07, /* Used at various times to hint the peer */
	P_DATA_REQUEST	      = 0x08, /* Used to ask for a data block */
	P_RS_DATA_REQUEST     = 0x09, /* Used to ask for a data block for resync */
	P_SYNC_PARAM	      = 0x0a,
	P_PROTOCOL	      = 0x0b,
	P_UUIDS		      = 0x0c,
	P_SIZES		      = 0x0d,
	P_STATE		      = 0x0e,
	P_SYNC_UUID	      = 0x0f,
	P_AUTH_CHALLENGE      = 0x10,
	P_AUTH_RESPONSE	      = 0x11,
	P_STATE_CHG_REQ	      = 0x12,

	/* asender (meta socket */
	P_PING		      = 0x13,
	P_PING_ACK	      = 0x14,
	P_RECV_ACK	      = 0x15, /* Used in protocol B */
	P_WRITE_ACK	      = 0x16, /* Used in protocol C */
	P_RS_WRITE_ACK	      = 0x17, /* Is a P_WRITE_ACK, additionally call set_in_sync(). */
	P_DISCARD_WRITE	      = 0x18, /* Used in proto C, two-primaries conflict detection */
	P_NEG_ACK	      = 0x19, /* Sent if local disk is unusable */
	P_NEG_DREPLY	      = 0x1a, /* Local disk is broken... */
	P_NEG_RS_DREPLY	      = 0x1b, /* Local disk is broken... */
	P_BARRIER_ACK	      = 0x1c,
	P_STATE_CHG_REPLY     = 0x1d,

	/* "new" commands, no longer fitting into the ordering scheme above */

	P_OV_REQUEST	      = 0x1e, /* data socket */
	P_OV_REPLY	      = 0x1f,
	P_OV_RESULT	      = 0x20, /* meta socket */
	P_CSUM_RS_REQUEST     = 0x21, /* data socket */
	P_RS_IS_IN_SYNC	      = 0x22, /* meta socket */
	P_SYNC_PARAM89	      = 0x23, /* data socket, protocol version 89 replacement for P_SYNC_PARAM */
	P_COMPRESSED_BITMAP   = 0x24, /* compressed or otherwise encoded bitmap transfer */
	/* P_CKPT_FENCE_REQ      = 0x25, * currently reserved for protocol D */
	/* P_CKPT_DISABLE_REQ    = 0x26, * currently reserved for protocol D */
	P_DELAY_PROBE         = 0x27, /* is used on BOTH sockets */
	P_OUT_OF_SYNC         = 0x28, /* Mark as out of sync (Outrunning), data socket */
	P_RS_CANCEL           = 0x29, /* meta: Used to cancel RS_DATA_REQUEST packet by SyncSource */
	P_CONN_ST_CHG_REQ     = 0x2a, /* data sock: Connection wide state request */
	P_CONN_ST_CHG_REPLY   = 0x2b, /* meta sock: Connection side state req reply */
	P_RETRY_WRITE	      = 0x2c, /* Protocol C: retry conflicting write request */
	P_PROTOCOL_UPDATE     = 0x2d, /* data sock: is used in established connections */

	P_MAY_IGNORE	      = 0x100, /* Flag to test if (cmd > P_MAY_IGNORE) ... */
	P_MAX_OPT_CMD	      = 0x101,

	/* special command ids for handshake */

	P_INITIAL_META	      = 0xfff1, /* First Packet on the MetaSock */
	P_INITIAL_DATA	      = 0xfff2, /* First Packet on the Socket */

	P_CONNECTION_FEATURES = 0xfffe	/* FIXED for the next century! */
};

extern const char *cmdname(enum drbd_packet cmd);

/* for sending/receiving the bitmap,
 * possibly in some encoding scheme */
struct bm_xfer_ctx {
	/* "const"
	 * stores total bits and long words
	 * of the bitmap, so we don't need to
	 * call the accessor functions over and again. */
	unsigned long bm_bits;
	unsigned long bm_words;
	/* during xfer, current position within the bitmap */
	unsigned long bit_offset;
	unsigned long word_offset;

	/* statistics; index: (h->command == P_BITMAP) */
	unsigned packets[2];
	unsigned bytes[2];
};

extern void INFO_bm_xfer_stats(struct drbd_conf *mdev,
		const char *direction, struct bm_xfer_ctx *c);

static inline void bm_xfer_ctx_bit_to_word_offset(struct bm_xfer_ctx *c)
{
	/* word_offset counts "native long words" (32 or 64 bit),
	 * aligned at 64 bit.
	 * Encoded packet may end at an unaligned bit offset.
	 * In case a fallback clear text packet is transmitted in
	 * between, we adjust this offset back to the last 64bit
	 * aligned "native long word", which makes coding and decoding
	 * the plain text bitmap much more convenient.  */
#if BITS_PER_LONG == 64
	c->word_offset = c->bit_offset >> 6;
#elif BITS_PER_LONG == 32
	c->word_offset = c->bit_offset >> 5;
	c->word_offset &= ~(1UL);
#else
# error "unsupported BITS_PER_LONG"
#endif
}

#ifndef __packed
#define __packed __attribute__((packed))
#endif

/* This is the layout for a packet on the wire.
 * The byteorder is the network byte order.
 *     (except block_id and barrier fields.
 *	these are pointers to local structs
 *	and have no relevance for the partner,
 *	which just echoes them as received.)
 *
 * NOTE that the payload starts at a long aligned offset,
 * regardless of 32 or 64 bit arch!
 */
struct p_header80 {
	u32	  magic;
	u16	  command;
	u16	  length;	/* bytes of data after this header */
} __packed;

/* Header for big packets, Used for data packets exceeding 64kB */
struct p_header95 {
	u16	  magic;	/* use DRBD_MAGIC_BIG here */
	u16	  command;
	u32	  length;
} __packed;

struct p_header100 {
	u32	  magic;
	u16	  volume;
	u16	  command;
	u32	  length;
	u32	  pad;
} __packed;

extern unsigned int drbd_header_size(struct drbd_tconn *tconn);

/* these defines must not be changed without changing the protocol version */
#define DP_HARDBARRIER	      1 /* no longer used */
#define DP_RW_SYNC	      2 /* equals REQ_SYNC    */
#define DP_MAY_SET_IN_SYNC    4
#define DP_UNPLUG             8 /* equals REQ_UNPLUG  */
#define DP_FUA               16 /* equals REQ_FUA     */
#define DP_FLUSH             32 /* equals REQ_FLUSH   */
#define DP_DISCARD           64 /* equals REQ_DISCARD */
#define DP_SEND_RECEIVE_ACK 128 /* This is a proto B write request */
#define DP_SEND_WRITE_ACK   256 /* This is a proto C write request */

struct p_data {
	u64	    sector;    /* 64 bits sector number */
	u64	    block_id;  /* to identify the request in protocol B&C */
	u32	    seq_num;
	u32	    dp_flags;
} __packed;

/*
 * commands which share a struct:
 *  p_block_ack:
 *   P_RECV_ACK (proto B), P_WRITE_ACK (proto C),
 *   P_DISCARD_WRITE (proto C, two-primaries conflict detection)
 *  p_block_req:
 *   P_DATA_REQUEST, P_RS_DATA_REQUEST
 */
struct p_block_ack {
	u64	    sector;
	u64	    block_id;
	u32	    blksize;
	u32	    seq_num;
} __packed;

struct p_block_req {
	u64 sector;
	u64 block_id;
	u32 blksize;
	u32 pad;	/* to multiple of 8 Byte */
} __packed;

/*
 * commands with their own struct for additional fields:
 *   P_CONNECTION_FEATURES
 *   P_BARRIER
 *   P_BARRIER_ACK
 *   P_SYNC_PARAM
 *   ReportParams
 */

struct p_connection_features {
	u32 protocol_min;
	u32 feature_flags;
	u32 protocol_max;

	/* should be more than enough for future enhancements
	 * for now, feature_flags and the reserved array shall be zero.
	 */

	u32 _pad;
	u64 reserved[7];
} __packed;

struct p_barrier {
	u32 barrier;	/* barrier number _handle_ only */
	u32 pad;	/* to multiple of 8 Byte */
} __packed;

struct p_barrier_ack {
	u32 barrier;
	u32 set_size;
} __packed;

struct p_rs_param {
	u32 resync_rate;

	      /* Since protocol version 88 and higher. */
	char verify_alg[0];
} __packed;

struct p_rs_param_89 {
	u32 resync_rate;
        /* protocol version 89: */
	char verify_alg[SHARED_SECRET_MAX];
	char csums_alg[SHARED_SECRET_MAX];
} __packed;

struct p_rs_param_95 {
	u32 resync_rate;
	char verify_alg[SHARED_SECRET_MAX];
	char csums_alg[SHARED_SECRET_MAX];
	u32 c_plan_ahead;
	u32 c_delay_target;
	u32 c_fill_target;
	u32 c_max_rate;
} __packed;

enum drbd_conn_flags {
	CF_DISCARD_MY_DATA = 1,
	CF_DRY_RUN = 2,
};

struct p_protocol {
	u32 protocol;
	u32 after_sb_0p;
	u32 after_sb_1p;
	u32 after_sb_2p;
	u32 conn_flags;
	u32 two_primaries;

              /* Since protocol version 87 and higher. */
	char integrity_alg[0];

} __packed;

struct p_uuids {
	u64 uuid[UI_EXTENDED_SIZE];
} __packed;

struct p_rs_uuid {
	u64	    uuid;
} __packed;

struct p_sizes {
	u64	    d_size;  /* size of disk */
	u64	    u_size;  /* user requested size */
	u64	    c_size;  /* current exported size */
	u32	    max_bio_size;  /* Maximal size of a BIO */
	u16	    queue_order_type;  /* not yet implemented in DRBD*/
	u16	    dds_flags; /* use enum dds_flags here. */
} __packed;

struct p_state {
	u32	    state;
} __packed;

struct p_req_state {
	u32	    mask;
	u32	    val;
} __packed;

struct p_req_state_reply {
	u32	    retcode;
} __packed;

struct p_drbd06_param {
	u64	  size;
	u32	  state;
	u32	  blksize;
	u32	  protocol;
	u32	  version;
	u32	  gen_cnt[5];
	u32	  bit_map_gen[5];
} __packed;

struct p_discard {
	u64	    block_id;
	u32	    seq_num;
	u32	    pad;
} __packed;

struct p_block_desc {
	u64 sector;
	u32 blksize;
	u32 pad;	/* to multiple of 8 Byte */
} __packed;

/* Valid values for the encoding field.
 * Bump proto version when changing this. */
enum drbd_bitmap_code {
	/* RLE_VLI_Bytes = 0,
	 * and other bit variants had been defined during
	 * algorithm evaluation. */
	RLE_VLI_Bits = 2,
};

struct p_compressed_bm {
	/* (encoding & 0x0f): actual encoding, see enum drbd_bitmap_code
	 * (encoding & 0x80): polarity (set/unset) of first runlength
	 * ((encoding >> 4) & 0x07): pad_bits, number of trailing zero bits
	 * used to pad up to head.length bytes
	 */
	u8 encoding;

	u8 code[0];
} __packed;

struct p_delay_probe93 {
	u32     seq_num; /* sequence number to match the two probe packets */
	u32     offset;  /* usecs the probe got sent after the reference time point */
} __packed;

/*
 * Bitmap packets need to fit within a single page on the sender and receiver,
 * so we are limited to 4 KiB (and not to PAGE_SIZE, which can be bigger).
 */
#define DRBD_SOCKET_BUFFER_SIZE 4096

/**********************************************************************/
enum drbd_thread_state {
	NONE,
	RUNNING,
	EXITING,
	RESTARTING
};

struct drbd_thread {
	spinlock_t t_lock;
	struct task_struct *task;
	struct completion startstop;
	enum drbd_thread_state t_state;
	int (*function) (struct drbd_thread *);
	struct drbd_tconn *tconn;
	int reset_cpu_mask;
	char name[9];
};

static inline enum drbd_thread_state get_t_state(struct drbd_thread *thi)
{
	/* THINK testing the t_state seems to be uncritical in all cases
	 * (but thread_{start,stop}), so we can read it *without* the lock.
	 *	--lge */

	smp_rmb();
	return thi->t_state;
}

struct drbd_work {
	struct list_head list;
	int (*cb)(struct drbd_work *, int cancel);
	union {
		struct drbd_conf *mdev;
		struct drbd_tconn *tconn;
	};
};

#include "drbd_interval.h"

extern int drbd_wait_misc(struct drbd_conf *, struct drbd_interval *);

struct drbd_request {
	struct drbd_work w;

	/* if local IO is not allowed, will be NULL.
	 * if local IO _is_ allowed, holds the locally submitted bio clone,
	 * or, after local IO completion, the ERR_PTR(error).
	 * see drbd_request_endio(). */
	struct bio *private_bio;

	struct drbd_interval i;
	unsigned int epoch; /* barrier_nr */

	/* barrier_nr: used to check on "completion" whether this req was in
	 * the current epoch, and we therefore have to close it,
	 * starting a new epoch...
	 */

	struct list_head tl_requests; /* ring list in the transfer log */
	struct bio *master_bio;       /* master bio pointer */
	unsigned long rq_state; /* see comments above _req_mod() */
	unsigned long start_time;
};

struct drbd_tl_epoch {
	struct drbd_work w;
	struct list_head requests; /* requests before */
	struct drbd_tl_epoch *next; /* pointer to the next barrier */
	unsigned int br_number;  /* the barriers identifier. */
	int n_writes;	/* number of requests attached before this barrier */
};

struct drbd_epoch {
	struct drbd_tconn *tconn;
	struct list_head list;
	unsigned int barrier_nr;
	atomic_t epoch_size; /* increased on every request added. */
	atomic_t active;     /* increased on every req. added, and dec on every finished. */
	unsigned long flags;
};

/* drbd_epoch flag bits */
enum {
	DE_BARRIER_IN_NEXT_EPOCH_ISSUED,
	DE_BARRIER_IN_NEXT_EPOCH_DONE,
	DE_CONTAINS_A_BARRIER,
	DE_HAVE_BARRIER_NUMBER,
	DE_IS_FINISHING,
};

enum epoch_event {
	EV_PUT,
	EV_GOT_BARRIER_NR,
	EV_BARRIER_DONE,
	EV_BECAME_LAST,
	EV_CLEANUP = 32, /* used as flag */
};

struct drbd_wq_barrier {
	struct drbd_work w;
	struct completion done;
};

struct digest_info {
	int digest_size;
	void *digest;
};

struct drbd_peer_request {
	struct drbd_work w;
	struct drbd_epoch *epoch; /* for writes */
	struct page *pages;
	atomic_t pending_bios;
	struct drbd_interval i;
	/* see comments on ee flag bits below */
	unsigned long flags;
	union {
		u64 block_id;
		struct digest_info *digest;
	};
};

/* ee flag bits.
 * While corresponding bios are in flight, the only modification will be
 * set_bit WAS_ERROR, which has to be atomic.
 * If no bios are in flight yet, or all have been completed,
 * non-atomic modification to ee->flags is ok.
 */
enum {
	__EE_CALL_AL_COMPLETE_IO,
	__EE_MAY_SET_IN_SYNC,

	/* This peer request closes an epoch using a barrier.
	 * On successful completion, the epoch is released,
	 * and the P_BARRIER_ACK send. */
	__EE_IS_BARRIER,

	/* In case a barrier failed,
	 * we need to resubmit without the barrier flag. */
	__EE_RESUBMITTED,

	/* we may have several bios per peer request.
	 * if any of those fail, we set this flag atomically
	 * from the endio callback */
	__EE_WAS_ERROR,

	/* This ee has a pointer to a digest instead of a block id */
	__EE_HAS_DIGEST,

	/* Conflicting local requests need to be restarted after this request */
	__EE_RESTART_REQUESTS,

	/* The peer wants a write ACK for this (wire proto C) */
	__EE_SEND_WRITE_ACK,

	/* Is set when net_conf had two_primaries set while creating this peer_req */
	__EE_IN_INTERVAL_TREE,
};
#define EE_CALL_AL_COMPLETE_IO (1<<__EE_CALL_AL_COMPLETE_IO)
#define EE_MAY_SET_IN_SYNC     (1<<__EE_MAY_SET_IN_SYNC)
#define EE_IS_BARRIER          (1<<__EE_IS_BARRIER)
#define	EE_RESUBMITTED         (1<<__EE_RESUBMITTED)
#define EE_WAS_ERROR           (1<<__EE_WAS_ERROR)
#define EE_HAS_DIGEST          (1<<__EE_HAS_DIGEST)
#define EE_RESTART_REQUESTS	(1<<__EE_RESTART_REQUESTS)
#define EE_SEND_WRITE_ACK	(1<<__EE_SEND_WRITE_ACK)
#define EE_IN_INTERVAL_TREE	(1<<__EE_IN_INTERVAL_TREE)

/* flag bits per mdev */
enum {
	UNPLUG_QUEUED,		/* only relevant with kernel 2.4 */
	UNPLUG_REMOTE,		/* sending a "UnplugRemote" could help */
	MD_DIRTY,		/* current uuids and flags not yet on disk */
	USE_DEGR_WFC_T,		/* degr-wfc-timeout instead of wfc-timeout. */
	CL_ST_CHG_SUCCESS,
	CL_ST_CHG_FAIL,
	CRASHED_PRIMARY,	/* This node was a crashed primary.
				 * Gets cleared when the state.conn
				 * goes into C_CONNECTED state. */
	NO_BARRIER_SUPP,	/* underlying block device doesn't implement barriers */
	CONSIDER_RESYNC,

	MD_NO_BARRIER,		/* meta data device does not support barriers,
				   so don't even try */
	SUSPEND_IO,		/* suspend application io */
	BITMAP_IO,		/* suspend application io;
				   once no more io in flight, start bitmap io */
	BITMAP_IO_QUEUED,       /* Started bitmap IO */
	GO_DISKLESS,		/* Disk is being detached, on io-error or admin request. */
	WAS_IO_ERROR,		/* Local disk failed returned IO error */
	RESYNC_AFTER_NEG,       /* Resync after online grow after the attach&negotiate finished. */
	RESIZE_PENDING,		/* Size change detected locally, waiting for the response from
				 * the peer, if it changed there as well. */
	NEW_CUR_UUID,		/* Create new current UUID when thawing IO */
	AL_SUSPENDED,		/* Activity logging is currently suspended. */
	AHEAD_TO_SYNC_SOURCE,   /* Ahead -> SyncSource queued */
	B_RS_H_DONE,		/* Before resync handler done (already executed) */
	DISCARD_MY_DATA,	/* discard_my_data flag per volume */
	READ_BALANCE_RR,
};

struct drbd_bitmap; /* opaque for drbd_conf */

/* definition of bits in bm_flags to be used in drbd_bm_lock
 * and drbd_bitmap_io and friends. */
enum bm_flag {
	/* do we need to kfree, or vfree bm_pages? */
	BM_P_VMALLOCED = 0x10000, /* internal use only, will be masked out */

	/* currently locked for bulk operation */
	BM_LOCKED_MASK = 0xf,

	/* in detail, that is: */
	BM_DONT_CLEAR = 0x1,
	BM_DONT_SET   = 0x2,
	BM_DONT_TEST  = 0x4,

	/* so we can mark it locked for bulk operation,
	 * and still allow all non-bulk operations */
	BM_IS_LOCKED  = 0x8,

	/* (test bit, count bit) allowed (common case) */
	BM_LOCKED_TEST_ALLOWED = BM_DONT_CLEAR | BM_DONT_SET | BM_IS_LOCKED,

	/* testing bits, as well as setting new bits allowed, but clearing bits
	 * would be unexpected.  Used during bitmap receive.  Setting new bits
	 * requires sending of "out-of-sync" information, though. */
	BM_LOCKED_SET_ALLOWED = BM_DONT_CLEAR | BM_IS_LOCKED,

	/* for drbd_bm_write_copy_pages, everything is allowed,
	 * only concurrent bulk operations are locked out. */
	BM_LOCKED_CHANGE_ALLOWED = BM_IS_LOCKED,
};

struct drbd_work_queue {
	struct list_head q;
	struct semaphore s; /* producers up it, worker down()s it */
	spinlock_t q_lock;  /* to protect the list. */
};

struct drbd_socket {
	struct drbd_work_queue work;
	struct mutex mutex;
	struct socket    *socket;
	/* this way we get our
	 * send/receive buffers off the stack */
	void *sbuf;
	void *rbuf;
};

struct drbd_md {
	u64 md_offset;		/* sector offset to 'super' block */

	u64 la_size_sect;	/* last agreed size, unit sectors */
	u64 uuid[UI_SIZE];
	u64 device_uuid;
	u32 flags;
	u32 md_size_sect;

	s32 al_offset;	/* signed relative sector offset to al area */
	s32 bm_offset;	/* signed relative sector offset to bitmap */

	/* u32 al_nr_extents;	   important for restoring the AL
	 * is stored into  ldev->dc.al_extents, which in turn
	 * gets applied to act_log->nr_elements
	 */
};

struct drbd_backing_dev {
	struct block_device *backing_bdev;
	struct block_device *md_bdev;
	struct drbd_md md;
	struct disk_conf *disk_conf; /* RCU, for updates: mdev->tconn->conf_update */
	sector_t known_size; /* last known size of that backing device */
};

struct drbd_md_io {
	unsigned int done;
	int error;
};

struct bm_io_work {
	struct drbd_work w;
	char *why;
	enum bm_flag flags;
	int (*io_fn)(struct drbd_conf *mdev);
	void (*done)(struct drbd_conf *mdev, int rv);
};

enum write_ordering_e {
	WO_none,
	WO_drain_io,
	WO_bdev_flush,
	WO_bio_barrier
};

struct fifo_buffer {
	unsigned int head_index;
	unsigned int size;
	int total; /* sum of all values */
	int values[0];
};
extern struct fifo_buffer *fifo_alloc(int fifo_size);

/* flag bits per tconn */
enum {
	NET_CONGESTED,		/* The data socket is congested */
	DISCARD_CONCURRENT,	/* Set on one node, cleared on the peer! */
	SEND_PING,		/* whether asender should send a ping asap */
	SIGNAL_ASENDER,		/* whether asender wants to be interrupted */
	GOT_PING_ACK,		/* set when we receive a ping_ack packet, ping_wait gets woken */
	CONN_WD_ST_CHG_REQ,	/* A cluster wide state change on the connection is active */
	CONN_WD_ST_CHG_OKAY,
	CONN_WD_ST_CHG_FAIL,
	CONN_DRY_RUN,		/* Expect disconnect after resync handshake. */
	CREATE_BARRIER,		/* next P_DATA is preceded by a P_BARRIER */
	STATE_SENT,		/* Do not change state/UUIDs while this is set */
};

struct drbd_tconn {			/* is a resource from the config file */
	char *name;			/* Resource name */
	struct list_head all_tconn;	/* linked on global drbd_tconns */
	struct kref kref;
	struct idr volumes;		/* <tconn, vnr> to mdev mapping */
	enum drbd_conns cstate;		/* Only C_STANDALONE to C_WF_REPORT_PARAMS */
	unsigned susp:1;		/* IO suspended by user */
	unsigned susp_nod:1;		/* IO suspended because no data */
	unsigned susp_fen:1;		/* IO suspended because fence peer handler runs */
	struct mutex cstate_mutex;	/* Protects graceful disconnects */

	unsigned long flags;
	struct net_conf *net_conf;	/* content protected by rcu */
	struct mutex conf_update;	/* mutex for ready-copy-update of net_conf and disk_conf */
	wait_queue_head_t ping_wait;	/* Woken upon reception of a ping, and a state change */
	struct res_opts res_opts;

	struct sockaddr_storage my_addr;
	int my_addr_len;
	struct sockaddr_storage peer_addr;
	int peer_addr_len;

	struct drbd_socket data;	/* data/barrier/cstate/parameter packets */
	struct drbd_socket meta;	/* ping/ack (metadata) packets */
	int agreed_pro_version;		/* actually used protocol version */
	unsigned long last_received;	/* in jiffies, either socket */
	unsigned int ko_count;

	spinlock_t req_lock;
	struct drbd_tl_epoch *unused_spare_tle; /* for pre-allocation */
	struct drbd_tl_epoch *newest_tle;
	struct drbd_tl_epoch *oldest_tle;
	struct list_head out_of_sequence_requests;
	struct list_head barrier_acked_requests;

	struct crypto_hash *cram_hmac_tfm;
	struct crypto_hash *integrity_tfm;  /* checksums we compute, updates protected by tconn->data->mutex */
	struct crypto_hash *peer_integrity_tfm;  /* checksums we verify, only accessed from receiver thread  */
	struct crypto_hash *csums_tfm;
	struct crypto_hash *verify_tfm;
	void *int_dig_in;
	void *int_dig_vv;

	struct drbd_epoch *current_epoch;
	spinlock_t epoch_lock;
	unsigned int epochs;
	enum write_ordering_e write_ordering;

	unsigned long last_reconnect_jif;
	struct drbd_thread receiver;
	struct drbd_thread worker;
	struct drbd_thread asender;
#if LINUX_VERSION_CODE < KERNEL_VERSION(2,6,30) && !defined(cpumask_bits)
	cpumask_t cpu_mask[1];
#else
	cpumask_var_t cpu_mask;
#endif
};

struct drbd_conf {
#ifdef PARANOIA
	long magic;
#endif
	struct drbd_tconn *tconn;
	int vnr;			/* volume number within the connection */
	struct kref kref;

	/* things that are stored as / read from meta data on disk */
	unsigned long flags;

	/* configured by drbdsetup */
	struct drbd_backing_dev *ldev __protected_by(local);

	sector_t p_size;     /* partner's disk size */
	struct request_queue *rq_queue;
	struct block_device *this_bdev;
	struct gendisk	    *vdisk;

	unsigned long last_reattach_jif;
	struct drbd_work  resync_work,
			  unplug_work,
			  go_diskless,
			  md_sync_work,
			  start_resync_work;
	struct timer_list resync_timer;
	struct timer_list md_sync_timer;
	struct timer_list start_resync_timer;
	struct timer_list request_timer;
#ifdef DRBD_DEBUG_MD_SYNC
	struct {
		unsigned int line;
		const char* func;
	} last_md_mark_dirty;
#endif

	/* Used after attach while negotiating new disk state. */
	union drbd_state new_state_tmp;

	union drbd_dev_state state;
	wait_queue_head_t misc_wait;
	wait_queue_head_t state_wait;  /* upon each state change. */
	unsigned int send_cnt;
	unsigned int recv_cnt;
	unsigned int read_cnt;
	unsigned int writ_cnt;
	unsigned int al_writ_cnt;
	unsigned int bm_writ_cnt;
	atomic_t ap_bio_cnt;	 /* Requests we need to complete */
	atomic_t ap_pending_cnt; /* AP data packets on the wire, ack expected */
	atomic_t rs_pending_cnt; /* RS request/data packets on the wire */
	atomic_t unacked_cnt;	 /* Need to send replies for */
	atomic_t local_cnt;	 /* Waiting for local completion */

	/* Interval tree of pending local write requests */
	struct rb_root read_requests;
	struct rb_root write_requests;

	/* blocks to resync in this run [unit BM_BLOCK_SIZE] */
	unsigned long rs_total;
	/* number of resync blocks that failed in this run */
	unsigned long rs_failed;
	/* Syncer's start time [unit jiffies] */
	unsigned long rs_start;
	/* cumulated time in PausedSyncX state [unit jiffies] */
	unsigned long rs_paused;
	/* skipped because csum was equal [unit BM_BLOCK_SIZE] */
	unsigned long rs_same_csum;
#define DRBD_SYNC_MARKS 8
#define DRBD_SYNC_MARK_STEP (3*HZ)
	/* block not up-to-date at mark [unit BM_BLOCK_SIZE] */
	unsigned long rs_mark_left[DRBD_SYNC_MARKS];
	/* marks's time [unit jiffies] */
	unsigned long rs_mark_time[DRBD_SYNC_MARKS];
	/* current index into rs_mark_{left,time} */
	int rs_last_mark;

	/* where does the admin want us to start? (sector) */
	sector_t ov_start_sector;
	/* where are we now? (sector) */
	sector_t ov_position;
	/* Start sector of out of sync range (to merge printk reporting). */
	sector_t ov_last_oos_start;
	/* size of out-of-sync range in sectors. */
	sector_t ov_last_oos_size;
	unsigned long ov_left; /* in bits */

	struct drbd_bitmap *bitmap;
	unsigned long bm_resync_fo; /* bit offset for drbd_bm_find_next */

	/* Used to track operations of resync... */
	struct lru_cache *resync;
	/* Number of locked elements in resync LRU */
	unsigned int resync_locked;
	/* resync extent number waiting for application requests */
	unsigned int resync_wenr;

	int open_cnt;
	u64 *p_uuid;
	/* FIXME clean comments, restructure so it is more obvious which
	 * members are protected by what */

	struct list_head active_ee; /* IO in progress (P_DATA gets written to disk) */
	struct list_head sync_ee;   /* IO in progress (P_RS_DATA_REPLY gets written to disk) */
	struct list_head done_ee;   /* need to send P_WRITE_ACK */
	struct list_head read_ee;   /* [RS]P_DATA_REQUEST being read */
	struct list_head net_ee;    /* zero-copy network send in progress */

	int next_barrier_nr;
	struct list_head resync_reads;
	atomic_t pp_in_use;		/* allocated from page pool */
	atomic_t pp_in_use_by_net;	/* sendpage()d, still referenced by tcp */
	wait_queue_head_t ee_wait;
	struct page *md_io_page;	/* one page buffer for md_io */
	struct drbd_md_io md_io;
	atomic_t md_io_in_use;		/* protects the md_io, md_io_page and md_io_tmpp */
	spinlock_t al_lock;
	wait_queue_head_t al_wait;
	struct lru_cache *act_log;	/* activity log */
	unsigned int al_tr_number;
	int al_tr_cycle;
	int al_tr_pos;   /* position of the next transaction in the journal */
	wait_queue_head_t seq_wait;
	atomic_t packet_seq;
	unsigned int peer_seq;
	spinlock_t peer_seq_lock;
	unsigned int minor;
	unsigned long comm_bm_set; /* communicated number of set bits. */
	struct bm_io_work bm_io_work;
	u64 ed_uuid; /* UUID of the exposed data */
	struct mutex own_state_mutex;
	struct mutex *state_mutex; /* either own_state_mutex or mdev->tconn->cstate_mutex */
	char congestion_reason;  /* Why we where congested... */
	atomic_t rs_sect_in; /* for incoming resync data rate, SyncTarget */
	atomic_t rs_sect_ev; /* for submitted resync data rate, both */
	int rs_last_sect_ev; /* counter to compare with */
	int rs_last_events;  /* counter of read or write "events" (unit sectors)
			      * on the lower level device when we last looked. */
	int c_sync_rate; /* current resync rate after syncer throttle magic */
	struct fifo_buffer *rs_plan_s; /* correction values of resync planer (RCU, tconn->conn_update) */
	int rs_in_flight; /* resync sectors in flight (to proxy, in proxy and from proxy) */
	atomic_t ap_in_flight; /* App sectors in flight (waiting for ack) */
	int peer_max_bio_size;
	int local_max_bio_size;
};

static inline struct drbd_conf *minor_to_mdev(unsigned int minor)
{
	return (struct drbd_conf *)idr_find(&minors, minor);
}

static inline unsigned int mdev_to_minor(struct drbd_conf *mdev)
{
	return mdev->minor;
}

static inline struct drbd_conf *vnr_to_mdev(struct drbd_tconn *tconn, int vnr)
{
	return (struct drbd_conf *)idr_find(&tconn->volumes, vnr);
}

/*
 * function declarations
 *************************/

/* drbd_main.c */

enum dds_flags {
	DDSF_FORCED    = 1,
	DDSF_NO_RESYNC = 2, /* Do not run a resync for the new space */
};

extern void drbd_init_set_defaults(struct drbd_conf *mdev);
extern int  drbd_thread_start(struct drbd_thread *thi);
extern void _drbd_thread_stop(struct drbd_thread *thi, int restart, int wait);
extern char *drbd_task_to_thread_name(struct drbd_tconn *tconn, struct task_struct *task);
#ifdef CONFIG_SMP
extern void drbd_thread_current_set_cpu(struct drbd_thread *thi);
extern void drbd_calc_cpu_mask(struct drbd_tconn *tconn);
#else
#define drbd_thread_current_set_cpu(A) ({})
#define drbd_calc_cpu_mask(A) ({})
#endif
extern void tl_release(struct drbd_tconn *, unsigned int barrier_nr,
		       unsigned int set_size);
extern void tl_clear(struct drbd_tconn *);
extern void _tl_add_barrier(struct drbd_tconn *, struct drbd_tl_epoch *);
extern void drbd_free_sock(struct drbd_tconn *tconn);
extern int drbd_send(struct drbd_tconn *tconn, struct socket *sock,
		     void *buf, size_t size, unsigned msg_flags);
extern int drbd_send_all(struct drbd_tconn *, struct socket *, void *, size_t,
			 unsigned);

extern int __drbd_send_protocol(struct drbd_tconn *tconn, enum drbd_packet cmd);
extern int drbd_send_protocol(struct drbd_tconn *tconn);
extern int drbd_send_uuids(struct drbd_conf *mdev);
extern int drbd_send_uuids_skip_initial_sync(struct drbd_conf *mdev);
extern void drbd_gen_and_send_sync_uuid(struct drbd_conf *mdev);
extern int drbd_send_sizes(struct drbd_conf *mdev, int trigger_reply, enum dds_flags flags);
#define drbd_send_state(m, s) drbd_send_state_(m, s, __func__ , __LINE__ )
#define drbd_send_current_state(m) drbd_send_current_state_(m, __func__ , __LINE__ )
extern int drbd_send_state_(struct drbd_conf *mdev,
               union drbd_state s,
               const char *func, unsigned int line);
extern int drbd_send_current_state_(struct drbd_conf *mdev,
               const char *func, unsigned int line);
extern int drbd_send_sync_param(struct drbd_conf *mdev);
extern void drbd_send_b_ack(struct drbd_tconn *tconn, u32 barrier_nr,
			    u32 set_size);
extern int drbd_send_ack(struct drbd_conf *, enum drbd_packet,
			 struct drbd_peer_request *);
extern void drbd_send_ack_rp(struct drbd_conf *mdev, enum drbd_packet cmd,
			     struct p_block_req *rp);
extern void drbd_send_ack_dp(struct drbd_conf *mdev, enum drbd_packet cmd,
			     struct p_data *dp, int data_size);
extern int drbd_send_ack_ex(struct drbd_conf *mdev, enum drbd_packet cmd,
			    sector_t sector, int blksize, u64 block_id);
extern int drbd_send_out_of_sync(struct drbd_conf *, struct drbd_request *);
extern int drbd_send_block(struct drbd_conf *, enum drbd_packet,
			   struct drbd_peer_request *);
extern int drbd_send_dblock(struct drbd_conf *mdev, struct drbd_request *req);
extern int drbd_send_drequest(struct drbd_conf *mdev, int cmd,
			      sector_t sector, int size, u64 block_id);
extern int drbd_send_drequest_csum(struct drbd_conf *mdev, sector_t sector,
				   int size, void *digest, int digest_size,
				   enum drbd_packet cmd);
extern int drbd_send_ov_request(struct drbd_conf *mdev,sector_t sector,int size);

extern int drbd_send_bitmap(struct drbd_conf *mdev);
extern void drbd_send_sr_reply(struct drbd_conf *mdev, enum drbd_state_rv retcode);
extern void conn_send_sr_reply(struct drbd_tconn *tconn, enum drbd_state_rv retcode);
extern void drbd_free_bc(struct drbd_backing_dev *ldev);
extern void drbd_mdev_cleanup(struct drbd_conf *mdev);
void drbd_print_uuids(struct drbd_conf *mdev, const char *text);

extern void drbd_md_sync(struct drbd_conf *mdev);
extern int  drbd_md_read(struct drbd_conf *mdev, struct drbd_backing_dev *bdev);
extern void drbd_uuid_set(struct drbd_conf *mdev, int idx, u64 val) __must_hold(local);
extern void _drbd_uuid_set(struct drbd_conf *mdev, int idx, u64 val) __must_hold(local);
extern void drbd_uuid_new_current(struct drbd_conf *mdev) __must_hold(local);
extern void _drbd_uuid_new_current(struct drbd_conf *mdev) __must_hold(local);
extern void drbd_uuid_set_bm(struct drbd_conf *mdev, u64 val) __must_hold(local);
extern void drbd_md_set_flag(struct drbd_conf *mdev, int flags) __must_hold(local);
extern void drbd_md_clear_flag(struct drbd_conf *mdev, int flags)__must_hold(local);
extern int drbd_md_test_flag(struct drbd_backing_dev *, int);
#ifndef DRBD_DEBUG_MD_SYNC
extern void drbd_md_mark_dirty(struct drbd_conf *mdev);
#else
#define drbd_md_mark_dirty(m)	drbd_md_mark_dirty_(m, __LINE__ , __func__ )
extern void drbd_md_mark_dirty_(struct drbd_conf *mdev,
		unsigned int line, const char *func);
#endif
extern void drbd_queue_bitmap_io(struct drbd_conf *mdev,
				 int (*io_fn)(struct drbd_conf *),
				 void (*done)(struct drbd_conf *, int),
				 char *why, enum bm_flag flags);
extern int drbd_bitmap_io(struct drbd_conf *mdev,
		int (*io_fn)(struct drbd_conf *),
		char *why, enum bm_flag flags);
extern int drbd_bmio_set_n_write(struct drbd_conf *mdev);
extern int drbd_bmio_clear_n_write(struct drbd_conf *mdev);
extern void drbd_go_diskless(struct drbd_conf *mdev);
extern void drbd_ldev_destroy(struct drbd_conf *mdev);

/* Meta data layout
   We reserve a 128MB Block (4k aligned)
   * either at the end of the backing device
   * or on a separate meta data device. */

/* The following numbers are sectors */
/* Allows up to about 3.8TB, so if you want more,
 * you need to use the "flexible" meta data format. */
#define MD_RESERVED_SECT (128LU << 11)  /* 128 MB, unit sectors */
#define MD_AL_OFFSET	8    /* 8 Sectors after start of meta area */
#define MD_AL_SECTORS	64   /* = 32 kB on disk activity log ring buffer */
#define MD_BM_OFFSET (MD_AL_OFFSET + MD_AL_SECTORS)

/* we do all meta data IO in 4k blocks */
#define MD_BLOCK_SHIFT	12
#define MD_BLOCK_SIZE	(1<<MD_BLOCK_SHIFT)

/* One activity log extent represents 4M of storage */
#define AL_EXTENT_SHIFT 22
#define AL_EXTENT_SIZE (1<<AL_EXTENT_SHIFT)

/* We could make these currently hardcoded constants configurable
 * variables at create-md time (or even re-configurable at runtime?).
 * Which will require some more changes to the DRBD "super block"
 * and attach code.
 *
 * updates per transaction:
 *   This many changes to the active set can be logged with one transaction.
 *   This number is arbitrary.
 * context per transaction:
 *   This many context extent numbers are logged with each transaction.
 *   This number is resulting from the transaction block size (4k), the layout
 *   of the transaction header, and the number of updates per transaction.
 *   See drbd_actlog.c:struct al_transaction_on_disk
 * */
#define AL_UPDATES_PER_TRANSACTION	 64	// arbitrary
#define AL_CONTEXT_PER_TRANSACTION	919	// (4096 - 36 - 6*64)/4

#if BITS_PER_LONG == 32
#define LN2_BPL 5
#define cpu_to_lel(A) cpu_to_le32(A)
#define lel_to_cpu(A) le32_to_cpu(A)
#elif BITS_PER_LONG == 64
#define LN2_BPL 6
#define cpu_to_lel(A) cpu_to_le64(A)
#define lel_to_cpu(A) le64_to_cpu(A)
#else
#error "LN2 of BITS_PER_LONG unknown!"
#endif

/* drbd_bitmap.c */
/*
 * We need to store one bit for a block.
 * Example: 1GB disk @ 4096 byte blocks ==> we need 32 KB bitmap.
 * Bit 0 ==> local node thinks this block is binary identical on both nodes
 * Bit 1 ==> local node thinks this block needs to be synced.
 */

#define SLEEP_TIME (HZ/10)

/* We do bitmap IO in units of 4k blocks.
 * We also still have a hardcoded 4k per bit relation. */
#define BM_BLOCK_SHIFT	12			 /* 4k per bit */
#define BM_BLOCK_SIZE	 (1<<BM_BLOCK_SHIFT)
/* mostly arbitrarily set the represented size of one bitmap extent,
 * aka resync extent, to 16 MiB (which is also 512 Byte worth of bitmap
 * at 4k per bit resolution) */
#define BM_EXT_SHIFT	 24	/* 16 MiB per resync extent */
#define BM_EXT_SIZE	 (1<<BM_EXT_SHIFT)

#if (BM_EXT_SHIFT != 24) || (BM_BLOCK_SHIFT != 12)
#error "HAVE YOU FIXED drbdmeta AS WELL??"
#endif

/* thus many _storage_ sectors are described by one bit */
#define BM_SECT_TO_BIT(x)   ((x)>>(BM_BLOCK_SHIFT-9))
#define BM_BIT_TO_SECT(x)   ((sector_t)(x)<<(BM_BLOCK_SHIFT-9))
#define BM_SECT_PER_BIT     BM_BIT_TO_SECT(1)

/* bit to represented kilo byte conversion */
#define Bit2KB(bits) ((bits)<<(BM_BLOCK_SHIFT-10))

/* in which _bitmap_ extent (resp. sector) the bit for a certain
 * _storage_ sector is located in */
#define BM_SECT_TO_EXT(x)   ((x)>>(BM_EXT_SHIFT-9))

/* how much _storage_ sectors we have per bitmap sector */
#define BM_EXT_TO_SECT(x)   ((sector_t)(x) << (BM_EXT_SHIFT-9))
#define BM_SECT_PER_EXT     BM_EXT_TO_SECT(1)

/* in one sector of the bitmap, we have this many activity_log extents. */
#define AL_EXT_PER_BM_SECT  (1 << (BM_EXT_SHIFT - AL_EXTENT_SHIFT))
#define BM_WORDS_PER_AL_EXT (1 << (AL_EXTENT_SHIFT-BM_BLOCK_SHIFT-LN2_BPL))

#define BM_BLOCKS_PER_BM_EXT_B (BM_EXT_SHIFT - BM_BLOCK_SHIFT)
#define BM_BLOCKS_PER_BM_EXT_MASK  ((1<<BM_BLOCKS_PER_BM_EXT_B) - 1)

/* the extent in "PER_EXTENT" below is an activity log extent
 * we need that many (long words/bytes) to store the bitmap
 *		     of one AL_EXTENT_SIZE chunk of storage.
 * we can store the bitmap for that many AL_EXTENTS within
 * one sector of the _on_disk_ bitmap:
 * bit	 0	  bit 37   bit 38	     bit (512*8)-1
 *	     ...|........|........|.. // ..|........|
 * sect. 0	 `296	  `304			   ^(512*8*8)-1
 *
#define BM_WORDS_PER_EXT    ( (AL_EXT_SIZE/BM_BLOCK_SIZE) / BITS_PER_LONG )
#define BM_BYTES_PER_EXT    ( (AL_EXT_SIZE/BM_BLOCK_SIZE) / 8 )  // 128
#define BM_EXT_PER_SECT	    ( 512 / BM_BYTES_PER_EXTENT )	 //   4
 */

#define DRBD_MAX_SECTORS_32 (0xffffffffLU)
#define DRBD_MAX_SECTORS_BM \
	  ((MD_RESERVED_SECT - MD_BM_OFFSET) * (1LL<<(BM_EXT_SHIFT-9)))
#if DRBD_MAX_SECTORS_BM < DRBD_MAX_SECTORS_32
#define DRBD_MAX_SECTORS      DRBD_MAX_SECTORS_BM
#define DRBD_MAX_SECTORS_FLEX DRBD_MAX_SECTORS_BM
#elif !defined(CONFIG_LBDAF) && !defined(CONFIG_LBD) && BITS_PER_LONG == 32
#define DRBD_MAX_SECTORS      DRBD_MAX_SECTORS_32
#define DRBD_MAX_SECTORS_FLEX DRBD_MAX_SECTORS_32
#else
#define DRBD_MAX_SECTORS      DRBD_MAX_SECTORS_BM
/* 16 TB in units of sectors */
#if BITS_PER_LONG == 32
/* adjust by one page worth of bitmap,
 * so we won't wrap around in drbd_bm_find_next_bit.
 * you should use 64bit OS for that much storage, anyways. */
#define DRBD_MAX_SECTORS_FLEX BM_BIT_TO_SECT(0xffff7fff)
#else
/* we allow up to 1 PiB now on 64bit architecture with "flexible" meta data */
#define DRBD_MAX_SECTORS_FLEX (1UL << 51)
/* corresponds to (1UL << 38) bits right now. */
#endif
#endif

/* BIO_MAX_SIZE is 256 * PAGE_CACHE_SIZE,
 * so for typical PAGE_CACHE_SIZE of 4k, that is (1<<20) Byte.
 * Since we may live in a mixed-platform cluster,
 * we limit us to a platform agnostic constant here for now.
 * A followup commit may allow even bigger BIO sizes,
 * once we thought that through. */
#define DRBD_MAX_BIO_SIZE (1 << 20)
#if DRBD_MAX_BIO_SIZE > BIO_MAX_SIZE
#error Architecture not supported: DRBD_MAX_BIO_SIZE > BIO_MAX_SIZE
#endif
#define DRBD_MAX_BIO_SIZE_SAFE (1 << 12)       /* Works always = 4k */

#define DRBD_MAX_SIZE_H80_PACKET (1 << 15) /* Header 80 only allows packets up to 32KiB data */
#define DRBD_MAX_BIO_SIZE_P95    (1 << 17) /* Protocol 95 to 99 allows bios up to 128KiB */

extern int  drbd_bm_init(struct drbd_conf *mdev);
extern int  drbd_bm_resize(struct drbd_conf *mdev, sector_t sectors, int set_new_bits);
extern void drbd_bm_cleanup(struct drbd_conf *mdev);
extern void drbd_bm_set_all(struct drbd_conf *mdev);
extern void drbd_bm_clear_all(struct drbd_conf *mdev);
/* set/clear/test only a few bits at a time */
extern int  drbd_bm_set_bits(
		struct drbd_conf *mdev, unsigned long s, unsigned long e);
extern int  drbd_bm_clear_bits(
		struct drbd_conf *mdev, unsigned long s, unsigned long e);
extern int drbd_bm_count_bits(
	struct drbd_conf *mdev, const unsigned long s, const unsigned long e);
/* bm_set_bits variant for use while holding drbd_bm_lock,
 * may process the whole bitmap in one go */
extern void _drbd_bm_set_bits(struct drbd_conf *mdev,
		const unsigned long s, const unsigned long e);
extern int  drbd_bm_test_bit(struct drbd_conf *mdev, unsigned long bitnr);
extern int  drbd_bm_e_weight(struct drbd_conf *mdev, unsigned long enr);
extern int  drbd_bm_write_page(struct drbd_conf *mdev, unsigned int idx) __must_hold(local);
extern int  drbd_bm_read(struct drbd_conf *mdev) __must_hold(local);
extern void drbd_bm_mark_for_writeout(struct drbd_conf *mdev, int page_nr);
extern int  drbd_bm_write(struct drbd_conf *mdev) __must_hold(local);
extern int  drbd_bm_write_hinted(struct drbd_conf *mdev) __must_hold(local);
extern int  drbd_bm_write_copy_pages(struct drbd_conf *mdev) __must_hold(local);
extern size_t	     drbd_bm_words(struct drbd_conf *mdev);
extern unsigned long drbd_bm_bits(struct drbd_conf *mdev);
extern sector_t      drbd_bm_capacity(struct drbd_conf *mdev);

#define DRBD_END_OF_BITMAP	(~(unsigned long)0)
extern unsigned long drbd_bm_find_next(struct drbd_conf *mdev, unsigned long bm_fo);
/* bm_find_next variants for use while you hold drbd_bm_lock() */
extern unsigned long _drbd_bm_find_next(struct drbd_conf *mdev, unsigned long bm_fo);
extern unsigned long _drbd_bm_find_next_zero(struct drbd_conf *mdev, unsigned long bm_fo);
extern unsigned long _drbd_bm_total_weight(struct drbd_conf *mdev);
extern unsigned long drbd_bm_total_weight(struct drbd_conf *mdev);
extern int drbd_bm_rs_done(struct drbd_conf *mdev);
/* for receive_bitmap */
extern void drbd_bm_merge_lel(struct drbd_conf *mdev, size_t offset,
		size_t number, unsigned long *buffer);
/* for _drbd_send_bitmap */
extern void drbd_bm_get_lel(struct drbd_conf *mdev, size_t offset,
		size_t number, unsigned long *buffer);

extern void drbd_bm_lock(struct drbd_conf *mdev, char *why, enum bm_flag flags);
extern void drbd_bm_unlock(struct drbd_conf *mdev);
/* drbd_main.c */

/* needs to be included here,
 * because of kmem_cache_t weirdness */
#include "drbd_wrappers.h"

extern struct kmem_cache *drbd_request_cache;
extern struct kmem_cache *drbd_ee_cache;	/* peer requests */
extern struct kmem_cache *drbd_bm_ext_cache;	/* bitmap extents */
extern struct kmem_cache *drbd_al_ext_cache;	/* activity log extents */
extern mempool_t *drbd_request_mempool;
extern mempool_t *drbd_ee_mempool;

/* drbd's page pool, used to buffer data received from the peer,
 * or data requested by the peer.
 *
 * This does not have an emergency reserve.
 *
 * When allocating from this pool, it first takes pages from the pool.
 * Only if the pool is depleted will try to allocate from the system.
 *
 * The assumption is that pages taken from this pool will be processed,
 * and given back, "quickly", and then can be recycled, so we can avoid
 * frequent calls to alloc_page(), and still will be able to make progress even
 * under memory pressure.
 */
extern struct page *drbd_pp_pool;
extern spinlock_t   drbd_pp_lock;
extern int	    drbd_pp_vacant;
extern wait_queue_head_t drbd_pp_wait;

/* We also need a standard (emergency-reserve backed) page pool
 * for meta data IO (activity log, bitmap).
 * We can keep it global, as long as it is used as "N pages at a time".
 * 128 should be plenty, currently we probably can get away with as few as 1.
 */
#define DRBD_MIN_POOL_PAGES	128
extern mempool_t *drbd_md_io_page_pool;

/* We also need to make sure we get a bio
 * when we need it for housekeeping purposes */
extern struct bio_set *drbd_md_io_bio_set;
/* to allocate from that set */
extern struct bio *bio_alloc_drbd(gfp_t gfp_mask);

extern rwlock_t global_state_lock;

extern int conn_lowest_minor(struct drbd_tconn *tconn);
enum drbd_ret_code conn_new_minor(struct drbd_tconn *tconn, unsigned int minor, int vnr);
extern void drbd_minor_destroy(struct kref *kref);

extern int set_resource_options(struct drbd_tconn *tconn, struct res_opts *res_opts);
extern struct drbd_tconn *conn_create(const char *name, struct res_opts *res_opts);
extern void conn_destroy(struct kref *kref);
struct drbd_tconn *conn_get_by_name(const char *name);
extern struct drbd_tconn *conn_get_by_addrs(void *my_addr, int my_addr_len,
					    void *peer_addr, int peer_addr_len);
extern void conn_free_crypto(struct drbd_tconn *tconn);

extern int proc_details;

/* drbd_req */
extern int __drbd_make_request(struct drbd_conf *, struct bio *, unsigned long);
extern MAKE_REQUEST_TYPE drbd_make_request(struct request_queue *q, struct bio *bio);
extern int drbd_read_remote(struct drbd_conf *mdev, struct drbd_request *req);
extern int drbd_merge_bvec(struct request_queue *q,
#ifdef HAVE_bvec_merge_data
		struct bvec_merge_data *bvm,
#else
		struct bio *bvm,
#endif
		struct bio_vec *bvec);
extern int is_valid_ar_handle(struct drbd_request *, sector_t);


/* drbd_nl.c */
extern int drbd_msg_put_info(const char *info);
extern void drbd_suspend_io(struct drbd_conf *mdev);
extern void drbd_resume_io(struct drbd_conf *mdev);
extern char *ppsize(char *buf, unsigned long long size);
extern sector_t drbd_new_dev_size(struct drbd_conf *, struct drbd_backing_dev *, sector_t, int);
enum determine_dev_size { dev_size_error = -1, unchanged = 0, shrunk = 1, grew = 2 };
extern enum determine_dev_size drbd_determine_dev_size(struct drbd_conf *, enum dds_flags) __must_hold(local);
extern void resync_after_online_grow(struct drbd_conf *);
extern void drbd_reconsider_max_bio_size(struct drbd_conf *mdev);
extern enum drbd_state_rv drbd_set_role(struct drbd_conf *mdev,
					enum drbd_role new_role,
					int force);
extern bool conn_try_outdate_peer(struct drbd_tconn *tconn);
extern void conn_try_outdate_peer_async(struct drbd_tconn *tconn);
extern int drbd_khelper(struct drbd_conf *mdev, char *cmd);

/* drbd_worker.c */
extern int drbd_worker(struct drbd_thread *thi);
enum drbd_ret_code drbd_resync_after_valid(struct drbd_conf *mdev, int o_minor);
void drbd_resync_after_changed(struct drbd_conf *mdev);
extern void drbd_start_resync(struct drbd_conf *mdev, enum drbd_conns side);
extern void resume_next_sg(struct drbd_conf *mdev);
extern void suspend_other_sg(struct drbd_conf *mdev);
extern int drbd_resync_finished(struct drbd_conf *mdev);
/* maybe rather drbd_main.c ? */
extern void *drbd_md_get_buffer(struct drbd_conf *mdev);
extern void drbd_md_put_buffer(struct drbd_conf *mdev);
extern int drbd_md_sync_page_io(struct drbd_conf *mdev,
		struct drbd_backing_dev *bdev, sector_t sector, int rw);
extern void drbd_ov_out_of_sync_found(struct drbd_conf *, sector_t, int);
extern void wait_until_done_or_disk_failure(struct drbd_conf *mdev, struct drbd_backing_dev *bdev,
					    unsigned int *done);
extern void drbd_rs_controller_reset(struct drbd_conf *mdev);

static inline void ov_out_of_sync_print(struct drbd_conf *mdev)
{
	if (mdev->ov_last_oos_size) {
		dev_err(DEV, "Out of sync: start=%llu, size=%lu (sectors)\n",
		     (unsigned long long)mdev->ov_last_oos_start,
		     (unsigned long)mdev->ov_last_oos_size);
	}
	mdev->ov_last_oos_size=0;
}


extern void drbd_csum_bio(struct drbd_conf *, struct crypto_hash *, struct bio *, void *);
extern void drbd_csum_ee(struct drbd_conf *, struct crypto_hash *,
			 struct drbd_peer_request *, void *);
/* worker callbacks */
extern int w_e_end_data_req(struct drbd_work *, int);
extern int w_e_end_rsdata_req(struct drbd_work *, int);
extern int w_e_end_csum_rs_req(struct drbd_work *, int);
extern int w_e_end_ov_reply(struct drbd_work *, int);
extern int w_e_end_ov_req(struct drbd_work *, int);
extern int w_ov_finished(struct drbd_work *, int);
extern int w_resync_timer(struct drbd_work *, int);
extern int w_send_write_hint(struct drbd_work *, int);
extern int w_make_resync_request(struct drbd_work *, int);
extern int w_send_dblock(struct drbd_work *, int);
extern int w_send_barrier(struct drbd_work *, int);
extern int w_send_read_req(struct drbd_work *, int);
extern int w_prev_work_done(struct drbd_work *, int);
extern int w_e_reissue(struct drbd_work *, int);
extern int w_restart_disk_io(struct drbd_work *, int);
extern int w_send_out_of_sync(struct drbd_work *, int);
extern int w_start_resync(struct drbd_work *, int);

extern void resync_timer_fn(unsigned long data);
extern void start_resync_timer_fn(unsigned long data);

/* drbd_receiver.c */
extern int drbd_rs_should_slow_down(struct drbd_conf *mdev, sector_t sector);
extern int drbd_submit_peer_request(struct drbd_conf *,
				    struct drbd_peer_request *, const unsigned,
				    const int);
extern int drbd_free_peer_reqs(struct drbd_conf *, struct list_head *);
extern struct drbd_peer_request *drbd_alloc_peer_req(struct drbd_conf *, u64,
						     sector_t, unsigned int,
						     gfp_t) __must_hold(local);
extern void __drbd_free_peer_req(struct drbd_conf *, struct drbd_peer_request *,
				 int);
#define drbd_free_peer_req(m,e) __drbd_free_peer_req(m, e, 0)
#define drbd_free_net_peer_req(m,e) __drbd_free_peer_req(m, e, 1)
extern struct page *drbd_alloc_pages(struct drbd_conf *, unsigned int, bool);
extern void drbd_set_recv_tcq(struct drbd_conf *mdev, int tcq_enabled);
extern void _drbd_clear_done_ee(struct drbd_conf *mdev, struct list_head *to_be_freed);
extern void conn_flush_workqueue(struct drbd_tconn *tconn);
extern int drbd_connected(struct drbd_conf *mdev);
static inline void drbd_flush_workqueue(struct drbd_conf *mdev)
{
	conn_flush_workqueue(mdev->tconn);
}

/* Yes, there is kernel_setsockopt, but only since 2.6.18.
 * So we have our own copy of it here. */
static inline int drbd_setsockopt(struct socket *sock, int level, int optname,
				  char *optval, int optlen)
{
	mm_segment_t oldfs = get_fs();
	char __user *uoptval;
	int err;

	uoptval = (char __user __force *)optval;

	set_fs(KERNEL_DS);
	if (level == SOL_SOCKET)
		err = sock_setsockopt(sock, level, optname, uoptval, optlen);
	else
		err = sock->ops->setsockopt(sock, level, optname, uoptval,
					    optlen);
	set_fs(oldfs);
	return err;
}

static inline void drbd_tcp_cork(struct socket *sock)
{
	int val = 1;
	(void) drbd_setsockopt(sock, SOL_TCP, TCP_CORK,
			(char*)&val, sizeof(val));
}

static inline void drbd_tcp_uncork(struct socket *sock)
{
	int val = 0;
	(void) drbd_setsockopt(sock, SOL_TCP, TCP_CORK,
			(char*)&val, sizeof(val));
}

static inline void drbd_tcp_nodelay(struct socket *sock)
{
	int val = 1;
	(void) drbd_setsockopt(sock, SOL_TCP, TCP_NODELAY,
			(char*)&val, sizeof(val));
}

static inline void drbd_tcp_quickack(struct socket *sock)
{
	int val = 2;
	(void) drbd_setsockopt(sock, SOL_TCP, TCP_QUICKACK,
			(char*)&val, sizeof(val));
}

void drbd_bump_write_ordering(struct drbd_tconn *tconn, enum write_ordering_e wo);

/* drbd_proc.c */
extern struct proc_dir_entry *drbd_proc;
extern const struct file_operations drbd_proc_fops;
extern const char *drbd_conn_str(enum drbd_conns s);
extern const char *drbd_role_str(enum drbd_role s);

/* drbd_actlog.c */
extern void drbd_al_begin_io(struct drbd_conf *mdev, struct drbd_interval *i);
extern void drbd_al_complete_io(struct drbd_conf *mdev, struct drbd_interval *i);
extern void drbd_rs_complete_io(struct drbd_conf *mdev, sector_t sector);
extern int drbd_rs_begin_io(struct drbd_conf *mdev, sector_t sector);
extern int drbd_try_rs_begin_io(struct drbd_conf *mdev, sector_t sector);
extern void drbd_rs_cancel_all(struct drbd_conf *mdev);
extern int drbd_rs_del_all(struct drbd_conf *mdev);
extern void drbd_rs_failed_io(struct drbd_conf *mdev,
		sector_t sector, int size);
extern void drbd_advance_rs_marks(struct drbd_conf *mdev, unsigned long still_to_go);
extern void __drbd_set_in_sync(struct drbd_conf *mdev, sector_t sector,
		int size, const char *file, const unsigned int line);
#define drbd_set_in_sync(mdev, sector, size) \
	__drbd_set_in_sync(mdev, sector, size, __FILE__, __LINE__)
extern int __drbd_set_out_of_sync(struct drbd_conf *mdev, sector_t sector,
		int size, const char *file, const unsigned int line);
#define drbd_set_out_of_sync(mdev, sector, size) \
	__drbd_set_out_of_sync(mdev, sector, size, __FILE__, __LINE__)
extern void drbd_al_shrink(struct drbd_conf *mdev);

/* drbd_nl.c */
/* state info broadcast */
struct sib_info {
	enum drbd_state_info_bcast_reason sib_reason;
	union {
		struct {
			char *helper_name;
			unsigned helper_exit_code;
		};
		struct {
			union drbd_state os;
			union drbd_state ns;
		};
	};
};
void drbd_bcast_event(struct drbd_conf *mdev, const struct sib_info *sib);


/*
 * inline helper functions
 *************************/

/* see also page_chain_add and friends in drbd_receiver.c */
static inline struct page *page_chain_next(struct page *page)
{
	return (struct page *)page_private(page);
}
#define page_chain_for_each(page) \
	for (; page && ({ prefetch(page_chain_next(page)); 1; }); \
			page = page_chain_next(page))
#define page_chain_for_each_safe(page, n) \
	for (; page && ({ n = page_chain_next(page); 1; }); page = n)


static inline int drbd_peer_req_has_active_page(struct drbd_peer_request *peer_req)
{
	struct page *page = peer_req->pages;
	page_chain_for_each(page) {
		if (page_count(page) > 1)
			return 1;
	}
	return 0;
}

static inline enum drbd_state_rv
_drbd_set_state(struct drbd_conf *mdev, union drbd_state ns,
		enum chg_state_flags flags, struct completion *done)
{
	enum drbd_state_rv rv;

	read_lock(&global_state_lock);
	rv = __drbd_set_state(mdev, ns, flags, done);
	read_unlock(&global_state_lock);

	return rv;
}

static inline union drbd_state drbd_read_state(struct drbd_conf *mdev)
{
	union drbd_state rv;

	rv.i = mdev->state.i;
	rv.susp = mdev->tconn->susp;
	rv.susp_nod = mdev->tconn->susp_nod;
	rv.susp_fen = mdev->tconn->susp_fen;

	return rv;
}

#define __drbd_chk_io_error(m,f) __drbd_chk_io_error_(m,f, __func__)
static inline void __drbd_chk_io_error_(struct drbd_conf *mdev, int forcedetach, const char *where)
{
	enum drbd_io_error_p ep;

	rcu_read_lock();
	ep = rcu_dereference(mdev->ldev->disk_conf)->on_io_error;
	rcu_read_unlock();
	switch (ep) {
	case EP_PASS_ON: /* FIXME would this be better named "Ignore"? */
		if (!forcedetach) {
			if (DRBD_ratelimit(5*HZ, 5))
				dev_err(DEV, "Local IO failed in %s.\n", where);
			if (mdev->state.disk > D_INCONSISTENT)
				_drbd_set_state(_NS(mdev, disk, D_INCONSISTENT), CS_HARD, NULL);
			break;
		}
		/* NOTE fall through to detach case if forcedetach set */
	case EP_DETACH:
	case EP_CALL_HELPER:
		set_bit(WAS_IO_ERROR, &mdev->flags);
		if (mdev->state.disk > D_FAILED) {
			_drbd_set_state(_NS(mdev, disk, D_FAILED), CS_HARD, NULL);
			dev_err(DEV,
				"Local IO failed in %s. Detaching...\n", where);
		}
		break;
	}
}

/**
 * drbd_chk_io_error: Handle the on_io_error setting, should be called from all io completion handlers
 * @mdev:	 DRBD device.
 * @error:	 Error code passed to the IO completion callback
 * @forcedetach: Force detach. I.e. the error happened while accessing the meta data
 *
 * See also drbd_main.c:after_state_ch() if (os.disk > D_FAILED && ns.disk == D_FAILED)
 */
#define drbd_chk_io_error(m,e,f) drbd_chk_io_error_(m,e,f, __func__)
static inline void drbd_chk_io_error_(struct drbd_conf *mdev,
	int error, int forcedetach, const char *where)
{
	if (error) {
		unsigned long flags;
		spin_lock_irqsave(&mdev->tconn->req_lock, flags);
		__drbd_chk_io_error_(mdev, forcedetach, where);
		spin_unlock_irqrestore(&mdev->tconn->req_lock, flags);
	}
}


/**
 * drbd_md_first_sector() - Returns the first sector number of the meta data area
 * @bdev:	Meta data block device.
 *
 * BTW, for internal meta data, this happens to be the maximum capacity
 * we could agree upon with our peer node.
 */
static inline sector_t _drbd_md_first_sector(int meta_dev_idx, struct drbd_backing_dev *bdev)
{
	switch (meta_dev_idx) {
	case DRBD_MD_INDEX_INTERNAL:
	case DRBD_MD_INDEX_FLEX_INT:
		return bdev->md.md_offset + bdev->md.bm_offset;
	case DRBD_MD_INDEX_FLEX_EXT:
	default:
		return bdev->md.md_offset;
	}
}

static inline sector_t drbd_md_first_sector(struct drbd_backing_dev *bdev)
{
	int meta_dev_idx;

	rcu_read_lock();
	meta_dev_idx = rcu_dereference(bdev->disk_conf)->meta_dev_idx;
	rcu_read_unlock();

	return _drbd_md_first_sector(meta_dev_idx, bdev);
}

/**
 * drbd_md_last_sector() - Return the last sector number of the meta data area
 * @bdev:	Meta data block device.
 */
static inline sector_t drbd_md_last_sector(struct drbd_backing_dev *bdev)
{
	int meta_dev_idx;

	rcu_read_lock();
	meta_dev_idx = rcu_dereference(bdev->disk_conf)->meta_dev_idx;
	rcu_read_unlock();

	switch (meta_dev_idx) {
	case DRBD_MD_INDEX_INTERNAL:
	case DRBD_MD_INDEX_FLEX_INT:
		return bdev->md.md_offset + MD_AL_OFFSET - 1;
	case DRBD_MD_INDEX_FLEX_EXT:
	default:
		return bdev->md.md_offset + bdev->md.md_size_sect;
	}
}

/**
 * drbd_get_max_capacity() - Returns the capacity we announce to out peer
 * @bdev:	Meta data block device.
 *
 * returns the capacity we announce to out peer.  we clip ourselves at the
 * various MAX_SECTORS, because if we don't, current implementation will
 * oops sooner or later
 */
static inline sector_t drbd_get_max_capacity(struct drbd_backing_dev *bdev)
{
	sector_t s;
	int meta_dev_idx;

	rcu_read_lock();
	meta_dev_idx = rcu_dereference(bdev->disk_conf)->meta_dev_idx;
	rcu_read_unlock();

	switch (meta_dev_idx) {
	case DRBD_MD_INDEX_INTERNAL:
	case DRBD_MD_INDEX_FLEX_INT:
		s = drbd_get_capacity(bdev->backing_bdev)
			? min_t(sector_t, DRBD_MAX_SECTORS_FLEX,
				_drbd_md_first_sector(meta_dev_idx, bdev))
			: 0;
		break;
	case DRBD_MD_INDEX_FLEX_EXT:
		s = min_t(sector_t, DRBD_MAX_SECTORS_FLEX,
				drbd_get_capacity(bdev->backing_bdev));
		/* clip at maximum size the meta device can support */
		s = min_t(sector_t, s,
			BM_EXT_TO_SECT(bdev->md.md_size_sect
				     - bdev->md.bm_offset));
		break;
	default:
		s = min_t(sector_t, DRBD_MAX_SECTORS,
				drbd_get_capacity(bdev->backing_bdev));
	}
	return s;
}

/**
 * drbd_md_ss__() - Return the sector number of our meta data super block
 * @mdev:	DRBD device.
 * @bdev:	Meta data block device.
 */
static inline sector_t drbd_md_ss__(struct drbd_conf *mdev,
				    struct drbd_backing_dev *bdev)
{
	int meta_dev_idx;

	rcu_read_lock();
	meta_dev_idx = rcu_dereference(bdev->disk_conf)->meta_dev_idx;
	rcu_read_unlock();

	switch (meta_dev_idx) {
	default: /* external, some index */
		return MD_RESERVED_SECT * meta_dev_idx;
	case DRBD_MD_INDEX_INTERNAL:
		/* with drbd08, internal meta data is always "flexible" */
	case DRBD_MD_INDEX_FLEX_INT:
		/* sizeof(struct md_on_disk_07) == 4k
		 * position: last 4k aligned block of 4k size */
		if (!bdev->backing_bdev) {
			if (DRBD_ratelimit(5*HZ, 5)) {
				dev_err(DEV, "bdev->backing_bdev==NULL\n");
				dump_stack();
			}
			return 0;
		}
		return (drbd_get_capacity(bdev->backing_bdev) & ~7ULL)
			- MD_AL_OFFSET;
	case DRBD_MD_INDEX_FLEX_EXT:
		return 0;
	}
}

static inline void
drbd_queue_work_front(struct drbd_work_queue *q, struct drbd_work *w)
{
	unsigned long flags;
	spin_lock_irqsave(&q->q_lock, flags);
	list_add(&w->list, &q->q);
	up(&q->s); /* within the spinlock,
		      see comment near end of drbd_worker() */
	spin_unlock_irqrestore(&q->q_lock, flags);
}

static inline void
drbd_queue_work(struct drbd_work_queue *q, struct drbd_work *w)
{
	unsigned long flags;
	spin_lock_irqsave(&q->q_lock, flags);
	list_add_tail(&w->list, &q->q);
	up(&q->s); /* within the spinlock,
		      see comment near end of drbd_worker() */
	spin_unlock_irqrestore(&q->q_lock, flags);
}

static inline void wake_asender(struct drbd_tconn *tconn)
{
	if (test_bit(SIGNAL_ASENDER, &tconn->flags))
		force_sig(DRBD_SIG, tconn->asender.task);
}

static inline void request_ping(struct drbd_tconn *tconn)
{
	set_bit(SEND_PING, &tconn->flags);
	wake_asender(tconn);
}

extern void *conn_prepare_command(struct drbd_tconn *, struct drbd_socket *);
extern void *drbd_prepare_command(struct drbd_conf *, struct drbd_socket *);
extern int conn_send_command(struct drbd_tconn *, struct drbd_socket *,
			     enum drbd_packet, unsigned int, void *,
			     unsigned int);
extern int drbd_send_command(struct drbd_conf *, struct drbd_socket *,
			     enum drbd_packet, unsigned int, void *,
			     unsigned int);

extern int drbd_send_ping(struct drbd_tconn *tconn);
extern int drbd_send_ping_ack(struct drbd_tconn *tconn);
extern int drbd_send_state_req(struct drbd_conf *, union drbd_state, union drbd_state);
extern int conn_send_state_req(struct drbd_tconn *, union drbd_state, union drbd_state);

static inline void drbd_thread_stop(struct drbd_thread *thi)
{
	_drbd_thread_stop(thi, false, true);
}

static inline void drbd_thread_stop_nowait(struct drbd_thread *thi)
{
	_drbd_thread_stop(thi, false, false);
}

static inline void drbd_thread_restart_nowait(struct drbd_thread *thi)
{
	_drbd_thread_stop(thi, true, false);
}

/* counts how many answer packets packets we expect from our peer,
 * for either explicit application requests,
 * or implicit barrier packets as necessary.
 * increased:
 *  w_send_barrier
 *  _req_mod(req, QUEUE_FOR_NET_WRITE or QUEUE_FOR_NET_READ);
 *    it is much easier and equally valid to count what we queue for the
 *    worker, even before it actually was queued or send.
 *    (drbd_make_request_common; recovery path on read io-error)
 * decreased:
 *  got_BarrierAck (respective tl_clear, tl_clear_barrier)
 *  _req_mod(req, DATA_RECEIVED)
 *     [from receive_DataReply]
 *  _req_mod(req, WRITE_ACKED_BY_PEER or RECV_ACKED_BY_PEER or NEG_ACKED)
 *     [from got_BlockAck (P_WRITE_ACK, P_RECV_ACK)]
 *     FIXME
 *     for some reason it is NOT decreased in got_NegAck,
 *     but in the resulting cleanup code from report_params.
 *     we should try to remember the reason for that...
 *  _req_mod(req, SEND_FAILED or SEND_CANCELED)
 *  _req_mod(req, CONNECTION_LOST_WHILE_PENDING)
 *     [from tl_clear_barrier]
 */
static inline void inc_ap_pending(struct drbd_conf *mdev)
{
	atomic_inc(&mdev->ap_pending_cnt);
}

#define ERR_IF_CNT_IS_NEGATIVE(which, func, line)			\
	if (atomic_read(&mdev->which) < 0)				\
		dev_err(DEV, "in %s:%d: " #which " = %d < 0 !\n",	\
			func, line,					\
			atomic_read(&mdev->which))

#define dec_ap_pending(mdev) _dec_ap_pending(mdev, __FUNCTION__, __LINE__)
static inline void _dec_ap_pending(struct drbd_conf *mdev, const char *func, int line)
{
	if (atomic_dec_and_test(&mdev->ap_pending_cnt))
		wake_up(&mdev->misc_wait);
	ERR_IF_CNT_IS_NEGATIVE(ap_pending_cnt, func, line);
}

/* counts how many resync-related answers we still expect from the peer
 *		     increase			decrease
 * C_SYNC_TARGET sends P_RS_DATA_REQUEST (and expects P_RS_DATA_REPLY)
 * C_SYNC_SOURCE sends P_RS_DATA_REPLY   (and expects P_WRITE_ACK with ID_SYNCER)
 *					   (or P_NEG_ACK with ID_SYNCER)
 */
static inline void inc_rs_pending(struct drbd_conf *mdev)
{
	atomic_inc(&mdev->rs_pending_cnt);
}

#define dec_rs_pending(mdev) _dec_rs_pending(mdev, __FUNCTION__, __LINE__)
static inline void _dec_rs_pending(struct drbd_conf *mdev, const char *func, int line)
{
	atomic_dec(&mdev->rs_pending_cnt);
	ERR_IF_CNT_IS_NEGATIVE(rs_pending_cnt, func, line);
}

/* counts how many answers we still need to send to the peer.
 * increased on
 *  receive_Data	unless protocol A;
 *			we need to send a P_RECV_ACK (proto B)
 *			or P_WRITE_ACK (proto C)
 *  receive_RSDataReply (recv_resync_read) we need to send a P_WRITE_ACK
 *  receive_DataRequest (receive_RSDataRequest) we need to send back P_DATA
 *  receive_Barrier_*	we need to send a P_BARRIER_ACK
 */
static inline void inc_unacked(struct drbd_conf *mdev)
{
	atomic_inc(&mdev->unacked_cnt);
}

#define dec_unacked(mdev) _dec_unacked(mdev, __FUNCTION__, __LINE__)
static inline void _dec_unacked(struct drbd_conf *mdev, const char *func, int line)
{
	atomic_dec(&mdev->unacked_cnt);
	ERR_IF_CNT_IS_NEGATIVE(unacked_cnt, func, line);
}

#define sub_unacked(mdev, n) _sub_unacked(mdev, n, __FUNCTION__, __LINE__)
static inline void _sub_unacked(struct drbd_conf *mdev, int n, const char *func, int line)
{
	atomic_sub(n, &mdev->unacked_cnt);
	ERR_IF_CNT_IS_NEGATIVE(unacked_cnt, func, line);
}

/**
 * get_ldev() - Increase the ref count on mdev->ldev. Returns 0 if there is no ldev
 * @M:		DRBD device.
 *
 * You have to call put_ldev() when finished working with mdev->ldev.
 */
#define get_ldev(M) __cond_lock(local, _get_ldev_if_state(M,D_INCONSISTENT))
#define get_ldev_if_state(M,MINS) __cond_lock(local, _get_ldev_if_state(M,MINS))

static inline void put_ldev(struct drbd_conf *mdev)
{
	int i = atomic_dec_return(&mdev->local_cnt);

	/* This may be called from some endio handler,
	 * so we must not sleep here. */

	__release(local);
	D_ASSERT(i >= 0);
	if (i == 0) {
		if (mdev->state.disk == D_DISKLESS)
			/* even internal references gone, safe to destroy */
			drbd_ldev_destroy(mdev);
		if (mdev->state.disk == D_FAILED)
			/* all application IO references gone. */
			drbd_go_diskless(mdev);
		wake_up(&mdev->misc_wait);
	}
}

#ifndef __CHECKER__
static inline int _get_ldev_if_state(struct drbd_conf *mdev, enum drbd_disk_state mins)
{
	int io_allowed;

	/* never get a reference while D_DISKLESS */
	if (mdev->state.disk == D_DISKLESS)
		return 0;

	atomic_inc(&mdev->local_cnt);
	io_allowed = (mdev->state.disk >= mins);
	if (!io_allowed)
		put_ldev(mdev);
	return io_allowed;
}
#else
extern int _get_ldev_if_state(struct drbd_conf *mdev, enum drbd_disk_state mins);
#endif

/* you must have an "get_ldev" reference */
static inline void drbd_get_syncer_progress(struct drbd_conf *mdev,
		unsigned long *bits_left, unsigned int *per_mil_done)
{
	/* this is to break it at compile time when we change that, in case we
	 * want to support more than (1<<32) bits on a 32bit arch. */
	typecheck(unsigned long, mdev->rs_total);

	/* note: both rs_total and rs_left are in bits, i.e. in
	 * units of BM_BLOCK_SIZE.
	 * for the percentage, we don't care. */

	if (mdev->state.conn == C_VERIFY_S || mdev->state.conn == C_VERIFY_T)
		*bits_left = mdev->ov_left;
	else
		*bits_left = drbd_bm_total_weight(mdev) - mdev->rs_failed;
	/* >> 10 to prevent overflow,
	 * +1 to prevent division by zero */
	if (*bits_left > mdev->rs_total) {
		/* doh. maybe a logic bug somewhere.
		 * may also be just a race condition
		 * between this and a disconnect during sync.
		 * for now, just prevent in-kernel buffer overflow.
		 */
		smp_rmb();
		dev_warn(DEV, "cs:%s rs_left=%lu > rs_total=%lu (rs_failed %lu)\n",
				drbd_conn_str(mdev->state.conn),
				*bits_left, mdev->rs_total, mdev->rs_failed);
		*per_mil_done = 0;
	} else {
		/* Make sure the division happens in long context.
		 * We allow up to one petabyte storage right now,
		 * at a granularity of 4k per bit that is 2**38 bits.
		 * After shift right and multiplication by 1000,
		 * this should still fit easily into a 32bit long,
		 * so we don't need a 64bit division on 32bit arch.
		 * Note: currently we don't support such large bitmaps on 32bit
		 * arch anyways, but no harm done to be prepared for it here.
		 */
		unsigned int shift = mdev->rs_total > UINT_MAX ? 16 : 10;
		unsigned long left = *bits_left >> shift;
		unsigned long total = 1UL + (mdev->rs_total >> shift);
		unsigned long tmp = 1000UL - left * 1000UL/total;
		*per_mil_done = tmp;
	}
}


/* this throttles on-the-fly application requests
 * according to max_buffers settings;
 * maybe re-implement using semaphores? */
static inline int drbd_get_max_buffers(struct drbd_conf *mdev)
{
	struct net_conf *nc;
	int mxb;

	rcu_read_lock();
	nc = rcu_dereference(mdev->tconn->net_conf);
	mxb = nc ? nc->max_buffers : 1000000;  /* arbitrary limit on open requests */
	rcu_read_unlock();

	return mxb;
}

static inline int drbd_state_is_stable(struct drbd_conf *mdev)
{
	union drbd_dev_state s = mdev->state;

	/* DO NOT add a default clause, we want the compiler to warn us
	 * for any newly introduced state we may have forgotten to add here */

	switch ((enum drbd_conns)s.conn) {
	/* new io only accepted when there is no connection, ... */
	case C_STANDALONE:
	case C_WF_CONNECTION:
	/* ... or there is a well established connection. */
	case C_CONNECTED:
	case C_SYNC_SOURCE:
	case C_SYNC_TARGET:
	case C_VERIFY_S:
	case C_VERIFY_T:
	case C_PAUSED_SYNC_S:
	case C_PAUSED_SYNC_T:
	case C_AHEAD:
	case C_BEHIND:
		/* transitional states, IO allowed */
	case C_DISCONNECTING:
	case C_UNCONNECTED:
	case C_TIMEOUT:
	case C_BROKEN_PIPE:
	case C_NETWORK_FAILURE:
	case C_PROTOCOL_ERROR:
	case C_TEAR_DOWN:
	case C_WF_REPORT_PARAMS:
	case C_STARTING_SYNC_S:
	case C_STARTING_SYNC_T:
		break;

		/* Allow IO in BM exchange states with new protocols */
	case C_WF_BITMAP_S:
		if (mdev->tconn->agreed_pro_version < 96)
			return 0;
		break;

		/* no new io accepted in these states */
	case C_WF_BITMAP_T:
	case C_WF_SYNC_UUID:
	case C_MASK:
		/* not "stable" */
		return 0;
	}

	switch ((enum drbd_disk_state)s.disk) {
	case D_DISKLESS:
	case D_INCONSISTENT:
	case D_OUTDATED:
	case D_CONSISTENT:
	case D_UP_TO_DATE:
	case D_FAILED:
		/* disk state is stable as well. */
		break;

	/* no new io accepted during transitional states */
	case D_ATTACHING:
	case D_NEGOTIATING:
	case D_UNKNOWN:
	case D_MASK:
		/* not "stable" */
		return 0;
	}

	return 1;
}

static inline int drbd_suspended(struct drbd_conf *mdev)
{
	struct drbd_tconn *tconn = mdev->tconn;

	return tconn->susp || tconn->susp_fen || tconn->susp_nod;
}

static inline bool may_inc_ap_bio(struct drbd_conf *mdev)
{
	int mxb = drbd_get_max_buffers(mdev);

	if (drbd_suspended(mdev))
		return false;
	if (test_bit(SUSPEND_IO, &mdev->flags))
		return false;

	/* to avoid potential deadlock or bitmap corruption,
	 * in various places, we only allow new application io
	 * to start during "stable" states. */

	/* no new io accepted when attaching or detaching the disk */
	if (!drbd_state_is_stable(mdev))
		return false;

	/* since some older kernels don't have atomic_add_unless,
	 * and we are within the spinlock anyways, we have this workaround.  */
	if (atomic_read(&mdev->ap_bio_cnt) > mxb)
		return false;
	if (test_bit(BITMAP_IO, &mdev->flags))
		return false;
	return true;
}

static inline bool inc_ap_bio_cond(struct drbd_conf *mdev)
{
	bool rv = false;

	spin_lock_irq(&mdev->tconn->req_lock);
	rv = may_inc_ap_bio(mdev);
	if (rv)
		atomic_inc(&mdev->ap_bio_cnt);
	spin_unlock_irq(&mdev->tconn->req_lock);

	return rv;
}

static inline void inc_ap_bio(struct drbd_conf *mdev)
{
	/* we wait here
	 *    as long as the device is suspended
	 *    until the bitmap is no longer on the fly during connection
	 *    handshake as long as we would exceed the max_buffer limit.
	 *
	 * to avoid races with the reconnect code,
	 * we need to atomic_inc within the spinlock. */

	wait_event(mdev->misc_wait, inc_ap_bio_cond(mdev));
}

static inline void dec_ap_bio(struct drbd_conf *mdev)
{
	int mxb = drbd_get_max_buffers(mdev);
	int ap_bio = atomic_dec_return(&mdev->ap_bio_cnt);

	D_ASSERT(ap_bio >= 0);
	/* this currently does wake_up for every dec_ap_bio!
	 * maybe rather introduce some type of hysteresis?
	 * e.g. (ap_bio == mxb/2 || ap_bio == 0) ? */
	if (ap_bio < mxb)
		wake_up(&mdev->misc_wait);
	if (ap_bio == 0 && test_bit(BITMAP_IO, &mdev->flags)) {
		if (!test_and_set_bit(BITMAP_IO_QUEUED, &mdev->flags))
			drbd_queue_work(&mdev->tconn->data.work, &mdev->bm_io_work.w);
	}
}

static inline int drbd_set_ed_uuid(struct drbd_conf *mdev, u64 val)
{
	int changed = mdev->ed_uuid != val;
	mdev->ed_uuid = val;
	return changed;
}

static inline int drbd_queue_order_type(struct drbd_conf *mdev)
{
	/* sorry, we currently have no working implementation
	 * of distributed TCQ stuff */
#ifndef QUEUE_ORDERED_NONE
#define QUEUE_ORDERED_NONE 0
#endif
	return QUEUE_ORDERED_NONE;
}

#ifdef blk_queue_plugged
static inline void drbd_blk_run_queue(struct request_queue *q)
{
	if (q && q->unplug_fn)
		q->unplug_fn(q);
}

static inline void drbd_kick_lo(struct drbd_conf *mdev)
{
	if (get_ldev(mdev)) {
		drbd_blk_run_queue(bdev_get_queue(mdev->ldev->backing_bdev));
		put_ldev(mdev);
	}
}
#else
static inline void drbd_blk_run_queue(struct request_queue *q)
{
}
static inline void drbd_kick_lo(struct drbd_conf *mdev)
{
}
#endif

static inline void drbd_md_flush(struct drbd_conf *mdev)
{
	int r;

	if (test_bit(MD_NO_BARRIER, &mdev->flags))
		return;

	r = blkdev_issue_flush(mdev->ldev->md_bdev, GFP_KERNEL, NULL);
	if (r) {
		set_bit(MD_NO_BARRIER, &mdev->flags);
		dev_err(DEV, "meta data flush failed with status %d, disabling md-flushes\n", r);
	}
}

/* resync bitmap */
/* 16MB sized 'bitmap extent' to track syncer usage */
struct bm_extent {
	int rs_left; /* number of bits set (out of sync) in this extent. */
	int rs_failed; /* number of failed resync requests in this extent. */
	unsigned long flags;
	struct lc_element lce;
};

#define BME_NO_WRITES  0  /* bm_extent.flags: no more requests on this one! */
#define BME_LOCKED     1  /* bm_extent.flags: syncer active on this one. */
#define BME_PRIORITY   2  /* finish resync IO on this extent ASAP! App IO waiting! */

/* should be moved to idr.h */
/**
 * idr_for_each_entry - iterate over an idr's elements of a given type
 * @idp:     idr handle
 * @entry:   the type * to use as cursor
 * @id:      id entry's key
 */
#define idr_for_each_entry(idp, entry, id)				\
	for (id = 0, entry = (typeof(entry))idr_get_next((idp), &(id)); \
	     entry != NULL;						\
	     ++id, entry = (typeof(entry))idr_get_next((idp), &(id)))

#endif<|MERGE_RESOLUTION|>--- conflicted
+++ resolved
@@ -81,14 +81,8 @@
 
 /* module parameter, defined in drbd_main.c */
 extern unsigned int minor_count;
-<<<<<<< HEAD
-extern int disable_sendpage;
-extern int allow_oos;
-=======
 extern bool disable_sendpage;
 extern bool allow_oos;
-extern unsigned int cn_idx;
->>>>>>> 603c6de9
 
 #ifdef DRBD_ENABLE_FAULTS
 extern int enable_faults;
