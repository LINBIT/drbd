--- conflicted
+++ resolved
@@ -528,13 +528,7 @@
 	SUSPEND_IO,		/* suspend application io */
 	GO_DISKLESS,		/* Disk is being detached, on io-error or admin request. */
 	WAS_IO_ERROR,		/* Local disk failed returned IO error */
-<<<<<<< HEAD
-=======
 	FORCE_DETACH,		/* Force-detach from local disk, aborting any pending local IO */
-	RESYNC_AFTER_NEG,       /* Resync after online grow after the attach&negotiate finished. */
-	RESIZE_PENDING,		/* Size change detected locally, waiting for the response from
-				 * the peer, if it changed there as well. */
->>>>>>> 1f5b612c
 	NEW_CUR_UUID,		/* Create new current UUID when thawing IO */
 	AL_SUSPENDED,		/* Activity logging is currently suspended. */
 	AHEAD_TO_SYNC_SOURCE,   /* Ahead -> SyncSource queued */
@@ -1690,13 +1684,9 @@
 };
 
 #define __drbd_chk_io_error(m,f) __drbd_chk_io_error_(m,f, __func__)
-<<<<<<< HEAD
-static inline void __drbd_chk_io_error_(struct drbd_device *device, int forcedetach, const char *where)
-=======
-static inline void __drbd_chk_io_error_(struct drbd_conf *mdev,
-		enum drbd_force_detach_flags forcedetach,
-		const char *where)
->>>>>>> 1f5b612c
+static inline void __drbd_chk_io_error_(struct drbd_device *device,
+					enum drbd_force_detach_flags forcedetach,
+					const char *where)
 {
 	enum drbd_io_error_p ep;
 
@@ -1705,8 +1695,7 @@
 	rcu_read_unlock();
 	switch (ep) {
 	case EP_PASS_ON: /* FIXME would this be better named "Ignore"? */
-<<<<<<< HEAD
-		if (!forcedetach) {
+		if (forcedetach == DRBD_IO_ERROR) {
 			if (drbd_ratelimit())
 				drbd_err(device, "Local IO failed in %s.\n", where);
 			if (device->disk_state[NOW] > D_INCONSISTENT) {
@@ -1714,33 +1703,19 @@
 				__change_disk_state(device, D_INCONSISTENT);
 				end_state_change_locked(device->resource);
 			}
-=======
-		if (forcedetach == DRBD_IO_ERROR) {
-			if (DRBD_ratelimit(5*HZ, 5))
-				dev_err(DEV, "Local IO failed in %s.\n", where);
-			if (mdev->state.disk > D_INCONSISTENT)
-				_drbd_set_state(_NS(mdev, disk, D_INCONSISTENT), CS_HARD, NULL);
->>>>>>> 1f5b612c
 			break;
 		}
 		/* NOTE fall through to detach case if forcedetach set */
 	case EP_DETACH:
 	case EP_CALL_HELPER:
-<<<<<<< HEAD
 		set_bit(WAS_IO_ERROR, &device->flags);
+		if (forcedetach == DRBD_FORCE_DETACH)
+			set_bit(FORCE_DETACH, &device->flags);
 		if (device->disk_state[NOW] > D_FAILED) {
 			begin_state_change_locked(device->resource, CS_HARD);
 			__change_disk_state(device, D_FAILED);
 			end_state_change_locked(device->resource);
 			drbd_err(device,
-=======
-		set_bit(WAS_IO_ERROR, &mdev->flags);
-		if (forcedetach == DRBD_FORCE_DETACH)
-			set_bit(FORCE_DETACH, &mdev->flags);
-		if (mdev->state.disk > D_FAILED) {
-			_drbd_set_state(_NS(mdev, disk, D_FAILED), CS_HARD, NULL);
-			dev_err(DEV,
->>>>>>> 1f5b612c
 				"Local IO failed in %s. Detaching...\n", where);
 		}
 		break;
@@ -1756,13 +1731,8 @@
  * See also drbd_main.c:after_state_ch() if (os.disk > D_FAILED && ns.disk == D_FAILED)
  */
 #define drbd_chk_io_error(m,e,f) drbd_chk_io_error_(m,e,f, __func__)
-<<<<<<< HEAD
 static inline void drbd_chk_io_error_(struct drbd_device *device,
-	int error, int forcedetach, const char *where)
-=======
-static inline void drbd_chk_io_error_(struct drbd_conf *mdev,
 	int error, enum drbd_force_detach_flags forcedetach, const char *where)
->>>>>>> 1f5b612c
 {
 	if (error) {
 		unsigned long flags;
