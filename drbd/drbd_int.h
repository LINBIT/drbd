/*
  drbd_int.h

  This file is part of DRBD by Philipp Reisner and Lars Ellenberg.

  Copyright (C) 2001-2008, LINBIT Information Technologies GmbH.
  Copyright (C) 1999-2008, Philipp Reisner <philipp.reisner@linbit.com>.
  Copyright (C) 2002-2008, Lars Ellenberg <lars.ellenberg@linbit.com>.

  drbd is free software; you can redistribute it and/or modify
  it under the terms of the GNU General Public License as published by
  the Free Software Foundation; either version 2, or (at your option)
  any later version.

  drbd is distributed in the hope that it will be useful,
  but WITHOUT ANY WARRANTY; without even the implied warranty of
  MERCHANTABILITY or FITNESS FOR A PARTICULAR PURPOSE.	See the
  GNU General Public License for more details.

  You should have received a copy of the GNU General Public License
  along with drbd; see the file COPYING.  If not, write to
  the Free Software Foundation, 675 Mass Ave, Cambridge, MA 02139, USA.

*/

#ifndef _DRBD_INT_H
#define _DRBD_INT_H

#include <linux/compiler.h>
#include <linux/types.h>
#include <linux/version.h>
#include <linux/list.h>
#include <linux/sched.h>
#include <linux/bitops.h>
#include <linux/slab.h>
#include <linux/crypto.h>
#include <linux/ratelimit.h>
#include <linux/tcp.h>
#include <linux/mutex.h>
#include <linux/genhd.h>
#include <linux/idr.h>
#include <net/tcp.h>
#include <linux/lru_cache.h>
#include <linux/prefetch.h>
#include <linux/drbd_genl_api.h>
#include <linux/drbd.h>
#include <linux/drbd_config.h>

#include "drbd_strings.h"
#include "compat.h"
#include "drbd_state.h"
#include "drbd_protocol.h"

#ifdef __CHECKER__
# define __protected_by(x)       __attribute__((require_context(x,1,999,"rdwr")))
# define __protected_read_by(x)  __attribute__((require_context(x,1,999,"read")))
# define __protected_write_by(x) __attribute__((require_context(x,1,999,"write")))
# define __must_hold(x)       __attribute__((context(x,1,1), require_context(x,1,999,"call")))
#else
# define __protected_by(x)
# define __protected_read_by(x)
# define __protected_write_by(x)
# define __must_hold(x)
#endif

#define __no_warn(lock, stmt) do { __acquire(lock); stmt; __release(lock); } while (0)

/* Compatibility for older kernels */
#ifndef __acquires
# ifdef __CHECKER__
#  define __acquires(x)	__attribute__((context(x,0,1)))
#  define __releases(x)	__attribute__((context(x,1,0)))
#  define __acquire(x)	__context__(x,1)
#  define __release(x)	__context__(x,-1)
#  define __cond_lock(x,c)	((c) ? ({ __acquire(x); 1; }) : 0)
# else
#  define __acquires(x)
#  define __releases(x)
#  define __acquire(x)	(void)0
#  define __release(x)	(void)0
#  define __cond_lock(x,c) (c)
# endif
#endif

/* module parameter, defined in drbd_main.c */
extern unsigned int minor_count;
extern int disable_sendpage;
extern int allow_oos;

#ifdef DRBD_ENABLE_FAULTS
extern int enable_faults;
extern int fault_rate;
extern int fault_devs;
#endif

extern char usermode_helper[];

#include <linux/major.h>
#ifndef DRBD_MAJOR
# define DRBD_MAJOR 147
#endif

#include <linux/blkdev.h>
#include <linux/bio.h>

/* I don't remember why XCPU ...
 * This is used to wake the asender,
 * and to interrupt sending the sending task
 * on disconnect.
 */
#define DRBD_SIG SIGXCPU

/* This is used to stop/restart our threads.
 * Cannot use SIGTERM nor SIGKILL, since these
 * are sent out by init on runlevel changes
 * I choose SIGHUP for now.
 *
 * FIXME btw, we should register some reboot notifier.
 */
#define DRBD_SIGKILL SIGHUP

#define ID_IN_SYNC      (4711ULL)
#define ID_OUT_OF_SYNC  (4712ULL)
#define ID_SYNCER (-1ULL)

#define UUID_NEW_BM_OFFSET ((u64)0x0001000000000000ULL)

struct drbd_device;
struct drbd_connection;

#ifdef DBG_ALL_SYMBOLS
# define STATIC
#else
# define STATIC static
#endif

/*
 * dev_printk() and dev_dbg() exist since "forever".
 * dynamic_dev_dbg() and disk_to_dev() exists since v2.6.28-rc1.
 */
#if defined(disk_to_dev)
#define __drbd_printk_device(level, device, fmt, args...) \
	dev_printk(level, disk_to_dev((device)->vdisk), fmt, ## args)
#define __drbd_printk_peer_device(level, peer_device, fmt, args...) \
	dev_printk(level, disk_to_dev((peer_device)->device->vdisk), fmt, ## args)
#else
#define __drbd_printk_device(level, device, fmt, args...) \
	printk(level "block drbd%u: " fmt, (device)->minor, ## args)
#define __drbd_printk_peer_device(level, peer_device, fmt, args...) \
	printk(level "block drbd%u: " fmt, (peer_device)->device->minor, ## args)
#endif

#define __drbd_printk_resource(level, resource, fmt, args...) \
	printk(level "drbd %s: " fmt, (resource)->name, ## args)

#define __drbd_printk_connection(level, connection, fmt, args...) \
	printk(level "drbd %s: " fmt, (connection)->resource->name, ## args)

void drbd_printk_with_wrong_object_type(void);

#define __drbd_printk_if_same_type(obj, type, func, level, fmt, args...) \
	(__builtin_types_compatible_p(typeof(obj), type) || \
	 __builtin_types_compatible_p(typeof(obj), const type)), \
	func(level, (const type)(obj), fmt, ## args)

#define drbd_printk(level, obj, fmt, args...) \
	__builtin_choose_expr( \
	  __drbd_printk_if_same_type(obj, struct drbd_device *, \
			     __drbd_printk_device, level, fmt, ## args), \
	  __builtin_choose_expr( \
	    __drbd_printk_if_same_type(obj, struct drbd_resource *, \
			       __drbd_printk_resource, level, fmt, ## args), \
	    __builtin_choose_expr( \
	      __drbd_printk_if_same_type(obj, struct drbd_connection *, \
				 __drbd_printk_connection, level, fmt, ## args), \
	      __builtin_choose_expr( \
		__drbd_printk_if_same_type(obj, struct drbd_peer_device *, \
				 __drbd_printk_peer_device, level, fmt, ## args), \
	        drbd_printk_with_wrong_object_type()))))

#if defined(disk_to_dev)
#define drbd_dbg(device, fmt, args...) \
	dev_dbg(disk_to_dev(device->vdisk), fmt, ## args)
#elif defined(DEBUG)
#define drbd_dbg(device, fmt, args...) \
	drbd_printk(KERN_DEBUG, device, fmt, ## args)
#else
#define drbd_dbg(device, fmt, args...) \
	do { if (0) drbd_printk(KERN_DEBUG, device, fmt, ## args); } while (0)
#endif

#if defined(dynamic_dev_dbg) && defined(disk_to_dev)
#define dynamic_drbd_dbg(device, fmt, args...) \
	dynamic_dev_dbg(disk_to_dev(device->vdisk), fmt, ## args)
#else
#define dynamic_drbd_dbg(device, fmt, args...) \
	drbd_dbg(device, fmt, ## args)
#endif

#define drbd_alert(device, fmt, args...) \
	drbd_printk(KERN_ALERT, device, fmt, ## args)
#define drbd_err(device, fmt, args...) \
	drbd_printk(KERN_ERR, device, fmt, ## args)
#define drbd_warn(device, fmt, args...) \
	drbd_printk(KERN_WARNING, device, fmt, ## args)
#define drbd_info(device, fmt, args...) \
	drbd_printk(KERN_INFO, device, fmt, ## args)

extern struct ratelimit_state drbd_ratelimit_state;

static inline int drbd_ratelimit(void)
{
	return __ratelimit(&drbd_ratelimit_state);
}

# define D_ASSERT(device, exp)	if (!(exp)) \
	 drbd_err(device, "ASSERT( " #exp " ) in %s:%d\n", __FILE__, __LINE__)

/**
 * expect  -  Make an assertion
 *
 * Unlike the assert macro, this macro returns a boolean result.
 */
#define expect(x, exp) ({								\
		bool _bool = (exp);						\
		if (!_bool)							\
			drbd_err(x, "ASSERTION %s FAILED in %s\n",		\
			        #exp, __func__);				\
		_bool;								\
		})

/* Defines to control fault insertion */
enum {
	DRBD_FAULT_MD_WR = 0,	/* meta data write */
	DRBD_FAULT_MD_RD = 1,	/*           read  */
	DRBD_FAULT_RS_WR = 2,	/* resync          */
	DRBD_FAULT_RS_RD = 3,
	DRBD_FAULT_DT_WR = 4,	/* data            */
	DRBD_FAULT_DT_RD = 5,
	DRBD_FAULT_DT_RA = 6,	/* data read ahead */
	DRBD_FAULT_BM_ALLOC = 7,	/* bitmap allocation */
	DRBD_FAULT_AL_EE = 8,	/* alloc ee */
	DRBD_FAULT_RECEIVE = 9, /* Changes some bytes upon receiving a [rs]data block */

	DRBD_FAULT_MAX,
};

extern unsigned int
_drbd_insert_fault(struct drbd_device *device, unsigned int type);

static inline int
drbd_insert_fault(struct drbd_device *device, unsigned int type) {
#ifdef DRBD_ENABLE_FAULTS
	return fault_rate &&
		(enable_faults & (1<<type)) &&
		_drbd_insert_fault(device, type);
#else
	return 0;
#endif
}

/*
 * our structs
 *************************/

#define SET_MDEV_MAGIC(x) \
	({ typecheck(struct drbd_device*, x); \
	  (x)->magic = (long)(x) ^ DRBD_MAGIC; })
#define IS_VALID_MDEV(x)  \
	(typecheck(struct drbd_device*, x) && \
	  ((x) ? (((x)->magic ^ DRBD_MAGIC) == (long)(x)) : 0))

extern struct idr drbd_devices; /* RCU, updates: genl_lock() */
extern struct list_head drbd_resources; /* RCU, updates: genl_lock() */

extern const char *cmdname(enum drbd_packet cmd);

/* for sending/receiving the bitmap,
 * possibly in some encoding scheme */
struct bm_xfer_ctx {
	/* "const"
	 * stores total bits and long words
	 * of the bitmap, so we don't need to
	 * call the accessor functions over and again. */
	unsigned long bm_bits;
	unsigned long bm_words;
	/* during xfer, current position within the bitmap */
	unsigned long bit_offset;
	unsigned long word_offset;

	/* statistics; index: (h->command == P_BITMAP) */
	unsigned packets[2];
	unsigned bytes[2];
};

extern void INFO_bm_xfer_stats(struct drbd_peer_device *, const char *, struct bm_xfer_ctx *);

static inline void bm_xfer_ctx_bit_to_word_offset(struct bm_xfer_ctx *c)
{
	/* word_offset counts "native long words" (32 or 64 bit),
	 * aligned at 64 bit.
	 * Encoded packet may end at an unaligned bit offset.
	 * In case a fallback clear text packet is transmitted in
	 * between, we adjust this offset back to the last 64bit
	 * aligned "native long word", which makes coding and decoding
	 * the plain text bitmap much more convenient.  */
#if BITS_PER_LONG == 64
	c->word_offset = c->bit_offset >> 6;
#elif BITS_PER_LONG == 32
	c->word_offset = c->bit_offset >> 5;
	c->word_offset &= ~(1UL);
#else
# error "unsupported BITS_PER_LONG"
#endif
}

extern unsigned int drbd_header_size(struct drbd_connection *connection);

/**********************************************************************/
enum drbd_thread_state {
	NONE,
	RUNNING,
	EXITING,
	RESTARTING
};

struct drbd_thread {
	spinlock_t t_lock;
	struct task_struct *task;
	struct completion startstop;
	enum drbd_thread_state t_state;
	int (*function) (struct drbd_thread *);
	struct drbd_resource *resource;
	struct drbd_connection *connection;
	int reset_cpu_mask;
	const char *name;
};

static inline enum drbd_thread_state get_t_state(struct drbd_thread *thi)
{
	/* THINK testing the t_state seems to be uncritical in all cases
	 * (but thread_{start,stop}), so we can read it *without* the lock.
	 *	--lge */

	smp_rmb();
	return thi->t_state;
}

struct drbd_work {
	struct list_head list;
	int (*cb)(struct drbd_work *, int cancel);
};

struct drbd_peer_device_work {
	struct drbd_work w;
	struct drbd_peer_device *peer_device;
};

#include "drbd_interval.h"

extern int drbd_wait_misc(struct drbd_device *, struct drbd_interval *);
extern bool idr_is_empty(struct idr *idr);

extern void lock_all_resources(void);
extern void unlock_all_resources(void);

struct drbd_request {
	struct drbd_work w;
	struct drbd_device *device;

	/* if local IO is not allowed, will be NULL.
	 * if local IO _is_ allowed, holds the locally submitted bio clone,
	 * or, after local IO completion, the ERR_PTR(error).
	 * see drbd_request_endio(). */
	struct bio *private_bio;

	struct drbd_interval i;

	/* epoch: used to check on "completion" whether this req was in
	 * the current epoch, and we therefore have to close it,
	 * causing a p_barrier packet to be send, starting a new epoch.
	 *
	 * This corresponds to "barrier" in struct p_barrier[_ack],
	 * and to "barrier_nr" in struct drbd_epoch (and various
	 * comments/function parameters/local variable names).
	 */
	unsigned int epoch;

	struct list_head tl_requests; /* ring list in the transfer log */
	struct bio *master_bio;       /* master bio pointer */
	unsigned long rq_state; /* see comments above _req_mod() */
	unsigned long start_time;
};

struct drbd_epoch {
<<<<<<< HEAD
	struct drbd_peer_device *peer_device;
=======
	struct drbd_tconn *tconn;
>>>>>>> 0be2e4b0
	struct list_head list;
	unsigned int barrier_nr;
	atomic_t epoch_size; /* increased on every request added. */
	atomic_t active;     /* increased on every req. added, and dec on every finished. */
	unsigned long flags;
};

/* drbd_epoch flag bits */
enum {
	DE_BARRIER_IN_NEXT_EPOCH_ISSUED,
	DE_BARRIER_IN_NEXT_EPOCH_DONE,
	DE_CONTAINS_A_BARRIER,
	DE_HAVE_BARRIER_NUMBER,
	DE_IS_FINISHING,
};

enum epoch_event {
	EV_PUT,
	EV_GOT_BARRIER_NR,
	EV_BARRIER_DONE,
	EV_BECAME_LAST,
	EV_CLEANUP = 32, /* used as flag */
};

struct digest_info {
	int digest_size;
	void *digest;
};

struct drbd_peer_request {
	struct drbd_work w;
	struct drbd_peer_device *peer_device;
	struct drbd_epoch *epoch; /* for writes */
	struct page *pages;
	atomic_t pending_bios;
	struct drbd_interval i;
	/* see comments on ee flag bits below */
	unsigned long flags;
	union {
		u64 block_id;
		struct digest_info *digest;
	};
};

/* ee flag bits.
 * While corresponding bios are in flight, the only modification will be
 * set_bit WAS_ERROR, which has to be atomic.
 * If no bios are in flight yet, or all have been completed,
 * non-atomic modification to ee->flags is ok.
 */
enum {
	__EE_CALL_AL_COMPLETE_IO,
	__EE_MAY_SET_IN_SYNC,

	/* This peer request closes an epoch using a barrier.
	 * On successful completion, the epoch is released,
	 * and the P_BARRIER_ACK send. */
	__EE_IS_BARRIER,

	/* In case a barrier failed,
	 * we need to resubmit without the barrier flag. */
	__EE_RESUBMITTED,

	/* we may have several bios per peer request.
	 * if any of those fail, we set this flag atomically
	 * from the endio callback */
	__EE_WAS_ERROR,

	/* This ee has a pointer to a digest instead of a block id */
	__EE_HAS_DIGEST,

	/* Conflicting local requests need to be restarted after this request */
	__EE_RESTART_REQUESTS,

	/* The peer wants a write ACK for this (wire proto C) */
	__EE_SEND_WRITE_ACK,

	/* Is set when net_conf had two_primaries set while creating this peer_req */
	__EE_IN_INTERVAL_TREE,
};
#define EE_CALL_AL_COMPLETE_IO (1<<__EE_CALL_AL_COMPLETE_IO)
#define EE_MAY_SET_IN_SYNC     (1<<__EE_MAY_SET_IN_SYNC)
#define EE_IS_BARRIER          (1<<__EE_IS_BARRIER)
#define	EE_RESUBMITTED         (1<<__EE_RESUBMITTED)
#define EE_WAS_ERROR           (1<<__EE_WAS_ERROR)
#define EE_HAS_DIGEST          (1<<__EE_HAS_DIGEST)
#define EE_RESTART_REQUESTS	(1<<__EE_RESTART_REQUESTS)
#define EE_SEND_WRITE_ACK	(1<<__EE_SEND_WRITE_ACK)
#define EE_IN_INTERVAL_TREE	(1<<__EE_IN_INTERVAL_TREE)

/* flag bits per device */
enum {
	UNPLUG_QUEUED,		/* only relevant with kernel 2.4 */
	UNPLUG_REMOTE,		/* sending a "UnplugRemote" could help */
	MD_DIRTY,		/* current uuids and flags not yet on disk */
	CRASHED_PRIMARY,	/* This node was a crashed primary.
				 * Gets cleared when the state.conn
				 * goes into L_CONNECTED state. */
	MD_NO_BARRIER,		/* meta data device does not support barriers,
				   so don't even try */
	SUSPEND_IO,		/* suspend application io */
	GO_DISKLESS,		/* Disk is being detached, on io-error or admin request. */
	WAS_IO_ERROR,		/* Local disk failed returned IO error */
	NEW_CUR_UUID,		/* Create new current UUID when thawing IO */
	AL_SUSPENDED,		/* Activity logging is currently suspended. */
	AHEAD_TO_SYNC_SOURCE,   /* Ahead -> SyncSource queued */
};

/* flag bits per peer device */
enum {
	CONSIDER_RESYNC,
	RESYNC_AFTER_NEG,       /* Resync after online grow after the attach&negotiate finished. */
	RESIZE_PENDING,		/* Size change detected locally, waiting for the response from
				 * the peer, if it changed there as well. */
	B_RS_H_DONE,		/* Before resync handler done (already executed) */
	DISCARD_MY_DATA,	/* discard_my_data flag per volume */
	USE_DEGR_WFC_T,		/* degr-wfc-timeout instead of wfc-timeout. */
	READ_BALANCE_RR,
};

/* definition of bits in bm_flags to be used in drbd_bm_lock
 * and drbd_bitmap_io and friends. */
enum bm_flag {
	BM_P_VMALLOCED = 0x10000,  /* do we need to kfree or vfree bm_pages? */

	/*
	 * The bitmap can be locked to prevent others from clearing, setting,
	 * and/or testing bits.  The following combinations of lock flags make
	 * sense:
	 *
	 *   BM_LOCK_CLEAR,
	 *   BM_LOCK_SET, | BM_LOCK_CLEAR,
	 *   BM_LOCK_TEST | BM_LOCK_SET | BM_LOCK_CLEAR.
	 */

	BM_LOCK_TEST = 0x1,
	BM_LOCK_SET = 0x2,
	BM_LOCK_CLEAR = 0x4,

	BM_LOCK_ALL = BM_LOCK_TEST | BM_LOCK_SET | BM_LOCK_CLEAR,
};

struct drbd_bitmap {
	struct page **bm_pages;
	spinlock_t bm_lock;

	unsigned long bm_set[MAX_PEERS]; /* number of bits set */
	unsigned long bm_bits;  /* bits per peer */
	size_t   bm_words;
	size_t   bm_number_of_pages;
	sector_t bm_dev_capacity;
	struct mutex bm_change; /* serializes resize operations */

	wait_queue_head_t bm_io_wait; /* used to serialize IO of single pages */

	enum bm_flag bm_flags;
	unsigned int bm_max_peers;

	/* debugging aid, in case we are still racy somewhere */
	char          *bm_why;
	struct task_struct *bm_task;
};

struct drbd_work_queue {
	struct list_head q;
	spinlock_t q_lock;  /* to protect the list. */
	wait_queue_head_t q_wait;
};

struct drbd_socket {
	struct mutex mutex;
	struct socket    *socket;
	/* this way we get our
	 * send/receive buffers off the stack */
	void *sbuf;
	void *rbuf;
};

struct drbd_md_peer {
	u64 uuid[UI_HISTORY_END - UI_BITMAP + 1];
	u32 addr_hash;
	u32 flags;
};

struct drbd_md {
	u64 md_offset;		/* sector offset to 'super' block */

	u64 la_size_sect;	/* last agreed size, unit sectors */
	u64 current_uuid;
	u64 device_uuid;
	u32 flags;
	u32 md_size_sect;

	s32 al_offset;	/* signed relative sector offset to al area */
	s32 bm_offset;	/* signed relative sector offset to bitmap */

	/* u32 al_nr_extents;	   important for restoring the AL
	 * is stored into  ldev->dc.al_extents, which in turn
	 * gets applied to act_log->nr_elements
	 */

	struct drbd_md_peer *peers;
};

struct drbd_backing_dev {
	struct block_device *backing_bdev;
	struct block_device *md_bdev;
	struct drbd_md md;
	struct disk_conf *disk_conf; /* RCU, for updates: resource->conf_update */
	sector_t known_size; /* last known size of that backing device */
};

struct drbd_md_io {
	unsigned int done;
	int error;
};

struct bm_io_work {
	struct drbd_work w;
	struct drbd_device *device;
	struct drbd_peer_device *peer_device;
	char *why;
	enum bm_flag flags;
	int (*io_fn)(struct drbd_device *, struct drbd_peer_device *);
	void (*done)(struct drbd_device *device, struct drbd_peer_device *, int rv);
};

struct fifo_buffer {
	unsigned int head_index;
	unsigned int size;
	int total; /* sum of all values */
	int values[0];
};
extern struct fifo_buffer *fifo_alloc(int fifo_size);

/* flag bits per connection */
enum {
	NET_CONGESTED,		/* The data socket is congested */
	DISCARD_CONCURRENT,	/* Set on one node, cleared on the peer! */
	SEND_PING,		/* whether asender should send a ping asap */
	SIGNAL_ASENDER,		/* whether asender wants to be interrupted */
	GOT_PING_ACK,		/* set when we receive a ping_ack packet, ping_wait gets woken */
	CONN_WD_ST_CHG_REQ,
	CONN_WD_ST_CHG_OKAY,
	CONN_WD_ST_CHG_FAIL,
	CONN_DRY_RUN,		/* Expect disconnect after resync handshake. */
	CREATE_BARRIER,		/* next P_DATA is preceded by a P_BARRIER */
	INITIAL_STATE_SENT,
	INITIAL_STATE_RECEIVED,
};

enum which_state { NOW, OLD = NOW, NEW };

struct drbd_resource {
	char *name;
	struct kref kref;
	struct idr devices;		/* volume number to device mapping */
	struct list_head connections;
	struct list_head resources;
	struct res_opts res_opts;
	/* conf_update protects the devices, connections, peer devices, net_conf, disk_conf */
	struct mutex conf_update;
	spinlock_t req_lock;

	struct list_head transfer_log;	/* all requests not yet fully processed */

	struct mutex state_mutex;
	wait_queue_head_t state_wait;  /* upon each state change. */
	enum chg_state_flags state_change_flags;
	bool remote_state_change;  /* remote state change in progress */
	struct drbd_connection *remote_state_change_prepared;  /* prepared on behalf of peer */

	enum drbd_role role[2];
	bool susp[2];			/* IO suspended by user */
	bool susp_nod[2];		/* IO suspended because no data */
	bool susp_fen[2];		/* IO suspended because fence peer handler runs */

	enum write_ordering_e write_ordering;
	atomic_t current_tle_nr;	/* transfer log epoch number */
	unsigned current_tle_writes;	/* writes seen within this tl epoch */


#if LINUX_VERSION_CODE < KERNEL_VERSION(2,6,30) && !defined(cpumask_bits)
	cpumask_t cpu_mask[1];
#else
	cpumask_var_t cpu_mask;
#endif

	struct drbd_work_queue work;
	struct drbd_thread worker;
};

struct drbd_connection {			/* is a resource from the config file */
	struct list_head connections;
	struct drbd_resource *resource;
	struct kref kref;
	struct idr peer_devices;	/* volume number to peer device mapping */
	enum drbd_conn_state cstate[2];
	enum drbd_role peer_role[2];

	unsigned long flags;
	struct net_conf *net_conf;	/* content protected by rcu */
	enum drbd_fencing_policy fencing_policy;
	wait_queue_head_t ping_wait;	/* Woken upon reception of a ping, and a state change */

	struct sockaddr_storage my_addr;
	int my_addr_len;
	struct sockaddr_storage peer_addr;
	int peer_addr_len;

	struct drbd_socket data;	/* data/barrier/cstate/parameter packets */
	struct drbd_socket meta;	/* ping/ack (metadata) packets */
	int agreed_pro_version;		/* actually used protocol version */
	unsigned long last_received;	/* in jiffies, either socket */
	unsigned int ko_count;

	struct crypto_hash *cram_hmac_tfm;
	struct crypto_hash *integrity_tfm;  /* checksums we compute, updates protected by connection->data->mutex */
	struct crypto_hash *peer_integrity_tfm;  /* checksums we verify, only accessed from receiver thread  */
	struct crypto_hash *csums_tfm;
	struct crypto_hash *verify_tfm;
	void *int_dig_in;
	void *int_dig_vv;

	/* receiver side */
	struct drbd_epoch *current_epoch;
	spinlock_t epoch_lock;
	unsigned int epochs;

	struct drbd_thread receiver;
	struct drbd_thread sender;
	struct drbd_thread asender;
	bool alive;  /* temporary */

	/* sender side */
	struct drbd_work_queue sender_work;

	struct {
		/* whether this sender thread
		 * has processed a single write yet. */
		bool seen_any_write_yet;

		/* Which barrier number to send with the next P_BARRIER */
		int current_epoch_nr;

		/* how many write requests have been sent
		 * with req->epoch == current_epoch_nr.
		 * If none, no P_BARRIER will be sent. */
		unsigned current_epoch_writes;
	} send;
};

struct drbd_peer_device {
	struct list_head peer_devices;
	struct drbd_device *device;
	struct drbd_connection *connection;
	enum drbd_disk_state disk_state[2];
	enum drbd_disk_state disk_state_from_metadata;
	enum drbd_repl_state repl_state[2];
	bool resync_susp_user[2];
	bool resync_susp_peer[2];
	bool resync_susp_dependency[2];
	unsigned int send_cnt;
	unsigned int recv_cnt;
	atomic_t packet_seq;
	unsigned int peer_seq;
	spinlock_t peer_seq_lock;
	unsigned int max_bio_size;
	sector_t disk_size;
	int bitmap_index;

	unsigned long flags;

	struct drbd_work start_resync_work;
	struct timer_list start_resync_timer;
	struct drbd_work resync_work;
	struct timer_list resync_timer;

	/* Used to track operations of resync... */
	struct lru_cache *resync_lru;
	/* Number of locked elements in resync LRU */
	unsigned int resync_locked;
	/* resync extent number waiting for application requests */
	unsigned int resync_wenr;

	atomic_t ap_pending_cnt; /* AP data packets on the wire, ack expected */
	atomic_t unacked_cnt;	 /* Need to send replies for */
	atomic_t rs_pending_cnt; /* RS request/data packets on the wire */

	/* blocks to resync in this run [unit BM_BLOCK_SIZE] */
	unsigned long rs_total;
	/* number of resync blocks that failed in this run */
	unsigned long rs_failed;
	/* Syncer's start time [unit jiffies] */
	unsigned long rs_start;
	/* cumulated time in PausedSyncX state [unit jiffies] */
	unsigned long rs_paused;
	/* skipped because csum was equal [unit BM_BLOCK_SIZE] */
	unsigned long rs_same_csum;
#define DRBD_SYNC_MARKS 8
#define DRBD_SYNC_MARK_STEP (3*HZ)
	/* block not up-to-date at mark [unit BM_BLOCK_SIZE] */
	unsigned long rs_mark_left[DRBD_SYNC_MARKS];
	/* marks's time [unit jiffies] */
	unsigned long rs_mark_time[DRBD_SYNC_MARKS];
	/* current index into rs_mark_{left,time} */
	int rs_last_mark;

	/* where does the admin want us to start? (sector) */
	sector_t ov_start_sector;
	/* where are we now? (sector) */
	sector_t ov_position;
	/* Start sector of out of sync range (to merge printk reporting). */
	sector_t ov_last_oos_start;
	/* size of out-of-sync range in sectors. */
	sector_t ov_last_oos_size;
	int c_sync_rate; /* current resync rate after syncer throttle magic */
	struct fifo_buffer *rs_plan_s; /* correction values of resync planer (RCU, connection->conn_update) */
	atomic_t rs_sect_in; /* for incoming resync data rate, SyncTarget */
	int rs_last_sect_ev; /* counter to compare with */
	int rs_last_events;  /* counter of read or write "events" (unit sectors)
			      * on the lower level device when we last looked. */
	int rs_in_flight; /* resync sectors in flight (to proxy, in proxy and from proxy) */
	unsigned long ov_left; /* in bits */

	u64 *p_uuid; /* The peer's UUIDs */
	unsigned long comm_bm_set; /* communicated number of set bits. */
};

struct drbd_device {
#ifdef PARANOIA
	long magic;
#endif
	struct drbd_resource *resource;
	struct list_head peer_devices;
	int vnr;			/* volume number within the connection */
	struct kref kref;

	/* things that are stored as / read from meta data on disk */
	unsigned long flags;

	/* configured by drbdsetup */
	struct drbd_backing_dev *ldev __protected_by(local);

	struct request_queue *rq_queue;
	struct block_device *this_bdev;
	struct gendisk	    *vdisk;

	struct drbd_work unplug_work;
	struct drbd_work go_diskless;
	struct drbd_work md_sync_work;

	struct timer_list md_sync_timer;
	struct timer_list request_timer;
#ifdef DRBD_DEBUG_MD_SYNC
	struct {
		unsigned int line;
		const char* func;
	} last_md_mark_dirty;
#endif

	enum drbd_disk_state disk_state[2];
	enum drbd_disk_state disk_state_from_metadata;
	wait_queue_head_t misc_wait;
	unsigned int read_cnt;
	unsigned int writ_cnt;
	unsigned int al_writ_cnt;
	unsigned int bm_writ_cnt;
	atomic_t ap_bio_cnt;	 /* Requests we need to complete */
	atomic_t local_cnt;	 /* Waiting for local completion */

	/* Interval trees of pending local requests */
	struct rb_root read_requests;
	struct rb_root write_requests;

	struct drbd_bitmap *bitmap;
	unsigned long bm_resync_fo; /* bit offset for drbd_bm_find_next */

	int open_cnt;
	/* FIXME clean comments, restructure so it is more obvious which
	 * members are protected by what */

	struct list_head active_ee; /* IO in progress (P_DATA gets written to disk) */
	struct list_head sync_ee;   /* IO in progress (P_RS_DATA_REPLY gets written to disk) */
	struct list_head done_ee;   /* need to send P_WRITE_ACK */
	struct list_head read_ee;   /* [RS]P_DATA_REQUEST being read */
	struct list_head net_ee;    /* zero-copy network send in progress */

	int next_barrier_nr;
	atomic_t pp_in_use;		/* allocated from page pool */
	atomic_t pp_in_use_by_net;	/* sendpage()d, still referenced by tcp */
	wait_queue_head_t ee_wait;
	struct page *md_io_page;	/* one page buffer for md_io */
	struct drbd_md_io md_io;
	atomic_t md_io_in_use;		/* protects the md_io, md_io_page and md_io_tmpp */
	spinlock_t al_lock;
	wait_queue_head_t al_wait;
	struct lru_cache *act_log;	/* activity log */
	unsigned int al_tr_number;
	int al_tr_cycle;
	int al_tr_pos;   /* position of the next transaction in the journal */
	wait_queue_head_t seq_wait;
	unsigned int minor;
	u64 exposed_data_uuid; /* UUID of the exposed data */
	atomic_t rs_sect_ev; /* for submitted resync data rate, both */
	atomic_t ap_in_flight; /* App sectors in flight (waiting for ack) */
	struct list_head pending_bitmap_work;
	struct device_conf device_conf;
};

static inline struct drbd_device *minor_to_mdev(unsigned int minor)
{
	return (struct drbd_device *)idr_find(&drbd_devices, minor);
}

static inline struct drbd_peer_device *first_peer_device(struct drbd_device *device)
{
	return list_first_entry(&device->peer_devices, struct drbd_peer_device, peer_devices);
}

#define for_each_resource(resource, _resources) \
	list_for_each_entry(resource, _resources, resources)

#define for_each_resource_rcu(resource, _resources) \
	list_for_each_entry_rcu(resource, _resources, resources)

#define for_each_resource_safe(resource, tmp, _resources) \
	list_for_each_entry_safe(resource, tmp, _resources, resources)

#define for_each_connection(connection, resource) \
	list_for_each_entry(connection, &resource->connections, connections)

#define for_each_connection_rcu(connection, resource) \
	list_for_each_entry_rcu(connection, &resource->connections, connections)

#define for_each_connection_safe(connection, tmp, resource) \
	list_for_each_entry_safe(connection, tmp, &resource->connections, connections)

#define for_each_peer_device(peer_device, device) \
	list_for_each_entry(peer_device, &device->peer_devices, peer_devices)

#define for_each_peer_device_rcu(peer_device, device) \
	list_for_each_entry_rcu(peer_device, &device->peer_devices, peer_devices)

#define for_each_peer_device_safe(peer_device, tmp, device) \
	list_for_each_entry_safe(peer_device, tmp, &device->peer_devices, peer_devices)

static inline struct drbd_peer_device *find_peer_device(struct drbd_device *device,
							struct drbd_connection *connection)
{
	struct drbd_peer_device *peer_device;

	for_each_peer_device(peer_device, device)
		if (peer_device->connection == connection)
			return peer_device;
	return NULL;
}

static inline unsigned int mdev_to_minor(struct drbd_device *device)
{
	return device->minor;
}

/*
 * function declarations
 *************************/

/* drbd_main.c */

enum dds_flags {
	DDSF_FORCED    = 1,
	DDSF_NO_RESYNC = 2, /* Do not run a resync for the new space */
};

extern int  drbd_thread_start(struct drbd_thread *thi);
extern void _drbd_thread_stop(struct drbd_thread *thi, int restart, int wait);
#ifdef CONFIG_SMP
extern void drbd_thread_current_set_cpu(struct drbd_thread *thi);
#else
#define drbd_thread_current_set_cpu(A) ({})
#endif
extern void tl_release(struct drbd_connection *, unsigned int barrier_nr,
		       unsigned int set_size);
extern void tl_clear(struct drbd_connection *);
extern void drbd_free_sock(struct drbd_connection *connection);
extern int drbd_send(struct drbd_connection *connection, struct socket *sock,
		     void *buf, size_t size, unsigned msg_flags);
extern int drbd_send_all(struct drbd_connection *, struct socket *, void *, size_t,
			 unsigned);

<<<<<<< HEAD
extern int __drbd_send_protocol(struct drbd_connection *connection, enum drbd_packet cmd);
extern int drbd_send_protocol(struct drbd_connection *connection);
extern int drbd_send_uuids(struct drbd_peer_device *);
extern int drbd_send_uuids_skip_initial_sync(struct drbd_peer_device *);
extern void drbd_gen_and_send_sync_uuid(struct drbd_peer_device *);
extern int drbd_attach_peer_device(struct drbd_peer_device *);
extern int drbd_validate_bitmap_index(struct drbd_peer_device *);
extern int drbd_send_sizes(struct drbd_peer_device *, int trigger_reply, enum dds_flags flags);
extern int drbd_send_state(struct drbd_peer_device *, union drbd_state);
extern int conn_send_state(struct drbd_connection *, union drbd_state);
extern int drbd_send_current_state(struct drbd_peer_device *);
extern int conn_send_current_state(struct drbd_connection *, bool);
extern int drbd_send_sync_param(struct drbd_peer_device *);
extern void drbd_send_b_ack(struct drbd_peer_device *, u32 barrier_nr, u32 set_size);
extern int drbd_send_ack(struct drbd_peer_device *, enum drbd_packet,
=======
extern int __drbd_send_protocol(struct drbd_tconn *tconn, enum drbd_packet cmd);
extern int drbd_send_protocol(struct drbd_tconn *tconn);
extern int drbd_send_uuids(struct drbd_conf *mdev);
extern int drbd_send_uuids_skip_initial_sync(struct drbd_conf *mdev);
extern void drbd_gen_and_send_sync_uuid(struct drbd_conf *mdev);
extern int drbd_send_sizes(struct drbd_conf *mdev, int trigger_reply, enum dds_flags flags);
#define drbd_send_state(m, s) drbd_send_state_(m, s, __func__ , __LINE__ )
#define drbd_send_current_state(m) drbd_send_current_state_(m, __func__ , __LINE__ )
extern int drbd_send_state_(struct drbd_conf *mdev,
               union drbd_state s,
               const char *func, unsigned int line);
extern int drbd_send_current_state_(struct drbd_conf *mdev,
               const char *func, unsigned int line);
extern int drbd_send_sync_param(struct drbd_conf *mdev);
extern void drbd_send_b_ack(struct drbd_tconn *tconn, u32 barrier_nr,
			    u32 set_size);
extern int drbd_send_ack(struct drbd_conf *, enum drbd_packet,
>>>>>>> 0be2e4b0
			 struct drbd_peer_request *);
extern void drbd_send_ack_rp(struct drbd_peer_device *, enum drbd_packet,
			     struct p_block_req *rp);
extern void drbd_send_ack_dp(struct drbd_peer_device *, enum drbd_packet,
			     struct p_data *dp, int data_size);
extern int drbd_send_ack_ex(struct drbd_peer_device *, enum drbd_packet,
			    sector_t sector, int blksize, u64 block_id);
extern int drbd_send_out_of_sync(struct drbd_peer_device *, struct drbd_request *);
extern int drbd_send_block(struct drbd_peer_device *, enum drbd_packet,
			   struct drbd_peer_request *);
extern int drbd_send_dblock(struct drbd_peer_device *, struct drbd_request *req);
extern int drbd_send_drequest(struct drbd_peer_device *, int cmd,
			      sector_t sector, int size, u64 block_id);
extern int drbd_send_drequest_csum(struct drbd_peer_device *, sector_t sector,
				   int size, void *digest, int digest_size,
				   enum drbd_packet cmd);
extern int drbd_send_ov_request(struct drbd_peer_device *, sector_t sector, int size);

extern int drbd_send_bitmap(struct drbd_device *, struct drbd_peer_device *);
extern void drbd_send_sr_reply(struct drbd_peer_device *, enum drbd_state_rv retcode);
extern void conn_send_sr_reply(struct drbd_connection *connection, enum drbd_state_rv retcode);
extern void drbd_free_bc(struct drbd_backing_dev *ldev);
extern void drbd_mdev_cleanup(struct drbd_device *device);
void drbd_print_uuids(struct drbd_peer_device *peer_device, const char *text);

extern void drbd_md_set_sector_offsets(struct drbd_device *device,
				       struct drbd_backing_dev *bdev);
extern void drbd_md_sync(struct drbd_device *device);
extern int  drbd_md_read(struct drbd_device *device, struct drbd_backing_dev *bdev);
extern void drbd_uuid_set(struct drbd_peer_device *peer_device, int idx, u64 val) __must_hold(local);
extern void _drbd_uuid_set(struct drbd_peer_device *peer_device, int idx, u64 val) __must_hold(local);
extern void drbd_uuid_new_current(struct drbd_device *device) __must_hold(local);
extern void drbd_uuid_set_bm(struct drbd_peer_device *peer_device, u64 val) __must_hold(local);
extern void drbd_md_set_flag(struct drbd_device *device, enum mdf_flag) __must_hold(local);
extern void drbd_md_clear_flag(struct drbd_device *device, enum mdf_flag)__must_hold(local);
extern int drbd_md_test_flag(struct drbd_backing_dev *, enum mdf_flag);
extern void drbd_md_set_peer_flag(struct drbd_peer_device *, enum mdf_peer_flag);
extern void drbd_md_clear_peer_flag(struct drbd_peer_device *, enum mdf_peer_flag);
extern bool drbd_md_test_peer_flag(struct drbd_peer_device *, enum mdf_peer_flag);
#ifndef DRBD_DEBUG_MD_SYNC
extern void drbd_md_mark_dirty(struct drbd_device *device);
#else
#define drbd_md_mark_dirty(m)	drbd_md_mark_dirty_(m, __LINE__ , __func__ )
extern void drbd_md_mark_dirty_(struct drbd_device *device,
		unsigned int line, const char *func);
#endif
extern void drbd_queue_bitmap_io(struct drbd_device *,
				 int (*io_fn)(struct drbd_device *, struct drbd_peer_device *),
				 void (*done)(struct drbd_device *, struct drbd_peer_device *, int),
				 char *why, enum bm_flag flags,
				 struct drbd_peer_device *);
extern int drbd_bitmap_io(struct drbd_device *,
		int (*io_fn)(struct drbd_device *, struct drbd_peer_device *),
		char *why, enum bm_flag flags,
		struct drbd_peer_device *);
extern int drbd_bmio_set_n_write(struct drbd_device *device, struct drbd_peer_device *);
extern int drbd_bmio_clear_n_write(struct drbd_device *device, struct drbd_peer_device *);
extern void drbd_go_diskless(struct drbd_device *device);
extern void drbd_ldev_destroy(struct drbd_device *device);

/* Meta data layout
   We reserve a 128MB Block (4k aligned)
   * either at the end of the backing device
   * or on a separate meta data device. */

/* The following numbers are sectors */
/* Allows up to about 3.8TB, so if you want more,
 * you need to use the "flexible" meta data format. */
#define MD_RESERVED_SECT (128LU << 11)  /* 128 MB, unit sectors */
#define MD_AL_OFFSET	8    /* 8 Sectors after start of meta area */
#define MD_AL_SECTORS	64   /* = 32 kB on disk activity log ring buffer */
#define MD_BM_OFFSET (MD_AL_OFFSET + MD_AL_SECTORS)

/* we do all meta data IO in 4k blocks */
#define MD_BLOCK_SHIFT	12
#define MD_BLOCK_SIZE	(1<<MD_BLOCK_SHIFT)

/* One activity log extent represents 4M of storage */
#define AL_EXTENT_SHIFT 22
#define AL_EXTENT_SIZE (1<<AL_EXTENT_SHIFT)

/* We could make these currently hardcoded constants configurable
 * variables at create-md time (or even re-configurable at runtime?).
 * Which will require some more changes to the DRBD "super block"
 * and attach code.
 *
 * updates per transaction:
 *   This many changes to the active set can be logged with one transaction.
 *   This number is arbitrary.
 * context per transaction:
 *   This many context extent numbers are logged with each transaction.
 *   This number is resulting from the transaction block size (4k), the layout
 *   of the transaction header, and the number of updates per transaction.
 *   See drbd_actlog.c:struct al_transaction_on_disk
 * */
#define AL_UPDATES_PER_TRANSACTION	 64	// arbitrary
#define AL_CONTEXT_PER_TRANSACTION	919	// (4096 - 36 - 6*64)/4

#if BITS_PER_LONG == 32
#define LN2_BPL 5
#define cpu_to_lel(A) cpu_to_le32(A)
#define lel_to_cpu(A) le32_to_cpu(A)
#elif BITS_PER_LONG == 64
#define LN2_BPL 6
#define cpu_to_lel(A) cpu_to_le64(A)
#define lel_to_cpu(A) le64_to_cpu(A)
#else
#error "LN2 of BITS_PER_LONG unknown!"
#endif

/* drbd_bitmap.c */
/*
 * We need to store one bit for a block.
 * Example: 1GB disk @ 4096 byte blocks ==> we need 32 KB bitmap.
 * Bit 0 ==> local node thinks this block is binary identical on both nodes
 * Bit 1 ==> local node thinks this block needs to be synced.
 */

#define SLEEP_TIME (HZ/10)

/* We do bitmap IO in units of 4k blocks.
 * We also still have a hardcoded 4k per bit relation. */
#define BM_BLOCK_SHIFT	12			 /* 4k per bit */
#define BM_BLOCK_SIZE	 (1<<BM_BLOCK_SHIFT)
/* mostly arbitrarily set the represented size of one bitmap extent,
 * aka resync extent, to 16 MiB (which is also 512 Byte worth of bitmap
 * at 4k per bit resolution) */
#define BM_EXT_SHIFT	 24	/* 16 MiB per resync extent */
#define BM_EXT_SIZE	 (1<<BM_EXT_SHIFT)

#if (BM_EXT_SHIFT != 24) || (BM_BLOCK_SHIFT != 12)
#error "HAVE YOU FIXED drbdmeta AS WELL??"
#endif

/* thus many _storage_ sectors are described by one bit */
#define BM_SECT_TO_BIT(x)   ((x)>>(BM_BLOCK_SHIFT-9))
#define BM_BIT_TO_SECT(x)   ((sector_t)(x)<<(BM_BLOCK_SHIFT-9))
#define BM_SECT_PER_BIT     BM_BIT_TO_SECT(1)

/* bit to represented kilo byte conversion */
#define Bit2KB(bits) ((bits)<<(BM_BLOCK_SHIFT-10))

/* in which _bitmap_ extent (resp. sector) the bit for a certain
 * _storage_ sector is located in */
#define BM_SECT_TO_EXT(x)   ((x)>>(BM_EXT_SHIFT-9))

/* how much _storage_ sectors we have per bitmap sector */
#define BM_EXT_TO_SECT(x)   ((sector_t)(x) << (BM_EXT_SHIFT-9))
#define BM_SECT_PER_EXT     BM_EXT_TO_SECT(1)

/* in one sector of the bitmap, we have this many activity_log extents. */
#define AL_EXT_PER_BM_SECT  (1 << (BM_EXT_SHIFT - AL_EXTENT_SHIFT))
#define BM_WORDS_PER_AL_EXT (1 << (AL_EXTENT_SHIFT-BM_BLOCK_SHIFT-LN2_BPL))

#define BM_BLOCKS_PER_BM_EXT_B (BM_EXT_SHIFT - BM_BLOCK_SHIFT)
#define BM_BLOCKS_PER_BM_EXT_MASK  ((1<<BM_BLOCKS_PER_BM_EXT_B) - 1)

/* the extent in "PER_EXTENT" below is an activity log extent
 * we need that many (long words/bytes) to store the bitmap
 *		     of one AL_EXTENT_SIZE chunk of storage.
 * we can store the bitmap for that many AL_EXTENTS within
 * one sector of the _on_disk_ bitmap:
 * bit	 0	  bit 37   bit 38	     bit (512*8)-1
 *	     ...|........|........|.. // ..|........|
 * sect. 0	 `296	  `304			   ^(512*8*8)-1
 *
#define BM_WORDS_PER_EXT    ( (AL_EXT_SIZE/BM_BLOCK_SIZE) / BITS_PER_LONG )
#define BM_BYTES_PER_EXT    ( (AL_EXT_SIZE/BM_BLOCK_SIZE) / 8 )  // 128
#define BM_EXT_PER_SECT	    ( 512 / BM_BYTES_PER_EXTENT )	 //   4
 */

#define DRBD_MAX_SECTORS_32 (0xffffffffLU)
#define DRBD_MAX_SECTORS_BM \
	  ((MD_RESERVED_SECT - MD_BM_OFFSET) * (1LL<<(BM_EXT_SHIFT-9)))
#if DRBD_MAX_SECTORS_BM < DRBD_MAX_SECTORS_32
#define DRBD_MAX_SECTORS      DRBD_MAX_SECTORS_BM
#define DRBD_MAX_SECTORS_FLEX DRBD_MAX_SECTORS_BM
#elif !defined(CONFIG_LBDAF) && !defined(CONFIG_LBD) && BITS_PER_LONG == 32
#define DRBD_MAX_SECTORS      DRBD_MAX_SECTORS_32
#define DRBD_MAX_SECTORS_FLEX DRBD_MAX_SECTORS_32
#else
#define DRBD_MAX_SECTORS      DRBD_MAX_SECTORS_BM
/* 16 TB in units of sectors */
#if BITS_PER_LONG == 32
/* adjust by one page worth of bitmap,
 * so we won't wrap around in drbd_bm_find_next_bit.
 * you should use 64bit OS for that much storage, anyways. */
#define DRBD_MAX_SECTORS_FLEX BM_BIT_TO_SECT(0xffff7fff)
#else
/* we allow up to 1 PiB now on 64bit architecture with "flexible" meta data */
#define DRBD_MAX_SECTORS_FLEX (1UL << 51)
/* corresponds to (1UL << 38) bits right now. */
#endif
#endif

/* BIO_MAX_SIZE is 256 * PAGE_CACHE_SIZE,
 * so for typical PAGE_CACHE_SIZE of 4k, that is (1<<20) Byte.
 * Since we may live in a mixed-platform cluster,
 * we limit us to a platform agnostic constant here for now.
 * A followup commit may allow even bigger BIO sizes,
 * once we thought that through. */
#if DRBD_MAX_BIO_SIZE > BIO_MAX_SIZE
#error Architecture not supported: DRBD_MAX_BIO_SIZE > BIO_MAX_SIZE
#endif

#define DRBD_MAX_SIZE_H80_PACKET (1 << 15) /* Header 80 only allows packets up to 32KiB data */
#define DRBD_MAX_BIO_SIZE_P95    (1 << 17) /* Protocol 95 to 99 allows bios up to 128KiB */

extern struct drbd_bitmap *drbd_bm_alloc(void);
extern int  drbd_bm_resize(struct drbd_device *device, sector_t sectors, int set_new_bits);
void drbd_bm_free(struct drbd_bitmap *bitmap);
extern void drbd_bm_set_all(struct drbd_device *device);
extern void drbd_bm_clear_all(struct drbd_device *device);
/* set/clear/test only a few bits at a time */
extern unsigned int drbd_bm_set_bits(struct drbd_device *, unsigned int, unsigned long, unsigned long);
extern unsigned int drbd_bm_clear_bits(struct drbd_device *, unsigned int, unsigned long, unsigned long);
extern int drbd_bm_count_bits(struct drbd_device *, unsigned int, unsigned long, unsigned long);
/* bm_set_bits variant for use while holding drbd_bm_lock,
 * may process the whole bitmap in one go */
extern void drbd_bm_set_many_bits(struct drbd_peer_device *, unsigned long, unsigned long);
extern int drbd_bm_test_bit(struct drbd_peer_device *, unsigned long);
extern int drbd_bm_write_range(struct drbd_peer_device *, unsigned long, unsigned long) __must_hold(local);
extern int  drbd_bm_read(struct drbd_device *, struct drbd_peer_device *) __must_hold(local);
extern void drbd_bm_mark_range_for_writeout(struct drbd_device *, unsigned long, unsigned long);
extern int  drbd_bm_write(struct drbd_device *, struct drbd_peer_device *) __must_hold(local);
extern int  drbd_bm_write_hinted(struct drbd_device *device) __must_hold(local);
extern size_t	     drbd_bm_words(struct drbd_device *device);
extern unsigned long drbd_bm_bits(struct drbd_device *device);
extern sector_t      drbd_bm_capacity(struct drbd_device *device);

#define DRBD_END_OF_BITMAP	(~(unsigned long)0)
extern unsigned long drbd_bm_find_next(struct drbd_peer_device *, unsigned long);
/* bm_find_next variants for use while you hold drbd_bm_lock() */
extern unsigned long _drbd_bm_find_next(struct drbd_peer_device *, unsigned long);
extern unsigned long _drbd_bm_find_next_zero(struct drbd_peer_device *, unsigned long);
extern unsigned long _drbd_bm_total_weight(struct drbd_peer_device *);
extern unsigned long drbd_bm_total_weight(struct drbd_peer_device *);
extern int drbd_bm_rs_done(struct drbd_device *device);
/* for receive_bitmap */
extern void drbd_bm_merge_lel(struct drbd_peer_device *peer_device, size_t offset,
		size_t number, unsigned long *buffer);
/* for _drbd_send_bitmap */
extern void drbd_bm_get_lel(struct drbd_peer_device *peer_device, size_t offset,
		size_t number, unsigned long *buffer);

extern void drbd_bm_lock(struct drbd_device *device, char *why, enum bm_flag flags);
extern void drbd_bm_unlock(struct drbd_device *device);
/* drbd_main.c */

/* needs to be included here,
 * because of kmem_cache_t weirdness */
#include "drbd_wrappers.h"

extern struct kmem_cache *drbd_request_cache;
extern struct kmem_cache *drbd_ee_cache;	/* peer requests */
extern struct kmem_cache *drbd_bm_ext_cache;	/* bitmap extents */
extern struct kmem_cache *drbd_al_ext_cache;	/* activity log extents */
extern mempool_t *drbd_request_mempool;
extern mempool_t *drbd_ee_mempool;

/* drbd's page pool, used to buffer data received from the peer,
 * or data requested by the peer.
 *
 * This does not have an emergency reserve.
 *
 * When allocating from this pool, it first takes pages from the pool.
 * Only if the pool is depleted will try to allocate from the system.
 *
 * The assumption is that pages taken from this pool will be processed,
 * and given back, "quickly", and then can be recycled, so we can avoid
 * frequent calls to alloc_page(), and still will be able to make progress even
 * under memory pressure.
 */
extern struct page *drbd_pp_pool;
extern spinlock_t   drbd_pp_lock;
extern int	    drbd_pp_vacant;
extern wait_queue_head_t drbd_pp_wait;

/* We also need a standard (emergency-reserve backed) page pool
 * for meta data IO (activity log, bitmap).
 * We can keep it global, as long as it is used as "N pages at a time".
 * 128 should be plenty, currently we probably can get away with as few as 1.
 */
#define DRBD_MIN_POOL_PAGES	128
extern mempool_t *drbd_md_io_page_pool;

/* We also need to make sure we get a bio
 * when we need it for housekeeping purposes */
extern struct bio_set *drbd_md_io_bio_set;
/* to allocate from that set */
extern struct bio *bio_alloc_drbd(gfp_t gfp_mask);

extern struct mutex global_state_mutex;

extern int conn_lowest_minor(struct drbd_connection *connection);
enum drbd_ret_code drbd_create_device(struct drbd_resource *resource, unsigned int minor, int vnr,
				      struct device_conf *, struct drbd_device **);
extern void drbd_destroy_device(struct kref *kref);
extern void drbd_delete_device(struct drbd_device *mdev);

extern struct drbd_resource *drbd_create_resource(const char *name);
extern void drbd_free_resource(struct drbd_resource *resource);

extern int set_resource_options(struct drbd_resource *resource, struct res_opts *res_opts);
extern struct drbd_connection *conn_create(const char *name, struct res_opts *res_opts);
extern void drbd_destroy_connection(struct kref *kref);
extern struct drbd_connection *conn_get_by_addrs(void *my_addr, int my_addr_len,
						 void *peer_addr, int peer_addr_len);
extern struct drbd_resource *drbd_find_resource(const char *name);
extern void drbd_destroy_resource(struct kref *kref);
extern void conn_free_crypto(struct drbd_connection *connection);

extern int proc_details;

/* drbd_req */
extern int __drbd_make_request(struct drbd_device *, struct bio *, unsigned long);
extern MAKE_REQUEST_TYPE drbd_make_request(struct request_queue *q, struct bio *bio);
extern int drbd_read_remote(struct drbd_device *device, struct drbd_request *req);
extern int drbd_merge_bvec(struct request_queue *q,
#ifdef HAVE_bvec_merge_data
		struct bvec_merge_data *bvm,
#else
		struct bio *bvm,
#endif
		struct bio_vec *bvec);
extern int is_valid_ar_handle(struct drbd_request *, sector_t);


/* drbd_nl.c */
extern void drbd_suspend_io(struct drbd_device *device);
extern void drbd_resume_io(struct drbd_device *device);
extern char *ppsize(char *buf, unsigned long long size);
extern sector_t drbd_new_dev_size(struct drbd_device *, struct drbd_backing_dev *, sector_t, int);
enum determine_dev_size { DEV_SIZE_ERROR = -1, UNCHANGED = 0, SHRUNK = 1, GREW = 2 };
extern enum determine_dev_size drbd_determine_dev_size(struct drbd_device *, enum dds_flags) __must_hold(local);
extern void resync_after_online_grow(struct drbd_peer_device *);
extern void drbd_reconsider_max_bio_size(struct drbd_device *device);
extern enum drbd_state_rv drbd_set_role(struct drbd_resource *, enum drbd_role, bool);
extern bool conn_try_outdate_peer(struct drbd_connection *connection);
extern void conn_try_outdate_peer_async(struct drbd_connection *connection);
extern int drbd_khelper(struct drbd_device *, struct drbd_connection *, char *);

/* drbd_sender.c */
extern int drbd_sender(struct drbd_thread *thi);
extern int drbd_worker(struct drbd_thread *thi);
enum drbd_ret_code drbd_resync_after_valid(struct drbd_device *device, int o_minor);
void drbd_resync_after_changed(struct drbd_device *device);
extern void drbd_start_resync(struct drbd_peer_device *, enum drbd_repl_state);
extern void resume_next_sg(struct drbd_device *device);
extern void suspend_other_sg(struct drbd_device *device);
extern int drbd_resync_finished(struct drbd_peer_device *);
/* maybe rather drbd_main.c ? */
extern void *drbd_md_get_buffer(struct drbd_device *device);
extern void drbd_md_put_buffer(struct drbd_device *device);
extern int drbd_md_sync_page_io(struct drbd_device *device,
		struct drbd_backing_dev *bdev, sector_t sector, int rw);
extern void drbd_ov_out_of_sync_found(struct drbd_peer_device *, sector_t, int);
extern void wait_until_done_or_disk_failure(struct drbd_device *device, struct drbd_backing_dev *bdev,
					    unsigned int *done);
extern void drbd_rs_controller_reset(struct drbd_peer_device *);

static inline void ov_out_of_sync_print(struct drbd_peer_device *peer_device)
{
	if (peer_device->ov_last_oos_size) {
		drbd_err(peer_device, "Out of sync: start=%llu, size=%lu (sectors)\n",
		     (unsigned long long)peer_device->ov_last_oos_start,
		     (unsigned long)peer_device->ov_last_oos_size);
	}
	peer_device->ov_last_oos_size = 0;
}


extern void drbd_csum_bio(struct crypto_hash *, struct bio *, void *);
extern void drbd_csum_ee(struct crypto_hash *, struct drbd_peer_request *, void *);
/* worker callbacks */
extern int w_e_end_data_req(struct drbd_work *, int);
extern int w_e_end_rsdata_req(struct drbd_work *, int);
extern int w_e_end_csum_rs_req(struct drbd_work *, int);
extern int w_e_end_ov_reply(struct drbd_work *, int);
extern int w_e_end_ov_req(struct drbd_work *, int);
extern int w_ov_finished(struct drbd_work *, int);
extern int w_resync_timer(struct drbd_work *, int);
extern int w_send_write_hint(struct drbd_work *, int);
extern int w_send_dblock(struct drbd_work *, int);
extern int w_send_read_req(struct drbd_work *, int);
extern int w_e_reissue(struct drbd_work *, int);
extern int w_restart_disk_io(struct drbd_work *, int);
extern int w_send_out_of_sync(struct drbd_work *, int);
extern int w_start_resync(struct drbd_work *, int);

extern void resync_timer_fn(unsigned long data);
extern void start_resync_timer_fn(unsigned long data);

/* drbd_receiver.c */
extern int drbd_receiver(struct drbd_thread *thi);
extern int drbd_asender(struct drbd_thread *thi);
extern int drbd_rs_should_slow_down(struct drbd_peer_device *, sector_t);
extern int drbd_submit_peer_request(struct drbd_device *,
				    struct drbd_peer_request *, const unsigned,
				    const int);
extern int drbd_free_peer_reqs(struct drbd_device *, struct list_head *);
extern struct drbd_peer_request *drbd_alloc_peer_req(struct drbd_peer_device *, u64,
						     sector_t, unsigned int,
						     gfp_t) __must_hold(local);
extern void __drbd_free_peer_req(struct drbd_device *, struct drbd_peer_request *,
				 int);
#define drbd_free_peer_req(m,e) __drbd_free_peer_req(m, e, 0)
#define drbd_free_net_peer_req(m,e) __drbd_free_peer_req(m, e, 1)
extern struct page *drbd_alloc_pages(struct drbd_peer_device *, unsigned int, bool);
extern void drbd_set_recv_tcq(struct drbd_device *device, int tcq_enabled);
extern void _drbd_clear_done_ee(struct drbd_device *device, struct list_head *to_be_freed);
extern int drbd_connected(struct drbd_peer_device *);

/* Yes, there is kernel_setsockopt, but only since 2.6.18.
 * So we have our own copy of it here. */
static inline int drbd_setsockopt(struct socket *sock, int level, int optname,
				  char *optval, int optlen)
{
	mm_segment_t oldfs = get_fs();
	char __user *uoptval;
	int err;

	uoptval = (char __user __force *)optval;

	set_fs(KERNEL_DS);
	if (level == SOL_SOCKET)
		err = sock_setsockopt(sock, level, optname, uoptval, optlen);
	else
		err = sock->ops->setsockopt(sock, level, optname, uoptval,
					    optlen);
	set_fs(oldfs);
	return err;
}

static inline void drbd_tcp_cork(struct socket *sock)
{
	int val = 1;
	(void) drbd_setsockopt(sock, SOL_TCP, TCP_CORK,
			(char*)&val, sizeof(val));
}

static inline void drbd_tcp_uncork(struct socket *sock)
{
	int val = 0;
	(void) drbd_setsockopt(sock, SOL_TCP, TCP_CORK,
			(char*)&val, sizeof(val));
}

static inline void drbd_tcp_nodelay(struct socket *sock)
{
	int val = 1;
	(void) drbd_setsockopt(sock, SOL_TCP, TCP_NODELAY,
			(char*)&val, sizeof(val));
}

static inline void drbd_tcp_quickack(struct socket *sock)
{
	int val = 2;
	(void) drbd_setsockopt(sock, SOL_TCP, TCP_QUICKACK,
			(char*)&val, sizeof(val));
}

void drbd_bump_write_ordering(struct drbd_resource *resource, enum write_ordering_e wo);

/* drbd_proc.c */
extern struct proc_dir_entry *drbd_proc;
extern const struct file_operations drbd_proc_fops;
extern const char *drbd_conn_str(enum drbd_conn_state s);
extern const char *drbd_role_str(enum drbd_role s);

/* drbd_actlog.c */
extern void drbd_al_begin_io(struct drbd_device *device, struct drbd_interval *i, bool delegate);
extern void drbd_al_complete_io(struct drbd_device *device, struct drbd_interval *i);
extern void drbd_rs_complete_io(struct drbd_peer_device *, sector_t);
extern int drbd_rs_begin_io(struct drbd_peer_device *, sector_t);
extern int drbd_try_rs_begin_io(struct drbd_peer_device *, sector_t);
extern void drbd_rs_cancel_all(struct drbd_peer_device *);
extern int drbd_rs_del_all(struct drbd_peer_device *);
extern void drbd_rs_failed_io(struct drbd_peer_device *, sector_t, int);
extern void drbd_advance_rs_marks(struct drbd_peer_device *, unsigned long);
extern void drbd_set_in_sync(struct drbd_peer_device *, sector_t, int);
extern void drbd_set_all_in_sync(struct drbd_device *, sector_t, int);
extern int drbd_set_out_of_sync(struct drbd_peer_device *, sector_t, int);
extern int drbd_set_all_out_of_sync(struct drbd_device *, sector_t, int);
extern void drbd_al_shrink(struct drbd_device *device);

/* drbd_nl.c */

extern atomic_t drbd_notify_id;
extern atomic_t drbd_genl_seq;

extern void notify_resource_state(struct sk_buff *,
				  unsigned int,
				  struct drbd_resource *,
				  struct resource_info *,
				  enum drbd_notification_type,
				  unsigned int);
extern void notify_device_state(struct sk_buff *,
				unsigned int,
				struct drbd_device *,
				struct device_info *,
				enum drbd_notification_type,
				unsigned int);
extern void notify_connection_state(struct sk_buff *,
				    unsigned int,
				    struct drbd_connection *,
				    struct connection_info *,
				    enum drbd_notification_type,
				    unsigned int);
extern void notify_peer_device_state(struct sk_buff *,
				     unsigned int,
				     struct drbd_peer_device *,
				     struct peer_device_info *,
				     enum drbd_notification_type,
				     unsigned int);
extern void notify_helper(enum drbd_notification_type, struct drbd_device *,
			  struct drbd_connection *, const char *, int);

/*
 * inline helper functions
 *************************/

/* see also page_chain_add and friends in drbd_receiver.c */
static inline struct page *page_chain_next(struct page *page)
{
	return (struct page *)page_private(page);
}
#define page_chain_for_each(page) \
	for (; page && ({ prefetch(page_chain_next(page)); 1; }); \
			page = page_chain_next(page))
#define page_chain_for_each_safe(page, n) \
	for (; page && ({ n = page_chain_next(page); 1; }); page = n)


static inline int drbd_peer_req_has_active_page(struct drbd_peer_request *peer_req)
{
	struct page *page = peer_req->pages;
	page_chain_for_each(page) {
		if (page_count(page) > 1)
			return 1;
	}
	return 0;
}

/*
 * When a device has a replication state above L_STANDALONE, it must be
 * connected.  Otherwise, we report the connection state, which has values up
 * to C_CONNECTED == L_STANDALONE.
 */
static inline int combined_conn_state(struct drbd_peer_device *peer_device, enum which_state which)
{
	enum drbd_repl_state repl_state = peer_device->repl_state[which];

	if (repl_state > L_STANDALONE)
		return repl_state;
	else
		return peer_device->connection->cstate[which];
}

#define __drbd_chk_io_error(m,f) __drbd_chk_io_error_(m,f, __func__)
static inline void __drbd_chk_io_error_(struct drbd_device *device, int forcedetach, const char *where)
{
	enum drbd_io_error_p ep;

	rcu_read_lock();
	ep = rcu_dereference(device->ldev->disk_conf)->on_io_error;
	rcu_read_unlock();
	switch (ep) {
	case EP_PASS_ON: /* FIXME would this be better named "Ignore"? */
		if (!forcedetach) {
			if (drbd_ratelimit())
				drbd_err(device, "Local IO failed in %s.\n", where);
			if (device->disk_state[NOW] > D_INCONSISTENT) {
				begin_state_change_locked(device->resource, CS_HARD);
				__change_disk_state(device, D_INCONSISTENT);
				end_state_change_locked(device->resource);
			}
			break;
		}
		/* NOTE fall through to detach case if forcedetach set */
	case EP_DETACH:
	case EP_CALL_HELPER:
		set_bit(WAS_IO_ERROR, &device->flags);
		if (device->disk_state[NOW] > D_FAILED) {
			begin_state_change_locked(device->resource, CS_HARD);
			__change_disk_state(device, D_FAILED);
			end_state_change_locked(device->resource);
			drbd_err(device,
				"Local IO failed in %s. Detaching...\n", where);
		}
		break;
	}
}

/**
 * drbd_chk_io_error: Handle the on_io_error setting, should be called from all io completion handlers
 * @device:	 DRBD device.
 * @error:	 Error code passed to the IO completion callback
 * @forcedetach: Force detach. I.e. the error happened while accessing the meta data
 *
 * See also drbd_main.c:after_state_ch() if (os.disk > D_FAILED && ns.disk == D_FAILED)
 */
#define drbd_chk_io_error(m,e,f) drbd_chk_io_error_(m,e,f, __func__)
static inline void drbd_chk_io_error_(struct drbd_device *device,
	int error, int forcedetach, const char *where)
{
	if (error) {
		unsigned long flags;
		spin_lock_irqsave(&device->resource->req_lock, flags);
		__drbd_chk_io_error_(device, forcedetach, where);
		spin_unlock_irqrestore(&device->resource->req_lock, flags);
	}
}


/**
 * drbd_md_first_sector() - Returns the first sector number of the meta data area
 * @bdev:	Meta data block device.
 *
 * BTW, for internal meta data, this happens to be the maximum capacity
 * we could agree upon with our peer node.
 */
static inline sector_t _drbd_md_first_sector(int meta_dev_idx, struct drbd_backing_dev *bdev)
{
	switch (meta_dev_idx) {
	case DRBD_MD_INDEX_INTERNAL:
	case DRBD_MD_INDEX_FLEX_INT:
		return bdev->md.md_offset + bdev->md.bm_offset;
	case DRBD_MD_INDEX_FLEX_EXT:
	default:
		return bdev->md.md_offset;
	}
}

static inline sector_t drbd_md_first_sector(struct drbd_backing_dev *bdev)
{
	int meta_dev_idx;

	rcu_read_lock();
	meta_dev_idx = rcu_dereference(bdev->disk_conf)->meta_dev_idx;
	rcu_read_unlock();

	return _drbd_md_first_sector(meta_dev_idx, bdev);
}

/**
 * drbd_md_last_sector() - Return the last sector number of the meta data area
 * @bdev:	Meta data block device.
 */
static inline sector_t drbd_md_last_sector(struct drbd_backing_dev *bdev)
{
	int meta_dev_idx;

	rcu_read_lock();
	meta_dev_idx = rcu_dereference(bdev->disk_conf)->meta_dev_idx;
	rcu_read_unlock();

	switch (meta_dev_idx) {
	case DRBD_MD_INDEX_INTERNAL:
	case DRBD_MD_INDEX_FLEX_INT:
		return bdev->md.md_offset + MD_AL_OFFSET - 1;
	case DRBD_MD_INDEX_FLEX_EXT:
	default:
		return bdev->md.md_offset + bdev->md.md_size_sect;
	}
}

/**
 * drbd_get_max_capacity() - Returns the capacity we announce to out peer
 * @bdev:	Meta data block device.
 *
 * returns the capacity we announce to out peer.  we clip ourselves at the
 * various MAX_SECTORS, because if we don't, current implementation will
 * oops sooner or later
 */
static inline sector_t drbd_get_max_capacity(struct drbd_backing_dev *bdev)
{
	sector_t s;
	int meta_dev_idx;

	rcu_read_lock();
	meta_dev_idx = rcu_dereference(bdev->disk_conf)->meta_dev_idx;
	rcu_read_unlock();

	switch (meta_dev_idx) {
	case DRBD_MD_INDEX_INTERNAL:
	case DRBD_MD_INDEX_FLEX_INT:
		s = drbd_get_capacity(bdev->backing_bdev)
			? min_t(sector_t, DRBD_MAX_SECTORS_FLEX,
				_drbd_md_first_sector(meta_dev_idx, bdev))
			: 0;
		break;
	case DRBD_MD_INDEX_FLEX_EXT:
		s = min_t(sector_t, DRBD_MAX_SECTORS_FLEX,
				drbd_get_capacity(bdev->backing_bdev));
		/* clip at maximum size the meta device can support */
		s = min_t(sector_t, s,
			BM_EXT_TO_SECT(bdev->md.md_size_sect
				     - bdev->md.bm_offset));
		break;
	default:
		s = min_t(sector_t, DRBD_MAX_SECTORS,
				drbd_get_capacity(bdev->backing_bdev));
	}
	return s;
}

/**
 * drbd_md_ss__() - Return the sector number of our meta data super block
 * @device:	DRBD device.
 * @bdev:	Meta data block device.
 */
static inline sector_t drbd_md_ss__(struct drbd_device *device,
				    struct drbd_backing_dev *bdev)
{
	int meta_dev_idx;

	rcu_read_lock();
	meta_dev_idx = rcu_dereference(bdev->disk_conf)->meta_dev_idx;
	rcu_read_unlock();

	switch (meta_dev_idx) {
	default: /* external, some index */
		return MD_RESERVED_SECT * meta_dev_idx;
	case DRBD_MD_INDEX_INTERNAL:
		/* with drbd08, internal meta data is always "flexible" */
	case DRBD_MD_INDEX_FLEX_INT:
		/* sizeof(struct md_on_disk_07) == 4k
		 * position: last 4k aligned block of 4k size */
		if (!bdev->backing_bdev) {
			if (drbd_ratelimit()) {
				drbd_err(device, "bdev->backing_bdev==NULL\n");
				dump_stack();
			}
			return 0;
		}
		return (drbd_get_capacity(bdev->backing_bdev) & ~7ULL)
			- MD_AL_OFFSET;
	case DRBD_MD_INDEX_FLEX_EXT:
		return 0;
	}
}

static inline void
drbd_queue_work(struct drbd_work_queue *q, struct drbd_work *w)
{
	unsigned long flags;
	spin_lock_irqsave(&q->q_lock, flags);
	list_add_tail(&w->list, &q->q);
	spin_unlock_irqrestore(&q->q_lock, flags);
	wake_up(&q->q_wait);
}

extern void drbd_flush_workqueue(struct drbd_work_queue *work_queue);

static inline void wake_asender(struct drbd_connection *connection)
{
	if (test_bit(SIGNAL_ASENDER, &connection->flags))
		force_sig(DRBD_SIG, connection->asender.task);
}

static inline void request_ping(struct drbd_connection *connection)
{
	set_bit(SEND_PING, &connection->flags);
	wake_asender(connection);
}

extern void *conn_prepare_command(struct drbd_connection *, struct drbd_socket *);
extern void *drbd_prepare_command(struct drbd_peer_device *, struct drbd_socket *);
extern int conn_send_command(struct drbd_connection *, struct drbd_socket *,
			     enum drbd_packet, unsigned int, void *,
			     unsigned int);
extern int drbd_send_command(struct drbd_peer_device *, struct drbd_socket *,
			     enum drbd_packet, unsigned int, void *,
			     unsigned int);

extern int drbd_send_ping(struct drbd_connection *connection);
extern int drbd_send_ping_ack(struct drbd_connection *connection);
extern int conn_send_state_req(struct drbd_connection *, int vnr, enum drbd_packet, union drbd_state, union drbd_state);

static inline void drbd_thread_stop(struct drbd_thread *thi)
{
	_drbd_thread_stop(thi, false, true);
}

static inline void drbd_thread_stop_nowait(struct drbd_thread *thi)
{
	_drbd_thread_stop(thi, false, false);
}

static inline void drbd_thread_restart_nowait(struct drbd_thread *thi)
{
	_drbd_thread_stop(thi, true, false);
}

/* counts how many answer packets packets we expect from our peer,
 * for either explicit application requests,
 * or implicit barrier packets as necessary.
 * increased:
 *  w_send_barrier
 *  _req_mod(req, QUEUE_FOR_NET_WRITE or QUEUE_FOR_NET_READ);
 *    it is much easier and equally valid to count what we queue for the
 *    sender, even before it actually was queued or sent.
 *    (drbd_make_request_common; recovery path on read io-error)
 * decreased:
 *  got_BarrierAck (respective tl_clear, tl_clear_barrier)
 *  _req_mod(req, DATA_RECEIVED)
 *     [from receive_DataReply]
 *  _req_mod(req, WRITE_ACKED_BY_PEER or RECV_ACKED_BY_PEER or NEG_ACKED)
 *     [from got_BlockAck (P_WRITE_ACK, P_RECV_ACK)]
 *     FIXME
 *     for some reason it is NOT decreased in got_NegAck,
 *     but in the resulting cleanup code from report_params.
 *     we should try to remember the reason for that...
 *  _req_mod(req, SEND_FAILED or SEND_CANCELED)
 *  _req_mod(req, CONNECTION_LOST_WHILE_PENDING)
 *     [from tl_clear_barrier]
 */
static inline void inc_ap_pending(struct drbd_peer_device *peer_device)
{
	atomic_inc(&peer_device->ap_pending_cnt);
}

#define dec_ap_pending(peer_device) \
	((void)expect((peer_device), __dec_ap_pending(peer_device) >= 0))
static inline int __dec_ap_pending(struct drbd_peer_device *peer_device)
{
	int ap_pending_cnt = atomic_dec_return(&peer_device->ap_pending_cnt);
	if (ap_pending_cnt == 0)
		wake_up(&peer_device->device->misc_wait);
	return ap_pending_cnt;
}

/* counts how many resync-related answers we still expect from the peer
 *		     increase			decrease
 * L_SYNC_TARGET sends P_RS_DATA_REQUEST (and expects P_RS_DATA_REPLY)
 * L_SYNC_SOURCE sends P_RS_DATA_REPLY   (and expects P_WRITE_ACK with ID_SYNCER)
 *					   (or P_NEG_ACK with ID_SYNCER)
 */
static inline void inc_rs_pending(struct drbd_peer_device *peer_device)
{
	atomic_inc(&peer_device->rs_pending_cnt);
}

#define dec_rs_pending(peer_device) \
	((void)expect((peer_device), __dec_rs_pending(peer_device) >= 0))
static inline int __dec_rs_pending(struct drbd_peer_device *peer_device)
{
	return atomic_dec_return(&peer_device->rs_pending_cnt);
}

/* counts how many answers we still need to send to the peer.
 * increased on
 *  receive_Data	unless protocol A;
 *			we need to send a P_RECV_ACK (proto B)
 *			or P_WRITE_ACK (proto C)
 *  receive_RSDataReply (recv_resync_read) we need to send a P_WRITE_ACK
 *  receive_DataRequest (receive_RSDataRequest) we need to send back P_DATA
 *  receive_Barrier_*	we need to send a P_BARRIER_ACK
 */
static inline void inc_unacked(struct drbd_peer_device *peer_device)
{
	atomic_inc(&peer_device->unacked_cnt);
}

#define dec_unacked(peer_device) \
	((void)expect(peer_device, __dec_unacked(peer_device) >= 0))
static inline int __dec_unacked(struct drbd_peer_device *peer_device)
{
	return atomic_dec_return(&peer_device->unacked_cnt);
}

#define sub_unacked(peer_device, n) \
	((void)expect(peer_device, __sub_unacked(peer_device) >= 0))
static inline int __sub_unacked(struct drbd_peer_device *peer_device, int n)
{
	return atomic_sub_return(n, &peer_device->unacked_cnt);
}

/**
 * get_ldev() - Increase the ref count on device->ldev. Returns 0 if there is no ldev
 * @M:		DRBD device.
 *
 * You have to call put_ldev() when finished working with device->ldev.
 */
#define get_ldev(M) __cond_lock(local, _get_ldev_if_state(M,D_INCONSISTENT))
#define get_ldev_if_state(M,MINS) __cond_lock(local, _get_ldev_if_state(M,MINS))

static inline void put_ldev(struct drbd_device *device)
{
	int i = atomic_dec_return(&device->local_cnt);

	/* This may be called from some endio handler,
	 * so we must not sleep here. */

	__release(local);
	D_ASSERT(device, i >= 0);
	if (i == 0) {
		if (device->disk_state[NOW] == D_DISKLESS)
			/* even internal references gone, safe to destroy */
			drbd_ldev_destroy(device);
		if (device->disk_state[NOW] == D_FAILED)
			/* all application IO references gone. */
			drbd_go_diskless(device);
		wake_up(&device->misc_wait);
	}
}

#ifndef __CHECKER__
static inline int _get_ldev_if_state(struct drbd_device *device, enum drbd_disk_state mins)
{
	int io_allowed;

	/* never get a reference while D_DISKLESS */
	if (device->disk_state[NOW] == D_DISKLESS)
		return 0;

	atomic_inc(&device->local_cnt);
	io_allowed = (device->disk_state[NOW] >= mins);
	if (!io_allowed)
		put_ldev(device);
	return io_allowed;
}
#else
extern int _get_ldev_if_state(struct drbd_device *device, enum drbd_disk_state mins);
#endif

static inline bool drbd_state_is_stable(struct drbd_device *device)
{
	struct drbd_peer_device *peer_device;
	bool stable = true;

	/* DO NOT add a default clause, we want the compiler to warn us
	 * for any newly introduced state we may have forgotten to add here */

	rcu_read_lock();
	for_each_peer_device(peer_device, device) {
		switch (peer_device->repl_state[NOW]) {
		/* New io is only accepted when the peer device is unknown or there is
		 * a well-established connection. */
		case L_STANDALONE:
		case L_CONNECTED:
		case L_SYNC_SOURCE:
		case L_SYNC_TARGET:
		case L_VERIFY_S:
		case L_VERIFY_T:
		case L_PAUSED_SYNC_S:
		case L_PAUSED_SYNC_T:
		case L_AHEAD:
		case L_BEHIND:
		case L_STARTING_SYNC_S:
		case L_STARTING_SYNC_T:
			break;

			/* Allow IO in BM exchange states with new protocols */
		case L_WF_BITMAP_S:
			if (peer_device->connection->agreed_pro_version < 96)
				stable = false;
			break;

			/* no new io accepted in these states */
		case L_WF_BITMAP_T:
		case L_WF_SYNC_UUID:
			stable = false;
			break;
		}
		if (!stable)
			break;
	}
	rcu_read_unlock();

	switch (device->disk_state[NOW]) {
	case D_DISKLESS:
	case D_INCONSISTENT:
	case D_OUTDATED:
	case D_CONSISTENT:
	case D_UP_TO_DATE:
	case D_FAILED:
		/* disk state is stable as well. */
		break;

	/* no new io accepted during transitional states */
	case D_ATTACHING:
	case D_NEGOTIATING:
	case D_UNKNOWN:
	case D_MASK:
		stable = false;
	}

	return stable;
}

extern void drbd_queue_pending_bitmap_work(struct drbd_device *);

static inline void dec_ap_bio(struct drbd_device *device)
{
	int ap_bio = atomic_dec_return(&device->ap_bio_cnt);

	D_ASSERT(device, ap_bio >= 0);
	/* this currently does wake_up for every dec_ap_bio!
	 * maybe rather introduce some type of hysteresis?
	 * e.g. (ap_bio == max_buffers/2 || ap_bio == 0) ? */
	if (ap_bio < device->device_conf.max_buffers)
		wake_up(&device->misc_wait);
	if (ap_bio == 0) {
		smp_rmb();
		if (!list_empty(&device->pending_bitmap_work))
			drbd_queue_pending_bitmap_work(device);
	}
}

static inline int drbd_suspended(struct drbd_device *device)
{
	struct drbd_resource *resource = device->resource;

	return resource->susp[NOW] || resource->susp_fen[NOW] || resource->susp_nod[NOW];
}

static inline bool may_inc_ap_bio(struct drbd_device *device)
{
	if (drbd_suspended(device))
		return false;
	if (test_bit(SUSPEND_IO, &device->flags))
		return false;

	/* to avoid potential deadlock or bitmap corruption,
	 * in various places, we only allow new application io
	 * to start during "stable" states. */

	/* no new io accepted when attaching or detaching the disk */
	if (!drbd_state_is_stable(device))
		return false;

	/* since some older kernels don't have atomic_add_unless,
	 * and we are within the spinlock anyways, we have this workaround.  */
	if (atomic_read(&device->ap_bio_cnt) > device->device_conf.max_buffers)
		return false;
	if (!list_empty(&device->pending_bitmap_work))
		return false;
	return true;
}

static inline bool inc_ap_bio_cond(struct drbd_device *device)
{
	bool rv = false;

	spin_lock_irq(&device->resource->req_lock);
	rv = may_inc_ap_bio(device);
	if (rv)
		atomic_inc(&device->ap_bio_cnt);
	spin_unlock_irq(&device->resource->req_lock);

	return rv;
}

static inline void inc_ap_bio(struct drbd_device *device)
{
	/* we wait here
	 *    as long as the device is suspended
	 *    until the bitmap is no longer on the fly during connection
	 *    handshake as long as we would exceed the max_buffer limit.
	 *
	 * to avoid races with the reconnect code,
	 * we need to atomic_inc within the spinlock. */

	wait_event(device->misc_wait, inc_ap_bio_cond(device));
}

static inline int drbd_set_exposed_data_uuid(struct drbd_device *device, u64 val)
{
	int changed = device->exposed_data_uuid != val;
	device->exposed_data_uuid = val;
	return changed;
}

static inline u64 drbd_uuid(struct drbd_peer_device *peer_device, enum drbd_uuid_index i)
{
	struct drbd_device *device = peer_device->device;

	if (!device->ldev)
		return 0;

	if (i == UI_CURRENT)
		return device->ldev->md.current_uuid;

	if (peer_device->bitmap_index != -1)
		return device->ldev->md.peers[peer_device->bitmap_index].uuid[MD_UI(i)];
	else
		return 0;
}

static inline int drbd_queue_order_type(struct drbd_device *device)
{
	/* sorry, we currently have no working implementation
	 * of distributed TCQ stuff */
#ifndef QUEUE_ORDERED_NONE
#define QUEUE_ORDERED_NONE 0
#endif
	return QUEUE_ORDERED_NONE;
}

static inline void drbd_md_flush(struct drbd_device *device)
{
	int r;

	if (test_bit(MD_NO_BARRIER, &device->flags))
		return;

	r = blkdev_issue_flush(device->ldev->md_bdev, GFP_KERNEL, NULL);
	if (r) {
		set_bit(MD_NO_BARRIER, &device->flags);
		drbd_err(device, "meta data flush failed with status %d, disabling md-flushes\n", r);
	}
}

/* resync bitmap */
/* 16MB sized 'bitmap extent' to track syncer usage */
struct bm_extent {
	int rs_left; /* number of bits set (out of sync) in this extent. */
	int rs_failed; /* number of failed resync requests in this extent. */
	unsigned long flags;
	struct lc_element lce;
};

#define BME_NO_WRITES  0  /* bm_extent.flags: no more requests on this one! */
#define BME_LOCKED     1  /* bm_extent.flags: syncer active on this one. */
#define BME_PRIORITY   2  /* finish resync IO on this extent ASAP! App IO waiting! */

/* should be moved to idr.h */
/**
 * idr_for_each_entry - iterate over an idr's elements of a given type
 * @idp:     idr handle
 * @entry:   the type * to use as cursor
 * @id:      id entry's key
 */
#define idr_for_each_entry(idp, entry, id)				\
	for (id = 0, entry = (typeof(entry))idr_get_next((idp), &(id)); \
	     entry != NULL;						\
	     ++id, entry = (typeof(entry))idr_get_next((idp), &(id)))

#define idr_for_each_entry_continue(idp, entry, id)			\
	for (entry = (typeof(entry))idr_get_next((idp), &(id));		\
	     entry;							\
	     ++id, entry = (typeof(entry))idr_get_next((idp), &(id)))

static inline struct drbd_connection *first_connection(struct drbd_resource *resource)
{
	return list_first_entry(&resource->connections, struct drbd_connection, connections);
}

static inline bool connection_is_alive(struct drbd_connection *connection)
{
	return connection->alive;
}

#endif<|MERGE_RESOLUTION|>--- conflicted
+++ resolved
@@ -393,11 +393,7 @@
 };
 
 struct drbd_epoch {
-<<<<<<< HEAD
-	struct drbd_peer_device *peer_device;
-=======
-	struct drbd_tconn *tconn;
->>>>>>> 0be2e4b0
+	struct drbd_connection *connection;
 	struct list_head list;
 	unsigned int barrier_nr;
 	atomic_t epoch_size; /* increased on every request added. */
@@ -988,7 +984,6 @@
 extern int drbd_send_all(struct drbd_connection *, struct socket *, void *, size_t,
 			 unsigned);
 
-<<<<<<< HEAD
 extern int __drbd_send_protocol(struct drbd_connection *connection, enum drbd_packet cmd);
 extern int drbd_send_protocol(struct drbd_connection *connection);
 extern int drbd_send_uuids(struct drbd_peer_device *);
@@ -1002,27 +997,8 @@
 extern int drbd_send_current_state(struct drbd_peer_device *);
 extern int conn_send_current_state(struct drbd_connection *, bool);
 extern int drbd_send_sync_param(struct drbd_peer_device *);
-extern void drbd_send_b_ack(struct drbd_peer_device *, u32 barrier_nr, u32 set_size);
+extern void drbd_send_b_ack(struct drbd_connection *connection, u32 barrier_nr, u32 set_size);
 extern int drbd_send_ack(struct drbd_peer_device *, enum drbd_packet,
-=======
-extern int __drbd_send_protocol(struct drbd_tconn *tconn, enum drbd_packet cmd);
-extern int drbd_send_protocol(struct drbd_tconn *tconn);
-extern int drbd_send_uuids(struct drbd_conf *mdev);
-extern int drbd_send_uuids_skip_initial_sync(struct drbd_conf *mdev);
-extern void drbd_gen_and_send_sync_uuid(struct drbd_conf *mdev);
-extern int drbd_send_sizes(struct drbd_conf *mdev, int trigger_reply, enum dds_flags flags);
-#define drbd_send_state(m, s) drbd_send_state_(m, s, __func__ , __LINE__ )
-#define drbd_send_current_state(m) drbd_send_current_state_(m, __func__ , __LINE__ )
-extern int drbd_send_state_(struct drbd_conf *mdev,
-               union drbd_state s,
-               const char *func, unsigned int line);
-extern int drbd_send_current_state_(struct drbd_conf *mdev,
-               const char *func, unsigned int line);
-extern int drbd_send_sync_param(struct drbd_conf *mdev);
-extern void drbd_send_b_ack(struct drbd_tconn *tconn, u32 barrier_nr,
-			    u32 set_size);
-extern int drbd_send_ack(struct drbd_conf *, enum drbd_packet,
->>>>>>> 0be2e4b0
 			 struct drbd_peer_request *);
 extern void drbd_send_ack_rp(struct drbd_peer_device *, enum drbd_packet,
 			     struct p_block_req *rp);
