/*
  drbd_int.h

  This file is part of DRBD by Philipp Reisner and Lars Ellenberg.

  Copyright (C) 2001-2008, LINBIT Information Technologies GmbH.
  Copyright (C) 1999-2008, Philipp Reisner <philipp.reisner@linbit.com>.
  Copyright (C) 2002-2008, Lars Ellenberg <lars.ellenberg@linbit.com>.

  drbd is free software; you can redistribute it and/or modify
  it under the terms of the GNU General Public License as published by
  the Free Software Foundation; either version 2, or (at your option)
  any later version.

  drbd is distributed in the hope that it will be useful,
  but WITHOUT ANY WARRANTY; without even the implied warranty of
  MERCHANTABILITY or FITNESS FOR A PARTICULAR PURPOSE.	See the
  GNU General Public License for more details.

  You should have received a copy of the GNU General Public License
  along with drbd; see the file COPYING.  If not, write to
  the Free Software Foundation, 675 Mass Ave, Cambridge, MA 02139, USA.

*/

#ifndef _DRBD_INT_H
#define _DRBD_INT_H

#include <linux/compiler.h>
#include <linux/types.h>
#include <linux/version.h>
#include <linux/list.h>
#include <linux/sched.h>
#include <linux/bitops.h>
#include <linux/slab.h>
#include <linux/crypto.h>
#include <linux/ratelimit.h>
#include <linux/tcp.h>
#include <linux/mutex.h>
#include <linux/genhd.h>
#include <linux/idr.h>
#include <net/tcp.h>
#include <linux/lru_cache.h>
#include <linux/prefetch.h>
#include <linux/drbd_genl_api.h>
#include <linux/drbd.h>
#include <linux/drbd_config.h>

#include "drbd_wrappers.h"
#include "drbd_strings.h"
#include "compat.h"
#include "drbd_state.h"
#include "drbd_protocol.h"
#include "drbd_kref_debug.h"

#ifdef __CHECKER__
# define __protected_by(x)       __attribute__((require_context(x,1,999,"rdwr")))
# define __protected_read_by(x)  __attribute__((require_context(x,1,999,"read")))
# define __protected_write_by(x) __attribute__((require_context(x,1,999,"write")))
# define __must_hold(x)       __attribute__((context(x,1,1), require_context(x,1,999,"call")))
#else
# define __protected_by(x)
# define __protected_read_by(x)
# define __protected_write_by(x)
# define __must_hold(x)
#endif

#define __no_warn(lock, stmt) do { __acquire(lock); stmt; __release(lock); } while (0)

/* Compatibility for older kernels */
#undef __cond_lock
#ifdef __CHECKER__
# ifndef __acquires
#  define __acquires(x)	__attribute__((context(x,0,1)))
#  define __releases(x)	__attribute__((context(x,1,0)))
#  define __acquire(x)	__context__(x,1)
#  define __release(x)	__context__(x,-1)
# endif
# define __cond_lock(x,c)	((c) ? ({ __acquire(x); 1; }) : 0)
#else
# ifndef __acquires
#  define __acquires(x)
#  define __releases(x)
#  define __acquire(x)	(void)0
#  define __release(x)	(void)0
# endif
# define __cond_lock(x,c) (c)
#endif

/* module parameter, defined in drbd_main.c */
extern unsigned int minor_count;
extern bool disable_sendpage;
extern bool allow_oos;

#ifdef CONFIG_DRBD_FAULT_INJECTION
extern int enable_faults;
extern int fault_rate;
extern int fault_devs;
extern int two_phase_commit_fail;
#endif

extern char usermode_helper[];

#include <linux/major.h>
#ifndef DRBD_MAJOR
# define DRBD_MAJOR 147
#endif

#include <linux/blkdev.h>
#include <linux/bio.h>

/* I don't remember why XCPU ...
 * This is used to wake the asender,
 * and to interrupt sending the sending task
 * on disconnect.
 */
#define DRBD_SIG SIGXCPU

/* This is used to stop/restart our threads.
 * Cannot use SIGTERM nor SIGKILL, since these
 * are sent out by init on runlevel changes
 * I choose SIGHUP for now.
 *
 * FIXME btw, we should register some reboot notifier.
 */
#define DRBD_SIGKILL SIGHUP

#define ID_IN_SYNC      (4711ULL)
#define ID_OUT_OF_SYNC  (4712ULL)
#define ID_SYNCER (-1ULL)

#define UUID_NEW_BM_OFFSET ((u64)0x0001000000000000ULL)

struct drbd_device;
struct drbd_connection;

/*
 * dev_printk() and dev_dbg() exist since "forever".
 * dynamic_dev_dbg() and disk_to_dev() exists since v2.6.28-rc1.
 */
#if defined(disk_to_dev)
#define __drbd_printk_device(level, device, fmt, args...) \
	dev_printk(level, disk_to_dev((device)->vdisk), fmt, ## args)
#define __drbd_printk_peer_device(level, peer_device, fmt, args...) \
	dev_printk(level, disk_to_dev((peer_device)->device->vdisk), "%s: " fmt, \
		   rcu_dereference((peer_device)->connection->net_conf)->name, ## args)
#else
#define __drbd_printk_device(level, device, fmt, args...) \
	printk(level "block drbd%u: " fmt, (device)->minor, ## args)
#define __drbd_printk_peer_device(level, peer_device, fmt, args...) \
	printk(level "block drbd%u %s: " fmt, (peer_device)->device->minor, \
	       rcu_dereference((peer_device)->connection->net_conf)->name, ## args)
#endif

#define __drbd_printk_resource(level, resource, fmt, args...) \
	printk(level "drbd %s: " fmt, (resource)->name, ## args)

#define __drbd_printk_connection(level, connection, fmt, args...) \
	printk(level "drbd %s %s: " fmt, (connection)->resource->name,  \
	       rcu_dereference((connection)->net_conf)->name, ## args)

void drbd_printk_with_wrong_object_type(void);

#define __drbd_printk_if_same_type(obj, type, func, level, fmt, args...) \
	(__builtin_types_compatible_p(typeof(obj), type) || \
	 __builtin_types_compatible_p(typeof(obj), const type)), \
	func(level, (const type)(obj), fmt, ## args)

#define drbd_printk(level, obj, fmt, args...) \
	__builtin_choose_expr( \
	  __drbd_printk_if_same_type(obj, struct drbd_device *, \
			     __drbd_printk_device, level, fmt, ## args), \
	  __builtin_choose_expr( \
	    __drbd_printk_if_same_type(obj, struct drbd_resource *, \
			       __drbd_printk_resource, level, fmt, ## args), \
	    __builtin_choose_expr( \
	      __drbd_printk_if_same_type(obj, struct drbd_connection *, \
				 __drbd_printk_connection, level, fmt, ## args), \
	      __builtin_choose_expr( \
		__drbd_printk_if_same_type(obj, struct drbd_peer_device *, \
				 __drbd_printk_peer_device, level, fmt, ## args), \
	        drbd_printk_with_wrong_object_type()))))

#if defined(disk_to_dev)
#define drbd_dbg(device, fmt, args...) \
	dev_dbg(disk_to_dev(device->vdisk), fmt, ## args)
#elif defined(DEBUG)
#define drbd_dbg(device, fmt, args...) \
	drbd_printk(KERN_DEBUG, device, fmt, ## args)
#else
#define drbd_dbg(device, fmt, args...) \
	do { if (0) drbd_printk(KERN_DEBUG, device, fmt, ## args); } while (0)
#endif

#if defined(dynamic_dev_dbg) && defined(disk_to_dev)
#define dynamic_drbd_dbg(device, fmt, args...) \
	dynamic_dev_dbg(disk_to_dev(device->vdisk), fmt, ## args)
#else
#define dynamic_drbd_dbg(device, fmt, args...) \
	drbd_dbg(device, fmt, ## args)
#endif

#define drbd_emerg(device, fmt, args...) \
	drbd_printk(KERN_EMERG, device, fmt, ## args)
#define drbd_alert(device, fmt, args...) \
	drbd_printk(KERN_ALERT, device, fmt, ## args)
#define drbd_err(device, fmt, args...) \
	drbd_printk(KERN_ERR, device, fmt, ## args)
#define drbd_warn(device, fmt, args...) \
	drbd_printk(KERN_WARNING, device, fmt, ## args)
#define drbd_info(device, fmt, args...) \
	drbd_printk(KERN_INFO, device, fmt, ## args)

#if defined(DEBUG)
#define drbd_debug(obj, fmt, args...) \
	drbd_printk(KERN_DEBUG, obj, fmt, ## args)
#else
#define drbd_debug(obj, fmt, args...)
#endif

extern struct ratelimit_state drbd_ratelimit_state;

static inline int drbd_ratelimit(void)
{
	return __ratelimit(&drbd_ratelimit_state);
}

# define D_ASSERT(device, exp)	if (!(exp)) \
	 drbd_err(device, "ASSERT( " #exp " ) in %s:%d\n", __FILE__, __LINE__)

/**
 * expect  -  Make an assertion
 *
 * Unlike the assert macro, this macro returns a boolean result.
 */
#define expect(x, exp) ({								\
		bool _bool = (exp);						\
		if (!_bool)							\
			drbd_err(x, "ASSERTION %s FAILED in %s\n",		\
			        #exp, __func__);				\
		_bool;								\
		})

/* Defines to control fault insertion */
enum {
	DRBD_FAULT_MD_WR = 0,	/* meta data write */
	DRBD_FAULT_MD_RD = 1,	/*           read  */
	DRBD_FAULT_RS_WR = 2,	/* resync          */
	DRBD_FAULT_RS_RD = 3,
	DRBD_FAULT_DT_WR = 4,	/* data            */
	DRBD_FAULT_DT_RD = 5,
	DRBD_FAULT_DT_RA = 6,	/* data read ahead */
	DRBD_FAULT_BM_ALLOC = 7,	/* bitmap allocation */
	DRBD_FAULT_AL_EE = 8,	/* alloc ee */
	DRBD_FAULT_RECEIVE = 9, /* Changes some bytes upon receiving a [rs]data block */

	DRBD_FAULT_MAX,
};

extern unsigned int
_drbd_insert_fault(struct drbd_device *device, unsigned int type);

static inline int
drbd_insert_fault(struct drbd_device *device, unsigned int type) {
#ifdef CONFIG_DRBD_FAULT_INJECTION
	return fault_rate &&
		(enable_faults & (1<<type)) &&
		_drbd_insert_fault(device, type);
#else
	return 0;
#endif
}

/*
 * our structs
 *************************/

#define SET_MDEV_MAGIC(x) \
	({ typecheck(struct drbd_device*, x); \
	  (x)->magic = (long)(x) ^ DRBD_MAGIC; })
#define IS_VALID_MDEV(x)  \
	(typecheck(struct drbd_device*, x) && \
	  ((x) ? (((x)->magic ^ DRBD_MAGIC) == (long)(x)) : 0))

extern struct idr drbd_devices; /* RCU, updates: genl_lock() */
extern struct list_head drbd_resources; /* RCU, updates: global_state_mutex */

extern const char *cmdname(enum drbd_packet cmd);

/* for sending/receiving the bitmap,
 * possibly in some encoding scheme */
struct bm_xfer_ctx {
	/* "const"
	 * stores total bits and long words
	 * of the bitmap, so we don't need to
	 * call the accessor functions over and again. */
	unsigned long bm_bits;
	unsigned long bm_words;
	/* during xfer, current position within the bitmap */
	unsigned long bit_offset;
	unsigned long word_offset;

	/* statistics; index: (h->command == P_BITMAP) */
	unsigned packets[2];
	unsigned bytes[2];
};

extern void INFO_bm_xfer_stats(struct drbd_peer_device *, const char *, struct bm_xfer_ctx *);

static inline void bm_xfer_ctx_bit_to_word_offset(struct bm_xfer_ctx *c)
{
	/* word_offset counts "native long words" (32 or 64 bit),
	 * aligned at 64 bit.
	 * Encoded packet may end at an unaligned bit offset.
	 * In case a fallback clear text packet is transmitted in
	 * between, we adjust this offset back to the last 64bit
	 * aligned "native long word", which makes coding and decoding
	 * the plain text bitmap much more convenient.  */
#if BITS_PER_LONG == 64
	c->word_offset = c->bit_offset >> 6;
#elif BITS_PER_LONG == 32
	c->word_offset = c->bit_offset >> 5;
	c->word_offset &= ~(1UL);
#else
# error "unsupported BITS_PER_LONG"
#endif
}

extern unsigned int drbd_header_size(struct drbd_connection *connection);

/**********************************************************************/
enum drbd_thread_state {
	NONE,
	RUNNING,
	EXITING,
	RESTARTING
};

struct drbd_thread {
	spinlock_t t_lock;
	struct task_struct *task;
	struct completion stop;
	enum drbd_thread_state t_state;
	int (*function) (struct drbd_thread *);
	struct drbd_resource *resource;
	struct drbd_connection *connection;
	int reset_cpu_mask;
	const char *name;
};

static inline enum drbd_thread_state get_t_state(struct drbd_thread *thi)
{
	/* THINK testing the t_state seems to be uncritical in all cases
	 * (but thread_{start,stop}), so we can read it *without* the lock.
	 *	--lge */

	smp_rmb();
	return thi->t_state;
}

struct drbd_work {
	struct list_head list;
	int (*cb)(struct drbd_work *, int cancel);
};

struct drbd_peer_device_work {
	struct drbd_work w;
	struct drbd_peer_device *peer_device;
};

struct start_resync_work {
	struct drbd_work work;
	enum drbd_repl_state side;
};

#include "drbd_interval.h"

extern int drbd_wait_misc(struct drbd_device *, struct drbd_peer_device *, struct drbd_interval *);
extern bool idr_is_empty(struct idr *idr);

extern void lock_all_resources(void);
extern void unlock_all_resources(void);

extern enum drbd_disk_state disk_state_from_md(struct drbd_device *);
extern long twopc_timeout(struct drbd_resource *);
extern long twopc_retry_timeout(struct drbd_resource *, int);

/* sequence arithmetic for dagtag (data generation tag) sector numbers.
 * dagtag_newer_eq: true, if a is newer than b */
#define dagtag_newer_eq(a,b)      \
	(typecheck(u64, a) && \
	 typecheck(u64, b) && \
	((s64)(a) - (s64)(b) >= 0))

struct drbd_request {
	struct drbd_device *device;

	/* if local IO is not allowed, will be NULL.
	 * if local IO _is_ allowed, holds the locally submitted bio clone,
	 * or, after local IO completion, the ERR_PTR(error).
	 * see drbd_request_endio(). */
	struct bio *private_bio;

	struct drbd_interval i;

	/* epoch: used to check on "completion" whether this req was in
	 * the current epoch, and we therefore have to close it,
	 * causing a p_barrier packet to be send, starting a new epoch.
	 *
	 * This corresponds to "barrier" in struct p_barrier[_ack],
	 * and to "barrier_nr" in struct drbd_epoch (and various
	 * comments/function parameters/local variable names).
	 */
	unsigned int epoch;

	/* Position of this request in the serialized per-resource change
	 * stream. Can be used to serialize with other events when
	 * communicating the change stream via multiple connections.
	 * Assigned from device->resource->dagtag_sector.
	 *
	 * Given that some IO backends write several GB per second meanwhile,
	 * lets just use a 64bit sequence space. */
	u64 dagtag_sector;

	struct list_head tl_requests; /* ring list in the transfer log */
	struct bio *master_bio;       /* master bio pointer */
	unsigned long start_time;

	/* once it hits 0, we may complete the master_bio */
	atomic_t completion_ref;
	/* once it hits 0, we may destroy this drbd_request object */
	struct kref kref;

	/* rq_state[0] is for local disk,
	 * rest is indexed by peer_device->bitmap_index + 1 */
	unsigned rq_state[1 + MAX_PEERS];
};

struct drbd_epoch {
	struct drbd_connection *connection;
	struct list_head list;
	unsigned int barrier_nr;
	atomic_t epoch_size; /* increased on every request added. */
	atomic_t active;     /* increased on every req. added, and dec on every finished. */
	unsigned long flags;
};

/* drbd_epoch flag bits */
enum {
	DE_BARRIER_IN_NEXT_EPOCH_ISSUED,
	DE_BARRIER_IN_NEXT_EPOCH_DONE,
	DE_CONTAINS_A_BARRIER,
	DE_HAVE_BARRIER_NUMBER,
	DE_IS_FINISHING,
};

enum epoch_event {
	EV_PUT,
	EV_GOT_BARRIER_NR,
	EV_BARRIER_DONE,
	EV_BECAME_LAST,
	EV_CLEANUP = 32, /* used as flag */
};

struct digest_info {
	int digest_size;
	void *digest;
};

struct drbd_peer_request {
	struct drbd_work w;
	struct drbd_peer_device *peer_device;
	struct list_head recv_order; /* writes only */
	struct drbd_epoch *epoch; /* for writes */
	struct page *pages;
	atomic_t pending_bios;
	struct drbd_interval i;
	/* see comments on ee flag bits below */
	unsigned long flags;
	union {
		u64 block_id;
		struct digest_info *digest;
	};
	u64 dagtag_sector;
};

/* ee flag bits.
 * While corresponding bios are in flight, the only modification will be
 * set_bit WAS_ERROR, which has to be atomic.
 * If no bios are in flight yet, or all have been completed,
 * non-atomic modification to ee->flags is ok.
 */
enum {
	__EE_MAY_SET_IN_SYNC,

	/* This peer request closes an epoch using a barrier.
	 * On successful completion, the epoch is released,
	 * and the P_BARRIER_ACK send. */
	__EE_IS_BARRIER,

	/* is this a TRIM aka REQ_DISCARD? */
	__EE_IS_TRIM,
	/* our lower level cannot handle trim,
	 * and we want to fall back to zeroout instead */
	__EE_IS_TRIM_USE_ZEROOUT,

	/* In case a barrier failed,
	 * we need to resubmit without the barrier flag. */
	__EE_RESUBMITTED,

	/* we may have several bios per peer request.
	 * if any of those fail, we set this flag atomically
	 * from the endio callback */
	__EE_WAS_ERROR,

	/* This ee has a pointer to a digest instead of a block id */
	__EE_HAS_DIGEST,

	/* Conflicting local requests need to be restarted after this request */
	__EE_RESTART_REQUESTS,

	/* The peer wants a write ACK for this (wire proto C) */
	__EE_SEND_WRITE_ACK,

	/* Is set when net_conf had two_primaries set while creating this peer_req */
	__EE_IN_INTERVAL_TREE,
};
#define EE_CALL_AL_COMPLETE_IO (1<<__EE_CALL_AL_COMPLETE_IO)
#define EE_MAY_SET_IN_SYNC     (1<<__EE_MAY_SET_IN_SYNC)
#define EE_IS_BARRIER          (1<<__EE_IS_BARRIER)
#define EE_IS_TRIM             (1<<__EE_IS_TRIM)
#define EE_IS_TRIM_USE_ZEROOUT (1<<__EE_IS_TRIM_USE_ZEROOUT)
#define EE_RESUBMITTED         (1<<__EE_RESUBMITTED)
#define EE_WAS_ERROR           (1<<__EE_WAS_ERROR)
#define EE_HAS_DIGEST          (1<<__EE_HAS_DIGEST)
#define EE_RESTART_REQUESTS	(1<<__EE_RESTART_REQUESTS)
#define EE_SEND_WRITE_ACK	(1<<__EE_SEND_WRITE_ACK)
#define EE_IN_INTERVAL_TREE	(1<<__EE_IN_INTERVAL_TREE)

/* flag bits per device */
enum {
	UNPLUG_QUEUED,		/* only relevant with kernel 2.4 */
	UNPLUG_REMOTE,		/* sending a "UnplugRemote" could help */
	MD_DIRTY,		/* current uuids and flags not yet on disk */
	CRASHED_PRIMARY,	/* This node was a crashed primary.
				 * Gets cleared when the state.conn
				 * goes into L_ESTABLISHED state. */
	MD_NO_BARRIER,		/* meta data device does not support barriers,
				   so don't even try */
	GO_DISKLESS,		/* Disk is being detached, on io-error or admin request. */
	WAS_IO_ERROR,		/* Local disk failed, returned IO error */
	WAS_READ_ERROR,		/* Local disk READ failed (set additionally to the above) */
	FORCE_DETACH,		/* Force-detach from local disk, aborting any pending local IO */
	NEW_CUR_UUID,		/* Create new current UUID when thawing IO */
	AL_SUSPENDED,		/* Activity logging is currently suspended. */
	AHEAD_TO_SYNC_SOURCE,   /* Ahead -> SyncSource queued */
};

/* flag bits per peer device */
enum {
	CONSIDER_RESYNC,
	RESYNC_AFTER_NEG,       /* Resync after online grow after the attach&negotiate finished. */
	RESIZE_PENDING,		/* Size change detected locally, waiting for the response from
				 * the peer, if it changed there as well. */
	B_RS_H_DONE,		/* Before resync handler done (already executed) */
	DISCARD_MY_DATA,	/* discard_my_data flag per volume */
	USE_DEGR_WFC_T,		/* degr-wfc-timeout instead of wfc-timeout. */
	READ_BALANCE_RR,
	INITIAL_STATE_SENT,
	INITIAL_STATE_RECEIVED,
	RECONCILIATION_RESYNC,
	WEAK_WHILE_RESYNC,
};

/* definition of bits in bm_flags to be used in drbd_bm_lock
 * and drbd_bitmap_io and friends. */
enum bm_flag {
	BM_P_VMALLOCED = 0x10000,  /* do we need to kfree or vfree bm_pages? */

	/*
	 * The bitmap can be locked to prevent others from clearing, setting,
	 * and/or testing bits.  The following combinations of lock flags make
	 * sense:
	 *
	 *   BM_LOCK_CLEAR,
	 *   BM_LOCK_SET, | BM_LOCK_CLEAR,
	 *   BM_LOCK_TEST | BM_LOCK_SET | BM_LOCK_CLEAR.
	 */

	BM_LOCK_TEST = 0x1,
	BM_LOCK_SET = 0x2,
	BM_LOCK_CLEAR = 0x4,
	BM_LOCK_BULK = 0x8, /* locked for bulk operation, allow all non-bulk operations */

	BM_LOCK_ALL = BM_LOCK_TEST | BM_LOCK_SET | BM_LOCK_CLEAR | BM_LOCK_BULK,

	BM_LOCK_SINGLE_SLOT = 0x10,
};

struct drbd_bitmap {
	struct page **bm_pages;
	spinlock_t bm_lock;

	unsigned long bm_set[MAX_PEERS]; /* number of bits set */
	unsigned long bm_bits;  /* bits per peer */
	size_t   bm_words;
	size_t   bm_number_of_pages;
	sector_t bm_dev_capacity;
	struct mutex bm_change; /* serializes resize operations */

	wait_queue_head_t bm_io_wait; /* used to serialize IO of single pages */

	enum bm_flag bm_flags;
	unsigned int bm_max_peers;

	/* debugging aid, in case we are still racy somewhere */
	char          *bm_why;
	struct task_struct *bm_task;
	struct drbd_peer_device *bm_locked_peer;
};

struct drbd_work_queue {
	struct list_head q;
	spinlock_t q_lock;  /* to protect the list. */
	wait_queue_head_t q_wait;
};

struct drbd_socket {
	struct mutex mutex;
	struct socket    *socket;
	/* this way we get our
	 * send/receive buffers off the stack */
	void *sbuf;
	void *rbuf;
};

struct drbd_peer_md {
	u64 bitmap_uuid;
	u32 flags;
	s32 node_id;
};

struct drbd_md {
	u64 md_offset;		/* sector offset to 'super' block */

	u64 effective_size;	/* last agreed size (sectors) */
	spinlock_t uuid_lock;
	u64 current_uuid;
	u64 device_uuid;
	u32 flags;
	s32 node_id;
	u32 md_size_sect;

	s32 al_offset;	/* signed relative sector offset to activity log */
	s32 bm_offset;	/* signed relative sector offset to bitmap */

	struct drbd_peer_md *peers;
	u64 history_uuids[HISTORY_UUIDS];

	/* cached value of bdev->disk_conf->meta_dev_idx */
	s32 meta_dev_idx;

	/* see al_tr_number_to_on_disk_sector() */
	u32 al_stripes;
	u32 al_stripe_size_4k;
	u32 al_size_4k; /* cached product of the above */
};

struct drbd_backing_dev {
	struct kobject kobject;
	struct block_device *backing_bdev;
	struct block_device *md_bdev;
	struct drbd_md md;
	struct disk_conf *disk_conf; /* RCU, for updates: resource->conf_update */
	sector_t known_size; /* last known size of that backing device */
	char id_to_bit[MAX_PEERS];
};

struct drbd_md_io {
	unsigned int done;
	int error;
};

struct bm_io_work {
	struct drbd_work w;
	struct drbd_device *device;
	struct drbd_peer_device *peer_device;
	char *why;
	enum bm_flag flags;
	int (*io_fn)(struct drbd_device *, struct drbd_peer_device *);
	void (*done)(struct drbd_device *device, struct drbd_peer_device *, int rv);
};

struct fifo_buffer {
	/* singly linked list to accumulate multiple such struct fifo_buffers,
	 * to be freed after a single syncronize_rcu(),
	 * outside a critical section. */
	struct fifo_buffer *next;
	unsigned int head_index;
	unsigned int size;
	int total; /* sum of all values */
	int values[0];
};
extern struct fifo_buffer *fifo_alloc(int fifo_size);

/* flag bits per connection */
enum {
	NET_CONGESTED,		/* The data socket is congested */
	RESOLVE_CONFLICTS,	/* Set on one node, cleared on the peer! */
	SEND_PING,		/* whether asender should send a ping asap */
	SIGNAL_ASENDER,		/* whether asender wants to be interrupted */
	GOT_PING_ACK,		/* set when we receive a ping_ack packet, ping_wait gets woken */
	TWOPC_PREPARED,
	TWOPC_YES,
	TWOPC_NO,
	TWOPC_RETRY,
	CONN_DRY_RUN,		/* Expect disconnect after resync handshake. */
	CREATE_BARRIER,		/* next P_DATA is preceded by a P_BARRIER */
	DISCONNECT_EXPECTED,
};

/* flag bits per resource */
enum {
	EXPLICIT_PRIMARY,
	CALLBACK_PENDING,	/* Whether we have a call_usermodehelper(, UMH_WAIT_PROC)
				 * pending, from drbd worker context.
				 * If set, bdi_write_congested() returns true,
				 * so shrink_page_list() would not recurse into,
				 * and potentially deadlock on, this drbd worker.
				 */
	NEGOTIATION_RESULT_TOCHED,
};

enum which_state { NOW, OLD = NOW, NEW };

struct twopc_reply {
	int vnr;
	unsigned int tid;  /* transaction identifier */
	int initiator_node_id;  /* initiator of the transaction */
	int target_node_id;  /* target of the transaction (or -1) */
	u64 target_reachable_nodes;  /* behind the target node */
	u64 reachable_nodes;  /* behind other nodes */
	u64 primary_nodes;
	u64 target_weak_nodes;  /* behind the target node */
	u64 weak_nodes;  /* behind other nodes */
	bool is_disconnect;
};

struct drbd_resource {
	char *name;
	struct kref kref;
	struct kref_debug_info kref_debug;
	struct idr devices;		/* volume number to device mapping */
	struct list_head connections;
	struct list_head resources;
	struct res_opts res_opts;
<<<<<<< HEAD
	int max_node_id;
	/* conf_update protects the devices, connections, peer devices, net_conf, disk_conf */
	struct mutex conf_update;
	int open_rw_cnt, open_ro_cnt;
=======
	struct mutex conf_update;	/* mutex for ready-copy-update of net_conf and disk_conf */
	struct mutex adm_mutex;		/* mutex to serialize administrative requests */
>>>>>>> d5d36698
	spinlock_t req_lock;
	u64 dagtag_sector;		/* Protected by req_lock.
					 * See also dagtag_sector in
					 * &drbd_request */
	unsigned long flags;

	struct list_head transfer_log;	/* all requests not yet fully processed */

	struct list_head peer_ack_list;  /* requests to send peer acks for */
	u64 last_peer_acked_dagtag;  /* dagtag of last PEER_ACK'ed request */
	struct drbd_request *peer_ack_req;  /* last request not yet PEER_ACK'ed */

	struct semaphore state_sem;
	wait_queue_head_t state_wait;  /* upon each state change. */
	enum chg_state_flags state_change_flags;
	bool remote_state_change;  /* remote state change in progress */
	struct drbd_connection *twopc_parent;  /* prepared on behalf of peer */
	struct twopc_reply twopc_reply;
	struct timer_list twopc_timer;
	struct drbd_work twopc_work;
	wait_queue_head_t twopc_wait;

	enum drbd_role role[2];
	bool susp[2];			/* IO suspended by user */
	bool susp_nod[2];		/* IO suspended because no data */
	bool susp_fen[2];		/* IO suspended because fence peer handler runs */
	bool weak[2];

	enum write_ordering_e write_ordering;
	atomic_t current_tle_nr;	/* transfer log epoch number */
	unsigned current_tle_writes;	/* writes seen within this tl epoch */


#if LINUX_VERSION_CODE < KERNEL_VERSION(2,6,30) && !defined(cpumask_bits)
	cpumask_t cpu_mask[1];
#else
	cpumask_var_t cpu_mask;
#endif

	struct drbd_work_queue work;
	struct drbd_thread worker;

	struct list_head listeners;
	spinlock_t listeners_lock;

	struct timer_list peer_ack_timer; /* send a P_PEER_ACK after last completion */
};

struct drbd_connection {			/* is a resource from the config file */
	struct list_head connections;
	struct drbd_resource *resource;
	struct kref kref;
	struct kref_debug_info kref_debug;
	struct idr peer_devices;	/* volume number to peer device mapping */
	enum drbd_conn_state cstate[2];
	enum drbd_role peer_role[2];
	u64 primary_mask; /* received over this connection */
	u64 primary_mask_sent; /* last primary_mask sent on this connection */
	bool peer_weak[2];

	unsigned long flags;
	struct net_conf *net_conf;	/* content protected by rcu */
	enum drbd_fencing_policy fencing_policy;
	wait_queue_head_t ping_wait;	/* Woken upon reception of a ping, and a state change */

	struct sockaddr_storage my_addr;
	int my_addr_len;
	struct sockaddr_storage peer_addr;
	int peer_addr_len;

	struct drbd_socket data;	/* data/barrier/cstate/parameter packets */
	struct drbd_socket meta;	/* ping/ack (metadata) packets */
	int agreed_pro_version;		/* actually used protocol version */
	u32 agreed_features;
	unsigned long last_received;	/* in jiffies, either socket */
	unsigned int ko_count;
	atomic_t ap_in_flight; /* App sectors in flight (waiting for ack) */

	struct drbd_work connect_timer_work;
	struct timer_list connect_timer;

	struct crypto_hash *cram_hmac_tfm;
	struct crypto_hash *integrity_tfm;  /* checksums we compute, updates protected by connection->data->mutex */
	struct crypto_hash *peer_integrity_tfm;  /* checksums we verify, only accessed from receiver thread  */
	struct crypto_hash *csums_tfm;
	struct crypto_hash *verify_tfm;
	void *int_dig_in;
	void *int_dig_vv;

	/* receiver side */
	struct drbd_epoch *current_epoch;
	spinlock_t epoch_lock;
	unsigned int epochs;

	unsigned long last_reconnect_jif;
	struct drbd_thread receiver;
	struct drbd_thread sender;
	struct drbd_thread asender;
	struct list_head peer_requests; /* All peer requests in the order we received them.. */
	u64 last_dagtag_sector;

	/* sender side */
	struct drbd_work_queue sender_work;

	struct sender_todo {
		struct list_head work_list;

#ifdef blk_queue_plugged
		/* For older kernels that do and need explicit unplug,
		 * we store here the resource->dagtag_sector of unplug events
		 * when they occur.
		 *
		 * If upper layers trigger an unplug on this side, we want to
		 * send and unplug hint over to the peer.  Sending it too
		 * early, or missing it completely, causes a potential latency
		 * penalty (requests idling too long in the remote queue).
		 * There is no harm done if we occasionally send one too many
		 * such unplug hints.
		 *
		 * We have two slots, which are used in an alternating fashion:
		 * If a new unplug event happens while the current pending one
		 * has not even been processed yet, we overwrite the next
		 * pending slot: there is not much point in unplugging on the
		 * remote side, if we have a full request queue to be send on
		 * this side still, and not even reached the position in the
		 * change stream when the previous local unplug happened.
		 */
		u64 unplug_dagtag_sector[2];
		unsigned int unplug_slot; /* 0 or 1 */
#endif

		/* the currently (or last) processed request,
		 * see process_sender_todo() */
		struct drbd_request *req;

		/* Points to the next request on the resource->transfer_log,
		 * which is RQ_NET_QUEUED for this connection, and so can
		 * safely be used as next starting point for the list walk
		 * in tl_next_request_for_connection().
		 *
		 * If it is NULL (we walked off the tail last time), it will be
		 * set by __req_mod( QUEUE_FOR.* ), so fast connections don't
		 * need to walk the full transfer_log list every time, even if
		 * the list is kept long by some slow connections.
		 *
		 * There is also a special value to reliably re-start
		 * the transfer log walk after having scheduled the requests
		 * for RESEND. */
#define TL_NEXT_REQUEST_RESEND	((void*)1)
		struct drbd_request *req_next;
	} todo;

	struct {
		/* whether this sender thread
		 * has processed a single write yet. */
		bool seen_any_write_yet;

		/* Which barrier number to send with the next P_BARRIER */
		int current_epoch_nr;

		/* how many write requests have been sent
		 * with req->epoch == current_epoch_nr.
		 * If none, no P_BARRIER will be sent. */
		unsigned current_epoch_writes;

		/* position in change stream */
		u64 current_dagtag_sector;
	} send;
};

struct drbd_peer_device {
	struct list_head peer_devices;
	struct drbd_device *device;
	struct drbd_connection *connection;
	enum drbd_disk_state disk_state[2];
	enum drbd_repl_state repl_state[2];
	bool resync_susp_user[2];
	bool resync_susp_peer[2];
	bool resync_susp_dependency[2];
	bool resync_susp_other_c[2];
	enum drbd_repl_state negotiation_result; /* To find disk state after attach */
	unsigned int send_cnt;
	unsigned int recv_cnt;
	atomic_t packet_seq;
	unsigned int peer_seq;
	spinlock_t peer_seq_lock;
	unsigned int max_bio_size;
	sector_t max_size;  /* maximum disk size allowed by peer */
	int bitmap_index;
	int node_id;

	unsigned long flags;

	struct start_resync_work start_resync_work;
	struct timer_list start_resync_timer;
	struct drbd_work resync_work;
	struct timer_list resync_timer;
	struct drbd_work propagate_uuids_work;

	/* Used to track operations of resync... */
	struct lru_cache *resync_lru;
	/* Number of locked elements in resync LRU */
	unsigned int resync_locked;
	/* resync extent number waiting for application requests */
	unsigned int resync_wenr;

	atomic_t ap_pending_cnt; /* AP data packets on the wire, ack expected */
	atomic_t unacked_cnt;	 /* Need to send replies for */
	atomic_t rs_pending_cnt; /* RS request/data packets on the wire */

	/* blocks to resync in this run [unit BM_BLOCK_SIZE] */
	unsigned long rs_total;
	/* number of resync blocks that failed in this run */
	unsigned long rs_failed;
	/* Syncer's start time [unit jiffies] */
	unsigned long rs_start;
	/* cumulated time in PausedSyncX state [unit jiffies] */
	unsigned long rs_paused;
	/* skipped because csum was equal [unit BM_BLOCK_SIZE] */
	unsigned long rs_same_csum;
#define DRBD_SYNC_MARKS 8
#define DRBD_SYNC_MARK_STEP (3*HZ)
	/* block not up-to-date at mark [unit BM_BLOCK_SIZE] */
	unsigned long rs_mark_left[DRBD_SYNC_MARKS];
	/* marks's time [unit jiffies] */
	unsigned long rs_mark_time[DRBD_SYNC_MARKS];
	/* current index into rs_mark_{left,time} */
	int rs_last_mark;

	/* where does the admin want us to start? (sector) */
	sector_t ov_start_sector;
	sector_t ov_stop_sector;
	/* where are we now? (sector) */
	sector_t ov_position;
	/* Start sector of out of sync range (to merge printk reporting). */
	sector_t ov_last_oos_start;
	/* size of out-of-sync range in sectors. */
	sector_t ov_last_oos_size;
	int c_sync_rate; /* current resync rate after syncer throttle magic */
	struct fifo_buffer *rs_plan_s; /* correction values of resync planer (RCU, connection->conn_update) */
	atomic_t rs_sect_in; /* for incoming resync data rate, SyncTarget */
	int rs_last_sect_ev; /* counter to compare with */
	int rs_last_events;  /* counter of read or write "events" (unit sectors)
			      * on the lower level device when we last looked. */
	int rs_in_flight; /* resync sectors in flight (to proxy, in proxy and from proxy) */
	unsigned long ov_left; /* in bits */

	u64 current_uuid;
	u64 bitmap_uuids[MAX_PEERS];
	u64 history_uuids[HISTORY_UUIDS];
	u64 dirty_bits;
	u64 uuid_flags;
	bool uuids_received;

	unsigned long comm_bm_set; /* communicated number of set bits. */
};

struct submit_worker {
	struct workqueue_struct *wq;
	struct work_struct worker;

	spinlock_t lock;
	struct list_head writes;
};

struct drbd_device {
#ifdef PARANOIA
	long magic;
#endif
	struct drbd_resource *resource;
	struct list_head peer_devices;
	int vnr;			/* volume number within the connection */
	struct kobject kobj;
	struct kref_debug_info kref_debug;

	/* things that are stored as / read from meta data on disk */
	unsigned long flags;

	/* configured by drbdsetup */
	struct drbd_backing_dev *ldev __protected_by(local);

	struct request_queue *rq_queue;
	struct block_device *this_bdev;
	struct gendisk	    *vdisk;

	unsigned long last_reattach_jif;
	struct drbd_work go_diskless;
	struct drbd_work md_sync_work;

	struct timer_list md_sync_timer;
	struct timer_list request_timer;
#ifdef DRBD_DEBUG_MD_SYNC
	struct {
		unsigned int line;
		const char* func;
	} last_md_mark_dirty;
#endif

	enum drbd_disk_state disk_state[2];
	wait_queue_head_t misc_wait;
	unsigned int read_cnt;
	unsigned int writ_cnt;
	unsigned int al_writ_cnt;
	unsigned int bm_writ_cnt;
	atomic_t ap_bio_cnt;	 /* Requests we need to complete */
	atomic_t local_cnt;	 /* Waiting for local completion */
	atomic_t suspend_cnt;

	/* Interval trees of pending local requests */
	struct rb_root read_requests;
	struct rb_root write_requests;

	struct drbd_bitmap *bitmap;
	unsigned long bm_resync_fo; /* bit offset for drbd_bm_find_next */

	/* FIXME clean comments, restructure so it is more obvious which
	 * members are protected by what */

	struct list_head active_ee; /* IO in progress (P_DATA gets written to disk) */
	struct list_head sync_ee;   /* IO in progress (P_RS_DATA_REPLY gets written to disk) */
	struct list_head done_ee;   /* need to send P_WRITE_ACK */
	struct list_head read_ee;   /* [RS]P_DATA_REQUEST being read */
	struct list_head net_ee;    /* zero-copy network send in progress */

	int next_barrier_nr;
	atomic_t pp_in_use;		/* allocated from page pool */
	atomic_t pp_in_use_by_net;	/* sendpage()d, still referenced by tcp */
	wait_queue_head_t ee_wait;
	struct page *md_io_page;	/* one page buffer for md_io */
	struct drbd_md_io md_io;
	atomic_t md_io_in_use;		/* protects the md_io, md_io_page and md_io_tmpp */
	spinlock_t al_lock;
	wait_queue_head_t al_wait;
	struct lru_cache *act_log;	/* activity log */
	unsigned int al_tr_number;
	int al_tr_cycle;
	wait_queue_head_t seq_wait;
	unsigned int minor;
	u64 exposed_data_uuid; /* UUID of the exposed data */
	u64 next_exposed_data_uuid;
	atomic_t rs_sect_ev; /* for submitted resync data rate, both */
	struct list_head pending_bitmap_work;
	struct device_conf device_conf;

	/* any requests that would block in drbd_make_request()
	 * are deferred to this single-threaded work queue */
	struct submit_worker submit;
};

struct drbd_config_context {
	/* assigned from drbd_genlmsghdr */
	unsigned int minor;
	/* assigned from request attributes, if present */
	unsigned int volume;
#define VOLUME_UNSPECIFIED		(-1U)
	/* pointer into the request skb,
	 * limited lifetime! */
	char *resource_name;
	struct nlattr *my_addr;
	struct nlattr *peer_addr;

	/* reply buffer */
	struct sk_buff *reply_skb;
	/* pointer into reply buffer */
	struct drbd_genlmsghdr *reply_dh;
	/* resolved from attributes, if possible */
	struct drbd_device *device;
	struct drbd_resource *resource;
	struct drbd_connection *connection;
	struct drbd_peer_device *peer_device;
};

static inline struct drbd_device *minor_to_device(unsigned int minor)
{
	return (struct drbd_device *)idr_find(&drbd_devices, minor);
}


static inline struct drbd_peer_device *
conn_peer_device(struct drbd_connection *connection, int volume_number)
{
	return idr_find(&connection->peer_devices, volume_number);
}

static inline unsigned drbd_req_state_by_peer_device(struct drbd_request *req,
		struct drbd_peer_device *peer_device)
{
	int idx = peer_device->node_id;
	if (idx < 0 || idx >= MAX_PEERS) {
		drbd_warn(peer_device, "FIXME: bitmap_index: %d\n", idx);
		/* WARN(1, "bitmap_index: %d", idx); */
		return 0;
	}
	return req->rq_state[1 + idx];
}

#define for_each_resource(resource, _resources) \
	list_for_each_entry(resource, _resources, resources)

#define for_each_resource_rcu(resource, _resources) \
	list_for_each_entry_rcu(resource, _resources, resources)

#define for_each_resource_safe(resource, tmp, _resources) \
	list_for_each_entry_safe(resource, tmp, _resources, resources)

#define for_each_connection(connection, resource) \
	list_for_each_entry(connection, &resource->connections, connections)

#define for_each_connection_rcu(connection, resource) \
	list_for_each_entry_rcu(connection, &resource->connections, connections)

#define for_each_connection_safe(connection, tmp, resource) \
	list_for_each_entry_safe(connection, tmp, &resource->connections, connections)

#define for_each_peer_device(peer_device, device) \
	list_for_each_entry(peer_device, &device->peer_devices, peer_devices)

#define for_each_peer_device_rcu(peer_device, device) \
	list_for_each_entry_rcu(peer_device, &device->peer_devices, peer_devices)

#define for_each_peer_device_safe(peer_device, tmp, device) \
	list_for_each_entry_safe(peer_device, tmp, &device->peer_devices, peer_devices)

static inline unsigned int device_to_minor(struct drbd_device *device)
{
	return device->minor;
}

/*
 * function declarations
 *************************/

/* drbd_main.c */

enum dds_flags {
	DDSF_FORCED    = 1,
	DDSF_NO_RESYNC = 2, /* Do not run a resync for the new space */
};

extern int  drbd_thread_start(struct drbd_thread *thi);
extern void _drbd_thread_stop(struct drbd_thread *thi, int restart, int wait);
#ifdef CONFIG_SMP
extern void drbd_thread_current_set_cpu(struct drbd_thread *thi);
#else
#define drbd_thread_current_set_cpu(A) ({})
#endif
extern void tl_release(struct drbd_connection *, unsigned int barrier_nr,
		       unsigned int set_size);
extern void tl_clear(struct drbd_connection *);
extern void drbd_free_sock(struct drbd_connection *connection);
extern int drbd_send(struct drbd_connection *connection, struct socket *sock,
		     void *buf, size_t size, unsigned msg_flags);
extern int drbd_send_all(struct drbd_connection *, struct socket *, void *, size_t,
			 unsigned);

extern int __drbd_send_protocol(struct drbd_connection *connection, enum drbd_packet cmd);
extern int drbd_send_protocol(struct drbd_connection *connection);
extern int drbd_send_uuids(struct drbd_peer_device *, u64 uuid_flags, u64 mask);
extern void drbd_gen_and_send_sync_uuid(struct drbd_peer_device *);
extern int drbd_attach_peer_device(struct drbd_peer_device *);
extern int drbd_send_sizes(struct drbd_peer_device *, int trigger_reply, enum dds_flags flags);
extern int drbd_send_state(struct drbd_peer_device *, union drbd_state);
extern int drbd_send_current_state(struct drbd_peer_device *);
extern int drbd_send_sync_param(struct drbd_peer_device *);
extern void drbd_send_b_ack(struct drbd_connection *connection, u32 barrier_nr, u32 set_size);
extern int drbd_send_ack(struct drbd_peer_device *, enum drbd_packet,
			 struct drbd_peer_request *);
extern void drbd_send_ack_rp(struct drbd_peer_device *, enum drbd_packet,
			     struct p_block_req *rp);
extern void drbd_send_ack_dp(struct drbd_peer_device *, enum drbd_packet,
			     struct p_data *dp, int data_size);
extern int drbd_send_ack_ex(struct drbd_peer_device *, enum drbd_packet,
			    sector_t sector, int blksize, u64 block_id);
extern int drbd_send_out_of_sync(struct drbd_peer_device *, struct drbd_request *);
extern int drbd_send_block(struct drbd_peer_device *, enum drbd_packet,
			   struct drbd_peer_request *);
extern int drbd_send_dblock(struct drbd_peer_device *, struct drbd_request *req);
extern int drbd_send_drequest(struct drbd_peer_device *, int cmd,
			      sector_t sector, int size, u64 block_id);
extern int drbd_send_drequest_csum(struct drbd_peer_device *, sector_t sector,
				   int size, void *digest, int digest_size,
				   enum drbd_packet cmd);
extern int drbd_send_ov_request(struct drbd_peer_device *, sector_t sector, int size);

extern int drbd_send_bitmap(struct drbd_device *, struct drbd_peer_device *);
extern int drbd_send_dagtag(struct drbd_connection *connection, u64 dagtag);
extern void drbd_send_sr_reply(struct drbd_connection *connection, int vnr,
			       enum drbd_state_rv retcode);
extern void drbd_send_twopc_reply(struct drbd_connection *connection,
				  enum drbd_packet, struct twopc_reply *);
extern void drbd_send_peers_in_sync(struct drbd_peer_device *, u64, sector_t, int);
extern int drbd_send_peer_dagtag(struct drbd_connection *connection, struct drbd_connection *lost_peer);
extern void drbd_send_current_uuid(struct drbd_peer_device *peer_device, u64 current_uuid);
extern int drbd_propagate_reachability(struct drbd_connection *connection);
extern void drbd_free_bc(struct drbd_backing_dev *ldev);
extern void drbd_cleanup_device(struct drbd_device *device);
void drbd_print_uuids(struct drbd_peer_device *peer_device, const char *text);

extern u64 drbd_capacity_to_on_disk_bm_sect(u64 capacity_sect, unsigned int max_peers);
extern void drbd_md_set_sector_offsets(struct drbd_device *device,
				       struct drbd_backing_dev *bdev);
extern void drbd_md_write(struct drbd_device *device, void *buffer);
extern void drbd_md_sync(struct drbd_device *device);
extern int  drbd_md_read(struct drbd_device *device, struct drbd_backing_dev *bdev);
extern void drbd_uuid_received_new_current(struct drbd_device *, u64 , u64) __must_hold(local);
extern void drbd_uuid_set_bitmap(struct drbd_peer_device *peer_device, u64 val) __must_hold(local);
extern void _drbd_uuid_set_bitmap(struct drbd_peer_device *peer_device, u64 val) __must_hold(local);
extern void _drbd_uuid_set_current(struct drbd_device *device, u64 val) __must_hold(local);
extern void _drbd_uuid_new_current(struct drbd_device *device, bool forced) __must_hold(local);
extern void drbd_uuid_set_bm(struct drbd_peer_device *peer_device, u64 val) __must_hold(local);
extern void _drbd_uuid_push_history(struct drbd_peer_device *peer_device, u64 val) __must_hold(local);
extern u64 _drbd_uuid_pull_history(struct drbd_peer_device *peer_device) __must_hold(local);
extern void __drbd_uuid_set_bitmap(struct drbd_peer_device *peer_device, u64 val) __must_hold(local);
extern void drbd_uuid_resync_finished(struct drbd_peer_device *peer_device) __must_hold(local);
extern void drbd_md_set_flag(struct drbd_device *device, enum mdf_flag) __must_hold(local);
extern void drbd_md_clear_flag(struct drbd_device *device, enum mdf_flag)__must_hold(local);
extern int drbd_md_test_flag(struct drbd_backing_dev *, enum mdf_flag);
extern void drbd_md_set_peer_flag(struct drbd_peer_device *, enum mdf_peer_flag);
extern void drbd_md_clear_peer_flag(struct drbd_peer_device *, enum mdf_peer_flag);
extern bool drbd_md_test_peer_flag(struct drbd_peer_device *, enum mdf_peer_flag);
#ifndef DRBD_DEBUG_MD_SYNC
extern void drbd_md_mark_dirty(struct drbd_device *device);
#else
#define drbd_md_mark_dirty(m)	drbd_md_mark_dirty_(m, __LINE__ , __func__ )
extern void drbd_md_mark_dirty_(struct drbd_device *device,
		unsigned int line, const char *func);
#endif
extern void drbd_queue_bitmap_io(struct drbd_device *,
				 int (*io_fn)(struct drbd_device *, struct drbd_peer_device *),
				 void (*done)(struct drbd_device *, struct drbd_peer_device *, int),
				 char *why, enum bm_flag flags,
				 struct drbd_peer_device *);
extern int drbd_bitmap_io(struct drbd_device *,
		int (*io_fn)(struct drbd_device *, struct drbd_peer_device *),
		char *why, enum bm_flag flags,
		struct drbd_peer_device *);
extern int drbd_bitmap_io_from_worker(struct drbd_device *,
		int (*io_fn)(struct drbd_device *, struct drbd_peer_device *),
		char *why, enum bm_flag flags,
		struct drbd_peer_device *);
extern int drbd_bmio_set_n_write(struct drbd_device *device, struct drbd_peer_device *);
extern int drbd_bmio_clear_n_write(struct drbd_device *device, struct drbd_peer_device *);
extern int drbd_bmio_set_all_n_write(struct drbd_device *device, struct drbd_peer_device *);

extern void drbd_ldev_destroy(struct drbd_device *device);

static inline void drbd_uuid_new_current(struct drbd_device *device) __must_hold(local)
{
	_drbd_uuid_new_current(device, false);
}

/* Meta data layout
 *
 * We currently have two possible layouts.
 * Offsets in (512 byte) sectors.
 * external:
 *   |----------- md_size_sect ------------------|
 *   [ 4k superblock ][ activity log ][  Bitmap  ]
 *   | al_offset == 8 |
 *   | bm_offset = al_offset + X      |
 *  ==> bitmap sectors = md_size_sect - bm_offset
 *
 *  Variants:
 *     old, indexed fixed size meta data:
 *
 * internal:
 *            |----------- md_size_sect ------------------|
 * [data.....][  Bitmap  ][ activity log ][ 4k superblock ][padding*]
 *                        | al_offset < 0 |
 *            | bm_offset = al_offset - Y |
 *  ==> bitmap sectors = Y = al_offset - bm_offset
 *
 *  [padding*] are zero or up to 7 unused 512 Byte sectors to the
 *  end of the device, so that the [4k superblock] will be 4k aligned.
 *
 *  The activity log consists of 4k transaction blocks,
 *  which are written in a ring-buffer, or striped ring-buffer like fashion,
 *  which are writtensize used to be fixed 32kB,
 *  but is about to become configurable.
 */

/* One activity log extent represents 4M of storage */
#define AL_EXTENT_SHIFT 22
#define AL_EXTENT_SIZE (1<<AL_EXTENT_SHIFT)

/* We could make these currently hardcoded constants configurable
 * variables at create-md time (or even re-configurable at runtime?).
 * Which will require some more changes to the DRBD "super block"
 * and attach code.
 *
 * updates per transaction:
 *   This many changes to the active set can be logged with one transaction.
 *   This number is arbitrary.
 * context per transaction:
 *   This many context extent numbers are logged with each transaction.
 *   This number is resulting from the transaction block size (4k), the layout
 *   of the transaction header, and the number of updates per transaction.
 *   See drbd_actlog.c:struct al_transaction_on_disk
 * */
#define AL_UPDATES_PER_TRANSACTION	 64	// arbitrary
#define AL_CONTEXT_PER_TRANSACTION	919	// (4096 - 36 - 6*64)/4

/* drbd_bitmap.c */
/*
 * We need to store one bit for a block.
 * Example: 1GB disk @ 4096 byte blocks ==> we need 32 KB bitmap.
 * Bit 0 ==> local node thinks this block is binary identical on both nodes
 * Bit 1 ==> local node thinks this block needs to be synced.
 */

#define SLEEP_TIME (HZ/10)

/* We do bitmap IO in units of 4k blocks.
 * We also still have a hardcoded 4k per bit relation. */
#define BM_BLOCK_SHIFT	12			 /* 4k per bit */
#define BM_BLOCK_SIZE	 (1<<BM_BLOCK_SHIFT)
/* mostly arbitrarily set the represented size of one bitmap extent,
 * aka resync extent, to 128 MiB (which is also 4096 Byte worth of bitmap
 * at 4k per bit resolution) */
#define BM_EXT_SHIFT	 27	/* 128 MiB per resync extent */
#define BM_EXT_SIZE	 (1<<BM_EXT_SHIFT)

#if (BM_BLOCK_SHIFT != 12)
#error "HAVE YOU FIXED drbdmeta AS WELL??"
#endif

/* thus many _storage_ sectors are described by one bit */
#define BM_SECT_TO_BIT(x)   ((x)>>(BM_BLOCK_SHIFT-9))
#define BM_BIT_TO_SECT(x)   ((sector_t)(x)<<(BM_BLOCK_SHIFT-9))
#define BM_SECT_PER_BIT     BM_BIT_TO_SECT(1)

/* bit to represented kilo byte conversion */
#define Bit2KB(bits) ((bits)<<(BM_BLOCK_SHIFT-10))

/* in which _bitmap_ extent (resp. sector) the bit for a certain
 * _storage_ sector is located in */
#define BM_SECT_TO_EXT(x)   ((x)>>(BM_EXT_SHIFT-9))

/* how much _storage_ sectors we have per bitmap sector */
#define BM_EXT_TO_SECT(x)   ((sector_t)(x) << (BM_EXT_SHIFT-9))
#define BM_SECT_PER_EXT     BM_EXT_TO_SECT(1)

/* in one sector of the bitmap, we have this many activity_log extents. */
#define AL_EXT_PER_BM_SECT  (1 << (BM_EXT_SHIFT - AL_EXTENT_SHIFT))

#define BM_BLOCKS_PER_BM_EXT_B (BM_EXT_SHIFT - BM_BLOCK_SHIFT)
#define BM_BLOCKS_PER_BM_EXT_MASK  ((1<<BM_BLOCKS_PER_BM_EXT_B) - 1)

/* the extent in "PER_EXTENT" below is an activity log extent
 * we need that many (long words/bytes) to store the bitmap
 *		     of one AL_EXTENT_SIZE chunk of storage.
 * we can store the bitmap for that many AL_EXTENTS within
 * one sector of the _on_disk_ bitmap:
 * bit	 0	  bit 37   bit 38	     bit (512*8)-1
 *	     ...|........|........|.. // ..|........|
 * sect. 0	 `296	  `304			   ^(512*8*8)-1
 *
#define BM_WORDS_PER_EXT    ( (AL_EXT_SIZE/BM_BLOCK_SIZE) / BITS_PER_LONG )
#define BM_BYTES_PER_EXT    ( (AL_EXT_SIZE/BM_BLOCK_SIZE) / 8 )  // 128
#define BM_EXT_PER_SECT	    ( 512 / BM_BYTES_PER_EXTENT )	 //   4
 */

#define DRBD_MAX_SECTORS_32 (0xffffffffLU)
/* we have a certain meta data variant that has a fixed on-disk size of 128
 * MiB, of which 4k are our "superblock", and 32k are the fixed size activity
 * log, leaving this many sectors for the bitmap.
 */

#define DRBD_MAX_SECTORS_FIXED_BM \
	  (((128 << 20 >> 9) - (32768 >> 9) - (4096 >> 9)) * (1LL<<(BM_EXT_SHIFT-9)))
#if !defined(CONFIG_LBDAF) && !defined(CONFIG_LBD) && BITS_PER_LONG == 32
#define DRBD_MAX_SECTORS      DRBD_MAX_SECTORS_32
#define DRBD_MAX_SECTORS_FLEX DRBD_MAX_SECTORS_32
#else
#define DRBD_MAX_SECTORS      DRBD_MAX_SECTORS_FIXED_BM
/* 16 TB in units of sectors */
#if BITS_PER_LONG == 32
/* adjust by one page worth of bitmap,
 * so we won't wrap around in drbd_bm_find_next_bit.
 * you should use 64bit OS for that much storage, anyways. */
#define DRBD_MAX_SECTORS_FLEX BM_BIT_TO_SECT(0xffff7fff)
#else
/* we allow up to 1 PiB now on 64bit architecture with "flexible" meta data */
#define DRBD_MAX_SECTORS_FLEX (1UL << 51)
/* corresponds to (1UL << 38) bits right now. */
#endif
#endif

/* BIO_MAX_SIZE is 256 * PAGE_CACHE_SIZE,
 * so for typical PAGE_CACHE_SIZE of 4k, that is (1<<20) Byte.
 * Since we may live in a mixed-platform cluster,
 * we limit us to a platform agnostic constant here for now.
 * A followup commit may allow even bigger BIO sizes,
 * once we thought that through. */
#if DRBD_MAX_BIO_SIZE > BIO_MAX_SIZE
#error Architecture not supported: DRBD_MAX_BIO_SIZE > BIO_MAX_SIZE
#endif

#define DRBD_MAX_SIZE_H80_PACKET (1U << 15) /* Header 80 only allows packets up to 32KiB data */
#define DRBD_MAX_BIO_SIZE_P95    (1U << 17) /* Protocol 95 to 99 allows bios up to 128KiB */

/* For now, don't allow more than one activity log extent worth of data
 * to be discarded in one go. We may need to rework drbd_al_begin_io()
 * to allow for even larger discard ranges */
#define DRBD_MAX_DISCARD_SIZE	AL_EXTENT_SIZE
#define DRBD_MAX_DISCARD_SECTORS (DRBD_MAX_DISCARD_SIZE >> 9)

extern struct drbd_bitmap *drbd_bm_alloc(void);
extern int  drbd_bm_resize(struct drbd_device *device, sector_t sectors, int set_new_bits);
void drbd_bm_free(struct drbd_bitmap *bitmap);
extern void drbd_bm_set_all(struct drbd_device *device);
extern void drbd_bm_clear_all(struct drbd_device *device);
/* set/clear/test only a few bits at a time */
extern unsigned int drbd_bm_set_bits(struct drbd_device *, unsigned int, unsigned long, unsigned long);
extern unsigned int drbd_bm_clear_bits(struct drbd_device *, unsigned int, unsigned long, unsigned long);
extern int drbd_bm_count_bits(struct drbd_device *, unsigned int, unsigned long, unsigned long);
/* bm_set_bits variant for use while holding drbd_bm_lock,
 * may process the whole bitmap in one go */
extern void drbd_bm_set_many_bits(struct drbd_peer_device *, unsigned long, unsigned long);
extern void drbd_bm_clear_many_bits(struct drbd_peer_device *, unsigned long, unsigned long);
extern int drbd_bm_test_bit(struct drbd_peer_device *, unsigned long);
extern int drbd_bm_write_range(struct drbd_peer_device *, unsigned long, unsigned long) __must_hold(local);
extern int  drbd_bm_read(struct drbd_device *, struct drbd_peer_device *) __must_hold(local);
extern void drbd_bm_mark_range_for_writeout(struct drbd_device *, unsigned long, unsigned long);
extern int  drbd_bm_write(struct drbd_device *, struct drbd_peer_device *) __must_hold(local);
extern int  drbd_bm_write_hinted(struct drbd_device *device) __must_hold(local);
extern int drbd_bm_write_all(struct drbd_device *, struct drbd_peer_device *) __must_hold(local);
extern int drbd_bm_write_copy_pages(struct drbd_device *, struct drbd_peer_device *) __must_hold(local);
extern size_t	     drbd_bm_words(struct drbd_device *device);
extern unsigned long drbd_bm_bits(struct drbd_device *device);
extern sector_t      drbd_bm_capacity(struct drbd_device *device);

#define DRBD_END_OF_BITMAP	(~(unsigned long)0)
extern unsigned long drbd_bm_find_next(struct drbd_peer_device *, unsigned long);
/* bm_find_next variants for use while you hold drbd_bm_lock() */
extern unsigned long _drbd_bm_find_next(struct drbd_peer_device *, unsigned long);
extern unsigned long _drbd_bm_find_next_zero(struct drbd_peer_device *, unsigned long);
extern unsigned long _drbd_bm_total_weight(struct drbd_device *, int);
extern unsigned long drbd_bm_total_weight(struct drbd_peer_device *);
extern int drbd_bm_rs_done(struct drbd_device *device);
/* for receive_bitmap */
extern void drbd_bm_merge_lel(struct drbd_peer_device *peer_device, size_t offset,
		size_t number, unsigned long *buffer);
/* for _drbd_send_bitmap */
extern void drbd_bm_get_lel(struct drbd_peer_device *peer_device, size_t offset,
		size_t number, unsigned long *buffer);

extern void drbd_bm_lock(struct drbd_device *device, char *why, enum bm_flag flags);
extern void drbd_bm_unlock(struct drbd_device *device);
extern void drbd_bm_slot_lock(struct drbd_peer_device *peer_device, char *why, enum bm_flag flags);
extern void drbd_bm_slot_unlock(struct drbd_peer_device *peer_device);
extern void drbd_bm_copy_slot(struct drbd_device *device, unsigned int from_index, unsigned int to_index);
/* drbd_main.c */

extern struct kmem_cache *drbd_request_cache;
extern struct kmem_cache *drbd_ee_cache;	/* peer requests */
extern struct kmem_cache *drbd_bm_ext_cache;	/* bitmap extents */
extern struct kmem_cache *drbd_al_ext_cache;	/* activity log extents */
extern mempool_t *drbd_request_mempool;
extern mempool_t *drbd_ee_mempool;

/* drbd's page pool, used to buffer data received from the peer,
 * or data requested by the peer.
 *
 * This does not have an emergency reserve.
 *
 * When allocating from this pool, it first takes pages from the pool.
 * Only if the pool is depleted will try to allocate from the system.
 *
 * The assumption is that pages taken from this pool will be processed,
 * and given back, "quickly", and then can be recycled, so we can avoid
 * frequent calls to alloc_page(), and still will be able to make progress even
 * under memory pressure.
 */
extern struct page *drbd_pp_pool;
extern spinlock_t   drbd_pp_lock;
extern int	    drbd_pp_vacant;
extern wait_queue_head_t drbd_pp_wait;

/* We also need a standard (emergency-reserve backed) page pool
 * for meta data IO (activity log, bitmap).
 * We can keep it global, as long as it is used as "N pages at a time".
 * 128 should be plenty, currently we probably can get away with as few as 1.
 */
#define DRBD_MIN_POOL_PAGES	128
extern mempool_t *drbd_md_io_page_pool;

/* We also need to make sure we get a bio
 * when we need it for housekeeping purposes */
extern struct bio_set *drbd_md_io_bio_set;
/* to allocate from that set */
extern struct bio *bio_alloc_drbd(gfp_t gfp_mask);

extern struct mutex global_state_mutex;

extern int conn_lowest_minor(struct drbd_connection *connection);
extern struct drbd_peer_device *create_peer_device(struct drbd_device *, struct drbd_connection *);
extern enum drbd_ret_code drbd_create_device(struct drbd_config_context *adm_ctx, unsigned int minor,
					     struct device_conf *device_conf, struct drbd_device **p_device);
extern void drbd_unregister_device(struct drbd_device *);
extern void drbd_put_device(struct drbd_device *);
extern void drbd_unregister_connection(struct drbd_connection *);
extern void drbd_put_connection(struct drbd_connection *);

extern struct drbd_resource *drbd_create_resource(const char *, struct res_opts *);
extern void drbd_free_resource(struct drbd_resource *resource);

extern int set_resource_options(struct drbd_resource *resource, struct res_opts *res_opts);
extern struct drbd_connection *drbd_create_connection(struct drbd_resource *);
extern void drbd_destroy_connection(struct kref *kref);
extern struct drbd_connection *conn_get_by_addrs(void *my_addr, int my_addr_len,
						 void *peer_addr, int peer_addr_len);
extern struct drbd_resource *drbd_find_resource(const char *name);
extern void drbd_destroy_resource(struct kref *kref);
extern void conn_free_crypto(struct drbd_connection *connection);

/* drbd_req */
extern void do_submit(struct work_struct *ws);
extern void __drbd_make_request(struct drbd_device *, struct bio *, unsigned long);
extern MAKE_REQUEST_TYPE drbd_make_request(struct request_queue *q, struct bio *bio);
extern int drbd_read_remote(struct drbd_device *device, struct drbd_request *req);
extern int drbd_merge_bvec(struct request_queue *q,
#ifdef HAVE_bvec_merge_data
		struct bvec_merge_data *bvm,
#else
		struct bio *bvm,
#endif
		struct bio_vec *bvec);
extern int is_valid_ar_handle(struct drbd_request *, sector_t);


/* drbd_nl.c */
extern int drbd_msg_put_info(struct sk_buff *skb, const char *info);
extern void drbd_suspend_io(struct drbd_device *device);
extern void drbd_resume_io(struct drbd_device *device);
extern char *ppsize(char *buf, unsigned long long size);
extern sector_t drbd_new_dev_size(struct drbd_device *, sector_t, int);
enum determine_dev_size {
	DS_ERROR_SHRINK = -3,
	DS_ERROR_SPACE_MD = -2,
	DS_ERROR = -1,
	DS_UNCHANGED = 0,
	DS_SHRUNK = 1,
	DS_GREW = 2,
	DS_GREW_FROM_ZERO = 3,
};
extern enum determine_dev_size
drbd_determine_dev_size(struct drbd_device *, enum dds_flags, struct resize_parms *) __must_hold(local);
extern void resync_after_online_grow(struct drbd_peer_device *);
extern void drbd_reconsider_max_bio_size(struct drbd_device *device);
extern enum drbd_state_rv drbd_set_role(struct drbd_resource *, enum drbd_role, bool);
extern bool conn_try_outdate_peer(struct drbd_connection *connection);
extern void conn_try_outdate_peer_async(struct drbd_connection *connection);
extern int drbd_khelper(struct drbd_device *, struct drbd_connection *, char *);

/* drbd_sender.c */
extern int drbd_sender(struct drbd_thread *thi);
extern int drbd_worker(struct drbd_thread *thi);
enum drbd_ret_code drbd_resync_after_valid(struct drbd_device *device, int o_minor);
void drbd_resync_after_changed(struct drbd_device *device);
extern void drbd_start_resync(struct drbd_peer_device *, enum drbd_repl_state);
extern void resume_next_sg(struct drbd_device *device);
extern void suspend_other_sg(struct drbd_device *device);
extern int drbd_resync_finished(struct drbd_peer_device *, enum drbd_disk_state);
/* maybe rather drbd_main.c ? */
extern void *drbd_md_get_buffer(struct drbd_device *device);
extern void drbd_md_put_buffer(struct drbd_device *device);
extern int drbd_md_sync_page_io(struct drbd_device *device,
		struct drbd_backing_dev *bdev, sector_t sector, int rw);
extern void drbd_ov_out_of_sync_found(struct drbd_peer_device *, sector_t, int);
extern void wait_until_done_or_force_detached(struct drbd_device *device,
		struct drbd_backing_dev *bdev, unsigned int *done);
extern void drbd_rs_controller_reset(struct drbd_peer_device *);
extern void drbd_ping_peer(struct drbd_connection *connection);

static inline void ov_out_of_sync_print(struct drbd_peer_device *peer_device)
{
	if (peer_device->ov_last_oos_size) {
		drbd_err(peer_device, "Out of sync: start=%llu, size=%lu (sectors)\n",
		     (unsigned long long)peer_device->ov_last_oos_start,
		     (unsigned long)peer_device->ov_last_oos_size);
	}
	peer_device->ov_last_oos_size = 0;
}


extern void drbd_csum_bio(struct crypto_hash *, struct bio *, void *);
extern void drbd_csum_ee(struct crypto_hash *, struct drbd_peer_request *, void *);
/* worker callbacks */
extern int w_e_end_data_req(struct drbd_work *, int);
extern int w_e_end_rsdata_req(struct drbd_work *, int);
extern int w_e_end_csum_rs_req(struct drbd_work *, int);
extern int w_e_end_ov_reply(struct drbd_work *, int);
extern int w_e_end_ov_req(struct drbd_work *, int);
extern int w_ov_finished(struct drbd_work *, int);
extern int w_resync_timer(struct drbd_work *, int);
extern int w_send_dblock(struct drbd_work *, int);
extern int w_send_read_req(struct drbd_work *, int);
extern int w_e_reissue(struct drbd_work *, int);
extern int w_restart_disk_io(struct drbd_work *, int);
extern int w_send_out_of_sync(struct drbd_work *, int);
extern int w_start_resync(struct drbd_work *, int);
extern int w_send_uuids(struct drbd_work *, int);

extern void resync_timer_fn(unsigned long data);
extern void start_resync_timer_fn(unsigned long data);

extern void drbd_endio_write_sec_final(struct drbd_peer_request *peer_req);

/* drbd_receiver.c */
extern int drbd_receiver(struct drbd_thread *thi);
extern int drbd_asender(struct drbd_thread *thi);
extern bool drbd_rs_c_min_rate_throttle(struct drbd_peer_device *);
extern bool drbd_rs_should_slow_down(struct drbd_peer_device *, sector_t);
extern int drbd_submit_peer_request(struct drbd_device *,
				    struct drbd_peer_request *, const unsigned,
				    const int);
extern int drbd_free_peer_reqs(struct drbd_device *, struct list_head *);
extern struct drbd_peer_request *drbd_alloc_peer_req(struct drbd_peer_device *, u64,
						     sector_t, unsigned int,
						     bool,
						     gfp_t) __must_hold(local);
extern void __drbd_free_peer_req(struct drbd_device *, struct drbd_peer_request *,
				 int);
#define drbd_free_peer_req(m,e) __drbd_free_peer_req(m, e, 0)
#define drbd_free_net_peer_req(m,e) __drbd_free_peer_req(m, e, 1)
extern struct page *drbd_alloc_pages(struct drbd_peer_device *, unsigned int, bool);
extern void drbd_set_recv_tcq(struct drbd_device *device, int tcq_enabled);
extern void _drbd_clear_done_ee(struct drbd_device *device, struct list_head *to_be_freed);
extern int drbd_connected(struct drbd_peer_device *);
extern void apply_unacked_peer_requests(struct drbd_connection *connection);
extern struct drbd_connection *drbd_connection_by_node_id(struct drbd_resource *, int);

/* Yes, there is kernel_setsockopt, but only since 2.6.18.
 * So we have our own copy of it here. */
static inline int drbd_setsockopt(struct socket *sock, int level, int optname,
				  char *optval, int optlen)
{
	mm_segment_t oldfs = get_fs();
	char __user *uoptval;
	int err;

	uoptval = (char __user __force *)optval;

	set_fs(KERNEL_DS);
	if (level == SOL_SOCKET)
		err = sock_setsockopt(sock, level, optname, uoptval, optlen);
	else
		err = sock->ops->setsockopt(sock, level, optname, uoptval,
					    optlen);
	set_fs(oldfs);
	return err;
}

static inline void drbd_tcp_cork(struct socket *sock)
{
	int val = 1;
	(void) drbd_setsockopt(sock, SOL_TCP, TCP_CORK,
			(char*)&val, sizeof(val));
}

static inline void drbd_tcp_uncork(struct socket *sock)
{
	int val = 0;
	(void) drbd_setsockopt(sock, SOL_TCP, TCP_CORK,
			(char*)&val, sizeof(val));
}

static inline void drbd_tcp_nodelay(struct socket *sock)
{
	int val = 1;
	(void) drbd_setsockopt(sock, SOL_TCP, TCP_NODELAY,
			(char*)&val, sizeof(val));
}

static inline void drbd_tcp_quickack(struct socket *sock)
{
	int val = 2;
	(void) drbd_setsockopt(sock, SOL_TCP, TCP_QUICKACK,
			(char*)&val, sizeof(val));
}

static inline sector_t drbd_get_capacity(struct block_device *bdev)
{
	/* return bdev ? get_capacity(bdev->bd_disk) : 0; */
	return bdev ? i_size_read(bdev->bd_inode) >> 9 : 0;
}

/* sets the number of 512 byte sectors of our virtual device */
static inline void drbd_set_my_capacity(struct drbd_device *device,
					sector_t size)
{
	/* set_capacity(device->this_bdev->bd_disk, size); */
	set_capacity(device->vdisk, size);
	device->this_bdev->bd_inode->i_size = (loff_t)size << 9;
}

static inline void drbd_kobject_uevent(struct drbd_device *device)
{
	kobject_uevent(disk_to_kobj(device->vdisk), KOBJ_CHANGE);
	/* rhel4 / sles9 and older don't have this at all,
	 * which means user space (udev) won't get events about possible changes of
	 * corresponding resource + disk names after the initial drbd minor creation.
	 */
}

/*
 * used to submit our private bio
 */
static inline void drbd_generic_make_request(struct drbd_device *device,
					     int fault_type, struct bio *bio)
{
	__release(local);
	if (!bio->bi_bdev) {
		printk(KERN_ERR "drbd%d: drbd_generic_make_request: "
				"bio->bi_bdev == NULL\n",
		       device_to_minor(device));
		dump_stack();
		bio_endio(bio, -ENODEV);
		return;
	}

	if (drbd_insert_fault(device, fault_type))
		bio_endio(bio, -EIO);
	else
		generic_make_request(bio);
}

void drbd_bump_write_ordering(struct drbd_resource *resource, enum write_ordering_e wo);

extern void twopc_timer_fn(unsigned long);
extern void connect_timer_fn(unsigned long);
int connect_timer_work(struct drbd_work *, int);

/* drbd_proc.c */
extern struct proc_dir_entry *drbd_proc;
extern const struct file_operations drbd_proc_fops;

/* drbd_actlog.c */
extern bool drbd_al_begin_io_prepare(struct drbd_device *device, struct drbd_interval *i);
extern int drbd_al_begin_io_nonblock(struct drbd_device *device, struct drbd_interval *i);
extern void drbd_al_begin_io_commit(struct drbd_device *device, bool defer_to_worker);
extern bool drbd_al_begin_io_fastpath(struct drbd_device *device, struct drbd_interval *i);
extern void drbd_al_begin_io(struct drbd_device *device, struct drbd_interval *i, bool delegate);
extern void drbd_al_begin_io_for_peer(struct drbd_peer_device *peer_device, struct drbd_interval *i);
extern void drbd_al_complete_io(struct drbd_device *device, struct drbd_interval *i);
extern void drbd_rs_complete_io(struct drbd_peer_device *, sector_t);
extern int drbd_rs_begin_io(struct drbd_peer_device *, sector_t);
extern int drbd_try_rs_begin_io(struct drbd_peer_device *, sector_t);
extern void drbd_rs_cancel_all(struct drbd_peer_device *);
extern int drbd_rs_del_all(struct drbd_peer_device *);
extern void drbd_rs_failed_io(struct drbd_peer_device *, sector_t, int);
extern void drbd_advance_rs_marks(struct drbd_peer_device *, unsigned long);
extern void drbd_set_in_sync(struct drbd_peer_device *, sector_t, int);
extern bool drbd_set_out_of_sync(struct drbd_peer_device *, sector_t, int);
extern bool drbd_set_all_out_of_sync(struct drbd_device *, sector_t, int);
extern bool drbd_set_sync(struct drbd_device *, sector_t, int, unsigned long, unsigned long);
extern void drbd_al_shrink(struct drbd_device *device);
extern bool drbd_sector_has_priority(struct drbd_peer_device *, sector_t);
extern int drbd_initialize_al(struct drbd_device *, void *);

/* drbd_sysfs.c */
extern struct kobj_type drbd_bdev_kobj_type;

/* drbd_nl.c */

extern atomic_t drbd_notify_id;
extern atomic_t drbd_genl_seq;

extern void notify_resource_state(struct sk_buff *,
				  unsigned int,
				  struct drbd_resource *,
				  struct resource_info *,
				  enum drbd_notification_type,
				  unsigned int);
extern void notify_device_state(struct sk_buff *,
				unsigned int,
				struct drbd_device *,
				struct device_info *,
				enum drbd_notification_type,
				unsigned int);
extern void notify_connection_state(struct sk_buff *,
				    unsigned int,
				    struct drbd_connection *,
				    struct connection_info *,
				    enum drbd_notification_type,
				    unsigned int);
extern void notify_peer_device_state(struct sk_buff *,
				     unsigned int,
				     struct drbd_peer_device *,
				     struct peer_device_info *,
				     enum drbd_notification_type,
				     unsigned int);
extern void notify_helper(enum drbd_notification_type, struct drbd_device *,
			  struct drbd_connection *, const char *, int);

/*
 * inline helper functions
 *************************/

/* see also page_chain_add and friends in drbd_receiver.c */
static inline struct page *page_chain_next(struct page *page)
{
	return (struct page *)page_private(page);
}
#define page_chain_for_each(page) \
	for (; page && ({ prefetch(page_chain_next(page)); 1; }); \
			page = page_chain_next(page))
#define page_chain_for_each_safe(page, n) \
	for (; page && ({ n = page_chain_next(page); 1; }); page = n)


static inline int drbd_peer_req_has_active_page(struct drbd_peer_request *peer_req)
{
	struct page *page = peer_req->pages;
	page_chain_for_each(page) {
		if (page_count(page) > 1)
			return 1;
	}
	return 0;
}

/*
 * When a device has a replication state above L_OFF, it must be
 * connected.  Otherwise, we report the connection state, which has values up
 * to C_CONNECTED == L_OFF.
 */
static inline int combined_conn_state(struct drbd_peer_device *peer_device, enum which_state which)
{
	enum drbd_repl_state repl_state = peer_device->repl_state[which];

	if (repl_state > L_OFF)
		return repl_state;
	else
		return peer_device->connection->cstate[which];
}

enum drbd_force_detach_flags {
	DRBD_READ_ERROR,
	DRBD_WRITE_ERROR,
	DRBD_META_IO_ERROR,
	DRBD_FORCE_DETACH,
};

#define __drbd_chk_io_error(m,f) __drbd_chk_io_error_(m,f, __func__)
static inline void __drbd_chk_io_error_(struct drbd_device *device,
					enum drbd_force_detach_flags df,
					const char *where)
{
	enum drbd_io_error_p ep;

	rcu_read_lock();
	ep = rcu_dereference(device->ldev->disk_conf)->on_io_error;
	rcu_read_unlock();
	switch (ep) {
	case EP_PASS_ON: /* FIXME would this be better named "Ignore"? */
		if (df == DRBD_READ_ERROR ||  df == DRBD_WRITE_ERROR) {
			if (drbd_ratelimit())
				drbd_err(device, "Local IO failed in %s.\n", where);
			if (device->disk_state[NOW] > D_INCONSISTENT) {
				begin_state_change_locked(device->resource, CS_HARD);
				__change_disk_state(device, D_INCONSISTENT);
				end_state_change_locked(device->resource);
			}
			break;
		}
		/* NOTE fall through for DRBD_META_IO_ERROR or DRBD_FORCE_DETACH */
	case EP_DETACH:
	case EP_CALL_HELPER:
		/* Remember whether we saw a READ or WRITE error.
		 *
		 * Recovery of the affected area for WRITE failure is covered
		 * by the activity log.
		 * READ errors may fall outside that area though. Certain READ
		 * errors can be "healed" by writing good data to the affected
		 * blocks, which triggers block re-allocation in lower layers.
		 *
		 * If we can not write the bitmap after a READ error,
		 * we may need to trigger a full sync (see w_go_diskless()).
		 *
		 * Force-detach is not really an IO error, but rather a
		 * desperate measure to try to deal with a completely
		 * unresponsive lower level IO stack.
		 * Still it should be treated as a WRITE error.
		 *
		 * Meta IO error is always WRITE error:
		 * we read meta data only once during attach,
		 * which will fail in case of errors.
		 */
		set_bit(WAS_IO_ERROR, &device->flags);
		if (df == DRBD_READ_ERROR)
			set_bit(WAS_READ_ERROR, &device->flags);
		if (df == DRBD_FORCE_DETACH)
			set_bit(FORCE_DETACH, &device->flags);
		if (device->disk_state[NOW] > D_FAILED) {
			begin_state_change_locked(device->resource, CS_HARD);
			__change_disk_state(device, D_FAILED);
			end_state_change_locked(device->resource);
			drbd_err(device,
				"Local IO failed in %s. Detaching...\n", where);
		}
		break;
	}
}

/**
 * drbd_chk_io_error: Handle the on_io_error setting, should be called from all io completion handlers
 * @device:	 DRBD device.
 * @error:	 Error code passed to the IO completion callback
 * @forcedetach: Force detach. I.e. the error happened while accessing the meta data
 *
 * See also drbd_main.c:after_state_ch() if (os.disk > D_FAILED && ns.disk == D_FAILED)
 */
#define drbd_chk_io_error(m,e,f) drbd_chk_io_error_(m,e,f, __func__)
static inline void drbd_chk_io_error_(struct drbd_device *device,
	int error, enum drbd_force_detach_flags forcedetach, const char *where)
{
	if (error) {
		unsigned long flags;
		spin_lock_irqsave(&device->resource->req_lock, flags);
		__drbd_chk_io_error_(device, forcedetach, where);
		spin_unlock_irqrestore(&device->resource->req_lock, flags);
	}
}


/**
 * drbd_md_first_sector() - Returns the first sector number of the meta data area
 * @bdev:	Meta data block device.
 *
 * BTW, for internal meta data, this happens to be the maximum capacity
 * we could agree upon with our peer node.
 */
static inline sector_t drbd_md_first_sector(struct drbd_backing_dev *bdev)
{
	switch (bdev->md.meta_dev_idx) {
	case DRBD_MD_INDEX_INTERNAL:
	case DRBD_MD_INDEX_FLEX_INT:
		return bdev->md.md_offset + bdev->md.bm_offset;
	case DRBD_MD_INDEX_FLEX_EXT:
	default:
		return bdev->md.md_offset;
	}
}

/**
 * drbd_md_last_sector() - Return the last sector number of the meta data area
 * @bdev:	Meta data block device.
 */
static inline sector_t drbd_md_last_sector(struct drbd_backing_dev *bdev)
{
	switch (bdev->md.meta_dev_idx) {
	case DRBD_MD_INDEX_INTERNAL:
	case DRBD_MD_INDEX_FLEX_INT:
		return bdev->md.md_offset + (4096 >> 9) -1;
	case DRBD_MD_INDEX_FLEX_EXT:
	default:
		return bdev->md.md_offset + bdev->md.md_size_sect -1;
	}
}

/**
 * drbd_get_max_capacity() - Returns the capacity we announce to out peer
 * @bdev:	Meta data block device.
 *
 * returns the capacity we announce to out peer.  we clip ourselves at the
 * various MAX_SECTORS, because if we don't, current implementation will
 * oops sooner or later
 */
static inline sector_t drbd_get_max_capacity(struct drbd_backing_dev *bdev)
{
	sector_t s;

	switch (bdev->md.meta_dev_idx) {
	case DRBD_MD_INDEX_INTERNAL:
	case DRBD_MD_INDEX_FLEX_INT:
		s = drbd_get_capacity(bdev->backing_bdev)
			? min_t(sector_t, DRBD_MAX_SECTORS_FLEX,
				drbd_md_first_sector(bdev))
			: 0;
		break;
	case DRBD_MD_INDEX_FLEX_EXT:
		s = min_t(sector_t, DRBD_MAX_SECTORS_FLEX,
				drbd_get_capacity(bdev->backing_bdev));
		/* clip at maximum size the meta device can support */
		s = min_t(sector_t, s,
			BM_EXT_TO_SECT(bdev->md.md_size_sect
				     - bdev->md.bm_offset));
		break;
	default:
		s = min_t(sector_t, DRBD_MAX_SECTORS,
				drbd_get_capacity(bdev->backing_bdev));
	}
	return s;
}

/**
 * drbd_md_ss() - Return the sector number of our meta data super block
 * @bdev:	Meta data block device.
 */
static inline sector_t drbd_md_ss(struct drbd_backing_dev *bdev)
{
	const int meta_dev_idx = bdev->md.meta_dev_idx;

	if (meta_dev_idx == DRBD_MD_INDEX_FLEX_EXT)
		return 0;

	/* Since drbd08, internal meta data is always "flexible".
	 * position: last 4k aligned block of 4k size */
	if (meta_dev_idx == DRBD_MD_INDEX_INTERNAL ||
	    meta_dev_idx == DRBD_MD_INDEX_FLEX_INT)
		return (drbd_get_capacity(bdev->backing_bdev) & ~7ULL) - 8;

	/* external, some index; this is the old fixed size layout */
	return (128 << 20 >> 9) * bdev->md.meta_dev_idx;
}

void drbd_queue_work(struct drbd_work_queue *, struct drbd_work *);
extern void drbd_flush_workqueue(struct drbd_work_queue *work_queue);

static inline void wake_asender(struct drbd_connection *connection)
{
	if (test_and_clear_bit(SIGNAL_ASENDER, &connection->flags))
		force_sig(DRBD_SIG, connection->asender.task);
}

static inline void request_ping(struct drbd_connection *connection)
{
	set_bit(SEND_PING, &connection->flags);
	wake_asender(connection);
}

extern void *conn_prepare_command(struct drbd_connection *, struct drbd_socket *);
extern void *drbd_prepare_command(struct drbd_peer_device *, struct drbd_socket *);
extern int send_command(struct drbd_connection *, int, struct drbd_socket *,
			enum drbd_packet, unsigned int, void *, unsigned int);
extern int drbd_send_command(struct drbd_peer_device *, struct drbd_socket *,
			     enum drbd_packet, unsigned int, void *,
			     unsigned int);

extern int drbd_send_ping(struct drbd_connection *connection);
extern int drbd_send_ping_ack(struct drbd_connection *connection);
extern int conn_send_state_req(struct drbd_connection *, int vnr, enum drbd_packet, union drbd_state, union drbd_state);
extern int conn_send_twopc_request(struct drbd_connection *, int vnr, enum drbd_packet, struct p_twopc_request *);
extern int drbd_send_peer_ack(struct drbd_connection *, struct drbd_request *);

static inline void drbd_thread_stop(struct drbd_thread *thi)
{
	_drbd_thread_stop(thi, false, true);
}

static inline void drbd_thread_stop_nowait(struct drbd_thread *thi)
{
	_drbd_thread_stop(thi, false, false);
}

static inline void drbd_thread_restart_nowait(struct drbd_thread *thi)
{
	_drbd_thread_stop(thi, true, false);
}

/* counts how many answer packets packets we expect from our peer,
 * for either explicit application requests,
 * or implicit barrier packets as necessary.
 * increased:
 *  w_send_barrier
 *  _req_mod(req, QUEUE_FOR_NET_WRITE or QUEUE_FOR_NET_READ);
 *    it is much easier and equally valid to count what we queue for the
 *    sender, even before it actually was queued or sent.
 *    (drbd_make_request_common; recovery path on read io-error)
 * decreased:
 *  got_BarrierAck (respective tl_clear, tl_clear_barrier)
 *  _req_mod(req, DATA_RECEIVED)
 *     [from receive_DataReply]
 *  _req_mod(req, WRITE_ACKED_BY_PEER or RECV_ACKED_BY_PEER or NEG_ACKED)
 *     [from got_BlockAck (P_WRITE_ACK, P_RECV_ACK)]
 *     FIXME
 *     for some reason it is NOT decreased in got_NegAck,
 *     but in the resulting cleanup code from report_params.
 *     we should try to remember the reason for that...
 *  _req_mod(req, SEND_FAILED or SEND_CANCELED)
 *  _req_mod(req, CONNECTION_LOST_WHILE_PENDING)
 *     [from tl_clear_barrier]
 */
static inline void inc_ap_pending(struct drbd_peer_device *peer_device)
{
	atomic_inc(&peer_device->ap_pending_cnt);
}

#define dec_ap_pending(peer_device) \
	((void)expect((peer_device), __dec_ap_pending(peer_device) >= 0))
static inline int __dec_ap_pending(struct drbd_peer_device *peer_device)
{
	int ap_pending_cnt = atomic_dec_return(&peer_device->ap_pending_cnt);
	if (ap_pending_cnt == 0)
		wake_up(&peer_device->device->misc_wait);
	return ap_pending_cnt;
}

/* counts how many resync-related answers we still expect from the peer
 *		     increase			decrease
 * L_SYNC_TARGET sends P_RS_DATA_REQUEST (and expects P_RS_DATA_REPLY)
 * L_SYNC_SOURCE sends P_RS_DATA_REPLY   (and expects P_WRITE_ACK with ID_SYNCER)
 *					   (or P_NEG_ACK with ID_SYNCER)
 */
static inline void inc_rs_pending(struct drbd_peer_device *peer_device)
{
	atomic_inc(&peer_device->rs_pending_cnt);
}

#define dec_rs_pending(peer_device) \
	((void)expect((peer_device), __dec_rs_pending(peer_device) >= 0))
static inline int __dec_rs_pending(struct drbd_peer_device *peer_device)
{
	return atomic_dec_return(&peer_device->rs_pending_cnt);
}

/* counts how many answers we still need to send to the peer.
 * increased on
 *  receive_Data	unless protocol A;
 *			we need to send a P_RECV_ACK (proto B)
 *			or P_WRITE_ACK (proto C)
 *  receive_RSDataReply (recv_resync_read) we need to send a P_WRITE_ACK
 *  receive_DataRequest (receive_RSDataRequest) we need to send back P_DATA
 *  receive_Barrier_*	we need to send a P_BARRIER_ACK
 */
static inline void inc_unacked(struct drbd_peer_device *peer_device)
{
	atomic_inc(&peer_device->unacked_cnt);
}

#define dec_unacked(peer_device) \
	((void)expect(peer_device, __dec_unacked(peer_device) >= 0))
static inline int __dec_unacked(struct drbd_peer_device *peer_device)
{
	return atomic_dec_return(&peer_device->unacked_cnt);
}

#define sub_unacked(peer_device, n) \
	((void)expect(peer_device, __sub_unacked(peer_device) >= 0))
static inline int __sub_unacked(struct drbd_peer_device *peer_device, int n)
{
	return atomic_sub_return(n, &peer_device->unacked_cnt);
}

/**
 * get_ldev() - Increase the ref count on device->ldev. Returns 0 if there is no ldev
 * @M:		DRBD device.
 *
 * You have to call put_ldev() when finished working with device->ldev.
 */
#define get_ldev(M) __cond_lock(local, _get_ldev_if_state(M,D_INCONSISTENT))
#define get_ldev_if_state(M,MINS) __cond_lock(local, _get_ldev_if_state(M,MINS))

static inline void put_ldev(struct drbd_device *device)
{
	int i = atomic_dec_return(&device->local_cnt);

	/* This may be called from some endio handler,
	 * so we must not sleep here. */

	__release(local);
	D_ASSERT(device, i >= 0);
	if (i == 0) {
		if (device->disk_state[NOW] == D_DISKLESS)
			/* even internal references gone, safe to destroy */
			drbd_ldev_destroy(device);
		if (device->disk_state[NOW] == D_FAILED)
			/* all application IO references gone. */
			if (!test_and_set_bit(GO_DISKLESS, &device->flags))
				drbd_queue_work(&device->resource->work, &device->go_diskless);
		wake_up(&device->misc_wait);
	}
}

#ifndef __CHECKER__
static inline int _get_ldev_if_state(struct drbd_device *device, enum drbd_disk_state mins)
{
	int io_allowed;

	/* never get a reference while D_DISKLESS */
	if (device->disk_state[NOW] == D_DISKLESS)
		return 0;

	atomic_inc(&device->local_cnt);
	io_allowed = (device->disk_state[NOW] >= mins);
	if (!io_allowed)
		put_ldev(device);
	return io_allowed;
}
#else
extern int _get_ldev_if_state(struct drbd_device *device, enum drbd_disk_state mins);
#endif

static inline bool drbd_state_is_stable(struct drbd_device *device)
{
	struct drbd_peer_device *peer_device;
	bool stable = true;

	/* DO NOT add a default clause, we want the compiler to warn us
	 * for any newly introduced state we may have forgotten to add here */

	rcu_read_lock();
	for_each_peer_device(peer_device, device) {
		switch (peer_device->repl_state[NOW]) {
		/* New io is only accepted when the peer device is unknown or there is
		 * a well-established connection. */
		case L_OFF:
		case L_ESTABLISHED:
		case L_SYNC_SOURCE:
		case L_SYNC_TARGET:
		case L_VERIFY_S:
		case L_VERIFY_T:
		case L_PAUSED_SYNC_S:
		case L_PAUSED_SYNC_T:
		case L_AHEAD:
		case L_BEHIND:
		case L_STARTING_SYNC_S:
		case L_STARTING_SYNC_T:
			break;

			/* Allow IO in BM exchange states with new protocols */
		case L_WF_BITMAP_S:
			if (peer_device->connection->agreed_pro_version < 96)
				stable = false;
			break;

			/* no new io accepted in these states */
		case L_WF_BITMAP_T:
		case L_WF_SYNC_UUID:
			stable = false;
			break;
		}
		if (!stable)
			break;
	}
	rcu_read_unlock();

	switch (device->disk_state[NOW]) {
	case D_DISKLESS:
	case D_INCONSISTENT:
	case D_OUTDATED:
	case D_CONSISTENT:
	case D_UP_TO_DATE:
	case D_FAILED:
		/* disk state is stable as well. */
		break;

	/* no new io accepted during transitional states */
	case D_ATTACHING:
	case D_NEGOTIATING:
	case D_UNKNOWN:
	case D_MASK:
		stable = false;
	}

	return stable;
}

extern void drbd_queue_pending_bitmap_work(struct drbd_device *);

static inline void dec_ap_bio(struct drbd_device *device)
{
	int ap_bio = atomic_dec_return(&device->ap_bio_cnt);

	D_ASSERT(device, ap_bio >= 0);

	if (ap_bio == 0 && !list_empty(&device->pending_bitmap_work))
		drbd_queue_pending_bitmap_work(device);

	/* this currently does wake_up for every dec_ap_bio!
	 * maybe rather introduce some type of hysteresis?
	 * e.g. (ap_bio == max_buffers/2 || ap_bio == 0) ? */
	if (ap_bio < device->device_conf.max_buffers)
		wake_up(&device->misc_wait);
}

static inline int drbd_suspended(struct drbd_device *device)
{
	struct drbd_resource *resource = device->resource;

	return resource->susp[NOW] || resource->susp_fen[NOW] || resource->susp_nod[NOW];
}

static inline bool may_inc_ap_bio(struct drbd_device *device)
{
	if (drbd_suspended(device))
		return false;
	if (atomic_read(&device->suspend_cnt))
		return false;

	/* to avoid potential deadlock or bitmap corruption,
	 * in various places, we only allow new application io
	 * to start during "stable" states. */

	/* no new io accepted when attaching or detaching the disk */
	if (!drbd_state_is_stable(device))
		return false;

	/* since some older kernels don't have atomic_add_unless,
	 * and we are within the spinlock anyways, we have this workaround.  */
	if (atomic_read(&device->ap_bio_cnt) > device->device_conf.max_buffers)
		return false;
	if (!list_empty(&device->pending_bitmap_work))
		return false;
	return true;
}

static inline bool inc_ap_bio_cond(struct drbd_device *device)
{
	bool rv = false;

	spin_lock_irq(&device->resource->req_lock);
	rv = may_inc_ap_bio(device);
	if (rv)
		atomic_inc(&device->ap_bio_cnt);
	spin_unlock_irq(&device->resource->req_lock);

	return rv;
}

static inline void inc_ap_bio(struct drbd_device *device)
{
	/* we wait here
	 *    as long as the device is suspended
	 *    until the bitmap is no longer on the fly during connection
	 *    handshake as long as we would exceed the max_buffer limit.
	 *
	 * to avoid races with the reconnect code,
	 * we need to atomic_inc within the spinlock. */

	wait_event(device->misc_wait, inc_ap_bio_cond(device));
}

static inline int drbd_set_exposed_data_uuid(struct drbd_device *device, u64 val)
{
	int changed = device->exposed_data_uuid != val;
	device->exposed_data_uuid = val;
	return changed;
}

static inline u64 drbd_current_uuid(struct drbd_device *device)
{
	if (!device->ldev)
		return 0;
	return device->ldev->md.current_uuid;
}

static inline bool verify_can_do_stop_sector(struct drbd_peer_device *peer_device)
{
	return peer_device->connection->agreed_pro_version >= 97 &&
		peer_device->connection->agreed_pro_version != 100;
}

static inline u64 drbd_bitmap_uuid(struct drbd_peer_device *peer_device)
{
	struct drbd_device *device = peer_device->device;
	struct drbd_peer_md *peer_md;

	if (!device->ldev)
		return 0;

	peer_md = &device->ldev->md.peers[peer_device->bitmap_index];
	return peer_md->bitmap_uuid;
}

static inline u64 drbd_history_uuid(struct drbd_device *device, int i)
{
	if (!device->ldev || i >= ARRAY_SIZE(device->ldev->md.history_uuids))
		return 0;

	return device->ldev->md.history_uuids[i];
}

static inline int drbd_queue_order_type(struct drbd_device *device)
{
	/* sorry, we currently have no working implementation
	 * of distributed TCQ stuff */
#ifndef QUEUE_ORDERED_NONE
#define QUEUE_ORDERED_NONE 0
#endif
	return QUEUE_ORDERED_NONE;
}

#ifdef blk_queue_plugged
static inline void drbd_blk_run_queue(struct request_queue *q)
{
	if (q && q->unplug_fn)
		q->unplug_fn(q);
}

static inline void drbd_kick_lo(struct drbd_device *device)
{
	if (get_ldev(device)) {
		drbd_blk_run_queue(bdev_get_queue(device->ldev->backing_bdev));
		put_ldev(device);
	}
}
#else
static inline void drbd_blk_run_queue(struct request_queue *q)
{
}
static inline void drbd_kick_lo(struct drbd_device *device)
{
}
#endif

static inline void drbd_md_flush(struct drbd_device *device)
{
	int r;

	if (device->ldev == NULL) {
		drbd_warn(device, "device->ldev == NULL in drbd_md_flush\n");
		return;
	}

	if (test_bit(MD_NO_BARRIER, &device->flags))
		return;

	r = blkdev_issue_flush(device->ldev->md_bdev, GFP_NOIO, NULL);
	if (r) {
		set_bit(MD_NO_BARRIER, &device->flags);
		drbd_err(device, "meta data flush failed with status %d, disabling md-flushes\n", r);
	}
}

/* resync bitmap */
/* 16MB sized 'bitmap extent' to track syncer usage */
struct bm_extent {
	int rs_left; /* number of bits set (out of sync) in this extent. */
	int rs_failed; /* number of failed resync requests in this extent. */
	unsigned long flags;
	struct lc_element lce;
};

/* should be moved to idr.h */
/**
 * idr_for_each_entry - iterate over an idr's elements of a given type
 * @idp:     idr handle
 * @entry:   the type * to use as cursor
 * @id:      id entry's key
 */
#ifndef idr_for_each_entry
#define idr_for_each_entry(idp, entry, id)				\
	for (id = 0, entry = (typeof(entry))idr_get_next((idp), &(id)); \
	     entry != NULL;						\
	     ++id, entry = (typeof(entry))idr_get_next((idp), &(id)))
#endif

#ifndef idr_for_each_entry_continue
#define idr_for_each_entry_continue(idp, entry, id)			\
	for (entry = (typeof(entry))idr_get_next((idp), &(id));		\
	     entry;							\
	     ++id, entry = (typeof(entry))idr_get_next((idp), &(id)))
#endif

static inline struct drbd_connection *first_connection(struct drbd_resource *resource)
{
	return list_first_entry(&resource->connections, struct drbd_connection, connections);
}

#define NODE_MASK(id) ((u64)1 << (id))

#endif<|MERGE_RESOLUTION|>--- conflicted
+++ resolved
@@ -754,15 +754,11 @@
 	struct list_head connections;
 	struct list_head resources;
 	struct res_opts res_opts;
-<<<<<<< HEAD
 	int max_node_id;
-	/* conf_update protects the devices, connections, peer devices, net_conf, disk_conf */
-	struct mutex conf_update;
+	struct mutex conf_update;	/* for ready-copy-update of net_conf and disk_conf
+					   and devices, connection and peer_devices lists */
+	struct mutex adm_mutex;		/* mutex to serialize administrative requests */
 	int open_rw_cnt, open_ro_cnt;
-=======
-	struct mutex conf_update;	/* mutex for ready-copy-update of net_conf and disk_conf */
-	struct mutex adm_mutex;		/* mutex to serialize administrative requests */
->>>>>>> d5d36698
 	spinlock_t req_lock;
 	u64 dagtag_sector;		/* Protected by req_lock.
 					 * See also dagtag_sector in
