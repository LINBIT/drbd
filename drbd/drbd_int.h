--- conflicted
+++ resolved
@@ -1441,10 +1441,10 @@
 extern void start_resync_timer_fn(unsigned long data);
 
 /* drbd_receiver.c */
-<<<<<<< HEAD
 extern int drbd_receiver(struct drbd_thread *thi);
 extern int drbd_asender(struct drbd_thread *thi);
-extern int drbd_rs_should_slow_down(struct drbd_device *device, sector_t sector);
+extern bool drbd_rs_c_min_rate_throttle(struct drbd_device *device);
+extern bool drbd_rs_should_slow_down(struct drbd_device *device, sector_t sector);
 extern int drbd_submit_peer_request(struct drbd_device *,
 				    struct drbd_peer_request *, const unsigned,
 				    const int);
@@ -1463,33 +1463,6 @@
 
 /* Yes, there is kernel_setsockopt, but only since 2.6.18.
  * So we have our own copy of it here. */
-=======
-extern bool drbd_rs_c_min_rate_throttle(struct drbd_conf *mdev);
-extern bool drbd_rs_should_slow_down(struct drbd_conf *mdev, sector_t sector);
-extern int drbd_submit_ee(struct drbd_conf *mdev, struct drbd_epoch_entry *e,
-		const unsigned rw, const int fault_type);
-extern int drbd_release_ee(struct drbd_conf *mdev, struct list_head *list);
-extern struct drbd_epoch_entry *drbd_alloc_ee(struct drbd_conf *mdev,
-					    u64 id,
-					    sector_t sector,
-					    unsigned int data_size,
-					    gfp_t gfp_mask) __must_hold(local);
-extern void drbd_free_some_ee(struct drbd_conf *mdev, struct drbd_epoch_entry *e,
-		int is_net);
-#define drbd_free_ee(m,e)	drbd_free_some_ee(m, e, 0)
-#define drbd_free_net_ee(m,e)	drbd_free_some_ee(m, e, 1)
-extern void drbd_wait_ee_list_empty(struct drbd_conf *mdev,
-		struct list_head *head);
-extern void _drbd_wait_ee_list_empty(struct drbd_conf *mdev,
-		struct list_head *head);
-extern void drbd_set_recv_tcq(struct drbd_conf *mdev, int tcq_enabled);
-extern void _drbd_clear_done_ee(struct drbd_conf *mdev, struct list_head *to_be_freed);
-extern void drbd_flush_workqueue(struct drbd_conf *mdev);
-extern void drbd_free_tl_hash(struct drbd_conf *mdev);
-
-/* yes, there is kernel_setsockopt, but only since 2.6.18. we don't need to
- * mess with get_fs/set_fs, we know we are KERNEL_DS always. */
->>>>>>> b7f54a24
 static inline int drbd_setsockopt(struct socket *sock, int level, int optname,
 				  char *optval, int optlen)
 {
