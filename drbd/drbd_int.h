/*
  drbd_int.h

  This file is part of DRBD by Philipp Reisner and Lars Ellenberg.

  Copyright (C) 2001-2008, LINBIT Information Technologies GmbH.
  Copyright (C) 1999-2008, Philipp Reisner <philipp.reisner@linbit.com>.
  Copyright (C) 2002-2008, Lars Ellenberg <lars.ellenberg@linbit.com>.

  drbd is free software; you can redistribute it and/or modify
  it under the terms of the GNU General Public License as published by
  the Free Software Foundation; either version 2, or (at your option)
  any later version.

  drbd is distributed in the hope that it will be useful,
  but WITHOUT ANY WARRANTY; without even the implied warranty of
  MERCHANTABILITY or FITNESS FOR A PARTICULAR PURPOSE.	See the
  GNU General Public License for more details.

  You should have received a copy of the GNU General Public License
  along with drbd; see the file COPYING.  If not, write to
  the Free Software Foundation, 675 Mass Ave, Cambridge, MA 02139, USA.

*/

#ifndef _DRBD_INT_H
#define _DRBD_INT_H

#include <linux/compiler.h>
#include <linux/types.h>
#include <linux/version.h>
#include <linux/list.h>
#include <linux/sched.h>
#include <linux/bitops.h>
#include <linux/slab.h>
#include <linux/crypto.h>
#include <linux/ratelimit.h>
#include <linux/mutex.h>
#include <linux/genhd.h>
#include <linux/idr.h>
#include <linux/lru_cache.h>
#include <linux/prefetch.h>
#include <linux/drbd_genl_api.h>
#include <linux/drbd.h>
#include <linux/drbd_config.h>

#include "drbd_wrappers.h"
#include "drbd_strings.h"
#include "compat.h"
#include "drbd_state.h"
#include "drbd_protocol.h"
#include "drbd_kref_debug.h"
#include "drbd_transport.h"

#ifdef __CHECKER__
# define __protected_by(x)       __attribute__((require_context(x,1,999,"rdwr")))
# define __protected_read_by(x)  __attribute__((require_context(x,1,999,"read")))
# define __protected_write_by(x) __attribute__((require_context(x,1,999,"write")))
# define __must_hold(x)       __attribute__((context(x,1,1), require_context(x,1,999,"call")))
#else
# define __protected_by(x)
# define __protected_read_by(x)
# define __protected_write_by(x)
# define __must_hold(x)
#endif

/* Compatibility for older kernels */
#ifndef __acquires
# ifdef __CHECKER__
#  define __acquires(x)	__attribute__((context(x,0,1)))
#  define __releases(x)	__attribute__((context(x,1,0)))
#  define __acquire(x)	__context__(x,1)
#  define __release(x)	__context__(x,-1)
# else
#  define __acquires(x)
#  define __releases(x)
#  define __acquire(x)	(void)0
#  define __release(x)	(void)0
# endif
#endif

/* module parameter, defined in drbd_main.c */
extern unsigned int minor_count;
extern bool disable_sendpage;
extern bool allow_oos;

#ifdef CONFIG_DRBD_FAULT_INJECTION
extern int enable_faults;
extern int fault_rate;
extern int fault_devs;
extern int two_phase_commit_fail;
#endif

extern char usermode_helper[];

#include <linux/major.h>
#ifndef DRBD_MAJOR
# define DRBD_MAJOR 147
#endif

#include <linux/blkdev.h>
#include <linux/bio.h>

/* This is used to stop/restart our threads.
 * Cannot use SIGTERM nor SIGKILL, since these
 * are sent out by init on runlevel changes
 * I choose SIGHUP for now.
 *
 * FIXME btw, we should register some reboot notifier.
 */
#define DRBD_SIGKILL SIGHUP

#define ID_IN_SYNC      (4711ULL)
#define ID_OUT_OF_SYNC  (4712ULL)
#define ID_SYNCER (-1ULL)

#define UUID_NEW_BM_OFFSET ((u64)0x0001000000000000ULL)

struct drbd_device;
struct drbd_connection;

/*
 * dev_printk() and dev_dbg() exist since "forever".
 * dynamic_dev_dbg() and disk_to_dev() exists since v2.6.28-rc1.
 */
#if defined(disk_to_dev)
#define __drbd_printk_device(level, device, fmt, args...) \
	dev_printk(level, disk_to_dev((device)->vdisk), fmt, ## args)
#define __drbd_printk_peer_device(level, peer_device, fmt, args...) \
	({	rcu_read_lock(); \
		dev_printk(level, disk_to_dev((peer_device)->device->vdisk), "%s: " fmt, \
			   rcu_dereference((peer_device)->connection->transport.net_conf)->name, ## args); \
		rcu_read_unlock(); \
	})
#else
#define __drbd_printk_device(level, device, fmt, args...) \
	printk(level "block drbd%u: " fmt, (device)->minor, ## args)
#define __drbd_printk_peer_device(level, peer_device, fmt, args...) \
	({	rcu_read_lock(); \
		printk(level "block drbd%u %s: " fmt, (peer_device)->device->minor, \
		       rcu_dereference((peer_device)->connection->transport.net_conf)->name, ## args); \
		rcu_read_unlock(); \
	})
#endif

#define __drbd_printk_resource(level, resource, fmt, args...) \
	printk(level "drbd %s: " fmt, (resource)->name, ## args)

#define __drbd_printk_connection(level, connection, fmt, args...) \
	({	rcu_read_lock(); \
		printk(level "drbd %s %s: " fmt, (connection)->resource->name,  \
		       rcu_dereference((connection)->transport.net_conf)->name, ## args); \
		rcu_read_unlock(); \
	})

void drbd_printk_with_wrong_object_type(void);

#define __drbd_printk_if_same_type(obj, type, func, level, fmt, args...) \
	(__builtin_types_compatible_p(typeof(obj), type) || \
	 __builtin_types_compatible_p(typeof(obj), const type)), \
	func(level, (const type)(obj), fmt, ## args)

#define drbd_printk(level, obj, fmt, args...) \
	__builtin_choose_expr( \
	  __drbd_printk_if_same_type(obj, struct drbd_device *, \
			     __drbd_printk_device, level, fmt, ## args), \
	  __builtin_choose_expr( \
	    __drbd_printk_if_same_type(obj, struct drbd_resource *, \
			       __drbd_printk_resource, level, fmt, ## args), \
	    __builtin_choose_expr( \
	      __drbd_printk_if_same_type(obj, struct drbd_connection *, \
				 __drbd_printk_connection, level, fmt, ## args), \
	      __builtin_choose_expr( \
		__drbd_printk_if_same_type(obj, struct drbd_peer_device *, \
				 __drbd_printk_peer_device, level, fmt, ## args), \
	        drbd_printk_with_wrong_object_type()))))

#if defined(disk_to_dev)
#define drbd_dbg(device, fmt, args...) \
	dev_dbg(disk_to_dev(device->vdisk), fmt, ## args)
#elif defined(DEBUG)
#define drbd_dbg(device, fmt, args...) \
	drbd_printk(KERN_DEBUG, device, fmt, ## args)
#else
#define drbd_dbg(device, fmt, args...) \
	do { if (0) drbd_printk(KERN_DEBUG, device, fmt, ## args); } while (0)
#endif

#if defined(dynamic_dev_dbg) && defined(disk_to_dev)
#define dynamic_drbd_dbg(device, fmt, args...) \
	dynamic_dev_dbg(disk_to_dev(device->vdisk), fmt, ## args)
#else
#define dynamic_drbd_dbg(device, fmt, args...) \
	drbd_dbg(device, fmt, ## args)
#endif

#define drbd_emerg(device, fmt, args...) \
	drbd_printk(KERN_EMERG, device, fmt, ## args)
#define drbd_alert(device, fmt, args...) \
	drbd_printk(KERN_ALERT, device, fmt, ## args)
#define drbd_err(device, fmt, args...) \
	drbd_printk(KERN_ERR, device, fmt, ## args)
#define drbd_warn(device, fmt, args...) \
	drbd_printk(KERN_WARNING, device, fmt, ## args)
#define drbd_info(device, fmt, args...) \
	drbd_printk(KERN_INFO, device, fmt, ## args)

#if defined(DEBUG)
#define drbd_debug(obj, fmt, args...) \
	drbd_printk(KERN_DEBUG, obj, fmt, ## args)
#else
#define drbd_debug(obj, fmt, args...)
#endif

extern struct ratelimit_state drbd_ratelimit_state;

static inline int drbd_ratelimit(void)
{
	return __ratelimit(&drbd_ratelimit_state);
}

#define D_ASSERT(x, exp)							\
	do {									\
		if (!(exp))							\
			drbd_err(x, "ASSERTION %s FAILED in %s\n",		\
				 #exp, __func__);				\
	} while (0)

/**
 * expect  -  Make an assertion
 *
 * Unlike the assert macro, this macro returns a boolean result.
 */
#define expect(x, exp) ({							\
		bool _bool = (exp);						\
		if (!_bool)							\
			drbd_err(x, "ASSERTION %s FAILED in %s\n",		\
			        #exp, __func__);				\
		_bool;								\
		})

/* Defines to control fault insertion */
enum {
	DRBD_FAULT_MD_WR = 0,	/* meta data write */
	DRBD_FAULT_MD_RD = 1,	/*           read  */
	DRBD_FAULT_RS_WR = 2,	/* resync          */
	DRBD_FAULT_RS_RD = 3,
	DRBD_FAULT_DT_WR = 4,	/* data            */
	DRBD_FAULT_DT_RD = 5,
	DRBD_FAULT_DT_RA = 6,	/* data read ahead */
	DRBD_FAULT_BM_ALLOC = 7,	/* bitmap allocation */
	DRBD_FAULT_AL_EE = 8,	/* alloc ee */
	DRBD_FAULT_RECEIVE = 9, /* Changes some bytes upon receiving a [rs]data block */

	DRBD_FAULT_MAX,
};

extern unsigned int
_drbd_insert_fault(struct drbd_device *device, unsigned int type);

static inline int
drbd_insert_fault(struct drbd_device *device, unsigned int type) {
#ifdef CONFIG_DRBD_FAULT_INJECTION
	return fault_rate &&
		(enable_faults & (1<<type)) &&
		_drbd_insert_fault(device, type);
#else
	return 0;
#endif
}

/*
 * our structs
 *************************/

#define SET_MDEV_MAGIC(x) \
	({ typecheck(struct drbd_device*, x); \
	  (x)->magic = (long)(x) ^ DRBD_MAGIC; })
#define IS_VALID_MDEV(x)  \
	(typecheck(struct drbd_device*, x) && \
	  ((x) ? (((x)->magic ^ DRBD_MAGIC) == (long)(x)) : 0))

extern struct idr drbd_devices; /* RCU, updates: genl_lock() */
extern struct list_head drbd_resources; /* RCU, updates: resources_mutex */
extern struct mutex resources_mutex;

/* for sending/receiving the bitmap,
 * possibly in some encoding scheme */
struct bm_xfer_ctx {
	/* "const"
	 * stores total bits and long words
	 * of the bitmap, so we don't need to
	 * call the accessor functions over and again. */
	unsigned long bm_bits;
	unsigned long bm_words;
	/* during xfer, current position within the bitmap */
	unsigned long bit_offset;
	unsigned long word_offset;

	/* statistics; index: (h->command == P_BITMAP) */
	unsigned packets[2];
	unsigned bytes[2];
};

extern void INFO_bm_xfer_stats(struct drbd_peer_device *, const char *, struct bm_xfer_ctx *);

static inline void bm_xfer_ctx_bit_to_word_offset(struct bm_xfer_ctx *c)
{
	/* word_offset counts "native long words" (32 or 64 bit),
	 * aligned at 64 bit.
	 * Encoded packet may end at an unaligned bit offset.
	 * In case a fallback clear text packet is transmitted in
	 * between, we adjust this offset back to the last 64bit
	 * aligned "native long word", which makes coding and decoding
	 * the plain text bitmap much more convenient.  */
#if BITS_PER_LONG == 64
	c->word_offset = c->bit_offset >> 6;
#elif BITS_PER_LONG == 32
	c->word_offset = c->bit_offset >> 5;
	c->word_offset &= ~(1UL);
#else
# error "unsupported BITS_PER_LONG"
#endif
}

extern unsigned int drbd_header_size(struct drbd_connection *connection);

/**********************************************************************/
enum drbd_thread_state {
	NONE,
	RUNNING,
	EXITING,
	RESTARTING
};

struct drbd_thread {
	spinlock_t t_lock;
	struct task_struct *task;
	struct completion stop;
	enum drbd_thread_state t_state;
	int (*function) (struct drbd_thread *);
	struct drbd_resource *resource;
	struct drbd_connection *connection;
	int reset_cpu_mask;
	const char *name;
};

static inline enum drbd_thread_state get_t_state(struct drbd_thread *thi)
{
	/* THINK testing the t_state seems to be uncritical in all cases
	 * (but thread_{start,stop}), so we can read it *without* the lock.
	 *	--lge */

	smp_rmb();
	return thi->t_state;
}

struct drbd_work {
	struct list_head list;
	int (*cb)(struct drbd_work *, int cancel);
};

struct drbd_peer_device_work {
	struct drbd_work w;
	struct drbd_peer_device *peer_device;
};

enum drbd_stream;

#include "drbd_interval.h"

extern int drbd_wait_misc(struct drbd_device *, struct drbd_peer_device *, struct drbd_interval *);
extern bool idr_is_empty(struct idr *idr);

extern void lock_all_resources(void);
extern void unlock_all_resources(void);

extern enum drbd_disk_state disk_state_from_md(struct drbd_device *);
extern long twopc_timeout(struct drbd_resource *);
extern long twopc_retry_timeout(struct drbd_resource *, int);
extern void twopc_connection_down(struct drbd_connection *);
extern u64 directly_connected_nodes(struct drbd_resource *, enum which_state);

/* sequence arithmetic for dagtag (data generation tag) sector numbers.
 * dagtag_newer_eq: true, if a is newer than b */
#define dagtag_newer_eq(a,b)      \
	(typecheck(u64, a) && \
	 typecheck(u64, b) && \
	((s64)(a) - (s64)(b) >= 0))

#define dagtag_newer(a,b)      \
	(typecheck(u64, a) && \
	 typecheck(u64, b) && \
	((s64)(a) - (s64)(b) > 0))

struct drbd_request {
	struct drbd_device *device;

	/* if local IO is not allowed, will be NULL.
	 * if local IO _is_ allowed, holds the locally submitted bio clone,
	 * or, after local IO completion, the ERR_PTR(error).
	 * see drbd_request_endio(). */
	struct bio *private_bio;

	struct drbd_interval i;

	/* epoch: used to check on "completion" whether this req was in
	 * the current epoch, and we therefore have to close it,
	 * causing a p_barrier packet to be send, starting a new epoch.
	 *
	 * This corresponds to "barrier" in struct p_barrier[_ack],
	 * and to "barrier_nr" in struct drbd_epoch (and various
	 * comments/function parameters/local variable names).
	 */
	unsigned int epoch;

	/* Position of this request in the serialized per-resource change
	 * stream. Can be used to serialize with other events when
	 * communicating the change stream via multiple connections.
	 * Assigned from device->resource->dagtag_sector.
	 *
	 * Given that some IO backends write several GB per second meanwhile,
	 * lets just use a 64bit sequence space. */
	u64 dagtag_sector;

	struct list_head tl_requests; /* ring list in the transfer log */
	struct bio *master_bio;       /* master bio pointer */

	/* see struct drbd_device */
	struct list_head req_pending_master_completion;
	struct list_head req_pending_local;

	/* for generic IO accounting */
	unsigned long start_jif;

	/* for DRBD internal statistics */

	/* Minimal set of time stamps to determine if we wait for activity log
	 * transactions, local disk or peer.  32 bit "jiffies" are good enough,
	 * we don't expect a DRBD request to be stalled for several month.
	 */

	/* before actual request processing */
	unsigned long in_actlog_jif;

	/* local disk */
	unsigned long pre_submit_jif;

	/* per connection */
	unsigned long pre_send_jif[DRBD_PEERS_MAX];
	unsigned long acked_jif[DRBD_PEERS_MAX];
	unsigned long net_done_jif[DRBD_PEERS_MAX];

	/* Possibly even more detail to track each phase:
	 *  master_completion_jif
	 *      how long did it take to complete the master bio
	 *      (application visible latency)
	 *  allocated_jif
	 *      how long the master bio was blocked until we finally allocated
	 *      a tracking struct
	 *  in_actlog_jif
	 *      how long did we wait for activity log transactions
	 *
	 *  net_queued_jif
	 *      when did we finally queue it for sending
	 *  pre_send_jif
	 *      when did we start sending it
	 *  post_send_jif
	 *      how long did we block in the network stack trying to send it
	 *  acked_jif
	 *      when did we receive (or fake, in protocol A) a remote ACK
	 *  net_done_jif
	 *      when did we receive final acknowledgement (P_BARRIER_ACK),
	 *      or decide, e.g. on connection loss, that we do no longer expect
	 *      anything from this peer for this request.
	 *
	 *  pre_submit_jif
	 *  post_sub_jif
	 *      when did we start submiting to the lower level device,
	 *      and how long did we block in that submit function
	 *  local_completion_jif
	 *      how long did it take the lower level device to complete this request
	 */


	/* once it hits 0, we may complete the master_bio */
	atomic_t completion_ref;
	/* once it hits 0, we may destroy this drbd_request object */
	struct kref kref;

	/* rq_state[0] is for local disk,
	 * rest is indexed by peer_device->bitmap_index + 1 */
	unsigned rq_state[1 + DRBD_NODE_ID_MAX];
};

struct drbd_epoch {
	struct drbd_connection *connection;
	struct list_head list;
	unsigned int barrier_nr;
	atomic_t epoch_size; /* increased on every request added. */
	atomic_t active;     /* increased on every req. added, and dec on every finished. */
	unsigned long flags;
};

/* drbd_epoch flag bits */
enum {
	DE_BARRIER_IN_NEXT_EPOCH_ISSUED,
	DE_BARRIER_IN_NEXT_EPOCH_DONE,
	DE_CONTAINS_A_BARRIER,
	DE_HAVE_BARRIER_NUMBER,
	DE_IS_FINISHING,
};

enum epoch_event {
	EV_PUT,
	EV_GOT_BARRIER_NR,
	EV_BARRIER_DONE,
	EV_BECAME_LAST,
	EV_CLEANUP = 32, /* used as flag */
};

struct digest_info {
	int digest_size;
	void *digest;
};

struct drbd_peer_request {
	struct drbd_work w;
	struct drbd_peer_device *peer_device;
	struct list_head recv_order; /* writes only */
	struct drbd_epoch *epoch; /* for writes */
	struct page *pages;
	atomic_t pending_bios;
	struct drbd_interval i;
	/* see comments on ee flag bits below */
	unsigned long flags;
	unsigned long submit_jif;
	union {
		u64 block_id;
		struct digest_info *digest;
	};
	u64 dagtag_sector;
};

/* ee flag bits.
 * While corresponding bios are in flight, the only modification will be
 * set_bit WAS_ERROR, which has to be atomic.
 * If no bios are in flight yet, or all have been completed,
 * non-atomic modification to ee->flags is ok.
 */
enum {
	__EE_MAY_SET_IN_SYNC,

	/* This peer request closes an epoch using a barrier.
	 * On successful completion, the epoch is released,
	 * and the P_BARRIER_ACK send. */
	__EE_IS_BARRIER,

	/* is this a TRIM aka REQ_DISCARD? */
	__EE_IS_TRIM,
	/* our lower level cannot handle trim,
	 * and we want to fall back to zeroout instead */
	__EE_IS_TRIM_USE_ZEROOUT,

	/* In case a barrier failed,
	 * we need to resubmit without the barrier flag. */
	__EE_RESUBMITTED,

	/* we may have several bios per peer request.
	 * if any of those fail, we set this flag atomically
	 * from the endio callback */
	__EE_WAS_ERROR,

	/* This ee has a pointer to a digest instead of a block id */
	__EE_HAS_DIGEST,

	/* Conflicting local requests need to be restarted after this request */
	__EE_RESTART_REQUESTS,

	/* The peer wants a write ACK for this (wire proto C) */
	__EE_SEND_WRITE_ACK,

	/* Is set when net_conf had two_primaries set while creating this peer_req */
	__EE_IN_INTERVAL_TREE,

	/* for debugfs: */
	/* has this been submitted, or does it still wait for something else? */
	__EE_SUBMITTED,

	/* this is/was a write request */
	__EE_WRITE,

	/* this originates from application on peer
	 * (not some resync or verify or other DRBD internal request) */
	__EE_APPLICATION,
};
#define EE_MAY_SET_IN_SYNC     (1<<__EE_MAY_SET_IN_SYNC)
#define EE_IS_BARRIER          (1<<__EE_IS_BARRIER)
#define EE_IS_TRIM             (1<<__EE_IS_TRIM)
#define EE_IS_TRIM_USE_ZEROOUT (1<<__EE_IS_TRIM_USE_ZEROOUT)
#define EE_RESUBMITTED         (1<<__EE_RESUBMITTED)
#define EE_WAS_ERROR           (1<<__EE_WAS_ERROR)
#define EE_HAS_DIGEST          (1<<__EE_HAS_DIGEST)
#define EE_RESTART_REQUESTS	(1<<__EE_RESTART_REQUESTS)
#define EE_SEND_WRITE_ACK	(1<<__EE_SEND_WRITE_ACK)
#define EE_IN_INTERVAL_TREE	(1<<__EE_IN_INTERVAL_TREE)
#define EE_SUBMITTED		(1<<__EE_SUBMITTED)
#define EE_WRITE		(1<<__EE_WRITE)
#define EE_APPLICATION		(1<<__EE_APPLICATION)

/* flag bits per device */
enum {
	UNPLUG_QUEUED,		/* only relevant with kernel 2.4 */
	UNPLUG_REMOTE,		/* sending a "UnplugRemote" could help */
	MD_DIRTY,		/* current uuids and flags not yet on disk */
	CRASHED_PRIMARY,	/* This node was a crashed primary.
				 * Gets cleared when the state.conn
				 * goes into L_ESTABLISHED state. */
	MD_NO_BARRIER,		/* meta data device does not support barriers,
				   so don't even try */
	WAS_READ_ERROR,		/* Local disk READ failed, returned IO error */
	FORCE_DETACH,		/* Force-detach from local disk, aborting any pending local IO */
	NEW_CUR_UUID,		/* Create new current UUID when thawing IO or issuing local IO */
	AL_SUSPENDED,		/* Activity logging is currently suspended. */
	AHEAD_TO_SYNC_SOURCE,   /* Ahead -> SyncSource queued */
	UNREGISTERED,
	FLUSH_PENDING,		/* if set, device->flush_jif is when we submitted that flush
				 * from drbd_flush_after_epoch() */

        /* cleared only after backing device related structures have been destroyed. */
        GOING_DISKLESS,         /* Disk is being detached, because of io-error, or admin request. */

        /* to be used in drbd_device_post_work() */
        GO_DISKLESS,            /* tell worker to schedule cleanup before detach */
        DESTROY_DISK,           /* tell worker to close backing devices and destroy related structures. */
	MD_SYNC,		/* tell worker to call drbd_md_sync() */

	HAVE_LDEV,
	STABLE_RESYNC,		/* One peer_device finished the resync stable! */
};

/* flag bits per peer device */
enum {
	CONSIDER_RESYNC,
	RESYNC_AFTER_NEG,       /* Resync after online grow after the attach&negotiate finished. */
	RESIZE_PENDING,		/* Size change detected locally, waiting for the response from
				 * the peer, if it changed there as well. */
	RS_START,		/* tell worker to start resync/OV */
	RS_PROGRESS,		/* tell worker that resync made significant progress */
	RS_DONE,		/* tell worker that resync is done */
	B_RS_H_DONE,		/* Before resync handler done (already executed) */
	DISCARD_MY_DATA,	/* discard_my_data flag per volume */
	USE_DEGR_WFC_T,		/* degr-wfc-timeout instead of wfc-timeout. */
	READ_BALANCE_RR,
	INITIAL_STATE_SENT,
	INITIAL_STATE_RECEIVED,
	RECONCILIATION_RESYNC,
	UNSTABLE_RESYNC,	/* Sync source went unstable during resync. */
};

/* definition of bits in bm_flags to be used in drbd_bm_lock
 * and drbd_bitmap_io and friends. */
enum bm_flag {
	BM_P_VMALLOCED = 0x10000,  /* do we need to kfree or vfree bm_pages? */

	/*
	 * The bitmap can be locked to prevent others from clearing, setting,
	 * and/or testing bits.  The following combinations of lock flags make
	 * sense:
	 *
	 *   BM_LOCK_CLEAR,
	 *   BM_LOCK_SET, | BM_LOCK_CLEAR,
	 *   BM_LOCK_TEST | BM_LOCK_SET | BM_LOCK_CLEAR.
	 */

	BM_LOCK_TEST = 0x1,
	BM_LOCK_SET = 0x2,
	BM_LOCK_CLEAR = 0x4,
	BM_LOCK_BULK = 0x8, /* locked for bulk operation, allow all non-bulk operations */

	BM_LOCK_ALL = BM_LOCK_TEST | BM_LOCK_SET | BM_LOCK_CLEAR | BM_LOCK_BULK,

	BM_LOCK_SINGLE_SLOT = 0x10,
};

struct drbd_bitmap {
	struct page **bm_pages;
	spinlock_t bm_lock;

	unsigned long bm_set[DRBD_PEERS_MAX]; /* number of bits set */
	unsigned long bm_bits;  /* bits per peer */
	size_t   bm_words;
	size_t   bm_number_of_pages;
	sector_t bm_dev_capacity;
	struct mutex bm_change; /* serializes resize operations */

	wait_queue_head_t bm_io_wait; /* used to serialize IO of single pages */

	enum bm_flag bm_flags;
	unsigned int bm_max_peers;

	/* debugging aid, in case we are still racy somewhere */
	char          *bm_why;
	struct task_struct *bm_task;
	struct drbd_peer_device *bm_locked_peer;
};

struct drbd_work_queue {
	struct list_head q;
	spinlock_t q_lock;  /* to protect the list. */
	wait_queue_head_t q_wait;
};

struct drbd_peer_md {
	u64 bitmap_uuid;
	u64 bitmap_dagtag;
	u32 flags;
	s32 bitmap_index;
};

struct drbd_md {
	u64 md_offset;		/* sector offset to 'super' block */

	u64 effective_size;	/* last agreed size (sectors) */
	spinlock_t uuid_lock;
	u64 current_uuid;
	u64 device_uuid;
	u32 flags;
	s32 node_id;
	u32 md_size_sect;

	s32 al_offset;	/* signed relative sector offset to activity log */
	s32 bm_offset;	/* signed relative sector offset to bitmap */

	struct drbd_peer_md peers[DRBD_NODE_ID_MAX];
	u64 history_uuids[HISTORY_UUIDS];

	/* cached value of bdev->disk_conf->meta_dev_idx */
	s32 meta_dev_idx;

	/* see al_tr_number_to_on_disk_sector() */
	u32 al_stripes;
	u32 al_stripe_size_4k;
	u32 al_size_4k; /* cached product of the above */
};

struct drbd_backing_dev {
	struct block_device *backing_bdev;
	struct block_device *md_bdev;
	struct drbd_md md;
	struct disk_conf *disk_conf; /* RCU, for updates: resource->conf_update */
	sector_t known_size; /* last known size of that backing device */
};

struct drbd_md_io {
	struct page *page;
	unsigned long start_jif;	/* last call to drbd_md_get_buffer */
	unsigned long submit_jif;	/* last _drbd_md_sync_page_io() submit */
	const char *current_use;
	atomic_t in_use;
	unsigned int done;
	int error;
};

struct bm_io_work {
	struct drbd_work w;
	struct drbd_device *device;
	struct drbd_peer_device *peer_device;
	char *why;
	enum bm_flag flags;
	int (*io_fn)(struct drbd_device *, struct drbd_peer_device *);
	void (*done)(struct drbd_device *device, struct drbd_peer_device *, int rv);
};

struct fifo_buffer {
	/* singly linked list to accumulate multiple such struct fifo_buffers,
	 * to be freed after a single syncronize_rcu(),
	 * outside a critical section. */
	struct fifo_buffer *next;
	unsigned int head_index;
	unsigned int size;
	int total; /* sum of all values */
	int values[0];
};
extern struct fifo_buffer *fifo_alloc(int fifo_size);

/* flag bits per connection */
enum {
<<<<<<< HEAD
	SEND_PING,		/* whether asender should send a ping asap */
=======
	NET_CONGESTED,		/* The data socket is congested */
	RESOLVE_CONFLICTS,	/* Set on one node, cleared on the peer! */
>>>>>>> 9a7d1d16
	PING_TIMEOUT_ACTIVE,
	GOT_PING_ACK,		/* set when we receive a ping_ack packet, ping_wait gets woken */
	TWOPC_PREPARED,
	TWOPC_YES,
	TWOPC_NO,
	TWOPC_RETRY,
	CONN_DRY_RUN,		/* Expect disconnect after resync handshake. */
	CREATE_BARRIER,		/* next P_DATA is preceded by a P_BARRIER */
	DISCONNECT_EXPECTED,
	BARRIER_ACK_PENDING,
	CORKED,
	DATA_CORKED = CORKED,
	CONTROL_CORKED,
};

/* flag bits per resource */
enum {
	EXPLICIT_PRIMARY,
	CALLBACK_PENDING,	/* Whether we have a call_usermodehelper(, UMH_WAIT_PROC)
				 * pending, from drbd worker context.
				 * If set, bdi_write_congested() returns true,
				 * so shrink_page_list() would not recurse into,
				 * and potentially deadlock on, this drbd worker.
				 */
	NEGOTIATION_RESULT_TOCHED,
	DEVICE_WORK_PENDING,	/* tell worker that some device has pending work */
	PEER_DEVICE_WORK_PENDING,/* tell worker that some peer_device has pending work */
	RESOURCE_WORK_PENDING,  /* tell worker that some peer_device has pending work */

        /* to be used in drbd_post_work() */
	TRY_BECOME_UP_TO_DATE,  /* try to become D_UP_TO_DATE */
};

enum which_state { NOW, OLD = NOW, NEW };

struct twopc_reply {
	int vnr;
	unsigned int tid;  /* transaction identifier */
	int initiator_node_id;  /* initiator of the transaction */
	int target_node_id;  /* target of the transaction (or -1) */
	u64 target_reachable_nodes;  /* behind the target node */
	u64 reachable_nodes;  /* behind other nodes */
	u64 primary_nodes;
	u64 weak_nodes;
	bool is_disconnect;
};

struct drbd_thread_timing_details
{
	unsigned long start_jif;
	void *cb_addr;
	const char *caller_fn;
	unsigned int line;
	unsigned int cb_nr;
};
#define DRBD_THREAD_DETAILS_HIST	16

struct drbd_send_buffer {
	struct page *page;  /* current buffer page for sending data */
	char *unsent;  /* start of unsent area != pos if corked... */
	char *pos; /* position within that page */
	int allocated_size; /* currently allocated space */
	int additional_size;  /* additional space to be added to next packet's size */
};


struct drbd_resource {
	char *name;
#ifdef CONFIG_DEBUG_FS
	struct dentry *debugfs_res;
	struct dentry *debugfs_res_volumes;
	struct dentry *debugfs_res_connections;
	struct dentry *debugfs_res_in_flight_summary;
#endif
	struct kref kref;
	struct kref_debug_info kref_debug;
	struct idr devices;		/* volume number to device mapping */
	struct list_head connections;
	struct list_head resources;
	struct res_opts res_opts;
	int max_node_id;
	struct mutex conf_update;	/* for ready-copy-update of net_conf and disk_conf
					   and devices, connection and peer_devices lists */
	struct mutex adm_mutex;		/* mutex to serialize administrative requests */
	spinlock_t req_lock;
	u64 dagtag_sector;		/* Protected by req_lock.
					 * See also dagtag_sector in
					 * &drbd_request */
	unsigned long flags;

	struct list_head transfer_log;	/* all requests not yet fully processed */

	struct list_head peer_ack_list;  /* requests to send peer acks for */
	u64 last_peer_acked_dagtag;  /* dagtag of last PEER_ACK'ed request */
	struct drbd_request *peer_ack_req;  /* last request not yet PEER_ACK'ed */

	struct semaphore state_sem;
	wait_queue_head_t state_wait;  /* upon each state change. */
	enum chg_state_flags state_change_flags;
	bool remote_state_change;  /* remote state change in progress */
	struct drbd_connection *twopc_parent;  /* prepared on behalf of peer */
	struct twopc_reply twopc_reply;
	struct timer_list twopc_timer;
	struct drbd_work twopc_work;
	wait_queue_head_t twopc_wait;

	enum drbd_role role[2];
	bool susp[2];			/* IO suspended by user */
	bool susp_nod[2];		/* IO suspended because no data */
	bool susp_fen[2];		/* IO suspended because fence peer handler runs */

	enum write_ordering_e write_ordering;
	atomic_t current_tle_nr;	/* transfer log epoch number */
	unsigned current_tle_writes;	/* writes seen within this tl epoch */


#if LINUX_VERSION_CODE < KERNEL_VERSION(2,6,30) && !defined(cpumask_bits)
	cpumask_t cpu_mask[1];
#else
	cpumask_var_t cpu_mask;
#endif

	struct drbd_work_queue work;
	struct drbd_thread worker;

	struct list_head listeners;
	spinlock_t listeners_lock;

	struct timer_list peer_ack_timer; /* send a P_PEER_ACK after last completion */

	unsigned int w_cb_nr; /* keeps counting up */
	struct drbd_thread_timing_details w_timing_details[DRBD_THREAD_DETAILS_HIST];
	wait_queue_head_t barrier_wait;  /* upon each state change. */
};

struct drbd_connection {
	struct list_head connections;
	struct drbd_resource *resource;
#ifdef CONFIG_DEBUG_FS
	struct dentry *debugfs_conn;
	struct dentry *debugfs_conn_callback_history;
	struct dentry *debugfs_conn_oldest_requests;
	struct dentry *debugfs_conn_transport;
#endif
	struct kref kref;
	struct kref_debug_info kref_debug;
	struct idr peer_devices;	/* volume number to peer device mapping */
	enum drbd_conn_state cstate[2];
	enum drbd_role peer_role[2];

	unsigned long flags;
	enum drbd_fencing_policy fencing_policy;
	wait_queue_head_t ping_wait;	/* Woken upon reception of a ping, and a state change */

	struct sockaddr_storage my_addr;
	int my_addr_len;
	struct sockaddr_storage peer_addr;
	int peer_addr_len;

	struct drbd_send_buffer send_buffer[2];
	struct mutex mutex[2]; /* Protect assembling of new packet until sending it (in send_buffer) */
	int agreed_pro_version;		/* actually used protocol version */
	u32 agreed_features;
	unsigned long last_received;	/* in jiffies, either socket */
	atomic_t ap_in_flight; /* App sectors in flight (waiting for ack) */

	struct drbd_work connect_timer_work;
	struct timer_list connect_timer;

	struct crypto_hash *cram_hmac_tfm;
	struct crypto_hash *integrity_tfm;  /* checksums we compute, updates protected by connection->mutex[DATA_STREAM] */
	struct crypto_hash *peer_integrity_tfm;  /* checksums we verify, only accessed from receiver thread  */
	struct crypto_hash *csums_tfm;
	struct crypto_hash *verify_tfm;
	void *int_dig_in;
	void *int_dig_vv;

	/* receiver side */
	struct drbd_epoch *current_epoch;
	spinlock_t epoch_lock;
	unsigned int epochs;

	unsigned long last_reconnect_jif;
	struct drbd_thread receiver;
	struct drbd_thread sender;
	struct drbd_thread ack_receiver;
	struct workqueue_struct *ack_sender;
	struct work_struct peer_ack_work;
	struct work_struct ping_work;

	struct list_head peer_requests; /* All peer requests in the order we received them.. */
	u64 last_dagtag_sector;

	atomic_t pp_in_use;		/* allocated from page pool */
	atomic_t pp_in_use_by_net;	/* sendpage()d, still referenced by transport */
	/* sender side */
	struct drbd_work_queue sender_work;

	struct sender_todo {
		struct list_head work_list;

#ifdef blk_queue_plugged
		/* For older kernels that do and need explicit unplug,
		 * we store here the resource->dagtag_sector of unplug events
		 * when they occur.
		 *
		 * If upper layers trigger an unplug on this side, we want to
		 * send and unplug hint over to the peer.  Sending it too
		 * early, or missing it completely, causes a potential latency
		 * penalty (requests idling too long in the remote queue).
		 * There is no harm done if we occasionally send one too many
		 * such unplug hints.
		 *
		 * We have two slots, which are used in an alternating fashion:
		 * If a new unplug event happens while the current pending one
		 * has not even been processed yet, we overwrite the next
		 * pending slot: there is not much point in unplugging on the
		 * remote side, if we have a full request queue to be send on
		 * this side still, and not even reached the position in the
		 * change stream when the previous local unplug happened.
		 */
		u64 unplug_dagtag_sector[2];
		unsigned int unplug_slot; /* 0 or 1 */
#endif

		/* the currently (or last) processed request,
		 * see process_sender_todo() */
		struct drbd_request *req;

		/* Points to the next request on the resource->transfer_log,
		 * which is RQ_NET_QUEUED for this connection, and so can
		 * safely be used as next starting point for the list walk
		 * in tl_next_request_for_connection().
		 *
		 * If it is NULL (we walked off the tail last time), it will be
		 * set by __req_mod( QUEUE_FOR.* ), so fast connections don't
		 * need to walk the full transfer_log list every time, even if
		 * the list is kept long by some slow connections.
		 *
		 * There is also a special value to reliably re-start
		 * the transfer log walk after having scheduled the requests
		 * for RESEND. */
#define TL_NEXT_REQUEST_RESEND	((void*)1)
		struct drbd_request *req_next;
	} todo;

	/* cached pointers,
	 * so we can look up the oldest pending requests more quickly.
	 * protected by resource->req_lock */
	struct drbd_request *req_ack_pending;
	struct drbd_request *req_not_net_done;

	unsigned int s_cb_nr; /* keeps counting up */
	unsigned int r_cb_nr; /* keeps counting up */
	struct drbd_thread_timing_details s_timing_details[DRBD_THREAD_DETAILS_HIST];
	struct drbd_thread_timing_details r_timing_details[DRBD_THREAD_DETAILS_HIST];

	struct {
		unsigned long last_sent_barrier_jif;

		/* whether this sender thread
		 * has processed a single write yet. */
		bool seen_any_write_yet;

		/* Which barrier number to send with the next P_BARRIER */
		int current_epoch_nr;

		/* how many write requests have been sent
		 * with req->epoch == current_epoch_nr.
		 * If none, no P_BARRIER will be sent. */
		unsigned current_epoch_writes;

		/* position in change stream */
		u64 current_dagtag_sector;
	} send;

	struct drbd_transport transport; /* The transport needs to be the last member. The acutal
					    implementation might have more members than the
					    abstract one. */
};

struct drbd_peer_device {
	struct list_head peer_devices;
	struct drbd_device *device;
	struct drbd_connection *connection;
	struct peer_device_conf *conf; /* RCU, for updates: resource->conf_update */
	enum drbd_disk_state disk_state[2];
	enum drbd_repl_state repl_state[2];
	bool resync_susp_user[2];
	bool resync_susp_peer[2];
	bool resync_susp_dependency[2];
	bool resync_susp_other_c[2];
	enum drbd_repl_state negotiation_result; /* To find disk state after attach */
	unsigned int send_cnt;
	unsigned int recv_cnt;
	atomic_t packet_seq;
	unsigned int peer_seq;
	spinlock_t peer_seq_lock;
	unsigned int max_bio_size;
	sector_t max_size;  /* maximum disk size allowed by peer */
	int bitmap_index;
	int node_id;

	unsigned long flags;

	enum drbd_repl_state start_resync_side;
	struct timer_list start_resync_timer;
	struct drbd_work resync_work;
	struct timer_list resync_timer;
	struct drbd_work propagate_uuids_work;

	/* Used to track operations of resync... */
	struct lru_cache *resync_lru;
	/* Number of locked elements in resync LRU */
	unsigned int resync_locked;
	/* resync extent number waiting for application requests */
	unsigned int resync_wenr;

	atomic_t ap_pending_cnt; /* AP data packets on the wire, ack expected */
	atomic_t unacked_cnt;	 /* Need to send replies for */
	atomic_t rs_pending_cnt; /* RS request/data packets on the wire */

	/* use checksums for *this* resync */
	bool use_csums;
	/* blocks to resync in this run [unit BM_BLOCK_SIZE] */
	unsigned long rs_total;
	/* number of resync blocks that failed in this run */
	unsigned long rs_failed;
	/* Syncer's start time [unit jiffies] */
	unsigned long rs_start;
	/* cumulated time in PausedSyncX state [unit jiffies] */
	unsigned long rs_paused;
	/* skipped because csum was equal [unit BM_BLOCK_SIZE] */
	unsigned long rs_same_csum;
#define DRBD_SYNC_MARKS 8
#define DRBD_SYNC_MARK_STEP (3*HZ)
	/* block not up-to-date at mark [unit BM_BLOCK_SIZE] */
	unsigned long rs_mark_left[DRBD_SYNC_MARKS];
	/* marks's time [unit jiffies] */
	unsigned long rs_mark_time[DRBD_SYNC_MARKS];
	/* current index into rs_mark_{left,time} */
	int rs_last_mark;
	unsigned long rs_last_writeout;

	/* where does the admin want us to start? (sector) */
	sector_t ov_start_sector;
	sector_t ov_stop_sector;
	/* where are we now? (sector) */
	sector_t ov_position;
	/* Start sector of out of sync range (to merge printk reporting). */
	sector_t ov_last_oos_start;
	/* size of out-of-sync range in sectors. */
	sector_t ov_last_oos_size;
	int c_sync_rate; /* current resync rate after syncer throttle magic */
	struct fifo_buffer *rs_plan_s; /* correction values of resync planer (RCU, connection->conn_update) */
	atomic_t rs_sect_in; /* for incoming resync data rate, SyncTarget */
	int rs_last_sect_ev; /* counter to compare with */
	int rs_last_events;  /* counter of read or write "events" (unit sectors)
			      * on the lower level device when we last looked. */
	int rs_in_flight; /* resync sectors in flight (to proxy, in proxy and from proxy) */
	unsigned long ov_left; /* in bits */

	u64 current_uuid;
	u64 bitmap_uuids[DRBD_PEERS_MAX];
	u64 history_uuids[HISTORY_UUIDS];
	u64 dirty_bits;
	u64 uuid_flags;
	u64 uuid_authoritative_nodes; /* when then UUID_FLAG_STABLE is cleared the peer thinks it is
					 not stable. It does that because it thinks these nodes
					 are authoritative */
	bool uuids_received;

	unsigned long comm_bm_set; /* communicated number of set bits. */

#ifdef CONFIG_DEBUG_FS
	struct dentry *debugfs_peer_dev;
	struct dentry *debugfs_peer_dev_resync_extents;
#endif
};

struct submit_worker {
	struct workqueue_struct *wq;
	struct work_struct worker;

	/* protected by ..->resource->req_lock */
	struct list_head writes;
};

<<<<<<< HEAD
=======
struct drbd_peer_device {
	struct list_head peer_devices;
	struct drbd_device *device;
	struct drbd_connection *connection;
	struct work_struct send_acks_work;
#ifdef CONFIG_DEBUG_FS
	struct dentry *debugfs_peer_dev;
#endif
};

>>>>>>> 9a7d1d16
struct drbd_device {
#ifdef PARANOIA
	long magic;
#endif
	struct drbd_resource *resource;
	struct list_head peer_devices;
	struct list_head pending_bitmap_io;

	unsigned long flush_jif;
#ifdef CONFIG_DEBUG_FS
	struct dentry *debugfs_minor;
	struct dentry *debugfs_vol;
	struct dentry *debugfs_vol_oldest_requests;
	struct dentry *debugfs_vol_act_log_extents;
	struct dentry *debugfs_vol_data_gen_id;
	struct dentry *debugfs_vol_io_frozen;
#endif

	unsigned int vnr;	/* volume number within the connection */
	unsigned int minor;	/* device minor number */

	struct kref kref;
	struct kref_debug_info kref_debug;

	/* things that are stored as / read from meta data on disk */
	unsigned long flags;

	/* configured by drbdsetup */
	struct drbd_backing_dev *ldev __protected_by(local);

	struct request_queue *rq_queue;
	struct block_device *this_bdev;
	struct gendisk	    *vdisk;

	unsigned long last_reattach_jif;
	struct timer_list md_sync_timer;
	struct timer_list request_timer;
#ifdef DRBD_DEBUG_MD_SYNC
	struct {
		unsigned int line;
		const char* func;
	} last_md_mark_dirty;
#endif

	enum drbd_disk_state disk_state[2];
	wait_queue_head_t misc_wait;
	unsigned int read_cnt;
	unsigned int writ_cnt;
	unsigned int al_writ_cnt;
	unsigned int bm_writ_cnt;
	atomic_t ap_bio_cnt[2];	 /* Requests we need to complete. [READ] and [WRITE] */
	atomic_t ap_actlog_cnt;  /* Requests waiting for activity log */
	atomic_t local_cnt;	 /* Waiting for local completion */
	atomic_t suspend_cnt;

	/* Interval trees of pending local requests */
	struct rb_root read_requests;
	struct rb_root write_requests;

	/* for statistics and timeouts */
	/* [0] read, [1] write */
	struct list_head pending_master_completion[2];
	struct list_head pending_completion[2];

	struct drbd_bitmap *bitmap;
	unsigned long bm_resync_fo; /* bit offset for drbd_bm_find_next */
	struct mutex bm_resync_fo_mutex;

	int open_rw_cnt, open_ro_cnt;
	/* FIXME clean comments, restructure so it is more obvious which
	 * members are protected by what */

	struct list_head active_ee; /* IO in progress (P_DATA gets written to disk) */
	struct list_head sync_ee;   /* IO in progress (P_RS_DATA_REPLY gets written to disk) */
	struct list_head done_ee;   /* need to send P_WRITE_ACK */
	struct list_head read_ee;   /* [RS]P_DATA_REQUEST being read */
	struct list_head net_ee;    /* zero-copy network send in progress */

	int next_barrier_nr;
	wait_queue_head_t ee_wait;
	struct drbd_md_io md_io;
	spinlock_t al_lock;
	wait_queue_head_t al_wait;
	struct lru_cache *act_log;	/* activity log */
	unsigned int al_tr_number;
	int al_tr_cycle;
	wait_queue_head_t seq_wait;
	u64 exposed_data_uuid; /* UUID of the exposed data */
	u64 next_exposed_data_uuid;
	atomic_t rs_sect_ev; /* for submitted resync data rate, both */
	struct list_head pending_bitmap_work;
	struct device_conf device_conf;

	/* any requests that would block in drbd_make_request()
	 * are deferred to this single-threaded work queue */
	struct submit_worker submit;
};

struct drbd_bm_aio_ctx {
	struct drbd_device *device;
	struct list_head list; /* on device->pending_bitmap_io */;
	unsigned long start_jif;
	atomic_t in_flight;
	unsigned int done;
	unsigned flags;
#define BM_AIO_COPY_PAGES	1
#define BM_AIO_WRITE_HINTED	2
#define BM_AIO_WRITE_ALL_PAGES	4
#define BM_AIO_READ	        8
#define BM_AIO_WRITE_LAZY      16
	int error;
	struct kref kref;
};

struct drbd_config_context {
	/* assigned from drbd_genlmsghdr */
	unsigned int minor;
	/* assigned from request attributes, if present */
	unsigned int volume;
#define VOLUME_UNSPECIFIED		(-1U)
	/* pointer into the request skb,
	 * limited lifetime! */
	char *resource_name;
	struct nlattr *my_addr;
	struct nlattr *peer_addr;

	/* reply buffer */
	struct sk_buff *reply_skb;
	/* pointer into reply buffer */
	struct drbd_genlmsghdr *reply_dh;
	/* resolved from attributes, if possible */
	struct drbd_device *device;
	struct drbd_resource *resource;
	struct drbd_connection *connection;
	struct drbd_peer_device *peer_device;
};

static inline struct drbd_device *minor_to_device(unsigned int minor)
{
	return (struct drbd_device *)idr_find(&drbd_devices, minor);
}


static inline struct drbd_peer_device *
conn_peer_device(struct drbd_connection *connection, int volume_number)
{
	return idr_find(&connection->peer_devices, volume_number);
}

static inline unsigned drbd_req_state_by_peer_device(struct drbd_request *req,
		struct drbd_peer_device *peer_device)
{
	int idx = peer_device->node_id;
	if (idx < 0 || idx >= DRBD_NODE_ID_MAX) {
		drbd_warn(peer_device, "FIXME: node_id: %d\n", idx);
		/* WARN(1, "bitmap_index: %d", idx); */
		return 0;
	}
	return req->rq_state[1 + idx];
}

#define for_each_resource(resource, _resources) \
	list_for_each_entry(resource, _resources, resources)

#define for_each_resource_rcu(resource, _resources) \
	list_for_each_entry_rcu(resource, _resources, resources)

#define for_each_resource_safe(resource, tmp, _resources) \
	list_for_each_entry_safe(resource, tmp, _resources, resources)

#define for_each_connection(connection, resource) \
	list_for_each_entry(connection, &resource->connections, connections)

#define for_each_connection_rcu(connection, resource) \
	list_for_each_entry_rcu(connection, &resource->connections, connections)

#define for_each_connection_safe(connection, tmp, resource) \
	list_for_each_entry_safe(connection, tmp, &resource->connections, connections)

#define for_each_peer_device(peer_device, device) \
	list_for_each_entry(peer_device, &device->peer_devices, peer_devices)

#define for_each_peer_device_rcu(peer_device, device) \
	list_for_each_entry_rcu(peer_device, &device->peer_devices, peer_devices)

#define for_each_peer_device_safe(peer_device, tmp, device) \
	list_for_each_entry_safe(peer_device, tmp, &device->peer_devices, peer_devices)

static inline unsigned int device_to_minor(struct drbd_device *device)
{
	return device->minor;
}

/*
 * function declarations
 *************************/

/* drbd_main.c */

enum dds_flags {
	DDSF_FORCED    = 1,
	DDSF_NO_RESYNC = 2, /* Do not run a resync for the new space */
};

extern int  drbd_thread_start(struct drbd_thread *thi);
extern void _drbd_thread_stop(struct drbd_thread *thi, int restart, int wait);
#ifdef CONFIG_SMP
extern void drbd_thread_current_set_cpu(struct drbd_thread *thi);
#else
#define drbd_thread_current_set_cpu(A) ({})
#endif
extern void tl_release(struct drbd_connection *, unsigned int barrier_nr,
		       unsigned int set_size);
extern void tl_clear(struct drbd_connection *);
extern void drbd_free_sock(struct drbd_connection *connection);

extern int __drbd_send_protocol(struct drbd_connection *connection, enum drbd_packet cmd);
extern int drbd_send_protocol(struct drbd_connection *connection);
extern int drbd_send_uuids(struct drbd_peer_device *, u64 uuid_flags, u64 weak_nodes);
extern void drbd_gen_and_send_sync_uuid(struct drbd_peer_device *);
extern int drbd_attach_peer_device(struct drbd_peer_device *);
extern int drbd_send_sizes(struct drbd_peer_device *, int trigger_reply, enum dds_flags flags);
extern int conn_send_state(struct drbd_connection *, union drbd_state);
extern int drbd_send_state(struct drbd_peer_device *, union drbd_state);
extern int drbd_send_current_state(struct drbd_peer_device *);
extern int drbd_send_sync_param(struct drbd_peer_device *);
extern void drbd_send_b_ack(struct drbd_connection *connection, u32 barrier_nr, u32 set_size);
extern int drbd_send_ack(struct drbd_peer_device *, enum drbd_packet,
			 struct drbd_peer_request *);
extern void drbd_send_ack_rp(struct drbd_peer_device *, enum drbd_packet,
			     struct p_block_req *rp);
extern void drbd_send_ack_dp(struct drbd_peer_device *, enum drbd_packet,
			     struct p_data *dp, int data_size);
extern int drbd_send_ack_ex(struct drbd_peer_device *, enum drbd_packet,
			    sector_t sector, int blksize, u64 block_id);
extern int drbd_send_out_of_sync(struct drbd_peer_device *, struct drbd_request *);
extern int drbd_send_block(struct drbd_peer_device *, enum drbd_packet,
			   struct drbd_peer_request *);
extern int drbd_send_dblock(struct drbd_peer_device *, struct drbd_request *req);
extern int drbd_send_drequest(struct drbd_peer_device *, int cmd,
			      sector_t sector, int size, u64 block_id);
extern void *drbd_prepare_drequest_csum(struct drbd_peer_request *peer_req, int digest_size);
extern int drbd_send_ov_request(struct drbd_peer_device *, sector_t sector, int size);

extern int drbd_send_bitmap(struct drbd_device *, struct drbd_peer_device *);
extern int drbd_send_dagtag(struct drbd_connection *connection, u64 dagtag);
extern void drbd_send_sr_reply(struct drbd_connection *connection, int vnr,
			       enum drbd_state_rv retcode);
extern void drbd_send_twopc_reply(struct drbd_connection *connection,
				  enum drbd_packet, struct twopc_reply *);
extern void drbd_send_peers_in_sync(struct drbd_peer_device *, u64, sector_t, int);
extern int drbd_send_peer_dagtag(struct drbd_connection *connection, struct drbd_connection *lost_peer);
extern void drbd_send_current_uuid(struct drbd_peer_device *peer_device, u64 current_uuid);
extern void drbd_free_ldev(struct drbd_backing_dev *ldev);
extern void drbd_cleanup_device(struct drbd_device *device);
void drbd_print_uuids(struct drbd_peer_device *peer_device, const char *text);

extern u64 drbd_capacity_to_on_disk_bm_sect(u64 capacity_sect, unsigned int max_peers);
extern void drbd_md_set_sector_offsets(struct drbd_device *device,
				       struct drbd_backing_dev *bdev);
extern void drbd_md_write(struct drbd_device *device, void *buffer);
extern void drbd_md_sync(struct drbd_device *device);
extern int  drbd_md_read(struct drbd_device *device, struct drbd_backing_dev *bdev);
extern void drbd_uuid_received_new_current(struct drbd_peer_device *, u64 , u64) __must_hold(local);
extern void drbd_uuid_set_bitmap(struct drbd_peer_device *peer_device, u64 val) __must_hold(local);
extern void _drbd_uuid_set_bitmap(struct drbd_peer_device *peer_device, u64 val) __must_hold(local);
extern void _drbd_uuid_set_current(struct drbd_device *device, u64 val) __must_hold(local);
extern void drbd_uuid_new_current(struct drbd_device *device, bool forced);
extern void _drbd_uuid_push_history(struct drbd_device *device, u64 val) __must_hold(local);
extern u64 _drbd_uuid_pull_history(struct drbd_peer_device *peer_device) __must_hold(local);
extern void __drbd_uuid_set_bitmap(struct drbd_peer_device *peer_device, u64 val) __must_hold(local);
extern u64 drbd_uuid_resync_finished(struct drbd_peer_device *peer_device) __must_hold(local);
extern void drbd_uuid_detect_finished_resyncs(struct drbd_peer_device *peer_device) __must_hold(local);
extern void drbd_md_set_flag(struct drbd_device *device, enum mdf_flag) __must_hold(local);
extern void drbd_md_clear_flag(struct drbd_device *device, enum mdf_flag)__must_hold(local);
extern int drbd_md_test_flag(struct drbd_backing_dev *, enum mdf_flag);
extern void drbd_md_set_peer_flag(struct drbd_peer_device *, enum mdf_peer_flag);
extern void drbd_md_clear_peer_flag(struct drbd_peer_device *, enum mdf_peer_flag);
extern bool drbd_md_test_peer_flag(struct drbd_peer_device *, enum mdf_peer_flag);
#ifndef DRBD_DEBUG_MD_SYNC
extern void drbd_md_mark_dirty(struct drbd_device *device);
#else
#define drbd_md_mark_dirty(m)	drbd_md_mark_dirty_(m, __LINE__ , __func__ )
extern void drbd_md_mark_dirty_(struct drbd_device *device,
		unsigned int line, const char *func);
#endif
extern void drbd_queue_bitmap_io(struct drbd_device *,
				 int (*io_fn)(struct drbd_device *, struct drbd_peer_device *),
				 void (*done)(struct drbd_device *, struct drbd_peer_device *, int),
				 char *why, enum bm_flag flags,
				 struct drbd_peer_device *);
extern int drbd_bitmap_io(struct drbd_device *,
		int (*io_fn)(struct drbd_device *, struct drbd_peer_device *),
		char *why, enum bm_flag flags,
		struct drbd_peer_device *);
extern int drbd_bitmap_io_from_worker(struct drbd_device *,
		int (*io_fn)(struct drbd_device *, struct drbd_peer_device *),
		char *why, enum bm_flag flags,
		struct drbd_peer_device *);
extern int drbd_bmio_set_n_write(struct drbd_device *device, struct drbd_peer_device *) __must_hold(local);
extern int drbd_bmio_clear_all_n_write(struct drbd_device *device, struct drbd_peer_device *) __must_hold(local);
extern int drbd_bmio_set_all_n_write(struct drbd_device *device, struct drbd_peer_device *) __must_hold(local);
extern void drbd_propagate_uuids(struct drbd_device *device, u64 nodes);
extern bool drbd_device_stable(struct drbd_device *device, u64 *authoritative);
extern void drbd_flush_peer_acks(struct drbd_resource *resource);
extern void drbd_drop_unsent(struct drbd_connection* connection);
extern void drbd_cork(struct drbd_connection *connection, enum drbd_stream stream);
extern void drbd_uncork(struct drbd_connection *connection, enum drbd_stream stream);


/* Meta data layout
 *
 * We currently have two possible layouts.
 * Offsets in (512 byte) sectors.
 * external:
 *   |----------- md_size_sect ------------------|
 *   [ 4k superblock ][ activity log ][  Bitmap  ]
 *   | al_offset == 8 |
 *   | bm_offset = al_offset + X      |
 *  ==> bitmap sectors = md_size_sect - bm_offset
 *
 *  Variants:
 *     old, indexed fixed size meta data:
 *
 * internal:
 *            |----------- md_size_sect ------------------|
 * [data.....][  Bitmap  ][ activity log ][ 4k superblock ][padding*]
 *                        | al_offset < 0 |
 *            | bm_offset = al_offset - Y |
 *  ==> bitmap sectors = Y = al_offset - bm_offset
 *
 *  [padding*] are zero or up to 7 unused 512 Byte sectors to the
 *  end of the device, so that the [4k superblock] will be 4k aligned.
 *
 *  The activity log consists of 4k transaction blocks,
 *  which are written in a ring-buffer, or striped ring-buffer like fashion,
 *  which are writtensize used to be fixed 32kB,
 *  but is about to become configurable.
 */

/* One activity log extent represents 4M of storage */
#define AL_EXTENT_SHIFT 22
#define AL_EXTENT_SIZE (1<<AL_EXTENT_SHIFT)

/* We could make these currently hardcoded constants configurable
 * variables at create-md time (or even re-configurable at runtime?).
 * Which will require some more changes to the DRBD "super block"
 * and attach code.
 *
 * updates per transaction:
 *   This many changes to the active set can be logged with one transaction.
 *   This number is arbitrary.
 * context per transaction:
 *   This many context extent numbers are logged with each transaction.
 *   This number is resulting from the transaction block size (4k), the layout
 *   of the transaction header, and the number of updates per transaction.
 *   See drbd_actlog.c:struct al_transaction_on_disk
 * */
#define AL_UPDATES_PER_TRANSACTION	 64	// arbitrary
#define AL_CONTEXT_PER_TRANSACTION	919	// (4096 - 36 - 6*64)/4

/* drbd_bitmap.c */
/*
 * We need to store one bit for a block.
 * Example: 1GB disk @ 4096 byte blocks ==> we need 32 KB bitmap.
 * Bit 0 ==> local node thinks this block is binary identical on both nodes
 * Bit 1 ==> local node thinks this block needs to be synced.
 */

#define SLEEP_TIME (HZ/10)

/* We do bitmap IO in units of 4k blocks.
 * We also still have a hardcoded 4k per bit relation. */
#define BM_BLOCK_SHIFT	12			 /* 4k per bit */
#define BM_BLOCK_SIZE	 (1<<BM_BLOCK_SHIFT)
/* mostly arbitrarily set the represented size of one bitmap extent,
 * aka resync extent, to 128 MiB (which is also 4096 Byte worth of bitmap
 * at 4k per bit resolution) */
#define BM_EXT_SHIFT	 27	/* 128 MiB per resync extent */
#define BM_EXT_SIZE	 (1<<BM_EXT_SHIFT)

#if (BM_BLOCK_SHIFT != 12)
#error "HAVE YOU FIXED drbdmeta AS WELL??"
#endif

/* thus many _storage_ sectors are described by one bit */
#define BM_SECT_TO_BIT(x)   ((x)>>(BM_BLOCK_SHIFT-9))
#define BM_BIT_TO_SECT(x)   ((sector_t)(x)<<(BM_BLOCK_SHIFT-9))
#define BM_SECT_PER_BIT     BM_BIT_TO_SECT(1)

/* bit to represented kilo byte conversion */
#define Bit2KB(bits) ((bits)<<(BM_BLOCK_SHIFT-10))

/* in which _bitmap_ extent (resp. sector) the bit for a certain
 * _storage_ sector is located in */
#define BM_SECT_TO_EXT(x)   ((x)>>(BM_EXT_SHIFT-9))
#define BM_BIT_TO_EXT(x)    ((x) >> (BM_EXT_SHIFT - BM_BLOCK_SHIFT))

/* first storage sector a bitmap extent corresponds to */
#define BM_EXT_TO_SECT(x)   ((sector_t)(x) << (BM_EXT_SHIFT-9))
/* how much _storage_ sectors we have per bitmap extent */
#define BM_SECT_PER_EXT     BM_EXT_TO_SECT(1)
/* how many bits are covered by one bitmap extent (resync extent) */
#define BM_BITS_PER_EXT     (1UL << (BM_EXT_SHIFT - BM_BLOCK_SHIFT))

#define BM_BLOCKS_PER_BM_EXT_MASK  (BM_BITS_PER_EXT - 1)


/* in one sector of the bitmap, we have this many activity_log extents. */
#define AL_EXT_PER_BM_SECT  (1 << (BM_EXT_SHIFT - AL_EXTENT_SHIFT))

/* the extent in "PER_EXTENT" below is an activity log extent
 * we need that many (long words/bytes) to store the bitmap
 *		     of one AL_EXTENT_SIZE chunk of storage.
 * we can store the bitmap for that many AL_EXTENTS within
 * one sector of the _on_disk_ bitmap:
 * bit	 0	  bit 37   bit 38	     bit (512*8)-1
 *	     ...|........|........|.. // ..|........|
 * sect. 0	 `296	  `304			   ^(512*8*8)-1
 *
#define BM_WORDS_PER_EXT    ( (AL_EXT_SIZE/BM_BLOCK_SIZE) / BITS_PER_LONG )
#define BM_BYTES_PER_EXT    ( (AL_EXT_SIZE/BM_BLOCK_SIZE) / 8 )  // 128
#define BM_EXT_PER_SECT	    ( 512 / BM_BYTES_PER_EXTENT )	 //   4
 */

#define DRBD_MAX_SECTORS_32 (0xffffffffLU)
/* we have a certain meta data variant that has a fixed on-disk size of 128
 * MiB, of which 4k are our "superblock", and 32k are the fixed size activity
 * log, leaving this many sectors for the bitmap.
 */

#define DRBD_MAX_SECTORS_FIXED_BM \
	  (((128 << 20 >> 9) - (32768 >> 9) - (4096 >> 9)) * (1LL<<(BM_EXT_SHIFT-9)))
#if !defined(CONFIG_LBDAF) && !defined(CONFIG_LBD) && BITS_PER_LONG == 32
#define DRBD_MAX_SECTORS      DRBD_MAX_SECTORS_32
#define DRBD_MAX_SECTORS_FLEX DRBD_MAX_SECTORS_32
#else
#define DRBD_MAX_SECTORS      DRBD_MAX_SECTORS_FIXED_BM
/* 16 TB in units of sectors */
#if BITS_PER_LONG == 32
/* adjust by one page worth of bitmap,
 * so we won't wrap around in drbd_bm_find_next_bit.
 * you should use 64bit OS for that much storage, anyways. */
#define DRBD_MAX_SECTORS_FLEX BM_BIT_TO_SECT(0xffff7fff)
#else
/* we allow up to 1 PiB now on 64bit architecture with "flexible" meta data */
#define DRBD_MAX_SECTORS_FLEX (1UL << 51)
/* corresponds to (1UL << 38) bits right now. */
#endif
#endif

/* BIO_MAX_SIZE is 256 * PAGE_CACHE_SIZE,
 * so for typical PAGE_CACHE_SIZE of 4k, that is (1<<20) Byte.
 * Since we may live in a mixed-platform cluster,
 * we limit us to a platform agnostic constant here for now.
 * A followup commit may allow even bigger BIO sizes,
 * once we thought that through. */
#if DRBD_MAX_BIO_SIZE > BIO_MAX_SIZE
#error Architecture not supported: DRBD_MAX_BIO_SIZE > BIO_MAX_SIZE
#endif

#define DRBD_MAX_SIZE_H80_PACKET (1U << 15) /* Header 80 only allows packets up to 32KiB data */
#define DRBD_MAX_BIO_SIZE_P95    (1U << 17) /* Protocol 95 to 99 allows bios up to 128KiB */

/* For now, don't allow more than one activity log extent worth of data
 * to be discarded in one go. We may need to rework drbd_al_begin_io()
 * to allow for even larger discard ranges */
#define DRBD_MAX_DISCARD_SIZE	AL_EXTENT_SIZE
#define DRBD_MAX_DISCARD_SECTORS (DRBD_MAX_DISCARD_SIZE >> 9)

extern struct drbd_bitmap *drbd_bm_alloc(void);
extern int  drbd_bm_resize(struct drbd_device *device, sector_t sectors, int set_new_bits);
void drbd_bm_free(struct drbd_bitmap *bitmap);
extern void drbd_bm_set_all(struct drbd_device *device);
extern void drbd_bm_clear_all(struct drbd_device *device);
/* set/clear/test only a few bits at a time */
extern unsigned int drbd_bm_set_bits(struct drbd_device *, unsigned int, unsigned long, unsigned long);
extern unsigned int drbd_bm_clear_bits(struct drbd_device *, unsigned int, unsigned long, unsigned long);
extern int drbd_bm_count_bits(struct drbd_device *, unsigned int, unsigned long, unsigned long);
/* bm_set_bits variant for use while holding drbd_bm_lock,
 * may process the whole bitmap in one go */
extern void drbd_bm_set_many_bits(struct drbd_peer_device *, unsigned long, unsigned long);
extern void drbd_bm_clear_many_bits(struct drbd_peer_device *, unsigned long, unsigned long);
extern void _drbd_bm_clear_many_bits(struct drbd_device *, int, unsigned long, unsigned long);
extern int drbd_bm_test_bit(struct drbd_peer_device *, unsigned long);
extern int  drbd_bm_read(struct drbd_device *, struct drbd_peer_device *) __must_hold(local);
extern void drbd_bm_mark_range_for_writeout(struct drbd_device *, unsigned long, unsigned long);
extern int  drbd_bm_write(struct drbd_device *, struct drbd_peer_device *) __must_hold(local);
extern int  drbd_bm_write_hinted(struct drbd_device *device) __must_hold(local);
extern int  drbd_bm_write_lazy(struct drbd_device *device, unsigned upper_idx) __must_hold(local);
extern int drbd_bm_write_all(struct drbd_device *, struct drbd_peer_device *) __must_hold(local);
extern int drbd_bm_write_copy_pages(struct drbd_device *, struct drbd_peer_device *) __must_hold(local);
extern size_t	     drbd_bm_words(struct drbd_device *device);
extern unsigned long drbd_bm_bits(struct drbd_device *device);
extern sector_t      drbd_bm_capacity(struct drbd_device *device);

#define DRBD_END_OF_BITMAP	(~(unsigned long)0)
extern unsigned long drbd_bm_find_next(struct drbd_peer_device *, unsigned long);
/* bm_find_next variants for use while you hold drbd_bm_lock() */
extern unsigned long _drbd_bm_find_next(struct drbd_peer_device *, unsigned long);
extern unsigned long _drbd_bm_find_next_zero(struct drbd_peer_device *, unsigned long);
extern unsigned long _drbd_bm_total_weight(struct drbd_device *, int);
extern unsigned long drbd_bm_total_weight(struct drbd_peer_device *);
/* for receive_bitmap */
extern void drbd_bm_merge_lel(struct drbd_peer_device *peer_device, size_t offset,
		size_t number, unsigned long *buffer);
/* for _drbd_send_bitmap */
extern void drbd_bm_get_lel(struct drbd_peer_device *peer_device, size_t offset,
		size_t number, unsigned long *buffer);

extern void drbd_bm_lock(struct drbd_device *device, char *why, enum bm_flag flags);
extern void drbd_bm_unlock(struct drbd_device *device);
extern void drbd_bm_slot_lock(struct drbd_peer_device *peer_device, char *why, enum bm_flag flags);
extern void drbd_bm_slot_unlock(struct drbd_peer_device *peer_device);
extern void drbd_bm_copy_slot(struct drbd_device *device, unsigned int from_index, unsigned int to_index);
/* drbd_main.c */

extern struct kmem_cache *drbd_request_cache;
extern struct kmem_cache *drbd_ee_cache;	/* peer requests */
extern struct kmem_cache *drbd_bm_ext_cache;	/* bitmap extents */
extern struct kmem_cache *drbd_al_ext_cache;	/* activity log extents */
extern mempool_t *drbd_request_mempool;
extern mempool_t *drbd_ee_mempool;

/* drbd's page pool, used to buffer data received from the peer,
 * or data requested by the peer.
 *
 * This does not have an emergency reserve.
 *
 * When allocating from this pool, it first takes pages from the pool.
 * Only if the pool is depleted will try to allocate from the system.
 *
 * The assumption is that pages taken from this pool will be processed,
 * and given back, "quickly", and then can be recycled, so we can avoid
 * frequent calls to alloc_page(), and still will be able to make progress even
 * under memory pressure.
 */
extern struct page *drbd_pp_pool;
extern spinlock_t   drbd_pp_lock;
extern int	    drbd_pp_vacant;
extern wait_queue_head_t drbd_pp_wait;

/* We also need a standard (emergency-reserve backed) page pool
 * for meta data IO (activity log, bitmap).
 * We can keep it global, as long as it is used as "N pages at a time".
 * 128 should be plenty, currently we probably can get away with as few as 1.
 */
#define DRBD_MIN_POOL_PAGES	128
extern mempool_t *drbd_md_io_page_pool;

/* We also need to make sure we get a bio
 * when we need it for housekeeping purposes */
extern struct bio_set *drbd_md_io_bio_set;
/* to allocate from that set */
extern struct bio *bio_alloc_drbd(gfp_t gfp_mask);

extern int conn_lowest_minor(struct drbd_connection *connection);
extern struct drbd_peer_device *create_peer_device(struct drbd_device *, struct drbd_connection *);
extern enum drbd_ret_code drbd_create_device(struct drbd_config_context *adm_ctx, unsigned int minor,
					     struct device_conf *device_conf, struct drbd_device **p_device);
extern void drbd_unregister_device(struct drbd_device *);
extern void drbd_put_device(struct drbd_device *);
extern void drbd_unregister_connection(struct drbd_connection *);
extern void drbd_put_connection(struct drbd_connection *);
void del_connect_timer(struct drbd_connection *connection);

extern struct drbd_resource *drbd_create_resource(const char *, struct res_opts *);
extern void drbd_free_resource(struct drbd_resource *resource);

extern void drbd_destroy_device(struct kref *kref);

extern int set_resource_options(struct drbd_resource *resource, struct res_opts *res_opts);
extern struct drbd_connection *drbd_create_connection(struct drbd_resource *, int transport_size);
extern void drbd_transport_shutdown(struct drbd_connection *connection, enum drbd_tr_free_op op);
extern void drbd_destroy_connection(struct kref *kref);
extern struct drbd_connection *conn_get_by_addrs(void *my_addr, int my_addr_len,
						 void *peer_addr, int peer_addr_len);
extern struct drbd_resource *drbd_find_resource(const char *name);
extern void drbd_destroy_resource(struct kref *kref);
extern void conn_free_crypto(struct drbd_connection *connection);

/* drbd_req */
extern void do_submit(struct work_struct *ws);
extern void __drbd_make_request(struct drbd_device *, struct bio *, unsigned long);
extern MAKE_REQUEST_TYPE drbd_make_request(struct request_queue *q, struct bio *bio);
extern int drbd_merge_bvec(struct request_queue *, struct bvec_merge_data *, struct bio_vec *);
extern int is_valid_ar_handle(struct drbd_request *, sector_t);


/* drbd_nl.c */
enum suspend_scope {
	READ_AND_WRITE,
	WRITE_ONLY
};
extern void drbd_suspend_io(struct drbd_device *device, enum suspend_scope);
extern void drbd_resume_io(struct drbd_device *device);
extern char *ppsize(char *buf, unsigned long long size);
extern sector_t drbd_new_dev_size(struct drbd_device *, sector_t, int) __must_hold(local);
enum determine_dev_size {
	DS_ERROR_SHRINK = -3,
	DS_ERROR_SPACE_MD = -2,
	DS_ERROR = -1,
	DS_UNCHANGED = 0,
	DS_SHRUNK = 1,
	DS_GREW = 2,
	DS_GREW_FROM_ZERO = 3,
};
extern enum determine_dev_size
drbd_determine_dev_size(struct drbd_device *, enum dds_flags, struct resize_parms *) __must_hold(local);
extern void resync_after_online_grow(struct drbd_peer_device *);
extern void drbd_reconsider_max_bio_size(struct drbd_device *device, struct drbd_backing_dev *bdev);
extern enum drbd_state_rv drbd_set_role(struct drbd_resource *, enum drbd_role, bool);
extern bool conn_try_outdate_peer(struct drbd_connection *connection);
extern void conn_try_outdate_peer_async(struct drbd_connection *connection);
extern int drbd_khelper(struct drbd_device *, struct drbd_connection *, char *);
extern int drbd_create_peer_device_default_config(struct drbd_peer_device *peer_device);

/* drbd_sender.c */
extern int drbd_sender(struct drbd_thread *thi);
extern int drbd_worker(struct drbd_thread *thi);
enum drbd_ret_code drbd_resync_after_valid(struct drbd_device *device, int o_minor);
void drbd_resync_after_changed(struct drbd_device *device);
extern bool drbd_stable_sync_source_present(struct drbd_peer_device *, enum which_state);
extern void drbd_start_resync(struct drbd_peer_device *, enum drbd_repl_state);
extern void resume_next_sg(struct drbd_device *device);
extern void suspend_other_sg(struct drbd_device *device);
extern int drbd_resync_finished(struct drbd_peer_device *, enum drbd_disk_state);
/* maybe rather drbd_main.c ? */
extern void *drbd_md_get_buffer(struct drbd_device *device, const char *intent);
extern void drbd_md_put_buffer(struct drbd_device *device);
extern int drbd_md_sync_page_io(struct drbd_device *device,
		struct drbd_backing_dev *bdev, sector_t sector, int rw);
extern void drbd_ov_out_of_sync_found(struct drbd_peer_device *, sector_t, int);
extern void wait_until_done_or_force_detached(struct drbd_device *device,
		struct drbd_backing_dev *bdev, unsigned int *done);
extern void drbd_rs_controller_reset(struct drbd_peer_device *);
extern void drbd_ping_peer(struct drbd_connection *connection);
extern struct drbd_peer_device *peer_device_by_node_id(struct drbd_device *, int);

static inline void ov_out_of_sync_print(struct drbd_peer_device *peer_device)
{
	if (peer_device->ov_last_oos_size) {
		drbd_err(peer_device, "Out of sync: start=%llu, size=%lu (sectors)\n",
		     (unsigned long long)peer_device->ov_last_oos_start,
		     (unsigned long)peer_device->ov_last_oos_size);
	}
	peer_device->ov_last_oos_size = 0;
}


extern void drbd_csum_bio(struct crypto_hash *, struct bio *, void *);
extern void drbd_csum_ee(struct crypto_hash *, struct drbd_peer_request *, void *);
/* worker callbacks */
extern int w_e_end_data_req(struct drbd_work *, int);
extern int w_e_end_rsdata_req(struct drbd_work *, int);
extern int w_e_end_csum_rs_req(struct drbd_work *, int);
extern int w_e_end_ov_reply(struct drbd_work *, int);
extern int w_e_end_ov_req(struct drbd_work *, int);
extern int w_ov_finished(struct drbd_work *, int);
extern int w_resync_timer(struct drbd_work *, int);
extern int w_send_dblock(struct drbd_work *, int);
extern int w_send_read_req(struct drbd_work *, int);
extern int w_e_reissue(struct drbd_work *, int);
extern int w_restart_disk_io(struct drbd_work *, int);
extern int w_send_out_of_sync(struct drbd_work *, int);
extern int w_start_resync(struct drbd_work *, int);
extern int w_send_uuids(struct drbd_work *, int);

extern void resync_timer_fn(unsigned long data);
extern void start_resync_timer_fn(unsigned long data);

extern void drbd_endio_write_sec_final(struct drbd_peer_request *peer_req);

void __update_timing_details(
		struct drbd_thread_timing_details *tdp,
		unsigned int *cb_nr,
		void *cb,
		const char *fn, const unsigned int line);

#define update_sender_timing_details(c, cb) \
	__update_timing_details(c->s_timing_details, &c->s_cb_nr, cb, __func__ , __LINE__ )
#define update_receiver_timing_details(c, cb) \
	__update_timing_details(c->r_timing_details, &c->r_cb_nr, cb, __func__ , __LINE__ )
#define update_worker_timing_details(r, cb) \
	__update_timing_details(r->w_timing_details, &r->w_cb_nr, cb, __func__ , __LINE__ )

/* drbd_receiver.c */
extern int drbd_receiver(struct drbd_thread *thi);
extern int drbd_ack_receiver(struct drbd_thread *thi);
<<<<<<< HEAD
extern void drbd_ack_sender(struct work_struct *ws);
extern void drbd_send_peer_ack_wf(struct work_struct *ws);
extern bool drbd_rs_c_min_rate_throttle(struct drbd_peer_device *);
extern bool drbd_rs_should_slow_down(struct drbd_peer_device *, sector_t,
				     bool throttle_if_app_is_waiting);
=======
extern void drbd_send_ping_wf(struct work_struct *ws);
extern void drbd_send_acks_wf(struct work_struct *ws);
extern bool drbd_rs_c_min_rate_throttle(struct drbd_device *device);
extern bool drbd_rs_should_slow_down(struct drbd_device *device, sector_t sector,
		bool throttle_if_app_is_waiting);
>>>>>>> 9a7d1d16
extern int drbd_submit_peer_request(struct drbd_device *,
				    struct drbd_peer_request *, const unsigned,
				    const int);
extern int drbd_free_peer_reqs(struct drbd_device *, struct list_head *);
extern struct drbd_peer_request *drbd_alloc_peer_req(struct drbd_peer_device *, gfp_t) __must_hold(local);
extern void __drbd_free_peer_req(struct drbd_peer_request *, int);
#define drbd_free_peer_req(pr) __drbd_free_peer_req(pr, 0)
#define drbd_free_net_peer_req(pr) __drbd_free_peer_req(pr, 1)
extern void drbd_set_recv_tcq(struct drbd_device *device, int tcq_enabled);
extern void _drbd_clear_done_ee(struct drbd_device *device, struct list_head *to_be_freed);
extern int drbd_connected(struct drbd_peer_device *);
extern void apply_unacked_peer_requests(struct drbd_connection *connection);
extern struct drbd_connection *drbd_connection_by_node_id(struct drbd_resource *, int);
extern void drbd_resync_after_unstable(struct drbd_peer_device *peer_device) __must_hold(local);

static inline sector_t drbd_get_capacity(struct block_device *bdev)
{
	/* return bdev ? get_capacity(bdev->bd_disk) : 0; */
	return bdev ? i_size_read(bdev->bd_inode) >> 9 : 0;
}

/* sets the number of 512 byte sectors of our virtual device */
static inline void drbd_set_my_capacity(struct drbd_device *device,
					sector_t size)
{
	/* set_capacity(device->this_bdev->bd_disk, size); */
	set_capacity(device->vdisk, size);
	device->this_bdev->bd_inode->i_size = (loff_t)size << 9;
}

static inline void drbd_kobject_uevent(struct drbd_device *device)
{
	kobject_uevent(disk_to_kobj(device->vdisk), KOBJ_CHANGE);
	/* rhel4 / sles9 and older don't have this at all,
	 * which means user space (udev) won't get events about possible changes of
	 * corresponding resource + disk names after the initial drbd minor creation.
	 */
}

/*
 * used to submit our private bio
 */
static inline void drbd_generic_make_request(struct drbd_device *device,
					     int fault_type, struct bio *bio)
{
	__release(local);
	if (!bio->bi_bdev) {
		drbd_err(device, "drbd_generic_make_request: bio->bi_bdev == NULL\n");
		bio_endio(bio, -ENODEV);
		return;
	}

	if (drbd_insert_fault(device, fault_type))
		bio_endio(bio, -EIO);
	else
		generic_make_request(bio);
}

void drbd_bump_write_ordering(struct drbd_resource *resource, struct drbd_backing_dev *bdev,
			      enum write_ordering_e wo);

extern void twopc_timer_fn(unsigned long);
extern void connect_timer_fn(unsigned long);

/* drbd_proc.c */
extern struct proc_dir_entry *drbd_proc;
extern const struct file_operations drbd_proc_fops;

/* drbd_actlog.c */
extern bool drbd_al_begin_io_prepare(struct drbd_device *device, struct drbd_interval *i);
extern int drbd_al_begin_io_nonblock(struct drbd_device *device, struct drbd_interval *i);
extern void drbd_al_begin_io_commit(struct drbd_device *device);
extern bool drbd_al_begin_io_fastpath(struct drbd_device *device, struct drbd_interval *i);
extern void drbd_al_begin_io(struct drbd_device *device, struct drbd_interval *i);
extern void drbd_al_begin_io_for_peer(struct drbd_peer_device *peer_device, struct drbd_interval *i);
extern void drbd_al_complete_io(struct drbd_device *device, struct drbd_interval *i);
extern void drbd_rs_complete_io(struct drbd_peer_device *, sector_t);
extern int drbd_rs_begin_io(struct drbd_peer_device *, sector_t);
extern int drbd_try_rs_begin_io(struct drbd_peer_device *, sector_t, bool);
extern void drbd_rs_cancel_all(struct drbd_peer_device *);
extern int drbd_rs_del_all(struct drbd_peer_device *);
extern void drbd_rs_failed_io(struct drbd_peer_device *, sector_t, int);
extern void drbd_advance_rs_marks(struct drbd_peer_device *, unsigned long);
extern bool drbd_set_all_out_of_sync(struct drbd_device *, sector_t, int);
extern bool drbd_set_sync(struct drbd_device *, sector_t, int, unsigned long, unsigned long);
enum update_sync_bits_mode { RECORD_RS_FAILED, SET_OUT_OF_SYNC, SET_IN_SYNC };
extern int __drbd_change_sync(struct drbd_peer_device *peer_device, sector_t sector, int size,
		enum update_sync_bits_mode mode);
#define drbd_set_in_sync(peer_device, sector, size) \
	__drbd_change_sync(peer_device, sector, size, SET_IN_SYNC)
#define drbd_set_out_of_sync(peer_device, sector, size) \
	__drbd_change_sync(peer_device, sector, size, SET_OUT_OF_SYNC)
#define drbd_rs_failed_io(peer_device, sector, size) \
	__drbd_change_sync(peer_device, sector, size, RECORD_RS_FAILED)
extern void drbd_al_shrink(struct drbd_device *device);
extern bool drbd_sector_has_priority(struct drbd_peer_device *, sector_t);
extern int drbd_initialize_al(struct drbd_device *, void *);

/* drbd_nl.c */

extern struct mutex notification_mutex;
extern atomic_t drbd_genl_seq;

extern void notify_resource_state(struct sk_buff *,
				  unsigned int,
				  struct drbd_resource *,
				  struct resource_info *,
				  enum drbd_notification_type);
extern void notify_device_state(struct sk_buff *,
				unsigned int,
				struct drbd_device *,
				struct device_info *,
				enum drbd_notification_type);
extern void notify_connection_state(struct sk_buff *,
				    unsigned int,
				    struct drbd_connection *,
				    struct connection_info *,
				    enum drbd_notification_type);
extern void notify_peer_device_state(struct sk_buff *,
				     unsigned int,
				     struct drbd_peer_device *,
				     struct peer_device_info *,
				     enum drbd_notification_type);
extern void notify_helper(enum drbd_notification_type, struct drbd_device *,
			  struct drbd_connection *, const char *, int);

/*
 * inline helper functions
 *************************/

static inline int drbd_peer_req_has_active_page(struct drbd_peer_request *peer_req)
{
	struct page *page = peer_req->pages;
	page_chain_for_each(page) {
		if (page_count(page) > 1)
			return 1;
	}
	return 0;
}

/*
 * When a device has a replication state above L_OFF, it must be
 * connected.  Otherwise, we report the connection state, which has values up
 * to C_CONNECTED == L_OFF.
 */
static inline int combined_conn_state(struct drbd_peer_device *peer_device, enum which_state which)
{
	enum drbd_repl_state repl_state = peer_device->repl_state[which];

	if (repl_state > L_OFF)
		return repl_state;
	else
		return peer_device->connection->cstate[which];
}

enum drbd_force_detach_flags {
	DRBD_READ_ERROR,
	DRBD_WRITE_ERROR,
	DRBD_META_IO_ERROR,
	DRBD_FORCE_DETACH,
};

#define __drbd_chk_io_error(m,f) __drbd_chk_io_error_(m,f, __func__)
static inline void __drbd_chk_io_error_(struct drbd_device *device,
					enum drbd_force_detach_flags df,
					const char *where)
{
	enum drbd_io_error_p ep;

	rcu_read_lock();
	ep = rcu_dereference(device->ldev->disk_conf)->on_io_error;
	rcu_read_unlock();
	switch (ep) {
	case EP_PASS_ON: /* FIXME would this be better named "Ignore"? */
		if (df == DRBD_READ_ERROR ||  df == DRBD_WRITE_ERROR) {
			if (drbd_ratelimit())
				drbd_err(device, "Local IO failed in %s.\n", where);
			if (device->disk_state[NOW] > D_INCONSISTENT) {
				begin_state_change_locked(device->resource, CS_HARD);
				__change_disk_state(device, D_INCONSISTENT);
				end_state_change_locked(device->resource);
			}
			break;
		}
		/* NOTE fall through for DRBD_META_IO_ERROR or DRBD_FORCE_DETACH */
	case EP_DETACH:
	case EP_CALL_HELPER:
		/* Remember whether we saw a READ or WRITE error.
		 *
		 * Recovery of the affected area for WRITE failure is covered
		 * by the activity log.
		 * READ errors may fall outside that area though. Certain READ
		 * errors can be "healed" by writing good data to the affected
		 * blocks, which triggers block re-allocation in lower layers.
		 *
		 * If we can not write the bitmap after a READ error,
		 * we may need to trigger a full sync (see w_go_diskless()).
		 *
		 * Force-detach is not really an IO error, but rather a
		 * desperate measure to try to deal with a completely
		 * unresponsive lower level IO stack.
		 * Still it should be treated as a WRITE error.
		 *
		 * Meta IO error is always WRITE error:
		 * we read meta data only once during attach,
		 * which will fail in case of errors.
		 */
		if (df == DRBD_READ_ERROR)
			set_bit(WAS_READ_ERROR, &device->flags);
		if (df == DRBD_FORCE_DETACH)
			set_bit(FORCE_DETACH, &device->flags);
		if (device->disk_state[NOW] > D_FAILED) {
			begin_state_change_locked(device->resource, CS_HARD);
			__change_disk_state(device, D_FAILED);
			end_state_change_locked(device->resource);
			drbd_err(device,
				"Local IO failed in %s. Detaching...\n", where);
		}
		break;
	}
}

/**
 * drbd_chk_io_error: Handle the on_io_error setting, should be called from all io completion handlers
 * @device:	 DRBD device.
 * @error:	 Error code passed to the IO completion callback
 * @forcedetach: Force detach. I.e. the error happened while accessing the meta data
 *
 * See also drbd_main.c:after_state_ch() if (os.disk > D_FAILED && ns.disk == D_FAILED)
 */
#define drbd_chk_io_error(m,e,f) drbd_chk_io_error_(m,e,f, __func__)
static inline void drbd_chk_io_error_(struct drbd_device *device,
	int error, enum drbd_force_detach_flags forcedetach, const char *where)
{
	if (error) {
		unsigned long flags;
		spin_lock_irqsave(&device->resource->req_lock, flags);
		__drbd_chk_io_error_(device, forcedetach, where);
		spin_unlock_irqrestore(&device->resource->req_lock, flags);
	}
}


/**
 * drbd_md_first_sector() - Returns the first sector number of the meta data area
 * @bdev:	Meta data block device.
 *
 * BTW, for internal meta data, this happens to be the maximum capacity
 * we could agree upon with our peer node.
 */
static inline sector_t drbd_md_first_sector(struct drbd_backing_dev *bdev)
{
	switch (bdev->md.meta_dev_idx) {
	case DRBD_MD_INDEX_INTERNAL:
	case DRBD_MD_INDEX_FLEX_INT:
		return bdev->md.md_offset + bdev->md.bm_offset;
	case DRBD_MD_INDEX_FLEX_EXT:
	default:
		return bdev->md.md_offset;
	}
}

/**
 * drbd_md_last_sector() - Return the last sector number of the meta data area
 * @bdev:	Meta data block device.
 */
static inline sector_t drbd_md_last_sector(struct drbd_backing_dev *bdev)
{
	switch (bdev->md.meta_dev_idx) {
	case DRBD_MD_INDEX_INTERNAL:
	case DRBD_MD_INDEX_FLEX_INT:
		return bdev->md.md_offset + (4096 >> 9) -1;
	case DRBD_MD_INDEX_FLEX_EXT:
	default:
		return bdev->md.md_offset + bdev->md.md_size_sect -1;
	}
}

/**
 * drbd_get_max_capacity() - Returns the capacity we announce to out peer
 * @bdev:	Meta data block device.
 *
 * returns the capacity we announce to out peer.  we clip ourselves at the
 * various MAX_SECTORS, because if we don't, current implementation will
 * oops sooner or later
 */
static inline sector_t drbd_get_max_capacity(struct drbd_backing_dev *bdev)
{
	sector_t s;

	switch (bdev->md.meta_dev_idx) {
	case DRBD_MD_INDEX_INTERNAL:
	case DRBD_MD_INDEX_FLEX_INT:
		s = drbd_get_capacity(bdev->backing_bdev)
			? min_t(sector_t, DRBD_MAX_SECTORS_FLEX,
				drbd_md_first_sector(bdev))
			: 0;
		break;
	case DRBD_MD_INDEX_FLEX_EXT:
		s = min_t(sector_t, DRBD_MAX_SECTORS_FLEX,
				drbd_get_capacity(bdev->backing_bdev));
		/* clip at maximum size the meta device can support */
		s = min_t(sector_t, s,
			BM_EXT_TO_SECT(bdev->md.md_size_sect
				     - bdev->md.bm_offset));
		break;
	default:
		s = min_t(sector_t, DRBD_MAX_SECTORS,
				drbd_get_capacity(bdev->backing_bdev));
	}
	return s;
}

/**
 * drbd_md_ss() - Return the sector number of our meta data super block
 * @bdev:	Meta data block device.
 */
static inline sector_t drbd_md_ss(struct drbd_backing_dev *bdev)
{
	const int meta_dev_idx = bdev->md.meta_dev_idx;

	if (meta_dev_idx == DRBD_MD_INDEX_FLEX_EXT)
		return 0;

	/* Since drbd08, internal meta data is always "flexible".
	 * position: last 4k aligned block of 4k size */
	if (meta_dev_idx == DRBD_MD_INDEX_INTERNAL ||
	    meta_dev_idx == DRBD_MD_INDEX_FLEX_INT)
		return (drbd_get_capacity(bdev->backing_bdev) & ~7ULL) - 8;

	/* external, some index; this is the old fixed size layout */
	return (128 << 20 >> 9) * bdev->md.meta_dev_idx;
}

void drbd_queue_work(struct drbd_work_queue *, struct drbd_work *);

static inline void
drbd_queue_work_if_unqueued(struct drbd_work_queue *q, struct drbd_work *w)
{
	unsigned long flags;
	spin_lock_irqsave(&q->q_lock, flags);
	if (list_empty_careful(&w->list))
		list_add_tail(&w->list, &q->q);
	spin_unlock_irqrestore(&q->q_lock, flags);
	wake_up(&q->q_wait);
}

static inline void
drbd_device_post_work(struct drbd_device *device, int work_bit)
{
	if (!test_and_set_bit(work_bit, &device->flags)) {
		struct drbd_resource *resource = device->resource;
		struct drbd_work_queue *q = &resource->work;
		if (!test_and_set_bit(DEVICE_WORK_PENDING, &resource->flags))
			wake_up(&q->q_wait);
	}
}

static inline void
drbd_peer_device_post_work(struct drbd_peer_device *peer_device, int work_bit)
{
	if (!test_and_set_bit(work_bit, &peer_device->flags)) {
		struct drbd_resource *resource = peer_device->device->resource;
		struct drbd_work_queue *q = &resource->work;
		if (!test_and_set_bit(PEER_DEVICE_WORK_PENDING, &resource->flags))
			wake_up(&q->q_wait);
	}
}

static inline void
drbd_post_work(struct drbd_resource *resource, int work_bit)
{
	if (!test_and_set_bit(work_bit, &resource->flags)) {
		struct drbd_work_queue *q = &resource->work;
		if (!test_and_set_bit(RESOURCE_WORK_PENDING, &resource->flags))
			wake_up(&q->q_wait);
	}
}

extern void drbd_flush_workqueue(struct drbd_work_queue *work_queue);

static inline void request_ping(struct drbd_connection *connection)
{
	unsigned long flags;
	spin_lock_irqsave(&connection->resource->req_lock, flags);
	if (connection->cstate >= C_WF_REPORT_PARAMS)
		queue_work(connection->ack_sender, &connection->ping_work);
	spin_unlock_irqrestore(&connection->resource->req_lock, flags);
}

extern void *conn_prepare_command(struct drbd_connection *, int, enum drbd_stream);
extern void *drbd_prepare_command(struct drbd_peer_device *, int, enum drbd_stream);
extern int send_command(struct drbd_connection *, int, enum drbd_packet, enum drbd_stream);
extern int drbd_send_command(struct drbd_peer_device *, enum drbd_packet, enum drbd_stream);

extern int drbd_send_ping(struct drbd_connection *connection);
extern int drbd_send_ping_ack(struct drbd_connection *connection);
extern int conn_send_state_req(struct drbd_connection *, int vnr, enum drbd_packet, union drbd_state, union drbd_state);
extern int conn_send_twopc_request(struct drbd_connection *, int vnr, enum drbd_packet, struct p_twopc_request *);
extern int drbd_send_peer_ack(struct drbd_connection *, struct drbd_request *);

static inline void drbd_thread_stop(struct drbd_thread *thi)
{
	_drbd_thread_stop(thi, false, true);
}

static inline void drbd_thread_stop_nowait(struct drbd_thread *thi)
{
	_drbd_thread_stop(thi, false, false);
}

static inline void drbd_thread_restart_nowait(struct drbd_thread *thi)
{
	_drbd_thread_stop(thi, true, false);
}

/* counts how many answer packets packets we expect from our peer,
 * for either explicit application requests,
 * or implicit barrier packets as necessary.
 * increased:
 *  w_send_barrier
 *  _req_mod(req, QUEUE_FOR_NET_WRITE or QUEUE_FOR_NET_READ);
 *    it is much easier and equally valid to count what we queue for the
 *    sender, even before it actually was queued or sent.
 *    (drbd_make_request_common; recovery path on read io-error)
 * decreased:
 *  got_BarrierAck (respective tl_clear, tl_clear_barrier)
 *  _req_mod(req, DATA_RECEIVED)
 *     [from receive_DataReply]
 *  _req_mod(req, WRITE_ACKED_BY_PEER or RECV_ACKED_BY_PEER or NEG_ACKED)
 *     [from got_BlockAck (P_WRITE_ACK, P_RECV_ACK)]
 *     FIXME
 *     for some reason it is NOT decreased in got_NegAck,
 *     but in the resulting cleanup code from report_params.
 *     we should try to remember the reason for that...
 *  _req_mod(req, SEND_FAILED or SEND_CANCELED)
 *  _req_mod(req, CONNECTION_LOST_WHILE_PENDING)
 *     [from tl_clear_barrier]
 */
static inline void inc_ap_pending(struct drbd_peer_device *peer_device)
{
	atomic_inc(&peer_device->ap_pending_cnt);
}

#define dec_ap_pending(peer_device) \
	((void)expect((peer_device), __dec_ap_pending(peer_device) >= 0))
static inline int __dec_ap_pending(struct drbd_peer_device *peer_device)
{
	int ap_pending_cnt = atomic_dec_return(&peer_device->ap_pending_cnt);
	if (ap_pending_cnt == 0)
		wake_up(&peer_device->device->misc_wait);
	return ap_pending_cnt;
}

/* counts how many resync-related answers we still expect from the peer
 *		     increase			decrease
 * L_SYNC_TARGET sends P_RS_DATA_REQUEST (and expects P_RS_DATA_REPLY)
 * L_SYNC_SOURCE sends P_RS_DATA_REPLY   (and expects P_WRITE_ACK with ID_SYNCER)
 *					   (or P_NEG_ACK with ID_SYNCER)
 */
static inline void inc_rs_pending(struct drbd_peer_device *peer_device)
{
	atomic_inc(&peer_device->rs_pending_cnt);
}

#define dec_rs_pending(peer_device) \
	((void)expect((peer_device), __dec_rs_pending(peer_device) >= 0))
static inline int __dec_rs_pending(struct drbd_peer_device *peer_device)
{
	return atomic_dec_return(&peer_device->rs_pending_cnt);
}

/* counts how many answers we still need to send to the peer.
 * increased on
 *  receive_Data	unless protocol A;
 *			we need to send a P_RECV_ACK (proto B)
 *			or P_WRITE_ACK (proto C)
 *  receive_RSDataReply (recv_resync_read) we need to send a P_WRITE_ACK
 *  receive_DataRequest (receive_RSDataRequest) we need to send back P_DATA
 *  receive_Barrier_*	we need to send a P_BARRIER_ACK
 */
static inline void inc_unacked(struct drbd_peer_device *peer_device)
{
	atomic_inc(&peer_device->unacked_cnt);
}

#define dec_unacked(peer_device) \
	((void)expect(peer_device, __dec_unacked(peer_device) >= 0))
static inline int __dec_unacked(struct drbd_peer_device *peer_device)
{
	return atomic_dec_return(&peer_device->unacked_cnt);
}

#define sub_unacked(peer_device, n) \
	((void)expect(peer_device, __sub_unacked(peer_device) >= 0))
static inline int __sub_unacked(struct drbd_peer_device *peer_device, int n)
{
	return atomic_sub_return(n, &peer_device->unacked_cnt);
}

static inline bool is_sync_state(struct drbd_peer_device *peer_device,
				 enum which_state which)
{
	enum drbd_repl_state repl_state = peer_device->repl_state[which];

	return repl_state == L_SYNC_SOURCE
		|| repl_state == L_SYNC_TARGET
		|| repl_state == L_PAUSED_SYNC_S
		|| repl_state  == L_PAUSED_SYNC_T;
}

/**
 * get_ldev() - Increase the ref count on device->ldev. Returns 0 if there is no ldev
 * @_device:		DRBD device.
 * @_min_state:		Minimum device state required for success.
 *
 * You have to call put_ldev() when finished working with device->ldev.
 */
#define get_ldev_if_state(_device, _min_state)				\
	(_get_ldev_if_state((_device), (_min_state)) ?			\
	 ({ __acquire(x); true; }) : false)
#define get_ldev(_device) get_ldev_if_state(_device, D_INCONSISTENT)

static inline void put_ldev(struct drbd_device *device)
{
	enum drbd_disk_state disk_state = device->disk_state[NOW];
	/* We must check the state *before* the atomic_dec becomes visible,
	 * or we have a theoretical race where someone hitting zero,
	 * while state still D_FAILED, will then see D_DISKLESS in the
	 * condition below and calling into destroy, where he must not, yet. */
	int i = atomic_dec_return(&device->local_cnt);

	/* This may be called from some endio handler,
	 * so we must not sleep here. */

	__release(local);
	D_ASSERT(device, i >= 0);
	if (i == 0) {
		if (disk_state == D_DISKLESS)
			/* even internal references gone, safe to destroy */
			drbd_device_post_work(device, DESTROY_DISK);
		if (disk_state == D_FAILED || disk_state == D_DETACHING)
			/* all application IO references gone. */
			if (!test_and_set_bit(GOING_DISKLESS, &device->flags))
				drbd_device_post_work(device, GO_DISKLESS);
		wake_up(&device->misc_wait);
	}
}

#ifndef __CHECKER__
static inline int _get_ldev_if_state(struct drbd_device *device, enum drbd_disk_state mins)
{
	int io_allowed;

	/* never get a reference while D_DISKLESS */
	if (device->disk_state[NOW] == D_DISKLESS)
		return 0;

	atomic_inc(&device->local_cnt);
	io_allowed = (device->disk_state[NOW] >= mins);
	if (!io_allowed)
		put_ldev(device);
	return io_allowed;
}
#else
extern int _get_ldev_if_state(struct drbd_device *device, enum drbd_disk_state mins);
#endif

static inline bool drbd_state_is_stable(struct drbd_device *device)
{
	struct drbd_peer_device *peer_device;
	bool stable = true;

	/* DO NOT add a default clause, we want the compiler to warn us
	 * for any newly introduced state we may have forgotten to add here */

	rcu_read_lock();
	for_each_peer_device(peer_device, device) {
		switch (peer_device->repl_state[NOW]) {
		/* New io is only accepted when the peer device is unknown or there is
		 * a well-established connection. */
		case L_OFF:
		case L_ESTABLISHED:
		case L_SYNC_SOURCE:
		case L_SYNC_TARGET:
		case L_VERIFY_S:
		case L_VERIFY_T:
		case L_PAUSED_SYNC_S:
		case L_PAUSED_SYNC_T:
		case L_AHEAD:
		case L_BEHIND:
		case L_STARTING_SYNC_S:
		case L_STARTING_SYNC_T:
			break;

			/* Allow IO in BM exchange states with new protocols */
		case L_WF_BITMAP_S:
			if (peer_device->connection->agreed_pro_version < 96)
				stable = false;
			break;

			/* no new io accepted in these states */
		case L_WF_BITMAP_T:
		case L_WF_SYNC_UUID:
			stable = false;
			break;
		}
		if (!stable)
			break;
	}
	rcu_read_unlock();

	switch (device->disk_state[NOW]) {
	case D_DISKLESS:
	case D_INCONSISTENT:
	case D_OUTDATED:
	case D_CONSISTENT:
	case D_UP_TO_DATE:
	case D_FAILED:
	case D_DETACHING:
		/* disk state is stable as well. */
		break;

	/* no new io accepted during transitional states */
	case D_ATTACHING:
	case D_NEGOTIATING:
	case D_UNKNOWN:
	case D_MASK:
		stable = false;
	}

	return stable;
}

extern void drbd_queue_pending_bitmap_work(struct drbd_device *);

static inline void dec_ap_bio(struct drbd_device *device, int rw)
{
	int ap_bio = atomic_dec_return(&device->ap_bio_cnt[rw]);

	D_ASSERT(device, ap_bio >= 0);

	if (ap_bio == 0 && !list_empty(&device->pending_bitmap_work))
		drbd_queue_pending_bitmap_work(device);

	if (ap_bio == 0)
		wake_up(&device->misc_wait);
}

static inline int drbd_suspended(struct drbd_device *device)
{
	struct drbd_resource *resource = device->resource;

	return resource->susp[NOW] || resource->susp_fen[NOW] || resource->susp_nod[NOW];
}

static inline bool may_inc_ap_bio(struct drbd_device *device)
{
	if (drbd_suspended(device))
		return false;
	if (atomic_read(&device->suspend_cnt))
		return false;

	/* to avoid potential deadlock or bitmap corruption,
	 * in various places, we only allow new application io
	 * to start during "stable" states. */

	/* no new io accepted when attaching or detaching the disk */
	if (!drbd_state_is_stable(device))
		return false;

	if (!list_empty(&device->pending_bitmap_work))
		return false;
	return true;
}

static inline bool inc_ap_bio_cond(struct drbd_device *device, int rw)
{
	bool rv = false;

	spin_lock_irq(&device->resource->req_lock);
	rv = may_inc_ap_bio(device);
	if (rv)
		atomic_inc(&device->ap_bio_cnt[rw]);
	spin_unlock_irq(&device->resource->req_lock);

	return rv;
}

static inline void inc_ap_bio(struct drbd_device *device, int rw)
{
	/* we wait here
	 *    as long as the device is suspended
	 *    until the bitmap is no longer on the fly during connection
	 *    handshake as long as we would exceed the max_buffer limit.
	 *
	 * to avoid races with the reconnect code,
	 * we need to atomic_inc within the spinlock. */

	wait_event(device->misc_wait, inc_ap_bio_cond(device, rw));
}

static inline int drbd_set_exposed_data_uuid(struct drbd_device *device, u64 val)
{
	int changed = device->exposed_data_uuid != val;
	device->exposed_data_uuid = val;
	return changed;
}

static inline u64 drbd_current_uuid(struct drbd_device *device)
{
	if (!device->ldev)
		return 0;
	return device->ldev->md.current_uuid;
}

static inline bool verify_can_do_stop_sector(struct drbd_peer_device *peer_device)
{
	return peer_device->connection->agreed_pro_version >= 97 &&
		peer_device->connection->agreed_pro_version != 100;
}

static inline u64 drbd_bitmap_uuid(struct drbd_peer_device *peer_device)
{
	struct drbd_device *device = peer_device->device;
	struct drbd_peer_md *peer_md;

	if (!device->ldev)
		return 0;

	peer_md = &device->ldev->md.peers[peer_device->node_id];
	return peer_md->bitmap_uuid;
}

static inline u64 drbd_history_uuid(struct drbd_device *device, int i)
{
	if (!device->ldev || i >= ARRAY_SIZE(device->ldev->md.history_uuids))
		return 0;

	return device->ldev->md.history_uuids[i];
}

static inline int drbd_queue_order_type(struct drbd_device *device)
{
	/* sorry, we currently have no working implementation
	 * of distributed TCQ stuff */
#ifndef QUEUE_ORDERED_NONE
#define QUEUE_ORDERED_NONE 0
#endif
	return QUEUE_ORDERED_NONE;
}

#ifdef blk_queue_plugged
static inline void drbd_blk_run_queue(struct request_queue *q)
{
	if (q && q->unplug_fn)
		q->unplug_fn(q);
}

static inline void drbd_kick_lo(struct drbd_device *device)
{
	if (get_ldev(device)) {
		drbd_blk_run_queue(bdev_get_queue(device->ldev->backing_bdev));
		put_ldev(device);
	}
}
#else
static inline void drbd_blk_run_queue(struct request_queue *q)
{
}
static inline void drbd_kick_lo(struct drbd_device *device)
{
}
#endif

/* resync bitmap */
/* 128MB sized 'bitmap extent' to track syncer usage */
struct bm_extent {
	int rs_left; /* number of bits set (out of sync) in this extent. */
	int rs_failed; /* number of failed resync requests in this extent. */
	unsigned long flags;
	struct lc_element lce;
};

#define BME_NO_WRITES  0  /* bm_extent.flags: no more requests on this one! */
#define BME_LOCKED     1  /* bm_extent.flags: syncer active on this one. */
#define BME_PRIORITY   2  /* finish resync IO on this extent ASAP! App IO waiting! */

/* should be moved to idr.h */
/**
 * idr_for_each_entry - iterate over an idr's elements of a given type
 * @idp:     idr handle
 * @entry:   the type * to use as cursor
 * @id:      id entry's key
 */
#ifndef idr_for_each_entry
#define idr_for_each_entry(idp, entry, id)				\
	for (id = 0, entry = (typeof(entry))idr_get_next((idp), &(id)); \
	     entry != NULL;						\
	     ++id, entry = (typeof(entry))idr_get_next((idp), &(id)))
#endif

#ifndef idr_for_each_entry_continue
#define idr_for_each_entry_continue(idp, entry, id)			\
	for (entry = (typeof(entry))idr_get_next((idp), &(id));		\
	     entry;							\
	     ++id, entry = (typeof(entry))idr_get_next((idp), &(id)))
#endif

static inline struct drbd_connection *first_connection(struct drbd_resource *resource)
{
	return list_first_entry_or_null(&resource->connections,
				struct drbd_connection, connections);
}

#define NODE_MASK(id) ((u64)1 << (id))

#endif<|MERGE_RESOLUTION|>--- conflicted
+++ resolved
@@ -786,12 +786,6 @@
 
 /* flag bits per connection */
 enum {
-<<<<<<< HEAD
-	SEND_PING,		/* whether asender should send a ping asap */
-=======
-	NET_CONGESTED,		/* The data socket is congested */
-	RESOLVE_CONFLICTS,	/* Set on one node, cleared on the peer! */
->>>>>>> 9a7d1d16
 	PING_TIMEOUT_ACTIVE,
 	GOT_PING_ACK,		/* set when we receive a ping_ack packet, ping_wait gets woken */
 	TWOPC_PREPARED,
@@ -1077,6 +1071,7 @@
 	struct list_head peer_devices;
 	struct drbd_device *device;
 	struct drbd_connection *connection;
+	struct work_struct send_acks_work;
 	struct peer_device_conf *conf; /* RCU, for updates: resource->conf_update */
 	enum drbd_disk_state disk_state[2];
 	enum drbd_repl_state repl_state[2];
@@ -1180,19 +1175,6 @@
 	struct list_head writes;
 };
 
-<<<<<<< HEAD
-=======
-struct drbd_peer_device {
-	struct list_head peer_devices;
-	struct drbd_device *device;
-	struct drbd_connection *connection;
-	struct work_struct send_acks_work;
-#ifdef CONFIG_DEBUG_FS
-	struct dentry *debugfs_peer_dev;
-#endif
-};
-
->>>>>>> 9a7d1d16
 struct drbd_device {
 #ifdef PARANOIA
 	long magic;
@@ -1882,19 +1864,12 @@
 /* drbd_receiver.c */
 extern int drbd_receiver(struct drbd_thread *thi);
 extern int drbd_ack_receiver(struct drbd_thread *thi);
-<<<<<<< HEAD
-extern void drbd_ack_sender(struct work_struct *ws);
+extern void drbd_send_ping_wf(struct work_struct *ws);
+extern void drbd_send_acks_wf(struct work_struct *ws);
 extern void drbd_send_peer_ack_wf(struct work_struct *ws);
 extern bool drbd_rs_c_min_rate_throttle(struct drbd_peer_device *);
 extern bool drbd_rs_should_slow_down(struct drbd_peer_device *, sector_t,
 				     bool throttle_if_app_is_waiting);
-=======
-extern void drbd_send_ping_wf(struct work_struct *ws);
-extern void drbd_send_acks_wf(struct work_struct *ws);
-extern bool drbd_rs_c_min_rate_throttle(struct drbd_device *device);
-extern bool drbd_rs_should_slow_down(struct drbd_device *device, sector_t sector,
-		bool throttle_if_app_is_waiting);
->>>>>>> 9a7d1d16
 extern int drbd_submit_peer_request(struct drbd_device *,
 				    struct drbd_peer_request *, const unsigned,
 				    const int);
@@ -2280,7 +2255,7 @@
 {
 	unsigned long flags;
 	spin_lock_irqsave(&connection->resource->req_lock, flags);
-	if (connection->cstate >= C_WF_REPORT_PARAMS)
+	if (connection->cstate[NOW] == C_CONNECTED)
 		queue_work(connection->ack_sender, &connection->ping_work);
 	spin_unlock_irqrestore(&connection->resource->req_lock, flags);
 }
