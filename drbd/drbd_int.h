--- conflicted
+++ resolved
@@ -2312,11 +2312,7 @@
 	if (test_bit(MD_NO_BARRIER, &device->flags))
 		return;
 
-<<<<<<< HEAD
-	r = blkdev_issue_flush(device->ldev->md_bdev, GFP_KERNEL, NULL);
-=======
-	r = blkdev_issue_flush(mdev->ldev->md_bdev, GFP_NOIO, NULL);
->>>>>>> b1ffabdb
+	r = blkdev_issue_flush(device->ldev->md_bdev, GFP_NOIO, NULL);
 	if (r) {
 		set_bit(MD_NO_BARRIER, &device->flags);
 		drbd_err(device, "meta data flush failed with status %d, disabling md-flushes\n", r);
