/*
  drbd_int.h
  Kernel module for 2.6.x Kernels

  This file is part of DRBD by Philipp Reisner and Lars Ellenberg.

  Copyright (C) 2001-2008, LINBIT Information Technologies GmbH.
  Copyright (C) 1999-2008, Philipp Reisner <philipp.reisner@linbit.com>.
  Copyright (C) 2002-2008, Lars Ellenberg <lars.ellenberg@linbit.com>.

  drbd is free software; you can redistribute it and/or modify
  it under the terms of the GNU General Public License as published by
  the Free Software Foundation; either version 2, or (at your option)
  any later version.

  drbd is distributed in the hope that it will be useful,
  but WITHOUT ANY WARRANTY; without even the implied warranty of
  MERCHANTABILITY or FITNESS FOR A PARTICULAR PURPOSE.	See the
  GNU General Public License for more details.

  You should have received a copy of the GNU General Public License
  along with drbd; see the file COPYING.  If not, write to
  the Free Software Foundation, 675 Mass Ave, Cambridge, MA 02139, USA.

*/

#ifndef _DRBD_INT_H
#define _DRBD_INT_H

#include <linux/compiler.h>
#include <linux/types.h>
#include <linux/version.h>
#include <linux/list.h>
#include <linux/sched.h>
#include <linux/bitops.h>
#include <linux/slab.h>
#include <linux/crypto.h>
#include <linux/tcp.h>
#include <linux/mutex.h>
#include <net/tcp.h>
#include "lru_cache.h"

#ifdef __CHECKER__
# define __protected_by(x)       __attribute__((require_context(x,1,999,"rdwr")))
# define __protected_read_by(x)  __attribute__((require_context(x,1,999,"read")))
# define __protected_write_by(x) __attribute__((require_context(x,1,999,"write")))
# define __must_hold(x)       __attribute__((context(x,1,1), require_context(x,1,999,"call")))
#else
# define __protected_by(x)
# define __protected_read_by(x)
# define __protected_write_by(x)
# define __must_hold(x)
#endif

#define __no_warn(lock, stmt) do { __acquire(lock); stmt; __release(lock); } while (0)

/* Compatibility for older kernels */
#ifndef __acquires
# ifdef __CHECKER__
#  define __acquires(x)	__attribute__((context(x,0,1)))
#  define __releases(x)	__attribute__((context(x,1,0)))
#  define __acquire(x)	__context__(x,1)
#  define __release(x)	__context__(x,-1)
#  define __cond_lock(x,c)	((c) ? ({ __acquire(x); 1; }) : 0)
# else
#  define __acquires(x)
#  define __releases(x)
#  define __acquire(x)	(void)0
#  define __release(x)	(void)0
#  define __cond_lock(x,c) (c)
# endif
#endif

/* module parameter, defined in drbd_main.c */
extern int minor_count;
extern int allow_oos;

#ifdef DRBD_ENABLE_FAULTS
extern int enable_faults;
extern int fault_rate;
extern int fault_devs;
#endif

extern char usermode_helper[];

#include <linux/major.h>
#ifndef DRBD_MAJOR
# define DRBD_MAJOR 147
#endif

#include <linux/blkdev.h>
#include <linux/bio.h>

// XXX do we need this?
#ifndef TRUE
#define TRUE 1
#endif
#ifndef FALSE
#define FALSE 0
#endif

/* I don't remember why XCPU ...
 * This is used to wake the asender,
 * and to interrupt sending the sending task
 * on disconnect.
 */
#define DRBD_SIG SIGXCPU

/* This is used to stop/restart our threads.
 * Cannot use SIGTERM nor SIGKILL, since these
 * are sent out by init on runlevel changes
 * I choose SIGHUP for now.
 *
 * FIXME btw, we should register some reboot notifier.
 */
#define DRBD_SIGKILL SIGHUP

/* All EEs on the free list should have ID_VACANT (== 0)
 * freshly allocated EEs get !ID_VACANT (== 1)
 * so if it says "cannot dereference null pointer at adress 0x00000001",
 * it is most likely one of these :( */
#define ID_SYNCER (-1ULL)
#define ID_VACANT 0
#define is_syncer_block_id(id) ((id) == ID_SYNCER)

struct drbd_conf;

#ifdef DBG_ALL_SYMBOLS
# define STATIC
#else
# define STATIC static
#endif

#ifdef PARANOIA
# define PARANOIA_BUG_ON(x) BUG_ON(x)
#else
# define PARANOIA_BUG_ON(x)
#endif

/*
 * Some Message Macros
 *************************/

/* handy macro: DUMPP(somepointer) */
#define DUMPP(A)   ERR( #A " = %p in %s:%d\n", (A), __FILE__, __LINE__);
#define DUMPLU(A)  ERR( #A " = %lu in %s:%d\n", (unsigned long)(A), __FILE__, __LINE__);
#define DUMPLLU(A) ERR( #A " = %llu in %s:%d\n", (unsigned long long)(A), __FILE__, __LINE__);
#define DUMPLX(A)  ERR( #A " = %lx in %s:%d\n", (A), __FILE__, __LINE__);
#define DUMPI(A)   ERR( #A " = %d in %s:%d\n", (int)(A), __FILE__, __LINE__);

#define DUMPST(A) DUMPLLU((unsigned long long)(A))

#if 0
#define D_DUMPP(A)   DUMPP(A)
#define D_DUMPLU(A)  DUMPLU(A)
#define D_DUMPLLU(A) DUMPLLU(A)
#define D_DUMPLX(A)  DUMPLX(A)
#define D_DUMPI(A)   DUMPI(A)
#else
#define D_DUMPP(A)
#define D_DUMPLU(A)
#define D_DUMPLLU(A)
#define D_DUMPLX(A)
#define D_DUMPI(A)
#endif

/* Info: do not remove the spaces around the "," before ##
 *	 Otherwise this is not portable from gcc-2.95 to gcc-3.3 */
#define PRINTK(level, fmt, args...) \
	printk(level "drbd%d: " fmt, \
		mdev->minor , ##args)

#define ALERT(fmt, args...) PRINTK(KERN_ALERT, fmt , ##args)
#define ERR(fmt, args...)   PRINTK(KERN_ERR, fmt , ##args)
#define WARN(fmt, args...)  PRINTK(KERN_WARNING, fmt , ##args)
#define INFO(fmt, args...)  PRINTK(KERN_INFO, fmt , ##args)
#define DBG(fmt, args...)   PRINTK(KERN_DEBUG, fmt , ##args)

/* see kernel/printk.c:printk_ratelimit
 * macro, so it is easy do have independend rate limits at different locations
 * "initializer element not constant ..." with kernel 2.4 :(
 * so I initialize toks to something large
 */
#define DRBD_ratelimit(ratelimit_jiffies, ratelimit_burst)	\
({								\
	int __ret;						\
	static unsigned long toks = 0x80000000UL;		\
	static unsigned long last_msg;				\
	static int missed;					\
	unsigned long now = jiffies;				\
	toks += now - last_msg;					\
	last_msg = now;						\
	if (toks > (ratelimit_burst * ratelimit_jiffies))	\
		toks = ratelimit_burst * ratelimit_jiffies;	\
	if (toks >= ratelimit_jiffies) {			\
		int lost = missed;				\
		missed = 0;					\
		toks -= ratelimit_jiffies;			\
		if (lost)					\
			WARN("%d messages suppressed in %s:%d.\n", \
				lost , __FILE__ , __LINE__ );	\
		__ret = 1;					\
	} else {						\
		missed++;					\
		__ret = 0;					\
	}							\
	__ret;							\
})


#ifdef DBG_ASSERTS
extern void drbd_assert_breakpoint(struct drbd_conf *, char *, char *, int );
# define D_ASSERT(exp)	if (!(exp)) \
	 drbd_assert_breakpoint(mdev, #exp, __FILE__, __LINE__)
#else
# define D_ASSERT(exp)	if (!(exp)) \
	 ERR("ASSERT( " #exp " ) in %s:%d\n", __FILE__, __LINE__)
#endif
#define ERR_IF(exp) if (({				\
	int _b = (exp)!=0;				\
	if (_b) ERR("%s: (%s) in %s:%d\n",		\
		__func__, #exp, __FILE__,__LINE__);	\
	 _b;						\
	}))

/* Defines to control fault insertion */
enum {
    DRBD_FAULT_MD_WR = 0,	/* meta data write */
    DRBD_FAULT_MD_RD,		/*           read  */
    DRBD_FAULT_RS_WR,		/* resync          */
    DRBD_FAULT_RS_RD,
    DRBD_FAULT_DT_WR,		/* data            */
    DRBD_FAULT_DT_RD,
    DRBD_FAULT_DT_RA,		/* data read ahead */

    DRBD_FAULT_MAX,
};

#ifdef DRBD_ENABLE_FAULTS
extern unsigned int
_drbd_insert_fault(struct drbd_conf *mdev, unsigned int type);
static inline int
drbd_insert_fault(struct drbd_conf *mdev, unsigned int type) {
    return (fault_rate &&
	    (enable_faults & (1<<type)) &&
	    _drbd_insert_fault(mdev, type));
}
#define FAULT_ACTIVE(_m, _t) (drbd_insert_fault((_m), (_t)))

#else
#define FAULT_ACTIVE(_m, _t) (0)
#endif

#include <linux/stringify.h>
/* integer division, round _UP_ to the next integer */
#define div_ceil(A, B) ( (A)/(B) + ((A)%(B) ? 1 : 0) )
/* usual integer division */
#define div_floor(A, B) ( (A)/(B) )

/*
 * Compatibility Section
 *************************/

#define LOCK_SIGMASK(task, flags)   spin_lock_irqsave(&task->sighand->siglock, flags)
#define UNLOCK_SIGMASK(task, flags) spin_unlock_irqrestore(&task->sighand->siglock, flags)
#define RECALC_SIGPENDING()	    recalc_sigpending();

#if defined(DBG_SPINLOCKS) && defined(__SMP__)
# define MUST_HOLD(lock) if (!spin_is_locked(lock)) { ERR("Not holding lock! in %s\n", __FUNCTION__ ); }
#else
# define MUST_HOLD(lock)
#endif

#if LINUX_VERSION_CODE >= KERNEL_VERSION(2,6,8)
# define HAVE_KERNEL_SENDMSG 1
#else
# define HAVE_KERNEL_SENDMSG 0
#endif


/*
 * our structs
 *************************/

#define SET_MDEV_MAGIC(x) \
	({ typecheck(struct drbd_conf*, x); \
	  (x)->magic = (long)(x) ^ DRBD_MAGIC; })
#define IS_VALID_MDEV(x)  \
	( typecheck(struct drbd_conf*, x) && \
	  ((x) ? (((x)->magic ^ DRBD_MAGIC) == (long)(x)):0))

/* drbd_meta-data.c (still in drbd_main.c) */
/* 4th incarnation of the disk layout. */
#define DRBD_MD_MAGIC (DRBD_MAGIC+4)

extern struct drbd_conf **minor_table;

/***
 * on the wire
 *********************************************************************/

enum Drbd_Packet_Cmd {
	Data,
	DataReply,     /* Response to DataRequest */
	RSDataReply,   /* Response to RSDataRequest */
	Barrier,
	ReportBitMap,
	BecomeSyncTarget,
	BecomeSyncSource,
	UnplugRemote,  /* Used at various times to hint the peer */
	DataRequest,   /* Used to ask for a data block */
	RSDataRequest, /* Used to ask for a data block for resync */
	SyncParam,
	ReportProtocol,
	ReportUUIDs,
	ReportSizes,
	ReportState,
	ReportSyncUUID,
	AuthChallenge,
	AuthResponse,
	StateChgRequest,

	FIRST_ASENDER_CMD,
	Ping = FIRST_ASENDER_CMD,
	PingAck,
	RecvAck,      /* Used in protocol B */
	WriteAck,     /* Used in protocol C */
	RSWriteAck,   /* Is a WriteAck, additionally call set_in_sync(). */
	DiscardAck,   /* Used in proto C, two-primaries conflict detection */
	NegAck,       /* Sent if local disk is unusable */
	NegDReply,    /* Local disk is broken... */
	NegRSDReply,  /* Local disk is broken... */
	BarrierAck,
	StateChgReply,
	LAST_ASENDER_CMD = StateChgReply,

	MAX_CMD,
	MayIgnore = 0x100, /* Flag to test if (cmd > MayIgnore) ... */
	MAX_OPT_CMD,

	/* FIXME
	 * to get a more useful error message with drbd-8 <-> drbd 0.7.x,
	 * these could be reimplemented as special case of HandShake. */
	HandShakeM = 0xfff1, /* First Packet on the MetaSock */
	HandShakeS = 0xfff2, /* First Packet on the Socket */

	HandShake  = 0xfffe  /* FIXED for the next century! */
};

static inline const char *cmdname(enum Drbd_Packet_Cmd cmd)
{
	/* THINK may need to become several global tables
	 * when we want to support more than
	 * one PRO_VERSION */
	static const char *cmdnames[] = {
		[Data]		   = "Data",
		[DataReply]	   = "DataReply",
		[RSDataReply]	   = "RSDataReply",
		[Barrier]	   = "Barrier",
		[ReportBitMap]	   = "ReportBitMap",
		[BecomeSyncTarget] = "BecomeSyncTarget",
		[BecomeSyncSource] = "BecomeSyncSource",
		[UnplugRemote]	   = "UnplugRemote",
		[DataRequest]	   = "DataRequest",
		[RSDataRequest]    = "RSDataRequest",
		[SyncParam]	   = "SyncParam",
		[ReportProtocol]   = "ReportProtocol",
		[ReportUUIDs]	   = "ReportUUIDs",
		[ReportSizes]	   = "ReportSizes",
		[ReportState]	   = "ReportState",
		[ReportSyncUUID]   = "ReportSyncUUID",
		[AuthChallenge]    = "AuthChallenge",
		[AuthResponse]	   = "AuthResponse",
		[Ping]		   = "Ping",
		[PingAck]	   = "PingAck",
		[RecvAck]	   = "RecvAck",
		[WriteAck]	   = "WriteAck",
		[RSWriteAck]	   = "RSWriteAck",
		[DiscardAck]	   = "DiscardAck",
		[NegAck]	   = "NegAck",
		[NegDReply]	   = "NegDReply",
		[NegRSDReply]	   = "NegRSDReply",
		[BarrierAck]	   = "BarrierAck",
		[StateChgRequest]  = "StateChgRequest",
		[StateChgReply]    = "StateChgReply"
	};

	if (Data > cmd || cmd >= MAX_CMD) {
	    switch (cmd) {
	    case HandShakeM:
		return "HandShakeM";
		break;
	    case HandShakeS:
		return "HandShakeS";
		break;
	    case HandShake:
		return "HandShake";
		break;
	    default:
		return "Unknown";
		break;
	    }
	}
	return cmdnames[cmd];
}


/* This is the layout for a packet on the wire.
 * The byteorder is the network byte order.
 *     (except block_id and barrier fields.
 *	these are pointers to local structs
 *	and have no relevance for the partner,
 *	which just echoes them as received.)
 *
 * NOTE that the payload starts at a long aligned offset,
 * regardless of 32 or 64 bit arch!
 */
struct Drbd_Header {
	u32	  magic;
	u16	  command;
	u16	  length;	/* bytes of data after this header */
	char	  payload[0];
} __attribute((packed));
/* 8 bytes. packet FIXED for the next century! */

/*
 * short commands, packets without payload, plain Drbd_Header:
 *   Ping
 *   PingAck
 *   BecomeSyncTarget
 *   BecomeSyncSource
 *   UnplugRemote
 */

/*
 * commands with out-of-struct payload:
 *   ReportBitMap    (no additional fields)
 *   Data, DataReply (see Drbd_Data_Packet)
 */

#define DP_HARDBARRIER	      1
#define DP_RW_SYNC	      2
#define DP_MAY_SET_IN_SYNC    4

struct Drbd_Data_Packet {
	struct Drbd_Header head;
	u64	    sector;    /* 64 bits sector number */
	u64	    block_id;  /* to identify the request in protocol B&C */
	u32	    seq_num;
	u32	    dp_flags;
} __attribute((packed));

/*
 * commands which share a struct:
 *  Drbd_BlockAck_Packet:
 *   RecvAck (proto B), WriteAck (proto C),
 *   DiscardAck (proto C, two-primaries conflict detection)
 *  Drbd_BlockRequest_Packet:
 *   DataRequest, RSDataRequest
 */
struct Drbd_BlockAck_Packet {
	struct Drbd_Header head;
	u64	    sector;
	u64	    block_id;
	u32	    blksize;
	u32	    seq_num;
} __attribute((packed));


struct Drbd_BlockRequest_Packet {
	struct Drbd_Header head;
	u64 sector;
	u64 block_id;
	u32 blksize;
	u32 pad;	/* to multiple of 8 Byte */
} __attribute((packed));

/*
 * commands with their own struct for additional fields:
 *   HandShake
 *   Barrier
 *   BarrierAck
 *   SyncParam
 *   ReportParams
 */

struct Drbd_HandShake_Packet {
	struct Drbd_Header head;	/* 8 bytes */
	u32 protocol_version;
	u32 feature_flags;

	/* should be more than enough for future enhancements
	 * for now, feature_flags and the reserverd array shall be zero.
	 */

	u64 reserverd[8];
} __attribute((packed));
/* 80 bytes, FIXED for the next century */

struct Drbd_Barrier_Packet {
	struct Drbd_Header head;
	u32 barrier;	/* barrier number _handle_ only */
	u32 pad;	/* to multiple of 8 Byte */
} __attribute((packed));

struct Drbd_BarrierAck_Packet {
	struct Drbd_Header head;
	u32 barrier;
	u32 set_size;
} __attribute((packed));

struct Drbd_SyncParam_Packet {
	struct Drbd_Header head;
	u32 rate;
} __attribute((packed));

struct Drbd_Protocol_Packet {
	struct Drbd_Header head;
	u32 protocol;
	u32 after_sb_0p;
	u32 after_sb_1p;
	u32 after_sb_2p;
	u32 want_lose;
	u32 two_primaries;
} __attribute((packed));

struct Drbd_GenCnt_Packet {
	struct Drbd_Header head;
	u64 uuid[EXT_UUID_SIZE];
} __attribute((packed));

struct Drbd_SyncUUID_Packet {
	struct Drbd_Header head;
	u64	    uuid;
} __attribute((packed));

struct Drbd_Sizes_Packet {
	struct Drbd_Header head;
	u64	    d_size;  /* size of disk */
	u64	    u_size;  /* user requested size */
	u64	    c_size;  /* current exported size */
	u32	    max_segment_size;  /* Maximal size of a BIO */
	u32	    queue_order_type;
} __attribute((packed));

struct Drbd_State_Packet {
	struct Drbd_Header head;
	u32	    state;
} __attribute((packed));

struct Drbd_Req_State_Packet {
	struct Drbd_Header head;
	u32	    mask;
	u32	    val;
} __attribute((packed));

struct Drbd_RqS_Reply_Packet {
	struct Drbd_Header head;
	u32	    retcode;
} __attribute((packed));

struct Drbd06_Parameter_P {
	u64	  size;
	u32	  state;
	u32	  blksize;
	u32	  protocol;
	u32	  version;
	u32	  gen_cnt[5];
	u32	  bit_map_gen[5];
} __attribute((packed));

struct Drbd_Discard_Packet {
	struct Drbd_Header head;
	u64	    block_id;
	u32	    seq_num;
	u32	    pad;
} __attribute((packed));

union Drbd_Polymorph_Packet {
	struct Drbd_Header		head;
	struct Drbd_HandShake_Packet	HandShake;
	struct Drbd_Data_Packet		Data;
	struct Drbd_BlockAck_Packet	BlockAck;
	struct Drbd_Barrier_Packet	Barrier;
	struct Drbd_BarrierAck_Packet	BarrierAck;
	struct Drbd_SyncParam_Packet	SyncParam;
	struct Drbd_Protocol_Packet	Protocol;
	struct Drbd_Sizes_Packet	Sizes;
	struct Drbd_GenCnt_Packet	GenCnt;
	struct Drbd_State_Packet	State;
	struct Drbd_Req_State_Packet	ReqState;
	struct Drbd_RqS_Reply_Packet	RqSReply;
	struct Drbd_BlockRequest_Packet	BlockRequest;
} __attribute((packed));

/**********************************************************************/

enum Drbd_thread_state {
	None,
	Running,
	Exiting,
	Restarting
};

struct Drbd_thread {
	spinlock_t t_lock;
	struct task_struct *task;
	struct completion startstop;
	enum Drbd_thread_state t_state;
	int (*function) (struct Drbd_thread *);
	struct drbd_conf *mdev;
};

static inline enum Drbd_thread_state get_t_state(struct Drbd_thread *thi)
{
	/* THINK testing the t_state seems to be uncritical in all cases
	 * (but thread_{start,stop}), so we can read it *without* the lock.
	 *	--lge */

	smp_rmb();
	return thi->t_state;
}


/*
 * Having this as the first member of a struct provides sort of "inheritance".
 * "derived" structs can be "drbd_queue_work()"ed.
 * The callback should know and cast back to the descendant struct.
 * drbd_request and Tl_epoch_entry are descendants of drbd_work.
 */
struct drbd_work;
typedef int (*drbd_work_cb)(struct drbd_conf *, struct drbd_work *, int cancel);
struct drbd_work {
	struct list_head list;
	drbd_work_cb cb;
};

struct drbd_barrier;
struct drbd_request {
	struct drbd_work w;
	struct drbd_conf *mdev;
	struct bio *private_bio;
	struct hlist_node colision;
	sector_t sector;
	unsigned int size;
	unsigned int epoch; /* barrier_nr */

	/* barrier_nr: used to check on "completion" whether this req was in
	 * the current epoch, and we therefore have to close it,
	 * starting a new epoch...
	 */

	/* up to here, the struct layout is identical to Tl_epoch_entry;
	 * we might be able to use that to our advantage...  */

	struct list_head tl_requests; /* ring list in the transfer log */
	struct bio *master_bio;       /* master bio pointer */
	unsigned long rq_state; /* see comments above _req_mod() */
	int seq_num;
};

struct drbd_barrier {
	struct drbd_work w;
	struct list_head requests; /* requests before */
	struct drbd_barrier *next; /* pointer to the next barrier */
	unsigned int br_number;  /* the barriers identifier. */
	int n_req;	/* number of requests attached before this barrier */
};

struct drbd_request;

/* These Tl_epoch_entries may be in one of 6 lists:
   active_ee .. data packet being written
   sync_ee   .. syncer block being written
   done_ee   .. block written, need to send WriteAck
   read_ee   .. [RS]DataRequest being read
*/

struct Tl_epoch_entry {
	struct drbd_work    w;
	struct drbd_conf *mdev;
	struct bio *private_bio;
	struct hlist_node colision;
	sector_t sector;
	unsigned int size;
	unsigned int barrier_nr;

	/* up to here, the struct layout is identical to drbd_request;
	 * we might be able to use that to our advantage...  */

	unsigned int barrier_nr2;
	/* If we issue the bio with BIO_RW_BARRIER we have to
	   send a barrier ACK before we send the ACK to this
	   write. We store the barrier number in here.
	   In case the barrier after this write has been coalesced
	   as well, we set it's barrier_nr into barrier_nr2 */

	unsigned int flags;
	u64    block_id;
};

/* ee flag bits */
enum {
	__EE_CALL_AL_COMPLETE_IO,
	__EE_CONFLICT_PENDING,
	__EE_MAY_SET_IN_SYNC,
};
#define EE_CALL_AL_COMPLETE_IO (1<<__EE_CALL_AL_COMPLETE_IO)
#define EE_CONFLICT_PENDING    (1<<__EE_CONFLICT_PENDING)
#define EE_MAY_SET_IN_SYNC     (1<<__EE_MAY_SET_IN_SYNC)

/* global flag bits */
enum {
	CREATE_BARRIER,		/* next Data is preceeded by a Barrier */
	SIGNAL_ASENDER,		/* whether asender wants to be interrupted */
	SEND_PING,		/* whether asender should send a ping asap */
	WRITE_ACK_PENDING,	/* so BarrierAck won't overtake WriteAck */
	WORK_PENDING,		/* completion flag for drbd_disconnect */
	STOP_SYNC_TIMER,	/* tell timer to cancel itself */
	UNPLUG_QUEUED,		/* only relevant with kernel 2.4 */
	UNPLUG_REMOTE,		/* sending a "UnplugRemote" could help */
	MD_DIRTY,		/* current uuids and flags not yet on disk */
	DISCARD_CONCURRENT,	/* Set on one node, cleared on the peer! */
	USE_DEGR_WFC_T,		/* degr-wfc-timeout instead of wfc-timeout. */
	CLUSTER_ST_CHANGE,	/* Cluster wide state change going on... */
	CL_ST_CHG_SUCCESS,
	CL_ST_CHG_FAIL,
	CRASHED_PRIMARY,	/* This node was a crashed primary.
				 * Gets cleared when the state.conn
				 * goes into Connected state. */
	WRITE_BM_AFTER_RESYNC,	/* A kmalloc() during resync failed */
	NO_BARRIER_SUPP,	/* underlying block device doesn't implement barriers */
	CONSIDER_RESYNC,

	LL_DEV_NO_FLUSH,	/* blkdev_issue_flush does not work,
				   so don't even try */
	MD_NO_BARRIER,		/* meta data device does not support barriers,
				   so don't even try */
	BITMAP_IO,		/* Let user IO drain */
	BITMAP_IO_QUEUED,       /* Started bitmap IO */
};

struct drbd_bitmap; /* opaque for drbd_conf */

/* TODO sort members for performance
 * MAYBE group them further */

/* THINK maybe we actually want to use the default "event/%s" worker threads
 * or similar in linux 2.6, which uses per cpu data and threads.
 *
 * To be general, this might need a spin_lock member.
 * For now, please use the mdev->req_lock to protect list_head,
 * see drbd_queue_work below.
 */
struct drbd_work_queue {
	struct list_head q;
	struct semaphore s; /* producers up it, worker down()s it */
	spinlock_t q_lock;  /* to protect the list. */
};

/* If Philipp agrees, we remove the "mutex", and make_request will only
 * (throttle on "queue full" condition and) queue it to the worker thread...
 * which then is free to do whatever is needed, and has exclusive send access
 * to the data socket ...
 */
struct drbd_socket {
	struct drbd_work_queue work;
	struct semaphore  mutex;
	struct socket	 *socket;
	/* this way we get our
	 * send/receive buffers off the stack */
	union Drbd_Polymorph_Packet sbuf;
	union Drbd_Polymorph_Packet rbuf;
};

struct drbd_md {
	u64 md_offset;		/* sector offset to 'super' block */

	u64 la_size_sect;	/* last agreed size, unit sectors */
	u64 uuid[UUID_SIZE];
	u64 device_uuid;
	u32 flags;
	u32 md_size_sect;

	s32 al_offset;	/* signed relative sector offset to al area */
	s32 bm_offset;	/* signed relative sector offset to bitmap */

	/* u32 al_nr_extents;	   important for restoring the AL
	 * is stored into  sync_conf.al_extents, which in turn
	 * gets applied to act_log->nr_elements
	 */
};

// for sync_conf and other types...
#define NL_PACKET(name, number, fields) struct name { fields };
#define NL_INTEGER(pn,pr,member) int member;
#define NL_INT64(pn,pr,member) __u64 member;
#define NL_BIT(pn,pr,member)   unsigned member : 1;
#define NL_STRING(pn,pr,member,len) unsigned char member[len]; int member ## _len;
#include "linux/drbd_nl.h"

struct drbd_backing_dev {
	struct block_device *backing_bdev;
	struct block_device *md_bdev;
	struct file *lo_file;
	struct file *md_file;
	struct drbd_md md;
	struct disk_conf dc; /* The user provided config... */
	sector_t known_size;
};

struct drbd_md_io {
	struct drbd_conf *mdev;
	struct completion event;
	int error;
};

struct bm_io_work {
	struct drbd_work w;
	int (*io_fn)(struct drbd_conf *mdev);
	void (*done)(struct drbd_conf *mdev, int rv);
};

struct drbd_conf {
#ifdef PARANOIA
	long magic;
#endif
	/* things that are stored as / read from meta data on disk */
	unsigned long flags;

	/* configured by drbdsetup */
	struct net_conf *net_conf; /* protected by inc_net() and dec_net() */
	struct syncer_conf sync_conf;
	struct drbd_backing_dev *bc __protected_by(local);

	sector_t p_size;     /* partner's disk size */
	struct request_queue *rq_queue;
	struct block_device *this_bdev;
	struct gendisk	    *vdisk;

	struct drbd_socket data; /* data/barrier/cstate/parameter packets */
	struct drbd_socket meta; /* ping/ack (metadata) packets */
	unsigned long last_received; /* in jiffies, either socket */
	unsigned int ko_count;
	struct drbd_work  resync_work,
			  unplug_work,
			  md_sync_work;
	struct timer_list resync_timer;
	struct timer_list md_sync_timer;

	/* Used after attach while negotiating new disk state. */
	union drbd_state_t new_state_tmp;

	union drbd_state_t state;
	wait_queue_head_t misc_wait;
	wait_queue_head_t state_wait;  /* upon each state change. */
	unsigned int send_cnt;
	unsigned int recv_cnt;
	unsigned int read_cnt;
	unsigned int writ_cnt;
	unsigned int al_writ_cnt;
	unsigned int bm_writ_cnt;
	atomic_t ap_bio_cnt;	 /* Requests we need to complete */
	atomic_t ap_pending_cnt; /* AP data packets on the wire, ack expected */
	atomic_t rs_pending_cnt; /* RS request/data packets on the wire */
	atomic_t unacked_cnt;	 /* Need to send replys for */
	atomic_t local_cnt;	 /* Waiting for local completion */
	atomic_t net_cnt;	 /* Users of net_conf */
	spinlock_t req_lock;
	struct drbd_barrier *unused_spare_barrier; /* for pre-allocation */
	struct drbd_barrier *newest_barrier;
	struct drbd_barrier *oldest_barrier;
	struct hlist_head *tl_hash;
	unsigned int tl_hash_s;

	/* blocks to sync in this run [unit BM_BLOCK_SIZE] */
	unsigned long rs_total;
	/* number of sync IOs that failed in this run */
	unsigned long rs_failed;
	/* Syncer's start time [unit jiffies] */
	unsigned long rs_start;
	/* cumulated time in PausedSyncX state [unit jiffies] */
	unsigned long rs_paused;
	/* block not up-to-date at mark [unit BM_BLOCK_SIZE] */
	unsigned long rs_mark_left;
	/* marks's time [unit jiffies] */
	unsigned long rs_mark_time;

	struct Drbd_thread receiver;
	struct Drbd_thread worker;
	struct Drbd_thread asender;
	struct drbd_bitmap *bitmap;

	/* Used to track operations of resync... */
	struct lru_cache *resync;
	/* Number of locked elements in resync LRU */
	unsigned int resync_locked;
	/* resync extent number waiting for application requests */
	unsigned int resync_wenr;

	int open_cnt;
	u64 *p_uuid;
	/* FIXME clean comments, restructure so it is more obvious which
	 * members are protected by what */
	unsigned int epoch_size;
	struct list_head active_ee; /* IO in progress */
	struct list_head sync_ee;   /* IO in progress */
	struct list_head done_ee;   /* send ack */
	struct list_head read_ee;   /* IO in progress */
	struct list_head net_ee;    /* zero-copy network send in progress */
	struct hlist_head *ee_hash; /* is proteced by req_lock! */
	unsigned int ee_hash_s;

	/* this one is protected by ee_lock, single thread */
	struct Tl_epoch_entry *last_write_w_barrier;

	int next_barrier_nr;
	struct hlist_head *app_reads_hash; /* is proteced by req_lock */
	struct list_head resync_reads;
	atomic_t pp_in_use;
	wait_queue_head_t ee_wait;
	struct page *md_io_page;	/* one page buffer for md_io */
	struct page *md_io_tmpp;	/* for hardsect != 512 [s390 only?] */
	struct semaphore md_io_mutex;	/* protects the md_io_buffer */
	spinlock_t al_lock;
	wait_queue_head_t al_wait;
	struct lru_cache *act_log;	/* activity log */
	unsigned int al_tr_number;
	int al_tr_cycle;
	int al_tr_pos;   /* position of the next transaction in the journal */
	struct crypto_hash *cram_hmac_tfm;
	wait_queue_head_t seq_wait;
	atomic_t packet_seq;
	unsigned int peer_seq;
	spinlock_t peer_seq_lock;
	int minor;
	unsigned long comm_bm_set; /* communicated number of set bits. */
	struct bm_io_work bm_io_work;
	u64 ed_uuid; /* UUID of the exposed data */
	struct mutex state_mutex;
};

static inline struct drbd_conf *minor_to_mdev(int minor)
{
	struct drbd_conf *mdev;

	mdev = minor < minor_count ? minor_table[minor] : NULL;

	return mdev;
}

static inline int mdev_to_minor(struct drbd_conf *mdev)
{
	return mdev->minor;
}

/* returns 1 if it was successfull,
 * returns 0 if there was no data socket.
 * so wherever you are going to use the data.socket, e.g. do
 * if (!drbd_get_data_sock(mdev))
 *	return 0;
 *	CODE();
 * drbd_put_data_sock(mdev);
 */
static inline int drbd_get_data_sock(struct drbd_conf *mdev)
{
	down(&mdev->data.mutex);
	/* drbd_disconnect() could have called drbd_free_sock()
	 * while we were waiting in down()... */
	if (unlikely(mdev->data.socket == NULL)) {
		up(&mdev->data.mutex);
		return 0;
	}
	return 1;
}

static inline void drbd_put_data_sock(struct drbd_conf *mdev)
{
	up(&mdev->data.mutex);
}

/*
 * function declarations
 *************************/

/* drbd_main.c */

enum chg_state_flags {
	ChgStateHard	= 1,
	ChgStateVerbose = 2,
	ChgWaitComplete = 4,
	ChgSerialize    = 8,
	ChgOrdered      = ChgWaitComplete + ChgSerialize,
};

extern void drbd_init_set_defaults(struct drbd_conf *mdev);
extern int drbd_change_state(struct drbd_conf *mdev, enum chg_state_flags f,
			union drbd_state_t mask, union drbd_state_t val);
extern void drbd_force_state(struct drbd_conf *, union drbd_state_t,
			union drbd_state_t);
extern int _drbd_request_state(struct drbd_conf *, union drbd_state_t,
			union drbd_state_t, enum chg_state_flags);
extern int _drbd_set_state(struct drbd_conf *, union drbd_state_t,
			   enum chg_state_flags, struct completion *done);
extern void print_st_err(struct drbd_conf *, union drbd_state_t,
			union drbd_state_t, int );
extern int  drbd_thread_start(struct Drbd_thread *thi);
extern void _drbd_thread_stop(struct Drbd_thread *thi, int restart, int wait);
extern void drbd_free_resources(struct drbd_conf *mdev);
extern void tl_release(struct drbd_conf *mdev, unsigned int barrier_nr,
		       unsigned int set_size);
extern void tl_clear(struct drbd_conf *mdev);
extern void _tl_add_barrier(struct drbd_conf *, struct drbd_barrier *);
extern void drbd_free_sock(struct drbd_conf *mdev);
extern int drbd_send(struct drbd_conf *mdev, struct socket *sock,
			void *buf, size_t size, unsigned msg_flags);
extern int drbd_send_protocol(struct drbd_conf *mdev);
extern int _drbd_send_uuids(struct drbd_conf *mdev);
extern int drbd_send_uuids(struct drbd_conf *mdev);
extern int drbd_send_sync_uuid(struct drbd_conf *mdev, u64 val);
extern int drbd_send_sizes(struct drbd_conf *mdev);
extern int _drbd_send_state(struct drbd_conf *mdev);
extern int drbd_send_state(struct drbd_conf *mdev);
extern int _drbd_send_cmd(struct drbd_conf *mdev, struct socket *sock,
			enum Drbd_Packet_Cmd cmd, struct Drbd_Header *h,
			size_t size, unsigned msg_flags);
#define USE_DATA_SOCKET 1
#define USE_META_SOCKET 0
extern int drbd_send_cmd(struct drbd_conf *mdev, int use_data_socket,
			enum Drbd_Packet_Cmd cmd, struct Drbd_Header *h,
			size_t size);
extern int drbd_send_cmd2(struct drbd_conf *mdev, enum Drbd_Packet_Cmd cmd,
			char *data, size_t size);
extern int drbd_send_sync_param(struct drbd_conf *mdev, struct syncer_conf *sc);
extern int drbd_send_b_ack(struct drbd_conf *mdev, u32 barrier_nr,
			u32 set_size);
extern int drbd_send_ack(struct drbd_conf *mdev, enum Drbd_Packet_Cmd cmd,
			struct Tl_epoch_entry *e);
extern int drbd_send_ack_rp(struct drbd_conf *mdev, enum Drbd_Packet_Cmd cmd,
			struct Drbd_BlockRequest_Packet *rp);
extern int drbd_send_ack_dp(struct drbd_conf *mdev, enum Drbd_Packet_Cmd cmd,
			struct Drbd_Data_Packet *dp);
extern int _drbd_send_page(struct drbd_conf *mdev, struct page *page,
			int offset, size_t size);
extern int drbd_send_block(struct drbd_conf *mdev, enum Drbd_Packet_Cmd cmd,
			   struct Tl_epoch_entry *e);
extern int drbd_send_dblock(struct drbd_conf *mdev, struct drbd_request *req);
extern int _drbd_send_barrier(struct drbd_conf *mdev,
			struct drbd_barrier *barrier);
extern int drbd_send_drequest(struct drbd_conf *mdev, int cmd,
			      sector_t sector, int size, u64 block_id);
extern int drbd_send_bitmap(struct drbd_conf *mdev);
extern int _drbd_send_bitmap(struct drbd_conf *mdev);
extern int drbd_send_sr_reply(struct drbd_conf *mdev, int retcode);
extern void drbd_free_bc(struct drbd_backing_dev *bc);
extern int drbd_io_error(struct drbd_conf *mdev, int forcedetach);
extern void drbd_mdev_cleanup(struct drbd_conf *mdev);

/* drbd_meta-data.c (still in drbd_main.c) */
extern void drbd_md_sync(struct drbd_conf *mdev);
extern int  drbd_md_read(struct drbd_conf *mdev, struct drbd_backing_dev *bdev);
/* maybe define them below as inline? */
extern void drbd_uuid_set(struct drbd_conf *mdev, int idx, u64 val) __must_hold(local);
extern void _drbd_uuid_set(struct drbd_conf *mdev, int idx, u64 val) __must_hold(local);
extern void drbd_uuid_new_current(struct drbd_conf *mdev) __must_hold(local);
extern void _drbd_uuid_new_current(struct drbd_conf *mdev) __must_hold(local);
extern void drbd_uuid_set_bm(struct drbd_conf *mdev, u64 val) __must_hold(local);
extern void drbd_md_set_flag(struct drbd_conf *mdev, int flags) __must_hold(local);
extern void drbd_md_clear_flag(struct drbd_conf *mdev, int flags)__must_hold(local);
extern int drbd_md_test_flag(struct drbd_backing_dev *, int);
extern void drbd_md_mark_dirty(struct drbd_conf *mdev);
extern void drbd_queue_bitmap_io(struct drbd_conf *mdev,
				 int (*io_fn)(struct drbd_conf *),
				 void (*done)(struct drbd_conf *, int));
extern int drbd_bmio_set_n_write(struct drbd_conf *mdev);
extern int drbd_bitmap_io(struct drbd_conf *mdev, int (*io_fn)(struct drbd_conf *));


/* Meta data layout
   We reserve a 128MB Block (4k aligned)
   * either at the end of the backing device
   * or on a seperate meta data device. */

#define MD_RESERVED_SECT ( 128LU << 11 )  /* 128 MB, unit sectors */
/* The following numbers are sectors */
#define MD_AL_OFFSET 8	    /* 8 Sectors after start of meta area */
#define MD_AL_MAX_SIZE 64   /* = 32 kb LOG  ~ 3776 extents ~ 14 GB Storage */
/* Allows up to about 3.8TB */
#define MD_BM_OFFSET (MD_AL_OFFSET + MD_AL_MAX_SIZE)

/* Since the smalles IO unit is usually 512 byte */
#define MD_HARDSECT_B	 9
#define MD_HARDSECT	 (1<<MD_HARDSECT_B)

/* activity log */
#define AL_EXTENTS_PT ((MD_HARDSECT-12)/8-1) /* 61 ; Extents per 512B sector */
#define AL_EXTENT_SIZE_B 22		 /* One extent represents 4M Storage */
#define AL_EXTENT_SIZE (1<<AL_EXTENT_SIZE_B)

#if BITS_PER_LONG == 32
#define LN2_BPL 5
#define cpu_to_lel(A) cpu_to_le32(A)
#define lel_to_cpu(A) le32_to_cpu(A)
#elif BITS_PER_LONG == 64
#define LN2_BPL 6
#define cpu_to_lel(A) cpu_to_le64(A)
#define lel_to_cpu(A) le64_to_cpu(A)
#else
#error "LN2 of BITS_PER_LONG unknown!"
#endif

/* resync bitmap */
/* 16MB sized 'bitmap extent' to track syncer usage */
struct bm_extent {
	struct lc_element lce;
	int rs_left; /* number of bits set (out of sync) in this extent. */
	int rs_failed; /* number of failed resync requests in this extent. */
	unsigned long flags;
};

#define BME_NO_WRITES  0  /* bm_extent.flags: no more requests on this one! */
#define BME_LOCKED     1  /* bm_extent.flags: syncer active on this one. */

/* drbd_bitmap.c */
/*
 * We need to store one bit for a block.
 * Example: 1GB disk @ 4096 byte blocks ==> we need 32 KB bitmap.
 * Bit 0 ==> local node thinks this block is binary identical on both nodes
 * Bit 1 ==> local node thinks this block needs to be synced.
 */

#define BM_BLOCK_SIZE_B  12			 /* 4k per bit */
#define BM_BLOCK_SIZE	 (1<<BM_BLOCK_SIZE_B)
/* (9+3) : 512 bytes @ 8 bits; representing 16M storage
 * per sector of on disk bitmap */
#define BM_EXT_SIZE_B	 (BM_BLOCK_SIZE_B + MD_HARDSECT_B + 3 )  /* = 24 */
#define BM_EXT_SIZE	 (1<<BM_EXT_SIZE_B)

#if (BM_EXT_SIZE_B != 24) || (BM_BLOCK_SIZE_B != 12)
#error "HAVE YOU FIXED drbdmeta AS WELL??"
#endif

/* thus many _storage_ sectors are described by one bit */
#define BM_SECT_TO_BIT(x)   ((x)>>(BM_BLOCK_SIZE_B-9))
#define BM_BIT_TO_SECT(x)   ((sector_t)(x)<<(BM_BLOCK_SIZE_B-9))
#define BM_SECT_PER_BIT     BM_BIT_TO_SECT(1)

/* bit to represented kilo byte conversion */
#define Bit2KB(bits) ((bits)<<(BM_BLOCK_SIZE_B-10))

/* in which _bitmap_ extent (resp. sector) the bit for a certain
 * _storage_ sector is located in */
#define BM_SECT_TO_EXT(x)   ((x)>>(BM_EXT_SIZE_B-9))

/* who much _storage_ sectors we have per bitmap sector */
#define BM_SECT_PER_EXT     (1ULL << (BM_EXT_SIZE_B-9))

/* in one sector of the bitmap, we have this many activity_log extents. */
#define AL_EXT_PER_BM_SECT  (1 << (BM_EXT_SIZE_B - AL_EXTENT_SIZE_B) )
#define BM_WORDS_PER_AL_EXT (1 << (AL_EXTENT_SIZE_B-BM_BLOCK_SIZE_B-LN2_BPL))


#define BM_BLOCKS_PER_BM_EXT_B ( BM_EXT_SIZE_B - BM_BLOCK_SIZE_B )
#define BM_BLOCKS_PER_BM_EXT_MASK  ( (1<<BM_BLOCKS_PER_BM_EXT_B) - 1 )

/* I want the packet to fit within one page
 * THINK maybe use a special bitmap header,
 * including offset and compression scheme and whatnot
 * Do not use PAGE_SIZE here! Use a architecture agnostic constant!
 */
#define BM_PACKET_WORDS ((4096-sizeof(struct Drbd_Header))/sizeof(long))

/* the extent in "PER_EXTENT" below is an activity log extent
 * we need that many (long words/bytes) to store the bitmap
 *		     of one AL_EXTENT_SIZE chunk of storage.
 * we can store the bitmap for that many AL_EXTENTS within
 * one sector of the _on_disk_ bitmap:
 * bit	 0	  bit 37   bit 38	     bit (512*8)-1
 *	     ...|........|........|.. // ..|........|
 * sect. 0	 `296	  `304			   ^(512*8*8)-1
 *
#define BM_WORDS_PER_EXT    ( (AL_EXT_SIZE/BM_BLOCK_SIZE) / BITS_PER_LONG )
#define BM_BYTES_PER_EXT    ( (AL_EXT_SIZE/BM_BLOCK_SIZE) / 8 )  // 128
#define BM_EXT_PER_SECT	    ( 512 / BM_BYTES_PER_EXTENT )	 //   4
 */

#define DRBD_MAX_SECTORS_32 (0xffffffffLU)
#define DRBD_MAX_SECTORS_BM \
	  ( (MD_RESERVED_SECT - MD_BM_OFFSET) * (1LL<<(BM_EXT_SIZE_B-9)) )
#if DRBD_MAX_SECTORS_BM < DRBD_MAX_SECTORS_32
#define DRBD_MAX_SECTORS      DRBD_MAX_SECTORS_BM
#define DRBD_MAX_SECTORS_FLEX DRBD_MAX_SECTORS_BM
#elif   !defined(CONFIG_LBD) && BITS_PER_LONG == 32
#define DRBD_MAX_SECTORS      DRBD_MAX_SECTORS_32
#define DRBD_MAX_SECTORS_FLEX DRBD_MAX_SECTORS_32
#else
#define DRBD_MAX_SECTORS      DRBD_MAX_SECTORS_BM
/* 16 TB in units of sectors */
#define DRBD_MAX_SECTORS_FLEX (1ULL<<(32+BM_BLOCK_SIZE_B-9))
#endif

/* Sector shift value for the "hash" functions of tl_hash and ee_hash tables.
 * With a value of 6 all IO in one 32K block make it to the same slot of the
 * hash table. */
#define HT_SHIFT 6
#define DRBD_MAX_SEGMENT_SIZE (1U<<(9+HT_SHIFT))

/* Number of elements in the app_reads_hash */
#define APP_R_HSIZE 15

extern int  drbd_bm_init(struct drbd_conf *mdev);
extern int  drbd_bm_resize(struct drbd_conf *mdev, sector_t sectors);
extern void drbd_bm_cleanup(struct drbd_conf *mdev);
extern void drbd_bm_set_all(struct drbd_conf *mdev);
extern void drbd_bm_reset_find(struct drbd_conf *mdev);
extern int  drbd_bm_set_bits(
		struct drbd_conf *mdev, unsigned long s, unsigned long e);
extern int  drbd_bm_clear_bits(
		struct drbd_conf *mdev, unsigned long s, unsigned long e);
extern int  drbd_bm_test_bit(struct drbd_conf *mdev, unsigned long bitnr);
extern int  drbd_bm_e_weight(struct drbd_conf *mdev, unsigned long enr);
extern int  drbd_bm_write_sect(struct drbd_conf *mdev, unsigned long enr) __must_hold(local);
extern int  drbd_bm_read(struct drbd_conf *mdev) __must_hold(local);
extern int  drbd_bm_write(struct drbd_conf *mdev) __must_hold(local);
extern unsigned long drbd_bm_ALe_set_all(struct drbd_conf *mdev,
		unsigned long al_enr);
extern size_t	     drbd_bm_words(struct drbd_conf *mdev);
extern sector_t      drbd_bm_capacity(struct drbd_conf *mdev);
extern unsigned long drbd_bm_find_next(struct drbd_conf *mdev);
extern void drbd_bm_set_find(struct drbd_conf *mdev, unsigned long i);
extern unsigned long drbd_bm_total_weight(struct drbd_conf *mdev);
extern int drbd_bm_rs_done(struct drbd_conf *mdev);
/* for receive_bitmap */
extern void drbd_bm_merge_lel(struct drbd_conf *mdev, size_t offset,
		size_t number, unsigned long *buffer);
/* for _drbd_send_bitmap and drbd_bm_write_sect */
extern void drbd_bm_get_lel(struct drbd_conf *mdev, size_t offset,
		size_t number, unsigned long *buffer);

extern void __drbd_bm_lock(struct drbd_conf *mdev, char *file, int line);
extern void drbd_bm_unlock(struct drbd_conf *mdev);
#define drbd_bm_lock(mdev)    __drbd_bm_lock(mdev, __FILE__, __LINE__ )

extern void _drbd_bm_recount_bits(struct drbd_conf *mdev, char *file, int line);
#define drbd_bm_recount_bits(mdev) \
	_drbd_bm_recount_bits(mdev, __FILE__, __LINE__ )
extern int drbd_bm_count_bits(struct drbd_conf *mdev, const unsigned long s, const unsigned long e);
/* drbd_main.c */

/* needs to be included here,
 * because of kmem_cache_t weirdness */
#include "drbd_wrappers.h"

extern int minor_count;
extern struct kmem_cache *drbd_request_cache;
extern struct kmem_cache *drbd_ee_cache;
extern mempool_t *drbd_request_mempool;
extern mempool_t *drbd_ee_mempool;

extern struct page *drbd_pp_pool; /* drbd's page pool */
extern spinlock_t   drbd_pp_lock;
extern int	    drbd_pp_vacant;
extern wait_queue_head_t drbd_pp_wait;

extern struct drbd_conf *drbd_new_device(int minor);

/* Dynamic tracing framework */
#ifdef ENABLE_DYNAMIC_TRACE

extern int trace_type;
extern int trace_devs;
extern int trace_level;

enum {
	TraceLvlAlways = 0,
	TraceLvlSummary,
	TraceLvlMetrics,
	TraceLvlAll,
	TraceLvlMax
};

enum {
	TraceTypePacket = 0x00000001,
	TraceTypeRq	= 0x00000002,
	TraceTypeUuid	= 0x00000004,
	TraceTypeResync = 0x00000008,
	TraceTypeEE	= 0x00000010,
	TraceTypeUnplug = 0x00000020,
	TraceTypeNl	= 0x00000040,
	TraceTypeALExts = 0x00000080,
	TraceTypeIntRq  = 0x00000100,
};

static inline int
is_trace(unsigned int type, unsigned int level) {
	return ((trace_level >= level) && (type & trace_type));
}
static inline int
is_mdev_trace(struct drbd_conf *mdev, unsigned int type, unsigned int level) {
	return (is_trace(type, level) &&
		( ( 1 << mdev_to_minor(mdev)) & trace_devs));
}

#define MTRACE(type, lvl, code...) \
do { \
	if (unlikely(is_mdev_trace(mdev, type, lvl))) { \
		code \
	} \
} while (0)

#define TRACE(type, lvl, code...) \
do { \
	if (unlikely(is_trace(type, lvl))) { \
		code \
	} \
} while (0)

/* Buffer printing support
 * dbg_print_flags: used for Flags arg to drbd_print_buffer
 * - DBGPRINT_BUFFADDR; if set, each line starts with the
 *	 virtual address of the line being output. If clear,
 *	 each line starts with the offset from the beginning
 *	 of the buffer. */
enum dbg_print_flags {
    DBGPRINT_BUFFADDR = 0x0001,
};

extern void drbd_print_uuid(struct drbd_conf *mdev, unsigned int idx);

extern void drbd_print_buffer(const char *prefix, unsigned int flags, int size,
			      const void *buffer, const void *buffer_va,
			      unsigned int length);

/* Bio printing support */
extern void _dump_bio(const char *pfx, struct drbd_conf *mdev, struct bio *bio, int complete);

static inline void dump_bio(struct drbd_conf *mdev,
		struct bio *bio, int complete)
{
	MTRACE(TraceTypeRq, TraceLvlSummary,
	       _dump_bio("Rq", mdev, bio, complete);
		);
}

static inline void dump_internal_bio(const char *pfx, struct drbd_conf *mdev, struct bio *bio, int complete) {
	MTRACE(TraceTypeIntRq,TraceLvlSummary,
	       _dump_bio(pfx, mdev, bio, complete);
		);
}

/* Packet dumping support */
extern void _dump_packet(struct drbd_conf *mdev, struct socket *sock,
			 int recv, union Drbd_Polymorph_Packet *p,
			 char *file, int line);

static inline void
dump_packet(struct drbd_conf *mdev, struct socket *sock,
	    int recv, union Drbd_Polymorph_Packet *p, char *file, int line)
{
	MTRACE(TraceTypePacket, TraceLvlSummary,
	       _dump_packet(mdev, sock, recv, p, file, line);
		);
}

#else

#define MTRACE(ignored...) ((void)0)
#define TRACE(ignored...) ((void)0)

#define dump_bio(ignored...) ((void)0)
#define dump_internal_bio(ignored...) ((void)0)
#define dump_packet(ignored...) ((void)0)
#endif

/* drbd_req */
extern int drbd_make_request_26(struct request_queue *q, struct bio *bio);
extern int drbd_read_remote(struct drbd_conf *mdev, struct drbd_request *req);
extern int drbd_merge_bvec(struct request_queue *, struct bio *, struct bio_vec *);
extern int is_valid_ar_handle(struct drbd_request *, sector_t);


/* drbd_nl.c */
extern char *ppsize(char *buf, unsigned long long size);
extern sector_t drbd_new_dev_size(struct drbd_conf *,
		struct drbd_backing_dev *);
enum determin_dev_size_enum { dev_size_error = -1, unchanged = 0, shrunk = 1, grew = 2 };
extern enum determin_dev_size_enum drbd_determin_dev_size(struct drbd_conf *) __must_hold(local);
extern void resync_after_online_grow(struct drbd_conf *);
extern void drbd_setup_queue_param(struct drbd_conf *mdev, unsigned int) __must_hold(local);
extern int drbd_set_role(struct drbd_conf *mdev, enum drbd_role new_role,
		int force);
extern int drbd_ioctl(struct inode *inode, struct file *file,
		      unsigned int cmd, unsigned long arg);
enum drbd_disk_state drbd_try_outdate_peer(struct drbd_conf *mdev);
extern long drbd_compat_ioctl(struct file *f, unsigned cmd, unsigned long arg);
extern int drbd_khelper(struct drbd_conf *mdev, char *cmd);

/* drbd_worker.c */
extern int drbd_worker(struct Drbd_thread *thi);
extern void drbd_alter_sa(struct drbd_conf *mdev, int na);
extern void drbd_start_resync(struct drbd_conf *mdev, enum drbd_conns side);
extern void resume_next_sg(struct drbd_conf *mdev);
extern void suspend_other_sg(struct drbd_conf *mdev);
extern int drbd_resync_finished(struct drbd_conf *mdev);
/* maybe rather drbd_main.c ? */
extern int drbd_md_sync_page_io(struct drbd_conf *mdev,
		struct drbd_backing_dev *bdev, sector_t sector, int rw);
/* worker callbacks */
extern int w_req_cancel_conflict(struct drbd_conf *, struct drbd_work *, int);
extern int w_read_retry_remote(struct drbd_conf *, struct drbd_work *, int);
extern int w_e_end_data_req(struct drbd_conf *, struct drbd_work *, int);
extern int w_e_end_rsdata_req(struct drbd_conf *, struct drbd_work *, int);
extern int w_resync_inactive(struct drbd_conf *, struct drbd_work *, int);
extern int w_resume_next_sg(struct drbd_conf *, struct drbd_work *, int);
extern int w_io_error(struct drbd_conf *, struct drbd_work *, int);
extern int w_send_write_hint(struct drbd_conf *, struct drbd_work *, int);
extern int w_make_resync_request(struct drbd_conf *, struct drbd_work *, int);
extern int w_send_dblock(struct drbd_conf *, struct drbd_work *, int);
extern int w_send_barrier(struct drbd_conf *, struct drbd_work *, int);
extern int w_send_read_req(struct drbd_conf *, struct drbd_work *, int);
extern int w_prev_work_done(struct drbd_conf *, struct drbd_work *, int);

extern void resync_timer_fn(unsigned long data);

/* drbd_receiver.c */
extern int drbd_release_ee(struct drbd_conf *mdev, struct list_head *list);
extern struct Tl_epoch_entry *drbd_alloc_ee(struct drbd_conf *mdev,
					    u64 id,
					    sector_t sector,
					    unsigned int data_size,
					    gfp_t gfp_mask) __must_hold(local);
extern void drbd_free_ee(struct drbd_conf *mdev, struct Tl_epoch_entry *e);
extern void drbd_wait_ee_list_empty(struct drbd_conf *mdev,
		struct list_head *head);
extern void _drbd_wait_ee_list_empty(struct drbd_conf *mdev,
		struct list_head *head);
extern void drbd_set_recv_tcq(struct drbd_conf *mdev, int tcq_enabled);
extern void _drbd_clear_done_ee(struct drbd_conf *mdev);

static inline void drbd_tcp_cork(struct socket *sock)
{
<<<<<<< HEAD
#if 1
	mm_segment_t oldfs = get_fs();
	int val = 1;

	set_fs(KERNEL_DS);
	tcp_setsockopt(sock->sk, SOL_TCP, TCP_CORK, (char *)&val, sizeof(val) );
	set_fs(oldfs);
#else
	tcp_sk(sock->sk)->nonagle |= TCP_NAGLE_CORK;
#endif
=======
	int __user val = 1;
	tcp_setsockopt(sock->sk, SOL_TCP, TCP_CORK, (char __user *)&val, sizeof(val) );
>>>>>>> b4a3d69e
}

static inline void drbd_tcp_flush(struct socket *sock)
{
<<<<<<< HEAD
#if 1
	mm_segment_t oldfs = get_fs();
	int val = 0;

	set_fs(KERNEL_DS);
	tcp_setsockopt(sock->sk, SOL_TCP, TCP_CORK, (char *)&val, sizeof(val) );
	set_fs(oldfs);
#else
	tcp_sk(sock->sk)->nonagle &= ~TCP_NAGLE_CORK;
	tcp_push_pending_frames(sock->sk, tcp_sk(sock->sk));
#endif
=======
	int __user val = 0;
	tcp_setsockopt(sock->sk, SOL_TCP, TCP_CORK, (char __user *)&val, sizeof(val) );
>>>>>>> b4a3d69e
}

/* drbd_proc.c */
extern struct proc_dir_entry *drbd_proc;
extern struct file_operations drbd_proc_fops;
extern const char *conns_to_name(enum drbd_conns s);
extern const char *roles_to_name(enum drbd_role s);

/* drbd_actlog.c */
extern void drbd_al_begin_io(struct drbd_conf *mdev, sector_t sector);
extern void drbd_al_complete_io(struct drbd_conf *mdev, sector_t sector);
extern void drbd_rs_complete_io(struct drbd_conf *mdev, sector_t sector);
extern int drbd_rs_begin_io(struct drbd_conf *mdev, sector_t sector);
extern int drbd_try_rs_begin_io(struct drbd_conf *mdev, sector_t sector);
extern void drbd_rs_cancel_all(struct drbd_conf *mdev);
extern int drbd_rs_del_all(struct drbd_conf *mdev);
extern void drbd_rs_failed_io(struct drbd_conf *mdev,
		sector_t sector, int size);
extern int drbd_al_read_log(struct drbd_conf *mdev, struct drbd_backing_dev *);
extern void __drbd_set_in_sync(struct drbd_conf *mdev, sector_t sector,
		int size, const char *file, const unsigned int line);
#define drbd_set_in_sync(mdev, sector, size) \
	__drbd_set_in_sync(mdev, sector, size, __FILE__, __LINE__ )
extern void __drbd_set_out_of_sync(struct drbd_conf *mdev, sector_t sector,
		int size, const char *file, const unsigned int line);
#define drbd_set_out_of_sync(mdev, sector, size) \
	__drbd_set_out_of_sync(mdev, sector, size, __FILE__, __LINE__ )
extern void drbd_al_apply_to_bm(struct drbd_conf *mdev);
extern void drbd_al_to_on_disk_bm(struct drbd_conf *mdev);
extern void drbd_al_shrink(struct drbd_conf *mdev);


/* drbd_nl.c */

void drbd_nl_cleanup(void);
int __init drbd_nl_init(void);
void drbd_bcast_state(struct drbd_conf *mdev, union drbd_state_t);
void drbd_bcast_sync_progress(struct drbd_conf *mdev);

/*
 * inline helper functions
 *************************/

#define peer_mask role_mask
#define pdsk_mask disk_mask
#define susp_mask 1
#define user_isp_mask 1
#define aftr_isp_mask 1

<<<<<<< HEAD
#define NS(T, S) \
	({ union drbd_state_t mask; mask.i = 0; mask.T = T##_mask; mask; }), \
	({ union drbd_state_t val; val.i = 0; val.T = (S); val; })
#define NS2(T1, S1, T2, S2) \
	({ union drbd_state_t mask; mask.i = 0; mask.T1 = T1##_mask; \
	  mask.T2 = T2##_mask; mask; }), \
	({ union drbd_state_t val; val.i = 0; val.T1 = (S1); \
	  val.T2 = (S2); val; })
#define NS3(T1, S1, T2, S2, T3, S3) \
	({ union drbd_state_t mask; mask.i = 0; mask.T1 = T1##_mask; \
	  mask.T2 = T2##_mask; mask.T3 = T3##_mask; mask; }), \
	({ union drbd_state_t val; val.i = 0; val.T1 = (S1); \
	  val.T2 = (S2); val.T3 = (S3); val; })

#define _NS(D, T, S) \
	D, ({ union drbd_state_t ns; ns.i = D->state.i; ns.T = (S); ns; })
#define _NS2(D, T1, S1, T2, S2) \
	D, ({ union drbd_state_t ns; ns.i = D->state.i; ns.T1 = (S1); \
	ns.T2 = (S2); ns; })
#define _NS3(D, T1, S1, T2, S2, T3, S3) \
	D, ({ union drbd_state_t ns; ns.i = D->state.i; ns.T1 = (S1); \
	ns.T2 = (S2); ns.T3 = (S3); ns; })

static inline void drbd_state_lock(struct drbd_conf *mdev)
=======
#define NS(T,S) ({drbd_state_t mask; mask.i=0; mask.T = T##_mask; mask;}), \
                ({drbd_state_t val; val.i=0; val.T = (S); val;})
#define NS2(T1,S1,T2,S2) \
                ({drbd_state_t mask; mask.i=0; mask.T1 = T1##_mask; \
		  mask.T2 = T2##_mask; mask;}), \
                ({drbd_state_t val; val.i=0; val.T1 = (S1); \
                  val.T2 = (S2); val;})
#define NS3(T1,S1,T2,S2,T3,S3) \
                ({drbd_state_t mask; mask.i=0; mask.T1 = T1##_mask; \
		  mask.T2 = T2##_mask; mask.T3 = T3##_mask; mask;}), \
                ({drbd_state_t val; val.i=0; val.T1 = (S1); \
                  val.T2 = (S2); val.T3 = (S3); val;})

#define _NS(D,T,S) D,({drbd_state_t __ns; __ns.i = D->state.i; __ns.T = (S); __ns;})
#define _NS2(D,T1,S1,T2,S2) \
                D,({drbd_state_t __ns; __ns.i = D->state.i; __ns.T1 = (S1); \
                __ns.T2 = (S2); __ns;})
#define _NS3(D,T1,S1,T2,S2,T3,S3) \
                D,({drbd_state_t __ns; __ns.i = D->state.i; __ns.T1 = (S1); \
                __ns.T2 = (S2); __ns.T3 = (S3); __ns;})

static inline void drbd_state_lock(drbd_dev *mdev)
>>>>>>> b4a3d69e
{
	wait_event(mdev->misc_wait,
		   !test_and_set_bit(CLUSTER_ST_CHANGE, &mdev->flags));
}

static inline void drbd_state_unlock(struct drbd_conf *mdev)
{
	clear_bit(CLUSTER_ST_CHANGE, &mdev->flags);
	wake_up(&mdev->misc_wait);
}

static inline int drbd_request_state(struct drbd_conf *mdev,
				     union drbd_state_t mask,
				     union drbd_state_t val)
{
	return _drbd_request_state(mdev, mask, val, ChgStateVerbose + ChgOrdered);
}

/**
 * drbd_chk_io_error: Handles the on_io_error setting, should be called from
 * all io completion handlers. See also drbd_io_error().
 */
static inline void __drbd_chk_io_error(struct drbd_conf *mdev, int forcedetach)
{
	switch (mdev->bc->dc.on_io_error) {
	case PassOn: /* FIXME would this be better named "Ignore"? */
		if (!forcedetach) {
			if (printk_ratelimit())
				ERR("Local IO failed. Passing error on...\n");
			break;
		}
		/* NOTE fall through to detach case if forcedetach set */
	case Detach:
	case CallIOEHelper:
		if (mdev->state.disk > Failed) {
			_drbd_set_state(_NS(mdev, disk, Failed), ChgStateHard, NULL);
			ERR("Local IO failed. Detaching...\n");
		}
		break;
	}
}

static inline void drbd_chk_io_error(struct drbd_conf *mdev,
	int error, int forcedetach)
{
	if (error) {
		unsigned long flags;
		spin_lock_irqsave(&mdev->req_lock, flags);
		__drbd_chk_io_error(mdev, forcedetach);
		spin_unlock_irqrestore(&mdev->req_lock, flags);
	}
}

static inline int semaphore_is_locked(struct semaphore *s)
{
	if (!down_trylock(s)) {
		up(s);
		return 0;
	}
	return 1;
}

/* Returns the first sector number of our meta data,
 * which, for internal meta data, happens to be the maximum capacity
 * we could agree upon with our peer
 */
static inline sector_t drbd_md_first_sector(struct drbd_backing_dev *bdev)
{
	switch (bdev->dc.meta_dev_idx) {
	case DRBD_MD_INDEX_INTERNAL:
	case DRBD_MD_INDEX_FLEX_INT:
		return bdev->md.md_offset + bdev->md.bm_offset;
	case DRBD_MD_INDEX_FLEX_EXT:
	default:
		return bdev->md.md_offset;
	}
}

/* returns the last sector number of our meta data,
 * to be able to catch out of band md access */
static inline sector_t drbd_md_last_sector(struct drbd_backing_dev *bdev)
{
	switch (bdev->dc.meta_dev_idx) {
	case DRBD_MD_INDEX_INTERNAL:
	case DRBD_MD_INDEX_FLEX_INT:
		return bdev->md.md_offset + MD_AL_OFFSET -1;
	case DRBD_MD_INDEX_FLEX_EXT:
	default:
		return bdev->md.md_offset + bdev->md.md_size_sect;
	}
}

/* returns the capacity we announce to out peer */
static inline sector_t drbd_get_max_capacity(struct drbd_backing_dev *bdev)
{
	switch (bdev->dc.meta_dev_idx) {
	case DRBD_MD_INDEX_INTERNAL:
	case DRBD_MD_INDEX_FLEX_INT:
		return drbd_get_capacity(bdev->backing_bdev)
			? drbd_md_first_sector(bdev)
			: 0;
	case DRBD_MD_INDEX_FLEX_EXT:
	default:
		return drbd_get_capacity(bdev->backing_bdev);
	}
}

/* returns the sector number of our meta data 'super' block */
static inline sector_t drbd_md_ss__(struct drbd_conf *mdev,
				    struct drbd_backing_dev *bdev)
{
	switch (bdev->dc.meta_dev_idx) {
	default: /* external, some index */
		return MD_RESERVED_SECT * bdev->dc.meta_dev_idx;
	case DRBD_MD_INDEX_INTERNAL:
		/* with drbd08, internal meta data is always "flexible" */
	case DRBD_MD_INDEX_FLEX_INT:
		/* sizeof(struct md_on_disk_07) == 4k
		 * position: last 4k aligned block of 4k size */
		if (!bdev->backing_bdev) {
			if (DRBD_ratelimit(5*HZ, 5)) {
				ERR("bdev->backing_bdev==NULL\n");
				dump_stack();
			}
			return 0;
		}
		return (drbd_get_capacity(bdev->backing_bdev) & ~7ULL)
			- MD_AL_OFFSET;
	case DRBD_MD_INDEX_FLEX_EXT:
		return 0;
	}
}

static inline void
_drbd_queue_work(struct drbd_work_queue *q, struct drbd_work *w)
{
	list_add_tail(&w->list, &q->q);
	up(&q->s);
}

static inline void
drbd_queue_work_front(struct drbd_work_queue *q, struct drbd_work *w)
{
	unsigned long flags;
	spin_lock_irqsave(&q->q_lock, flags);
	list_add(&w->list, &q->q);
	up(&q->s); /* within the spinlock,
		      see comment near end of drbd_worker() */
	spin_unlock_irqrestore(&q->q_lock, flags);
}

static inline void
drbd_queue_work(struct drbd_work_queue *q, struct drbd_work *w)
{
	unsigned long flags;
	spin_lock_irqsave(&q->q_lock, flags);
	list_add_tail(&w->list, &q->q);
	up(&q->s); /* within the spinlock,
		      see comment near end of drbd_worker() */
	spin_unlock_irqrestore(&q->q_lock, flags);
}

static inline void wake_asender(struct drbd_conf *mdev)
{
	if (test_bit(SIGNAL_ASENDER, &mdev->flags))
		force_sig(DRBD_SIG, mdev->asender.task);
}

static inline void request_ping(struct drbd_conf *mdev)
{
	set_bit(SEND_PING, &mdev->flags);
	wake_asender(mdev);
}

static inline int drbd_send_short_cmd(struct drbd_conf *mdev,
	enum Drbd_Packet_Cmd cmd)
{
	struct Drbd_Header h;
	return drbd_send_cmd(mdev, USE_DATA_SOCKET, cmd, &h, sizeof(h));
}

static inline int drbd_send_ping(struct drbd_conf *mdev)
{
	struct Drbd_Header h;
	return drbd_send_cmd(mdev, USE_META_SOCKET, Ping, &h, sizeof(h));
}

static inline int drbd_send_ping_ack(struct drbd_conf *mdev)
{
	struct Drbd_Header h;
	return drbd_send_cmd(mdev, USE_META_SOCKET, PingAck, &h, sizeof(h));
}

static inline void drbd_thread_stop(struct Drbd_thread *thi)
{
	_drbd_thread_stop(thi, FALSE, TRUE);
}

static inline void drbd_thread_stop_nowait(struct Drbd_thread *thi)
{
	_drbd_thread_stop(thi, FALSE, FALSE);
}

static inline void drbd_thread_restart_nowait(struct Drbd_thread *thi)
{
	_drbd_thread_stop(thi, TRUE, FALSE);
}

/* counts how many answer packets packets we expect from our peer,
 * for either explicit application requests,
 * or implicit barrier packets as necessary.
 * increased:
 *  w_send_barrier
 *  _req_mod(req, queue_for_net_write or queue_for_net_read);
 *    it is much easier and equally valid to count what we queue for the
 *    worker, even before it actually was queued or send.
 *    (drbd_make_request_common; recovery path on read io-error)
 * decreased:
 *  got_BarrierAck (respective tl_clear, tl_clear_barrier)
 *  _req_mod(req, data_received)
 *     [from receive_DataReply]
 *  _req_mod(req, write_acked_by_peer or recv_acked_by_peer or neg_acked)
 *     [from got_BlockAck (WriteAck, RecvAck)]
 *     FIXME
 *     for some reason it is NOT decreased in got_NegAck,
 *     but in the resulting cleanup code from report_params.
 *     we should try to remember the reason for that...
 *  _req_mod(req, send_failed or send_canceled)
 *  _req_mod(req, connection_lost_while_pending)
 *     [from tl_clear_barrier]
 */
static inline void inc_ap_pending(struct drbd_conf *mdev)
{
	atomic_inc(&mdev->ap_pending_cnt);
}

#define ERR_IF_CNT_IS_NEGATIVE(which)				\
	if (atomic_read(&mdev->which) < 0)			\
		ERR("in %s:%d: " #which " = %d < 0 !\n",	\
		    __func__ , __LINE__ ,			\
		    atomic_read(&mdev->which))

#define dec_ap_pending(mdev)	do {				\
	typecheck(struct drbd_conf *, mdev);				\
	if (atomic_dec_and_test(&mdev->ap_pending_cnt))		\
		wake_up(&mdev->misc_wait);			\
	ERR_IF_CNT_IS_NEGATIVE(ap_pending_cnt); } while (0)

/* counts how many resync-related answers we still expect from the peer
 *		     increase			decrease
 * SyncTarget sends RSDataRequest (and expects RSDataReply)
 * SyncSource sends RSDataReply   (and expects WriteAck whith ID_SYNCER)
 *					   (or NegAck with ID_SYNCER)
 */
static inline void inc_rs_pending(struct drbd_conf *mdev)
{
	atomic_inc(&mdev->rs_pending_cnt);
}

#define dec_rs_pending(mdev)	do {				\
	typecheck(struct drbd_conf *, mdev);				\
	atomic_dec(&mdev->rs_pending_cnt);			\
	ERR_IF_CNT_IS_NEGATIVE(rs_pending_cnt); } while (0)

/* counts how many answers we still need to send to the peer.
 * increased on
 *  receive_Data	unless protocol A;
 *			we need to send a RecvAck (proto B)
 *			or WriteAck (proto C)
 *  receive_RSDataReply (recv_resync_read) we need to send a WriteAck
 *  receive_DataRequest (receive_RSDataRequest) we need to send back Data
 *  receive_Barrier_*	we need to send a BarrierAck
 */
static inline void inc_unacked(struct drbd_conf *mdev)
{
	atomic_inc(&mdev->unacked_cnt);
}

#define dec_unacked(mdev)	do {				\
	typecheck(struct drbd_conf *, mdev);				\
	atomic_dec(&mdev->unacked_cnt);				\
	ERR_IF_CNT_IS_NEGATIVE(unacked_cnt); } while (0)

#define sub_unacked(mdev, n)	do {				\
	typecheck(struct drbd_conf *, mdev);				\
	atomic_sub(n, &mdev->unacked_cnt);			\
	ERR_IF_CNT_IS_NEGATIVE(unacked_cnt); } while (0)


static inline void dec_net(struct drbd_conf *mdev)
{
	if (atomic_dec_and_test(&mdev->net_cnt))
		wake_up(&mdev->misc_wait);
}

/**
 * inc_net: Returns TRUE when it is ok to access mdev->net_conf. You
 * should call dec_net() when finished looking at mdev->net_conf.
 */
static inline int inc_net(struct drbd_conf *mdev)
{
	int have_net_conf;

	atomic_inc(&mdev->net_cnt);
	have_net_conf = mdev->state.conn >= Unconnected;
	if (!have_net_conf)
		dec_net(mdev);
	return have_net_conf;
}

/**
 * inc_local: Returns TRUE when local IO is possible. If it returns
 * TRUE you should call dec_local() after IO is completed.
 */
#define inc_local_if_state(M,MINS) __cond_lock(local, _inc_local_if_state(M,MINS))
#define inc_local(M) __cond_lock(local, _inc_local_if_state(M,Inconsistent))

static inline void dec_local(struct drbd_conf *mdev)
{
	__release(local);
	if (atomic_dec_and_test(&mdev->local_cnt))
		wake_up(&mdev->misc_wait);
	D_ASSERT(atomic_read(&mdev->local_cnt) >= 0);
}

#ifndef __CHECKER__
static inline int _inc_local_if_state(struct drbd_conf *mdev, enum drbd_disk_state mins)
{
	int io_allowed;

	atomic_inc(&mdev->local_cnt);
	io_allowed = (mdev->state.disk >= mins );
	if (!io_allowed)
		dec_local(mdev);
	return io_allowed;
}
#else
extern int _inc_local_if_state(struct drbd_conf *mdev, enum drbd_disk_state mins);
#endif

/* you must have an "inc_local" reference */
static inline void drbd_get_syncer_progress(struct drbd_conf *mdev,
		unsigned long *bits_left, unsigned int *per_mil_done)
{
	/*
	 * this is to break it at compile time when we change that
	 * (we may feel 4TB maximum storage per drbd is not enough)
	 */
	typecheck(unsigned long, mdev->rs_total);

	/* note: both rs_total and rs_left are in bits, i.e. in
	 * units of BM_BLOCK_SIZE.
	 * for the percentage, we don't care. */

	*bits_left = drbd_bm_total_weight(mdev) - mdev->rs_failed;
	/* >> 10 to prevent overflow,
	 * +1 to prevent division by zero */
	if (*bits_left > mdev->rs_total) {
		/* doh. maybe a logic bug somewhere.
		 * may also be just a race condition
		 * between this and a disconnect during sync.
		 * for now, just prevent in-kernel buffer overflow.
		 */
		smp_rmb();
		WARN("cs:%s rs_left=%lu > rs_total=%lu (rs_failed %lu)\n",
				conns_to_name(mdev->state.conn),
				*bits_left, mdev->rs_total, mdev->rs_failed);
		*per_mil_done = 0;
	} else {
		/* make sure the calculation happens in long context */
		unsigned long tmp = 1000UL -
				(*bits_left >> 10)*1000UL
				/ ((mdev->rs_total >> 10) + 1UL);
		*per_mil_done = tmp;
	}
}


/* this throttles on-the-fly application requests
 * according to max_buffers settings;
 * maybe re-implement using semaphores? */
static inline int drbd_get_max_buffers(struct drbd_conf *mdev)
{
	int mxb = 1000000; /* arbitrary limit on open requests */
	if (inc_net(mdev)) {
		mxb = mdev->net_conf->max_buffers;
		dec_net(mdev);
	}
	return mxb;
}

static inline int __inc_ap_bio_cond(struct drbd_conf *mdev)
{
	const unsigned int cs = mdev->state.conn;
	const unsigned int ds = mdev->state.disk;
	int mxb = drbd_get_max_buffers(mdev);
	if (mdev->state.susp)
		return 0;
	/* to avoid deadlock or bitmap corruption, we need to lock out
	 * application io during attaching and bitmap exchange */
	if (Attaching <= ds && ds <= Negotiating)
		return 0;
	if (cs == WFBitMapS || cs == WFBitMapT || cs == WFReportParams)
		return 0;

	/* since some older kernels don't have atomic_add_unless,
	 * and we are within the spinlock anyways, we have this workaround.  */
	if (atomic_read(&mdev->ap_bio_cnt) > mxb)
		return 0;
	if (test_bit(BITMAP_IO, &mdev->flags))
		return 0;
	atomic_inc(&mdev->ap_bio_cnt);
	return 1;
}

/* I'd like to use wait_event_lock_irq,
 * but I'm not sure when it got introduced,
 * and not sure when it has 3 or 4 arguments */
static inline void inc_ap_bio(struct drbd_conf *mdev)
{
	/* compare with after_state_ch,
	 * os.conn != WFBitMapS && ns.conn == WFBitMapS */
	DEFINE_WAIT(wait);

	/* we wait here
	 *    as long as the device is suspended
	 *    until the bitmap is no longer on the fly during connection
	 *    handshake as long as we would exeed the max_buffer limit.
	 *
	 * to avoid races with the reconnect code,
	 * we need to atomic_inc within the spinlock. */

	spin_lock_irq(&mdev->req_lock);
	while (!__inc_ap_bio_cond(mdev)) {
		prepare_to_wait(&mdev->misc_wait, &wait, TASK_UNINTERRUPTIBLE);
		spin_unlock_irq(&mdev->req_lock);
		schedule();
		finish_wait(&mdev->misc_wait, &wait);
		spin_lock_irq(&mdev->req_lock);
	}
	spin_unlock_irq(&mdev->req_lock);
}

static inline void dec_ap_bio(struct drbd_conf *mdev)
{
	int mxb = drbd_get_max_buffers(mdev);
	int ap_bio = atomic_dec_return(&mdev->ap_bio_cnt);

	D_ASSERT(ap_bio >= 0);
	if (ap_bio < mxb)
		wake_up(&mdev->misc_wait);
	if (ap_bio == 0 && test_bit(BITMAP_IO, &mdev->flags)) {
		if (!test_and_set_bit(BITMAP_IO_QUEUED, &mdev->flags))
			drbd_queue_work(&mdev->data.work, &mdev->bm_io_work.w);
	}
}

static inline void drbd_set_ed_uuid(struct drbd_conf *mdev, u64 val)
{
	mdev->ed_uuid = val;

	MTRACE(TraceTypeUuid,TraceLvlMetrics,
	       INFO(" exposed data uuid now %016llX\n",val);
		);
}

static inline int seq_cmp(u32 a, u32 b)
{
	/* we assume wrap around at 32bit.
	 * for wrap around at 24bit (old atomic_t),
	 * we'd have to
	 *  a <<= 8; b <<= 8;
	 */
	return ((s32)(a) - (s32)(b));
}
#define seq_lt(a, b) (seq_cmp((a), (b)) < 0)
#define seq_gt(a, b) (seq_cmp((a), (b)) > 0)
#define seq_ge(a, b) (seq_cmp((a), (b)) >= 0)
#define seq_le(a, b) (seq_cmp((a), (b)) <= 0)
/* CAUTION: please no side effects in arguments! */
#define seq_max(a, b) ((u32)(seq_gt((a), (b)) ? (a) : (b)))

static inline void update_peer_seq(struct drbd_conf *mdev, unsigned int new_seq)
{
	unsigned int m;
	spin_lock(&mdev->peer_seq_lock);
	m = seq_max(mdev->peer_seq, new_seq);
	mdev->peer_seq = m;
	spin_unlock(&mdev->peer_seq_lock);
	if (m == new_seq)
		wake_up(&mdev->seq_wait);
}

static inline int drbd_queue_order_type(struct drbd_conf *mdev)
{
<<<<<<< HEAD
	/* sorry, we currently have no working implementation
	 * of distributed TCQ stuff */
#ifndef QUEUE_ORDERED_NONE
#define QUEUE_ORDERED_NONE 0
=======
	int rv;
#if !defined(QUEUE_FLAG_ORDERED)
	ERR_IF(mdev->bc == NULL) return QUEUE_ORDERED_NONE;
	rv = bdev_get_queue(mdev->bc->backing_bdev)->ordered;
#else
# define QUEUE_ORDERED_NONE 0
# define QUEUE_ORDERED_TAG 1
# define QUEUE_ORDERED_FLUSH 2
/* # warning "TCQ code disabled at compile time."
 * no need to warn about, this is all dead code anyways. */
	rv = QUEUE_ORDERED_NONE; // Kernels before 2.6.12 had not had TCQ support.
>>>>>>> b4a3d69e
#endif
	return QUEUE_ORDERED_NONE;
}

/*
 * FIXME investigate what makes most sense:
 * a) blk_run_queue(q);
 *
 * b) struct backing_dev_info *bdi;
 *    b1) bdi = &q->backing_dev_info;
 *    b2) bdi = mdev->bc->backing_bdev->bd_inode->i_mapping->backing_dev_info;
 *    blk_run_backing_dev(bdi,NULL);
 *
 * c) generic_unplug(q) ? __generic_unplug(q) ?
 *
 * d) q->unplug_fn(q), which is what all the drivers/md/ stuff uses...
 *
 */
static inline void drbd_blk_run_queue(struct request_queue *q)
{
	if (q && q->unplug_fn)
		q->unplug_fn(q);
}

static inline void drbd_kick_lo(struct drbd_conf *mdev)
{
	if (inc_local(mdev)) {
		drbd_blk_run_queue(bdev_get_queue(mdev->bc->backing_bdev));
		dec_local(mdev);
	}
}
#endif<|MERGE_RESOLUTION|>--- conflicted
+++ resolved
@@ -53,23 +53,6 @@
 #endif
 
 #define __no_warn(lock, stmt) do { __acquire(lock); stmt; __release(lock); } while (0)
-
-/* Compatibility for older kernels */
-#ifndef __acquires
-# ifdef __CHECKER__
-#  define __acquires(x)	__attribute__((context(x,0,1)))
-#  define __releases(x)	__attribute__((context(x,1,0)))
-#  define __acquire(x)	__context__(x,1)
-#  define __release(x)	__context__(x,-1)
-#  define __cond_lock(x,c)	((c) ? ({ __acquire(x); 1; }) : 0)
-# else
-#  define __acquires(x)
-#  define __releases(x)
-#  define __acquire(x)	(void)0
-#  define __release(x)	(void)0
-#  define __cond_lock(x,c) (c)
-# endif
-#endif
 
 /* module parameter, defined in drbd_main.c */
 extern int minor_count;
@@ -1439,41 +1422,14 @@
 
 static inline void drbd_tcp_cork(struct socket *sock)
 {
-<<<<<<< HEAD
-#if 1
-	mm_segment_t oldfs = get_fs();
-	int val = 1;
-
-	set_fs(KERNEL_DS);
-	tcp_setsockopt(sock->sk, SOL_TCP, TCP_CORK, (char *)&val, sizeof(val) );
-	set_fs(oldfs);
-#else
-	tcp_sk(sock->sk)->nonagle |= TCP_NAGLE_CORK;
-#endif
-=======
 	int __user val = 1;
 	tcp_setsockopt(sock->sk, SOL_TCP, TCP_CORK, (char __user *)&val, sizeof(val) );
->>>>>>> b4a3d69e
 }
 
 static inline void drbd_tcp_flush(struct socket *sock)
 {
-<<<<<<< HEAD
-#if 1
-	mm_segment_t oldfs = get_fs();
-	int val = 0;
-
-	set_fs(KERNEL_DS);
-	tcp_setsockopt(sock->sk, SOL_TCP, TCP_CORK, (char *)&val, sizeof(val) );
-	set_fs(oldfs);
-#else
-	tcp_sk(sock->sk)->nonagle &= ~TCP_NAGLE_CORK;
-	tcp_push_pending_frames(sock->sk, tcp_sk(sock->sk));
-#endif
-=======
 	int __user val = 0;
 	tcp_setsockopt(sock->sk, SOL_TCP, TCP_CORK, (char __user *)&val, sizeof(val) );
->>>>>>> b4a3d69e
 }
 
 /* drbd_proc.c */
@@ -1523,7 +1479,6 @@
 #define user_isp_mask 1
 #define aftr_isp_mask 1
 
-<<<<<<< HEAD
 #define NS(T, S) \
 	({ union drbd_state_t mask; mask.i = 0; mask.T = T##_mask; mask; }), \
 	({ union drbd_state_t val; val.i = 0; val.T = (S); val; })
@@ -1539,39 +1494,15 @@
 	  val.T2 = (S2); val.T3 = (S3); val; })
 
 #define _NS(D, T, S) \
-	D, ({ union drbd_state_t ns; ns.i = D->state.i; ns.T = (S); ns; })
+	D, ({ union drbd_state_t __ns; __ns.i = D->state.i; __ns.T = (S); __ns; })
 #define _NS2(D, T1, S1, T2, S2) \
-	D, ({ union drbd_state_t ns; ns.i = D->state.i; ns.T1 = (S1); \
-	ns.T2 = (S2); ns; })
+	D, ({ union drbd_state_t __ns; __ns.i = D->state.i; __ns.T1 = (S1); \
+	__ns.T2 = (S2); __ns; })
 #define _NS3(D, T1, S1, T2, S2, T3, S3) \
-	D, ({ union drbd_state_t ns; ns.i = D->state.i; ns.T1 = (S1); \
-	ns.T2 = (S2); ns.T3 = (S3); ns; })
+	D, ({ union drbd_state_t __ns; __ns.i = D->state.i; __ns.T1 = (S1); \
+	__ns.T2 = (S2); __ns.T3 = (S3); __ns; })
 
 static inline void drbd_state_lock(struct drbd_conf *mdev)
-=======
-#define NS(T,S) ({drbd_state_t mask; mask.i=0; mask.T = T##_mask; mask;}), \
-                ({drbd_state_t val; val.i=0; val.T = (S); val;})
-#define NS2(T1,S1,T2,S2) \
-                ({drbd_state_t mask; mask.i=0; mask.T1 = T1##_mask; \
-		  mask.T2 = T2##_mask; mask;}), \
-                ({drbd_state_t val; val.i=0; val.T1 = (S1); \
-                  val.T2 = (S2); val;})
-#define NS3(T1,S1,T2,S2,T3,S3) \
-                ({drbd_state_t mask; mask.i=0; mask.T1 = T1##_mask; \
-		  mask.T2 = T2##_mask; mask.T3 = T3##_mask; mask;}), \
-                ({drbd_state_t val; val.i=0; val.T1 = (S1); \
-                  val.T2 = (S2); val.T3 = (S3); val;})
-
-#define _NS(D,T,S) D,({drbd_state_t __ns; __ns.i = D->state.i; __ns.T = (S); __ns;})
-#define _NS2(D,T1,S1,T2,S2) \
-                D,({drbd_state_t __ns; __ns.i = D->state.i; __ns.T1 = (S1); \
-                __ns.T2 = (S2); __ns;})
-#define _NS3(D,T1,S1,T2,S2,T3,S3) \
-                D,({drbd_state_t __ns; __ns.i = D->state.i; __ns.T1 = (S1); \
-                __ns.T2 = (S2); __ns.T3 = (S3); __ns;})
-
-static inline void drbd_state_lock(drbd_dev *mdev)
->>>>>>> b4a3d69e
 {
 	wait_event(mdev->misc_wait,
 		   !test_and_set_bit(CLUSTER_ST_CHANGE, &mdev->flags));
@@ -2067,24 +1998,10 @@
 
 static inline int drbd_queue_order_type(struct drbd_conf *mdev)
 {
-<<<<<<< HEAD
 	/* sorry, we currently have no working implementation
 	 * of distributed TCQ stuff */
 #ifndef QUEUE_ORDERED_NONE
 #define QUEUE_ORDERED_NONE 0
-=======
-	int rv;
-#if !defined(QUEUE_FLAG_ORDERED)
-	ERR_IF(mdev->bc == NULL) return QUEUE_ORDERED_NONE;
-	rv = bdev_get_queue(mdev->bc->backing_bdev)->ordered;
-#else
-# define QUEUE_ORDERED_NONE 0
-# define QUEUE_ORDERED_TAG 1
-# define QUEUE_ORDERED_FLUSH 2
-/* # warning "TCQ code disabled at compile time."
- * no need to warn about, this is all dead code anyways. */
-	rv = QUEUE_ORDERED_NONE; // Kernels before 2.6.12 had not had TCQ support.
->>>>>>> b4a3d69e
 #endif
 	return QUEUE_ORDERED_NONE;
 }
