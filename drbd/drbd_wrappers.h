#ifndef _DRBD_WRAPPERS_H
#define _DRBD_WRAPPERS_H

#include <linux/ctype.h>
#include <linux/net.h>

#include <linux/version.h>
#if LINUX_VERSION_CODE < KERNEL_VERSION(2,6,18)
# error "At least kernel version 2.6.18 (with patches) required"
#endif

/* The history of blkdev_issue_flush()

   It had 2 arguments before fbd9b09a177a481eda256447c881f014f29034fe,
   after it had 4 arguments. (With that commit came BLKDEV_IFL_WAIT)

   It had 4 arguments before dd3932eddf428571762596e17b65f5dc92ca361b,
   after it got 3 arguments. (With that commit came BLKDEV_DISCARD_SECURE
   and BLKDEV_IFL_WAIT disappeared again.) */
#include <linux/blkdev.h>
#ifndef BLKDEV_IFL_WAIT
#ifndef BLKDEV_DISCARD_SECURE
/* before fbd9b09a177 */
#define blkdev_issue_flush(b, gfpf, s)	blkdev_issue_flush(b, s)
#endif
/* after dd3932eddf4 no define at all */
#else
/* between fbd9b09a177 and dd3932eddf4 */
#define blkdev_issue_flush(b, gfpf, s)	blkdev_issue_flush(b, gfpf, s, BLKDEV_IFL_WAIT)
#endif

#include <linux/fs.h>
#include <linux/bio.h>
#include <linux/slab.h>
#include <linux/completion.h>

/* for the proc_create wrapper */
#include <linux/proc_fs.h>

#if LINUX_VERSION_CODE < KERNEL_VERSION(2,6,31)
static inline unsigned short queue_logical_block_size(struct request_queue *q)
{
	int retval = 512;
	if (q && q->hardsect_size)
		retval = q->hardsect_size;
	return retval;
}

static inline sector_t bdev_logical_block_size(struct block_device *bdev)
{
	return queue_logical_block_size(bdev_get_queue(bdev));
}

static inline unsigned int queue_max_hw_sectors(struct request_queue *q)
{
	return q->max_hw_sectors;
}

static inline unsigned int queue_max_sectors(struct request_queue *q)
{
	return q->max_sectors;
}

static inline void blk_queue_logical_block_size(struct request_queue *q, unsigned short size)
{
	q->hardsect_size = size;
}
#endif

/* Returns the number of 512 byte sectors of the device */
static inline sector_t drbd_get_capacity(struct block_device *bdev)
{
	/* return bdev ? get_capacity(bdev->bd_disk) : 0; */
	return bdev ? i_size_read(bdev->bd_inode) >> 9 : 0;
}

#ifdef COMPAT_HAVE_VOID_MAKE_REQUEST
/* in Commit 5a7bbad27a410350e64a2d7f5ec18fc73836c14f (between Linux-3.1 and 3.2)
   make_request() becomes type void. Before it had type int. */
#define MAKE_REQUEST_TYPE void
#define MAKE_REQUEST_RETURN return
#else
#define MAKE_REQUEST_TYPE int
#define MAKE_REQUEST_RETURN return 0
#endif

#include "drbd_int.h"

/* sets the number of 512 byte sectors of our virtual device */
static inline void drbd_set_my_capacity(struct drbd_conf *mdev,
					sector_t size)
{
	/* set_capacity(mdev->this_bdev->bd_disk, size); */
	set_capacity(mdev->vdisk, size);
	mdev->this_bdev->bd_inode->i_size = (loff_t)size << 9;
}

#ifndef COMPAT_HAVE_FMODE_T
typedef unsigned __bitwise__ fmode_t;
#endif

#ifndef COMPAT_HAVE_BLKDEV_GET_BY_PATH
/* see kernel 2.6.37,
 * d4d7762 block: clean up blkdev_get() wrappers and their users
 * e525fd8 block: make blkdev_get/put() handle exclusive access
 * and kernel 2.6.28
 * 30c40d2 [PATCH] propagate mode through open_bdev_excl/close_bdev_excl
 * Also note that there is no FMODE_EXCL before
 * 86d434d [PATCH] eliminate use of ->f_flags in block methods
 */
#ifndef COMPAT_HAVE_OPEN_BDEV_EXCLUSIVE
#ifndef FMODE_EXCL
#define FMODE_EXCL 0
#endif
static inline
struct block_device *open_bdev_exclusive(const char *path, fmode_t mode, void *holder)
{
	/* drbd does not open readonly, but try to be correct, anyways */
	return open_bdev_excl(path, (mode & FMODE_WRITE) ? 0 : MS_RDONLY, holder);
}
static inline
void close_bdev_exclusive(struct block_device *bdev, fmode_t mode)
{
	/* mode ignored. */
	close_bdev_excl(bdev);
}
#endif
static inline struct block_device *blkdev_get_by_path(const char *path,
		fmode_t mode, void *holder)
{
	return open_bdev_exclusive(path, mode, holder);
}

static inline int drbd_blkdev_put(struct block_device *bdev, fmode_t mode)
{
	/* blkdev_put != close_bdev_exclusive, in general, so this is obviously
	 * not correct, and there should be some if (mode & FMODE_EXCL) ...
	 * But this is the only way it is used in DRBD,
	 * and for <= 2.6.27, there is no FMODE_EXCL anyways. */
	close_bdev_exclusive(bdev, mode);

	/* blkdev_put seems to not have useful return values,
	 * close_bdev_exclusive is void. */
	return 0;
}
#define blkdev_put(b, m)	drbd_blkdev_put(b, m)
#endif

#define drbd_bio_uptodate(bio) bio_flagged(bio, BIO_UPTODATE)

#if LINUX_VERSION_CODE < KERNEL_VERSION(2,6,24)
/* Before Linux-2.6.24 bie_endio() had the size of the bio as second argument.
   See 6712ecf8f648118c3363c142196418f89a510b90 */
#define bio_endio(B,E) bio_endio(B, (B)->bi_size, E)
#define BIO_ENDIO_TYPE int
#define BIO_ENDIO_ARGS(b,e) (b, unsigned int bytes_done, e)
#define BIO_ENDIO_FN_START if (bio->bi_size) return 1
#define BIO_ENDIO_FN_RETURN return 0
#else
#define BIO_ENDIO_TYPE void
#define BIO_ENDIO_ARGS(b,e) (b,e)
#define BIO_ENDIO_FN_START do {} while (0)
#define BIO_ENDIO_FN_RETURN return
#endif

/* bi_end_io handlers */
extern BIO_ENDIO_TYPE drbd_md_io_complete BIO_ENDIO_ARGS(struct bio *bio, int error);
extern BIO_ENDIO_TYPE drbd_peer_request_endio BIO_ENDIO_ARGS(struct bio *bio, int error);
extern BIO_ENDIO_TYPE drbd_request_endio BIO_ENDIO_ARGS(struct bio *bio, int error);

#if LINUX_VERSION_CODE < KERNEL_VERSION(2,6,32)
#define part_inc_in_flight(A, B) part_inc_in_flight(A)
#define part_dec_in_flight(A, B) part_dec_in_flight(A)
#endif

#if LINUX_VERSION_CODE < KERNEL_VERSION(2,6,23)
/* Before 2.6.23 (with 20c2df83d25c6a95affe6157a4c9cac4cf5ffaac) kmem_cache_create had a
   ctor and a dtor */
#define kmem_cache_create(N,S,A,F,C) kmem_cache_create(N,S,A,F,C,NULL)
#endif

#if LINUX_VERSION_CODE > KERNEL_VERSION(2,6,26)
# undef HAVE_bvec_merge_data
# define HAVE_bvec_merge_data 1
#endif

#if LINUX_VERSION_CODE < KERNEL_VERSION(2,6,24)
static inline void sg_set_page(struct scatterlist *sg, struct page *page,
			       unsigned int len, unsigned int offset)
{
	sg->page   = page;
	sg->offset = offset;
	sg->length = len;
}

#define sg_init_table(S,N) ({})

#endif

#if LINUX_VERSION_CODE >= KERNEL_VERSION(2,6,28)
# define BD_OPS_USE_FMODE
#endif

/* how to get to the kobj of a gendisk.
 * see also upstream commits
 * edfaa7c36574f1bf09c65ad602412db9da5f96bf
 * ed9e1982347b36573cd622ee5f4e2a7ccd79b3fd
 * 548b10eb2959c96cef6fc29fc96e0931eeb53bc5
 */
#ifndef dev_to_disk
# define disk_to_kobj(disk) (&(disk)->kobj)
#else
# ifndef disk_to_dev
#  define disk_to_dev(disk) (&(disk)->dev)
# endif
# define disk_to_kobj(disk) (&disk_to_dev(disk)->kobj)
#endif
static inline void drbd_kobject_uevent(struct drbd_conf *mdev)
{
	kobject_uevent(disk_to_kobj(mdev->vdisk), KOBJ_CHANGE);
	/* rhel4 / sles9 and older don't have this at all,
	 * which means user space (udev) won't get events about possible changes of
	 * corresponding resource + disk names after the initial drbd minor creation.
	 */
}


/*
 * used to submit our private bio
 */
static inline void drbd_generic_make_request(struct drbd_conf *mdev,
					     int fault_type, struct bio *bio)
{
	__release(local);
	if (!bio->bi_bdev) {
		printk(KERN_ERR "drbd%d: drbd_generic_make_request: "
				"bio->bi_bdev == NULL\n",
		       mdev_to_minor(mdev));
		dump_stack();
		bio_endio(bio, -ENODEV);
		return;
	}

	if (drbd_insert_fault(mdev, fault_type))
		bio_endio(bio, -EIO);
	else
		generic_make_request(bio);
}

/* see 7eaceac block: remove per-queue plugging */
#ifdef blk_queue_plugged
static inline void drbd_plug_device(struct drbd_conf *mdev)
{
	struct request_queue *q;
	q = bdev_get_queue(mdev->this_bdev);

	spin_lock_irq(q->queue_lock);

/* XXX the check on !blk_queue_plugged is redundant,
 * implicitly checked in blk_plug_device */

	if (!blk_queue_plugged(q)) {
		blk_plug_device(q);
		del_timer(&q->unplug_timer);
		/* unplugging should not happen automatically... */
	}
	spin_unlock_irq(q->queue_lock);
}
#else
static inline void drbd_plug_device(struct drbd_conf *mdev)
{
}
#endif

static inline int drbd_backing_bdev_events(struct drbd_conf *mdev)
{
	struct gendisk *disk = mdev->ldev->backing_bdev->bd_contains->bd_disk;
#if defined(__disk_stat_inc)
	/* older kernel */
	return (int)disk_stat_read(disk, sectors[0])
	     + (int)disk_stat_read(disk, sectors[1]);
#else
	/* recent kernel */
	return (int)part_stat_read(&disk->part0, sectors[0])
	     + (int)part_stat_read(&disk->part0, sectors[1]);
#endif
}

#ifndef COMPAT_HAVE_SOCK_SHUTDOWN
#define COMPAT_HAVE_SOCK_SHUTDOWN 1
enum sock_shutdown_cmd {
	SHUT_RD = 0,
	SHUT_WR = 1,
	SHUT_RDWR = 2,
};
static inline int kernel_sock_shutdown(struct socket *sock, enum sock_shutdown_cmd how)
{
	return sock->ops->shutdown(sock, how);
}
#endif

#if LINUX_VERSION_CODE < KERNEL_VERSION(2,6,23)
static inline void drbd_unregister_blkdev(unsigned int major, const char *name)
{
	int ret = unregister_blkdev(major, name);
	if (ret)
		printk(KERN_ERR "drbd: unregister of device failed\n");
}
#else
#define drbd_unregister_blkdev unregister_blkdev
#endif

#if !defined(CRYPTO_ALG_ASYNC)
/* With Linux-2.6.19 the crypto API changed! */
/* This is not a generic backport of the new api, it just implements
   the corner case of "hmac(xxx)".  */

#define CRYPTO_ALG_ASYNC 4711
#define CRYPTO_ALG_TYPE_HASH CRYPTO_ALG_TYPE_DIGEST

struct crypto_hash {
	struct crypto_tfm *base;
	const u8 *key;
	int keylen;
};

struct hash_desc {
	struct crypto_hash *tfm;
	u32 flags;
};

static inline struct crypto_hash *
crypto_alloc_hash(char *alg_name, u32 type, u32 mask)
{
	struct crypto_hash *ch;
	char *closing_bracket;

	/* "hmac(xxx)" is in alg_name we need that xxx. */
	closing_bracket = strchr(alg_name, ')');
	if (!closing_bracket) {
		ch = kmalloc(sizeof(struct crypto_hash), GFP_KERNEL);
		if (!ch)
			return ERR_PTR(-ENOMEM);
		ch->base = crypto_alloc_tfm(alg_name, 0);
		if (ch->base == NULL) {
			kfree(ch);
			return ERR_PTR(-ENOMEM);
		}
		return ch;
	}
	if (closing_bracket-alg_name < 6)
		return ERR_PTR(-ENOENT);

	ch = kmalloc(sizeof(struct crypto_hash), GFP_KERNEL);
	if (!ch)
		return ERR_PTR(-ENOMEM);

	*closing_bracket = 0;
	ch->base = crypto_alloc_tfm(alg_name + 5, 0);
	*closing_bracket = ')';

	if (ch->base == NULL) {
		kfree(ch);
		return ERR_PTR(-ENOMEM);
	}

	return ch;
}

static inline int
crypto_hash_setkey(struct crypto_hash *hash, const u8 *key, unsigned int keylen)
{
	hash->key = key;
	hash->keylen = keylen;

	return 0;
}

static inline int
crypto_hash_digest(struct hash_desc *desc, struct scatterlist *sg,
		   unsigned int nbytes, u8 *out)
{

	crypto_hmac(desc->tfm->base, (u8 *)desc->tfm->key,
		    &desc->tfm->keylen, sg, 1 /* ! */ , out);
	/* ! this is not generic. Would need to convert nbytes -> nsg */

	return 0;
}

static inline void crypto_free_hash(struct crypto_hash *tfm)
{
	if (!tfm)
		return;
	crypto_free_tfm(tfm->base);
	kfree(tfm);
}

static inline unsigned int crypto_hash_digestsize(struct crypto_hash *tfm)
{
	return crypto_tfm_alg_digestsize(tfm->base);
}

static inline struct crypto_tfm *crypto_hash_tfm(struct crypto_hash *tfm)
{
	return tfm->base;
}

static inline int crypto_hash_init(struct hash_desc *desc)
{
	crypto_digest_init(desc->tfm->base);
	return 0;
}

static inline int crypto_hash_update(struct hash_desc *desc,
				     struct scatterlist *sg,
				     unsigned int nbytes)
{
	crypto_digest_update(desc->tfm->base,sg,1 /* ! */ );
	/* ! this is not generic. Would need to convert nbytes -> nsg */

	return 0;
}

static inline int crypto_hash_final(struct hash_desc *desc, u8 *out)
{
	crypto_digest_final(desc->tfm->base, out);
	return 0;
}

#endif

/* see upstream commit 2d3854a37e8b767a51aba38ed6d22817b0631e33 */
#if LINUX_VERSION_CODE < KERNEL_VERSION(2,6,30)
#ifndef cpumask_bits
#ifndef COMPAT_HAVE_NR_CPU_IDS
#define nr_cpu_ids NR_CPUS
#endif
#define nr_cpumask_bits nr_cpu_ids

typedef cpumask_t cpumask_var_t[1];
#define cpumask_bits(maskp) ((unsigned long*)(maskp))
#define cpu_online_mask &(cpu_online_map)

static inline void cpumask_clear(cpumask_t *dstp)
{
	bitmap_zero(cpumask_bits(dstp), NR_CPUS);
}

static inline int cpumask_equal(const cpumask_t *src1p,
				const cpumask_t *src2p)
{
	return bitmap_equal(cpumask_bits(src1p), cpumask_bits(src2p),
						 nr_cpumask_bits);
}

static inline void cpumask_copy(cpumask_t *dstp,
				cpumask_t *srcp)
{
	bitmap_copy(cpumask_bits(dstp), cpumask_bits(srcp), nr_cpumask_bits);
}

static inline unsigned int cpumask_weight(const cpumask_t *srcp)
{
	return bitmap_weight(cpumask_bits(srcp), nr_cpumask_bits);
}

static inline void cpumask_set_cpu(unsigned int cpu, cpumask_t *dstp)
{
	set_bit(cpu, cpumask_bits(dstp));
}

static inline void cpumask_setall(cpumask_t *dstp)
{
	bitmap_fill(cpumask_bits(dstp), nr_cpumask_bits);
}

static inline void free_cpumask_var(cpumask_var_t mask)
{
}
#endif
/* see upstream commit 0281b5dc0350cbf6dd21ed558a33cccce77abc02 */
#ifdef CONFIG_CPUMASK_OFFSTACK
static inline int zalloc_cpumask_var(cpumask_var_t *mask, gfp_t flags)
{
	return alloc_cpumask_var(mask, flags | __GFP_ZERO);
}
#else
static inline int zalloc_cpumask_var(cpumask_var_t *mask, gfp_t flags)
{
	cpumask_clear(*mask);
	return 1;
}
#endif
/* see upstream commit cd8ba7cd9be0192348c2836cb6645d9b2cd2bfd2 */
#if LINUX_VERSION_CODE < KERNEL_VERSION(2,6,26)
/* As macro because RH has it in 2.6.18-128.4.1.el5, but not exported to modules !?!? */
#define set_cpus_allowed_ptr(P, NM) set_cpus_allowed(P, *NM)
#endif
#endif


#if LINUX_VERSION_CODE < KERNEL_VERSION(2,6,19)
#define __bitmap_parse(BUF, BUFLEN, ISUSR, MASKP, NMASK) \
	backport_bitmap_parse(BUF, BUFLEN, ISUSR, MASKP, NMASK)

#define CHUNKSZ                         32
#define nbits_to_hold_value(val)        fls(val)
#define unhex(c)                        (isdigit(c) ? (c - '0') : (toupper(c) - 'A' + 10))

static inline int backport_bitmap_parse(const char *buf, unsigned int buflen,
		int is_user, unsigned long *maskp,
		int nmaskbits)
{
	int c, old_c, totaldigits, ndigits, nchunks, nbits;
	u32 chunk;
	const char __user *ubuf = buf;

	bitmap_zero(maskp, nmaskbits);

	nchunks = nbits = totaldigits = c = 0;
	do {
		chunk = ndigits = 0;

		/* Get the next chunk of the bitmap */
		while (buflen) {
			old_c = c;
			if (is_user) {
				if (__get_user(c, ubuf++))
					return -EFAULT;
			}
			else
				c = *buf++;
			buflen--;
			if (isspace(c))
				continue;

			/*
			 * If the last character was a space and the current
			 * character isn't '\0', we've got embedded whitespace.
			 * This is a no-no, so throw an error.
			 */
			if (totaldigits && c && isspace(old_c))
				return -EINVAL;

			/* A '\0' or a ',' signal the end of the chunk */
			if (c == '\0' || c == ',')
				break;

			if (!isxdigit(c))
				return -EINVAL;

			/*
			 * Make sure there are at least 4 free bits in 'chunk'.
			 * If not, this hexdigit will overflow 'chunk', so
			 * throw an error.
			 */
			if (chunk & ~((1UL << (CHUNKSZ - 4)) - 1))
				return -EOVERFLOW;

			chunk = (chunk << 4) | unhex(c);
			ndigits++; totaldigits++;
		}
		if (ndigits == 0)
			return -EINVAL;
		if (nchunks == 0 && chunk == 0)
			continue;

		bitmap_shift_left(maskp, maskp, CHUNKSZ, nmaskbits);
		*maskp |= chunk;
		nchunks++;
		nbits += (nchunks == 1) ? nbits_to_hold_value(chunk) : CHUNKSZ;
		if (nbits > nmaskbits)
			return -EOVERFLOW;
	} while (buflen && c == ',');

	return 0;
}
#endif

#ifndef __CHECKER__
# undef __cond_lock
# define __cond_lock(x,c) (c)
#endif

#ifndef net_random
#define random32 net_random
#endif

#if LINUX_VERSION_CODE < KERNEL_VERSION(2,6,30)
#define BDI_async_congested BDI_write_congested
#define BDI_sync_congested  BDI_read_congested
#endif

/* see upstream commits
 * 2d3a4e3666325a9709cc8ea2e88151394e8f20fc (in 2.6.25-rc1)
 * 59b7435149eab2dd06dd678742faff6049cb655f (in 2.6.26-rc1)
 * this "backport" does not close the race that lead to the API change,
 * but only provides an equivalent function call.
 */
#ifndef COMPAT_HAVE_PROC_CREATE_DATA
static inline struct proc_dir_entry *proc_create_data(const char *name,
	mode_t mode, struct proc_dir_entry *parent,
	struct file_operations *proc_fops, void *data)
{
	struct proc_dir_entry *pde = create_proc_entry(name, mode, parent);
	if (pde) {
		pde->proc_fops = proc_fops;
		pde->data = data;
	}
	return pde;
}

#endif

#ifndef COMPAT_HAVE_BLK_QUEUE_MAX_HW_SECTORS
static inline void blk_queue_max_hw_sectors(struct request_queue *q, unsigned int max)
{
	blk_queue_max_sectors(q, max);
}
#elif defined(COMPAT_USE_BLK_QUEUE_MAX_SECTORS_ANYWAYS)
	/* For kernel versions 2.6.31 to 2.6.33 inclusive, even though
	 * blk_queue_max_hw_sectors is present, we actually need to use
	 * blk_queue_max_sectors to set max_hw_sectors. :-(
	 * RHEL6 2.6.32 chose to be different and already has eliminated
	 * blk_queue_max_sectors as upstream 2.6.34 did.
	 */
#define blk_queue_max_hw_sectors(q, max)	blk_queue_max_sectors(q, max)
#endif

#ifndef COMPAT_HAVE_BLK_QUEUE_MAX_SEGMENTS
static inline void blk_queue_max_segments(struct request_queue *q, unsigned short max_segments)
{
	blk_queue_max_phys_segments(q, max_segments);
	blk_queue_max_hw_segments(q, max_segments);
#define BLK_MAX_SEGMENTS MAX_HW_SEGMENTS /* or max MAX_PHYS_SEGMENTS. Probably does not matter */
}
#endif

#ifndef COMPAT_HAVE_BOOL_TYPE
typedef _Bool                   bool;
enum {
	false = 0,
	true = 1
};
#endif

/* REQ_* and BIO_RW_* flags have been moved around in the tree,
 * and have finally been "merged" with
 * 7b6d91daee5cac6402186ff224c3af39d79f4a0e and
 * 7cc015811ef8992dfcce314d0ed9642bc18143d1
 * We communicate between different systems,
 * so we have to somehow semantically map the bi_rw flags
 * bi_rw (some kernel version) -> data packet flags -> bi_rw (other kernel version)
 */

/* RHEL 6.1 backported FLUSH/FUA as BIO_RW_FLUSH/FUA
 * and at that time also introduced the defines BIO_FLUSH/FUA.
 * There is also REQ_FLUSH/FUA, but these do NOT share
 * the same value space as the bio rw flags, yet.
 */
#ifdef BIO_FLUSH

#define DRBD_REQ_FLUSH		(1UL << BIO_RW_FLUSH)
#define DRBD_REQ_FUA		(1UL << BIO_RW_FUA)
#define DRBD_REQ_HARDBARRIER	(1UL << BIO_RW_BARRIER)
#define DRBD_REQ_DISCARD	(1UL << BIO_RW_DISCARD)
#define DRBD_REQ_SYNC		(1UL << BIO_RW_SYNCIO)
#define DRBD_REQ_UNPLUG		(1UL << BIO_RW_UNPLUG)

#elif defined(REQ_FLUSH)	/* introduced in 2.6.36,
				 * now equivalent to bi_rw */

#define DRBD_REQ_SYNC		REQ_SYNC
#define DRBD_REQ_FLUSH		REQ_FLUSH
#define DRBD_REQ_FUA		REQ_FUA
#define DRBD_REQ_DISCARD	REQ_DISCARD
/* REQ_HARDBARRIER has been around for a long time,
 * without being directly related to bi_rw.
 * so the ifdef is only usful inside the ifdef REQ_FLUSH!
 * commit 7cc0158 (v2.6.36-rc1) made it a bi_rw flag, ...  */
#ifdef REQ_HARDBARRIER
#define DRBD_REQ_HARDBARRIER	REQ_HARDBARRIER
#else
/* ... but REQ_HARDBARRIER was removed again in 02e031c (v2.6.37-rc4). */
#define DRBD_REQ_HARDBARRIER	0
#endif

/* again: testing on this _inside_ the ifdef REQ_FLUSH,
 * see 721a960 block: kill off REQ_UNPLUG */
#ifdef REQ_UNPLUG
#define DRBD_REQ_UNPLUG		REQ_UNPLUG
#else
#define DRBD_REQ_UNPLUG		0
#endif

#else				/* "older", and hopefully not
				 * "partially backported" kernel */

#if defined(BIO_RW_SYNC)
/* see upstream commits
 * 213d9417fec62ef4c3675621b9364a667954d4dd,
 * 93dbb393503d53cd226e5e1f0088fe8f4dbaa2b8
 * later, the defines even became an enum ;-) */
#define DRBD_REQ_SYNC		(1UL << BIO_RW_SYNC)
#define DRBD_REQ_UNPLUG		(1UL << BIO_RW_SYNC)
#else
/* cannot test on defined(BIO_RW_SYNCIO), it may be an enum */
#define DRBD_REQ_SYNC		(1UL << BIO_RW_SYNCIO)
#define DRBD_REQ_UNPLUG		(1UL << BIO_RW_UNPLUG)
#endif

#define DRBD_REQ_FLUSH		(1UL << BIO_RW_BARRIER)
/* REQ_FUA has been around for a longer time,
 * without a direct equivalent in bi_rw. */
#define DRBD_REQ_FUA		(1UL << BIO_RW_BARRIER)
#define DRBD_REQ_HARDBARRIER	(1UL << BIO_RW_BARRIER)

/* we don't support DISCARDS yet, anyways.
 * cannot test on defined(BIO_RW_DISCARD), it may be an enum */
#define DRBD_REQ_DISCARD	0
#endif

/* this results in:
	bi_rw   -> dp_flags

< 2.6.28
	SYNC	-> SYNC|UNPLUG
	BARRIER	-> FUA|FLUSH
	there is no DISCARD
2.6.28
	SYNC	-> SYNC|UNPLUG
	BARRIER	-> FUA|FLUSH
	DISCARD	-> DISCARD
2.6.29
	SYNCIO	-> SYNC
	UNPLUG	-> UNPLUG
	BARRIER	-> FUA|FLUSH
	DISCARD	-> DISCARD
2.6.36
	SYNC	-> SYNC
	UNPLUG	-> UNPLUG
	FUA	-> FUA
	FLUSH	-> FLUSH
	DISCARD	-> DISCARD
--------------------------------------
	dp_flags   -> bi_rw
< 2.6.28
	SYNC	-> SYNC (and unplug)
	UNPLUG	-> SYNC (and unplug)
	FUA	-> BARRIER
	FLUSH	-> BARRIER
	there is no DISCARD,
	it will be silently ignored on the receiving side.
2.6.28
	SYNC	-> SYNC (and unplug)
	UNPLUG	-> SYNC (and unplug)
	FUA	-> BARRIER
	FLUSH	-> BARRIER
	DISCARD -> DISCARD
	(if that fails, we handle it like any other IO error)
2.6.29
	SYNC	-> SYNCIO
	UNPLUG	-> UNPLUG
	FUA	-> BARRIER
	FLUSH	-> BARRIER
	DISCARD -> DISCARD
2.6.36
	SYNC	-> SYNC
	UNPLUG	-> UNPLUG
	FUA	-> FUA
	FLUSH	-> FLUSH
	DISCARD	-> DISCARD

NOTE: DISCARDs likely need some work still.  We should actually never see
DISCARD requests, as our queue does not announce QUEUE_FLAG_DISCARD yet.
*/

#ifndef CONFIG_DYNAMIC_DEBUG
/* At least in 2.6.34 the function macro dynamic_dev_dbg() is broken when compiling
   without CONFIG_DYNAMIC_DEBUG. It has 'format' in the argument list, it references
   to 'fmt' in its body. */
#ifdef dynamic_dev_dbg
#undef dynamic_dev_dbg
#define dynamic_dev_dbg(dev, fmt, ...)                               \
        do { if (0) dev_printk(KERN_DEBUG, dev, fmt, ##__VA_ARGS__); } while (0)
#endif
#endif

#ifndef min_not_zero
#define min_not_zero(x, y) ({			\
	typeof(x) __x = (x);			\
	typeof(y) __y = (y);			\
	__x == 0 ? __y : ((__y == 0) ? __x : min(__x, __y)); })
#endif

/* Introduced with 2.6.26. See include/linux/jiffies.h */
#ifndef time_is_before_eq_jiffies
#define time_is_before_jiffies(a) time_after(jiffies, a)
#define time_is_after_jiffies(a) time_before(jiffies, a)
#define time_is_before_eq_jiffies(a) time_after_eq(jiffies, a)
#define time_is_after_eq_jiffies(a) time_before_eq(jiffies, a)
#endif

<<<<<<< HEAD
#ifdef COMPAT_BIO_SPLIT_HAS_BIO_SPLIT_POOL_PARAMETER
#define bio_split(bi, first_sectors) bio_split(bi, bio_split_pool, first_sectors)
#endif

#ifndef COMPAT_HAVE_BIOSET_CREATE_FRONT_PAD
/* see comments in compat/tests/have_bioset_create_front_pad.c */
#ifdef COMPAT_BIOSET_CREATE_HAS_THREE_PARAMETERS
#define bioset_create(pool_size, front_pad)	bioset_create(pool_size, pool_size, 1)
#else
#define bioset_create(pool_size, front_pad)	bioset_create(pool_size, 1)
#endif
#endif


#if !(defined(COMPAT_HAVE_RB_AUGMENT_FUNCTIONS) && \
      defined(AUGMENTED_RBTREE_SYMBOLS_EXPORTED))

/*
 * Make sure the replacements for the augmented rbtree helper functions do not
 * clash with functions the kernel implements but does not export.
 */
#define rb_augment_f drbd_rb_augment_f
#define rb_augment_path drbd_rb_augment_path
#define rb_augment_insert drbd_rb_augment_insert
#define rb_augment_erase_begin drbd_rb_augment_erase_begin
#define rb_augment_erase_end drbd_rb_augment_erase_end

typedef void (*rb_augment_f)(struct rb_node *node, void *data);

static inline void rb_augment_path(struct rb_node *node, rb_augment_f func, void *data)
{
	struct rb_node *parent;

up:
	func(node, data);
	parent = rb_parent(node);
	if (!parent)
		return;

	if (node == parent->rb_left && parent->rb_right)
		func(parent->rb_right, data);
	else if (parent->rb_left)
		func(parent->rb_left, data);

	node = parent;
	goto up;
}

/*
 * after inserting @node into the tree, update the tree to account for
 * both the new entry and any damage done by rebalance
 */
static inline void rb_augment_insert(struct rb_node *node, rb_augment_f func, void *data)
{
	if (node->rb_left)
		node = node->rb_left;
	else if (node->rb_right)
		node = node->rb_right;

	rb_augment_path(node, func, data);
}

/*
 * before removing the node, find the deepest node on the rebalance path
 * that will still be there after @node gets removed
 */
static inline struct rb_node *rb_augment_erase_begin(struct rb_node *node)
{
	struct rb_node *deepest;

	if (!node->rb_right && !node->rb_left)
		deepest = rb_parent(node);
	else if (!node->rb_right)
		deepest = node->rb_left;
	else if (!node->rb_left)
		deepest = node->rb_right;
	else {
		deepest = rb_next(node);
		if (deepest->rb_right)
			deepest = deepest->rb_right;
		else if (rb_parent(deepest) != node)
			deepest = rb_parent(deepest);
	}

	return deepest;
}

/*
 * after removal, update the tree to account for the removed entry
 * and any rebalance damage.
 */
static inline void rb_augment_erase_end(struct rb_node *node, rb_augment_f func, void *data)
{
	if (node)
		rb_augment_path(node, func, data);
}
=======
#ifndef time_in_range
#define time_in_range(a,b,c) \
	(time_after_eq(a,b) && \
	 time_before_eq(a,c))
>>>>>>> 139ec56f
#endif

/*
 * In commit c4945b9e (v2.6.39-rc1), the little-endian bit operations have been
 * renamed to be less weird.
 */
#ifndef COMPAT_HAVE_FIND_NEXT_ZERO_BIT_LE
#define find_next_zero_bit_le(addr, size, offset) \
	generic_find_next_zero_le_bit(addr, size, offset)
#define find_next_bit_le(addr, size, offset) \
	generic_find_next_le_bit(addr, size, offset)
#define test_bit_le(nr, addr) \
	generic_test_le_bit(nr, addr)
#define __test_and_set_bit_le(nr, addr) \
	generic___test_and_set_le_bit(nr, addr)
#define __test_and_clear_bit_le(nr, addr) \
	generic___test_and_clear_le_bit(nr, addr)
#endif

#ifndef IDR_GET_NEXT_EXPORTED
/* Body in compat/idr.c */
extern void *idr_get_next(struct idr *idp, int *nextidp);
#endif

/* #ifndef COMPAT_HAVE_LIST_ENTRY_RCU */
#ifndef list_entry_rcu
#ifndef rcu_dereference_raw
/* see c26d34a rcu: Add lockdep-enabled variants of rcu_dereference() */
#define rcu_dereference_raw(p) rcu_dereference(p)
#endif
#define list_entry_rcu(ptr, type, member) \
	({typeof (*ptr) *__ptr = (typeof (*ptr) __force *)ptr; \
	 container_of((typeof(ptr))rcu_dereference_raw(__ptr), type, member); \
	})
#endif

/*
 * Introduced in 930631ed (v2.6.19-rc1).
 */
#ifndef DIV_ROUND_UP
#define DIV_ROUND_UP(n,d) (((n) + (d) - 1) / (d))
#endif

/*
 * IS_ALIGNED() was added to <linux/kernel.h> in mainline commit 0c0e6195 (and
 * improved in f10db627); 2.6.24-rc1.
 */
#ifndef IS_ALIGNED
#define IS_ALIGNED(x, a) (((x) & ((typeof(x))(a) - 1)) == 0)
#endif

/*
 * NLA_TYPE_MASK and nla_type() were added to <linux/netlink.h> in mainline
 * commit 8f4c1f9b; v2.6.24-rc1.  Before that, none of the nlattr->nla_type
 * flags had a special meaning.
 */

#ifndef NLA_TYPE_MASK
#define NLA_TYPE_MASK ~0

static inline int nla_type(const struct nlattr *nla)
{
	return nla->nla_type & NLA_TYPE_MASK;
}

#endif

/*
 * nlmsg_hdr was added to <linux/netlink.h> in mainline commit b529ccf2
 * (v2.6.22-rc1).
 */

#ifndef COMPAT_HAVE_NLMSG_HDR
static inline struct nlmsghdr *nlmsg_hdr(const struct sk_buff *skb)
{
	return (struct nlmsghdr *)skb->data;
}
#endif

/*
 * genlmsg_reply() was added to <net/genetlink.h> in mainline commit 81878d27
 * (v2.6.20-rc2).
 */

#ifndef COMPAT_HAVE_GENLMSG_REPLY
#include <net/genetlink.h>

static inline int genlmsg_reply(struct sk_buff *skb, struct genl_info *info)
{
	return genlmsg_unicast(skb, info->snd_pid);
}
#endif

/*
 * genlmsg_msg_size() and genlmsg_total_size() were added to <net/genetlink.h>
 * in mainline commit 17db952c (v2.6.19-rc1).
 */

#ifndef COMPAT_HAVE_GENLMSG_MSG_SIZE
#include <linux/netlink.h>
#include <linux/genetlink.h>

static inline int genlmsg_msg_size(int payload)
{
	return GENL_HDRLEN + payload;
}

static inline int genlmsg_total_size(int payload)
{
	return NLMSG_ALIGN(genlmsg_msg_size(payload));
}
#endif

/*
 * genlmsg_new() was added to <net/genetlink.h> in mainline commit 3dabc715
 * (v2.6.20-rc2).
 */

#ifndef COMPAT_HAVE_GENLMSG_NEW
#include <net/genetlink.h>

static inline struct sk_buff *genlmsg_new(size_t payload, gfp_t flags)
{
	return nlmsg_new(genlmsg_total_size(payload), flags);
}
#endif

/*
 * genlmsg_put() was introduced in mainline commit 482a8524 (v2.6.15-rc1) and
 * changed in 17c157c8 (v2.6.20-rc2).  genlmsg_put_reply() was introduced in
 * 17c157c8.  We replace the compat_genlmsg_put() from 482a8524.
 */

#ifndef COMPAT_HAVE_GENLMSG_PUT_REPLY
#include <net/genetlink.h>

static inline void *compat_genlmsg_put(struct sk_buff *skb, u32 pid, u32 seq,
				       struct genl_family *family, int flags,
				       u8 cmd)
{
	struct nlmsghdr *nlh;
	struct genlmsghdr *hdr;

	nlh = nlmsg_put(skb, pid, seq, family->id, GENL_HDRLEN +
			family->hdrsize, flags);
	if (nlh == NULL)
		return NULL;

	hdr = nlmsg_data(nlh);
	hdr->cmd = cmd;
	hdr->version = family->version;
	hdr->reserved = 0;

	return (char *) hdr + GENL_HDRLEN;
}

#define genlmsg_put compat_genlmsg_put

static inline void *genlmsg_put_reply(struct sk_buff *skb,
                                      struct genl_info *info,
                                      struct genl_family *family,
                                      int flags, u8 cmd)
{
	return genlmsg_put(skb, info->snd_pid, info->snd_seq, family,
			   flags, cmd);
}
#endif

/*
 * compat_genlmsg_multicast() got a gfp_t parameter in mainline commit d387f6ad
 * (v2.6.19-rc1).
 */

#ifdef COMPAT_NEED_GENLMSG_MULTICAST_WRAPPER
#include <net/genetlink.h>

static inline int compat_genlmsg_multicast(struct sk_buff *skb, u32 pid,
					   unsigned int group, gfp_t flags)
{
	return genlmsg_multicast(skb, pid, group);
}

#define genlmsg_multicast compat_genlmsg_multicast

#endif

/*
 * Dynamic generic netlink multicast groups were introduced in mainline commit
 * 2dbba6f7 (v2.6.23-rc1).  Before that, netlink had a fixed number of 32
 * multicast groups.  Use an arbitrary hard-coded group number for that case.
 */

#ifndef COMPAT_HAVE_CTRL_ATTR_MCAST_GROUPS

struct genl_multicast_group {
	struct genl_family	*family;	/* private */
        struct list_head	list;		/* private */
        char			name[GENL_NAMSIZ];
	u32			id;
};

static inline int genl_register_mc_group(struct genl_family *family,
					 struct genl_multicast_group *grp)
{
	grp->id = 1;
	return 0;
}

static inline void genl_unregister_mc_group(struct genl_family *family,
					    struct genl_multicast_group *grp)
{
}

#endif

/* pr_warning was introduced with 2.6.37 (commit 968ab183)
 */
#ifndef pr_fmt
#define pr_fmt(fmt) fmt
#endif

#ifndef pr_warning
#define pr_warning(fmt, ...) \
        printk(KERN_WARNING pr_fmt(fmt), ##__VA_ARGS__)
#endif

#ifndef COMPAT_HAVE_IS_ERR_OR_NULL
static inline long __must_check IS_ERR_OR_NULL(const void *ptr)
{
	return !ptr || IS_ERR_VALUE((unsigned long)ptr);
}
#endif

#endif<|MERGE_RESOLUTION|>--- conflicted
+++ resolved
@@ -802,7 +802,12 @@
 #define time_is_after_eq_jiffies(a) time_before_eq(jiffies, a)
 #endif
 
-<<<<<<< HEAD
+#ifndef time_in_range
+#define time_in_range(a,b,c) \
+	(time_after_eq(a,b) && \
+	 time_before_eq(a,c))
+#endif
+
 #ifdef COMPAT_BIO_SPLIT_HAS_BIO_SPLIT_POOL_PARAMETER
 #define bio_split(bi, first_sectors) bio_split(bi, bio_split_pool, first_sectors)
 #endif
@@ -899,12 +904,6 @@
 	if (node)
 		rb_augment_path(node, func, data);
 }
-=======
-#ifndef time_in_range
-#define time_in_range(a,b,c) \
-	(time_after_eq(a,b) && \
-	 time_before_eq(a,c))
->>>>>>> 139ec56f
 #endif
 
 /*
