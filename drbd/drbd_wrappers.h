--- conflicted
+++ resolved
@@ -1192,22 +1192,6 @@
 }
 #endif
 
-<<<<<<< HEAD
-#ifndef COMPAT_HAVE_KOBJECT_GET_UNLESS_ZERO
-static inline struct kobject * __must_check kobject_get_unless_zero(struct kobject *kobj)
-{
-	if (!kref_get_unless_zero(&kobj->kref))
-		kobj = NULL;
-	return kobj;
-}
-=======
-#ifndef KOBJECT_CREATE_AND_ADD_EXPORTED
-struct kobject *kobject_create_and_add(const char *name, struct kobject *parent);
-int kobject_init_and_add(struct kobject *kobj, struct kobj_type *ktype,
-			 struct kobject *parent, const char *name);
->>>>>>> ffae61fe
-#endif
-
 #ifdef COMPAT_KMAP_ATOMIC_PAGE_ONLY
 /* see 980c19e3
  * highmem: mark k[un]map_atomic() with two arguments as deprecated */
