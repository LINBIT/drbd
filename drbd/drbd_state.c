--- conflicted
+++ resolved
@@ -1155,13 +1155,8 @@
 	/* Do not change the order of the if above and the two below... */
 	if (os.pdsk == D_DISKLESS &&
 	    ns.pdsk > D_DISKLESS && ns.pdsk != D_UNKNOWN) {      /* attach on the peer */
-<<<<<<< HEAD
 		drbd_send_uuids(first_peer_device(device));
-		drbd_send_state(first_peer_device(device));
-=======
-		drbd_send_uuids(mdev);
-		drbd_send_state(mdev, ns);
->>>>>>> e28f00cb
+		drbd_send_state(first_peer_device(device), ns);
 	}
 	/* No point in queuing send_bitmap if we don't have a connection
 	 * anymore, so check also the _current_ state, not only the new state
@@ -1227,26 +1222,16 @@
 	/* Last part of the attaching process ... */
 	if (ns.conn >= L_CONNECTED &&
 	    os.disk == D_ATTACHING && ns.disk == D_NEGOTIATING) {
-<<<<<<< HEAD
 		drbd_send_sizes(first_peer_device(device), 0, 0);  /* to start sync... */
 		drbd_send_uuids(first_peer_device(device));
-		drbd_send_state(first_peer_device(device));
-=======
-		drbd_send_sizes(mdev, 0, 0);  /* to start sync... */
-		drbd_send_uuids(mdev);
-		drbd_send_state(mdev, ns);
->>>>>>> e28f00cb
+		drbd_send_state(first_peer_device(device), ns);
 	}
 
 	/* We want to pause/continue resync, tell peer. */
 	if (ns.conn >= L_CONNECTED &&
 	     ((os.aftr_isp != ns.aftr_isp) ||
 	      (os.user_isp != ns.user_isp)))
-<<<<<<< HEAD
-		drbd_send_state(first_peer_device(device));
-=======
-		drbd_send_state(mdev, ns);
->>>>>>> e28f00cb
+		drbd_send_state(first_peer_device(device), ns);
 
 	/* In case one of the isp bits got set, suspend other devices. */
 	if ((!os.aftr_isp && !os.peer_isp && !os.user_isp) &&
@@ -1254,21 +1239,12 @@
 		suspend_other_sg(device);
 
 	/* Make sure the peer gets informed about eventual state
-<<<<<<< HEAD
 	   changes (ISP bits) while we were in L_STANDALONE. */
 	if (os.conn == L_STANDALONE && ns.conn >= L_CONNECTED)
-		drbd_send_state(first_peer_device(device));
+		drbd_send_state(first_peer_device(device), ns);
 
 	if (os.conn != L_AHEAD && ns.conn == L_AHEAD)
-		drbd_send_state(first_peer_device(device));
-=======
-	   changes (ISP bits) while we were in WFReportParams. */
-	if (os.conn == C_WF_REPORT_PARAMS && ns.conn >= C_CONNECTED)
-		drbd_send_state(mdev, ns);
-
-	if (os.conn != C_AHEAD && ns.conn == C_AHEAD)
-		drbd_send_state(mdev, ns);
->>>>>>> e28f00cb
+		drbd_send_state(first_peer_device(device), ns);
 
 	/* We are in the progress to start a full sync... */
 	if ((os.conn != L_STARTING_SYNC_T && ns.conn == L_STARTING_SYNC_T) ||
@@ -1312,13 +1288,8 @@
 				"ASSERT FAILED: disk is %s during detach\n",
 				drbd_disk_str(device->disk_state));
 
-<<<<<<< HEAD
-		drbd_send_state(first_peer_device(device));
+		drbd_send_state(first_peer_device(device), ns);
 		drbd_rs_cancel_all(device);
-=======
-		drbd_send_state(mdev, ns);
-		drbd_rs_cancel_all(mdev);
->>>>>>> e28f00cb
 
 		/* In case we want to get something to stable storage still,
 		 * this may be the last chance.
@@ -1345,11 +1316,7 @@
                 device->rs_failed = 0;
                 atomic_set(&device->rs_pending_cnt, 0);
 
-<<<<<<< HEAD
-		drbd_send_state(first_peer_device(device));
-=======
-		drbd_send_state(mdev, ns);
->>>>>>> e28f00cb
+		drbd_send_state(first_peer_device(device), ns);
 		/* corresponding get_ldev in __drbd_set_state
 		 * this may finaly trigger drbd_ldev_destroy. */
 		put_ldev(device);
@@ -1357,11 +1324,7 @@
 
 	/* Notify peer that I had a local IO error and did not detach. */
 	if (os.disk == D_UP_TO_DATE && ns.disk == D_INCONSISTENT)
-<<<<<<< HEAD
-		drbd_send_state(first_peer_device(device));
-=======
-		drbd_send_state(mdev, ns);
->>>>>>> e28f00cb
+		drbd_send_state(first_peer_device(device), ns);
 
 	/* Disks got bigger while they were detached */
 	if (ns.disk > D_NEGOTIATING && ns.pdsk > D_NEGOTIATING &&
@@ -1378,13 +1341,8 @@
 
 	/* sync target done with resync.  Explicitly notify peer, even though
 	 * it should (at least for non-empty resyncs) already know itself. */
-<<<<<<< HEAD
 	if (os.disk < D_UP_TO_DATE && os.conn >= L_SYNC_SOURCE && ns.conn == L_CONNECTED)
-		drbd_send_state(first_peer_device(device));
-=======
-	if (os.disk < D_UP_TO_DATE && os.conn >= C_SYNC_SOURCE && ns.conn == C_CONNECTED)
-		drbd_send_state(mdev, ns);
->>>>>>> e28f00cb
+		drbd_send_state(first_peer_device(device), ns);
 
 	/* This triggers bitmap writeout of potentially still unwritten pages
 	 * if the resync finished cleanly, or aborted because of peer disk
