/*
   drbd_state.c

   This file is part of DRBD by Philipp Reisner and Lars Ellenberg.

   Copyright (C) 2001-2008, LINBIT Information Technologies GmbH.
   Copyright (C) 1999-2008, Philipp Reisner <philipp.reisner@linbit.com>.
   Copyright (C) 2002-2008, Lars Ellenberg <lars.ellenberg@linbit.com>.

   Thanks to Carter Burden, Bart Grantham and Gennadiy Nerubayev
   from Logicworks, Inc. for making SDP replication support possible.

   drbd is free software; you can redistribute it and/or modify
   it under the terms of the GNU General Public License as published by
   the Free Software Foundation; either version 2, or (at your option)
   any later version.

   drbd is distributed in the hope that it will be useful,
   but WITHOUT ANY WARRANTY; without even the implied warranty of
   MERCHANTABILITY or FITNESS FOR A PARTICULAR PURPOSE.  See the
   GNU General Public License for more details.

   You should have received a copy of the GNU General Public License
   along with drbd; see the file COPYING.  If not, write to
   the Free Software Foundation, 675 Mass Ave, Cambridge, MA 02139, USA.
 */

#include <linux/drbd_limits.h>
#include "drbd_int.h"
#include "drbd_protocol.h"
#include "drbd_req.h"
#include "drbd_state_change.h"

/* in drbd_main.c */
extern void tl_abort_disk_io(struct drbd_device *device);

struct after_state_change_work {
	struct drbd_work w;
	struct drbd_state_change *state_change;
	unsigned int id;
	struct completion *done;
};

static struct drbd_state_change *alloc_state_change(struct drbd_resource *resource, gfp_t flags)
{
	struct drbd_state_change *state_change;
	unsigned int n_devices = 0, n_connections = 0, size, n;
	struct drbd_device *device;
	struct drbd_connection *connection;
	int vnr;

	rcu_read_lock();
	idr_for_each_entry(&resource->devices, device, vnr)
		n_devices++;
	for_each_connection(connection, resource)
		n_connections++;
	rcu_read_unlock();

	size = sizeof(struct drbd_state_change) +
	       n_devices * sizeof(struct drbd_device_state_change) +
	       n_connections * sizeof(struct drbd_connection_state_change) +
	       n_devices * n_connections * sizeof(struct drbd_peer_device_state_change);
	state_change = kmalloc(size, flags);
	if (!state_change)
		return NULL;
	state_change->n_devices = n_devices;
	state_change->n_connections = n_connections;
	state_change->devices = (void *)(state_change + 1);
	state_change->connections = (void *)&state_change->devices[n_devices];
	state_change->peer_devices = (void *)&state_change->connections[n_connections];
	state_change->resource->resource = NULL;
	for (n = 0; n < n_devices; n++)
		state_change->devices[n].device = NULL;
	for (n = 0; n < n_connections; n++)
		state_change->connections[n].connection = NULL;
	return state_change;
}

struct drbd_state_change *remember_state_change(struct drbd_resource *resource, gfp_t gfp)
{
	struct drbd_state_change *state_change;
	struct drbd_device *device;
	unsigned int n_devices = 0;
	struct drbd_connection *connection;
	unsigned int n_connections = 0;
	int vnr;

	struct drbd_device_state_change *device_state_change;
	struct drbd_peer_device_state_change *peer_device_state_change;
	struct drbd_connection_state_change *connection_state_change;

retry:
	state_change = alloc_state_change(resource, gfp);
	if (!state_change)
		return NULL;

	rcu_read_lock();
	idr_for_each_entry(&resource->devices, device, vnr)
		n_devices++;
	for_each_connection(connection, resource)
		n_connections++;
	if (n_devices != state_change->n_devices ||
	    n_connections != state_change->n_connections) {
		kfree(state_change);
		rcu_read_unlock();
		goto retry;
	}

	kref_get(&resource->kref);
	state_change->resource->resource = resource;
	memcpy(state_change->resource->role,
	       resource->role, sizeof(resource->role));
	memcpy(state_change->resource->susp,
	       resource->susp, sizeof(resource->susp));
	memcpy(state_change->resource->susp_nod,
	       resource->susp_nod, sizeof(resource->susp_nod));
	memcpy(state_change->resource->susp_fen,
	       resource->susp_fen, sizeof(resource->susp_fen));

	device_state_change = state_change->devices;
	peer_device_state_change = state_change->peer_devices;
	idr_for_each_entry(&resource->devices, device, vnr) {
		struct drbd_peer_device *peer_device;

		kref_get(&device->kref);
		device_state_change->device = device;
		memcpy(device_state_change->disk_state,
		       device->disk_state, sizeof(device->disk_state));

		/* The peer_devices for each device have to be enumerated in
		   the order of the connections. We may not use for_each_peer_device() here. */
		for_each_connection(connection, resource) {
			peer_device = conn_peer_device(connection, device->vnr);

			peer_device_state_change->peer_device = peer_device;
			memcpy(peer_device_state_change->disk_state,
			       peer_device->disk_state, sizeof(peer_device->disk_state));
			memcpy(peer_device_state_change->repl_state,
			       peer_device->repl_state, sizeof(peer_device->repl_state));
			memcpy(peer_device_state_change->resync_susp_user,
			       peer_device->resync_susp_user,
			       sizeof(peer_device->resync_susp_user));
			memcpy(peer_device_state_change->resync_susp_peer,
			       peer_device->resync_susp_peer,
			       sizeof(peer_device->resync_susp_peer));
			memcpy(peer_device_state_change->resync_susp_dependency,
			       peer_device->resync_susp_dependency,
			       sizeof(peer_device->resync_susp_dependency));
			peer_device_state_change++;
		}
		device_state_change++;
	}

	connection_state_change = state_change->connections;
	for_each_connection(connection, resource) {
		kref_get(&connection->kref);
		connection_state_change->connection = connection;
		memcpy(connection_state_change->cstate,
		       connection->cstate, sizeof(connection->cstate));
		memcpy(connection_state_change->peer_role,
		       connection->peer_role, sizeof(connection->peer_role));
		connection_state_change++;
	}
	rcu_read_unlock();

	return state_change;
}

void forget_state_change(struct drbd_state_change *state_change)
{
	unsigned int n;

	if (!state_change)
		return;

	if (state_change->resource->resource)
		kref_put(&state_change->resource->resource->kref, drbd_destroy_resource);
	for (n = 0; n < state_change->n_devices; n++) {
		struct drbd_device *device = state_change->devices[n].device;

		if (device)
			kref_put(&device->kref, drbd_destroy_device);
	}
	for (n = 0; n < state_change->n_connections; n++) {
		struct drbd_connection *connection =
			state_change->connections[n].connection;

		if (connection)
			kref_put(&connection->kref, drbd_destroy_connection);
	}
	kfree(state_change);
}

static void print_state_change(struct drbd_resource *resource, const char *prefix);
static void finish_state_change(struct drbd_resource *, struct completion *);
STATIC int w_after_state_change(struct drbd_work *w, int unused);
static enum drbd_state_rv is_valid_soft_transition(struct drbd_resource *);
static enum drbd_state_rv is_valid_transition(struct drbd_resource *resource);
static void sanitize_state(struct drbd_resource *resource);
static enum drbd_state_rv change_peer_state(struct drbd_connection *, int, union drbd_state,
					    union drbd_state, unsigned long *);

static bool state_has_changed(struct drbd_resource *resource)
{
	struct drbd_connection *connection;
	struct drbd_device *device;
	int minor;

	if (resource->role[OLD] != resource->role[NEW] ||
	    resource->susp[OLD] != resource->susp[NEW] ||
	    resource->susp_nod[OLD] != resource->susp_nod[NEW] ||
	    resource->susp_fen[OLD] != resource->susp_fen[NEW])
		return true;

	for_each_connection(connection, resource) {
		if (connection->cstate[OLD] != connection->cstate[NEW] ||
		    connection->peer_role[OLD] != connection->peer_role[NEW])
			return true;
	}

	idr_for_each_entry(&resource->devices, device, minor) {
		struct drbd_peer_device *peer_device;

		if (device->disk_state[OLD] != device->disk_state[NEW])
			return true;

		for_each_peer_device(peer_device, device) {
			if (peer_device->disk_state[OLD] != peer_device->disk_state[NEW] ||
			    peer_device->repl_state[OLD] != peer_device->repl_state[NEW] ||
			    peer_device->resync_susp_user[OLD] !=
				peer_device->resync_susp_user[NEW] ||
			    peer_device->resync_susp_peer[OLD] !=
				peer_device->resync_susp_peer[NEW] ||
			    peer_device->resync_susp_dependency[OLD] !=
				peer_device->resync_susp_dependency[NEW])
				return true;
		}
	}
	return false;
}

static void ___begin_state_change(struct drbd_resource *resource)
{
	struct drbd_connection *connection;
	struct drbd_device *device;
	int minor;

	resource->role[NEW] = resource->role[NOW];
	resource->susp[NEW] = resource->susp[NOW];
	resource->susp_nod[NEW] = resource->susp_nod[NOW];
	resource->susp_fen[NEW] = resource->susp_fen[NOW];

	for_each_connection(connection, resource) {
		connection->cstate[NEW] = connection->cstate[NOW];
		connection->peer_role[NEW] = connection->peer_role[NOW];
	}

	idr_for_each_entry(&resource->devices, device, minor) {
		struct drbd_peer_device *peer_device;

		device->disk_state[NEW] = device->disk_state[NOW];

		for_each_peer_device(peer_device, device) {
			peer_device->disk_state[NEW] = peer_device->disk_state[NOW];
			peer_device->repl_state[NEW] = peer_device->repl_state[NOW];
			peer_device->resync_susp_user[NEW] =
				peer_device->resync_susp_user[NOW];
			peer_device->resync_susp_peer[NEW] =
				peer_device->resync_susp_peer[NOW];
			peer_device->resync_susp_dependency[NEW] =
				peer_device->resync_susp_dependency[NOW];
		}
	}
}

static void __begin_state_change(struct drbd_resource *resource)
{
	rcu_read_lock();
	___begin_state_change(resource);
}

static enum drbd_state_rv try_state_change(struct drbd_resource *resource)
{
	enum drbd_state_rv rv;

	if (!state_has_changed(resource))
		return SS_NOTHING_TO_DO;
	sanitize_state(resource);
	rv = is_valid_transition(resource);
	if (rv >= SS_SUCCESS && !(resource->state_change_flags & CS_HARD))
		rv = is_valid_soft_transition(resource);
	return rv;
}

static enum drbd_state_rv ___end_state_change(struct drbd_resource *resource, struct completion *done,
					      enum drbd_state_rv rv)
{
	enum chg_state_flags flags = resource->state_change_flags;
	struct drbd_connection *connection;
	struct drbd_device *device;
	int minor;

	if (flags & CS_ABORT)
		goto out;
	if (rv >= SS_SUCCESS)
		rv = try_state_change(resource);
	if (rv < SS_SUCCESS) {
		if (flags & CS_VERBOSE) {
			drbd_err(resource, "State change failed: %s\n", drbd_set_st_err_str(rv));
			print_state_change(resource, "Failed: ");
		}
		goto out;
	}
	if (flags & CS_PREPARE)
		goto out;

	finish_state_change(resource, done);

	resource->role[NOW] = resource->role[NEW];
	resource->susp[NOW] = resource->susp[NEW];
	resource->susp_nod[NOW] = resource->susp_nod[NEW];
	resource->susp_fen[NOW] = resource->susp_fen[NEW];

	for_each_connection(connection, resource) {
		connection->cstate[NOW] = connection->cstate[NEW];
		connection->peer_role[NOW] = connection->peer_role[NEW];
	}

	idr_for_each_entry(&resource->devices, device, minor) {
		struct drbd_peer_device *peer_device;

		device->disk_state[NOW] = device->disk_state[NEW];

		for_each_peer_device(peer_device, device) {
			peer_device->disk_state[NOW] = peer_device->disk_state[NEW];
			peer_device->repl_state[NOW] = peer_device->repl_state[NEW];
			peer_device->resync_susp_user[NOW] =
				peer_device->resync_susp_user[NEW];
			peer_device->resync_susp_peer[NOW] =
				peer_device->resync_susp_peer[NEW];
			peer_device->resync_susp_dependency[NOW] =
				peer_device->resync_susp_dependency[NEW];
		}
	}
out:
	rcu_read_unlock();
	return rv;
}

void state_change_lock(struct drbd_resource *resource, unsigned long *irq_flags, enum chg_state_flags flags)
{
	if ((flags & CS_SERIALIZE) && !(flags & (CS_ALREADY_SERIALIZED | CS_PREPARED)))
		mutex_lock(&resource->state_mutex);
	spin_lock_irqsave(&resource->req_lock, *irq_flags);
	resource->state_change_flags = flags;
}

static void __state_change_unlock(struct drbd_resource *resource, unsigned long *irq_flags, struct completion *done)
{
	enum chg_state_flags flags = resource->state_change_flags;

	spin_unlock_irqrestore(&resource->req_lock, *irq_flags);
	if (done && expect(resource, current != resource->worker.task))
		wait_for_completion(done);
	if ((flags & CS_SERIALIZE) && !(flags & (CS_ALREADY_SERIALIZED | CS_PREPARE)))
		mutex_unlock(&resource->state_mutex);
}

void state_change_unlock(struct drbd_resource *resource, unsigned long *irq_flags)
{
	__state_change_unlock(resource, irq_flags, NULL);
}

void begin_state_change_locked(struct drbd_resource *resource, enum chg_state_flags flags)
{
	BUG_ON(flags & (CS_SERIALIZE | CS_WAIT_COMPLETE | CS_PREPARE | CS_ABORT));
	resource->state_change_flags = flags;
	__begin_state_change(resource);
}

enum drbd_state_rv end_state_change_locked(struct drbd_resource *resource)
{
	return ___end_state_change(resource, NULL, SS_SUCCESS);
}

void begin_state_change(struct drbd_resource *resource, unsigned long *irq_flags, enum chg_state_flags flags)
{
	state_change_lock(resource, irq_flags, flags);
	__begin_state_change(resource);
}

static enum drbd_state_rv __end_state_change(struct drbd_resource *resource,
					     unsigned long *irq_flags,
					     enum drbd_state_rv rv)
{
	enum chg_state_flags flags = resource->state_change_flags;
	struct completion __done, *done = NULL;

	if ((flags & CS_WAIT_COMPLETE) && !(flags & (CS_PREPARE | CS_ABORT))) {
		done = &__done;
		init_completion(done);
	}
	rv = ___end_state_change(resource, done, rv);
	__state_change_unlock(resource, irq_flags, rv >= SS_SUCCESS ? done : NULL);
	return rv;
}

enum drbd_state_rv end_state_change(struct drbd_resource *resource, unsigned long *irq_flags)
{
	return __end_state_change(resource, irq_flags, SS_SUCCESS);
}

void abort_state_change(struct drbd_resource *resource, unsigned long *irq_flags)
{
	resource->state_change_flags &= ~CS_VERBOSE;
	__end_state_change(resource, irq_flags, SS_UNKNOWN_ERROR);
}

void abort_state_change_locked(struct drbd_resource *resource)
{
	resource->state_change_flags &= ~CS_VERBOSE;
	___end_state_change(resource, NULL, SS_UNKNOWN_ERROR);
}

static void begin_remote_state_change(struct drbd_resource *resource, unsigned long *irq_flags)
{
	rcu_read_unlock();
	spin_unlock_irqrestore(&resource->req_lock, *irq_flags);
}

static void end_remote_state_change(struct drbd_resource *resource, unsigned long *irq_flags, enum chg_state_flags flags)
{
	spin_lock_irqsave(&resource->req_lock, *irq_flags);
	rcu_read_lock();
	resource->state_change_flags = flags;
	___begin_state_change(resource);
}

static union drbd_state drbd_get_resource_state(struct drbd_resource *resource, enum which_state which)
{
	union drbd_state rv = { {
		.conn = C_STANDALONE,  /* really: undefined */
		/* (user_isp, peer_isp, and aftr_isp are undefined as well.) */
		.disk = D_UNKNOWN,  /* really: undefined */
		.role = resource->role[which],
		.peer = R_UNKNOWN,  /* really: undefined */
		.susp = resource->susp[which],
		.susp_nod = resource->susp_nod[which],
		.susp_fen = resource->susp_fen[which],
		.pdsk = D_UNKNOWN,  /* really: undefined */
	} };

	return rv;
}

union drbd_state drbd_get_device_state(struct drbd_device *device, enum which_state which)
{
	union drbd_state rv = drbd_get_resource_state(device->resource, which);

	rv.disk = device->disk_state[which];

	return rv;
}

union drbd_state drbd_get_peer_device_state(struct drbd_peer_device *peer_device, enum which_state which)
{
	struct drbd_connection *connection = peer_device->connection;
	union drbd_state rv;

	rv = drbd_get_device_state(peer_device->device, which);
	rv.user_isp = peer_device->resync_susp_user[which];
	rv.peer_isp = peer_device->resync_susp_peer[which];
	rv.aftr_isp = peer_device->resync_susp_dependency[which];
	rv.conn = combined_conn_state(peer_device, which);
	rv.peer = connection->peer_role[which];
	rv.pdsk = peer_device->disk_state[which];

	return rv;
}

union drbd_state drbd_get_connection_state(struct drbd_connection *connection, enum which_state which)
{
	union drbd_state rv = drbd_get_resource_state(connection->resource, which);

	rv.conn = connection->cstate[which];
	rv.peer = connection->peer_role[which];

	return rv;
}

static inline bool is_susp(union drbd_state s)
{
        return s.susp || s.susp_nod || s.susp_fen;
}

enum drbd_disk_state conn_highest_disk(struct drbd_connection *connection)
{
	enum drbd_disk_state ds = D_DISKLESS;
	struct drbd_peer_device *peer_device;
	int vnr;

	rcu_read_lock();
	idr_for_each_entry(&connection->peer_devices, peer_device, vnr) {
		struct drbd_device *device = peer_device->device;
		ds = max_t(enum drbd_disk_state, ds, device->disk_state[NOW]);
	}
	rcu_read_unlock();

	return ds;
}

enum drbd_disk_state conn_lowest_disk(struct drbd_connection *connection)
{
	enum drbd_disk_state ds = D_MASK;
	struct drbd_peer_device *peer_device;
	int vnr;

	rcu_read_lock();
	idr_for_each_entry(&connection->peer_devices, peer_device, vnr) {
		struct drbd_device *device = peer_device->device;
		ds = min_t(enum drbd_disk_state, ds, device->disk_state[NOW]);
	}
	rcu_read_unlock();

	return ds;
}

enum drbd_disk_state conn_highest_pdsk(struct drbd_connection *connection)
{
	enum drbd_disk_state ds = D_DISKLESS;
	struct drbd_peer_device *peer_device;
	int vnr;

	rcu_read_lock();
	idr_for_each_entry(&connection->peer_devices, peer_device, vnr)
		ds = max_t(enum drbd_disk_state, ds, peer_device->disk_state[NOW]);
	rcu_read_unlock();

	return ds;
}

static enum drbd_repl_state conn_lowest_repl_state(struct drbd_connection *connection)
{
	unsigned int repl_state = -1U;
	struct drbd_peer_device *peer_device;
	int vnr;

	rcu_read_lock();
	idr_for_each_entry(&connection->peer_devices, peer_device, vnr) {
		if (peer_device->repl_state[NOW] < repl_state)
			repl_state = peer_device->repl_state[NOW];
	}
	rcu_read_unlock();

	if (repl_state == -1U)
		return L_STANDALONE;

	return repl_state;
}

static bool resync_suspended(struct drbd_peer_device *peer_device, enum which_state which)
{
	return peer_device->resync_susp_user[which] ||
	       peer_device->resync_susp_peer[which] ||
	       peer_device->resync_susp_dependency[which];
}

static int scnprintf_resync_suspend_flags(char *buffer, size_t size,
					  struct drbd_peer_device *peer_device,
					  enum which_state which)
{
	char *b = buffer, *end = buffer + size;

	if (!resync_suspended(peer_device, which))
		return scnprintf(buffer, size, "no");

	if (peer_device->resync_susp_user[which])
		b += scnprintf(b, end - b, "user,");
	if (peer_device->resync_susp_peer[which])
		b += scnprintf(b, end - b, "peer,");
	if (peer_device->resync_susp_dependency[which])
		b += scnprintf(b, end - b, "dependency,");
	*(--b) = 0;

	return b - buffer;
}

static bool io_suspended(struct drbd_resource *resource, enum which_state which)
{
	return resource->susp[which] ||
	       resource->susp_nod[which] ||
	       resource->susp_fen[which];
}

static int scnprintf_io_suspend_flags(char *buffer, size_t size,
				      struct drbd_resource *resource,
				      enum which_state which)
{
	char *b = buffer, *end = buffer + size;

	if (!io_suspended(resource, which))
		return scnprintf(buffer, size, "no");

	if (resource->susp[which])
		b += scnprintf(b, end - b, "user,");
	if (resource->susp_nod[which])
		b += scnprintf(b, end - b, "no-disk,");
	if (resource->susp_fen[which])
		b += scnprintf(b, end - b, "fencing,");
	*(--b) = 0;

	return b - buffer;
}

static void print_state_change(struct drbd_resource *resource, const char *prefix)
{
	char buffer[150], *b, *end = buffer + sizeof(buffer);
	struct drbd_connection *connection;
	struct drbd_device *device;
	enum drbd_role *role = resource->role;
	int vnr;

	b = buffer;
	if (role[OLD] != role[NEW])
		b += scnprintf(b, end - b, "role( %s -> %s ) ",
			       drbd_role_str(role[OLD]),
			       drbd_role_str(role[NEW]));
	if (io_suspended(resource, OLD) != io_suspended(resource, NEW)) {
		b += scnprintf(b, end - b, "susp-io( ");
		b += scnprintf_io_suspend_flags(b, end - b, resource, OLD);
		b += scnprintf(b, end - b, " -> ");
		b += scnprintf_io_suspend_flags(b, end - b, resource, NEW);
		b += scnprintf(b, end - b, ") ");
	}
	if (b != buffer) {
		*(b-1) = 0;
		drbd_info(resource, "%s%s\n", prefix, buffer);
	}

	for_each_connection(connection, resource) {
		enum drbd_conn_state *cstate = connection->cstate;
		enum drbd_role *peer_role = connection->peer_role;

		b = buffer;
		if (cstate[OLD] != cstate[NEW])
			b += scnprintf(b, end - b, "conn( %s -> %s ) ",
				       drbd_conn_str(cstate[OLD]),
				       drbd_conn_str(cstate[NEW]));
		if (peer_role[OLD] != peer_role[NEW])
			b += scnprintf(b, end - b, "peer( %s -> %s ) ",
				       drbd_role_str(peer_role[OLD]),
				       drbd_role_str(peer_role[NEW]));

		if (b != buffer) {
			*(b-1) = 0;
			drbd_info(connection, "%s%s\n", prefix, buffer);
		}
	}

	idr_for_each_entry(&resource->devices, device, vnr) {
		struct drbd_peer_device *peer_device;
		enum drbd_disk_state *disk_state = device->disk_state;

		if (disk_state[OLD] != disk_state[NEW])
			drbd_info(device, "%sdisk( %s -> %s )\n",
				  prefix,
				  drbd_disk_str(disk_state[OLD]),
				  drbd_disk_str(disk_state[NEW]));

		for_each_peer_device(peer_device, device) {
			enum drbd_disk_state *peer_disk_state = peer_device->disk_state;
			enum drbd_repl_state *repl_state = peer_device->repl_state;

			b = buffer;
			if (peer_disk_state[OLD] != peer_disk_state[NEW])
				b += scnprintf(b, end - b, "pdsk( %s -> %s ) ",
					       drbd_disk_str(peer_disk_state[OLD]),
					       drbd_disk_str(peer_disk_state[NEW]));
			if (repl_state[OLD] != repl_state[NEW])
				b += scnprintf(b, end - b, "repl( %s -> %s ) ",
					       drbd_conn_str(repl_state[OLD]),
					       drbd_conn_str(repl_state[NEW]));

			if (resync_suspended(peer_device, OLD) !=
			    resync_suspended(peer_device, NEW)) {
				b += scnprintf(b, end - b, "resync-susp( ");
				b += scnprintf_resync_suspend_flags(b, end - b, peer_device, OLD);
				b += scnprintf(b, end - b, " -> ");
				b += scnprintf_resync_suspend_flags(b, end - b, peer_device, NEW);
				b += scnprintf(b, end - b, " ) ");
			}

			if (b != buffer) {
				*(b-1) = 0;
				drbd_info(peer_device, "%s%s\n", prefix, buffer);
			}
		}
	}
}

static bool local_disk_may_be_outdated(enum drbd_repl_state repl_state)
{
	switch(repl_state) {
	case L_CONNECTED:
	case L_WF_BITMAP_S:
	case L_SYNC_SOURCE:
	case L_PAUSED_SYNC_S:
		return false;
	default:
		return true;
	}
}

static enum drbd_state_rv __is_valid_soft_transition(struct drbd_resource *resource)
{
	enum drbd_role *role = resource->role;
	struct drbd_connection *connection;
	struct drbd_device *device;
	int vnr;

	/* See drbd_state_sw_errors in drbd_strings.c */

	if (role[OLD] != R_PRIMARY && role[NEW] == R_PRIMARY) {
		for_each_connection(connection, resource) {
			struct net_conf *nc;

			nc = rcu_dereference(connection->net_conf);
			if (!nc || nc->two_primaries)
				continue;
			if (connection->peer_role[NEW] == R_PRIMARY)
				return SS_TWO_PRIMARIES;
		}
	}

	for_each_connection(connection, resource) {
		enum drbd_conn_state *cstate = connection->cstate;
		enum drbd_role *peer_role = connection->peer_role;
		struct net_conf *nc;
		bool two_primaries;

		if (cstate[NEW] == C_DISCONNECTING && cstate[OLD] == C_STANDALONE)
			return SS_ALREADY_STANDALONE;

		if (cstate[NEW] == C_WF_CONNECTION && cstate[OLD] < C_UNCONNECTED)
			return SS_NO_NET_CONFIG;

		if (cstate[NEW] == C_DISCONNECTING && cstate[OLD] == C_UNCONNECTED)
			return SS_IN_TRANSIENT_STATE;

		/* While establishing a connection only allow cstate to change.
		   Delay/refuse role changes, detach attach etc... */
		if (test_bit(INITIAL_STATE_SENT, &connection->flags) &&
		    !test_bit(INITIAL_STATE_RECEIVED, &connection->flags) &&
		    !(cstate[OLD] == C_CONNECTED ||
		      (cstate[NEW] == C_CONNECTED && cstate[OLD] == C_WF_CONNECTION)))
			return SS_IN_TRANSIENT_STATE;

		nc = rcu_dereference(connection->net_conf);
		two_primaries = nc ? nc->two_primaries : false;
		if (peer_role[NEW] == R_PRIMARY && peer_role[OLD] == R_SECONDARY &&
		    resource->open_ro_cnt && !two_primaries)
			return SS_PRIMARY_READER;
	}

	if (role[OLD] != R_SECONDARY && role[NEW] == R_SECONDARY && resource->open_rw_cnt)
		return SS_DEVICE_IN_USE;


	idr_for_each_entry(&resource->devices, device, vnr) {
		enum drbd_disk_state *disk_state = device->disk_state;
		struct drbd_peer_device *peer_device;

		if (disk_state[NEW] > D_ATTACHING && disk_state[OLD] == D_DISKLESS)
			return SS_IS_DISKLESS;

		if (disk_state[NEW] == D_OUTDATED && disk_state[OLD] < D_OUTDATED && disk_state[OLD] != D_ATTACHING)
			return SS_LOWER_THAN_OUTDATED;

		for_each_peer_device(peer_device, device) {
			enum drbd_disk_state *peer_disk_state = peer_device->disk_state;
			enum drbd_repl_state *repl_state = peer_device->repl_state;

			if (!(role[OLD] == R_PRIMARY && repl_state[OLD] < L_CONNECTED && disk_state[OLD] < D_UP_TO_DATE) &&
			     (role[NEW] == R_PRIMARY && repl_state[NEW] < L_CONNECTED && disk_state[NEW] < D_UP_TO_DATE))
				return SS_NO_UP_TO_DATE_DISK;

			if (peer_device->connection->fencing_policy >= FP_RESOURCE &&
			    !(role[OLD] == R_PRIMARY && repl_state[OLD] < L_CONNECTED && !(peer_disk_state[OLD] <= D_OUTDATED)) &&
			     (role[NEW] == R_PRIMARY && repl_state[NEW] < L_CONNECTED && !(peer_disk_state[NEW] <= D_OUTDATED)))
				return SS_PRIMARY_NOP;

			if (!(role[OLD] == R_PRIMARY && disk_state[OLD] <= D_INCONSISTENT && peer_disk_state[OLD] <= D_INCONSISTENT) &&
			     (role[NEW] == R_PRIMARY && disk_state[NEW] <= D_INCONSISTENT && peer_disk_state[NEW] <= D_INCONSISTENT))
				return SS_NO_UP_TO_DATE_DISK;

			if (!(repl_state[OLD] > L_CONNECTED && disk_state[OLD] < D_INCONSISTENT) &&
			     (repl_state[NEW] > L_CONNECTED && disk_state[NEW] < D_INCONSISTENT))
				return SS_NO_LOCAL_DISK;

			if (!(repl_state[OLD] > L_CONNECTED && peer_disk_state[OLD] < D_INCONSISTENT) &&
			     (repl_state[NEW] > L_CONNECTED && peer_disk_state[NEW] < D_INCONSISTENT))
				return SS_NO_REMOTE_DISK;

			if (!(repl_state[OLD] > L_CONNECTED && disk_state[OLD] < D_UP_TO_DATE && peer_disk_state[OLD] < D_UP_TO_DATE) &&
			     (repl_state[NEW] > L_CONNECTED && disk_state[NEW] < D_UP_TO_DATE && peer_disk_state[NEW] < D_UP_TO_DATE))
				return SS_NO_UP_TO_DATE_DISK;

			if (!(disk_state[OLD] == D_OUTDATED && !local_disk_may_be_outdated(repl_state[OLD])) &&
			     (disk_state[NEW] == D_OUTDATED && !local_disk_may_be_outdated(repl_state[NEW])))
				return SS_CONNECTED_OUTDATES;

			if (!(repl_state[OLD] == L_VERIFY_S || repl_state[OLD] == L_VERIFY_T) &&
			     (repl_state[NEW] == L_VERIFY_S || repl_state[NEW] == L_VERIFY_T)) {
				struct net_conf *nc = rcu_dereference(peer_device->connection->net_conf);

				if (!nc || nc->verify_alg[0] == 0)
					return SS_NO_VERIFY_ALG;
			}

			if (!(repl_state[OLD] == L_VERIFY_S || repl_state[OLD] == L_VERIFY_T) &&
			     (repl_state[NEW] == L_VERIFY_S || repl_state[NEW] == L_VERIFY_T) &&
				  peer_device->connection->agreed_pro_version < 88)
				return SS_NOT_SUPPORTED;

			if (!(repl_state[OLD] >= L_CONNECTED && peer_disk_state[OLD] == D_UNKNOWN) &&
			     (repl_state[NEW] >= L_CONNECTED && peer_disk_state[NEW] == D_UNKNOWN))
				return SS_CONNECTED_OUTDATES;

			if ((repl_state[NEW] == L_STARTING_SYNC_T || repl_state[NEW] == L_STARTING_SYNC_S) &&
			    repl_state[OLD] > L_CONNECTED)
				return SS_RESYNC_RUNNING;

			/* if (repl_state[NEW] == repl_state[OLD] && repl_state[NEW] == L_STANDALONE)
				return SS_IN_TRANSIENT_STATE; */

			if ((repl_state[NEW] == L_VERIFY_S || repl_state[NEW] == L_VERIFY_T) && repl_state[OLD] < L_CONNECTED)
				return SS_NEED_CONNECTION;

			if ((repl_state[NEW] == L_VERIFY_S || repl_state[NEW] == L_VERIFY_T) &&
			    repl_state[NEW] != repl_state[OLD] && repl_state[OLD] > L_CONNECTED)
				return SS_RESYNC_RUNNING;

			if ((repl_state[NEW] == L_STARTING_SYNC_S || repl_state[NEW] == L_STARTING_SYNC_T) &&
			    repl_state[OLD] < L_CONNECTED)
				return SS_NEED_CONNECTION;

			if ((repl_state[NEW] == L_SYNC_TARGET || repl_state[NEW] == L_SYNC_SOURCE)
			    && repl_state[OLD] < L_STANDALONE)
				return SS_NEED_CONNECTION; /* No NetworkFailure -> SyncTarget etc... */
		}
	}

	return SS_SUCCESS;
}

/**
 * is_valid_soft_transition() - Returns an SS_ error code if state[NEW] is not valid
 *
 * "Soft" transitions are voluntary state changes which drbd may decline, such
 * as a user request to promote a resource to primary.  Opposed to that are
 * involuntary or "hard" transitions like a network connection loss.
 *
 * When deciding if a "soft" transition should be allowed, "hard" transitions
 * may already have forced the resource into a critical state.  It may take
 * several "soft" transitions to get the resource back to normal.  To allow
 * those, rather than checking if the desired new state is valid, we can only
 * check if the desired new state is "at least as good" as the current state.
 */
static enum drbd_state_rv is_valid_soft_transition(struct drbd_resource *resource)
{
	enum drbd_state_rv rv;

	rcu_read_lock();
	rv = __is_valid_soft_transition(resource);
	rcu_read_unlock();

	return rv;
}

STATIC enum drbd_state_rv
is_valid_conn_transition(enum drbd_conn_state oc, enum drbd_conn_state nc)
{
	/* no change -> nothing to do, at least for the connection part */
	if (oc == nc)
		return SS_NOTHING_TO_DO;

	/* disconnect of an unconfigured connection does not make sense */
	if (oc == C_STANDALONE && nc == C_DISCONNECTING)
		return SS_ALREADY_STANDALONE;

	/* from C_STANDALONE, we start with C_UNCONNECTED */
	if (oc == C_STANDALONE && nc != C_UNCONNECTED)
		return SS_NEED_CONNECTION;

	/* After a network error only C_UNCONNECTED or C_DISCONNECTING may follow. */
	if (oc >= C_TIMEOUT && oc <= C_TEAR_DOWN && nc != C_UNCONNECTED && nc != C_DISCONNECTING)
		return SS_IN_TRANSIENT_STATE;

	/* After C_DISCONNECTING only C_STANDALONE may follow */
	if (oc == C_DISCONNECTING && nc != C_STANDALONE)
		return SS_IN_TRANSIENT_STATE;

	return SS_SUCCESS;
}


/**
 * is_valid_transition() - Returns an SS_ error code if the state transition is not possible
 * This limits hard state transitions. Hard state transitions are facts there are
 * imposed on DRBD by the environment. E.g. disk broke or network broke down.
 * But those hard state transitions are still not allowed to do everything.
 */
static enum drbd_state_rv is_valid_transition(struct drbd_resource *resource)
{
	enum drbd_state_rv rv;
	struct drbd_connection *connection;
	struct drbd_device *device;
	struct drbd_peer_device *peer_device;
	int vnr;

	for_each_connection(connection, resource) {
		rv = is_valid_conn_transition(connection->cstate[OLD], connection->cstate[NEW]);
		if (rv < SS_SUCCESS)
			return rv;

		idr_for_each_entry(&connection->peer_devices, peer_device, vnr) {
			/* When establishing a connection we need to go through C_CONNECTED!
			   Necessary to do the right thing upon invalidate-remote on a disconnected
			   resource */
			if (connection->cstate[OLD] < C_CONNECTED &&
			    peer_device->repl_state[NEW] >= L_CONNECTED)
				return SS_NEED_CONNECTION;
		}
	}

	idr_for_each_entry(&resource->devices, device, vnr) {
		/* we cannot fail (again) if we already detached */
		if (device->disk_state[NEW] == D_FAILED && device->disk_state[OLD] == D_DISKLESS) {
			return SS_IS_DISKLESS;
		}
	}

	return SS_SUCCESS;
}

static void sanitize_state(struct drbd_resource *resource)
{
	enum drbd_role *role = resource->role;
	struct drbd_connection *connection;
	struct drbd_device *device;
	int vnr;

	rcu_read_lock();
	for_each_connection(connection, resource) {
		enum drbd_conn_state *cstate = connection->cstate;

		if (cstate[NEW] < C_CONNECTED)
			connection->peer_role[NEW] = R_UNKNOWN;
	}

	idr_for_each_entry(&resource->devices, device, vnr) {
		struct drbd_peer_device *peer_device;
		enum drbd_disk_state *disk_state = device->disk_state;
		bool lost_connection = false;
		int good_data_count[2] = { };

		if ((resource->state_change_flags & CS_IGN_OUTD_FAIL) &&
		    disk_state[OLD] < D_OUTDATED && disk_state[NEW] == D_OUTDATED)
			disk_state[NEW] = disk_state[OLD];

		for_each_peer_device(peer_device, device) {
			enum drbd_repl_state *repl_state = peer_device->repl_state;
			enum drbd_disk_state *peer_disk_state = peer_device->disk_state;
			struct drbd_connection *connection = peer_device->connection;
			enum drbd_conn_state *cstate = connection->cstate;
			enum drbd_disk_state min_disk_state, max_disk_state;
			enum drbd_disk_state min_peer_disk_state, max_peer_disk_state;

			if (repl_state[NEW] < L_CONNECTED) {
				peer_device->resync_susp_peer[NEW] = false;
				if (peer_disk_state[NEW] > D_UNKNOWN ||
				    peer_disk_state[NEW] < D_INCONSISTENT)
					peer_disk_state[NEW] = D_UNKNOWN;
			}
			if (repl_state[OLD] >= L_CONNECTED && repl_state[NEW] < L_CONNECTED)
				lost_connection = true;

			/* Clear the aftr_isp when becoming unconfigured */
			if (cstate[NEW] == C_STANDALONE &&
			    disk_state[NEW] == D_DISKLESS &&
			    role[NEW] == R_SECONDARY)
				peer_device->resync_susp_dependency[NEW] = false;

			/* Abort resync if a disk fails/detaches */
			if (repl_state[NEW] > L_CONNECTED &&
			    (disk_state[NEW] <= D_FAILED ||
			     peer_disk_state[NEW] <= D_FAILED))
				repl_state[NEW] = L_CONNECTED;

			/* D_CONSISTENT and D_OUTDATED vanish when we get connected */
			if (repl_state[NEW] >= L_CONNECTED && repl_state[NEW] < L_AHEAD) {
				if (disk_state[NEW] == D_CONSISTENT ||
				    disk_state[NEW] == D_OUTDATED)
					disk_state[NEW] = D_UP_TO_DATE;
				if (peer_disk_state[NEW] == D_CONSISTENT ||
				    peer_disk_state[NEW] == D_OUTDATED)
					peer_disk_state[NEW] = D_UP_TO_DATE;
			}

			/* Implications of the repl state on the disk states */
			min_disk_state = D_DISKLESS;
			max_disk_state = D_UP_TO_DATE;
			min_peer_disk_state = D_INCONSISTENT;
			max_peer_disk_state = D_UNKNOWN;
			switch (repl_state[NEW]) {
			case L_STANDALONE:
				/* values from above */
				break;
			case L_WF_BITMAP_T:
			case L_PAUSED_SYNC_T:
			case L_STARTING_SYNC_T:
			case L_WF_SYNC_UUID:
			case L_BEHIND:
				min_disk_state = D_INCONSISTENT;
				max_disk_state = D_OUTDATED;
				min_peer_disk_state = D_UP_TO_DATE;
				max_peer_disk_state = D_UP_TO_DATE;
				break;
			case L_VERIFY_S:
			case L_VERIFY_T:
				min_disk_state = D_UP_TO_DATE;
				max_disk_state = D_UP_TO_DATE;
				min_peer_disk_state = D_UP_TO_DATE;
				max_peer_disk_state = D_UP_TO_DATE;
				break;
			case L_CONNECTED:
				min_disk_state = D_DISKLESS;
				max_disk_state = D_UP_TO_DATE;
				min_peer_disk_state = D_DISKLESS;
				max_peer_disk_state = D_UP_TO_DATE;
				break;
			case L_WF_BITMAP_S:
			case L_PAUSED_SYNC_S:
			case L_STARTING_SYNC_S:
			case L_AHEAD:
				min_disk_state = D_UP_TO_DATE;
				max_disk_state = D_UP_TO_DATE;
				min_peer_disk_state = D_INCONSISTENT;
				max_peer_disk_state = D_CONSISTENT; /* D_OUTDATED would be nice. But explicit outdate necessary*/
				break;
			case L_SYNC_TARGET:
				min_disk_state = D_INCONSISTENT;
				max_disk_state = D_INCONSISTENT;
				min_peer_disk_state = D_UP_TO_DATE;
				max_peer_disk_state = D_UP_TO_DATE;
				break;
			case L_SYNC_SOURCE:
				min_disk_state = D_UP_TO_DATE;
				max_disk_state = D_UP_TO_DATE;
				min_peer_disk_state = D_INCONSISTENT;
				max_peer_disk_state = D_INCONSISTENT;
				break;
			}

			/* Implications of the repl state on the disk states */
			if (disk_state[NEW] > max_disk_state)
				disk_state[NEW] = max_disk_state;

			if (disk_state[NEW] < min_disk_state)
				disk_state[NEW] = min_disk_state;

			if (peer_disk_state[NEW] > max_peer_disk_state)
				peer_disk_state[NEW] = max_peer_disk_state;

			if (peer_disk_state[NEW] < min_peer_disk_state)
				peer_disk_state[NEW] = min_peer_disk_state;

			/* Suspend IO while fence-peer handler runs (peer lost) */
			if (connection->fencing_policy == FP_STONITH &&
			    (role[NEW] == R_PRIMARY &&
			     repl_state[NEW] < L_CONNECTED &&
			     peer_disk_state[NEW] == D_UNKNOWN) &&
			    (role[OLD] != R_PRIMARY ||
			     peer_disk_state[OLD] != D_UNKNOWN))
				resource->susp_fen[NEW] = true;

			/* Count access to good data */
			if (peer_disk_state[OLD] == D_UP_TO_DATE)
				++good_data_count[OLD];
			if (peer_disk_state[NEW] == D_UP_TO_DATE)
				++good_data_count[NEW];

			if (resync_suspended(peer_device, NEW)) {
				if (repl_state[NEW] == L_SYNC_SOURCE)
					repl_state[NEW] = L_PAUSED_SYNC_S;
				if (repl_state[NEW] == L_SYNC_TARGET)
					repl_state[NEW] = L_PAUSED_SYNC_T;
				if (repl_state[NEW] == L_PAUSED_SYNC_S)
					repl_state[NEW] = L_SYNC_SOURCE;
				if (repl_state[NEW] == L_PAUSED_SYNC_T)
					repl_state[NEW] = L_SYNC_TARGET;
			}
		}
		if (disk_state[OLD] == D_UP_TO_DATE)
			++good_data_count[OLD];
		if (disk_state[NEW] == D_UP_TO_DATE)
			++good_data_count[NEW];

		/* Suspend IO if we have no accessible data available.
		 * Policy may be extended later to be able to suspend
		 * if redundancy falls below a certain level. */
		if (resource->res_opts.on_no_data == OND_SUSPEND_IO &&
		    (role[NEW] == R_PRIMARY && good_data_count[NEW] == 0) &&
		   !(role[OLD] == R_PRIMARY && good_data_count[OLD] == 0))
			resource->susp_nod[NEW] = true;
		if (lost_connection && disk_state[NEW] == D_NEGOTIATING &&
		    get_ldev_if_state(device, D_NEGOTIATING)) {
			disk_state[NEW] = negotiated_disk_state(device);
			put_ldev(device);
		}
	}
	rcu_read_unlock();
}

void drbd_resume_al(struct drbd_device *device)
{
	if (test_and_clear_bit(AL_SUSPENDED, &device->flags))
		drbd_info(device, "Resumed AL updates\n");
}

static void set_ov_position(struct drbd_peer_device *peer_device,
			    enum drbd_repl_state repl_state)
{
	struct drbd_device *device = peer_device->device;
	if (peer_device->connection->agreed_pro_version < 90)
		peer_device->ov_start_sector = 0;
	peer_device->rs_total = drbd_bm_bits(device);
	peer_device->ov_position = 0;
	if (repl_state == L_VERIFY_T) {
		/* starting online verify from an arbitrary position
		 * does not fit well into the existing protocol.
		 * on L_VERIFY_T, we initialize ov_left and friends
		 * implicitly in receive_DataRequest once the
		 * first P_OV_REQUEST is received */
		peer_device->ov_start_sector = ~(sector_t)0;
	} else {
		unsigned long bit = BM_SECT_TO_BIT(peer_device->ov_start_sector);
		if (bit >= peer_device->rs_total) {
			peer_device->ov_start_sector =
				BM_BIT_TO_SECT(peer_device->rs_total - 1);
			peer_device->rs_total = 1;
		} else
			peer_device->rs_total -= bit;
		peer_device->ov_position = peer_device->ov_start_sector;
	}
	peer_device->ov_left = peer_device->rs_total;
}

static void queue_after_state_change_work(struct drbd_resource *resource,
					  struct completion *done, gfp_t gfp)
{
	struct after_state_change_work *work;

	work = kmalloc(sizeof(*work), gfp);
	if (work) {
		work->state_change = remember_state_change(resource, gfp);
		work->id = atomic_inc_return(&drbd_notify_id);
	}
	if (work && work->state_change) {
		work->w.cb = w_after_state_change;
		work->done = done;
		drbd_queue_work(&resource->work, &work->w);
	} else {
		if (work)
			forget_state_change(work->state_change);
		drbd_err(resource, "Could not allocate after state change work\n");
	}
}

static bool diskless_primary_present(struct drbd_device *device)
{
	struct drbd_peer_device *peer_device;
	bool rv = false;

	for_each_peer_device(peer_device, device) {
		if (peer_device->disk_state[NEW] < D_INCONSISTENT &&
		    peer_device->connection->peer_role[NEW] == R_PRIMARY)
			rv = true;
	}

	return rv;
}

/**
 * finish_state_change  -  carry out actions triggered by a state change
 */
static void finish_state_change(struct drbd_resource *resource, struct completion *done)
{
	struct drbd_device *device;
	struct drbd_connection *connection;
	int vnr;

	print_state_change(resource, "");

	idr_for_each_entry(&resource->devices, device, vnr) {
		enum drbd_disk_state *disk_state = device->disk_state;
		struct drbd_peer_device *peer_device;

		/* if we are going -> D_FAILED or D_DISKLESS, grab one extra reference
		 * on the ldev here, to be sure the transition -> D_DISKLESS resp.
		 * drbd_ldev_destroy() won't happen before our corresponding
		 * w_after_state_change works run, where we put_ldev again. */
		if ((disk_state[OLD] != D_FAILED && disk_state[NEW] == D_FAILED) ||
		    (disk_state[OLD] != D_DISKLESS && disk_state[NEW] == D_DISKLESS))
			atomic_inc(&device->local_cnt);

		if (disk_state[OLD] == D_ATTACHING && disk_state[NEW] >= D_NEGOTIATING)
			drbd_info(device, "attached to current UUID: %016llX\n", device->ldev->md.current_uuid);

		wake_up(&device->misc_wait);
		wake_up(&device->resource->state_wait);

		for_each_peer_device(peer_device, device) {
			enum drbd_repl_state *repl_state = peer_device->repl_state;
			enum drbd_disk_state *peer_disk_state = peer_device->disk_state;
			struct drbd_connection *connection = peer_device->connection;
			enum drbd_role *peer_role = connection->peer_role;

			/* aborted verify run. log the last position */
			if ((repl_state[OLD] == L_VERIFY_S || repl_state[OLD] == L_VERIFY_T) &&
			    repl_state[NEW] < L_CONNECTED) {
				peer_device->ov_start_sector =
					BM_BIT_TO_SECT(drbd_bm_bits(device) - peer_device->ov_left);
				drbd_info(peer_device, "Online Verify reached sector %llu\n",
					(unsigned long long)peer_device->ov_start_sector);
			}

			if ((repl_state[OLD] == L_PAUSED_SYNC_T || repl_state[OLD] == L_PAUSED_SYNC_S) &&
			    (repl_state[NEW] == L_SYNC_TARGET  || repl_state[NEW] == L_SYNC_SOURCE)) {
				drbd_info(peer_device, "Syncer continues.\n");
				peer_device->rs_paused += (long)jiffies
						  -(long)peer_device->rs_mark_time[peer_device->rs_last_mark];
				if (repl_state[NEW] == L_SYNC_TARGET)
					mod_timer(&peer_device->resync_timer, jiffies);
			}

			if ((repl_state[OLD] == L_SYNC_TARGET  || repl_state[OLD] == L_SYNC_SOURCE) &&
			    (repl_state[NEW] == L_PAUSED_SYNC_T || repl_state[NEW] == L_PAUSED_SYNC_S)) {
				drbd_info(peer_device, "Resync suspended\n");
				peer_device->rs_mark_time[peer_device->rs_last_mark] = jiffies;
			}

			if (repl_state[OLD] == L_CONNECTED &&
			    (repl_state[NEW] == L_VERIFY_S || repl_state[NEW] == L_VERIFY_T)) {
				unsigned long now = jiffies;
				int i;

				set_ov_position(peer_device, repl_state[NEW]);
				peer_device->rs_start = now;
				peer_device->rs_last_events = 0;
				peer_device->rs_last_sect_ev = 0;
				peer_device->ov_last_oos_size = 0;
				peer_device->ov_last_oos_start = 0;

				for (i = 0; i < DRBD_SYNC_MARKS; i++) {
					peer_device->rs_mark_left[i] = peer_device->ov_left;
					peer_device->rs_mark_time[i] = now;
				}

				drbd_rs_controller_reset(peer_device);

				if (repl_state[NEW] == L_VERIFY_S) {
					drbd_info(peer_device, "Starting Online Verify from sector %llu\n",
							(unsigned long long)peer_device->ov_position);
					mod_timer(&peer_device->resync_timer, jiffies);
				}
			}

			if (disk_state[NEW] != D_NEGOTIATING && get_ldev(device)) {
				if (peer_device->bitmap_index != -1) {
					u32 mdf = device->ldev->md.peers[peer_device->bitmap_index].flags;
					mdf &= ~(MDF_PEER_CONNECTED | MDF_PEER_OUTDATED | MDF_PEER_FENCING);
					if (repl_state[NEW] > L_STANDALONE)
						mdf |= MDF_PEER_CONNECTED;
					if (peer_device->disk_state[NEW] <= D_OUTDATED &&
					    peer_device->disk_state[NEW] >= D_INCONSISTENT)
						mdf |= MDF_PEER_OUTDATED;
					if (peer_device->connection->fencing_policy != FP_DONT_CARE)
						mdf |= MDF_PEER_FENCING;
					if (mdf != device->ldev->md.peers[peer_device->bitmap_index].flags) {
						device->ldev->md.peers[peer_device->bitmap_index].flags = mdf;
						drbd_md_mark_dirty(device);
					}
				}

				/* Peer was forced D_UP_TO_DATE & R_PRIMARY, consider to resync */
				if (disk_state[OLD] == D_INCONSISTENT && peer_disk_state[OLD] == D_INCONSISTENT &&
				    peer_role[OLD] == R_SECONDARY && peer_role[NEW] == R_PRIMARY)
					set_bit(CONSIDER_RESYNC, &peer_device->flags);

				/* Resume AL writing if we get a connection */
				if (repl_state[OLD] < L_CONNECTED && repl_state[NEW] >= L_CONNECTED)
					drbd_resume_al(device);
				put_ldev(device);
			}
		}

		if (disk_state[NEW] != D_NEGOTIATING && get_ldev(device)) {
			u32 mdf = device->ldev->md.flags & ~(MDF_CONSISTENT|MDF_PRIMARY_IND|
							 MDF_WAS_UP_TO_DATE|MDF_CRASHED_PRIMARY);
			mdf &= ~MDF_AL_CLEAN;
			if (test_bit(CRASHED_PRIMARY, &device->flags))
				mdf |= MDF_CRASHED_PRIMARY;
			if (device->resource->role[NEW] == R_PRIMARY || diskless_primary_present(device))
				mdf |= MDF_PRIMARY_IND;
			if (disk_state[NEW] > D_INCONSISTENT)
				mdf |= MDF_CONSISTENT;
			if (disk_state[NEW] > D_OUTDATED)
				mdf |= MDF_WAS_UP_TO_DATE;
			if (mdf != device->ldev->md.flags) {
				device->ldev->md.flags = mdf;
				drbd_md_mark_dirty(device);
			}
			if (disk_state[OLD] < D_CONSISTENT && disk_state[NEW] >= D_CONSISTENT)
				drbd_set_exposed_data_uuid(device, device->ldev->md.current_uuid);
			put_ldev(device);
		}
	}

	for_each_connection(connection, resource) {
		enum drbd_conn_state *cstate = connection->cstate;

		if (cstate[OLD] == C_CONNECTED && cstate[NEW] != C_CONNECTED) {
			if (test_and_clear_bit(CONN_WD_ST_CHG_REQ, &connection->flags))
				wake_up(&resource->state_wait);
			if (resource->remote_state_change_prepared == connection) {
				/* Remote state change request was prepared but
				 * neither executed nor aborted; it still holds
				 * the state mutex.  */
				mutex_unlock(&resource->state_mutex);
			}
		}

<<<<<<< HEAD
		wake_up(&connection->ping_wait);
=======
	/* Peer was forced D_UP_TO_DATE & R_PRIMARY, consider to resync */
	if (os.disk == D_INCONSISTENT && os.pdsk == D_INCONSISTENT &&
	    os.peer == R_SECONDARY && ns.peer == R_PRIMARY)
		set_bit(CONSIDER_RESYNC, &mdev->flags);

	/* Receiver should clean up itself */
	if (os.conn != C_DISCONNECTING && ns.conn == C_DISCONNECTING)
		drbd_thread_stop_nowait(&mdev->tconn->receiver);

	/* Now the receiver finished cleaning up itself, it should die */
	if (os.conn != C_STANDALONE && ns.conn == C_STANDALONE)
		drbd_thread_stop_nowait(&mdev->tconn->receiver);

	/* Upon network failure, we need to restart the receiver. */
	if (os.conn > C_WF_CONNECTION &&
	    ns.conn <= C_TEAR_DOWN && ns.conn >= C_TIMEOUT)
		drbd_thread_restart_nowait(&mdev->tconn->receiver);

	/* Resume AL writing if we get a connection */
	if (os.conn < C_CONNECTED && ns.conn >= C_CONNECTED)
		drbd_resume_al(mdev);

	/* remember last attach time so request_timer_fn() won't
	 * kill newly established sessions while we are still trying to thaw
	 * previously frozen IO */
	if ((os.disk == D_ATTACHING || os.disk == D_NEGOTIATING) &&
	    ns.disk > D_NEGOTIATING)
		mdev->last_reattach_jif = jiffies;

	ascw = kmalloc(sizeof(*ascw), GFP_ATOMIC);
	if (ascw) {
		ascw->os = os;
		ascw->ns = ns;
		ascw->flags = flags;
		ascw->w.cb = w_after_state_ch;
		ascw->w.mdev = mdev;
		ascw->done = done;
		drbd_queue_work(&mdev->tconn->data.work, &ascw->w);
	} else {
		dev_err(DEV, "Could not kmalloc an ascw\n");
	}
>>>>>>> 21c00285

		/* Receiver should clean up itself */
		if (cstate[OLD] != C_DISCONNECTING && cstate[NEW] == C_DISCONNECTING)
			drbd_thread_stop_nowait(&connection->receiver);

		/* Now the receiver finished cleaning up itself, it should die */
		if (cstate[OLD] != C_STANDALONE && cstate[NEW] == C_STANDALONE)
			drbd_thread_stop_nowait(&connection->receiver);

		/* Upon network failure, we need to restart the receiver. */
		if (cstate[OLD] > C_WF_CONNECTION &&
		    cstate[NEW] <= C_TEAR_DOWN && cstate[NEW] >= C_TIMEOUT)
			drbd_thread_restart_nowait(&connection->receiver);

		if (cstate[NEW] < C_CONNECTED) {
			clear_bit(INITIAL_STATE_SENT, &connection->flags);
			clear_bit(INITIAL_STATE_RECEIVED, &connection->flags);
		}
	}

	queue_after_state_change_work(resource, done, GFP_ATOMIC);
}

static void abw_start_sync(struct drbd_device *device,
			   struct drbd_peer_device *peer_device, int rv)
{
	if (rv) {
		drbd_err(device, "Writing the bitmap failed not starting resync.\n");
		stable_change_repl_state(peer_device, L_CONNECTED, CS_VERBOSE);
		return;
	}

	switch (peer_device->repl_state[NOW]) {
	case L_STARTING_SYNC_T:
		stable_change_repl_state(peer_device, L_WF_SYNC_UUID, CS_VERBOSE);
		break;
	case L_STARTING_SYNC_S:
		drbd_start_resync(peer_device, L_SYNC_SOURCE);
		break;
	default:
		break;
	}
}

static int drbd_bitmap_io_from_worker(struct drbd_device *device,
		int (*io_fn)(struct drbd_device *, struct drbd_peer_device *),
		char *why, enum bm_flag flags,
		struct drbd_peer_device *peer_device)
{
	int rv;

	D_ASSERT(device, current == device->resource->worker.task);

	/* open coded non-blocking drbd_suspend_io(device); */
	set_bit(SUSPEND_IO, &device->flags);

	drbd_bm_lock(device, why, flags);
	rv = io_fn(device, peer_device);
	drbd_bm_unlock(device);

	drbd_resume_io(device);

	return rv;
}

static union drbd_state state_change_word(struct drbd_state_change *state_change,
					  unsigned int n_device, int n_connection,
					  enum which_state which)
{
	struct drbd_resource_state_change *resource_state_change =
		&state_change->resource[0];
	struct drbd_device_state_change *device_state_change =
		&state_change->devices[n_device];
	union drbd_state state = { {
		.role = R_UNKNOWN,
		.peer = R_UNKNOWN,
		.conn = C_STANDALONE,
		.disk = D_UNKNOWN,
		.pdsk = D_UNKNOWN,
	} };

	state.role = resource_state_change->role[which];
	state.susp = resource_state_change->susp[which];
	state.susp_nod = resource_state_change->susp_nod[which];
	state.susp_fen = resource_state_change->susp_fen[which];
	state.disk = device_state_change->disk_state[which];
	if (n_connection != -1) {
		struct drbd_connection_state_change *connection_state_change =
			&state_change->connections[n_connection];
		struct drbd_peer_device_state_change *peer_device_state_change =
			&state_change->peer_devices[n_device * state_change->n_connections + n_connection];

		state.peer = connection_state_change->peer_role[which];
		state.conn = peer_device_state_change->repl_state[which];
		if (state.conn <= L_STANDALONE)
			state.conn = connection_state_change->cstate[which];
		state.pdsk = peer_device_state_change->disk_state[which];
		state.aftr_isp = peer_device_state_change->resync_susp_dependency[which];
		state.peer_isp = peer_device_state_change->resync_susp_peer[which];
		state.user_isp = peer_device_state_change->resync_susp_user[which];
	}
	return state;
}

void notify_resource_state_change(struct sk_buff *skb,
				  unsigned int seq,
				  struct drbd_resource_state_change *resource_state_change,
				  enum which_state which, enum drbd_notification_type type,
				  unsigned int id)
{
	struct drbd_resource *resource = resource_state_change->resource;
	struct resource_info resource_info = {
		.res_role = resource_state_change->role[which],
		.res_susp = resource_state_change->susp[which],
		.res_susp_nod = resource_state_change->susp_nod[which],
		.res_susp_fen = resource_state_change->susp_fen[which],
	};

	notify_resource_state(skb, seq, resource, &resource_info, type, id);
}

void notify_connection_state_change(struct sk_buff *skb,
				    unsigned int seq,
				    struct drbd_connection_state_change *connection_state_change,
				    enum which_state which,
				    enum drbd_notification_type type, unsigned int id)
{
	struct drbd_connection *connection = connection_state_change->connection;
	struct connection_info connection_info = {
		.conn_connection_state = connection_state_change->cstate[which],
		.conn_role = connection_state_change->peer_role[which],
	};

	notify_connection_state(skb, seq, connection, &connection_info, type, id);
}

void notify_device_state_change(struct sk_buff *skb,
				unsigned int seq,
				struct drbd_device_state_change *device_state_change,
				enum which_state which,
				enum drbd_notification_type type,
				unsigned int id)
{
	struct drbd_device *device = device_state_change->device;
	struct device_info device_info = {
		.dev_disk_state = device_state_change->disk_state[which],
	};

	notify_device_state(skb, seq, device, &device_info, type, id);
}

void notify_peer_device_state_change(struct sk_buff *skb,
				     unsigned int seq,
				     struct drbd_peer_device_state_change *p,
				     enum which_state which,
				     enum drbd_notification_type type,
				     unsigned int id)
{
	struct drbd_peer_device *peer_device = p->peer_device;
	struct peer_device_info peer_device_info = {
		.peer_repl_state = p->repl_state[which],
		.peer_disk_state = p->disk_state[which],
		.peer_resync_susp_user = p->resync_susp_user[which],
		.peer_resync_susp_peer = p->resync_susp_peer[which],
		.peer_resync_susp_dependency = p->resync_susp_dependency[which],
	};

	notify_peer_device_state(skb, seq, peer_device, &peer_device_info, type, id);
}

static void broadcast_state_change(struct drbd_state_change *state_change, unsigned int id)
{
	struct drbd_resource_state_change *resource_state_change = &state_change->resource[0];
	bool resource_state_has_changed;
	unsigned int n_device, n_connection, n_peer_device, n_peer_devices;
	void (*last_func)(struct sk_buff *, unsigned int, void *, enum which_state,
			  enum drbd_notification_type, unsigned int) = NULL;
	void *uninitialized_var(last_arg);

#define HAS_CHANGED(state) ((state)[OLD] != (state)[NEW])
#define FINAL_STATE_CHANGE(type, id) \
	({ if (last_func) \
		last_func(NULL, 0, last_arg, NEW, type, id); \
	})
#define REMEMBER_STATE_CHANGE(func, arg, type, id) \
	({ FINAL_STATE_CHANGE(type | NOTIFY_CONTINUED, id); \
	   last_func = (typeof(last_func))func; \
	   last_arg = arg; \
	 })


	resource_state_has_changed =
	    HAS_CHANGED(resource_state_change->role) ||
	    HAS_CHANGED(resource_state_change->susp) ||
	    HAS_CHANGED(resource_state_change->susp_nod) ||
	    HAS_CHANGED(resource_state_change->susp_fen);

	if (resource_state_has_changed)
		REMEMBER_STATE_CHANGE(notify_resource_state_change,
				      resource_state_change, NOTIFY_CHANGE, id);

	for (n_connection = 0; n_connection < state_change->n_connections; n_connection++) {
		struct drbd_connection_state_change *connection_state_change =
				&state_change->connections[n_connection];

		if (HAS_CHANGED(connection_state_change->peer_role) ||
		    HAS_CHANGED(connection_state_change->cstate))
			REMEMBER_STATE_CHANGE(notify_connection_state_change,
					      connection_state_change, NOTIFY_CHANGE, id);
	}

	for (n_device = 0; n_device < state_change->n_devices; n_device++) {
		struct drbd_device_state_change *device_state_change =
			&state_change->devices[n_device];

		if (HAS_CHANGED(device_state_change->disk_state))
			REMEMBER_STATE_CHANGE(notify_device_state_change,
					      device_state_change, NOTIFY_CHANGE, id);
	}

	n_peer_devices = state_change->n_devices * state_change->n_connections;
	for (n_peer_device = 0; n_peer_device < n_peer_devices; n_peer_device++) {
		struct drbd_peer_device_state_change *p =
			&state_change->peer_devices[n_peer_device];

		if (HAS_CHANGED(p->disk_state) ||
		    HAS_CHANGED(p->repl_state) ||
		    HAS_CHANGED(p->resync_susp_user) ||
		    HAS_CHANGED(p->resync_susp_peer) ||
		    HAS_CHANGED(p->resync_susp_dependency))
			REMEMBER_STATE_CHANGE(notify_peer_device_state_change,
					      p, NOTIFY_CHANGE, id);
	}

	FINAL_STATE_CHANGE(NOTIFY_CHANGE, id);

#undef HAS_CHANGED
#undef FINAL_STATE_CHANGE
#undef REMEMBER_STATE_CHANGE
}

static void send_new_state_to_all_peer_devices(struct drbd_state_change *state_change, unsigned int n_device)
{
	unsigned int n_connection;

	for (n_connection = 0; n_connection < state_change->n_connections; n_connection++) {
		struct drbd_peer_device_state_change *peer_device_state_change =
			&state_change->peer_devices[n_device * state_change->n_connections + n_connection];
		struct drbd_peer_device *peer_device = peer_device_state_change->peer_device;
		union drbd_state new_state = state_change_word(state_change, n_device, n_connection, NEW);

		if (new_state.conn >= C_CONNECTED)
			drbd_send_state(peer_device, new_state);
	}
}

/*
 * Perform after state change actions that may sleep.
 */
STATIC int w_after_state_change(struct drbd_work *w, int unused)
{
	struct after_state_change_work *work =
		container_of(w, struct after_state_change_work, w);
	struct drbd_state_change *state_change = work->state_change;
	struct drbd_resource_state_change *resource_state_change = &state_change->resource[0];
	struct drbd_resource *resource = resource_state_change->resource;
	enum drbd_role *role = resource_state_change->role;
	bool *susp_nod = resource_state_change->susp_nod;
	bool *susp_fen = resource_state_change->susp_fen;
	struct drbd_peer_device_state_change *peer_device_state_change;
	int n_device, n_connection;

	broadcast_state_change(state_change, work->id);

	peer_device_state_change = &state_change->peer_devices[0];
	for (n_device = 0; n_device < state_change->n_devices; n_device++) {
		struct drbd_device_state_change *device_state_change = &state_change->devices[n_device];
		struct drbd_device *device = device_state_change->device;
		enum drbd_disk_state *disk_state = device_state_change->disk_state;
		bool effective_disk_size_determined = false;

		if (disk_state[NEW] == D_UP_TO_DATE)
			effective_disk_size_determined = true;

		for (n_connection = 0; n_connection < state_change->n_connections; n_connection++, peer_device_state_change++) {
			struct drbd_connection_state_change *connection_state_change = &state_change->connections[n_connection];
			struct drbd_connection *connection = connection_state_change->connection;
			enum drbd_conn_state *cstate = connection_state_change->cstate;
			enum drbd_role *peer_role = connection_state_change->peer_role;
			struct drbd_peer_device *peer_device = peer_device_state_change->peer_device;
			enum drbd_repl_state *repl_state = peer_device_state_change->repl_state;
			enum drbd_disk_state *peer_disk_state = peer_device_state_change->disk_state;
			bool *resync_susp_user = peer_device_state_change->resync_susp_user;
			bool *resync_susp_peer = peer_device_state_change->resync_susp_peer;
			bool *resync_susp_dependency = peer_device_state_change->resync_susp_dependency;
			union drbd_state new_state =
				state_change_word(state_change, n_device, n_connection, NEW);

			if (peer_disk_state[NEW] == D_UP_TO_DATE)
				effective_disk_size_determined = true;

			if (repl_state[OLD] != L_CONNECTED && repl_state[NEW] == L_CONNECTED) {
				clear_bit(CRASHED_PRIMARY, &device->flags);
				if (peer_device->p_uuid)
					peer_device->p_uuid[UI_FLAGS] &= ~((u64)UUID_FLAG_CRASHED_PRIMARY);
			}

			if (!(role[OLD] == R_PRIMARY && disk_state[OLD] < D_UP_TO_DATE && peer_disk_state[OLD] < D_UP_TO_DATE) &&
			     (role[NEW] == R_PRIMARY && disk_state[NEW] < D_UP_TO_DATE && peer_disk_state[NEW] < D_UP_TO_DATE))
				drbd_khelper(device, connection, "pri-on-incon-degr");

			if (susp_nod[NEW]) {
				enum drbd_req_event what = NOTHING;

				if (repl_state[OLD] < L_CONNECTED &&
				    conn_lowest_repl_state(connection) >= L_CONNECTED)
					what = RESEND;

#if 0
/* FIXME currently broken.
 * RESTART_FROZEN_DISK_IO may need a (temporary?) dedicated kernel thread */
				if ((disk_state[OLD] == D_ATTACHING || disk_state[OLD] == D_NEGOTIATING) &&
				    conn_lowest_disk(connection) > D_NEGOTIATING)
					what = RESTART_FROZEN_DISK_IO;
#endif

				if (what != NOTHING) {
					unsigned long irq_flags;

					/* Is this too early?  We should only
					 * resume after the iteration over all
					 * connections?
					 */
					begin_state_change(resource, &irq_flags, CS_VERBOSE);
					if (what == RESEND)
						connection->todo.req_next = TL_NEXT_REQUEST_RESEND;
					__change_io_susp_no_data(resource, false);
					end_state_change(resource, &irq_flags);
				}
			}

			/* Became sync source.  With protocol >= 96, we still need to send out
			 * the sync uuid now. Need to do that before any drbd_send_state, or
			 * the other side may go "paused sync" before receiving the sync uuids,
			 * which is unexpected. */
			if (!(repl_state[OLD] == L_SYNC_SOURCE || repl_state[OLD] == L_PAUSED_SYNC_S) &&
			     (repl_state[NEW] == L_SYNC_SOURCE || repl_state[NEW] == L_PAUSED_SYNC_S) &&
			    connection->agreed_pro_version >= 96 && get_ldev(device)) {
				drbd_gen_and_send_sync_uuid(peer_device);
				put_ldev(device);
			}

			/* Do not change the order of the if above and the two below... */
			if (peer_disk_state[OLD] == D_DISKLESS &&
			    peer_disk_state[NEW] > D_DISKLESS && peer_disk_state[NEW] != D_UNKNOWN) {      /* attach on the peer */
				drbd_send_uuids(peer_device);
				drbd_send_state(peer_device, new_state);
			}
			/* No point in queuing send_bitmap if we don't have a connection
			 * anymore, so check also the _current_ state, not only the new state
			 * at the time this work was queued. */
			if (repl_state[OLD] != L_WF_BITMAP_S && repl_state[NEW] == L_WF_BITMAP_S &&
			    peer_device->repl_state[NOW] == L_WF_BITMAP_S)
				drbd_queue_bitmap_io(device, &drbd_send_bitmap, NULL,
						"send_bitmap (WFBitMapS)",
						BM_LOCK_SET | BM_LOCK_CLEAR,
						peer_device);

			/* Lost contact to peer's copy of the data */
			if (!(peer_disk_state[OLD] < D_INCONSISTENT || peer_disk_state[OLD] == D_UNKNOWN || peer_disk_state[OLD] == D_OUTDATED) &&
			     (peer_disk_state[NEW] < D_INCONSISTENT || peer_disk_state[NEW] == D_UNKNOWN || peer_disk_state[NEW] == D_OUTDATED)) {
				if (get_ldev(device)) {
					if ((role[NEW] == R_PRIMARY || peer_role[NEW] == R_PRIMARY) &&
					    disk_state[NEW] >= D_UP_TO_DATE) {
						if (drbd_suspended(device))
							set_bit(NEW_CUR_UUID, &device->flags);
						else
							drbd_uuid_new_current(device);
					}
					put_ldev(device);
				}
			}

			if (peer_disk_state[NEW] < D_INCONSISTENT && get_ldev(device)) {
				/* D_DISKLESS Peer becomes secondary */
				if (peer_role[OLD] == R_PRIMARY && peer_role[NEW] == R_SECONDARY)
					/* We may still be Primary ourselves.
					 * No harm done if the bitmap still changes,
					 * redirtied pages will follow later. */
					drbd_bitmap_io_from_worker(device, &drbd_bm_write,
						"demote diskless peer", BM_LOCK_CLEAR,
						NULL);
				put_ldev(device);
			}

			/* Write out all changed bits on demote.
			 * Though, no need to da that just yet
			 * if there is a resync going on still */
			if (role[OLD] == R_PRIMARY && role[NEW] == R_SECONDARY &&
				peer_device->repl_state[NOW] <= L_CONNECTED && get_ldev(device)) {
				/* No changes to the bitmap expected this time, so assert that,
				 * even though no harm was done if it did change. */
				drbd_bitmap_io_from_worker(device, &drbd_bm_write,
						"demote", BM_LOCK_SET | BM_LOCK_CLEAR,
						NULL);
				put_ldev(device);
			}

			/* Last part of the attaching process ... */
			if (repl_state[NEW] >= L_CONNECTED &&
			    disk_state[OLD] == D_ATTACHING && disk_state[NEW] == D_NEGOTIATING) {
				drbd_send_sizes(peer_device, 0, 0);  /* to start sync... */
				drbd_send_uuids(peer_device);
				drbd_send_state(peer_device, new_state);
			}

			/* We want to pause/continue resync, tell peer. */
			if (repl_state[NEW] >= L_CONNECTED &&
			     ((resync_susp_dependency[OLD] != resync_susp_dependency[NEW]) ||
			      (resync_susp_user[OLD] != resync_susp_user[NEW])))
				drbd_send_state(peer_device, new_state);

			/* In case one of the isp bits got set, suspend other devices. */
			if (!(resync_susp_dependency[OLD] || resync_susp_peer[OLD] || resync_susp_user[OLD]) &&
			     (resync_susp_dependency[NEW] || resync_susp_peer[NEW] || resync_susp_user[NEW]))
				suspend_other_sg(device);

			/* Make sure the peer gets informed about eventual state
			   changes (ISP bits) while we were in L_STANDALONE. */
			if (repl_state[OLD] == L_STANDALONE && repl_state[NEW] >= L_CONNECTED)
				drbd_send_state(peer_device, new_state);

			if (repl_state[OLD] != L_AHEAD && repl_state[NEW] == L_AHEAD)
				drbd_send_state(peer_device, new_state);

			/* We are in the progress to start a full sync... */
			if ((repl_state[OLD] != L_STARTING_SYNC_T && repl_state[NEW] == L_STARTING_SYNC_T) ||
			    (repl_state[OLD] != L_STARTING_SYNC_S && repl_state[NEW] == L_STARTING_SYNC_S))
				/* no other bitmap changes expected during this phase */
				drbd_queue_bitmap_io(device,
					&drbd_bmio_set_n_write, &abw_start_sync,
					"set_n_write from StartingSync", BM_LOCK_SET | BM_LOCK_CLEAR,
					peer_device);

			/* We are invalidating our self... */
			if (repl_state[OLD] < L_CONNECTED && repl_state[NEW] < L_CONNECTED &&
			    disk_state[OLD] > D_INCONSISTENT && disk_state[NEW] == D_INCONSISTENT)
				/* other bitmap operation expected during this phase */
				drbd_queue_bitmap_io(device, &drbd_bmio_set_n_write, NULL,
					"set_n_write from invalidate", BM_LOCK_ALL,
					peer_device);

			/* Disks got bigger while they were detached */
			if (disk_state[NEW] > D_NEGOTIATING && peer_disk_state[NEW] > D_NEGOTIATING &&
			    test_and_clear_bit(RESYNC_AFTER_NEG, &peer_device->flags)) {
				if (repl_state[NEW] == L_CONNECTED)
					resync_after_online_grow(peer_device);
			}

			/* A resync finished or aborted, wake paused devices... */
			if ((repl_state[OLD] > L_CONNECTED && repl_state[NEW] <= L_CONNECTED) ||
			    (resync_susp_peer[OLD] && !resync_susp_peer[NEW]) ||
			    (resync_susp_user[OLD] && !resync_susp_user[NEW]))
				resume_next_sg(device);

			/* sync target done with resync. Explicitly notify all peers. Our sync
			   source should even know by himself, but the others need that info. */
			if (disk_state[OLD] < D_UP_TO_DATE && repl_state[OLD] >= L_SYNC_SOURCE && repl_state[NEW] == L_CONNECTED)
				send_new_state_to_all_peer_devices(state_change, n_device);

			/* This triggers bitmap writeout of potentially still unwritten pages
			 * if the resync finished cleanly, or aborted because of peer disk
			 * failure, or because of connection loss.
			 * For resync aborted because of local disk failure, we cannot do
			 * any bitmap writeout anymore.
			 * No harm done if some bits change during this phase.
			 */
			if (repl_state[OLD] > L_CONNECTED && repl_state[NEW] <= L_CONNECTED && get_ldev(device)) {
				drbd_queue_bitmap_io(device, &drbd_bm_write, NULL,
					"write from resync_finished", BM_LOCK_CLEAR,
					NULL);
				put_ldev(device);
			}

			if (disk_state[NEW] == D_DISKLESS &&
			    cstate[NEW] == C_STANDALONE &&
			    role[NEW] == R_SECONDARY) {
				if (resync_susp_dependency[OLD] != resync_susp_dependency[NEW])
					resume_next_sg(device);
			}
		}

		/* Make sure the effective disk size is stored in the metadata
		 * if a local disk is attached and either the local disk state
		 * or a peer disk state is D_UP_TO_DATE.  */
		if (effective_disk_size_determined && get_ldev(device)) {
			sector_t size = drbd_get_capacity(device->this_bdev);
			if (device->ldev->md.effective_size != size) {
				char ppb[10];

				drbd_info(device, "size = %s (%llu KB)\n", ppsize(ppb, size >> 1),
				     (unsigned long long)size >> 1);
				device->ldev->md.effective_size = size;
				drbd_md_mark_dirty(device);
			}
			put_ldev(device);
		}

		/* first half of local IO error, failure to attach,
		 * or administrative detach */
		if (disk_state[OLD] != D_FAILED && disk_state[NEW] == D_FAILED) {
			enum drbd_io_error_p eh = EP_PASS_ON;
			int was_io_error = 0;

			/*
			 * finish_state_change() has grabbed a reference on
			 * ldev in this case.
			 *
			 * our cleanup here with the transition to D_DISKLESS.
			 * But is is still not save to dreference ldev here, since
			 * we might come from an failed Attach before ldev was set. */
			if (device->ldev) {
				rcu_read_lock();
				eh = rcu_dereference(device->ldev->disk_conf)->on_io_error;
				rcu_read_unlock();

				was_io_error = test_and_clear_bit(WAS_IO_ERROR, &device->flags);

				/* Immediately allow completion of all application IO, that waits
				   for completion from the local disk. */
				tl_abort_disk_io(device);

				/* current state still has to be D_FAILED,
				 * there is only one way out: to D_DISKLESS,
				 * and that may only happen after our put_ldev below. */
				if (device->disk_state[NOW] != D_FAILED)
					drbd_err(device,
						 "ASSERT FAILED: disk is %s during detach\n",
						 drbd_disk_str(device->disk_state[NOW]));

				send_new_state_to_all_peer_devices(state_change, n_device);

				for (n_connection = 0; n_connection < state_change->n_connections; n_connection++) {
					struct drbd_peer_device *peer_device;

					peer_device_state_change = &state_change->peer_devices[
						n_device * state_change->n_connections + n_connection];
					peer_device = peer_device_state_change->peer_device;
					drbd_rs_cancel_all(peer_device);
				}

				/* In case we want to get something to stable storage still,
				 * this may be the last chance.
				 * Following put_ldev may transition to D_DISKLESS. */
				drbd_md_sync(device);
			}
			put_ldev(device);

			if (was_io_error && eh == EP_CALL_HELPER)
				drbd_khelper(device, NULL, "local-io-error");
		}

		/* second half of local IO error, failure to attach,
		 * or administrative detach,
		 * after local_cnt references have reached zero again */
		if (disk_state[OLD] != D_DISKLESS && disk_state[NEW] == D_DISKLESS) {
			struct drbd_peer_device *peer_device;

			/* We must still be diskless,
			 * re-attach has to be serialized with this! */
			if (device->disk_state[NOW] != D_DISKLESS)
				drbd_err(device,
					"ASSERT FAILED: disk is %s while going diskless\n",
					drbd_disk_str(device->disk_state[NOW]));

			rcu_read_lock();
			for_each_peer_device(peer_device, device) {
				peer_device->rs_total = 0;
				peer_device->rs_failed = 0;
				atomic_set(&peer_device->rs_pending_cnt, 0);
			}
			rcu_read_unlock();

			send_new_state_to_all_peer_devices(state_change, n_device);
			/*
			 * finish_state_change() has grabbed a reference on
			 * ldev in this case.
			 */
			put_ldev(device);
		}

		/* Notify peers that I had a local IO error and did not detach. */
		if (disk_state[OLD] == D_UP_TO_DATE && disk_state[NEW] == D_INCONSISTENT)
			send_new_state_to_all_peer_devices(state_change, n_device);

		drbd_md_sync(device);
	}

	for (n_connection = 0; n_connection < state_change->n_connections; n_connection++) {
		struct drbd_connection_state_change *connection_state_change = &state_change->connections[n_connection];
		struct drbd_connection *connection = connection_state_change->connection;
		enum drbd_conn_state *cstate = connection_state_change->cstate;

		/* Upon network configuration, we need to start the receiver */
		if (cstate[OLD] == C_STANDALONE && cstate[NEW] == C_UNCONNECTED)
			drbd_thread_start(&connection->receiver);

		if (susp_fen[NEW]) {
			bool all_peer_disks_outdated = true;
			bool all_peer_disks_connected = true;

			/* Iterate over all peer devices on this connection.  */
			for (n_device = 0; n_device < state_change->n_devices; n_device++) {
				struct drbd_peer_device_state_change *peer_device_state_change =
					&state_change->peer_devices[n_device * state_change->n_connections + n_connection];
				enum drbd_repl_state *repl_state = peer_device_state_change->repl_state;
				enum drbd_disk_state *peer_disk_state = peer_device_state_change->disk_state;

				if (peer_disk_state[NEW] > D_OUTDATED)
					all_peer_disks_outdated = false;
				if (repl_state[NEW] < L_CONNECTED)
					all_peer_disks_connected = false;
			}

			/* case1: The outdate peer handler is successful: */
			if (all_peer_disks_outdated) {
				struct drbd_peer_device *peer_device;
				unsigned long irq_flags;
				int vnr;

				tl_clear(connection);
				rcu_read_lock();
				idr_for_each_entry(&connection->peer_devices, peer_device, vnr) {
					struct drbd_device *device = peer_device->device;
					if (test_bit(NEW_CUR_UUID, &device->flags)) {
						drbd_uuid_new_current(device);
						clear_bit(NEW_CUR_UUID, &device->flags);
					}
				}
				rcu_read_unlock();
				begin_state_change(resource, &irq_flags, CS_VERBOSE);
				__change_io_susp_fencing(resource, false);
				end_state_change(resource, &irq_flags);
			}
			/* case2: The connection was established again: */
			if (all_peer_disks_connected) {
				struct drbd_peer_device *peer_device;
				unsigned long irq_flags;
				int vnr;

				rcu_read_lock();
				idr_for_each_entry(&connection->peer_devices, peer_device, vnr) {
					struct drbd_device *device = peer_device->device;
					clear_bit(NEW_CUR_UUID, &device->flags);
				}
				rcu_read_unlock();
				begin_state_change(resource, &irq_flags, CS_VERBOSE);
				_tl_restart(connection, RESEND);
				__change_io_susp_fencing(resource, false);
				end_state_change(resource, &irq_flags);
			}
		}
	}

	if (work->done)
		complete(work->done);
	forget_state_change(state_change);
	kfree(work);

	return 0;
}

static inline bool local_state_change(enum chg_state_flags flags)
{
	return flags & (CS_HARD | CS_LOCAL_ONLY);
}

static enum drbd_state_rv
__peer_request(struct drbd_connection *connection, int vnr,
	       union drbd_state mask, union drbd_state val)
{
	enum drbd_state_rv rv = SS_SUCCESS;

	if (connection->cstate[NOW] == C_CONNECTED) {
		enum drbd_packet cmd = (vnr == -1) ? P_CONN_ST_CHG_REQ : P_STATE_CHG_REQ;
		if (!conn_send_state_req(connection, vnr, cmd, mask, val)) {
			set_bit(CONN_WD_ST_CHG_REQ, &connection->flags);
			rv = SS_CW_SUCCESS;
		}
	}
	return rv;
}

static enum drbd_state_rv __peer_reply(struct drbd_connection *connection)
{
	if (test_and_clear_bit(CONN_WD_ST_CHG_FAIL, &connection->flags))
		return SS_CW_FAILED_BY_PEER;
	if (test_and_clear_bit(CONN_WD_ST_CHG_OKAY, &connection->flags) ||
	    !test_bit(CONN_WD_ST_CHG_REQ, &connection->flags))
		return SS_CW_SUCCESS;
	return SS_UNKNOWN_ERROR;
}

static enum drbd_state_rv
change_peer_state(struct drbd_connection *connection, int vnr,
		  union drbd_state mask, union drbd_state val, unsigned long *irq_flags)
{
	struct drbd_resource *resource = connection->resource;
	enum chg_state_flags flags = resource->state_change_flags;
	enum drbd_state_rv rv;

	if (!expect(resource, flags & CS_SERIALIZE))
		return SS_CW_FAILED_BY_PEER;
	resource->remote_state_change = true;
	begin_remote_state_change(resource, irq_flags);
	rv = __peer_request(connection, vnr, mask, val);
	if (rv == SS_CW_SUCCESS) {
		wait_event(resource->state_wait,
			((rv = __peer_reply(connection)) != SS_UNKNOWN_ERROR));
		clear_bit(CONN_WD_ST_CHG_REQ, &connection->flags);
	}
	end_remote_state_change(resource, irq_flags, flags);
	resource->remote_state_change = false;
	return rv;
}

static enum drbd_state_rv
__cluster_wide_request(struct drbd_resource *resource, int vnr, enum drbd_packet cmd,
		       union drbd_state mask, union drbd_state val, bool all)
{
	struct drbd_connection *connection;
	enum drbd_state_rv rv = SS_SUCCESS;

	rcu_read_lock();
	for_each_connection(connection, resource) {
		if (!(test_and_clear_bit(CONN_WD_ST_CHG_REQ, &connection->flags) || all))
			continue;
		if (connection->cstate[NOW] < C_CONNECTED)
			continue;
		kref_get(&connection->kref);
		rcu_read_unlock();
		if (!conn_send_state_req(connection, vnr, cmd, mask, val)) {
			set_bit(CONN_WD_ST_CHG_REQ, &connection->flags);
			rv = SS_CW_SUCCESS;
		}
		rcu_read_lock();
		kref_put(&connection->kref, drbd_destroy_connection);
	}
	rcu_read_unlock();
	return rv;
}

static enum drbd_state_rv __cluster_wide_reply(struct drbd_resource *resource)
{
	struct drbd_connection *connection;
	enum drbd_state_rv rv = SS_CW_SUCCESS;

	rcu_read_lock();
	for_each_connection(connection, resource) {
		if (!test_bit(CONN_WD_ST_CHG_REQ, &connection->flags))
			continue;
		if (!(test_bit(CONN_WD_ST_CHG_OKAY, &connection->flags) ||
		      test_bit(CONN_WD_ST_CHG_FAIL, &connection->flags))) {
			/* Keep waiting until all replies have arrived.  */
			rv = SS_UNKNOWN_ERROR;
			break;
		}
	}
	if (rv != SS_UNKNOWN_ERROR) {
		for_each_connection(connection, resource) {
			if (!test_bit(CONN_WD_ST_CHG_REQ, &connection->flags))
				continue;
			clear_bit(CONN_WD_ST_CHG_OKAY,  &connection->flags);
			if (test_and_clear_bit(CONN_WD_ST_CHG_FAIL, &connection->flags))
			        rv = SS_CW_FAILED_BY_PEER;
		}
	}
	rcu_read_unlock();
	return rv;
}

static bool supports_two_phase_commit(struct drbd_resource *resource)
{
<<<<<<< HEAD
	struct drbd_connection *connection;
	bool supported = true;
=======
	union drbd_state ns, os, ns_max = { };
	union drbd_state ns_min = {
		{ .role = R_MASK,
		  .peer = R_MASK,
		  .conn = val.conn,
		  .disk = D_MASK,
		  .pdsk = D_MASK
		} };
	struct drbd_conf *mdev;
	enum drbd_state_rv rv;
	int vnr, number_of_volumes = 0;

	if (mask.conn == C_MASK) {
		/* remember last connect time so request_timer_fn() won't
		 * kill newly established sessions while we are still trying to thaw
		 * previously frozen IO */
		if (tconn->cstate != C_WF_REPORT_PARAMS && val.conn == C_WF_REPORT_PARAMS)
			tconn->last_reconnect_jif = jiffies;

		tconn->cstate = val.conn;
	}
>>>>>>> 21c00285

	rcu_read_lock();
	for_each_connection(connection, resource) {
		if (connection->cstate[NOW] != C_CONNECTED)
			continue;
		if (connection->agreed_pro_version < 110) {
			supported = false;
			break;
		}
	}
	rcu_read_unlock();

	return supported;
}

static struct drbd_connection *get_first_connection(struct drbd_resource *resource)
{
	struct drbd_connection *connection = NULL;

	rcu_read_lock();
	if (!list_empty(&resource->connections)) {
		connection = first_connection(resource);
		kref_get(&connection->kref);
	}
	rcu_read_unlock();
	return connection;
}

static enum drbd_state_rv
change_cluster_wide_state(struct drbd_resource *resource, int vnr,
			  union drbd_state mask, union drbd_state val,
			  unsigned long *irq_flags)
{
	enum chg_state_flags flags = resource->state_change_flags;
	struct drbd_connection *connection;
	enum drbd_state_rv rv;

	if (!supports_two_phase_commit(resource)) {
		connection = get_first_connection(resource);
		rv = SS_SUCCESS;
		if (connection) {
			rv = change_peer_state(connection, vnr, mask, val, irq_flags);
			kref_put(&connection->kref, drbd_destroy_connection);
		}
		return rv;
	}

	if (!expect(resource, flags & CS_SERIALIZE))
		return SS_CW_FAILED_BY_PEER;
	resource->remote_state_change = true;
	begin_remote_state_change(resource, irq_flags);
	rv = __cluster_wide_request(resource, vnr, P_CONN_ST_CHG_PREPARE, mask, val, true);
	if (rv == SS_CW_SUCCESS) {
		wait_event(resource->state_wait,
			((rv = __cluster_wide_reply(resource)) != SS_UNKNOWN_ERROR));
		if (rv == SS_CW_SUCCESS) {
			enum drbd_packet cmd = (vnr == -1) ? P_CONN_ST_CHG_REQ : P_STATE_CHG_REQ;

			rv = __cluster_wide_request(resource, vnr, cmd, mask, val, false);
			if (rv == SS_CW_SUCCESS) {
				wait_event(resource->state_wait,
					((rv = __cluster_wide_reply(resource)) != SS_UNKNOWN_ERROR));
				if (rv == SS_CW_FAILED_BY_PEER)
					/* this is fatal! */ ;
			}
		} else
			__cluster_wide_request(resource, vnr, P_CONN_ST_CHG_ABORT, mask, val, false);

		rcu_read_lock();
		for_each_connection(connection, resource)
			clear_bit(CONN_WD_ST_CHG_REQ,  &connection->flags);
		rcu_read_unlock();
	}
	end_remote_state_change(resource, irq_flags, flags);
	resource->remote_state_change = false;
	return rv;
}

static bool has_up_to_date_peer_disks(struct drbd_device *device)
{
	struct drbd_peer_device *peer_device;

	for_each_peer_device(peer_device, device)
		if (peer_device->disk_state[NEW] == D_UP_TO_DATE)
			return true;
	return false;
}

void __change_role(struct drbd_resource *resource, enum drbd_role role,
		   bool force)
{
	resource->role[NEW] = role;

	if (role == R_PRIMARY && force) {
		struct drbd_device *device;
		int vnr;

		rcu_read_lock();
		idr_for_each_entry(&resource->devices, device, vnr) {
			if (device->disk_state[NEW] < D_UP_TO_DATE &&
			    device->disk_state[NEW] >= D_INCONSISTENT &&
			    !has_up_to_date_peer_disks(device))
				device->disk_state[NEW] = D_UP_TO_DATE;
		}
		rcu_read_unlock();
	}
}

enum drbd_state_rv change_role(struct drbd_resource *resource,
			       enum drbd_role role,
			       enum chg_state_flags flags,
			       bool force)
{
	unsigned long irq_flags;

	begin_state_change(resource, &irq_flags, flags | CS_SERIALIZE | CS_LOCAL_ONLY);
	if (!local_state_change(flags) &&
	    resource->role[NOW] != R_PRIMARY && role == R_PRIMARY) {
		enum drbd_state_rv rv;

		__change_role(resource, role, force);
		rv = try_state_change(resource);
		if (rv == SS_SUCCESS)
			rv = change_cluster_wide_state(resource, -1, NS(role, role), &irq_flags);
		if (rv < SS_SUCCESS) {
			abort_state_change(resource, &irq_flags);
			return rv;
		}
	}
	__change_role(resource, role, force);
	return end_state_change(resource, &irq_flags);
}

void __change_io_susp_user(struct drbd_resource *resource, bool value)
{
	resource->susp[NEW] = value;
}

enum drbd_state_rv change_io_susp_user(struct drbd_resource *resource,
				       bool value,
				       enum chg_state_flags flags)
{
	unsigned long irq_flags;

	begin_state_change(resource, &irq_flags, flags);
	__change_io_susp_user(resource, value);
	return end_state_change(resource, &irq_flags);
}

void __change_io_susp_no_data(struct drbd_resource *resource, bool value)
{
	resource->susp_nod[NEW] = value;
}

void __change_io_susp_fencing(struct drbd_resource *resource, bool value)
{
	resource->susp_fen[NEW] = value;
}

void __change_disk_state(struct drbd_device *device, enum drbd_disk_state disk_state)
{
	device->disk_state[NEW] = disk_state;
}

void __change_disk_states(struct drbd_resource *resource, enum drbd_disk_state disk_state)
{
	struct drbd_device *device;
	int vnr;

	rcu_read_lock();
	idr_for_each_entry(&resource->devices, device, vnr)
		__change_disk_state(device, disk_state);
	rcu_read_unlock();
}

static bool device_has_connected_peer_devices(struct drbd_device *device)
{
	struct drbd_peer_device *peer_device;

	for_each_peer_device(peer_device, device)
		if (peer_device->repl_state[NOW] >= L_CONNECTED)
			return true;
	return false;
}

enum drbd_state_rv change_disk_state(struct drbd_device *device,
				     enum drbd_disk_state disk_state,
				     enum chg_state_flags flags)
{
	struct drbd_resource *resource = device->resource;
	unsigned long irq_flags;

	begin_state_change(resource, &irq_flags, flags | CS_SERIALIZE | CS_LOCAL_ONLY);
	if (!local_state_change(flags) &&
	    device->disk_state[NOW] != D_FAILED && disk_state == D_FAILED &&
	    device_has_connected_peer_devices(device)) {
		enum drbd_state_rv rv;

		__change_disk_state(device, disk_state);
		rv = try_state_change(resource);
		if (rv == SS_SUCCESS)
			rv = change_cluster_wide_state(resource, device->vnr,
						       NS(disk, disk_state), &irq_flags);
		if (rv < SS_SUCCESS) {
			abort_state_change(resource, &irq_flags);
			return rv;
		}
	}
	__change_disk_state(device, disk_state);
	return end_state_change(resource, &irq_flags);
}

void __change_cstate(struct drbd_connection *connection, enum drbd_conn_state cstate)
{
	connection->cstate[NEW] = cstate;
	if (cstate < C_CONNECTED) {
		struct drbd_peer_device *peer_device;
		int vnr;

		rcu_read_lock();
		idr_for_each_entry(&connection->peer_devices, peer_device, vnr)
			__change_repl_state(peer_device, L_STANDALONE);
		rcu_read_unlock();
	}
}

static bool connection_has_connected_peer_devices(struct drbd_connection *connection)
{
	struct drbd_peer_device *peer_device;
	int vnr;

	idr_for_each_entry(&connection->peer_devices, peer_device, vnr) {
		if (peer_device->repl_state[NOW] >= L_CONNECTED)
			return true;
	}
	return false;
}

enum outdate_what { OUTDATE_NOTHING, OUTDATE_DISKS, OUTDATE_PEER_DISKS };

static enum outdate_what outdate_on_disconnect(struct drbd_connection *connection)
{
	struct drbd_resource *resource = connection->resource;

	if (connection->fencing_policy >= FP_RESOURCE &&
	    resource->role[NOW] != connection->peer_role[NOW]) {
		if (resource->role[NOW] == R_PRIMARY)
			return OUTDATE_PEER_DISKS;
		if (connection->peer_role[NOW] != R_PRIMARY)
			return OUTDATE_DISKS;
	}
	return OUTDATE_NOTHING;
}

static void __change_cstate_and_outdate(struct drbd_connection *connection,
					enum drbd_conn_state cstate,
					enum outdate_what outdate_what)
{
	__change_cstate(connection, cstate);
	switch(outdate_what) {
		case OUTDATE_DISKS:
			__change_disk_states(connection->resource, D_OUTDATED);
			break;
		case OUTDATE_PEER_DISKS:
			__change_peer_disk_states(connection, D_OUTDATED);
			break;
		case OUTDATE_NOTHING:
			break;
	}
}

/**
 * change_cstate()  -  change the connection state of a connection
 *
 * When disconnecting from a peer, we may also need to outdate the local or
 * peer disks depending on the fencing policy.  This cannot easily be split
 * into two state changes.
 */
enum drbd_state_rv change_cstate(struct drbd_connection *connection,
				 enum drbd_conn_state cstate,
				 enum chg_state_flags flags)
{
	struct drbd_resource *resource = connection->resource;
	unsigned long irq_flags;
	enum outdate_what outdate_what = OUTDATE_NOTHING;

	/*
	 * Hard connection state changes like a protocol error or forced
	 * disconnect may occur while we are holding resource->state_mutex.  In
	 * that case, omit CS_SERIALIZE so that we don't deadlock trying to
	 * grab that mutex again.
	 */
	if (!(flags & CS_HARD))
		flags |= CS_SERIALIZE;

	begin_state_change(resource, &irq_flags, flags | CS_LOCAL_ONLY);
	if (!local_state_change(flags) &&
	    cstate == C_DISCONNECTING &&
	    connection_has_connected_peer_devices(connection)) {
		enum drbd_state_rv rv;

		outdate_what = outdate_on_disconnect(connection);
		__change_cstate_and_outdate(connection, cstate, outdate_what);
		rv = try_state_change(resource);
		if (rv == SS_SUCCESS) {
			switch(outdate_what) {
			case OUTDATE_DISKS:
				rv = change_peer_state(connection, -1,
					NS2(conn, cstate, disk, D_OUTDATED), &irq_flags);
				break;
			case OUTDATE_PEER_DISKS:
				rv = change_peer_state(connection, -1,
					NS2(conn, cstate, pdsk, D_OUTDATED), &irq_flags);
				break;
			case OUTDATE_NOTHING:
				rv = change_peer_state(connection, -1,
					NS(conn, cstate), &irq_flags);
				break;
			}
		}
		if (rv < SS_SUCCESS) {
			abort_state_change(resource, &irq_flags);
			return rv;
		}
	}
	__change_cstate_and_outdate(connection, cstate, outdate_what);
	return end_state_change(resource, &irq_flags);
}

void __change_peer_role(struct drbd_connection *connection, enum drbd_role peer_role)
{
	connection->peer_role[NEW] = peer_role;
}

void __change_repl_state(struct drbd_peer_device *peer_device, enum drbd_repl_state repl_state)
{
	peer_device->repl_state[NEW] = repl_state;
	if (repl_state > L_STANDALONE)
		peer_device->connection->cstate[NEW] = C_CONNECTED;
}

enum drbd_state_rv change_repl_state(struct drbd_peer_device *peer_device,
				     enum drbd_repl_state new_repl_state,
				     enum chg_state_flags flags)
{
	struct drbd_resource *resource = peer_device->device->resource;
	enum drbd_repl_state *repl_state = peer_device->repl_state;
	unsigned long irq_flags;

	begin_state_change(resource, &irq_flags, flags | CS_SERIALIZE | CS_LOCAL_ONLY);
	if (!local_state_change(flags) && repl_state[NOW] != new_repl_state &&
	    ((repl_state[NOW] >= L_CONNECTED &&
	      (new_repl_state == L_STARTING_SYNC_S || new_repl_state == L_STARTING_SYNC_T)) ||
	     (repl_state[NOW] == L_CONNECTED &&
	      (new_repl_state == L_VERIFY_S || new_repl_state == L_STANDALONE)))) {
		enum drbd_state_rv rv;

		__change_repl_state(peer_device, new_repl_state);
		rv = try_state_change(resource);
		if (rv == SS_SUCCESS)
			rv = change_peer_state(peer_device->connection, peer_device->device->vnr,
					       NS(conn, new_repl_state), &irq_flags);
		if (rv < SS_SUCCESS) {
			abort_state_change(resource, &irq_flags);
			return rv;
		}
	}
	__change_repl_state(peer_device, new_repl_state);
	return end_state_change(resource, &irq_flags);
}

enum drbd_state_rv stable_change_repl_state(struct drbd_peer_device *peer_device,
					    enum drbd_repl_state repl_state,
					    enum chg_state_flags flags)
{
	return stable_state_change(peer_device->device->resource,
		change_repl_state(peer_device, repl_state, flags));
}

void __change_peer_disk_state(struct drbd_peer_device *peer_device, enum drbd_disk_state disk_state)
{
	peer_device->disk_state[NEW] = disk_state;
}

void __change_peer_disk_states(struct drbd_connection *connection,
			       enum drbd_disk_state disk_state)
{
	struct drbd_peer_device *peer_device;
	int vnr;

	rcu_read_lock();
	idr_for_each_entry(&connection->peer_devices, peer_device, vnr)
		__change_peer_disk_state(peer_device, disk_state);
	rcu_read_unlock();
}

enum drbd_state_rv change_peer_disk_state(struct drbd_peer_device *peer_device,
					  enum drbd_disk_state disk_state,
					  enum chg_state_flags flags)
{
	struct drbd_resource *resource = peer_device->device->resource;
	unsigned long irq_flags;

	begin_state_change(resource, &irq_flags, flags);
	__change_peer_disk_state(peer_device, disk_state);
	return end_state_change(resource, &irq_flags);
}

void __change_resync_susp_user(struct drbd_peer_device *peer_device,
				       bool value)
{
	peer_device->resync_susp_user[NEW] = value;
}

enum drbd_state_rv change_resync_susp_user(struct drbd_peer_device *peer_device,
						   bool value,
						   enum chg_state_flags flags)
{
	struct drbd_resource *resource = peer_device->device->resource;
	unsigned long irq_flags;

	begin_state_change(resource, &irq_flags, flags);
	__change_resync_susp_user(peer_device, value);
	return end_state_change(resource, &irq_flags);
}

void __change_resync_susp_peer(struct drbd_peer_device *peer_device,
				       bool value)
{
	peer_device->resync_susp_peer[NEW] = value;
}

void __change_resync_susp_dependency(struct drbd_peer_device *peer_device,
					     bool value)
{
	peer_device->resync_susp_dependency[NEW] = value;
}<|MERGE_RESOLUTION|>--- conflicted
+++ resolved
@@ -1325,6 +1325,13 @@
 				drbd_set_exposed_data_uuid(device, device->ldev->md.current_uuid);
 			put_ldev(device);
 		}
+
+		/* remember last attach time so request_timer_fn() won't
+		 * kill newly established sessions while we are still trying to thaw
+		 * previously frozen IO */
+		if ((disk_state[OLD] == D_ATTACHING || disk_state[OLD] == D_NEGOTIATING) &&
+		    disk_state[NEW] > D_NEGOTIATING)
+			device->last_reattach_jif = jiffies;
 	}
 
 	for_each_connection(connection, resource) {
@@ -1341,51 +1348,7 @@
 			}
 		}
 
-<<<<<<< HEAD
 		wake_up(&connection->ping_wait);
-=======
-	/* Peer was forced D_UP_TO_DATE & R_PRIMARY, consider to resync */
-	if (os.disk == D_INCONSISTENT && os.pdsk == D_INCONSISTENT &&
-	    os.peer == R_SECONDARY && ns.peer == R_PRIMARY)
-		set_bit(CONSIDER_RESYNC, &mdev->flags);
-
-	/* Receiver should clean up itself */
-	if (os.conn != C_DISCONNECTING && ns.conn == C_DISCONNECTING)
-		drbd_thread_stop_nowait(&mdev->tconn->receiver);
-
-	/* Now the receiver finished cleaning up itself, it should die */
-	if (os.conn != C_STANDALONE && ns.conn == C_STANDALONE)
-		drbd_thread_stop_nowait(&mdev->tconn->receiver);
-
-	/* Upon network failure, we need to restart the receiver. */
-	if (os.conn > C_WF_CONNECTION &&
-	    ns.conn <= C_TEAR_DOWN && ns.conn >= C_TIMEOUT)
-		drbd_thread_restart_nowait(&mdev->tconn->receiver);
-
-	/* Resume AL writing if we get a connection */
-	if (os.conn < C_CONNECTED && ns.conn >= C_CONNECTED)
-		drbd_resume_al(mdev);
-
-	/* remember last attach time so request_timer_fn() won't
-	 * kill newly established sessions while we are still trying to thaw
-	 * previously frozen IO */
-	if ((os.disk == D_ATTACHING || os.disk == D_NEGOTIATING) &&
-	    ns.disk > D_NEGOTIATING)
-		mdev->last_reattach_jif = jiffies;
-
-	ascw = kmalloc(sizeof(*ascw), GFP_ATOMIC);
-	if (ascw) {
-		ascw->os = os;
-		ascw->ns = ns;
-		ascw->flags = flags;
-		ascw->w.cb = w_after_state_ch;
-		ascw->w.mdev = mdev;
-		ascw->done = done;
-		drbd_queue_work(&mdev->tconn->data.work, &ascw->w);
-	} else {
-		dev_err(DEV, "Could not kmalloc an ascw\n");
-	}
->>>>>>> 21c00285
 
 		/* Receiver should clean up itself */
 		if (cstate[OLD] != C_DISCONNECTING && cstate[NEW] == C_DISCONNECTING)
@@ -1404,6 +1367,12 @@
 			clear_bit(INITIAL_STATE_SENT, &connection->flags);
 			clear_bit(INITIAL_STATE_RECEIVED, &connection->flags);
 		}
+
+		/* remember last connect time so request_timer_fn() won't
+		 * kill newly established sessions while we are still trying to thaw
+		 * previously frozen IO */
+		if (cstate[OLD] < C_CONNECTED && cstate[NEW] == C_CONNECTED)
+			connection->last_reconnect_jif = jiffies;
 	}
 
 	queue_after_state_change_work(resource, done, GFP_ATOMIC);
@@ -2169,32 +2138,8 @@
 
 static bool supports_two_phase_commit(struct drbd_resource *resource)
 {
-<<<<<<< HEAD
 	struct drbd_connection *connection;
 	bool supported = true;
-=======
-	union drbd_state ns, os, ns_max = { };
-	union drbd_state ns_min = {
-		{ .role = R_MASK,
-		  .peer = R_MASK,
-		  .conn = val.conn,
-		  .disk = D_MASK,
-		  .pdsk = D_MASK
-		} };
-	struct drbd_conf *mdev;
-	enum drbd_state_rv rv;
-	int vnr, number_of_volumes = 0;
-
-	if (mask.conn == C_MASK) {
-		/* remember last connect time so request_timer_fn() won't
-		 * kill newly established sessions while we are still trying to thaw
-		 * previously frozen IO */
-		if (tconn->cstate != C_WF_REPORT_PARAMS && val.conn == C_WF_REPORT_PARAMS)
-			tconn->last_reconnect_jif = jiffies;
-
-		tconn->cstate = val.conn;
-	}
->>>>>>> 21c00285
 
 	rcu_read_lock();
 	for_each_connection(connection, resource) {
