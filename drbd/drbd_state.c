/*
   drbd_state.c

   This file is part of DRBD by Philipp Reisner and Lars Ellenberg.

   Copyright (C) 2001-2008, LINBIT Information Technologies GmbH.
   Copyright (C) 1999-2008, Philipp Reisner <philipp.reisner@linbit.com>.
   Copyright (C) 2002-2008, Lars Ellenberg <lars.ellenberg@linbit.com>.

   Thanks to Carter Burden, Bart Grantham and Gennadiy Nerubayev
   from Logicworks, Inc. for making SDP replication support possible.

   drbd is free software; you can redistribute it and/or modify
   it under the terms of the GNU General Public License as published by
   the Free Software Foundation; either version 2, or (at your option)
   any later version.

   drbd is distributed in the hope that it will be useful,
   but WITHOUT ANY WARRANTY; without even the implied warranty of
   MERCHANTABILITY or FITNESS FOR A PARTICULAR PURPOSE.  See the
   GNU General Public License for more details.

   You should have received a copy of the GNU General Public License
   along with drbd; see the file COPYING.  If not, write to
   the Free Software Foundation, 675 Mass Ave, Cambridge, MA 02139, USA.
 */

#include <linux/drbd_limits.h>
#include "drbd_int.h"
#include "drbd_protocol.h"
#include "drbd_req.h"
#include "drbd_state_change.h"

/* in drbd_main.c */
extern void tl_abort_disk_io(struct drbd_device *device);

struct after_state_change_work {
	struct drbd_work w;
	struct drbd_state_change *state_change;
	unsigned int id;
	struct completion *done;
};

static struct drbd_state_change *alloc_state_change(struct drbd_resource *resource, gfp_t flags)
{
	struct drbd_state_change *state_change;
	unsigned int n_devices = 0, n_connections = 0, size, n;
	struct drbd_device *device;
	struct drbd_connection *connection;
	int vnr;

	rcu_read_lock();
	idr_for_each_entry(&resource->devices, device, vnr)
		n_devices++;
	for_each_connection(connection, resource)
		n_connections++;
	rcu_read_unlock();

	size = sizeof(struct drbd_state_change) +
	       n_devices * sizeof(struct drbd_device_state_change) +
	       n_connections * sizeof(struct drbd_connection_state_change) +
	       n_devices * n_connections * sizeof(struct drbd_peer_device_state_change);
	state_change = kmalloc(size, flags);
	if (!state_change)
		return NULL;
	state_change->n_devices = n_devices;
	state_change->n_connections = n_connections;
	state_change->devices = (void *)(state_change + 1);
	state_change->connections = (void *)&state_change->devices[n_devices];
	state_change->peer_devices = (void *)&state_change->connections[n_connections];
	state_change->resource->resource = NULL;
	for (n = 0; n < n_devices; n++)
		state_change->devices[n].device = NULL;
	for (n = 0; n < n_connections; n++)
		state_change->connections[n].connection = NULL;
	return state_change;
}

struct drbd_state_change *remember_state_change(struct drbd_resource *resource, gfp_t gfp)
{
	struct drbd_state_change *state_change;
	struct drbd_device *device;
	unsigned int n_devices = 0;
	struct drbd_connection *connection;
	unsigned int n_connections = 0;
	int vnr;

	struct drbd_device_state_change *device_state_change;
	struct drbd_peer_device_state_change *peer_device_state_change;
	struct drbd_connection_state_change *connection_state_change;

retry:
	state_change = alloc_state_change(resource, gfp);
	if (!state_change)
		return NULL;

	rcu_read_lock();
	idr_for_each_entry(&resource->devices, device, vnr)
		n_devices++;
	for_each_connection(connection, resource)
		n_connections++;
	if (n_devices != state_change->n_devices ||
	    n_connections != state_change->n_connections) {
		kfree(state_change);
		rcu_read_unlock();
		goto retry;
	}

	kref_get(&resource->kref);
	state_change->resource->resource = resource;
	memcpy(state_change->resource->role,
	       resource->role, sizeof(resource->role));
	memcpy(state_change->resource->susp,
	       resource->susp, sizeof(resource->susp));
	memcpy(state_change->resource->susp_nod,
	       resource->susp_nod, sizeof(resource->susp_nod));
	memcpy(state_change->resource->susp_fen,
	       resource->susp_fen, sizeof(resource->susp_fen));

	device_state_change = state_change->devices;
	peer_device_state_change = state_change->peer_devices;
	idr_for_each_entry(&resource->devices, device, vnr) {
		struct drbd_peer_device *peer_device;

		kobject_get(&device->kobj);
		device_state_change->device = device;
		memcpy(device_state_change->disk_state,
		       device->disk_state, sizeof(device->disk_state));

		/* The peer_devices for each device have to be enumerated in
		   the order of the connections. We may not use for_each_peer_device() here. */
		for_each_connection(connection, resource) {
			peer_device = conn_peer_device(connection, device->vnr);

			peer_device_state_change->peer_device = peer_device;
			memcpy(peer_device_state_change->disk_state,
			       peer_device->disk_state, sizeof(peer_device->disk_state));
			memcpy(peer_device_state_change->repl_state,
			       peer_device->repl_state, sizeof(peer_device->repl_state));
			memcpy(peer_device_state_change->resync_susp_user,
			       peer_device->resync_susp_user,
			       sizeof(peer_device->resync_susp_user));
			memcpy(peer_device_state_change->resync_susp_peer,
			       peer_device->resync_susp_peer,
			       sizeof(peer_device->resync_susp_peer));
			memcpy(peer_device_state_change->resync_susp_dependency,
			       peer_device->resync_susp_dependency,
			       sizeof(peer_device->resync_susp_dependency));
			peer_device_state_change++;
		}
		device_state_change++;
	}

	connection_state_change = state_change->connections;
	for_each_connection(connection, resource) {
		kref_get(&connection->kref);
		connection_state_change->connection = connection;
		memcpy(connection_state_change->cstate,
		       connection->cstate, sizeof(connection->cstate));
		memcpy(connection_state_change->peer_role,
		       connection->peer_role, sizeof(connection->peer_role));
		connection_state_change++;
	}
	rcu_read_unlock();

	return state_change;
}

void forget_state_change(struct drbd_state_change *state_change)
{
	unsigned int n;

	if (!state_change)
		return;

	if (state_change->resource->resource)
		kref_put(&state_change->resource->resource->kref, drbd_destroy_resource);
	for (n = 0; n < state_change->n_devices; n++) {
		struct drbd_device *device = state_change->devices[n].device;

		if (device)
			kobject_put(&device->kobj);
	}
	for (n = 0; n < state_change->n_connections; n++) {
		struct drbd_connection *connection =
			state_change->connections[n].connection;

		if (connection)
			kref_put(&connection->kref, drbd_destroy_connection);
	}
	kfree(state_change);
}

static void print_state_change(struct drbd_resource *resource, const char *prefix);
static void finish_state_change(struct drbd_resource *, struct completion *);
STATIC int w_after_state_change(struct drbd_work *w, int unused);
static enum drbd_state_rv is_valid_soft_transition(struct drbd_resource *);
static enum drbd_state_rv is_valid_transition(struct drbd_resource *resource);
static void sanitize_state(struct drbd_resource *resource);
static enum drbd_state_rv change_peer_state(struct drbd_connection *, int, union drbd_state,
					    union drbd_state, unsigned long *);

static bool state_has_changed(struct drbd_resource *resource)
{
	struct drbd_connection *connection;
	struct drbd_device *device;
	int minor;

	if (resource->role[OLD] != resource->role[NEW] ||
	    resource->susp[OLD] != resource->susp[NEW] ||
	    resource->susp_nod[OLD] != resource->susp_nod[NEW] ||
	    resource->susp_fen[OLD] != resource->susp_fen[NEW])
		return true;

	for_each_connection(connection, resource) {
		if (connection->cstate[OLD] != connection->cstate[NEW] ||
		    connection->peer_role[OLD] != connection->peer_role[NEW])
			return true;
	}

	idr_for_each_entry(&resource->devices, device, minor) {
		struct drbd_peer_device *peer_device;

		if (device->disk_state[OLD] != device->disk_state[NEW])
			return true;

		for_each_peer_device(peer_device, device) {
			if (peer_device->disk_state[OLD] != peer_device->disk_state[NEW] ||
			    peer_device->repl_state[OLD] != peer_device->repl_state[NEW] ||
			    peer_device->resync_susp_user[OLD] !=
				peer_device->resync_susp_user[NEW] ||
			    peer_device->resync_susp_peer[OLD] !=
				peer_device->resync_susp_peer[NEW] ||
			    peer_device->resync_susp_dependency[OLD] !=
				peer_device->resync_susp_dependency[NEW])
				return true;
		}
	}
	return false;
}

static void ___begin_state_change(struct drbd_resource *resource)
{
	struct drbd_connection *connection;
	struct drbd_device *device;
	int minor;

	resource->role[NEW] = resource->role[NOW];
	resource->susp[NEW] = resource->susp[NOW];
	resource->susp_nod[NEW] = resource->susp_nod[NOW];
	resource->susp_fen[NEW] = resource->susp_fen[NOW];

	for_each_connection(connection, resource) {
		connection->cstate[NEW] = connection->cstate[NOW];
		connection->peer_role[NEW] = connection->peer_role[NOW];
	}

	idr_for_each_entry(&resource->devices, device, minor) {
		struct drbd_peer_device *peer_device;

		device->disk_state[NEW] = device->disk_state[NOW];

		for_each_peer_device(peer_device, device) {
			peer_device->disk_state[NEW] = peer_device->disk_state[NOW];
			peer_device->repl_state[NEW] = peer_device->repl_state[NOW];
			peer_device->resync_susp_user[NEW] =
				peer_device->resync_susp_user[NOW];
			peer_device->resync_susp_peer[NEW] =
				peer_device->resync_susp_peer[NOW];
			peer_device->resync_susp_dependency[NEW] =
				peer_device->resync_susp_dependency[NOW];
		}
	}
}

static void __begin_state_change(struct drbd_resource *resource)
{
	rcu_read_lock();
	___begin_state_change(resource);
}

static enum drbd_state_rv try_state_change(struct drbd_resource *resource)
{
	enum drbd_state_rv rv;

	if (!state_has_changed(resource))
		return SS_NOTHING_TO_DO;
	sanitize_state(resource);
	rv = is_valid_transition(resource);
	if (rv >= SS_SUCCESS && !(resource->state_change_flags & CS_HARD))
		rv = is_valid_soft_transition(resource);
	return rv;
}

static enum drbd_state_rv ___end_state_change(struct drbd_resource *resource, struct completion *done,
					      enum drbd_state_rv rv)
{
	enum chg_state_flags flags = resource->state_change_flags;
	struct drbd_connection *connection;
	struct drbd_device *device;
	int minor;

	if (flags & CS_ABORT)
		goto out;
	if (rv >= SS_SUCCESS)
		rv = try_state_change(resource);
	if (rv < SS_SUCCESS) {
		if (flags & CS_VERBOSE) {
			drbd_err(resource, "State change failed: %s\n", drbd_set_st_err_str(rv));
			print_state_change(resource, "Failed: ");
		}
		goto out;
	}
	if (flags & CS_PREPARE)
		goto out;

	finish_state_change(resource, done);

	resource->role[NOW] = resource->role[NEW];
	resource->susp[NOW] = resource->susp[NEW];
	resource->susp_nod[NOW] = resource->susp_nod[NEW];
	resource->susp_fen[NOW] = resource->susp_fen[NEW];

	for_each_connection(connection, resource) {
		connection->cstate[NOW] = connection->cstate[NEW];
		connection->peer_role[NOW] = connection->peer_role[NEW];
	}

	idr_for_each_entry(&resource->devices, device, minor) {
		struct drbd_peer_device *peer_device;

		device->disk_state[NOW] = device->disk_state[NEW];

		for_each_peer_device(peer_device, device) {
			peer_device->disk_state[NOW] = peer_device->disk_state[NEW];
			peer_device->repl_state[NOW] = peer_device->repl_state[NEW];
			peer_device->resync_susp_user[NOW] =
				peer_device->resync_susp_user[NEW];
			peer_device->resync_susp_peer[NOW] =
				peer_device->resync_susp_peer[NEW];
			peer_device->resync_susp_dependency[NOW] =
				peer_device->resync_susp_dependency[NEW];
		}
	}
out:
	rcu_read_unlock();
	return rv;
}

void state_change_lock(struct drbd_resource *resource, unsigned long *irq_flags, enum chg_state_flags flags)
{
	if ((flags & CS_SERIALIZE) && !(flags & (CS_ALREADY_SERIALIZED | CS_PREPARED)))
		mutex_lock(&resource->state_mutex);
	spin_lock_irqsave(&resource->req_lock, *irq_flags);
	resource->state_change_flags = flags;
}

static void __state_change_unlock(struct drbd_resource *resource, unsigned long *irq_flags, struct completion *done)
{
	enum chg_state_flags flags = resource->state_change_flags;

	spin_unlock_irqrestore(&resource->req_lock, *irq_flags);
	if (done && expect(resource, current != resource->worker.task))
		wait_for_completion(done);
	if ((flags & CS_SERIALIZE) && !(flags & (CS_ALREADY_SERIALIZED | CS_PREPARE)))
		mutex_unlock(&resource->state_mutex);
}

void state_change_unlock(struct drbd_resource *resource, unsigned long *irq_flags)
{
	__state_change_unlock(resource, irq_flags, NULL);
}

void begin_state_change_locked(struct drbd_resource *resource, enum chg_state_flags flags)
{
	BUG_ON(flags & (CS_SERIALIZE | CS_WAIT_COMPLETE | CS_PREPARE | CS_ABORT));
	resource->state_change_flags = flags;
	__begin_state_change(resource);
}

enum drbd_state_rv end_state_change_locked(struct drbd_resource *resource)
{
	return ___end_state_change(resource, NULL, SS_SUCCESS);
}

void begin_state_change(struct drbd_resource *resource, unsigned long *irq_flags, enum chg_state_flags flags)
{
	state_change_lock(resource, irq_flags, flags);
	__begin_state_change(resource);
}

static enum drbd_state_rv __end_state_change(struct drbd_resource *resource,
					     unsigned long *irq_flags,
					     enum drbd_state_rv rv)
{
	enum chg_state_flags flags = resource->state_change_flags;
	struct completion __done, *done = NULL;

	if ((flags & CS_WAIT_COMPLETE) && !(flags & (CS_PREPARE | CS_ABORT))) {
		done = &__done;
		init_completion(done);
	}
	rv = ___end_state_change(resource, done, rv);
	__state_change_unlock(resource, irq_flags, rv >= SS_SUCCESS ? done : NULL);
	return rv;
}

enum drbd_state_rv end_state_change(struct drbd_resource *resource, unsigned long *irq_flags)
{
	return __end_state_change(resource, irq_flags, SS_SUCCESS);
}

void abort_state_change(struct drbd_resource *resource, unsigned long *irq_flags)
{
	resource->state_change_flags &= ~CS_VERBOSE;
	__end_state_change(resource, irq_flags, SS_UNKNOWN_ERROR);
}

void abort_state_change_locked(struct drbd_resource *resource)
{
	resource->state_change_flags &= ~CS_VERBOSE;
	___end_state_change(resource, NULL, SS_UNKNOWN_ERROR);
}

static void begin_remote_state_change(struct drbd_resource *resource, unsigned long *irq_flags)
{
	rcu_read_unlock();
	spin_unlock_irqrestore(&resource->req_lock, *irq_flags);
}

static void end_remote_state_change(struct drbd_resource *resource, unsigned long *irq_flags, enum chg_state_flags flags)
{
	spin_lock_irqsave(&resource->req_lock, *irq_flags);
	rcu_read_lock();
	resource->state_change_flags = flags;
	___begin_state_change(resource);
}

static union drbd_state drbd_get_resource_state(struct drbd_resource *resource, enum which_state which)
{
	union drbd_state rv = { {
		.conn = C_STANDALONE,  /* really: undefined */
		/* (user_isp, peer_isp, and aftr_isp are undefined as well.) */
		.disk = D_UNKNOWN,  /* really: undefined */
		.role = resource->role[which],
		.peer = R_UNKNOWN,  /* really: undefined */
		.susp = resource->susp[which],
		.susp_nod = resource->susp_nod[which],
		.susp_fen = resource->susp_fen[which],
		.pdsk = D_UNKNOWN,  /* really: undefined */
	} };

	return rv;
}

union drbd_state drbd_get_device_state(struct drbd_device *device, enum which_state which)
{
	union drbd_state rv = drbd_get_resource_state(device->resource, which);

	rv.disk = device->disk_state[which];

	return rv;
}

union drbd_state drbd_get_peer_device_state(struct drbd_peer_device *peer_device, enum which_state which)
{
	struct drbd_connection *connection = peer_device->connection;
	union drbd_state rv;

	rv = drbd_get_device_state(peer_device->device, which);
	rv.user_isp = peer_device->resync_susp_user[which];
	rv.peer_isp = peer_device->resync_susp_peer[which];
	rv.aftr_isp = peer_device->resync_susp_dependency[which];
	rv.conn = combined_conn_state(peer_device, which);
	rv.peer = connection->peer_role[which];
	rv.pdsk = peer_device->disk_state[which];

	return rv;
}

union drbd_state drbd_get_connection_state(struct drbd_connection *connection, enum which_state which)
{
	union drbd_state rv = drbd_get_resource_state(connection->resource, which);

	rv.conn = connection->cstate[which];
	rv.peer = connection->peer_role[which];

	return rv;
}

static inline bool is_susp(union drbd_state s)
{
        return s.susp || s.susp_nod || s.susp_fen;
}

enum drbd_disk_state conn_highest_disk(struct drbd_connection *connection)
{
	enum drbd_disk_state ds = D_DISKLESS;
	struct drbd_peer_device *peer_device;
	int vnr;

	rcu_read_lock();
	idr_for_each_entry(&connection->peer_devices, peer_device, vnr) {
		struct drbd_device *device = peer_device->device;
		ds = max_t(enum drbd_disk_state, ds, device->disk_state[NOW]);
	}
	rcu_read_unlock();

	return ds;
}

enum drbd_disk_state conn_lowest_disk(struct drbd_connection *connection)
{
	enum drbd_disk_state ds = D_MASK;
	struct drbd_peer_device *peer_device;
	int vnr;

	rcu_read_lock();
	idr_for_each_entry(&connection->peer_devices, peer_device, vnr) {
		struct drbd_device *device = peer_device->device;
		ds = min_t(enum drbd_disk_state, ds, device->disk_state[NOW]);
	}
	rcu_read_unlock();

	return ds;
}

enum drbd_disk_state conn_highest_pdsk(struct drbd_connection *connection)
{
	enum drbd_disk_state ds = D_DISKLESS;
	struct drbd_peer_device *peer_device;
	int vnr;

	rcu_read_lock();
	idr_for_each_entry(&connection->peer_devices, peer_device, vnr)
		ds = max_t(enum drbd_disk_state, ds, peer_device->disk_state[NOW]);
	rcu_read_unlock();

	return ds;
}

static enum drbd_repl_state conn_lowest_repl_state(struct drbd_connection *connection)
{
	unsigned int repl_state = -1U;
	struct drbd_peer_device *peer_device;
	int vnr;

	rcu_read_lock();
	idr_for_each_entry(&connection->peer_devices, peer_device, vnr) {
		if (peer_device->repl_state[NOW] < repl_state)
			repl_state = peer_device->repl_state[NOW];
	}
	rcu_read_unlock();

	if (repl_state == -1U)
		return L_STANDALONE;

	return repl_state;
}

static bool resync_suspended(struct drbd_peer_device *peer_device, enum which_state which)
{
	return peer_device->resync_susp_user[which] ||
	       peer_device->resync_susp_peer[which] ||
	       peer_device->resync_susp_dependency[which];
}

static int scnprintf_resync_suspend_flags(char *buffer, size_t size,
					  struct drbd_peer_device *peer_device,
					  enum which_state which)
{
	char *b = buffer, *end = buffer + size;

	if (!resync_suspended(peer_device, which))
		return scnprintf(buffer, size, "no");

	if (peer_device->resync_susp_user[which])
		b += scnprintf(b, end - b, "user,");
	if (peer_device->resync_susp_peer[which])
		b += scnprintf(b, end - b, "peer,");
	if (peer_device->resync_susp_dependency[which])
		b += scnprintf(b, end - b, "dependency,");
	*(--b) = 0;

	return b - buffer;
}

static bool io_suspended(struct drbd_resource *resource, enum which_state which)
{
	return resource->susp[which] ||
	       resource->susp_nod[which] ||
	       resource->susp_fen[which];
}

static int scnprintf_io_suspend_flags(char *buffer, size_t size,
				      struct drbd_resource *resource,
				      enum which_state which)
{
	char *b = buffer, *end = buffer + size;

	if (!io_suspended(resource, which))
		return scnprintf(buffer, size, "no");

	if (resource->susp[which])
		b += scnprintf(b, end - b, "user,");
	if (resource->susp_nod[which])
		b += scnprintf(b, end - b, "no-disk,");
	if (resource->susp_fen[which])
		b += scnprintf(b, end - b, "fencing,");
	*(--b) = 0;

	return b - buffer;
}

static void print_state_change(struct drbd_resource *resource, const char *prefix)
{
	char buffer[150], *b, *end = buffer + sizeof(buffer);
	struct drbd_connection *connection;
	struct drbd_device *device;
	enum drbd_role *role = resource->role;
	int vnr;

	b = buffer;
	if (role[OLD] != role[NEW])
		b += scnprintf(b, end - b, "role( %s -> %s ) ",
			       drbd_role_str(role[OLD]),
			       drbd_role_str(role[NEW]));
	if (io_suspended(resource, OLD) != io_suspended(resource, NEW)) {
		b += scnprintf(b, end - b, "susp-io( ");
		b += scnprintf_io_suspend_flags(b, end - b, resource, OLD);
		b += scnprintf(b, end - b, " -> ");
		b += scnprintf_io_suspend_flags(b, end - b, resource, NEW);
		b += scnprintf(b, end - b, ") ");
	}
	if (b != buffer) {
		*(b-1) = 0;
		drbd_info(resource, "%s%s\n", prefix, buffer);
	}

	for_each_connection(connection, resource) {
		enum drbd_conn_state *cstate = connection->cstate;
		enum drbd_role *peer_role = connection->peer_role;

		b = buffer;
		if (cstate[OLD] != cstate[NEW])
			b += scnprintf(b, end - b, "conn( %s -> %s ) ",
				       drbd_conn_str(cstate[OLD]),
				       drbd_conn_str(cstate[NEW]));
		if (peer_role[OLD] != peer_role[NEW])
			b += scnprintf(b, end - b, "peer( %s -> %s ) ",
				       drbd_role_str(peer_role[OLD]),
				       drbd_role_str(peer_role[NEW]));

		if (b != buffer) {
			*(b-1) = 0;
			drbd_info(connection, "%s%s\n", prefix, buffer);
		}
	}

	idr_for_each_entry(&resource->devices, device, vnr) {
		struct drbd_peer_device *peer_device;
		enum drbd_disk_state *disk_state = device->disk_state;

		if (disk_state[OLD] != disk_state[NEW])
			drbd_info(device, "%sdisk( %s -> %s )\n",
				  prefix,
				  drbd_disk_str(disk_state[OLD]),
				  drbd_disk_str(disk_state[NEW]));

		for_each_peer_device(peer_device, device) {
			enum drbd_disk_state *peer_disk_state = peer_device->disk_state;
			enum drbd_repl_state *repl_state = peer_device->repl_state;

			b = buffer;
			if (peer_disk_state[OLD] != peer_disk_state[NEW])
				b += scnprintf(b, end - b, "pdsk( %s -> %s ) ",
					       drbd_disk_str(peer_disk_state[OLD]),
					       drbd_disk_str(peer_disk_state[NEW]));
			if (repl_state[OLD] != repl_state[NEW])
				b += scnprintf(b, end - b, "repl( %s -> %s ) ",
					       drbd_conn_str(repl_state[OLD]),
					       drbd_conn_str(repl_state[NEW]));

			if (resync_suspended(peer_device, OLD) !=
			    resync_suspended(peer_device, NEW)) {
				b += scnprintf(b, end - b, "resync-susp( ");
				b += scnprintf_resync_suspend_flags(b, end - b, peer_device, OLD);
				b += scnprintf(b, end - b, " -> ");
				b += scnprintf_resync_suspend_flags(b, end - b, peer_device, NEW);
				b += scnprintf(b, end - b, " ) ");
			}

			if (b != buffer) {
				*(b-1) = 0;
				drbd_info(peer_device, "%s%s\n", prefix, buffer);
			}
		}
	}
}

static bool local_disk_may_be_outdated(enum drbd_repl_state repl_state)
{
	switch(repl_state) {
	case L_CONNECTED:
	case L_WF_BITMAP_S:
	case L_SYNC_SOURCE:
	case L_PAUSED_SYNC_S:
		return false;
	default:
		return true;
	}
}

static enum drbd_state_rv __is_valid_soft_transition(struct drbd_resource *resource)
{
	enum drbd_role *role = resource->role;
	struct drbd_connection *connection;
	struct drbd_device *device;
	int vnr;

	/* See drbd_state_sw_errors in drbd_strings.c */

	if (role[OLD] != R_PRIMARY && role[NEW] == R_PRIMARY) {
		for_each_connection(connection, resource) {
			struct net_conf *nc;

			nc = rcu_dereference(connection->net_conf);
			if (!nc || nc->two_primaries)
				continue;
			if (connection->peer_role[NEW] == R_PRIMARY)
				return SS_TWO_PRIMARIES;
		}
	}

	for_each_connection(connection, resource) {
		enum drbd_conn_state *cstate = connection->cstate;
		enum drbd_role *peer_role = connection->peer_role;
		struct net_conf *nc;
		bool two_primaries;

		if (cstate[NEW] == C_DISCONNECTING && cstate[OLD] == C_STANDALONE)
			return SS_ALREADY_STANDALONE;

		if (cstate[NEW] == C_WF_CONNECTION && cstate[OLD] < C_UNCONNECTED)
			return SS_NO_NET_CONFIG;

		if (cstate[NEW] == C_DISCONNECTING && cstate[OLD] == C_UNCONNECTED)
			return SS_IN_TRANSIENT_STATE;

		/* While establishing a connection only allow cstate to change.
		   Delay/refuse role changes, detach attach etc... */
		if (test_bit(INITIAL_STATE_SENT, &connection->flags) &&
		    !test_bit(INITIAL_STATE_RECEIVED, &connection->flags) &&
		    !(cstate[OLD] == C_CONNECTED ||
		      (cstate[NEW] == C_CONNECTED && cstate[OLD] == C_WF_CONNECTION)))
			return SS_IN_TRANSIENT_STATE;

		nc = rcu_dereference(connection->net_conf);
		two_primaries = nc ? nc->two_primaries : false;
		if (peer_role[NEW] == R_PRIMARY && peer_role[OLD] == R_SECONDARY &&
		    resource->open_ro_cnt && !two_primaries)
			return SS_PRIMARY_READER;
	}

	if (role[OLD] != R_SECONDARY && role[NEW] == R_SECONDARY && resource->open_rw_cnt)
		return SS_DEVICE_IN_USE;


	idr_for_each_entry(&resource->devices, device, vnr) {
		enum drbd_disk_state *disk_state = device->disk_state;
		struct drbd_peer_device *peer_device;

		if (disk_state[NEW] > D_ATTACHING && disk_state[OLD] == D_DISKLESS)
			return SS_IS_DISKLESS;

		if (disk_state[NEW] == D_OUTDATED && disk_state[OLD] < D_OUTDATED && disk_state[OLD] != D_ATTACHING)
			return SS_LOWER_THAN_OUTDATED;

		for_each_peer_device(peer_device, device) {
			enum drbd_disk_state *peer_disk_state = peer_device->disk_state;
			enum drbd_repl_state *repl_state = peer_device->repl_state;

			if (!(role[OLD] == R_PRIMARY && repl_state[OLD] < L_CONNECTED && disk_state[OLD] < D_UP_TO_DATE) &&
			     (role[NEW] == R_PRIMARY && repl_state[NEW] < L_CONNECTED && disk_state[NEW] < D_UP_TO_DATE))
				return SS_NO_UP_TO_DATE_DISK;

			if (peer_device->connection->fencing_policy >= FP_RESOURCE &&
			    !(role[OLD] == R_PRIMARY && repl_state[OLD] < L_CONNECTED && !(peer_disk_state[OLD] <= D_OUTDATED)) &&
			     (role[NEW] == R_PRIMARY && repl_state[NEW] < L_CONNECTED && !(peer_disk_state[NEW] <= D_OUTDATED)))
				return SS_PRIMARY_NOP;

			if (!(role[OLD] == R_PRIMARY && disk_state[OLD] <= D_INCONSISTENT && peer_disk_state[OLD] <= D_INCONSISTENT) &&
			     (role[NEW] == R_PRIMARY && disk_state[NEW] <= D_INCONSISTENT && peer_disk_state[NEW] <= D_INCONSISTENT))
				return SS_NO_UP_TO_DATE_DISK;

			if (!(repl_state[OLD] > L_CONNECTED && disk_state[OLD] < D_INCONSISTENT) &&
			     (repl_state[NEW] > L_CONNECTED && disk_state[NEW] < D_INCONSISTENT))
				return SS_NO_LOCAL_DISK;

			if (!(repl_state[OLD] > L_CONNECTED && peer_disk_state[OLD] < D_INCONSISTENT) &&
			     (repl_state[NEW] > L_CONNECTED && peer_disk_state[NEW] < D_INCONSISTENT))
				return SS_NO_REMOTE_DISK;

			if (!(repl_state[OLD] > L_CONNECTED && disk_state[OLD] < D_UP_TO_DATE && peer_disk_state[OLD] < D_UP_TO_DATE) &&
			     (repl_state[NEW] > L_CONNECTED && disk_state[NEW] < D_UP_TO_DATE && peer_disk_state[NEW] < D_UP_TO_DATE))
				return SS_NO_UP_TO_DATE_DISK;

			if (!(disk_state[OLD] == D_OUTDATED && !local_disk_may_be_outdated(repl_state[OLD])) &&
			     (disk_state[NEW] == D_OUTDATED && !local_disk_may_be_outdated(repl_state[NEW])))
				return SS_CONNECTED_OUTDATES;

			if (!(repl_state[OLD] == L_VERIFY_S || repl_state[OLD] == L_VERIFY_T) &&
			     (repl_state[NEW] == L_VERIFY_S || repl_state[NEW] == L_VERIFY_T)) {
				struct net_conf *nc = rcu_dereference(peer_device->connection->net_conf);

				if (!nc || nc->verify_alg[0] == 0)
					return SS_NO_VERIFY_ALG;
			}

			if (!(repl_state[OLD] == L_VERIFY_S || repl_state[OLD] == L_VERIFY_T) &&
			     (repl_state[NEW] == L_VERIFY_S || repl_state[NEW] == L_VERIFY_T) &&
				  peer_device->connection->agreed_pro_version < 88)
				return SS_NOT_SUPPORTED;

			if (!(repl_state[OLD] >= L_CONNECTED && peer_disk_state[OLD] == D_UNKNOWN) &&
			     (repl_state[NEW] >= L_CONNECTED && peer_disk_state[NEW] == D_UNKNOWN))
				return SS_CONNECTED_OUTDATES;

			if ((repl_state[NEW] == L_STARTING_SYNC_T || repl_state[NEW] == L_STARTING_SYNC_S) &&
			    repl_state[OLD] > L_CONNECTED)
				return SS_RESYNC_RUNNING;

			/* if (repl_state[NEW] == repl_state[OLD] && repl_state[NEW] == L_STANDALONE)
				return SS_IN_TRANSIENT_STATE; */

			if ((repl_state[NEW] == L_VERIFY_S || repl_state[NEW] == L_VERIFY_T) && repl_state[OLD] < L_CONNECTED)
				return SS_NEED_CONNECTION;

			if ((repl_state[NEW] == L_VERIFY_S || repl_state[NEW] == L_VERIFY_T) &&
			    repl_state[NEW] != repl_state[OLD] && repl_state[OLD] > L_CONNECTED)
				return SS_RESYNC_RUNNING;

			if ((repl_state[NEW] == L_STARTING_SYNC_S || repl_state[NEW] == L_STARTING_SYNC_T) &&
			    repl_state[OLD] < L_CONNECTED)
				return SS_NEED_CONNECTION;

			if ((repl_state[NEW] == L_SYNC_TARGET || repl_state[NEW] == L_SYNC_SOURCE)
			    && repl_state[OLD] < L_STANDALONE)
				return SS_NEED_CONNECTION; /* No NetworkFailure -> SyncTarget etc... */
		}
	}

	return SS_SUCCESS;
}

/**
 * is_valid_soft_transition() - Returns an SS_ error code if state[NEW] is not valid
 *
 * "Soft" transitions are voluntary state changes which drbd may decline, such
 * as a user request to promote a resource to primary.  Opposed to that are
 * involuntary or "hard" transitions like a network connection loss.
 *
 * When deciding if a "soft" transition should be allowed, "hard" transitions
 * may already have forced the resource into a critical state.  It may take
 * several "soft" transitions to get the resource back to normal.  To allow
 * those, rather than checking if the desired new state is valid, we can only
 * check if the desired new state is "at least as good" as the current state.
 */
static enum drbd_state_rv is_valid_soft_transition(struct drbd_resource *resource)
{
	enum drbd_state_rv rv;

	rcu_read_lock();
	rv = __is_valid_soft_transition(resource);
	rcu_read_unlock();

	return rv;
}

STATIC enum drbd_state_rv
is_valid_conn_transition(enum drbd_conn_state oc, enum drbd_conn_state nc)
{
	/* no change -> nothing to do, at least for the connection part */
	if (oc == nc)
		return SS_NOTHING_TO_DO;

	/* disconnect of an unconfigured connection does not make sense */
	if (oc == C_STANDALONE && nc == C_DISCONNECTING)
		return SS_ALREADY_STANDALONE;

	/* from C_STANDALONE, we start with C_UNCONNECTED */
	if (oc == C_STANDALONE && nc != C_UNCONNECTED)
		return SS_NEED_CONNECTION;

	/* After a network error only C_UNCONNECTED or C_DISCONNECTING may follow. */
	if (oc >= C_TIMEOUT && oc <= C_TEAR_DOWN && nc != C_UNCONNECTED && nc != C_DISCONNECTING)
		return SS_IN_TRANSIENT_STATE;

	/* After C_DISCONNECTING only C_STANDALONE may follow */
	if (oc == C_DISCONNECTING && nc != C_STANDALONE)
		return SS_IN_TRANSIENT_STATE;

	return SS_SUCCESS;
}


/**
 * is_valid_transition() - Returns an SS_ error code if the state transition is not possible
 * This limits hard state transitions. Hard state transitions are facts there are
 * imposed on DRBD by the environment. E.g. disk broke or network broke down.
 * But those hard state transitions are still not allowed to do everything.
 */
static enum drbd_state_rv is_valid_transition(struct drbd_resource *resource)
{
	enum drbd_state_rv rv;
	struct drbd_connection *connection;
	struct drbd_device *device;
	struct drbd_peer_device *peer_device;
	int vnr;

	for_each_connection(connection, resource) {
		rv = is_valid_conn_transition(connection->cstate[OLD], connection->cstate[NEW]);
		if (rv < SS_SUCCESS)
			return rv;

		idr_for_each_entry(&connection->peer_devices, peer_device, vnr) {
			/* When establishing a connection we need to go through C_CONNECTED!
			   Necessary to do the right thing upon invalidate-remote on a disconnected
			   resource */
			if (connection->cstate[OLD] < C_CONNECTED &&
			    peer_device->repl_state[NEW] >= L_CONNECTED)
				return SS_NEED_CONNECTION;
		}
	}

	idr_for_each_entry(&resource->devices, device, vnr) {
		/* we cannot fail (again) if we already detached */
		if (device->disk_state[NEW] == D_FAILED && device->disk_state[OLD] == D_DISKLESS) {
			return SS_IS_DISKLESS;
		}
	}

	return SS_SUCCESS;
}

static void sanitize_state(struct drbd_resource *resource)
{
	enum drbd_role *role = resource->role;
	struct drbd_connection *connection;
	struct drbd_device *device;
	int vnr;

	rcu_read_lock();
	for_each_connection(connection, resource) {
		enum drbd_conn_state *cstate = connection->cstate;

		if (cstate[NEW] < C_CONNECTED)
			connection->peer_role[NEW] = R_UNKNOWN;
	}

	idr_for_each_entry(&resource->devices, device, vnr) {
		struct drbd_peer_device *peer_device;
		enum drbd_disk_state *disk_state = device->disk_state;
		bool lost_connection = false;
		int good_data_count[2] = { };

		if ((resource->state_change_flags & CS_IGN_OUTD_FAIL) &&
		    disk_state[OLD] < D_OUTDATED && disk_state[NEW] == D_OUTDATED)
			disk_state[NEW] = disk_state[OLD];

		for_each_peer_device(peer_device, device) {
			enum drbd_repl_state *repl_state = peer_device->repl_state;
			enum drbd_disk_state *peer_disk_state = peer_device->disk_state;
			struct drbd_connection *connection = peer_device->connection;
			enum drbd_conn_state *cstate = connection->cstate;
			enum drbd_disk_state min_disk_state, max_disk_state;
			enum drbd_disk_state min_peer_disk_state, max_peer_disk_state;

			if (repl_state[NEW] < L_CONNECTED) {
				peer_device->resync_susp_peer[NEW] = false;
				if (peer_disk_state[NEW] > D_UNKNOWN ||
				    peer_disk_state[NEW] < D_INCONSISTENT)
					peer_disk_state[NEW] = D_UNKNOWN;
			}
			if (repl_state[OLD] >= L_CONNECTED && repl_state[NEW] < L_CONNECTED)
				lost_connection = true;

			/* Clear the aftr_isp when becoming unconfigured */
			if (cstate[NEW] == C_STANDALONE &&
			    disk_state[NEW] == D_DISKLESS &&
			    role[NEW] == R_SECONDARY)
				peer_device->resync_susp_dependency[NEW] = false;

			/* Abort resync if a disk fails/detaches */
			if (repl_state[NEW] > L_CONNECTED &&
			    (disk_state[NEW] <= D_FAILED ||
			     peer_disk_state[NEW] <= D_FAILED))
				repl_state[NEW] = L_CONNECTED;

			/* D_CONSISTENT and D_OUTDATED vanish when we get connected */
			if (repl_state[NEW] >= L_CONNECTED && repl_state[NEW] < L_AHEAD) {
				if (disk_state[NEW] == D_CONSISTENT ||
				    disk_state[NEW] == D_OUTDATED)
					disk_state[NEW] = D_UP_TO_DATE;
				if (peer_disk_state[NEW] == D_CONSISTENT ||
				    peer_disk_state[NEW] == D_OUTDATED)
					peer_disk_state[NEW] = D_UP_TO_DATE;
			}

			/* Implications of the repl state on the disk states */
			min_disk_state = D_DISKLESS;
			max_disk_state = D_UP_TO_DATE;
			min_peer_disk_state = D_INCONSISTENT;
			max_peer_disk_state = D_UNKNOWN;
			switch (repl_state[NEW]) {
			case L_STANDALONE:
				/* values from above */
				break;
			case L_WF_BITMAP_T:
			case L_PAUSED_SYNC_T:
			case L_STARTING_SYNC_T:
			case L_WF_SYNC_UUID:
			case L_BEHIND:
				min_disk_state = D_INCONSISTENT;
				max_disk_state = D_OUTDATED;
				min_peer_disk_state = D_UP_TO_DATE;
				max_peer_disk_state = D_UP_TO_DATE;
				break;
			case L_VERIFY_S:
			case L_VERIFY_T:
				min_disk_state = D_UP_TO_DATE;
				max_disk_state = D_UP_TO_DATE;
				min_peer_disk_state = D_UP_TO_DATE;
				max_peer_disk_state = D_UP_TO_DATE;
				break;
			case L_CONNECTED:
				min_disk_state = D_DISKLESS;
				max_disk_state = D_UP_TO_DATE;
				min_peer_disk_state = D_DISKLESS;
				max_peer_disk_state = D_UP_TO_DATE;
				break;
			case L_WF_BITMAP_S:
			case L_PAUSED_SYNC_S:
			case L_STARTING_SYNC_S:
			case L_AHEAD:
				min_disk_state = D_UP_TO_DATE;
				max_disk_state = D_UP_TO_DATE;
				min_peer_disk_state = D_INCONSISTENT;
				max_peer_disk_state = D_CONSISTENT; /* D_OUTDATED would be nice. But explicit outdate necessary*/
				break;
			case L_SYNC_TARGET:
				min_disk_state = D_INCONSISTENT;
				max_disk_state = D_INCONSISTENT;
				min_peer_disk_state = D_UP_TO_DATE;
				max_peer_disk_state = D_UP_TO_DATE;
				break;
			case L_SYNC_SOURCE:
				min_disk_state = D_UP_TO_DATE;
				max_disk_state = D_UP_TO_DATE;
				min_peer_disk_state = D_INCONSISTENT;
				max_peer_disk_state = D_INCONSISTENT;
				break;
			}

			/* Implications of the repl state on the disk states */
			if (disk_state[NEW] > max_disk_state)
				disk_state[NEW] = max_disk_state;

			if (disk_state[NEW] < min_disk_state)
				disk_state[NEW] = min_disk_state;

			if (peer_disk_state[NEW] > max_peer_disk_state)
				peer_disk_state[NEW] = max_peer_disk_state;

			if (peer_disk_state[NEW] < min_peer_disk_state)
				peer_disk_state[NEW] = min_peer_disk_state;

			/* Suspend IO while fence-peer handler runs (peer lost) */
			if (connection->fencing_policy == FP_STONITH &&
			    (role[NEW] == R_PRIMARY &&
			     repl_state[NEW] < L_CONNECTED &&
			     peer_disk_state[NEW] == D_UNKNOWN) &&
			    (role[OLD] != R_PRIMARY ||
			     peer_disk_state[OLD] != D_UNKNOWN))
				resource->susp_fen[NEW] = true;

			/* Count access to good data */
			if (peer_disk_state[OLD] == D_UP_TO_DATE)
				++good_data_count[OLD];
			if (peer_disk_state[NEW] == D_UP_TO_DATE)
				++good_data_count[NEW];

			if (resync_suspended(peer_device, NEW)) {
				if (repl_state[NEW] == L_SYNC_SOURCE)
					repl_state[NEW] = L_PAUSED_SYNC_S;
				if (repl_state[NEW] == L_SYNC_TARGET)
					repl_state[NEW] = L_PAUSED_SYNC_T;
				if (repl_state[NEW] == L_PAUSED_SYNC_S)
					repl_state[NEW] = L_SYNC_SOURCE;
				if (repl_state[NEW] == L_PAUSED_SYNC_T)
					repl_state[NEW] = L_SYNC_TARGET;
			}
		}
		if (disk_state[OLD] == D_UP_TO_DATE)
			++good_data_count[OLD];
		if (disk_state[NEW] == D_UP_TO_DATE)
			++good_data_count[NEW];

		/* Suspend IO if we have no accessible data available.
		 * Policy may be extended later to be able to suspend
		 * if redundancy falls below a certain level. */
		if (resource->res_opts.on_no_data == OND_SUSPEND_IO &&
		    (role[NEW] == R_PRIMARY && good_data_count[NEW] == 0) &&
		   !(role[OLD] == R_PRIMARY && good_data_count[OLD] == 0))
			resource->susp_nod[NEW] = true;
		if (lost_connection && disk_state[NEW] == D_NEGOTIATING &&
		    get_ldev_if_state(device, D_NEGOTIATING)) {
			disk_state[NEW] = negotiated_disk_state(device);
			put_ldev(device);
		}
	}
	rcu_read_unlock();
}

void drbd_resume_al(struct drbd_device *device)
{
	if (test_and_clear_bit(AL_SUSPENDED, &device->flags))
		drbd_info(device, "Resumed AL updates\n");
}

static void set_ov_position(struct drbd_peer_device *peer_device,
			    enum drbd_repl_state repl_state)
{
	struct drbd_device *device = peer_device->device;
	if (peer_device->connection->agreed_pro_version < 90)
		peer_device->ov_start_sector = 0;
	peer_device->rs_total = drbd_bm_bits(device);
	peer_device->ov_position = 0;
	if (repl_state == L_VERIFY_T) {
		/* starting online verify from an arbitrary position
		 * does not fit well into the existing protocol.
		 * on L_VERIFY_T, we initialize ov_left and friends
		 * implicitly in receive_DataRequest once the
		 * first P_OV_REQUEST is received */
		peer_device->ov_start_sector = ~(sector_t)0;
	} else {
		unsigned long bit = BM_SECT_TO_BIT(peer_device->ov_start_sector);
		if (bit >= peer_device->rs_total) {
			peer_device->ov_start_sector =
				BM_BIT_TO_SECT(peer_device->rs_total - 1);
			peer_device->rs_total = 1;
		} else
			peer_device->rs_total -= bit;
		peer_device->ov_position = peer_device->ov_start_sector;
	}
	peer_device->ov_left = peer_device->rs_total;
}

static void queue_after_state_change_work(struct drbd_resource *resource,
					  struct completion *done, gfp_t gfp)
{
	struct after_state_change_work *work;

	work = kmalloc(sizeof(*work), gfp);
	if (work) {
		work->state_change = remember_state_change(resource, gfp);
		work->id = atomic_inc_return(&drbd_notify_id);
	}
	if (work && work->state_change) {
		work->w.cb = w_after_state_change;
		work->done = done;
		drbd_queue_work(&resource->work, &work->w);
	} else {
		if (work)
			forget_state_change(work->state_change);
		drbd_err(resource, "Could not allocate after state change work\n");
	}
}

static bool diskless_primary_present(struct drbd_device *device)
{
	struct drbd_peer_device *peer_device;
	bool rv = false;

	for_each_peer_device(peer_device, device) {
		if (peer_device->disk_state[NEW] < D_INCONSISTENT &&
		    peer_device->connection->peer_role[NEW] == R_PRIMARY)
			rv = true;
	}

	return rv;
}

/**
 * finish_state_change  -  carry out actions triggered by a state change
 */
static void finish_state_change(struct drbd_resource *resource, struct completion *done)
{
	struct drbd_device *device;
	struct drbd_connection *connection;
	int vnr;

	print_state_change(resource, "");

	idr_for_each_entry(&resource->devices, device, vnr) {
		enum drbd_disk_state *disk_state = device->disk_state;
		struct drbd_peer_device *peer_device;

		/* if we are going -> D_FAILED or D_DISKLESS, grab one extra reference
		 * on the ldev here, to be sure the transition -> D_DISKLESS resp.
		 * drbd_ldev_destroy() won't happen before our corresponding
		 * w_after_state_change works run, where we put_ldev again. */
		if ((disk_state[OLD] != D_FAILED && disk_state[NEW] == D_FAILED) ||
		    (disk_state[OLD] != D_DISKLESS && disk_state[NEW] == D_DISKLESS))
			atomic_inc(&device->local_cnt);

		if (disk_state[OLD] == D_ATTACHING && disk_state[NEW] >= D_NEGOTIATING)
			drbd_info(device, "attached to current UUID: %016llX\n", device->ldev->md.current_uuid);

		wake_up(&device->misc_wait);
		wake_up(&device->resource->state_wait);

		for_each_peer_device(peer_device, device) {
			enum drbd_repl_state *repl_state = peer_device->repl_state;
			enum drbd_disk_state *peer_disk_state = peer_device->disk_state;
			struct drbd_connection *connection = peer_device->connection;
			enum drbd_role *peer_role = connection->peer_role;

			/* Aborted verify run, or we reached the stop sector.
			 * Log the last position, unless end-of-device. */
			if ((repl_state[OLD] == L_VERIFY_S || repl_state[OLD] == L_VERIFY_T) &&
			    repl_state[NEW] <= L_CONNECTED) {
				peer_device->ov_start_sector =
					BM_BIT_TO_SECT(drbd_bm_bits(device) - peer_device->ov_left);
				if (peer_device->ov_left)
					drbd_info(peer_device, "Online Verify reached sector %llu\n",
						  (unsigned long long)peer_device->ov_start_sector);
			}

			if ((repl_state[OLD] == L_PAUSED_SYNC_T || repl_state[OLD] == L_PAUSED_SYNC_S) &&
			    (repl_state[NEW] == L_SYNC_TARGET  || repl_state[NEW] == L_SYNC_SOURCE)) {
				drbd_info(peer_device, "Syncer continues.\n");
				peer_device->rs_paused += (long)jiffies
						  -(long)peer_device->rs_mark_time[peer_device->rs_last_mark];
				if (repl_state[NEW] == L_SYNC_TARGET)
					mod_timer(&peer_device->resync_timer, jiffies);
			}

			if ((repl_state[OLD] == L_SYNC_TARGET  || repl_state[OLD] == L_SYNC_SOURCE) &&
			    (repl_state[NEW] == L_PAUSED_SYNC_T || repl_state[NEW] == L_PAUSED_SYNC_S)) {
				drbd_info(peer_device, "Resync suspended\n");
				peer_device->rs_mark_time[peer_device->rs_last_mark] = jiffies;
			}

			if (repl_state[OLD] == L_CONNECTED &&
			    (repl_state[NEW] == L_VERIFY_S || repl_state[NEW] == L_VERIFY_T)) {
				unsigned long now = jiffies;
				int i;

				set_ov_position(peer_device, repl_state[NEW]);
				peer_device->rs_start = now;
				peer_device->rs_last_events = 0;
				peer_device->rs_last_sect_ev = 0;
				peer_device->ov_last_oos_size = 0;
				peer_device->ov_last_oos_start = 0;

				for (i = 0; i < DRBD_SYNC_MARKS; i++) {
					peer_device->rs_mark_left[i] = peer_device->ov_left;
					peer_device->rs_mark_time[i] = now;
				}

				drbd_rs_controller_reset(peer_device);

				if (repl_state[NEW] == L_VERIFY_S) {
					drbd_info(peer_device, "Starting Online Verify from sector %llu\n",
							(unsigned long long)peer_device->ov_position);
					mod_timer(&peer_device->resync_timer, jiffies);
				}
			}

			if (disk_state[NEW] != D_NEGOTIATING && get_ldev(device)) {
				if (peer_device->bitmap_index != -1) {
					u32 mdf = device->ldev->md.peers[peer_device->bitmap_index].flags;
					mdf &= ~(MDF_PEER_CONNECTED | MDF_PEER_OUTDATED | MDF_PEER_FENCING);
					if (repl_state[NEW] > L_STANDALONE)
						mdf |= MDF_PEER_CONNECTED;
					if (peer_device->disk_state[NEW] <= D_OUTDATED &&
					    peer_device->disk_state[NEW] >= D_INCONSISTENT)
						mdf |= MDF_PEER_OUTDATED;
					if (peer_device->connection->fencing_policy != FP_DONT_CARE)
						mdf |= MDF_PEER_FENCING;
					if (mdf != device->ldev->md.peers[peer_device->bitmap_index].flags) {
						device->ldev->md.peers[peer_device->bitmap_index].flags = mdf;
						drbd_md_mark_dirty(device);
					}
				}

				/* Peer was forced D_UP_TO_DATE & R_PRIMARY, consider to resync */
				if (disk_state[OLD] == D_INCONSISTENT && peer_disk_state[OLD] == D_INCONSISTENT &&
				    peer_role[OLD] == R_SECONDARY && peer_role[NEW] == R_PRIMARY)
					set_bit(CONSIDER_RESYNC, &peer_device->flags);

				/* Resume AL writing if we get a connection */
				if (repl_state[OLD] < L_CONNECTED && repl_state[NEW] >= L_CONNECTED)
					drbd_resume_al(device);
				put_ldev(device);
			}
		}

		if (disk_state[NEW] != D_NEGOTIATING && get_ldev(device)) {
			u32 mdf = device->ldev->md.flags & ~(MDF_CONSISTENT|MDF_PRIMARY_IND|
							 MDF_WAS_UP_TO_DATE|MDF_CRASHED_PRIMARY);
			mdf &= ~MDF_AL_CLEAN;
			if (test_bit(CRASHED_PRIMARY, &device->flags))
				mdf |= MDF_CRASHED_PRIMARY;
			if (device->resource->role[NEW] == R_PRIMARY || diskless_primary_present(device))
				mdf |= MDF_PRIMARY_IND;
			if (disk_state[NEW] > D_INCONSISTENT)
				mdf |= MDF_CONSISTENT;
			if (disk_state[NEW] > D_OUTDATED)
				mdf |= MDF_WAS_UP_TO_DATE;
			if (mdf != device->ldev->md.flags) {
				device->ldev->md.flags = mdf;
				drbd_md_mark_dirty(device);
			}
			if (disk_state[OLD] < D_CONSISTENT && disk_state[NEW] >= D_CONSISTENT)
				drbd_set_exposed_data_uuid(device, device->ldev->md.current_uuid);
			put_ldev(device);
		}

		/* remember last attach time so request_timer_fn() won't
		 * kill newly established sessions while we are still trying to thaw
		 * previously frozen IO */
		if ((disk_state[OLD] == D_ATTACHING || disk_state[OLD] == D_NEGOTIATING) &&
		    disk_state[NEW] > D_NEGOTIATING)
			device->last_reattach_jif = jiffies;
	}

	for_each_connection(connection, resource) {
		enum drbd_conn_state *cstate = connection->cstate;

		if (cstate[OLD] == C_CONNECTED && cstate[NEW] != C_CONNECTED) {
			if (test_and_clear_bit(CONN_WD_ST_CHG_REQ, &connection->flags))
				wake_up(&resource->state_wait);
			if (resource->remote_state_change_prepared == connection) {
				/* Remote state change request was prepared but
				 * neither executed nor aborted; it still holds
				 * the state mutex.  */
				mutex_unlock(&resource->state_mutex);
			}
		}

		wake_up(&connection->ping_wait);

		/* Receiver should clean up itself */
		if (cstate[OLD] != C_DISCONNECTING && cstate[NEW] == C_DISCONNECTING)
			drbd_thread_stop_nowait(&connection->receiver);

		/* Now the receiver finished cleaning up itself, it should die */
		if (cstate[OLD] != C_STANDALONE && cstate[NEW] == C_STANDALONE)
			drbd_thread_stop_nowait(&connection->receiver);

		/* Upon network failure, we need to restart the receiver. */
		if (cstate[OLD] > C_WF_CONNECTION &&
		    cstate[NEW] <= C_TEAR_DOWN && cstate[NEW] >= C_TIMEOUT)
			drbd_thread_restart_nowait(&connection->receiver);

		if (cstate[NEW] < C_CONNECTED) {
			clear_bit(INITIAL_STATE_SENT, &connection->flags);
			clear_bit(INITIAL_STATE_RECEIVED, &connection->flags);
		}

		/* remember last connect time so request_timer_fn() won't
		 * kill newly established sessions while we are still trying to thaw
		 * previously frozen IO */
		if (cstate[OLD] < C_CONNECTED && cstate[NEW] == C_CONNECTED)
			connection->last_reconnect_jif = jiffies;
	}

	queue_after_state_change_work(resource, done, GFP_ATOMIC);
}

static void abw_start_sync(struct drbd_device *device,
			   struct drbd_peer_device *peer_device, int rv)
{
	if (rv) {
		drbd_err(device, "Writing the bitmap failed not starting resync.\n");
		stable_change_repl_state(peer_device, L_CONNECTED, CS_VERBOSE);
		return;
	}

	switch (peer_device->repl_state[NOW]) {
	case L_STARTING_SYNC_T:
		stable_change_repl_state(peer_device, L_WF_SYNC_UUID, CS_VERBOSE);
		break;
	case L_STARTING_SYNC_S:
		drbd_start_resync(peer_device, L_SYNC_SOURCE);
		break;
	default:
		break;
	}
}

static int drbd_bitmap_io_from_worker(struct drbd_device *device,
		int (*io_fn)(struct drbd_device *, struct drbd_peer_device *),
		char *why, enum bm_flag flags,
		struct drbd_peer_device *peer_device)
{
	int rv;

	D_ASSERT(device, current == device->resource->worker.task);

	/* open coded non-blocking drbd_suspend_io(device); */
	set_bit(SUSPEND_IO, &device->flags);

	drbd_bm_lock(device, why, flags);
	rv = io_fn(device, peer_device);
	drbd_bm_unlock(device);

	drbd_resume_io(device);

	return rv;
}

static union drbd_state state_change_word(struct drbd_state_change *state_change,
					  unsigned int n_device, int n_connection,
					  enum which_state which)
{
	struct drbd_resource_state_change *resource_state_change =
		&state_change->resource[0];
	struct drbd_device_state_change *device_state_change =
		&state_change->devices[n_device];
	union drbd_state state = { {
		.role = R_UNKNOWN,
		.peer = R_UNKNOWN,
		.conn = C_STANDALONE,
		.disk = D_UNKNOWN,
		.pdsk = D_UNKNOWN,
	} };

	state.role = resource_state_change->role[which];
	state.susp = resource_state_change->susp[which];
	state.susp_nod = resource_state_change->susp_nod[which];
	state.susp_fen = resource_state_change->susp_fen[which];
	state.disk = device_state_change->disk_state[which];
	if (n_connection != -1) {
		struct drbd_connection_state_change *connection_state_change =
			&state_change->connections[n_connection];
		struct drbd_peer_device_state_change *peer_device_state_change =
			&state_change->peer_devices[n_device * state_change->n_connections + n_connection];

		state.peer = connection_state_change->peer_role[which];
		state.conn = peer_device_state_change->repl_state[which];
		if (state.conn <= L_STANDALONE)
			state.conn = connection_state_change->cstate[which];
		state.pdsk = peer_device_state_change->disk_state[which];
		state.aftr_isp = peer_device_state_change->resync_susp_dependency[which];
		state.peer_isp = peer_device_state_change->resync_susp_peer[which];
		state.user_isp = peer_device_state_change->resync_susp_user[which];
	}
	return state;
}

void notify_resource_state_change(struct sk_buff *skb,
				  unsigned int seq,
				  struct drbd_resource_state_change *resource_state_change,
				  enum which_state which, enum drbd_notification_type type,
				  unsigned int id)
{
	struct drbd_resource *resource = resource_state_change->resource;
	struct resource_info resource_info = {
		.res_role = resource_state_change->role[which],
		.res_susp = resource_state_change->susp[which],
		.res_susp_nod = resource_state_change->susp_nod[which],
		.res_susp_fen = resource_state_change->susp_fen[which],
	};

	notify_resource_state(skb, seq, resource, &resource_info, type, id);
}

void notify_connection_state_change(struct sk_buff *skb,
				    unsigned int seq,
				    struct drbd_connection_state_change *connection_state_change,
				    enum which_state which,
				    enum drbd_notification_type type, unsigned int id)
{
	struct drbd_connection *connection = connection_state_change->connection;
	struct connection_info connection_info = {
		.conn_connection_state = connection_state_change->cstate[which],
		.conn_role = connection_state_change->peer_role[which],
	};

	notify_connection_state(skb, seq, connection, &connection_info, type, id);
}

void notify_device_state_change(struct sk_buff *skb,
				unsigned int seq,
				struct drbd_device_state_change *device_state_change,
				enum which_state which,
				enum drbd_notification_type type,
				unsigned int id)
{
	struct drbd_device *device = device_state_change->device;
	struct device_info device_info = {
		.dev_disk_state = device_state_change->disk_state[which],
	};

	notify_device_state(skb, seq, device, &device_info, type, id);
}

void notify_peer_device_state_change(struct sk_buff *skb,
				     unsigned int seq,
				     struct drbd_peer_device_state_change *p,
				     enum which_state which,
				     enum drbd_notification_type type,
				     unsigned int id)
{
	struct drbd_peer_device *peer_device = p->peer_device;
	struct peer_device_info peer_device_info = {
		.peer_repl_state = p->repl_state[which],
		.peer_disk_state = p->disk_state[which],
		.peer_resync_susp_user = p->resync_susp_user[which],
		.peer_resync_susp_peer = p->resync_susp_peer[which],
		.peer_resync_susp_dependency = p->resync_susp_dependency[which],
	};

	notify_peer_device_state(skb, seq, peer_device, &peer_device_info, type, id);
}

static void broadcast_state_change(struct drbd_state_change *state_change, unsigned int id)
{
	struct drbd_resource_state_change *resource_state_change = &state_change->resource[0];
	bool resource_state_has_changed;
	unsigned int n_device, n_connection, n_peer_device, n_peer_devices;
	void (*last_func)(struct sk_buff *, unsigned int, void *, enum which_state,
			  enum drbd_notification_type, unsigned int) = NULL;
	void *uninitialized_var(last_arg);

#define HAS_CHANGED(state) ((state)[OLD] != (state)[NEW])
#define FINAL_STATE_CHANGE(type, id) \
	({ if (last_func) \
		last_func(NULL, 0, last_arg, NEW, type, id); \
	})
#define REMEMBER_STATE_CHANGE(func, arg, type, id) \
	({ FINAL_STATE_CHANGE(type | NOTIFY_CONTINUED, id); \
	   last_func = (typeof(last_func))func; \
	   last_arg = arg; \
	 })


	resource_state_has_changed =
	    HAS_CHANGED(resource_state_change->role) ||
	    HAS_CHANGED(resource_state_change->susp) ||
	    HAS_CHANGED(resource_state_change->susp_nod) ||
	    HAS_CHANGED(resource_state_change->susp_fen);

	if (resource_state_has_changed)
		REMEMBER_STATE_CHANGE(notify_resource_state_change,
				      resource_state_change, NOTIFY_CHANGE, id);

	for (n_connection = 0; n_connection < state_change->n_connections; n_connection++) {
		struct drbd_connection_state_change *connection_state_change =
				&state_change->connections[n_connection];

		if (HAS_CHANGED(connection_state_change->peer_role) ||
		    HAS_CHANGED(connection_state_change->cstate))
			REMEMBER_STATE_CHANGE(notify_connection_state_change,
					      connection_state_change, NOTIFY_CHANGE, id);
	}

	for (n_device = 0; n_device < state_change->n_devices; n_device++) {
		struct drbd_device_state_change *device_state_change =
			&state_change->devices[n_device];

		if (HAS_CHANGED(device_state_change->disk_state))
			REMEMBER_STATE_CHANGE(notify_device_state_change,
					      device_state_change, NOTIFY_CHANGE, id);
	}

	n_peer_devices = state_change->n_devices * state_change->n_connections;
	for (n_peer_device = 0; n_peer_device < n_peer_devices; n_peer_device++) {
		struct drbd_peer_device_state_change *p =
			&state_change->peer_devices[n_peer_device];

		if (HAS_CHANGED(p->disk_state) ||
		    HAS_CHANGED(p->repl_state) ||
		    HAS_CHANGED(p->resync_susp_user) ||
		    HAS_CHANGED(p->resync_susp_peer) ||
		    HAS_CHANGED(p->resync_susp_dependency))
			REMEMBER_STATE_CHANGE(notify_peer_device_state_change,
					      p, NOTIFY_CHANGE, id);
	}

	FINAL_STATE_CHANGE(NOTIFY_CHANGE, id);

#undef HAS_CHANGED
#undef FINAL_STATE_CHANGE
#undef REMEMBER_STATE_CHANGE
}

static void send_new_state_to_all_peer_devices(struct drbd_state_change *state_change, unsigned int n_device)
{
	unsigned int n_connection;

	for (n_connection = 0; n_connection < state_change->n_connections; n_connection++) {
		struct drbd_peer_device_state_change *peer_device_state_change =
			&state_change->peer_devices[n_device * state_change->n_connections + n_connection];
		struct drbd_peer_device *peer_device = peer_device_state_change->peer_device;
		union drbd_state new_state = state_change_word(state_change, n_device, n_connection, NEW);

		if (new_state.conn >= C_CONNECTED)
			drbd_send_state(peer_device, new_state);
	}
}

/*
 * Perform after state change actions that may sleep.
 */
STATIC int w_after_state_change(struct drbd_work *w, int unused)
{
	struct after_state_change_work *work =
		container_of(w, struct after_state_change_work, w);
	struct drbd_state_change *state_change = work->state_change;
	struct drbd_resource_state_change *resource_state_change = &state_change->resource[0];
	struct drbd_resource *resource = resource_state_change->resource;
	enum drbd_role *role = resource_state_change->role;
	bool *susp_nod = resource_state_change->susp_nod;
	bool *susp_fen = resource_state_change->susp_fen;
	struct drbd_peer_device_state_change *peer_device_state_change;
	int n_device, n_connection;

	broadcast_state_change(state_change, work->id);

	peer_device_state_change = &state_change->peer_devices[0];
	for (n_device = 0; n_device < state_change->n_devices; n_device++) {
		struct drbd_device_state_change *device_state_change = &state_change->devices[n_device];
		struct drbd_device *device = device_state_change->device;
		enum drbd_disk_state *disk_state = device_state_change->disk_state;
		bool effective_disk_size_determined = false;

		if (disk_state[NEW] == D_UP_TO_DATE)
			effective_disk_size_determined = true;

		for (n_connection = 0; n_connection < state_change->n_connections; n_connection++, peer_device_state_change++) {
			struct drbd_connection_state_change *connection_state_change = &state_change->connections[n_connection];
			struct drbd_connection *connection = connection_state_change->connection;
			enum drbd_conn_state *cstate = connection_state_change->cstate;
			enum drbd_role *peer_role = connection_state_change->peer_role;
			struct drbd_peer_device *peer_device = peer_device_state_change->peer_device;
			enum drbd_repl_state *repl_state = peer_device_state_change->repl_state;
			enum drbd_disk_state *peer_disk_state = peer_device_state_change->disk_state;
			bool *resync_susp_user = peer_device_state_change->resync_susp_user;
			bool *resync_susp_peer = peer_device_state_change->resync_susp_peer;
			bool *resync_susp_dependency = peer_device_state_change->resync_susp_dependency;
			union drbd_state new_state =
				state_change_word(state_change, n_device, n_connection, NEW);

			if (peer_disk_state[NEW] == D_UP_TO_DATE)
				effective_disk_size_determined = true;

			if (repl_state[OLD] != L_CONNECTED && repl_state[NEW] == L_CONNECTED) {
				clear_bit(CRASHED_PRIMARY, &device->flags);
				if (peer_device->p_uuid)
					peer_device->p_uuid[UI_FLAGS] &= ~((u64)UUID_FLAG_CRASHED_PRIMARY);
			}

			if (!(role[OLD] == R_PRIMARY && disk_state[OLD] < D_UP_TO_DATE && peer_disk_state[OLD] < D_UP_TO_DATE) &&
			     (role[NEW] == R_PRIMARY && disk_state[NEW] < D_UP_TO_DATE && peer_disk_state[NEW] < D_UP_TO_DATE))
				drbd_khelper(device, connection, "pri-on-incon-degr");

			if (susp_nod[NEW]) {
				enum drbd_req_event what = NOTHING;

				if (repl_state[OLD] < L_CONNECTED &&
				    conn_lowest_repl_state(connection) >= L_CONNECTED)
					what = RESEND;

#if 0
/* FIXME currently broken.
 * RESTART_FROZEN_DISK_IO may need a (temporary?) dedicated kernel thread */
				if ((disk_state[OLD] == D_ATTACHING || disk_state[OLD] == D_NEGOTIATING) &&
				    conn_lowest_disk(connection) > D_NEGOTIATING)
					what = RESTART_FROZEN_DISK_IO;
#endif

				if (what != NOTHING) {
					unsigned long irq_flags;

					/* Is this too early?  We should only
					 * resume after the iteration over all
					 * connections?
					 */
					begin_state_change(resource, &irq_flags, CS_VERBOSE);
					if (what == RESEND)
						connection->todo.req_next = TL_NEXT_REQUEST_RESEND;
					__change_io_susp_no_data(resource, false);
					end_state_change(resource, &irq_flags);
				}
			}

			/* Became sync source.  With protocol >= 96, we still need to send out
			 * the sync uuid now. Need to do that before any drbd_send_state, or
			 * the other side may go "paused sync" before receiving the sync uuids,
			 * which is unexpected. */
			if (!(repl_state[OLD] == L_SYNC_SOURCE || repl_state[OLD] == L_PAUSED_SYNC_S) &&
			     (repl_state[NEW] == L_SYNC_SOURCE || repl_state[NEW] == L_PAUSED_SYNC_S) &&
			    connection->agreed_pro_version >= 96 && get_ldev(device)) {
				drbd_gen_and_send_sync_uuid(peer_device);
				put_ldev(device);
			}

			/* Do not change the order of the if above and the two below... */
			if (peer_disk_state[OLD] == D_DISKLESS &&
			    peer_disk_state[NEW] > D_DISKLESS && peer_disk_state[NEW] != D_UNKNOWN) {      /* attach on the peer */
				/* we probably will start a resync soon.
				 * make sure those things are properly reset. */
				peer_device->rs_total = 0;
				peer_device->rs_failed = 0;
				atomic_set(&peer_device->rs_pending_cnt, 0);
				drbd_rs_cancel_all(peer_device);

				drbd_send_uuids(peer_device);
				drbd_send_state(peer_device, new_state);
			}
			/* No point in queuing send_bitmap if we don't have a connection
			 * anymore, so check also the _current_ state, not only the new state
			 * at the time this work was queued. */
			if (repl_state[OLD] != L_WF_BITMAP_S && repl_state[NEW] == L_WF_BITMAP_S &&
			    peer_device->repl_state[NOW] == L_WF_BITMAP_S)
				drbd_queue_bitmap_io(device, &drbd_send_bitmap, NULL,
						"send_bitmap (WFBitMapS)",
						BM_LOCK_SET | BM_LOCK_CLEAR | BM_LOCK_BULK,
						peer_device);

			/* Lost contact to peer's copy of the data */
			if (!(peer_disk_state[OLD] < D_INCONSISTENT || peer_disk_state[OLD] == D_UNKNOWN || peer_disk_state[OLD] == D_OUTDATED) &&
			     (peer_disk_state[NEW] < D_INCONSISTENT || peer_disk_state[NEW] == D_UNKNOWN || peer_disk_state[NEW] == D_OUTDATED)) {
				if (get_ldev(device)) {
					if ((role[NEW] == R_PRIMARY || peer_role[NEW] == R_PRIMARY) &&
					    disk_state[NEW] >= D_UP_TO_DATE) {
						if (drbd_suspended(device))
							set_bit(NEW_CUR_UUID, &device->flags);
						else
							drbd_uuid_new_current(device);
					}
					put_ldev(device);
				}
			}

			if (peer_disk_state[NEW] < D_INCONSISTENT && get_ldev(device)) {
				/* D_DISKLESS Peer becomes secondary */
				if (peer_role[OLD] == R_PRIMARY && peer_role[NEW] == R_SECONDARY)
					/* We may still be Primary ourselves.
					 * No harm done if the bitmap still changes,
					 * redirtied pages will follow later. */
					drbd_bitmap_io_from_worker(device, &drbd_bm_write,
						"demote diskless peer", BM_LOCK_CLEAR | BM_LOCK_BULK,
						NULL);
				put_ldev(device);
			}

			/* Write out all changed bits on demote.
			 * Though, no need to da that just yet
			 * if there is a resync going on still */
			if (role[OLD] == R_PRIMARY && role[NEW] == R_SECONDARY &&
				peer_device->repl_state[NOW] <= L_CONNECTED && get_ldev(device)) {
				/* No changes to the bitmap expected this time, so assert that,
				 * even though no harm was done if it did change. */
				drbd_bitmap_io_from_worker(device, &drbd_bm_write,
						"demote", BM_LOCK_SET | BM_LOCK_CLEAR | BM_LOCK_BULK,
						NULL);
				put_ldev(device);
			}

			/* Last part of the attaching process ... */
			if (repl_state[NEW] >= L_CONNECTED &&
			    disk_state[OLD] == D_ATTACHING && disk_state[NEW] == D_NEGOTIATING) {
				drbd_send_sizes(peer_device, 0, 0);  /* to start sync... */
				drbd_send_uuids(peer_device);
				drbd_send_state(peer_device, new_state);
			}

			/* We want to pause/continue resync, tell peer. */
			if (repl_state[NEW] >= L_CONNECTED &&
			     ((resync_susp_dependency[OLD] != resync_susp_dependency[NEW]) ||
			      (resync_susp_user[OLD] != resync_susp_user[NEW])))
				drbd_send_state(peer_device, new_state);

			/* In case one of the isp bits got set, suspend other devices. */
			if (!(resync_susp_dependency[OLD] || resync_susp_peer[OLD] || resync_susp_user[OLD]) &&
			     (resync_susp_dependency[NEW] || resync_susp_peer[NEW] || resync_susp_user[NEW]))
				suspend_other_sg(device);

			/* Make sure the peer gets informed about eventual state
			   changes (ISP bits) while we were in L_STANDALONE. */
			if (repl_state[OLD] == L_STANDALONE && repl_state[NEW] >= L_CONNECTED)
				drbd_send_state(peer_device, new_state);

			if (repl_state[OLD] != L_AHEAD && repl_state[NEW] == L_AHEAD)
				drbd_send_state(peer_device, new_state);

			/* We are in the progress to start a full sync... */
			if ((repl_state[OLD] != L_STARTING_SYNC_T && repl_state[NEW] == L_STARTING_SYNC_T) ||
			    (repl_state[OLD] != L_STARTING_SYNC_S && repl_state[NEW] == L_STARTING_SYNC_S))
				/* no other bitmap changes expected during this phase */
				drbd_queue_bitmap_io(device,
					&drbd_bmio_set_n_write, &abw_start_sync,
					"set_n_write from StartingSync", BM_LOCK_SET | BM_LOCK_CLEAR | BM_LOCK_BULK,
					peer_device);

			/* We are invalidating our self... */
			if (repl_state[OLD] < L_CONNECTED && repl_state[NEW] < L_CONNECTED &&
			    disk_state[OLD] > D_INCONSISTENT && disk_state[NEW] == D_INCONSISTENT)
				/* other bitmap operation expected during this phase */
				drbd_queue_bitmap_io(device, &drbd_bmio_set_n_write, NULL,
					"set_n_write from invalidate", BM_LOCK_ALL,
					peer_device);

			/* Disks got bigger while they were detached */
			if (disk_state[NEW] > D_NEGOTIATING && peer_disk_state[NEW] > D_NEGOTIATING &&
			    test_and_clear_bit(RESYNC_AFTER_NEG, &peer_device->flags)) {
				if (repl_state[NEW] == L_CONNECTED)
					resync_after_online_grow(peer_device);
			}

			/* A resync finished or aborted, wake paused devices... */
			if ((repl_state[OLD] > L_CONNECTED && repl_state[NEW] <= L_CONNECTED) ||
			    (resync_susp_peer[OLD] && !resync_susp_peer[NEW]) ||
			    (resync_susp_user[OLD] && !resync_susp_user[NEW]))
				resume_next_sg(device);

			/* sync target done with resync. Explicitly notify all peers. Our sync
			   source should even know by himself, but the others need that info. */
			if (disk_state[OLD] < D_UP_TO_DATE && repl_state[OLD] >= L_SYNC_SOURCE && repl_state[NEW] == L_CONNECTED)
				send_new_state_to_all_peer_devices(state_change, n_device);

			/* This triggers bitmap writeout of potentially still unwritten pages
			 * if the resync finished cleanly, or aborted because of peer disk
			 * failure, or because of connection loss.
			 * For resync aborted because of local disk failure, we cannot do
			 * any bitmap writeout anymore.
			 * No harm done if some bits change during this phase.
			 */
			if (repl_state[OLD] > L_CONNECTED && repl_state[NEW] <= L_CONNECTED && get_ldev(device)) {
				drbd_queue_bitmap_io(device, &drbd_bm_write_copy_pages, NULL,
					"write from resync_finished", BM_LOCK_BULK,
					NULL);
				put_ldev(device);
			}

			/* Verify finished, or reached stop sector.  Peer did not know about
			 * the stop sector, and we may even have changed the stop sector during
			 * verify to interrupt/stop early.  Send the new state. */
			if (repl_state[OLD] == L_VERIFY_S && repl_state[NEW] == L_CONNECTED
			    && verify_can_do_stop_sector(peer_device))
				send_new_state_to_all_peer_devices(state_change, n_device);

			if (disk_state[NEW] == D_DISKLESS &&
			    cstate[NEW] == C_STANDALONE &&
			    role[NEW] == R_SECONDARY) {
				if (resync_susp_dependency[OLD] != resync_susp_dependency[NEW])
					resume_next_sg(device);
			}
		}

		/* Make sure the effective disk size is stored in the metadata
		 * if a local disk is attached and either the local disk state
		 * or a peer disk state is D_UP_TO_DATE.  */
		if (effective_disk_size_determined && get_ldev(device)) {
			sector_t size = drbd_get_capacity(device->this_bdev);
			if (device->ldev->md.effective_size != size) {
				char ppb[10];

				drbd_info(device, "size = %s (%llu KB)\n", ppsize(ppb, size >> 1),
				     (unsigned long long)size >> 1);
				device->ldev->md.effective_size = size;
				drbd_md_mark_dirty(device);
			}
			put_ldev(device);
		}

		/* first half of local IO error, failure to attach,
		 * or administrative detach */
		if (disk_state[OLD] != D_FAILED && disk_state[NEW] == D_FAILED) {
			enum drbd_io_error_p eh = EP_PASS_ON;
			int was_io_error = 0;

			/*
			 * finish_state_change() has grabbed a reference on
			 * ldev in this case.
			 *
			 * our cleanup here with the transition to D_DISKLESS.
			 * But is is still not save to dreference ldev here, since
			 * we might come from an failed Attach before ldev was set. */
			if (device->ldev) {
				rcu_read_lock();
				eh = rcu_dereference(device->ldev->disk_conf)->on_io_error;
				rcu_read_unlock();

				was_io_error = test_and_clear_bit(WAS_IO_ERROR, &device->flags);

				if (was_io_error && eh == EP_CALL_HELPER)
					drbd_khelper(device, NULL, "local-io-error");

				/* Immediately allow completion of all application IO,
				 * that waits for completion from the local disk,
				 * if this was a force-detach due to disk_timeout
				 * or administrator request (drbdsetup detach --force).
				 * Do NOT abort otherwise.
				 * Aborting local requests may cause serious problems,
				 * if requests are completed to upper layers already,
				 * and then later the already submitted local bio completes.
				 * This can cause DMA into former bio pages that meanwhile
				 * have been re-used for other things.
				 * So aborting local requests may cause crashes,
				 * or even worse, silent data corruption.
				 */
				if (test_and_clear_bit(FORCE_DETACH, &device->flags))
					tl_abort_disk_io(device);

				/* current state still has to be D_FAILED,
				 * there is only one way out: to D_DISKLESS,
				 * and that may only happen after our put_ldev below. */
				if (device->disk_state[NOW] != D_FAILED)
					drbd_err(device,
						 "ASSERT FAILED: disk is %s during detach\n",
						 drbd_disk_str(device->disk_state[NOW]));

				send_new_state_to_all_peer_devices(state_change, n_device);

				for (n_connection = 0; n_connection < state_change->n_connections; n_connection++) {
					struct drbd_peer_device *peer_device;

					peer_device_state_change = &state_change->peer_devices[
						n_device * state_change->n_connections + n_connection];
					peer_device = peer_device_state_change->peer_device;
					drbd_rs_cancel_all(peer_device);
				}

				/* In case we want to get something to stable storage still,
				 * this may be the last chance.
				 * Following put_ldev may transition to D_DISKLESS. */
				drbd_md_sync(device);
			}
			put_ldev(device);
		}

		/* second half of local IO error, failure to attach,
		 * or administrative detach,
		 * after local_cnt references have reached zero again */
		if (disk_state[OLD] != D_DISKLESS && disk_state[NEW] == D_DISKLESS) {
			/* We must still be diskless,
			 * re-attach has to be serialized with this! */
			if (device->disk_state[NOW] != D_DISKLESS)
				drbd_err(device,
					"ASSERT FAILED: disk is %s while going diskless\n",
					drbd_disk_str(device->disk_state[NOW]));

			send_new_state_to_all_peer_devices(state_change, n_device);
			/*
			 * finish_state_change() has grabbed a reference on
			 * ldev in this case.
			 */
			put_ldev(device);
		}

		/* Notify peers that I had a local IO error and did not detach. */
		if (disk_state[OLD] == D_UP_TO_DATE && disk_state[NEW] == D_INCONSISTENT)
			send_new_state_to_all_peer_devices(state_change, n_device);

		drbd_md_sync(device);
	}

	for (n_connection = 0; n_connection < state_change->n_connections; n_connection++) {
		struct drbd_connection_state_change *connection_state_change = &state_change->connections[n_connection];
		struct drbd_connection *connection = connection_state_change->connection;
		enum drbd_conn_state *cstate = connection_state_change->cstate;

		/* Upon network configuration, we need to start the receiver */
		if (cstate[OLD] == C_STANDALONE && cstate[NEW] == C_UNCONNECTED)
			drbd_thread_start(&connection->receiver);

		if (susp_fen[NEW]) {
			bool all_peer_disks_outdated = true;
			bool all_peer_disks_connected = true;

			/* Iterate over all peer devices on this connection.  */
			for (n_device = 0; n_device < state_change->n_devices; n_device++) {
				struct drbd_peer_device_state_change *peer_device_state_change =
					&state_change->peer_devices[n_device * state_change->n_connections + n_connection];
				enum drbd_repl_state *repl_state = peer_device_state_change->repl_state;
				enum drbd_disk_state *peer_disk_state = peer_device_state_change->disk_state;

				if (peer_disk_state[NEW] > D_OUTDATED)
					all_peer_disks_outdated = false;
				if (repl_state[NEW] < L_CONNECTED)
					all_peer_disks_connected = false;
			}

			/* case1: The outdate peer handler is successful: */
			if (all_peer_disks_outdated) {
				struct drbd_peer_device *peer_device;
				unsigned long irq_flags;
				int vnr;

				rcu_read_lock();
				idr_for_each_entry(&connection->peer_devices, peer_device, vnr) {
					struct drbd_device *device = peer_device->device;
					if (test_bit(NEW_CUR_UUID, &device->flags)) {
						drbd_uuid_new_current(device);
						clear_bit(NEW_CUR_UUID, &device->flags);
					}
				}
				rcu_read_unlock();
				begin_state_change(resource, &irq_flags, CS_VERBOSE);
				_tl_restart(connection, CONNECTION_LOST_WHILE_PENDING);
				__change_io_susp_fencing(resource, false);
				end_state_change(resource, &irq_flags);
			}
			/* case2: The connection was established again: */
			if (all_peer_disks_connected) {
				struct drbd_peer_device *peer_device;
				unsigned long irq_flags;
				int vnr;

				rcu_read_lock();
				idr_for_each_entry(&connection->peer_devices, peer_device, vnr) {
					struct drbd_device *device = peer_device->device;
					clear_bit(NEW_CUR_UUID, &device->flags);
				}
				rcu_read_unlock();
				begin_state_change(resource, &irq_flags, CS_VERBOSE);
				_tl_restart(connection, RESEND);
				__change_io_susp_fencing(resource, false);
				end_state_change(resource, &irq_flags);
			}
		}
	}

	if (work->done)
		complete(work->done);
	forget_state_change(state_change);
	kfree(work);

	return 0;
}

static inline bool local_state_change(enum chg_state_flags flags)
{
	return flags & (CS_HARD | CS_LOCAL_ONLY);
}

static enum drbd_state_rv
__peer_request(struct drbd_connection *connection, int vnr,
	       union drbd_state mask, union drbd_state val)
{
	enum drbd_state_rv rv = SS_SUCCESS;

	if (connection->cstate[NOW] == C_CONNECTED) {
		enum drbd_packet cmd = (vnr == -1) ? P_CONN_ST_CHG_REQ : P_STATE_CHG_REQ;
		if (!conn_send_state_req(connection, vnr, cmd, mask, val)) {
			set_bit(CONN_WD_ST_CHG_REQ, &connection->flags);
			rv = SS_CW_SUCCESS;
		}
	}
	return rv;
}

static enum drbd_state_rv __peer_reply(struct drbd_connection *connection)
{
	if (test_and_clear_bit(CONN_WD_ST_CHG_FAIL, &connection->flags))
		return SS_CW_FAILED_BY_PEER;
	if (test_and_clear_bit(CONN_WD_ST_CHG_OKAY, &connection->flags) ||
	    !test_bit(CONN_WD_ST_CHG_REQ, &connection->flags))
		return SS_CW_SUCCESS;
	return SS_UNKNOWN_ERROR;
}

static enum drbd_state_rv
change_peer_state(struct drbd_connection *connection, int vnr,
		  union drbd_state mask, union drbd_state val, unsigned long *irq_flags)
{
	struct drbd_resource *resource = connection->resource;
	enum chg_state_flags flags = resource->state_change_flags;
	enum drbd_state_rv rv;

	if (!expect(resource, flags & CS_SERIALIZE))
		return SS_CW_FAILED_BY_PEER;
	resource->remote_state_change = true;
	begin_remote_state_change(resource, irq_flags);
	rv = __peer_request(connection, vnr, mask, val);
	if (rv == SS_CW_SUCCESS) {
		wait_event(resource->state_wait,
			((rv = __peer_reply(connection)) != SS_UNKNOWN_ERROR));
		clear_bit(CONN_WD_ST_CHG_REQ, &connection->flags);
	}
	end_remote_state_change(resource, irq_flags, flags);
	resource->remote_state_change = false;
	return rv;
}

static enum drbd_state_rv
__cluster_wide_request(struct drbd_resource *resource, int vnr, enum drbd_packet cmd,
		       union drbd_state mask, union drbd_state val, bool all)
{
	struct drbd_connection *connection;
	enum drbd_state_rv rv = SS_SUCCESS;

	rcu_read_lock();
	for_each_connection(connection, resource) {
		if (!(test_and_clear_bit(CONN_WD_ST_CHG_REQ, &connection->flags) || all))
			continue;
		if (connection->cstate[NOW] < C_CONNECTED)
			continue;
		kref_get(&connection->kref);
		rcu_read_unlock();
		if (!conn_send_state_req(connection, vnr, cmd, mask, val)) {
			set_bit(CONN_WD_ST_CHG_REQ, &connection->flags);
			rv = SS_CW_SUCCESS;
		}
		rcu_read_lock();
		kref_put(&connection->kref, drbd_destroy_connection);
	}
	rcu_read_unlock();
	return rv;
}

static enum drbd_state_rv __cluster_wide_reply(struct drbd_resource *resource)
{
	struct drbd_connection *connection;
	enum drbd_state_rv rv = SS_CW_SUCCESS;

	rcu_read_lock();
	for_each_connection(connection, resource) {
		if (!test_bit(CONN_WD_ST_CHG_REQ, &connection->flags))
			continue;
		if (!(test_bit(CONN_WD_ST_CHG_OKAY, &connection->flags) ||
		      test_bit(CONN_WD_ST_CHG_FAIL, &connection->flags))) {
			/* Keep waiting until all replies have arrived.  */
			rv = SS_UNKNOWN_ERROR;
			break;
		}
	}
	if (rv != SS_UNKNOWN_ERROR) {
		for_each_connection(connection, resource) {
			if (!test_bit(CONN_WD_ST_CHG_REQ, &connection->flags))
				continue;
			clear_bit(CONN_WD_ST_CHG_OKAY,  &connection->flags);
			if (test_and_clear_bit(CONN_WD_ST_CHG_FAIL, &connection->flags))
			        rv = SS_CW_FAILED_BY_PEER;
		}
	}
	rcu_read_unlock();
	return rv;
}

static bool supports_two_phase_commit(struct drbd_resource *resource)
{
	struct drbd_connection *connection;
	bool supported = true;

	rcu_read_lock();
	for_each_connection(connection, resource) {
		if (connection->cstate[NOW] != C_CONNECTED)
			continue;
		if (connection->agreed_pro_version < 110) {
			supported = false;
			break;
		}
	}
	rcu_read_unlock();

	return supported;
}

static struct drbd_connection *get_first_connection(struct drbd_resource *resource)
{
	struct drbd_connection *connection = NULL;

	rcu_read_lock();
	if (!list_empty(&resource->connections)) {
		connection = first_connection(resource);
		kref_get(&connection->kref);
	}
	rcu_read_unlock();
	return connection;
}

static enum drbd_state_rv
change_cluster_wide_state(struct drbd_resource *resource, int vnr,
			  union drbd_state mask, union drbd_state val,
			  unsigned long *irq_flags)
{
	enum chg_state_flags flags = resource->state_change_flags;
	struct drbd_connection *connection;
	enum drbd_state_rv rv;

	if (!supports_two_phase_commit(resource)) {
		connection = get_first_connection(resource);
		rv = SS_SUCCESS;
		if (connection) {
			rv = change_peer_state(connection, vnr, mask, val, irq_flags);
			kref_put(&connection->kref, drbd_destroy_connection);
		}
		return rv;
	}

	if (!expect(resource, flags & CS_SERIALIZE))
		return SS_CW_FAILED_BY_PEER;
	resource->remote_state_change = true;
	begin_remote_state_change(resource, irq_flags);
	rv = __cluster_wide_request(resource, vnr, P_CONN_ST_CHG_PREPARE, mask, val, true);
	if (rv == SS_CW_SUCCESS) {
		wait_event(resource->state_wait,
			((rv = __cluster_wide_reply(resource)) != SS_UNKNOWN_ERROR));
		if (rv == SS_CW_SUCCESS) {
			enum drbd_packet cmd = (vnr == -1) ? P_CONN_ST_CHG_REQ : P_STATE_CHG_REQ;

			rv = __cluster_wide_request(resource, vnr, cmd, mask, val, false);
			if (rv == SS_CW_SUCCESS) {
				wait_event(resource->state_wait,
					((rv = __cluster_wide_reply(resource)) != SS_UNKNOWN_ERROR));
				if (rv == SS_CW_FAILED_BY_PEER)
					/* this is fatal! */ ;
			}
		} else
			__cluster_wide_request(resource, vnr, P_CONN_ST_CHG_ABORT, mask, val, false);

		rcu_read_lock();
		for_each_connection(connection, resource)
			clear_bit(CONN_WD_ST_CHG_REQ,  &connection->flags);
		rcu_read_unlock();
	}
	end_remote_state_change(resource, irq_flags, flags);
	resource->remote_state_change = false;
	return rv;
}

static bool has_up_to_date_peer_disks(struct drbd_device *device)
{
	struct drbd_peer_device *peer_device;

	for_each_peer_device(peer_device, device)
		if (peer_device->disk_state[NEW] == D_UP_TO_DATE)
			return true;
	return false;
}

void __change_role(struct drbd_resource *resource, enum drbd_role role,
		   bool force)
{
	resource->role[NEW] = role;

	if (role == R_PRIMARY && force) {
		struct drbd_device *device;
		int vnr;

		rcu_read_lock();
		idr_for_each_entry(&resource->devices, device, vnr) {
			if (device->disk_state[NEW] < D_UP_TO_DATE &&
			    device->disk_state[NEW] >= D_INCONSISTENT &&
			    !has_up_to_date_peer_disks(device))
				device->disk_state[NEW] = D_UP_TO_DATE;
		}
		rcu_read_unlock();
	}
}

enum drbd_state_rv change_role(struct drbd_resource *resource,
			       enum drbd_role role,
			       enum chg_state_flags flags,
			       bool force)
{
	unsigned long irq_flags;

	begin_state_change(resource, &irq_flags, flags | CS_SERIALIZE | CS_LOCAL_ONLY);
	if (!local_state_change(flags) &&
	    resource->role[NOW] != R_PRIMARY && role == R_PRIMARY) {
		enum drbd_state_rv rv;

		__change_role(resource, role, force);
		rv = try_state_change(resource);
		if (rv == SS_SUCCESS)
			rv = change_cluster_wide_state(resource, -1, NS(role, role), &irq_flags);
		if (rv < SS_SUCCESS) {
			abort_state_change(resource, &irq_flags);
			return rv;
		}
	}
	__change_role(resource, role, force);
	return end_state_change(resource, &irq_flags);
}

void __change_io_susp_user(struct drbd_resource *resource, bool value)
{
	resource->susp[NEW] = value;
}

enum drbd_state_rv change_io_susp_user(struct drbd_resource *resource,
				       bool value,
				       enum chg_state_flags flags)
{
	unsigned long irq_flags;

	begin_state_change(resource, &irq_flags, flags);
	__change_io_susp_user(resource, value);
	return end_state_change(resource, &irq_flags);
}

void __change_io_susp_no_data(struct drbd_resource *resource, bool value)
{
	resource->susp_nod[NEW] = value;
}

void __change_io_susp_fencing(struct drbd_resource *resource, bool value)
{
	resource->susp_fen[NEW] = value;
}

void __change_disk_state(struct drbd_device *device, enum drbd_disk_state disk_state)
{
	device->disk_state[NEW] = disk_state;
}

void __change_disk_states(struct drbd_resource *resource, enum drbd_disk_state disk_state)
{
	struct drbd_device *device;
	int vnr;

	rcu_read_lock();
	idr_for_each_entry(&resource->devices, device, vnr)
		__change_disk_state(device, disk_state);
	rcu_read_unlock();
}

static bool device_has_connected_peer_devices(struct drbd_device *device)
{
	struct drbd_peer_device *peer_device;

	for_each_peer_device(peer_device, device)
		if (peer_device->repl_state[NOW] >= L_CONNECTED)
			return true;
	return false;
}

enum drbd_state_rv change_disk_state(struct drbd_device *device,
				     enum drbd_disk_state disk_state,
				     enum chg_state_flags flags)
{
	struct drbd_resource *resource = device->resource;
	unsigned long irq_flags;

	begin_state_change(resource, &irq_flags, flags | CS_SERIALIZE | CS_LOCAL_ONLY);
	if (!local_state_change(flags) &&
	    device->disk_state[NOW] != D_FAILED && disk_state == D_FAILED &&
	    device_has_connected_peer_devices(device)) {
		enum drbd_state_rv rv;

		__change_disk_state(device, disk_state);
		rv = try_state_change(resource);
		if (rv == SS_SUCCESS)
			rv = change_cluster_wide_state(resource, device->vnr,
						       NS(disk, disk_state), &irq_flags);
		if (rv < SS_SUCCESS) {
			abort_state_change(resource, &irq_flags);
			return rv;
		}
	}
	__change_disk_state(device, disk_state);
	return end_state_change(resource, &irq_flags);
}

<<<<<<< HEAD
void __change_cstate(struct drbd_connection *connection, enum drbd_conn_state cstate)
{
	connection->cstate[NEW] = cstate;
	if (cstate < C_CONNECTED) {
		struct drbd_peer_device *peer_device;
		int vnr;
=======
	if (val.conn == C_DISCONNECTING)
		set_bit(DISCONNECT_SENT, &tconn->flags);

	wait_event(tconn->ping_wait, (rv = _conn_rq_cond(tconn, mask, val)));
	clear_bit(CONN_WD_ST_CHG_REQ, &tconn->flags);

abort:
	mutex_unlock(&tconn->cstate_mutex);
	spin_lock_irq(&tconn->req_lock);
>>>>>>> cebec37b

		rcu_read_lock();
		idr_for_each_entry(&connection->peer_devices, peer_device, vnr)
			__change_repl_state(peer_device, L_STANDALONE);
		rcu_read_unlock();
	}
}

static bool connection_has_connected_peer_devices(struct drbd_connection *connection)
{
	struct drbd_peer_device *peer_device;
	int vnr;

	idr_for_each_entry(&connection->peer_devices, peer_device, vnr) {
		if (peer_device->repl_state[NOW] >= L_CONNECTED)
			return true;
	}
	return false;
}

enum outdate_what { OUTDATE_NOTHING, OUTDATE_DISKS, OUTDATE_PEER_DISKS };

static enum outdate_what outdate_on_disconnect(struct drbd_connection *connection)
{
	struct drbd_resource *resource = connection->resource;

	if (connection->fencing_policy >= FP_RESOURCE &&
	    resource->role[NOW] != connection->peer_role[NOW]) {
		if (resource->role[NOW] == R_PRIMARY)
			return OUTDATE_PEER_DISKS;
		if (connection->peer_role[NOW] != R_PRIMARY)
			return OUTDATE_DISKS;
	}
	return OUTDATE_NOTHING;
}

static void __change_cstate_and_outdate(struct drbd_connection *connection,
					enum drbd_conn_state cstate,
					enum outdate_what outdate_what)
{
	__change_cstate(connection, cstate);
	switch(outdate_what) {
		case OUTDATE_DISKS:
			__change_disk_states(connection->resource, D_OUTDATED);
			break;
		case OUTDATE_PEER_DISKS:
			__change_peer_disk_states(connection, D_OUTDATED);
			break;
		case OUTDATE_NOTHING:
			break;
	}
}

/**
 * change_cstate()  -  change the connection state of a connection
 *
 * When disconnecting from a peer, we may also need to outdate the local or
 * peer disks depending on the fencing policy.  This cannot easily be split
 * into two state changes.
 */
enum drbd_state_rv change_cstate(struct drbd_connection *connection,
				 enum drbd_conn_state cstate,
				 enum chg_state_flags flags)
{
	struct drbd_resource *resource = connection->resource;
	unsigned long irq_flags;
	enum outdate_what outdate_what = OUTDATE_NOTHING;

	/*
	 * Hard connection state changes like a protocol error or forced
	 * disconnect may occur while we are holding resource->state_mutex.  In
	 * that case, omit CS_SERIALIZE so that we don't deadlock trying to
	 * grab that mutex again.
	 */
	if (!(flags & CS_HARD))
		flags |= CS_SERIALIZE;

	begin_state_change(resource, &irq_flags, flags | CS_LOCAL_ONLY);
	if (!local_state_change(flags) &&
	    cstate == C_DISCONNECTING &&
	    connection_has_connected_peer_devices(connection)) {
		enum drbd_state_rv rv;

		outdate_what = outdate_on_disconnect(connection);
		__change_cstate_and_outdate(connection, cstate, outdate_what);
		rv = try_state_change(resource);
		if (rv == SS_SUCCESS) {
			switch(outdate_what) {
			case OUTDATE_DISKS:
				rv = change_peer_state(connection, -1,
					NS2(conn, cstate, disk, D_OUTDATED), &irq_flags);
				break;
			case OUTDATE_PEER_DISKS:
				rv = change_peer_state(connection, -1,
					NS2(conn, cstate, pdsk, D_OUTDATED), &irq_flags);
				break;
			case OUTDATE_NOTHING:
				rv = change_peer_state(connection, -1,
					NS(conn, cstate), &irq_flags);
				break;
			}
		}
		if (rv < SS_SUCCESS) {
			abort_state_change(resource, &irq_flags);
			return rv;
		}
	}
	__change_cstate_and_outdate(connection, cstate, outdate_what);
	return end_state_change(resource, &irq_flags);
}

void __change_peer_role(struct drbd_connection *connection, enum drbd_role peer_role)
{
	connection->peer_role[NEW] = peer_role;
}

void __change_repl_state(struct drbd_peer_device *peer_device, enum drbd_repl_state repl_state)
{
	peer_device->repl_state[NEW] = repl_state;
	if (repl_state > L_STANDALONE)
		peer_device->connection->cstate[NEW] = C_CONNECTED;
}

enum drbd_state_rv change_repl_state(struct drbd_peer_device *peer_device,
				     enum drbd_repl_state new_repl_state,
				     enum chg_state_flags flags)
{
	struct drbd_resource *resource = peer_device->device->resource;
	enum drbd_repl_state *repl_state = peer_device->repl_state;
	unsigned long irq_flags;

	begin_state_change(resource, &irq_flags, flags | CS_SERIALIZE | CS_LOCAL_ONLY);
	if (!local_state_change(flags) && repl_state[NOW] != new_repl_state &&
	    ((repl_state[NOW] >= L_CONNECTED &&
	      (new_repl_state == L_STARTING_SYNC_S || new_repl_state == L_STARTING_SYNC_T)) ||
	     (repl_state[NOW] == L_CONNECTED &&
	      (new_repl_state == L_VERIFY_S || new_repl_state == L_STANDALONE)))) {
		enum drbd_state_rv rv;

		__change_repl_state(peer_device, new_repl_state);
		rv = try_state_change(resource);
		if (rv == SS_SUCCESS)
			rv = change_peer_state(peer_device->connection, peer_device->device->vnr,
					       NS(conn, new_repl_state), &irq_flags);
		if (rv < SS_SUCCESS) {
			abort_state_change(resource, &irq_flags);
			return rv;
		}
	}
	__change_repl_state(peer_device, new_repl_state);
	return end_state_change(resource, &irq_flags);
}

enum drbd_state_rv stable_change_repl_state(struct drbd_peer_device *peer_device,
					    enum drbd_repl_state repl_state,
					    enum chg_state_flags flags)
{
	return stable_state_change(peer_device->device->resource,
		change_repl_state(peer_device, repl_state, flags));
}

void __change_peer_disk_state(struct drbd_peer_device *peer_device, enum drbd_disk_state disk_state)
{
	peer_device->disk_state[NEW] = disk_state;
}

void __change_peer_disk_states(struct drbd_connection *connection,
			       enum drbd_disk_state disk_state)
{
	struct drbd_peer_device *peer_device;
	int vnr;

	rcu_read_lock();
	idr_for_each_entry(&connection->peer_devices, peer_device, vnr)
		__change_peer_disk_state(peer_device, disk_state);
	rcu_read_unlock();
}

enum drbd_state_rv change_peer_disk_state(struct drbd_peer_device *peer_device,
					  enum drbd_disk_state disk_state,
					  enum chg_state_flags flags)
{
	struct drbd_resource *resource = peer_device->device->resource;
	unsigned long irq_flags;

	begin_state_change(resource, &irq_flags, flags);
	__change_peer_disk_state(peer_device, disk_state);
	return end_state_change(resource, &irq_flags);
}

void __change_resync_susp_user(struct drbd_peer_device *peer_device,
				       bool value)
{
	peer_device->resync_susp_user[NEW] = value;
}

enum drbd_state_rv change_resync_susp_user(struct drbd_peer_device *peer_device,
						   bool value,
						   enum chg_state_flags flags)
{
	struct drbd_resource *resource = peer_device->device->resource;
	unsigned long irq_flags;

	begin_state_change(resource, &irq_flags, flags);
	__change_resync_susp_user(peer_device, value);
	return end_state_change(resource, &irq_flags);
}

void __change_resync_susp_peer(struct drbd_peer_device *peer_device,
				       bool value)
{
	peer_device->resync_susp_peer[NEW] = value;
}

void __change_resync_susp_dependency(struct drbd_peer_device *peer_device,
					     bool value)
{
	peer_device->resync_susp_dependency[NEW] = value;
}<|MERGE_RESOLUTION|>--- conflicted
+++ resolved
@@ -2370,24 +2370,15 @@
 	return end_state_change(resource, &irq_flags);
 }
 
-<<<<<<< HEAD
 void __change_cstate(struct drbd_connection *connection, enum drbd_conn_state cstate)
 {
+	if (cstate == C_DISCONNECTING)
+		set_bit(DISCONNECT_SENT, &connection->flags);
+
 	connection->cstate[NEW] = cstate;
 	if (cstate < C_CONNECTED) {
 		struct drbd_peer_device *peer_device;
 		int vnr;
-=======
-	if (val.conn == C_DISCONNECTING)
-		set_bit(DISCONNECT_SENT, &tconn->flags);
-
-	wait_event(tconn->ping_wait, (rv = _conn_rq_cond(tconn, mask, val)));
-	clear_bit(CONN_WD_ST_CHG_REQ, &tconn->flags);
-
-abort:
-	mutex_unlock(&tconn->cstate_mutex);
-	spin_lock_irq(&tconn->req_lock);
->>>>>>> cebec37b
 
 		rcu_read_lock();
 		idr_for_each_entry(&connection->peer_devices, peer_device, vnr)
