/*
   drbd_state.c

   This file is part of DRBD by Philipp Reisner and Lars Ellenberg.

   Copyright (C) 2001-2008, LINBIT Information Technologies GmbH.
   Copyright (C) 1999-2008, Philipp Reisner <philipp.reisner@linbit.com>.
   Copyright (C) 2002-2008, Lars Ellenberg <lars.ellenberg@linbit.com>.

   Thanks to Carter Burden, Bart Grantham and Gennadiy Nerubayev
   from Logicworks, Inc. for making SDP replication support possible.

   drbd is free software; you can redistribute it and/or modify
   it under the terms of the GNU General Public License as published by
   the Free Software Foundation; either version 2, or (at your option)
   any later version.

   drbd is distributed in the hope that it will be useful,
   but WITHOUT ANY WARRANTY; without even the implied warranty of
   MERCHANTABILITY or FITNESS FOR A PARTICULAR PURPOSE.  See the
   GNU General Public License for more details.

   You should have received a copy of the GNU General Public License
   along with drbd; see the file COPYING.  If not, write to
   the Free Software Foundation, 675 Mass Ave, Cambridge, MA 02139, USA.
 */

#include <linux/drbd_limits.h>
#include "drbd_int.h"
#include "drbd_protocol.h"
#include "drbd_req.h"
#include "drbd_state_change.h"

/* in drbd_main.c */
extern void tl_abort_disk_io(struct drbd_device *device);

struct after_state_change_work {
	struct drbd_work w;
	struct drbd_state_change *state_change;
	unsigned int id;
	struct completion *done;
};

static struct drbd_state_change *alloc_state_change(struct drbd_resource *resource, gfp_t flags)
{
	struct drbd_state_change *state_change;
	unsigned int n_devices = 0, n_connections = 0, size, n;
	struct drbd_device *device;
	struct drbd_connection *connection;
	int vnr;

	rcu_read_lock();
	idr_for_each_entry(&resource->devices, device, vnr)
		n_devices++;
	for_each_connection(connection, resource)
		n_connections++;
	rcu_read_unlock();

	size = sizeof(struct drbd_state_change) +
	       n_devices * sizeof(struct drbd_device_state_change) +
	       n_connections * sizeof(struct drbd_connection_state_change) +
	       n_devices * n_connections * sizeof(struct drbd_peer_device_state_change);
	state_change = kmalloc(size, flags);
	if (!state_change)
		return NULL;
	state_change->n_devices = n_devices;
	state_change->n_connections = n_connections;
	state_change->devices = (void *)(state_change + 1);
	state_change->connections = (void *)&state_change->devices[n_devices];
	state_change->peer_devices = (void *)&state_change->connections[n_connections];
	state_change->resource->resource = NULL;
	for (n = 0; n < n_devices; n++)
		state_change->devices[n].device = NULL;
	for (n = 0; n < n_connections; n++)
		state_change->connections[n].connection = NULL;
	return state_change;
}

struct drbd_state_change *remember_state_change(struct drbd_resource *resource, gfp_t gfp)
{
	struct drbd_state_change *state_change;
	struct drbd_device *device;
	unsigned int n_devices = 0;
	struct drbd_connection *connection;
	unsigned int n_connections = 0;
	int vnr;

	struct drbd_device_state_change *device_state_change;
	struct drbd_peer_device_state_change *peer_device_state_change;
	struct drbd_connection_state_change *connection_state_change;

retry:
	state_change = alloc_state_change(resource, gfp);
	if (!state_change)
		return NULL;

	rcu_read_lock();
	idr_for_each_entry(&resource->devices, device, vnr)
		n_devices++;
	for_each_connection(connection, resource)
		n_connections++;
	if (n_devices != state_change->n_devices ||
	    n_connections != state_change->n_connections) {
		kfree(state_change);
		rcu_read_unlock();
		goto retry;
	}

	kref_get(&resource->kref);
	state_change->resource->resource = resource;
	memcpy(state_change->resource->role,
	       resource->role, sizeof(resource->role));
	memcpy(state_change->resource->susp,
	       resource->susp, sizeof(resource->susp));
	memcpy(state_change->resource->susp_nod,
	       resource->susp_nod, sizeof(resource->susp_nod));
	memcpy(state_change->resource->susp_fen,
	       resource->susp_fen, sizeof(resource->susp_fen));

	device_state_change = state_change->devices;
	peer_device_state_change = state_change->peer_devices;
	idr_for_each_entry(&resource->devices, device, vnr) {
		struct drbd_peer_device *peer_device;

		kref_get(&device->kref);
		device_state_change->device = device;
		memcpy(device_state_change->disk_state,
		       device->disk_state, sizeof(device->disk_state));

		/* The peer_devices for each device have to be enumerated in
		   the order of the connections. We may not use for_each_peer_device() here. */
		for_each_connection(connection, resource) {
			peer_device = conn_peer_device(connection, device->vnr);

			peer_device_state_change->peer_device = peer_device;
			memcpy(peer_device_state_change->disk_state,
			       peer_device->disk_state, sizeof(peer_device->disk_state));
			memcpy(peer_device_state_change->repl_state,
			       peer_device->repl_state, sizeof(peer_device->repl_state));
			memcpy(peer_device_state_change->resync_susp_user,
			       peer_device->resync_susp_user,
			       sizeof(peer_device->resync_susp_user));
			memcpy(peer_device_state_change->resync_susp_peer,
			       peer_device->resync_susp_peer,
			       sizeof(peer_device->resync_susp_peer));
			memcpy(peer_device_state_change->resync_susp_dependency,
			       peer_device->resync_susp_dependency,
			       sizeof(peer_device->resync_susp_dependency));
			peer_device_state_change++;
		}
		device_state_change++;
	}

	connection_state_change = state_change->connections;
	for_each_connection(connection, resource) {
		kref_get(&connection->kref);
		connection_state_change->connection = connection;
		memcpy(connection_state_change->cstate,
		       connection->cstate, sizeof(connection->cstate));
		memcpy(connection_state_change->peer_role,
		       connection->peer_role, sizeof(connection->peer_role));
		connection_state_change++;
	}
	rcu_read_unlock();

	return state_change;
}

void forget_state_change(struct drbd_state_change *state_change)
{
	unsigned int n;

	if (!state_change)
		return;

	if (state_change->resource->resource)
		kref_put(&state_change->resource->resource->kref, drbd_destroy_resource);
	for (n = 0; n < state_change->n_devices; n++) {
		struct drbd_device *device = state_change->devices[n].device;

		if (device)
			kref_put(&device->kref, drbd_destroy_device);
	}
	for (n = 0; n < state_change->n_connections; n++) {
		struct drbd_connection *connection =
			state_change->connections[n].connection;

		if (connection)
			kref_put(&connection->kref, drbd_destroy_connection);
	}
	kfree(state_change);
}

static void print_state_change(struct drbd_resource *resource, const char *prefix);
static void finish_state_change(struct drbd_resource *, struct completion *);
STATIC int w_after_state_change(struct drbd_work *w, int unused);
static enum drbd_state_rv is_valid_soft_transition(struct drbd_resource *);
static enum drbd_state_rv is_valid_transition(struct drbd_resource *resource);
static void sanitize_state(struct drbd_resource *resource);
static enum drbd_state_rv change_peer_state(struct drbd_connection *, int, union drbd_state,
					    union drbd_state, unsigned long *);

static bool state_has_changed(struct drbd_resource *resource)
{
	struct drbd_connection *connection;
	struct drbd_device *device;
	int minor;

	if (resource->role[OLD] != resource->role[NEW] ||
	    resource->susp[OLD] != resource->susp[NEW] ||
	    resource->susp_nod[OLD] != resource->susp_nod[NEW] ||
	    resource->susp_fen[OLD] != resource->susp_fen[NEW])
		return true;

	for_each_connection(connection, resource) {
		if (connection->cstate[OLD] != connection->cstate[NEW] ||
		    connection->peer_role[OLD] != connection->peer_role[NEW])
			return true;
	}

	idr_for_each_entry(&resource->devices, device, minor) {
		struct drbd_peer_device *peer_device;

		if (device->disk_state[OLD] != device->disk_state[NEW])
			return true;

		for_each_peer_device(peer_device, device) {
			if (peer_device->disk_state[OLD] != peer_device->disk_state[NEW] ||
			    peer_device->repl_state[OLD] != peer_device->repl_state[NEW] ||
			    peer_device->resync_susp_user[OLD] !=
				peer_device->resync_susp_user[NEW] ||
			    peer_device->resync_susp_peer[OLD] !=
				peer_device->resync_susp_peer[NEW] ||
			    peer_device->resync_susp_dependency[OLD] !=
				peer_device->resync_susp_dependency[NEW])
				return true;
		}
	}
	return false;
}

static void ___begin_state_change(struct drbd_resource *resource)
{
	struct drbd_connection *connection;
	struct drbd_device *device;
	int minor;

	resource->role[NEW] = resource->role[NOW];
	resource->susp[NEW] = resource->susp[NOW];
	resource->susp_nod[NEW] = resource->susp_nod[NOW];
	resource->susp_fen[NEW] = resource->susp_fen[NOW];

	for_each_connection(connection, resource) {
		connection->cstate[NEW] = connection->cstate[NOW];
		connection->peer_role[NEW] = connection->peer_role[NOW];
	}

	idr_for_each_entry(&resource->devices, device, minor) {
		struct drbd_peer_device *peer_device;

		device->disk_state[NEW] = device->disk_state[NOW];

		for_each_peer_device(peer_device, device) {
			peer_device->disk_state[NEW] = peer_device->disk_state[NOW];
			peer_device->repl_state[NEW] = peer_device->repl_state[NOW];
			peer_device->resync_susp_user[NEW] =
				peer_device->resync_susp_user[NOW];
			peer_device->resync_susp_peer[NEW] =
				peer_device->resync_susp_peer[NOW];
			peer_device->resync_susp_dependency[NEW] =
				peer_device->resync_susp_dependency[NOW];
		}
	}
}

static void __begin_state_change(struct drbd_resource *resource)
{
	rcu_read_lock();
	___begin_state_change(resource);
}

static enum drbd_state_rv try_state_change(struct drbd_resource *resource)
{
	enum drbd_state_rv rv;

	if (!state_has_changed(resource))
		return SS_NOTHING_TO_DO;
	sanitize_state(resource);
	rv = is_valid_transition(resource);
	if (rv >= SS_SUCCESS && !(resource->state_change_flags & CS_HARD))
		rv = is_valid_soft_transition(resource);
	return rv;
}

static enum drbd_state_rv ___end_state_change(struct drbd_resource *resource, struct completion *done,
					      enum drbd_state_rv rv)
{
	enum chg_state_flags flags = resource->state_change_flags;
	struct drbd_connection *connection;
	struct drbd_device *device;
	int minor;

	if (flags & CS_ABORT)
		goto out;
	if (rv >= SS_SUCCESS)
		rv = try_state_change(resource);
	if (rv < SS_SUCCESS) {
		if (flags & CS_VERBOSE) {
			drbd_err(resource, "State change failed: %s\n", drbd_set_st_err_str(rv));
			print_state_change(resource, "Failed: ");
		}
		goto out;
	}
	if (flags & CS_PREPARE)
		goto out;

	finish_state_change(resource, done);

	resource->role[NOW] = resource->role[NEW];
	resource->susp[NOW] = resource->susp[NEW];
	resource->susp_nod[NOW] = resource->susp_nod[NEW];
	resource->susp_fen[NOW] = resource->susp_fen[NEW];

	for_each_connection(connection, resource) {
		connection->cstate[NOW] = connection->cstate[NEW];
		connection->peer_role[NOW] = connection->peer_role[NEW];
	}

	idr_for_each_entry(&resource->devices, device, minor) {
		struct drbd_peer_device *peer_device;

		device->disk_state[NOW] = device->disk_state[NEW];

		for_each_peer_device(peer_device, device) {
			peer_device->disk_state[NOW] = peer_device->disk_state[NEW];
			peer_device->repl_state[NOW] = peer_device->repl_state[NEW];
			peer_device->resync_susp_user[NOW] =
				peer_device->resync_susp_user[NEW];
			peer_device->resync_susp_peer[NOW] =
				peer_device->resync_susp_peer[NEW];
			peer_device->resync_susp_dependency[NOW] =
				peer_device->resync_susp_dependency[NEW];
		}
	}
out:
	rcu_read_unlock();
	return rv;
}

void state_change_lock(struct drbd_resource *resource, unsigned long *irq_flags, enum chg_state_flags flags)
{
	if ((flags & CS_SERIALIZE) && !(flags & (CS_ALREADY_SERIALIZED | CS_PREPARED)))
		mutex_lock(&resource->state_mutex);
	spin_lock_irqsave(&resource->req_lock, *irq_flags);
	resource->state_change_flags = flags;
}

static void __state_change_unlock(struct drbd_resource *resource, unsigned long *irq_flags, struct completion *done)
{
	enum chg_state_flags flags = resource->state_change_flags;

	spin_unlock_irqrestore(&resource->req_lock, *irq_flags);
	if (done && expect(resource, current != resource->worker.task))
		wait_for_completion(done);
	if ((flags & CS_SERIALIZE) && !(flags & (CS_ALREADY_SERIALIZED | CS_PREPARE)))
		mutex_unlock(&resource->state_mutex);
}

void state_change_unlock(struct drbd_resource *resource, unsigned long *irq_flags)
{
	__state_change_unlock(resource, irq_flags, NULL);
}

void begin_state_change_locked(struct drbd_resource *resource, enum chg_state_flags flags)
{
	BUG_ON(flags & (CS_SERIALIZE | CS_WAIT_COMPLETE | CS_PREPARE | CS_ABORT));
	resource->state_change_flags = flags;
	__begin_state_change(resource);
}

enum drbd_state_rv end_state_change_locked(struct drbd_resource *resource)
{
	return ___end_state_change(resource, NULL, SS_SUCCESS);
}

void begin_state_change(struct drbd_resource *resource, unsigned long *irq_flags, enum chg_state_flags flags)
{
	state_change_lock(resource, irq_flags, flags);
	__begin_state_change(resource);
}

static enum drbd_state_rv __end_state_change(struct drbd_resource *resource,
					     unsigned long *irq_flags,
					     enum drbd_state_rv rv)
{
	enum chg_state_flags flags = resource->state_change_flags;
	struct completion __done, *done = NULL;

	if ((flags & CS_WAIT_COMPLETE) && !(flags & (CS_PREPARE | CS_ABORT))) {
		done = &__done;
		init_completion(done);
	}
	rv = ___end_state_change(resource, done, rv);
	__state_change_unlock(resource, irq_flags, rv >= SS_SUCCESS ? done : NULL);
	return rv;
}

enum drbd_state_rv end_state_change(struct drbd_resource *resource, unsigned long *irq_flags)
{
	return __end_state_change(resource, irq_flags, SS_SUCCESS);
}

void abort_state_change(struct drbd_resource *resource, unsigned long *irq_flags)
{
	resource->state_change_flags &= ~CS_VERBOSE;
	__end_state_change(resource, irq_flags, SS_UNKNOWN_ERROR);
}

void abort_state_change_locked(struct drbd_resource *resource)
{
	resource->state_change_flags &= ~CS_VERBOSE;
	___end_state_change(resource, NULL, SS_UNKNOWN_ERROR);
}

static void begin_remote_state_change(struct drbd_resource *resource, unsigned long *irq_flags)
{
	rcu_read_unlock();
	spin_unlock_irqrestore(&resource->req_lock, *irq_flags);
}

static void end_remote_state_change(struct drbd_resource *resource, unsigned long *irq_flags, enum chg_state_flags flags)
{
	spin_lock_irqsave(&resource->req_lock, *irq_flags);
	rcu_read_lock();
	resource->state_change_flags = flags;
	___begin_state_change(resource);
}

static union drbd_state drbd_get_resource_state(struct drbd_resource *resource, enum which_state which)
{
	union drbd_state rv = { {
		.conn = C_STANDALONE,  /* really: undefined */
		/* (user_isp, peer_isp, and aftr_isp are undefined as well.) */
		.disk = D_UNKNOWN,  /* really: undefined */
		.role = resource->role[which],
		.peer = R_UNKNOWN,  /* really: undefined */
		.susp = resource->susp[which],
		.susp_nod = resource->susp_nod[which],
		.susp_fen = resource->susp_fen[which],
		.pdsk = D_UNKNOWN,  /* really: undefined */
	} };

	return rv;
}

union drbd_state drbd_get_device_state(struct drbd_device *device, enum which_state which)
{
	union drbd_state rv = drbd_get_resource_state(device->resource, which);

	rv.disk = device->disk_state[which];

	return rv;
}

union drbd_state drbd_get_peer_device_state(struct drbd_peer_device *peer_device, enum which_state which)
{
	struct drbd_connection *connection = peer_device->connection;
	union drbd_state rv;

	rv = drbd_get_device_state(peer_device->device, which);
	rv.user_isp = peer_device->resync_susp_user[which];
	rv.peer_isp = peer_device->resync_susp_peer[which];
	rv.aftr_isp = peer_device->resync_susp_dependency[which];
	rv.conn = combined_conn_state(peer_device, which);
	rv.peer = connection->peer_role[which];
	rv.pdsk = peer_device->disk_state[which];

	return rv;
}

union drbd_state drbd_get_connection_state(struct drbd_connection *connection, enum which_state which)
{
	union drbd_state rv = drbd_get_resource_state(connection->resource, which);

	rv.conn = connection->cstate[which];
	rv.peer = connection->peer_role[which];

	return rv;
}

static inline bool is_susp(union drbd_state s)
{
        return s.susp || s.susp_nod || s.susp_fen;
}

enum drbd_disk_state conn_highest_disk(struct drbd_connection *connection)
{
	enum drbd_disk_state ds = D_DISKLESS;
	struct drbd_peer_device *peer_device;
	int vnr;

	rcu_read_lock();
	idr_for_each_entry(&connection->peer_devices, peer_device, vnr) {
		struct drbd_device *device = peer_device->device;
		ds = max_t(enum drbd_disk_state, ds, device->disk_state[NOW]);
	}
	rcu_read_unlock();

	return ds;
}

enum drbd_disk_state conn_lowest_disk(struct drbd_connection *connection)
{
	enum drbd_disk_state ds = D_MASK;
	struct drbd_peer_device *peer_device;
	int vnr;

	rcu_read_lock();
	idr_for_each_entry(&connection->peer_devices, peer_device, vnr) {
		struct drbd_device *device = peer_device->device;
		ds = min_t(enum drbd_disk_state, ds, device->disk_state[NOW]);
	}
	rcu_read_unlock();

	return ds;
}

enum drbd_disk_state conn_highest_pdsk(struct drbd_connection *connection)
{
	enum drbd_disk_state ds = D_DISKLESS;
	struct drbd_peer_device *peer_device;
	int vnr;

	rcu_read_lock();
	idr_for_each_entry(&connection->peer_devices, peer_device, vnr)
		ds = max_t(enum drbd_disk_state, ds, peer_device->disk_state[NOW]);
	rcu_read_unlock();

	return ds;
}

static enum drbd_repl_state conn_lowest_repl_state(struct drbd_connection *connection)
{
	unsigned int repl_state = -1U;
	struct drbd_peer_device *peer_device;
	int vnr;

	rcu_read_lock();
	idr_for_each_entry(&connection->peer_devices, peer_device, vnr) {
		if (peer_device->repl_state[NOW] < repl_state)
			repl_state = peer_device->repl_state[NOW];
	}
	rcu_read_unlock();

	if (repl_state == -1U)
		return L_STANDALONE;

	return repl_state;
}

static bool resync_suspended(struct drbd_peer_device *peer_device, enum which_state which)
{
	return peer_device->resync_susp_user[which] ||
	       peer_device->resync_susp_peer[which] ||
	       peer_device->resync_susp_dependency[which];
}

static int scnprintf_resync_suspend_flags(char *buffer, size_t size,
					  struct drbd_peer_device *peer_device,
					  enum which_state which)
{
	char *b = buffer, *end = buffer + size;

	if (!resync_suspended(peer_device, which))
		return scnprintf(buffer, size, "no");

	if (peer_device->resync_susp_user[which])
		b += scnprintf(b, end - b, "user,");
	if (peer_device->resync_susp_peer[which])
		b += scnprintf(b, end - b, "peer,");
	if (peer_device->resync_susp_dependency[which])
		b += scnprintf(b, end - b, "dependency,");
	*(--b) = 0;

	return b - buffer;
}

static bool io_suspended(struct drbd_resource *resource, enum which_state which)
{
	return resource->susp[which] ||
	       resource->susp_nod[which] ||
	       resource->susp_fen[which];
}

static int scnprintf_io_suspend_flags(char *buffer, size_t size,
				      struct drbd_resource *resource,
				      enum which_state which)
{
	char *b = buffer, *end = buffer + size;

	if (!io_suspended(resource, which))
		return scnprintf(buffer, size, "no");

	if (resource->susp[which])
		b += scnprintf(b, end - b, "user,");
	if (resource->susp_nod[which])
		b += scnprintf(b, end - b, "no-disk,");
	if (resource->susp_fen[which])
		b += scnprintf(b, end - b, "fencing,");
	*(--b) = 0;

	return b - buffer;
}

static void print_state_change(struct drbd_resource *resource, const char *prefix)
{
	char buffer[150], *b, *end = buffer + sizeof(buffer);
	struct drbd_connection *connection;
	struct drbd_device *device;
	enum drbd_role *role = resource->role;
	int vnr;

	b = buffer;
	if (role[OLD] != role[NEW])
		b += scnprintf(b, end - b, "role( %s -> %s ) ",
			       drbd_role_str(role[OLD]),
			       drbd_role_str(role[NEW]));
	if (io_suspended(resource, OLD) != io_suspended(resource, NEW)) {
		b += scnprintf(b, end - b, "susp-io( ");
		b += scnprintf_io_suspend_flags(b, end - b, resource, OLD);
		b += scnprintf(b, end - b, " -> ");
		b += scnprintf_io_suspend_flags(b, end - b, resource, NEW);
		b += scnprintf(b, end - b, ") ");
	}
	if (b != buffer) {
		*(b-1) = 0;
		drbd_info(resource, "%s%s\n", prefix, buffer);
	}

	for_each_connection(connection, resource) {
		enum drbd_conn_state *cstate = connection->cstate;
		enum drbd_role *peer_role = connection->peer_role;

		b = buffer;
		if (cstate[OLD] != cstate[NEW])
			b += scnprintf(b, end - b, "conn( %s -> %s ) ",
				       drbd_conn_str(cstate[OLD]),
				       drbd_conn_str(cstate[NEW]));
		if (peer_role[OLD] != peer_role[NEW])
			b += scnprintf(b, end - b, "peer( %s -> %s ) ",
				       drbd_role_str(peer_role[OLD]),
				       drbd_role_str(peer_role[NEW]));

		if (b != buffer) {
			*(b-1) = 0;
			drbd_info(connection, "%s%s\n", prefix, buffer);
		}
	}

	idr_for_each_entry(&resource->devices, device, vnr) {
		struct drbd_peer_device *peer_device;
		enum drbd_disk_state *disk_state = device->disk_state;

		if (disk_state[OLD] != disk_state[NEW])
			drbd_info(device, "%sdisk( %s -> %s )\n",
				  prefix,
				  drbd_disk_str(disk_state[OLD]),
				  drbd_disk_str(disk_state[NEW]));

		for_each_peer_device(peer_device, device) {
			enum drbd_disk_state *peer_disk_state = peer_device->disk_state;
			enum drbd_repl_state *repl_state = peer_device->repl_state;

			b = buffer;
			if (peer_disk_state[OLD] != peer_disk_state[NEW])
				b += scnprintf(b, end - b, "pdsk( %s -> %s ) ",
					       drbd_disk_str(peer_disk_state[OLD]),
					       drbd_disk_str(peer_disk_state[NEW]));
			if (repl_state[OLD] != repl_state[NEW])
				b += scnprintf(b, end - b, "repl( %s -> %s ) ",
					       drbd_conn_str(repl_state[OLD]),
					       drbd_conn_str(repl_state[NEW]));

			if (resync_suspended(peer_device, OLD) !=
			    resync_suspended(peer_device, NEW)) {
				b += scnprintf(b, end - b, "resync-susp( ");
				b += scnprintf_resync_suspend_flags(b, end - b, peer_device, OLD);
				b += scnprintf(b, end - b, " -> ");
				b += scnprintf_resync_suspend_flags(b, end - b, peer_device, NEW);
				b += scnprintf(b, end - b, " ) ");
			}

			if (b != buffer) {
				*(b-1) = 0;
				drbd_info(peer_device, "%s%s\n", prefix, buffer);
			}
		}
	}
}

static bool local_disk_may_be_outdated(enum drbd_repl_state repl_state)
{
	switch(repl_state) {
	case L_CONNECTED:
	case L_WF_BITMAP_S:
	case L_SYNC_SOURCE:
	case L_PAUSED_SYNC_S:
		return false;
	default:
		return true;
	}
}

static enum drbd_state_rv __is_valid_soft_transition(struct drbd_resource *resource)
{
	enum drbd_role *role = resource->role;
	struct drbd_connection *connection;
	struct drbd_device *device;
	int vnr;

	/* See drbd_state_sw_errors in drbd_strings.c */

	if (role[OLD] != R_PRIMARY && role[NEW] == R_PRIMARY) {
		for_each_connection(connection, resource) {
			struct net_conf *nc;

			nc = rcu_dereference(connection->net_conf);
			if (!nc || nc->two_primaries)
				continue;
			if (connection->peer_role[NEW] == R_PRIMARY)
				return SS_TWO_PRIMARIES;
		}
	}

	for_each_connection(connection, resource) {
		enum drbd_conn_state *cstate = connection->cstate;
		enum drbd_role *peer_role = connection->peer_role;
		struct net_conf *nc;
		bool two_primaries;

		if (cstate[NEW] == C_DISCONNECTING && cstate[OLD] == C_STANDALONE)
			return SS_ALREADY_STANDALONE;

		if (cstate[NEW] == C_WF_CONNECTION && cstate[OLD] < C_UNCONNECTED)
			return SS_NO_NET_CONFIG;

		if (cstate[NEW] == C_DISCONNECTING && cstate[OLD] == C_UNCONNECTED)
			return SS_IN_TRANSIENT_STATE;

		/* While establishing a connection only allow cstate to change.
		   Delay/refuse role changes, detach attach etc... */
		if (test_bit(INITIAL_STATE_SENT, &connection->flags) &&
		    !test_bit(INITIAL_STATE_RECEIVED, &connection->flags) &&
		    !(cstate[OLD] == C_CONNECTED ||
		      (cstate[NEW] == C_CONNECTED && cstate[OLD] == C_WF_CONNECTION)))
			return SS_IN_TRANSIENT_STATE;

		nc = rcu_dereference(connection->net_conf);
		two_primaries = nc ? nc->two_primaries : false;
		if (peer_role[NEW] == R_PRIMARY && peer_role[OLD] == R_SECONDARY &&
		    resource->open_ro_cnt && !two_primaries)
			return SS_PRIMARY_READER;
	}

	if (role[OLD] != R_SECONDARY && role[NEW] == R_SECONDARY && resource->open_rw_cnt)
		return SS_DEVICE_IN_USE;


	idr_for_each_entry(&resource->devices, device, vnr) {
		enum drbd_disk_state *disk_state = device->disk_state;
		struct drbd_peer_device *peer_device;

		if (disk_state[NEW] > D_ATTACHING && disk_state[OLD] == D_DISKLESS)
			return SS_IS_DISKLESS;

		if (disk_state[NEW] == D_OUTDATED && disk_state[OLD] < D_OUTDATED && disk_state[OLD] != D_ATTACHING)
			return SS_LOWER_THAN_OUTDATED;

		for_each_peer_device(peer_device, device) {
			enum drbd_disk_state *peer_disk_state = peer_device->disk_state;
			enum drbd_repl_state *repl_state = peer_device->repl_state;

			if (!(role[OLD] == R_PRIMARY && repl_state[OLD] < L_CONNECTED && disk_state[OLD] < D_UP_TO_DATE) &&
			     (role[NEW] == R_PRIMARY && repl_state[NEW] < L_CONNECTED && disk_state[NEW] < D_UP_TO_DATE))
				return SS_NO_UP_TO_DATE_DISK;

			if (peer_device->connection->fencing_policy >= FP_RESOURCE &&
			    !(role[OLD] == R_PRIMARY && repl_state[OLD] < L_CONNECTED && !(peer_disk_state[OLD] <= D_OUTDATED)) &&
			     (role[NEW] == R_PRIMARY && repl_state[NEW] < L_CONNECTED && !(peer_disk_state[NEW] <= D_OUTDATED)))
				return SS_PRIMARY_NOP;

			if (!(role[OLD] == R_PRIMARY && disk_state[OLD] <= D_INCONSISTENT && peer_disk_state[OLD] <= D_INCONSISTENT) &&
			     (role[NEW] == R_PRIMARY && disk_state[NEW] <= D_INCONSISTENT && peer_disk_state[NEW] <= D_INCONSISTENT))
				return SS_NO_UP_TO_DATE_DISK;

			if (!(repl_state[OLD] > L_CONNECTED && disk_state[OLD] < D_INCONSISTENT) &&
			     (repl_state[NEW] > L_CONNECTED && disk_state[NEW] < D_INCONSISTENT))
				return SS_NO_LOCAL_DISK;

			if (!(repl_state[OLD] > L_CONNECTED && peer_disk_state[OLD] < D_INCONSISTENT) &&
			     (repl_state[NEW] > L_CONNECTED && peer_disk_state[NEW] < D_INCONSISTENT))
				return SS_NO_REMOTE_DISK;

			if (!(repl_state[OLD] > L_CONNECTED && disk_state[OLD] < D_UP_TO_DATE && peer_disk_state[OLD] < D_UP_TO_DATE) &&
			     (repl_state[NEW] > L_CONNECTED && disk_state[NEW] < D_UP_TO_DATE && peer_disk_state[NEW] < D_UP_TO_DATE))
				return SS_NO_UP_TO_DATE_DISK;

			if (!(disk_state[OLD] == D_OUTDATED && !local_disk_may_be_outdated(repl_state[OLD])) &&
			     (disk_state[NEW] == D_OUTDATED && !local_disk_may_be_outdated(repl_state[NEW])))
				return SS_CONNECTED_OUTDATES;

			if (!(repl_state[OLD] == L_VERIFY_S || repl_state[OLD] == L_VERIFY_T) &&
			     (repl_state[NEW] == L_VERIFY_S || repl_state[NEW] == L_VERIFY_T)) {
				struct net_conf *nc = rcu_dereference(peer_device->connection->net_conf);

				if (!nc || nc->verify_alg[0] == 0)
					return SS_NO_VERIFY_ALG;
			}

			if (!(repl_state[OLD] == L_VERIFY_S || repl_state[OLD] == L_VERIFY_T) &&
			     (repl_state[NEW] == L_VERIFY_S || repl_state[NEW] == L_VERIFY_T) &&
				  peer_device->connection->agreed_pro_version < 88)
				return SS_NOT_SUPPORTED;

			if (!(repl_state[OLD] >= L_CONNECTED && peer_disk_state[OLD] == D_UNKNOWN) &&
			     (repl_state[NEW] >= L_CONNECTED && peer_disk_state[NEW] == D_UNKNOWN))
				return SS_CONNECTED_OUTDATES;

			if ((repl_state[NEW] == L_STARTING_SYNC_T || repl_state[NEW] == L_STARTING_SYNC_S) &&
			    repl_state[OLD] > L_CONNECTED)
				return SS_RESYNC_RUNNING;

			/* if (repl_state[NEW] == repl_state[OLD] && repl_state[NEW] == L_STANDALONE)
				return SS_IN_TRANSIENT_STATE; */

			if ((repl_state[NEW] == L_VERIFY_S || repl_state[NEW] == L_VERIFY_T) && repl_state[OLD] < L_CONNECTED)
				return SS_NEED_CONNECTION;

			if ((repl_state[NEW] == L_VERIFY_S || repl_state[NEW] == L_VERIFY_T) &&
			    repl_state[NEW] != repl_state[OLD] && repl_state[OLD] > L_CONNECTED)
				return SS_RESYNC_RUNNING;

			if ((repl_state[NEW] == L_STARTING_SYNC_S || repl_state[NEW] == L_STARTING_SYNC_T) &&
			    repl_state[OLD] < L_CONNECTED)
				return SS_NEED_CONNECTION;

			if ((repl_state[NEW] == L_SYNC_TARGET || repl_state[NEW] == L_SYNC_SOURCE)
			    && repl_state[OLD] < L_STANDALONE)
				return SS_NEED_CONNECTION; /* No NetworkFailure -> SyncTarget etc... */
		}
	}

	return SS_SUCCESS;
}

/**
 * is_valid_soft_transition() - Returns an SS_ error code if state[NEW] is not valid
 *
 * "Soft" transitions are voluntary state changes which drbd may decline, such
 * as a user request to promote a resource to primary.  Opposed to that are
 * involuntary or "hard" transitions like a network connection loss.
 *
 * When deciding if a "soft" transition should be allowed, "hard" transitions
 * may already have forced the resource into a critical state.  It may take
 * several "soft" transitions to get the resource back to normal.  To allow
 * those, rather than checking if the desired new state is valid, we can only
 * check if the desired new state is "at least as good" as the current state.
 */
static enum drbd_state_rv is_valid_soft_transition(struct drbd_resource *resource)
{
	enum drbd_state_rv rv;

	rcu_read_lock();
	rv = __is_valid_soft_transition(resource);
	rcu_read_unlock();

	return rv;
}

STATIC enum drbd_state_rv
is_valid_conn_transition(enum drbd_conn_state oc, enum drbd_conn_state nc)
{
	/* no change -> nothing to do, at least for the connection part */
	if (oc == nc)
		return SS_NOTHING_TO_DO;

	/* disconnect of an unconfigured connection does not make sense */
	if (oc == C_STANDALONE && nc == C_DISCONNECTING)
		return SS_ALREADY_STANDALONE;

	/* from C_STANDALONE, we start with C_UNCONNECTED */
	if (oc == C_STANDALONE && nc != C_UNCONNECTED)
		return SS_NEED_CONNECTION;

	/* After a network error only C_UNCONNECTED or C_DISCONNECTING may follow. */
	if (oc >= C_TIMEOUT && oc <= C_TEAR_DOWN && nc != C_UNCONNECTED && nc != C_DISCONNECTING)
		return SS_IN_TRANSIENT_STATE;

	/* After C_DISCONNECTING only C_STANDALONE may follow */
	if (oc == C_DISCONNECTING && nc != C_STANDALONE)
		return SS_IN_TRANSIENT_STATE;

	return SS_SUCCESS;
}


/**
 * is_valid_transition() - Returns an SS_ error code if the state transition is not possible
 * This limits hard state transitions. Hard state transitions are facts there are
 * imposed on DRBD by the environment. E.g. disk broke or network broke down.
 * But those hard state transitions are still not allowed to do everything.
 */
static enum drbd_state_rv is_valid_transition(struct drbd_resource *resource)
{
	enum drbd_state_rv rv;
	struct drbd_connection *connection;
	struct drbd_device *device;
	struct drbd_peer_device *peer_device;
	int vnr;

	for_each_connection(connection, resource) {
		rv = is_valid_conn_transition(connection->cstate[OLD], connection->cstate[NEW]);
		if (rv < SS_SUCCESS)
			return rv;

		idr_for_each_entry(&connection->peer_devices, peer_device, vnr) {
			/* When establishing a connection we need to go through C_CONNECTED!
			   Necessary to do the right thing upon invalidate-remote on a disconnected
			   resource */
			if (connection->cstate[OLD] < C_CONNECTED &&
			    peer_device->repl_state[NEW] >= L_CONNECTED)
				return SS_NEED_CONNECTION;
		}
	}

	idr_for_each_entry(&resource->devices, device, vnr) {
		/* we cannot fail (again) if we already detached */
		if (device->disk_state[NEW] == D_FAILED && device->disk_state[OLD] == D_DISKLESS) {
			return SS_IS_DISKLESS;
		}
	}

	return SS_SUCCESS;
}

static void sanitize_state(struct drbd_resource *resource)
{
	enum drbd_role *role = resource->role;
	struct drbd_connection *connection;
	struct drbd_device *device;
	int vnr;

	rcu_read_lock();
	for_each_connection(connection, resource) {
		enum drbd_conn_state *cstate = connection->cstate;

		if (cstate[NEW] < C_CONNECTED)
			connection->peer_role[NEW] = R_UNKNOWN;
	}

	idr_for_each_entry(&resource->devices, device, vnr) {
		struct drbd_peer_device *peer_device;
		enum drbd_disk_state *disk_state = device->disk_state;
		bool lost_connection = false;
		int good_data_count[2] = { };

		if ((resource->state_change_flags & CS_IGN_OUTD_FAIL) &&
		    disk_state[OLD] < D_OUTDATED && disk_state[NEW] == D_OUTDATED)
			disk_state[NEW] = disk_state[OLD];

		for_each_peer_device(peer_device, device) {
			enum drbd_repl_state *repl_state = peer_device->repl_state;
			enum drbd_disk_state *peer_disk_state = peer_device->disk_state;
			struct drbd_connection *connection = peer_device->connection;
			enum drbd_conn_state *cstate = connection->cstate;
			enum drbd_disk_state min_disk_state, max_disk_state;
			enum drbd_disk_state min_peer_disk_state, max_peer_disk_state;

			if (repl_state[NEW] < L_CONNECTED) {
				peer_device->resync_susp_peer[NEW] = false;
				if (peer_disk_state[NEW] > D_UNKNOWN ||
				    peer_disk_state[NEW] < D_INCONSISTENT)
					peer_disk_state[NEW] = D_UNKNOWN;
			}
			if (repl_state[OLD] >= L_CONNECTED && repl_state[NEW] < L_CONNECTED)
				lost_connection = true;

			/* Clear the aftr_isp when becoming unconfigured */
			if (cstate[NEW] == C_STANDALONE &&
			    disk_state[NEW] == D_DISKLESS &&
			    role[NEW] == R_SECONDARY)
				peer_device->resync_susp_dependency[NEW] = false;

			/* Abort resync if a disk fails/detaches */
			if (repl_state[NEW] > L_CONNECTED &&
			    (disk_state[NEW] <= D_FAILED ||
			     peer_disk_state[NEW] <= D_FAILED))
				repl_state[NEW] = L_CONNECTED;

			/* D_CONSISTENT and D_OUTDATED vanish when we get connected */
			if (repl_state[NEW] >= L_CONNECTED && repl_state[NEW] < L_AHEAD) {
				if (disk_state[NEW] == D_CONSISTENT ||
				    disk_state[NEW] == D_OUTDATED)
					disk_state[NEW] = D_UP_TO_DATE;
				if (peer_disk_state[NEW] == D_CONSISTENT ||
				    peer_disk_state[NEW] == D_OUTDATED)
					peer_disk_state[NEW] = D_UP_TO_DATE;
			}

			/* Implications of the repl state on the disk states */
			min_disk_state = D_DISKLESS;
			max_disk_state = D_UP_TO_DATE;
			min_peer_disk_state = D_INCONSISTENT;
			max_peer_disk_state = D_UNKNOWN;
			switch (repl_state[NEW]) {
			case L_STANDALONE:
				/* values from above */
				break;
			case L_WF_BITMAP_T:
			case L_PAUSED_SYNC_T:
			case L_STARTING_SYNC_T:
			case L_WF_SYNC_UUID:
			case L_BEHIND:
				min_disk_state = D_INCONSISTENT;
				max_disk_state = D_OUTDATED;
				min_peer_disk_state = D_UP_TO_DATE;
				max_peer_disk_state = D_UP_TO_DATE;
				break;
			case L_VERIFY_S:
			case L_VERIFY_T:
				min_disk_state = D_UP_TO_DATE;
				max_disk_state = D_UP_TO_DATE;
				min_peer_disk_state = D_UP_TO_DATE;
				max_peer_disk_state = D_UP_TO_DATE;
				break;
			case L_CONNECTED:
				min_disk_state = D_DISKLESS;
				max_disk_state = D_UP_TO_DATE;
				min_peer_disk_state = D_DISKLESS;
				max_peer_disk_state = D_UP_TO_DATE;
				break;
			case L_WF_BITMAP_S:
			case L_PAUSED_SYNC_S:
			case L_STARTING_SYNC_S:
			case L_AHEAD:
				min_disk_state = D_UP_TO_DATE;
				max_disk_state = D_UP_TO_DATE;
				min_peer_disk_state = D_INCONSISTENT;
				max_peer_disk_state = D_CONSISTENT; /* D_OUTDATED would be nice. But explicit outdate necessary*/
				break;
			case L_SYNC_TARGET:
				min_disk_state = D_INCONSISTENT;
				max_disk_state = D_INCONSISTENT;
				min_peer_disk_state = D_UP_TO_DATE;
				max_peer_disk_state = D_UP_TO_DATE;
				break;
			case L_SYNC_SOURCE:
				min_disk_state = D_UP_TO_DATE;
				max_disk_state = D_UP_TO_DATE;
				min_peer_disk_state = D_INCONSISTENT;
				max_peer_disk_state = D_INCONSISTENT;
				break;
			}

			/* Implications of the repl state on the disk states */
			if (disk_state[NEW] > max_disk_state)
				disk_state[NEW] = max_disk_state;

			if (disk_state[NEW] < min_disk_state)
				disk_state[NEW] = min_disk_state;

			if (peer_disk_state[NEW] > max_peer_disk_state)
				peer_disk_state[NEW] = max_peer_disk_state;

			if (peer_disk_state[NEW] < min_peer_disk_state)
				peer_disk_state[NEW] = min_peer_disk_state;

			/* Suspend IO while fence-peer handler runs (peer lost) */
			if (connection->fencing_policy == FP_STONITH &&
			    (role[NEW] == R_PRIMARY &&
			     repl_state[NEW] < L_CONNECTED &&
			     peer_disk_state[NEW] == D_UNKNOWN) &&
			    (role[OLD] != R_PRIMARY ||
			     peer_disk_state[OLD] != D_UNKNOWN))
				resource->susp_fen[NEW] = true;

			/* Count access to good data */
			if (peer_disk_state[OLD] == D_UP_TO_DATE)
				++good_data_count[OLD];
			if (peer_disk_state[NEW] == D_UP_TO_DATE)
				++good_data_count[NEW];

			if (resync_suspended(peer_device, NEW)) {
				if (repl_state[NEW] == L_SYNC_SOURCE)
					repl_state[NEW] = L_PAUSED_SYNC_S;
				if (repl_state[NEW] == L_SYNC_TARGET)
					repl_state[NEW] = L_PAUSED_SYNC_T;
				if (repl_state[NEW] == L_PAUSED_SYNC_S)
					repl_state[NEW] = L_SYNC_SOURCE;
				if (repl_state[NEW] == L_PAUSED_SYNC_T)
					repl_state[NEW] = L_SYNC_TARGET;
			}
		}
		if (disk_state[OLD] == D_UP_TO_DATE)
			++good_data_count[OLD];
		if (disk_state[NEW] == D_UP_TO_DATE)
			++good_data_count[NEW];

		/* Suspend IO if we have no accessible data available.
		 * Policy may be extended later to be able to suspend
		 * if redundancy falls below a certain level. */
		if (resource->res_opts.on_no_data == OND_SUSPEND_IO &&
		    (role[NEW] == R_PRIMARY && good_data_count[NEW] == 0) &&
		   !(role[OLD] == R_PRIMARY && good_data_count[OLD] == 0))
			resource->susp_nod[NEW] = true;
		if (lost_connection && disk_state[NEW] == D_NEGOTIATING &&
		    get_ldev_if_state(device, D_NEGOTIATING)) {
			disk_state[NEW] = negotiated_disk_state(device);
			put_ldev(device);
		}
	}
	rcu_read_unlock();
}

void drbd_resume_al(struct drbd_device *device)
{
	if (test_and_clear_bit(AL_SUSPENDED, &device->flags))
		drbd_info(device, "Resumed AL updates\n");
}

static void set_ov_position(struct drbd_peer_device *peer_device,
			    enum drbd_repl_state repl_state)
{
	struct drbd_device *device = peer_device->device;
	if (peer_device->connection->agreed_pro_version < 90)
		peer_device->ov_start_sector = 0;
	peer_device->rs_total = drbd_bm_bits(device);
	peer_device->ov_position = 0;
	if (repl_state == L_VERIFY_T) {
		/* starting online verify from an arbitrary position
		 * does not fit well into the existing protocol.
		 * on L_VERIFY_T, we initialize ov_left and friends
		 * implicitly in receive_DataRequest once the
		 * first P_OV_REQUEST is received */
		peer_device->ov_start_sector = ~(sector_t)0;
	} else {
		unsigned long bit = BM_SECT_TO_BIT(peer_device->ov_start_sector);
		if (bit >= peer_device->rs_total) {
			peer_device->ov_start_sector =
				BM_BIT_TO_SECT(peer_device->rs_total - 1);
			peer_device->rs_total = 1;
		} else
			peer_device->rs_total -= bit;
		peer_device->ov_position = peer_device->ov_start_sector;
	}
	peer_device->ov_left = peer_device->rs_total;
}

static void queue_after_state_change_work(struct drbd_resource *resource,
					  struct completion *done, gfp_t gfp)
{
	struct after_state_change_work *work;

	work = kmalloc(sizeof(*work), gfp);
	if (work) {
		work->state_change = remember_state_change(resource, gfp);
		work->id = atomic_inc_return(&drbd_notify_id);
	}
	if (work && work->state_change) {
		work->w.cb = w_after_state_change;
		work->done = done;
		drbd_queue_work(&resource->work, &work->w);
	} else {
		if (work)
			forget_state_change(work->state_change);
		drbd_err(resource, "Could not allocate after state change work\n");
	}
}

static bool diskless_primary_present(struct drbd_device *device)
{
	struct drbd_peer_device *peer_device;
	bool rv = false;

	for_each_peer_device(peer_device, device) {
		if (peer_device->disk_state[NEW] < D_INCONSISTENT &&
		    peer_device->connection->peer_role[NEW] == R_PRIMARY)
			rv = true;
	}

	return rv;
}

/**
 * finish_state_change  -  carry out actions triggered by a state change
 */
static void finish_state_change(struct drbd_resource *resource, struct completion *done)
{
	struct drbd_device *device;
	struct drbd_connection *connection;
	int vnr;

	print_state_change(resource, "");

	idr_for_each_entry(&resource->devices, device, vnr) {
		enum drbd_disk_state *disk_state = device->disk_state;
		struct drbd_peer_device *peer_device;

		/* if we are going -> D_FAILED or D_DISKLESS, grab one extra reference
		 * on the ldev here, to be sure the transition -> D_DISKLESS resp.
		 * drbd_ldev_destroy() won't happen before our corresponding
		 * w_after_state_change works run, where we put_ldev again. */
		if ((disk_state[OLD] != D_FAILED && disk_state[NEW] == D_FAILED) ||
		    (disk_state[OLD] != D_DISKLESS && disk_state[NEW] == D_DISKLESS))
			atomic_inc(&device->local_cnt);

		if (disk_state[OLD] == D_ATTACHING && disk_state[NEW] >= D_NEGOTIATING)
			drbd_info(device, "attached to current UUID: %016llX\n", device->ldev->md.current_uuid);

		wake_up(&device->misc_wait);
		wake_up(&device->resource->state_wait);

		for_each_peer_device(peer_device, device) {
			enum drbd_repl_state *repl_state = peer_device->repl_state;
			enum drbd_disk_state *peer_disk_state = peer_device->disk_state;
			struct drbd_connection *connection = peer_device->connection;
			enum drbd_role *peer_role = connection->peer_role;

			/* aborted verify run. log the last position */
			if ((repl_state[OLD] == L_VERIFY_S || repl_state[OLD] == L_VERIFY_T) &&
			    repl_state[NEW] < L_CONNECTED) {
				peer_device->ov_start_sector =
					BM_BIT_TO_SECT(drbd_bm_bits(device) - peer_device->ov_left);
				drbd_info(peer_device, "Online Verify reached sector %llu\n",
					(unsigned long long)peer_device->ov_start_sector);
			}

			if ((repl_state[OLD] == L_PAUSED_SYNC_T || repl_state[OLD] == L_PAUSED_SYNC_S) &&
			    (repl_state[NEW] == L_SYNC_TARGET  || repl_state[NEW] == L_SYNC_SOURCE)) {
				drbd_info(peer_device, "Syncer continues.\n");
				peer_device->rs_paused += (long)jiffies
						  -(long)peer_device->rs_mark_time[peer_device->rs_last_mark];
				if (repl_state[NEW] == L_SYNC_TARGET)
					mod_timer(&peer_device->resync_timer, jiffies);
			}

			if ((repl_state[OLD] == L_SYNC_TARGET  || repl_state[OLD] == L_SYNC_SOURCE) &&
			    (repl_state[NEW] == L_PAUSED_SYNC_T || repl_state[NEW] == L_PAUSED_SYNC_S)) {
				drbd_info(peer_device, "Resync suspended\n");
				peer_device->rs_mark_time[peer_device->rs_last_mark] = jiffies;
			}

			if (repl_state[OLD] == L_CONNECTED &&
			    (repl_state[NEW] == L_VERIFY_S || repl_state[NEW] == L_VERIFY_T)) {
				unsigned long now = jiffies;
				int i;

				set_ov_position(peer_device, repl_state[NEW]);
				peer_device->rs_start = now;
				peer_device->rs_last_events = 0;
				peer_device->rs_last_sect_ev = 0;
				peer_device->ov_last_oos_size = 0;
				peer_device->ov_last_oos_start = 0;

				for (i = 0; i < DRBD_SYNC_MARKS; i++) {
					peer_device->rs_mark_left[i] = peer_device->ov_left;
					peer_device->rs_mark_time[i] = now;
				}

				drbd_rs_controller_reset(peer_device);

				if (repl_state[NEW] == L_VERIFY_S) {
					drbd_info(peer_device, "Starting Online Verify from sector %llu\n",
							(unsigned long long)peer_device->ov_position);
					mod_timer(&peer_device->resync_timer, jiffies);
				}
			}

			if (disk_state[NEW] != D_NEGOTIATING && get_ldev(device)) {
				if (peer_device->bitmap_index != -1) {
					u32 mdf = device->ldev->md.peers[peer_device->bitmap_index].flags;
					mdf &= ~(MDF_PEER_CONNECTED | MDF_PEER_OUTDATED | MDF_PEER_FENCING);
					if (repl_state[NEW] > L_STANDALONE)
						mdf |= MDF_PEER_CONNECTED;
					if (peer_device->disk_state[NEW] <= D_OUTDATED &&
					    peer_device->disk_state[NEW] >= D_INCONSISTENT)
						mdf |= MDF_PEER_OUTDATED;
					if (peer_device->connection->fencing_policy != FP_DONT_CARE)
						mdf |= MDF_PEER_FENCING;
					if (mdf != device->ldev->md.peers[peer_device->bitmap_index].flags) {
						device->ldev->md.peers[peer_device->bitmap_index].flags = mdf;
						drbd_md_mark_dirty(device);
					}
				}

				/* Peer was forced D_UP_TO_DATE & R_PRIMARY, consider to resync */
				if (disk_state[OLD] == D_INCONSISTENT && peer_disk_state[OLD] == D_INCONSISTENT &&
				    peer_role[OLD] == R_SECONDARY && peer_role[NEW] == R_PRIMARY)
					set_bit(CONSIDER_RESYNC, &peer_device->flags);

				/* Resume AL writing if we get a connection */
				if (repl_state[OLD] < L_CONNECTED && repl_state[NEW] >= L_CONNECTED)
					drbd_resume_al(device);
				put_ldev(device);
			}
		}

		if (disk_state[NEW] != D_NEGOTIATING && get_ldev(device)) {
			u32 mdf = device->ldev->md.flags & ~(MDF_CONSISTENT|MDF_PRIMARY_IND|
							 MDF_WAS_UP_TO_DATE|MDF_CRASHED_PRIMARY);
			mdf &= ~MDF_AL_CLEAN;
			if (test_bit(CRASHED_PRIMARY, &device->flags))
				mdf |= MDF_CRASHED_PRIMARY;
			if (device->resource->role[NEW] == R_PRIMARY || diskless_primary_present(device))
				mdf |= MDF_PRIMARY_IND;
			if (disk_state[NEW] > D_INCONSISTENT)
				mdf |= MDF_CONSISTENT;
			if (disk_state[NEW] > D_OUTDATED)
				mdf |= MDF_WAS_UP_TO_DATE;
			if (mdf != device->ldev->md.flags) {
				device->ldev->md.flags = mdf;
				drbd_md_mark_dirty(device);
			}
			if (disk_state[OLD] < D_CONSISTENT && disk_state[NEW] >= D_CONSISTENT)
				drbd_set_exposed_data_uuid(device, device->ldev->md.current_uuid);
			put_ldev(device);
		}

		/* remember last attach time so request_timer_fn() won't
		 * kill newly established sessions while we are still trying to thaw
		 * previously frozen IO */
		if ((disk_state[OLD] == D_ATTACHING || disk_state[OLD] == D_NEGOTIATING) &&
		    disk_state[NEW] > D_NEGOTIATING)
			device->last_reattach_jif = jiffies;
	}

	for_each_connection(connection, resource) {
		enum drbd_conn_state *cstate = connection->cstate;

		if (cstate[OLD] == C_CONNECTED && cstate[NEW] != C_CONNECTED) {
			if (test_and_clear_bit(CONN_WD_ST_CHG_REQ, &connection->flags))
				wake_up(&resource->state_wait);
			if (resource->remote_state_change_prepared == connection) {
				/* Remote state change request was prepared but
				 * neither executed nor aborted; it still holds
				 * the state mutex.  */
				mutex_unlock(&resource->state_mutex);
			}
		}

		wake_up(&connection->ping_wait);

		/* Receiver should clean up itself */
		if (cstate[OLD] != C_DISCONNECTING && cstate[NEW] == C_DISCONNECTING)
			drbd_thread_stop_nowait(&connection->receiver);

		/* Now the receiver finished cleaning up itself, it should die */
		if (cstate[OLD] != C_STANDALONE && cstate[NEW] == C_STANDALONE)
			drbd_thread_stop_nowait(&connection->receiver);

		/* Upon network failure, we need to restart the receiver. */
		if (cstate[OLD] > C_WF_CONNECTION &&
		    cstate[NEW] <= C_TEAR_DOWN && cstate[NEW] >= C_TIMEOUT)
			drbd_thread_restart_nowait(&connection->receiver);

		if (cstate[NEW] < C_CONNECTED) {
			clear_bit(INITIAL_STATE_SENT, &connection->flags);
			clear_bit(INITIAL_STATE_RECEIVED, &connection->flags);
		}

		/* remember last connect time so request_timer_fn() won't
		 * kill newly established sessions while we are still trying to thaw
		 * previously frozen IO */
		if (cstate[OLD] < C_CONNECTED && cstate[NEW] == C_CONNECTED)
			connection->last_reconnect_jif = jiffies;
	}

	queue_after_state_change_work(resource, done, GFP_ATOMIC);
}

static void abw_start_sync(struct drbd_device *device,
			   struct drbd_peer_device *peer_device, int rv)
{
	if (rv) {
		drbd_err(device, "Writing the bitmap failed not starting resync.\n");
		stable_change_repl_state(peer_device, L_CONNECTED, CS_VERBOSE);
		return;
	}

	switch (peer_device->repl_state[NOW]) {
	case L_STARTING_SYNC_T:
		stable_change_repl_state(peer_device, L_WF_SYNC_UUID, CS_VERBOSE);
		break;
	case L_STARTING_SYNC_S:
		drbd_start_resync(peer_device, L_SYNC_SOURCE);
		break;
	default:
		break;
	}
}

static int drbd_bitmap_io_from_worker(struct drbd_device *device,
		int (*io_fn)(struct drbd_device *, struct drbd_peer_device *),
		char *why, enum bm_flag flags,
		struct drbd_peer_device *peer_device)
{
	int rv;

	D_ASSERT(device, current == device->resource->worker.task);

	/* open coded non-blocking drbd_suspend_io(device); */
	set_bit(SUSPEND_IO, &device->flags);

	drbd_bm_lock(device, why, flags);
	rv = io_fn(device, peer_device);
	drbd_bm_unlock(device);

	drbd_resume_io(device);

	return rv;
}

static union drbd_state state_change_word(struct drbd_state_change *state_change,
					  unsigned int n_device, int n_connection,
					  enum which_state which)
{
	struct drbd_resource_state_change *resource_state_change =
		&state_change->resource[0];
	struct drbd_device_state_change *device_state_change =
		&state_change->devices[n_device];
	union drbd_state state = { {
		.role = R_UNKNOWN,
		.peer = R_UNKNOWN,
		.conn = C_STANDALONE,
		.disk = D_UNKNOWN,
		.pdsk = D_UNKNOWN,
	} };

	state.role = resource_state_change->role[which];
	state.susp = resource_state_change->susp[which];
	state.susp_nod = resource_state_change->susp_nod[which];
	state.susp_fen = resource_state_change->susp_fen[which];
	state.disk = device_state_change->disk_state[which];
	if (n_connection != -1) {
		struct drbd_connection_state_change *connection_state_change =
			&state_change->connections[n_connection];
		struct drbd_peer_device_state_change *peer_device_state_change =
			&state_change->peer_devices[n_device * state_change->n_connections + n_connection];

		state.peer = connection_state_change->peer_role[which];
		state.conn = peer_device_state_change->repl_state[which];
		if (state.conn <= L_STANDALONE)
			state.conn = connection_state_change->cstate[which];
		state.pdsk = peer_device_state_change->disk_state[which];
		state.aftr_isp = peer_device_state_change->resync_susp_dependency[which];
		state.peer_isp = peer_device_state_change->resync_susp_peer[which];
		state.user_isp = peer_device_state_change->resync_susp_user[which];
	}
	return state;
}

void notify_resource_state_change(struct sk_buff *skb,
				  unsigned int seq,
				  struct drbd_resource_state_change *resource_state_change,
				  enum which_state which, enum drbd_notification_type type,
				  unsigned int id)
{
	struct drbd_resource *resource = resource_state_change->resource;
	struct resource_info resource_info = {
		.res_role = resource_state_change->role[which],
		.res_susp = resource_state_change->susp[which],
		.res_susp_nod = resource_state_change->susp_nod[which],
		.res_susp_fen = resource_state_change->susp_fen[which],
	};

	notify_resource_state(skb, seq, resource, &resource_info, type, id);
}

void notify_connection_state_change(struct sk_buff *skb,
				    unsigned int seq,
				    struct drbd_connection_state_change *connection_state_change,
				    enum which_state which,
				    enum drbd_notification_type type, unsigned int id)
{
	struct drbd_connection *connection = connection_state_change->connection;
	struct connection_info connection_info = {
		.conn_connection_state = connection_state_change->cstate[which],
		.conn_role = connection_state_change->peer_role[which],
	};

	notify_connection_state(skb, seq, connection, &connection_info, type, id);
}

void notify_device_state_change(struct sk_buff *skb,
				unsigned int seq,
				struct drbd_device_state_change *device_state_change,
				enum which_state which,
				enum drbd_notification_type type,
				unsigned int id)
{
	struct drbd_device *device = device_state_change->device;
	struct device_info device_info = {
		.dev_disk_state = device_state_change->disk_state[which],
	};

	notify_device_state(skb, seq, device, &device_info, type, id);
}

void notify_peer_device_state_change(struct sk_buff *skb,
				     unsigned int seq,
				     struct drbd_peer_device_state_change *p,
				     enum which_state which,
				     enum drbd_notification_type type,
				     unsigned int id)
{
	struct drbd_peer_device *peer_device = p->peer_device;
	struct peer_device_info peer_device_info = {
		.peer_repl_state = p->repl_state[which],
		.peer_disk_state = p->disk_state[which],
		.peer_resync_susp_user = p->resync_susp_user[which],
		.peer_resync_susp_peer = p->resync_susp_peer[which],
		.peer_resync_susp_dependency = p->resync_susp_dependency[which],
	};

	notify_peer_device_state(skb, seq, peer_device, &peer_device_info, type, id);
}

static void broadcast_state_change(struct drbd_state_change *state_change, unsigned int id)
{
	struct drbd_resource_state_change *resource_state_change = &state_change->resource[0];
	bool resource_state_has_changed;
	unsigned int n_device, n_connection, n_peer_device, n_peer_devices;
	void (*last_func)(struct sk_buff *, unsigned int, void *, enum which_state,
			  enum drbd_notification_type, unsigned int) = NULL;
	void *uninitialized_var(last_arg);

#define HAS_CHANGED(state) ((state)[OLD] != (state)[NEW])
#define FINAL_STATE_CHANGE(type, id) \
	({ if (last_func) \
		last_func(NULL, 0, last_arg, NEW, type, id); \
	})
#define REMEMBER_STATE_CHANGE(func, arg, type, id) \
	({ FINAL_STATE_CHANGE(type | NOTIFY_CONTINUED, id); \
	   last_func = (typeof(last_func))func; \
	   last_arg = arg; \
	 })


	resource_state_has_changed =
	    HAS_CHANGED(resource_state_change->role) ||
	    HAS_CHANGED(resource_state_change->susp) ||
	    HAS_CHANGED(resource_state_change->susp_nod) ||
	    HAS_CHANGED(resource_state_change->susp_fen);

	if (resource_state_has_changed)
		REMEMBER_STATE_CHANGE(notify_resource_state_change,
				      resource_state_change, NOTIFY_CHANGE, id);

	for (n_connection = 0; n_connection < state_change->n_connections; n_connection++) {
		struct drbd_connection_state_change *connection_state_change =
				&state_change->connections[n_connection];

		if (HAS_CHANGED(connection_state_change->peer_role) ||
		    HAS_CHANGED(connection_state_change->cstate))
			REMEMBER_STATE_CHANGE(notify_connection_state_change,
					      connection_state_change, NOTIFY_CHANGE, id);
	}

	for (n_device = 0; n_device < state_change->n_devices; n_device++) {
		struct drbd_device_state_change *device_state_change =
			&state_change->devices[n_device];

<<<<<<< HEAD
		if (HAS_CHANGED(device_state_change->disk_state))
			REMEMBER_STATE_CHANGE(notify_device_state_change,
					      device_state_change, NOTIFY_CHANGE, id);
=======
	/* Do not change the order of the if above and the two below... */
	if (os.pdsk == D_DISKLESS &&
	    ns.pdsk > D_DISKLESS && ns.pdsk != D_UNKNOWN) {      /* attach on the peer */
		/* we probably will start a resync soon.
		 * make sure those things are properly reset. */
		mdev->rs_total = 0;
		mdev->rs_failed = 0;
		atomic_set(&mdev->rs_pending_cnt, 0);
		drbd_rs_cancel_all(mdev);

		drbd_send_uuids(mdev);
		drbd_send_state(mdev, ns);
	}
	/* No point in queuing send_bitmap if we don't have a connection
	 * anymore, so check also the _current_ state, not only the new state
	 * at the time this work was queued. */
	if (os.conn != C_WF_BITMAP_S && ns.conn == C_WF_BITMAP_S &&
	    mdev->state.conn == C_WF_BITMAP_S)
		drbd_queue_bitmap_io(mdev, &drbd_send_bitmap, NULL,
				"send_bitmap (WFBitMapS)",
				BM_LOCKED_TEST_ALLOWED);

	/* Lost contact to peer's copy of the data */
	if ((os.pdsk >= D_INCONSISTENT &&
	     os.pdsk != D_UNKNOWN &&
	     os.pdsk != D_OUTDATED)
	&&  (ns.pdsk < D_INCONSISTENT ||
	     ns.pdsk == D_UNKNOWN ||
	     ns.pdsk == D_OUTDATED)) {
		if (get_ldev(mdev)) {
			if ((ns.role == R_PRIMARY || ns.peer == R_PRIMARY) &&
			    mdev->ldev->md.uuid[UI_BITMAP] == 0 && ns.disk >= D_UP_TO_DATE) {
				if (drbd_suspended(mdev)) {
					set_bit(NEW_CUR_UUID, &mdev->flags);
				} else {
					drbd_uuid_new_current(mdev);
					drbd_send_uuids(mdev);
				}
			}
			put_ldev(mdev);
		}
>>>>>>> b2a882a6
	}

	n_peer_devices = state_change->n_devices * state_change->n_connections;
	for (n_peer_device = 0; n_peer_device < n_peer_devices; n_peer_device++) {
		struct drbd_peer_device_state_change *p =
			&state_change->peer_devices[n_peer_device];

		if (HAS_CHANGED(p->disk_state) ||
		    HAS_CHANGED(p->repl_state) ||
		    HAS_CHANGED(p->resync_susp_user) ||
		    HAS_CHANGED(p->resync_susp_peer) ||
		    HAS_CHANGED(p->resync_susp_dependency))
			REMEMBER_STATE_CHANGE(notify_peer_device_state_change,
					      p, NOTIFY_CHANGE, id);
	}

	FINAL_STATE_CHANGE(NOTIFY_CHANGE, id);

#undef HAS_CHANGED
#undef FINAL_STATE_CHANGE
#undef REMEMBER_STATE_CHANGE
}

static void send_new_state_to_all_peer_devices(struct drbd_state_change *state_change, unsigned int n_device)
{
	unsigned int n_connection;

	for (n_connection = 0; n_connection < state_change->n_connections; n_connection++) {
		struct drbd_peer_device_state_change *peer_device_state_change =
			&state_change->peer_devices[n_device * state_change->n_connections + n_connection];
		struct drbd_peer_device *peer_device = peer_device_state_change->peer_device;
		union drbd_state new_state = state_change_word(state_change, n_device, n_connection, NEW);

		if (new_state.conn >= C_CONNECTED)
			drbd_send_state(peer_device, new_state);
	}
}

<<<<<<< HEAD
/*
 * Perform after state change actions that may sleep.
 */
STATIC int w_after_state_change(struct drbd_work *w, int unused)
{
	struct after_state_change_work *work =
		container_of(w, struct after_state_change_work, w);
	struct drbd_state_change *state_change = work->state_change;
	struct drbd_resource_state_change *resource_state_change = &state_change->resource[0];
	struct drbd_resource *resource = resource_state_change->resource;
	enum drbd_role *role = resource_state_change->role;
	bool *susp_nod = resource_state_change->susp_nod;
	bool *susp_fen = resource_state_change->susp_fen;
	struct drbd_peer_device_state_change *peer_device_state_change;
	int n_device, n_connection;

	broadcast_state_change(state_change, work->id);

	peer_device_state_change = &state_change->peer_devices[0];
	for (n_device = 0; n_device < state_change->n_devices; n_device++) {
		struct drbd_device_state_change *device_state_change = &state_change->devices[n_device];
		struct drbd_device *device = device_state_change->device;
		enum drbd_disk_state *disk_state = device_state_change->disk_state;
		bool effective_disk_size_determined = false;

		if (disk_state[NEW] == D_UP_TO_DATE)
			effective_disk_size_determined = true;

		for (n_connection = 0; n_connection < state_change->n_connections; n_connection++, peer_device_state_change++) {
			struct drbd_connection_state_change *connection_state_change = &state_change->connections[n_connection];
			struct drbd_connection *connection = connection_state_change->connection;
			enum drbd_conn_state *cstate = connection_state_change->cstate;
			enum drbd_role *peer_role = connection_state_change->peer_role;
			struct drbd_peer_device *peer_device = peer_device_state_change->peer_device;
			enum drbd_repl_state *repl_state = peer_device_state_change->repl_state;
			enum drbd_disk_state *peer_disk_state = peer_device_state_change->disk_state;
			bool *resync_susp_user = peer_device_state_change->resync_susp_user;
			bool *resync_susp_peer = peer_device_state_change->resync_susp_peer;
			bool *resync_susp_dependency = peer_device_state_change->resync_susp_dependency;
			union drbd_state new_state =
				state_change_word(state_change, n_device, n_connection, NEW);

			if (peer_disk_state[NEW] == D_UP_TO_DATE)
				effective_disk_size_determined = true;

			if (repl_state[OLD] != L_CONNECTED && repl_state[NEW] == L_CONNECTED) {
				clear_bit(CRASHED_PRIMARY, &device->flags);
				if (peer_device->p_uuid)
					peer_device->p_uuid[UI_FLAGS] &= ~((u64)UUID_FLAG_CRASHED_PRIMARY);
			}
=======
        /* second half of local IO error, failure to attach,
         * or administrative detach,
         * after local_cnt references have reached zero again */
        if (os.disk != D_DISKLESS && ns.disk == D_DISKLESS) {
                /* We must still be diskless,
                 * re-attach has to be serialized with this! */
                if (mdev->state.disk != D_DISKLESS)
                        dev_err(DEV,
                                "ASSERT FAILED: disk is %s while going diskless\n",
                                drbd_disk_str(mdev->state.disk));

		if (ns.conn >= C_CONNECTED)
			drbd_send_state(mdev, ns);
		/* corresponding get_ldev in __drbd_set_state
		 * this may finaly trigger drbd_ldev_destroy. */
		put_ldev(mdev);
	}
>>>>>>> b2a882a6

			if (!(role[OLD] == R_PRIMARY && disk_state[OLD] < D_UP_TO_DATE && peer_disk_state[OLD] < D_UP_TO_DATE) &&
			     (role[NEW] == R_PRIMARY && disk_state[NEW] < D_UP_TO_DATE && peer_disk_state[NEW] < D_UP_TO_DATE))
				drbd_khelper(device, connection, "pri-on-incon-degr");

			if (susp_nod[NEW]) {
				enum drbd_req_event what = NOTHING;

				if (repl_state[OLD] < L_CONNECTED &&
				    conn_lowest_repl_state(connection) >= L_CONNECTED)
					what = RESEND;

#if 0
/* FIXME currently broken.
 * RESTART_FROZEN_DISK_IO may need a (temporary?) dedicated kernel thread */
				if ((disk_state[OLD] == D_ATTACHING || disk_state[OLD] == D_NEGOTIATING) &&
				    conn_lowest_disk(connection) > D_NEGOTIATING)
					what = RESTART_FROZEN_DISK_IO;
#endif

				if (what != NOTHING) {
					unsigned long irq_flags;

					/* Is this too early?  We should only
					 * resume after the iteration over all
					 * connections?
					 */
					begin_state_change(resource, &irq_flags, CS_VERBOSE);
					if (what == RESEND)
						connection->todo.req_next = TL_NEXT_REQUEST_RESEND;
					__change_io_susp_no_data(resource, false);
					end_state_change(resource, &irq_flags);
				}
			}

			/* Became sync source.  With protocol >= 96, we still need to send out
			 * the sync uuid now. Need to do that before any drbd_send_state, or
			 * the other side may go "paused sync" before receiving the sync uuids,
			 * which is unexpected. */
			if (!(repl_state[OLD] == L_SYNC_SOURCE || repl_state[OLD] == L_PAUSED_SYNC_S) &&
			     (repl_state[NEW] == L_SYNC_SOURCE || repl_state[NEW] == L_PAUSED_SYNC_S) &&
			    connection->agreed_pro_version >= 96 && get_ldev(device)) {
				drbd_gen_and_send_sync_uuid(peer_device);
				put_ldev(device);
			}

			/* Do not change the order of the if above and the two below... */
			if (peer_disk_state[OLD] == D_DISKLESS &&
			    peer_disk_state[NEW] > D_DISKLESS && peer_disk_state[NEW] != D_UNKNOWN) {      /* attach on the peer */
				drbd_send_uuids(peer_device);
				drbd_send_state(peer_device, new_state);
			}
			/* No point in queuing send_bitmap if we don't have a connection
			 * anymore, so check also the _current_ state, not only the new state
			 * at the time this work was queued. */
			if (repl_state[OLD] != L_WF_BITMAP_S && repl_state[NEW] == L_WF_BITMAP_S &&
			    peer_device->repl_state[NOW] == L_WF_BITMAP_S)
				drbd_queue_bitmap_io(device, &drbd_send_bitmap, NULL,
						"send_bitmap (WFBitMapS)",
						BM_LOCK_SET | BM_LOCK_CLEAR | BM_LOCK_BULK,
						peer_device);

			/* Lost contact to peer's copy of the data */
			if (!(peer_disk_state[OLD] < D_INCONSISTENT || peer_disk_state[OLD] == D_UNKNOWN || peer_disk_state[OLD] == D_OUTDATED) &&
			     (peer_disk_state[NEW] < D_INCONSISTENT || peer_disk_state[NEW] == D_UNKNOWN || peer_disk_state[NEW] == D_OUTDATED)) {
				if (get_ldev(device)) {
					if ((role[NEW] == R_PRIMARY || peer_role[NEW] == R_PRIMARY) &&
					    disk_state[NEW] >= D_UP_TO_DATE) {
						if (drbd_suspended(device))
							set_bit(NEW_CUR_UUID, &device->flags);
						else
							drbd_uuid_new_current(device);
					}
					put_ldev(device);
				}
			}

			if (peer_disk_state[NEW] < D_INCONSISTENT && get_ldev(device)) {
				/* D_DISKLESS Peer becomes secondary */
				if (peer_role[OLD] == R_PRIMARY && peer_role[NEW] == R_SECONDARY)
					/* We may still be Primary ourselves.
					 * No harm done if the bitmap still changes,
					 * redirtied pages will follow later. */
					drbd_bitmap_io_from_worker(device, &drbd_bm_write,
						"demote diskless peer", BM_LOCK_CLEAR | BM_LOCK_BULK,
						NULL);
				put_ldev(device);
			}

			/* Write out all changed bits on demote.
			 * Though, no need to da that just yet
			 * if there is a resync going on still */
			if (role[OLD] == R_PRIMARY && role[NEW] == R_SECONDARY &&
				peer_device->repl_state[NOW] <= L_CONNECTED && get_ldev(device)) {
				/* No changes to the bitmap expected this time, so assert that,
				 * even though no harm was done if it did change. */
				drbd_bitmap_io_from_worker(device, &drbd_bm_write,
						"demote", BM_LOCK_SET | BM_LOCK_CLEAR | BM_LOCK_BULK,
						NULL);
				put_ldev(device);
			}

			/* Last part of the attaching process ... */
			if (repl_state[NEW] >= L_CONNECTED &&
			    disk_state[OLD] == D_ATTACHING && disk_state[NEW] == D_NEGOTIATING) {
				drbd_send_sizes(peer_device, 0, 0);  /* to start sync... */
				drbd_send_uuids(peer_device);
				drbd_send_state(peer_device, new_state);
			}

			/* We want to pause/continue resync, tell peer. */
			if (repl_state[NEW] >= L_CONNECTED &&
			     ((resync_susp_dependency[OLD] != resync_susp_dependency[NEW]) ||
			      (resync_susp_user[OLD] != resync_susp_user[NEW])))
				drbd_send_state(peer_device, new_state);

			/* In case one of the isp bits got set, suspend other devices. */
			if (!(resync_susp_dependency[OLD] || resync_susp_peer[OLD] || resync_susp_user[OLD]) &&
			     (resync_susp_dependency[NEW] || resync_susp_peer[NEW] || resync_susp_user[NEW]))
				suspend_other_sg(device);

			/* Make sure the peer gets informed about eventual state
			   changes (ISP bits) while we were in L_STANDALONE. */
			if (repl_state[OLD] == L_STANDALONE && repl_state[NEW] >= L_CONNECTED)
				drbd_send_state(peer_device, new_state);

			if (repl_state[OLD] != L_AHEAD && repl_state[NEW] == L_AHEAD)
				drbd_send_state(peer_device, new_state);

			/* We are in the progress to start a full sync... */
			if ((repl_state[OLD] != L_STARTING_SYNC_T && repl_state[NEW] == L_STARTING_SYNC_T) ||
			    (repl_state[OLD] != L_STARTING_SYNC_S && repl_state[NEW] == L_STARTING_SYNC_S))
				/* no other bitmap changes expected during this phase */
				drbd_queue_bitmap_io(device,
					&drbd_bmio_set_n_write, &abw_start_sync,
					"set_n_write from StartingSync", BM_LOCK_SET | BM_LOCK_CLEAR | BM_LOCK_BULK,
					peer_device);

			/* We are invalidating our self... */
			if (repl_state[OLD] < L_CONNECTED && repl_state[NEW] < L_CONNECTED &&
			    disk_state[OLD] > D_INCONSISTENT && disk_state[NEW] == D_INCONSISTENT)
				/* other bitmap operation expected during this phase */
				drbd_queue_bitmap_io(device, &drbd_bmio_set_n_write, NULL,
					"set_n_write from invalidate", BM_LOCK_ALL,
					peer_device);

			/* Disks got bigger while they were detached */
			if (disk_state[NEW] > D_NEGOTIATING && peer_disk_state[NEW] > D_NEGOTIATING &&
			    test_and_clear_bit(RESYNC_AFTER_NEG, &peer_device->flags)) {
				if (repl_state[NEW] == L_CONNECTED)
					resync_after_online_grow(peer_device);
			}

			/* A resync finished or aborted, wake paused devices... */
			if ((repl_state[OLD] > L_CONNECTED && repl_state[NEW] <= L_CONNECTED) ||
			    (resync_susp_peer[OLD] && !resync_susp_peer[NEW]) ||
			    (resync_susp_user[OLD] && !resync_susp_user[NEW]))
				resume_next_sg(device);

			/* sync target done with resync. Explicitly notify all peers. Our sync
			   source should even know by himself, but the others need that info. */
			if (disk_state[OLD] < D_UP_TO_DATE && repl_state[OLD] >= L_SYNC_SOURCE && repl_state[NEW] == L_CONNECTED)
				send_new_state_to_all_peer_devices(state_change, n_device);

			/* This triggers bitmap writeout of potentially still unwritten pages
			 * if the resync finished cleanly, or aborted because of peer disk
			 * failure, or because of connection loss.
			 * For resync aborted because of local disk failure, we cannot do
			 * any bitmap writeout anymore.
			 * No harm done if some bits change during this phase.
			 */
			if (repl_state[OLD] > L_CONNECTED && repl_state[NEW] <= L_CONNECTED && get_ldev(device)) {
				drbd_queue_bitmap_io(device, &drbd_bm_write_copy_pages, NULL,
					"write from resync_finished", BM_LOCK_BULK,
					NULL);
				put_ldev(device);
			}

			if (disk_state[NEW] == D_DISKLESS &&
			    cstate[NEW] == C_STANDALONE &&
			    role[NEW] == R_SECONDARY) {
				if (resync_susp_dependency[OLD] != resync_susp_dependency[NEW])
					resume_next_sg(device);
			}
		}

		/* Make sure the effective disk size is stored in the metadata
		 * if a local disk is attached and either the local disk state
		 * or a peer disk state is D_UP_TO_DATE.  */
		if (effective_disk_size_determined && get_ldev(device)) {
			sector_t size = drbd_get_capacity(device->this_bdev);
			if (device->ldev->md.effective_size != size) {
				char ppb[10];

				drbd_info(device, "size = %s (%llu KB)\n", ppsize(ppb, size >> 1),
				     (unsigned long long)size >> 1);
				device->ldev->md.effective_size = size;
				drbd_md_mark_dirty(device);
			}
			put_ldev(device);
		}

		/* first half of local IO error, failure to attach,
		 * or administrative detach */
		if (disk_state[OLD] != D_FAILED && disk_state[NEW] == D_FAILED) {
			enum drbd_io_error_p eh = EP_PASS_ON;
			int was_io_error = 0;

			/*
			 * finish_state_change() has grabbed a reference on
			 * ldev in this case.
			 *
			 * our cleanup here with the transition to D_DISKLESS.
			 * But is is still not save to dreference ldev here, since
			 * we might come from an failed Attach before ldev was set. */
			if (device->ldev) {
				rcu_read_lock();
				eh = rcu_dereference(device->ldev->disk_conf)->on_io_error;
				rcu_read_unlock();

				was_io_error = test_and_clear_bit(WAS_IO_ERROR, &device->flags);

				/* Immediately allow completion of all application IO,
				 * that waits for completion from the local disk,
				 * if this was a force-detach due to disk_timeout
				 * or administrator request (drbdsetup detach --force).
				 * Do NOT abort otherwise.
				 * Aborting local requests may cause serious problems,
				 * if requests are completed to upper layers already,
				 * and then later the already submitted local bio completes.
				 * This can cause DMA into former bio pages that meanwhile
				 * have been re-used for other things.
				 * So aborting local requests may cause crashes,
				 * or even worse, silent data corruption.
				 */
				if (test_and_clear_bit(FORCE_DETACH, &device->flags))
					tl_abort_disk_io(device);

				/* current state still has to be D_FAILED,
				 * there is only one way out: to D_DISKLESS,
				 * and that may only happen after our put_ldev below. */
				if (device->disk_state[NOW] != D_FAILED)
					drbd_err(device,
						 "ASSERT FAILED: disk is %s during detach\n",
						 drbd_disk_str(device->disk_state[NOW]));

				send_new_state_to_all_peer_devices(state_change, n_device);

				for (n_connection = 0; n_connection < state_change->n_connections; n_connection++) {
					struct drbd_peer_device *peer_device;

					peer_device_state_change = &state_change->peer_devices[
						n_device * state_change->n_connections + n_connection];
					peer_device = peer_device_state_change->peer_device;
					drbd_rs_cancel_all(peer_device);
				}

				/* In case we want to get something to stable storage still,
				 * this may be the last chance.
				 * Following put_ldev may transition to D_DISKLESS. */
				drbd_md_sync(device);
			}
			put_ldev(device);

			if (was_io_error && eh == EP_CALL_HELPER)
				drbd_khelper(device, NULL, "local-io-error");
		}

		/* second half of local IO error, failure to attach,
		 * or administrative detach,
		 * after local_cnt references have reached zero again */
		if (disk_state[OLD] != D_DISKLESS && disk_state[NEW] == D_DISKLESS) {
			struct drbd_peer_device *peer_device;

			/* We must still be diskless,
			 * re-attach has to be serialized with this! */
			if (device->disk_state[NOW] != D_DISKLESS)
				drbd_err(device,
					"ASSERT FAILED: disk is %s while going diskless\n",
					drbd_disk_str(device->disk_state[NOW]));

			rcu_read_lock();
			for_each_peer_device(peer_device, device) {
				peer_device->rs_total = 0;
				peer_device->rs_failed = 0;
				atomic_set(&peer_device->rs_pending_cnt, 0);
			}
			rcu_read_unlock();

			send_new_state_to_all_peer_devices(state_change, n_device);
			/*
			 * finish_state_change() has grabbed a reference on
			 * ldev in this case.
			 */
			put_ldev(device);
		}

		/* Notify peers that I had a local IO error and did not detach. */
		if (disk_state[OLD] == D_UP_TO_DATE && disk_state[NEW] == D_INCONSISTENT)
			send_new_state_to_all_peer_devices(state_change, n_device);

		drbd_md_sync(device);
	}

	for (n_connection = 0; n_connection < state_change->n_connections; n_connection++) {
		struct drbd_connection_state_change *connection_state_change = &state_change->connections[n_connection];
		struct drbd_connection *connection = connection_state_change->connection;
		enum drbd_conn_state *cstate = connection_state_change->cstate;

		/* Upon network configuration, we need to start the receiver */
		if (cstate[OLD] == C_STANDALONE && cstate[NEW] == C_UNCONNECTED)
			drbd_thread_start(&connection->receiver);

		if (susp_fen[NEW]) {
			bool all_peer_disks_outdated = true;
			bool all_peer_disks_connected = true;

			/* Iterate over all peer devices on this connection.  */
			for (n_device = 0; n_device < state_change->n_devices; n_device++) {
				struct drbd_peer_device_state_change *peer_device_state_change =
					&state_change->peer_devices[n_device * state_change->n_connections + n_connection];
				enum drbd_repl_state *repl_state = peer_device_state_change->repl_state;
				enum drbd_disk_state *peer_disk_state = peer_device_state_change->disk_state;

				if (peer_disk_state[NEW] > D_OUTDATED)
					all_peer_disks_outdated = false;
				if (repl_state[NEW] < L_CONNECTED)
					all_peer_disks_connected = false;
			}

			/* case1: The outdate peer handler is successful: */
			if (all_peer_disks_outdated) {
				struct drbd_peer_device *peer_device;
				unsigned long irq_flags;
				int vnr;

				tl_clear(connection);
				rcu_read_lock();
				idr_for_each_entry(&connection->peer_devices, peer_device, vnr) {
					struct drbd_device *device = peer_device->device;
					if (test_bit(NEW_CUR_UUID, &device->flags)) {
						drbd_uuid_new_current(device);
						clear_bit(NEW_CUR_UUID, &device->flags);
					}
				}
				rcu_read_unlock();
				begin_state_change(resource, &irq_flags, CS_VERBOSE);
				__change_io_susp_fencing(resource, false);
				end_state_change(resource, &irq_flags);
			}
			/* case2: The connection was established again: */
			if (all_peer_disks_connected) {
				struct drbd_peer_device *peer_device;
				unsigned long irq_flags;
				int vnr;

				rcu_read_lock();
				idr_for_each_entry(&connection->peer_devices, peer_device, vnr) {
					struct drbd_device *device = peer_device->device;
					clear_bit(NEW_CUR_UUID, &device->flags);
				}
				rcu_read_unlock();
				begin_state_change(resource, &irq_flags, CS_VERBOSE);
				_tl_restart(connection, RESEND);
				__change_io_susp_fencing(resource, false);
				end_state_change(resource, &irq_flags);
			}
		}
	}

	if (work->done)
		complete(work->done);
	forget_state_change(state_change);
	kfree(work);

	return 0;
}

static inline bool local_state_change(enum chg_state_flags flags)
{
	return flags & (CS_HARD | CS_LOCAL_ONLY);
}

static enum drbd_state_rv
__peer_request(struct drbd_connection *connection, int vnr,
	       union drbd_state mask, union drbd_state val)
{
	enum drbd_state_rv rv = SS_SUCCESS;

	if (connection->cstate[NOW] == C_CONNECTED) {
		enum drbd_packet cmd = (vnr == -1) ? P_CONN_ST_CHG_REQ : P_STATE_CHG_REQ;
		if (!conn_send_state_req(connection, vnr, cmd, mask, val)) {
			set_bit(CONN_WD_ST_CHG_REQ, &connection->flags);
			rv = SS_CW_SUCCESS;
		}
	}
	return rv;
}

static enum drbd_state_rv __peer_reply(struct drbd_connection *connection)
{
	if (test_and_clear_bit(CONN_WD_ST_CHG_FAIL, &connection->flags))
		return SS_CW_FAILED_BY_PEER;
	if (test_and_clear_bit(CONN_WD_ST_CHG_OKAY, &connection->flags) ||
	    !test_bit(CONN_WD_ST_CHG_REQ, &connection->flags))
		return SS_CW_SUCCESS;
	return SS_UNKNOWN_ERROR;
}

static enum drbd_state_rv
change_peer_state(struct drbd_connection *connection, int vnr,
		  union drbd_state mask, union drbd_state val, unsigned long *irq_flags)
{
	struct drbd_resource *resource = connection->resource;
	enum chg_state_flags flags = resource->state_change_flags;
	enum drbd_state_rv rv;

	if (!expect(resource, flags & CS_SERIALIZE))
		return SS_CW_FAILED_BY_PEER;
	resource->remote_state_change = true;
	begin_remote_state_change(resource, irq_flags);
	rv = __peer_request(connection, vnr, mask, val);
	if (rv == SS_CW_SUCCESS) {
		wait_event(resource->state_wait,
			((rv = __peer_reply(connection)) != SS_UNKNOWN_ERROR));
		clear_bit(CONN_WD_ST_CHG_REQ, &connection->flags);
	}
	end_remote_state_change(resource, irq_flags, flags);
	resource->remote_state_change = false;
	return rv;
}

static enum drbd_state_rv
__cluster_wide_request(struct drbd_resource *resource, int vnr, enum drbd_packet cmd,
		       union drbd_state mask, union drbd_state val, bool all)
{
	struct drbd_connection *connection;
	enum drbd_state_rv rv = SS_SUCCESS;

	rcu_read_lock();
	for_each_connection(connection, resource) {
		if (!(test_and_clear_bit(CONN_WD_ST_CHG_REQ, &connection->flags) || all))
			continue;
		if (connection->cstate[NOW] < C_CONNECTED)
			continue;
		kref_get(&connection->kref);
		rcu_read_unlock();
		if (!conn_send_state_req(connection, vnr, cmd, mask, val)) {
			set_bit(CONN_WD_ST_CHG_REQ, &connection->flags);
			rv = SS_CW_SUCCESS;
		}
		rcu_read_lock();
		kref_put(&connection->kref, drbd_destroy_connection);
	}
	rcu_read_unlock();
	return rv;
}

static enum drbd_state_rv __cluster_wide_reply(struct drbd_resource *resource)
{
	struct drbd_connection *connection;
	enum drbd_state_rv rv = SS_CW_SUCCESS;

	rcu_read_lock();
	for_each_connection(connection, resource) {
		if (!test_bit(CONN_WD_ST_CHG_REQ, &connection->flags))
			continue;
		if (!(test_bit(CONN_WD_ST_CHG_OKAY, &connection->flags) ||
		      test_bit(CONN_WD_ST_CHG_FAIL, &connection->flags))) {
			/* Keep waiting until all replies have arrived.  */
			rv = SS_UNKNOWN_ERROR;
			break;
		}
	}
	if (rv != SS_UNKNOWN_ERROR) {
		for_each_connection(connection, resource) {
			if (!test_bit(CONN_WD_ST_CHG_REQ, &connection->flags))
				continue;
			clear_bit(CONN_WD_ST_CHG_OKAY,  &connection->flags);
			if (test_and_clear_bit(CONN_WD_ST_CHG_FAIL, &connection->flags))
			        rv = SS_CW_FAILED_BY_PEER;
		}
	}
	rcu_read_unlock();
	return rv;
}

static bool supports_two_phase_commit(struct drbd_resource *resource)
{
	struct drbd_connection *connection;
	bool supported = true;

	rcu_read_lock();
	for_each_connection(connection, resource) {
		if (connection->cstate[NOW] != C_CONNECTED)
			continue;
		if (connection->agreed_pro_version < 110) {
			supported = false;
			break;
		}
	}
	rcu_read_unlock();

	return supported;
}

static struct drbd_connection *get_first_connection(struct drbd_resource *resource)
{
	struct drbd_connection *connection = NULL;

	rcu_read_lock();
	if (!list_empty(&resource->connections)) {
		connection = first_connection(resource);
		kref_get(&connection->kref);
	}
	rcu_read_unlock();
	return connection;
}

static enum drbd_state_rv
change_cluster_wide_state(struct drbd_resource *resource, int vnr,
			  union drbd_state mask, union drbd_state val,
			  unsigned long *irq_flags)
{
	enum chg_state_flags flags = resource->state_change_flags;
	struct drbd_connection *connection;
	enum drbd_state_rv rv;

	if (!supports_two_phase_commit(resource)) {
		connection = get_first_connection(resource);
		rv = SS_SUCCESS;
		if (connection) {
			rv = change_peer_state(connection, vnr, mask, val, irq_flags);
			kref_put(&connection->kref, drbd_destroy_connection);
		}
		return rv;
	}

	if (!expect(resource, flags & CS_SERIALIZE))
		return SS_CW_FAILED_BY_PEER;
	resource->remote_state_change = true;
	begin_remote_state_change(resource, irq_flags);
	rv = __cluster_wide_request(resource, vnr, P_CONN_ST_CHG_PREPARE, mask, val, true);
	if (rv == SS_CW_SUCCESS) {
		wait_event(resource->state_wait,
			((rv = __cluster_wide_reply(resource)) != SS_UNKNOWN_ERROR));
		if (rv == SS_CW_SUCCESS) {
			enum drbd_packet cmd = (vnr == -1) ? P_CONN_ST_CHG_REQ : P_STATE_CHG_REQ;

			rv = __cluster_wide_request(resource, vnr, cmd, mask, val, false);
			if (rv == SS_CW_SUCCESS) {
				wait_event(resource->state_wait,
					((rv = __cluster_wide_reply(resource)) != SS_UNKNOWN_ERROR));
				if (rv == SS_CW_FAILED_BY_PEER)
					/* this is fatal! */ ;
			}
		} else
			__cluster_wide_request(resource, vnr, P_CONN_ST_CHG_ABORT, mask, val, false);

		rcu_read_lock();
		for_each_connection(connection, resource)
			clear_bit(CONN_WD_ST_CHG_REQ,  &connection->flags);
		rcu_read_unlock();
	}
	end_remote_state_change(resource, irq_flags, flags);
	resource->remote_state_change = false;
	return rv;
}

static bool has_up_to_date_peer_disks(struct drbd_device *device)
{
	struct drbd_peer_device *peer_device;

	for_each_peer_device(peer_device, device)
		if (peer_device->disk_state[NEW] == D_UP_TO_DATE)
			return true;
	return false;
}

void __change_role(struct drbd_resource *resource, enum drbd_role role,
		   bool force)
{
	resource->role[NEW] = role;

	if (role == R_PRIMARY && force) {
		struct drbd_device *device;
		int vnr;

		rcu_read_lock();
		idr_for_each_entry(&resource->devices, device, vnr) {
			if (device->disk_state[NEW] < D_UP_TO_DATE &&
			    device->disk_state[NEW] >= D_INCONSISTENT &&
			    !has_up_to_date_peer_disks(device))
				device->disk_state[NEW] = D_UP_TO_DATE;
		}
		rcu_read_unlock();
	}
}

enum drbd_state_rv change_role(struct drbd_resource *resource,
			       enum drbd_role role,
			       enum chg_state_flags flags,
			       bool force)
{
	unsigned long irq_flags;

	begin_state_change(resource, &irq_flags, flags | CS_SERIALIZE | CS_LOCAL_ONLY);
	if (!local_state_change(flags) &&
	    resource->role[NOW] != R_PRIMARY && role == R_PRIMARY) {
		enum drbd_state_rv rv;

		__change_role(resource, role, force);
		rv = try_state_change(resource);
		if (rv == SS_SUCCESS)
			rv = change_cluster_wide_state(resource, -1, NS(role, role), &irq_flags);
		if (rv < SS_SUCCESS) {
			abort_state_change(resource, &irq_flags);
			return rv;
		}
	}
	__change_role(resource, role, force);
	return end_state_change(resource, &irq_flags);
}

void __change_io_susp_user(struct drbd_resource *resource, bool value)
{
	resource->susp[NEW] = value;
}

enum drbd_state_rv change_io_susp_user(struct drbd_resource *resource,
				       bool value,
				       enum chg_state_flags flags)
{
	unsigned long irq_flags;

	begin_state_change(resource, &irq_flags, flags);
	__change_io_susp_user(resource, value);
	return end_state_change(resource, &irq_flags);
}

void __change_io_susp_no_data(struct drbd_resource *resource, bool value)
{
	resource->susp_nod[NEW] = value;
}

void __change_io_susp_fencing(struct drbd_resource *resource, bool value)
{
	resource->susp_fen[NEW] = value;
}

void __change_disk_state(struct drbd_device *device, enum drbd_disk_state disk_state)
{
	device->disk_state[NEW] = disk_state;
}

void __change_disk_states(struct drbd_resource *resource, enum drbd_disk_state disk_state)
{
	struct drbd_device *device;
	int vnr;

	rcu_read_lock();
	idr_for_each_entry(&resource->devices, device, vnr)
		__change_disk_state(device, disk_state);
	rcu_read_unlock();
}

static bool device_has_connected_peer_devices(struct drbd_device *device)
{
	struct drbd_peer_device *peer_device;

	for_each_peer_device(peer_device, device)
		if (peer_device->repl_state[NOW] >= L_CONNECTED)
			return true;
	return false;
}

enum drbd_state_rv change_disk_state(struct drbd_device *device,
				     enum drbd_disk_state disk_state,
				     enum chg_state_flags flags)
{
	struct drbd_resource *resource = device->resource;
	unsigned long irq_flags;

	begin_state_change(resource, &irq_flags, flags | CS_SERIALIZE | CS_LOCAL_ONLY);
	if (!local_state_change(flags) &&
	    device->disk_state[NOW] != D_FAILED && disk_state == D_FAILED &&
	    device_has_connected_peer_devices(device)) {
		enum drbd_state_rv rv;

		__change_disk_state(device, disk_state);
		rv = try_state_change(resource);
		if (rv == SS_SUCCESS)
			rv = change_cluster_wide_state(resource, device->vnr,
						       NS(disk, disk_state), &irq_flags);
		if (rv < SS_SUCCESS) {
			abort_state_change(resource, &irq_flags);
			return rv;
		}
	}
	__change_disk_state(device, disk_state);
	return end_state_change(resource, &irq_flags);
}

void __change_cstate(struct drbd_connection *connection, enum drbd_conn_state cstate)
{
	connection->cstate[NEW] = cstate;
	if (cstate < C_CONNECTED) {
		struct drbd_peer_device *peer_device;
		int vnr;

		rcu_read_lock();
		idr_for_each_entry(&connection->peer_devices, peer_device, vnr)
			__change_repl_state(peer_device, L_STANDALONE);
		rcu_read_unlock();
	}
}

static bool connection_has_connected_peer_devices(struct drbd_connection *connection)
{
	struct drbd_peer_device *peer_device;
	int vnr;

	idr_for_each_entry(&connection->peer_devices, peer_device, vnr) {
		if (peer_device->repl_state[NOW] >= L_CONNECTED)
			return true;
	}
	return false;
}

enum outdate_what { OUTDATE_NOTHING, OUTDATE_DISKS, OUTDATE_PEER_DISKS };

static enum outdate_what outdate_on_disconnect(struct drbd_connection *connection)
{
	struct drbd_resource *resource = connection->resource;

	if (connection->fencing_policy >= FP_RESOURCE &&
	    resource->role[NOW] != connection->peer_role[NOW]) {
		if (resource->role[NOW] == R_PRIMARY)
			return OUTDATE_PEER_DISKS;
		if (connection->peer_role[NOW] != R_PRIMARY)
			return OUTDATE_DISKS;
	}
	return OUTDATE_NOTHING;
}

static void __change_cstate_and_outdate(struct drbd_connection *connection,
					enum drbd_conn_state cstate,
					enum outdate_what outdate_what)
{
	__change_cstate(connection, cstate);
	switch(outdate_what) {
		case OUTDATE_DISKS:
			__change_disk_states(connection->resource, D_OUTDATED);
			break;
		case OUTDATE_PEER_DISKS:
			__change_peer_disk_states(connection, D_OUTDATED);
			break;
		case OUTDATE_NOTHING:
			break;
	}
}

/**
 * change_cstate()  -  change the connection state of a connection
 *
 * When disconnecting from a peer, we may also need to outdate the local or
 * peer disks depending on the fencing policy.  This cannot easily be split
 * into two state changes.
 */
enum drbd_state_rv change_cstate(struct drbd_connection *connection,
				 enum drbd_conn_state cstate,
				 enum chg_state_flags flags)
{
	struct drbd_resource *resource = connection->resource;
	unsigned long irq_flags;
	enum outdate_what outdate_what = OUTDATE_NOTHING;

	/*
	 * Hard connection state changes like a protocol error or forced
	 * disconnect may occur while we are holding resource->state_mutex.  In
	 * that case, omit CS_SERIALIZE so that we don't deadlock trying to
	 * grab that mutex again.
	 */
	if (!(flags & CS_HARD))
		flags |= CS_SERIALIZE;

	begin_state_change(resource, &irq_flags, flags | CS_LOCAL_ONLY);
	if (!local_state_change(flags) &&
	    cstate == C_DISCONNECTING &&
	    connection_has_connected_peer_devices(connection)) {
		enum drbd_state_rv rv;

		outdate_what = outdate_on_disconnect(connection);
		__change_cstate_and_outdate(connection, cstate, outdate_what);
		rv = try_state_change(resource);
		if (rv == SS_SUCCESS) {
			switch(outdate_what) {
			case OUTDATE_DISKS:
				rv = change_peer_state(connection, -1,
					NS2(conn, cstate, disk, D_OUTDATED), &irq_flags);
				break;
			case OUTDATE_PEER_DISKS:
				rv = change_peer_state(connection, -1,
					NS2(conn, cstate, pdsk, D_OUTDATED), &irq_flags);
				break;
			case OUTDATE_NOTHING:
				rv = change_peer_state(connection, -1,
					NS(conn, cstate), &irq_flags);
				break;
			}
		}
		if (rv < SS_SUCCESS) {
			abort_state_change(resource, &irq_flags);
			return rv;
		}
	}
	__change_cstate_and_outdate(connection, cstate, outdate_what);
	return end_state_change(resource, &irq_flags);
}

void __change_peer_role(struct drbd_connection *connection, enum drbd_role peer_role)
{
	connection->peer_role[NEW] = peer_role;
}

void __change_repl_state(struct drbd_peer_device *peer_device, enum drbd_repl_state repl_state)
{
	peer_device->repl_state[NEW] = repl_state;
	if (repl_state > L_STANDALONE)
		peer_device->connection->cstate[NEW] = C_CONNECTED;
}

enum drbd_state_rv change_repl_state(struct drbd_peer_device *peer_device,
				     enum drbd_repl_state new_repl_state,
				     enum chg_state_flags flags)
{
	struct drbd_resource *resource = peer_device->device->resource;
	enum drbd_repl_state *repl_state = peer_device->repl_state;
	unsigned long irq_flags;

	begin_state_change(resource, &irq_flags, flags | CS_SERIALIZE | CS_LOCAL_ONLY);
	if (!local_state_change(flags) && repl_state[NOW] != new_repl_state &&
	    ((repl_state[NOW] >= L_CONNECTED &&
	      (new_repl_state == L_STARTING_SYNC_S || new_repl_state == L_STARTING_SYNC_T)) ||
	     (repl_state[NOW] == L_CONNECTED &&
	      (new_repl_state == L_VERIFY_S || new_repl_state == L_STANDALONE)))) {
		enum drbd_state_rv rv;

		__change_repl_state(peer_device, new_repl_state);
		rv = try_state_change(resource);
		if (rv == SS_SUCCESS)
			rv = change_peer_state(peer_device->connection, peer_device->device->vnr,
					       NS(conn, new_repl_state), &irq_flags);
		if (rv < SS_SUCCESS) {
			abort_state_change(resource, &irq_flags);
			return rv;
		}
	}
	__change_repl_state(peer_device, new_repl_state);
	return end_state_change(resource, &irq_flags);
}

enum drbd_state_rv stable_change_repl_state(struct drbd_peer_device *peer_device,
					    enum drbd_repl_state repl_state,
					    enum chg_state_flags flags)
{
	return stable_state_change(peer_device->device->resource,
		change_repl_state(peer_device, repl_state, flags));
}

void __change_peer_disk_state(struct drbd_peer_device *peer_device, enum drbd_disk_state disk_state)
{
	peer_device->disk_state[NEW] = disk_state;
}

void __change_peer_disk_states(struct drbd_connection *connection,
			       enum drbd_disk_state disk_state)
{
	struct drbd_peer_device *peer_device;
	int vnr;

	rcu_read_lock();
	idr_for_each_entry(&connection->peer_devices, peer_device, vnr)
		__change_peer_disk_state(peer_device, disk_state);
	rcu_read_unlock();
}

enum drbd_state_rv change_peer_disk_state(struct drbd_peer_device *peer_device,
					  enum drbd_disk_state disk_state,
					  enum chg_state_flags flags)
{
	struct drbd_resource *resource = peer_device->device->resource;
	unsigned long irq_flags;

	begin_state_change(resource, &irq_flags, flags);
	__change_peer_disk_state(peer_device, disk_state);
	return end_state_change(resource, &irq_flags);
}

void __change_resync_susp_user(struct drbd_peer_device *peer_device,
				       bool value)
{
	peer_device->resync_susp_user[NEW] = value;
}

enum drbd_state_rv change_resync_susp_user(struct drbd_peer_device *peer_device,
						   bool value,
						   enum chg_state_flags flags)
{
	struct drbd_resource *resource = peer_device->device->resource;
	unsigned long irq_flags;

	begin_state_change(resource, &irq_flags, flags);
	__change_resync_susp_user(peer_device, value);
	return end_state_change(resource, &irq_flags);
}

void __change_resync_susp_peer(struct drbd_peer_device *peer_device,
				       bool value)
{
	peer_device->resync_susp_peer[NEW] = value;
}

void __change_resync_susp_dependency(struct drbd_peer_device *peer_device,
					     bool value)
{
	peer_device->resync_susp_dependency[NEW] = value;
}<|MERGE_RESOLUTION|>--- conflicted
+++ resolved
@@ -1570,53 +1570,9 @@
 		struct drbd_device_state_change *device_state_change =
 			&state_change->devices[n_device];
 
-<<<<<<< HEAD
 		if (HAS_CHANGED(device_state_change->disk_state))
 			REMEMBER_STATE_CHANGE(notify_device_state_change,
 					      device_state_change, NOTIFY_CHANGE, id);
-=======
-	/* Do not change the order of the if above and the two below... */
-	if (os.pdsk == D_DISKLESS &&
-	    ns.pdsk > D_DISKLESS && ns.pdsk != D_UNKNOWN) {      /* attach on the peer */
-		/* we probably will start a resync soon.
-		 * make sure those things are properly reset. */
-		mdev->rs_total = 0;
-		mdev->rs_failed = 0;
-		atomic_set(&mdev->rs_pending_cnt, 0);
-		drbd_rs_cancel_all(mdev);
-
-		drbd_send_uuids(mdev);
-		drbd_send_state(mdev, ns);
-	}
-	/* No point in queuing send_bitmap if we don't have a connection
-	 * anymore, so check also the _current_ state, not only the new state
-	 * at the time this work was queued. */
-	if (os.conn != C_WF_BITMAP_S && ns.conn == C_WF_BITMAP_S &&
-	    mdev->state.conn == C_WF_BITMAP_S)
-		drbd_queue_bitmap_io(mdev, &drbd_send_bitmap, NULL,
-				"send_bitmap (WFBitMapS)",
-				BM_LOCKED_TEST_ALLOWED);
-
-	/* Lost contact to peer's copy of the data */
-	if ((os.pdsk >= D_INCONSISTENT &&
-	     os.pdsk != D_UNKNOWN &&
-	     os.pdsk != D_OUTDATED)
-	&&  (ns.pdsk < D_INCONSISTENT ||
-	     ns.pdsk == D_UNKNOWN ||
-	     ns.pdsk == D_OUTDATED)) {
-		if (get_ldev(mdev)) {
-			if ((ns.role == R_PRIMARY || ns.peer == R_PRIMARY) &&
-			    mdev->ldev->md.uuid[UI_BITMAP] == 0 && ns.disk >= D_UP_TO_DATE) {
-				if (drbd_suspended(mdev)) {
-					set_bit(NEW_CUR_UUID, &mdev->flags);
-				} else {
-					drbd_uuid_new_current(mdev);
-					drbd_send_uuids(mdev);
-				}
-			}
-			put_ldev(mdev);
-		}
->>>>>>> b2a882a6
 	}
 
 	n_peer_devices = state_change->n_devices * state_change->n_connections;
@@ -1655,7 +1611,6 @@
 	}
 }
 
-<<<<<<< HEAD
 /*
  * Perform after state change actions that may sleep.
  */
@@ -1706,25 +1661,6 @@
 				if (peer_device->p_uuid)
 					peer_device->p_uuid[UI_FLAGS] &= ~((u64)UUID_FLAG_CRASHED_PRIMARY);
 			}
-=======
-        /* second half of local IO error, failure to attach,
-         * or administrative detach,
-         * after local_cnt references have reached zero again */
-        if (os.disk != D_DISKLESS && ns.disk == D_DISKLESS) {
-                /* We must still be diskless,
-                 * re-attach has to be serialized with this! */
-                if (mdev->state.disk != D_DISKLESS)
-                        dev_err(DEV,
-                                "ASSERT FAILED: disk is %s while going diskless\n",
-                                drbd_disk_str(mdev->state.disk));
-
-		if (ns.conn >= C_CONNECTED)
-			drbd_send_state(mdev, ns);
-		/* corresponding get_ldev in __drbd_set_state
-		 * this may finaly trigger drbd_ldev_destroy. */
-		put_ldev(mdev);
-	}
->>>>>>> b2a882a6
 
 			if (!(role[OLD] == R_PRIMARY && disk_state[OLD] < D_UP_TO_DATE && peer_disk_state[OLD] < D_UP_TO_DATE) &&
 			     (role[NEW] == R_PRIMARY && disk_state[NEW] < D_UP_TO_DATE && peer_disk_state[NEW] < D_UP_TO_DATE))
@@ -1774,6 +1710,13 @@
 			/* Do not change the order of the if above and the two below... */
 			if (peer_disk_state[OLD] == D_DISKLESS &&
 			    peer_disk_state[NEW] > D_DISKLESS && peer_disk_state[NEW] != D_UNKNOWN) {      /* attach on the peer */
+				/* we probably will start a resync soon.
+				 * make sure those things are properly reset. */
+				peer_device->rs_total = 0;
+				peer_device->rs_failed = 0;
+				atomic_set(&peer_device->rs_pending_cnt, 0);
+				drbd_rs_cancel_all(peer_device);
+
 				drbd_send_uuids(peer_device);
 				drbd_send_state(peer_device, new_state);
 			}
@@ -1997,22 +1940,12 @@
 		 * or administrative detach,
 		 * after local_cnt references have reached zero again */
 		if (disk_state[OLD] != D_DISKLESS && disk_state[NEW] == D_DISKLESS) {
-			struct drbd_peer_device *peer_device;
-
 			/* We must still be diskless,
 			 * re-attach has to be serialized with this! */
 			if (device->disk_state[NOW] != D_DISKLESS)
 				drbd_err(device,
 					"ASSERT FAILED: disk is %s while going diskless\n",
 					drbd_disk_str(device->disk_state[NOW]));
-
-			rcu_read_lock();
-			for_each_peer_device(peer_device, device) {
-				peer_device->rs_total = 0;
-				peer_device->rs_failed = 0;
-				atomic_set(&peer_device->rs_pending_cnt, 0);
-			}
-			rcu_read_unlock();
 
 			send_new_state_to_all_peer_devices(state_change, n_device);
 			/*
