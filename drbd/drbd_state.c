/*
   drbd_state.c

   This file is part of DRBD by Philipp Reisner and Lars Ellenberg.

   Copyright (C) 2001-2008, LINBIT Information Technologies GmbH.
   Copyright (C) 1999-2008, Philipp Reisner <philipp.reisner@linbit.com>.
   Copyright (C) 2002-2008, Lars Ellenberg <lars.ellenberg@linbit.com>.

   Thanks to Carter Burden, Bart Grantham and Gennadiy Nerubayev
   from Logicworks, Inc. for making SDP replication support possible.

   drbd is free software; you can redistribute it and/or modify
   it under the terms of the GNU General Public License as published by
   the Free Software Foundation; either version 2, or (at your option)
   any later version.

   drbd is distributed in the hope that it will be useful,
   but WITHOUT ANY WARRANTY; without even the implied warranty of
   MERCHANTABILITY or FITNESS FOR A PARTICULAR PURPOSE.  See the
   GNU General Public License for more details.

   You should have received a copy of the GNU General Public License
   along with drbd; see the file COPYING.  If not, write to
   the Free Software Foundation, 675 Mass Ave, Cambridge, MA 02139, USA.
 */

#include <linux/drbd_limits.h>
#include <linux/random.h>
#include "drbd_int.h"
#include "drbd_protocol.h"
#include "drbd_req.h"
#include "drbd_state_change.h"

/* in drbd_main.c */
extern void tl_abort_disk_io(struct drbd_device *device);

struct after_state_change_work {
	struct drbd_work w;
	struct drbd_state_change *state_change;
	unsigned int id;
	struct completion *done;
};

static struct drbd_state_change *alloc_state_change(struct drbd_resource *resource, gfp_t flags)
{
	struct drbd_state_change *state_change;
	unsigned int n_devices = 0, n_connections = 0, size, n;
	struct drbd_device *device;
	struct drbd_connection *connection;
	int vnr;

<<<<<<< HEAD
	rcu_read_lock();
	idr_for_each_entry(&resource->devices, device, vnr)
		n_devices++;
	for_each_connection(connection, resource)
		n_connections++;
	rcu_read_unlock();
=======
static int w_after_state_ch(struct drbd_work *w, int unused);
static void after_state_ch(struct drbd_conf *mdev, union drbd_state os,
			   union drbd_state ns, enum chg_state_flags flags);
static enum drbd_state_rv is_valid_state(struct drbd_conf *, union drbd_state);
static enum drbd_state_rv is_valid_soft_transition(union drbd_state, union drbd_state, struct drbd_tconn *);
static enum drbd_state_rv is_valid_transition(union drbd_state os, union drbd_state ns);
static union drbd_state sanitize_state(struct drbd_conf *mdev, union drbd_state ns,
				       enum sanitize_state_warnings *warn);
>>>>>>> fb912718

	size = sizeof(struct drbd_state_change) +
	       n_devices * sizeof(struct drbd_device_state_change) +
	       n_connections * sizeof(struct drbd_connection_state_change) +
	       n_devices * n_connections * sizeof(struct drbd_peer_device_state_change);
	state_change = kmalloc(size, flags);
	if (!state_change)
		return NULL;
	state_change->n_devices = n_devices;
	state_change->n_connections = n_connections;
	state_change->devices = (void *)(state_change + 1);
	state_change->connections = (void *)&state_change->devices[n_devices];
	state_change->peer_devices = (void *)&state_change->connections[n_connections];
	state_change->resource->resource = NULL;
	for (n = 0; n < n_devices; n++)
		state_change->devices[n].device = NULL;
	for (n = 0; n < n_connections; n++)
		state_change->connections[n].connection = NULL;
	return state_change;
}

struct drbd_state_change *remember_state_change(struct drbd_resource *resource, gfp_t gfp)
{
	struct drbd_state_change *state_change;
	struct drbd_device *device;
	unsigned int n_devices;
	struct drbd_connection *connection;
	unsigned int n_connections;
	int vnr;

	struct drbd_device_state_change *device_state_change;
	struct drbd_peer_device_state_change *peer_device_state_change;
	struct drbd_connection_state_change *connection_state_change;

retry:
	state_change = alloc_state_change(resource, gfp);
	if (!state_change)
		return NULL;

	rcu_read_lock();
	n_devices = 0;
	idr_for_each_entry(&resource->devices, device, vnr)
		n_devices++;
	n_connections = 0;
	for_each_connection(connection, resource)
		n_connections++;
	if (n_devices != state_change->n_devices ||
	    n_connections != state_change->n_connections) {
		kfree(state_change);
		rcu_read_unlock();
		goto retry;
	}

	kref_get(&resource->kref);
	state_change->resource->resource = resource;
	memcpy(state_change->resource->role,
	       resource->role, sizeof(resource->role));
	memcpy(state_change->resource->susp,
	       resource->susp, sizeof(resource->susp));
	memcpy(state_change->resource->susp_nod,
	       resource->susp_nod, sizeof(resource->susp_nod));
	memcpy(state_change->resource->susp_fen,
	       resource->susp_fen, sizeof(resource->susp_fen));
	memcpy(state_change->resource->weak,
	       resource->weak, sizeof(resource->weak));

	device_state_change = state_change->devices;
	peer_device_state_change = state_change->peer_devices;
	idr_for_each_entry(&resource->devices, device, vnr) {
		struct drbd_peer_device *peer_device;

		kobject_get(&device->kobj);
		device_state_change->device = device;
		memcpy(device_state_change->disk_state,
		       device->disk_state, sizeof(device->disk_state));

		/* The peer_devices for each device have to be enumerated in
		   the order of the connections. We may not use for_each_peer_device() here. */
		for_each_connection(connection, resource) {
			peer_device = conn_peer_device(connection, device->vnr);

			peer_device_state_change->peer_device = peer_device;
			memcpy(peer_device_state_change->disk_state,
			       peer_device->disk_state, sizeof(peer_device->disk_state));
			memcpy(peer_device_state_change->repl_state,
			       peer_device->repl_state, sizeof(peer_device->repl_state));
			memcpy(peer_device_state_change->resync_susp_user,
			       peer_device->resync_susp_user,
			       sizeof(peer_device->resync_susp_user));
			memcpy(peer_device_state_change->resync_susp_peer,
			       peer_device->resync_susp_peer,
			       sizeof(peer_device->resync_susp_peer));
			memcpy(peer_device_state_change->resync_susp_dependency,
			       peer_device->resync_susp_dependency,
			       sizeof(peer_device->resync_susp_dependency));
			memcpy(peer_device_state_change->resync_susp_other_c,
			       peer_device->resync_susp_other_c,
			       sizeof(peer_device->resync_susp_other_c));
			peer_device_state_change++;
		}
		device_state_change++;
	}

	connection_state_change = state_change->connections;
	for_each_connection(connection, resource) {
		kref_get(&connection->kref);
		connection_state_change->connection = connection;
		memcpy(connection_state_change->cstate,
		       connection->cstate, sizeof(connection->cstate));
		memcpy(connection_state_change->peer_role,
		       connection->peer_role, sizeof(connection->peer_role));
		connection_state_change++;
	}
	rcu_read_unlock();

	return state_change;
}

void forget_state_change(struct drbd_state_change *state_change)
{
	unsigned int n;

	if (!state_change)
		return;

	if (state_change->resource->resource)
		kref_put(&state_change->resource->resource->kref, drbd_destroy_resource);
	for (n = 0; n < state_change->n_devices; n++) {
		struct drbd_device *device = state_change->devices[n].device;

		if (device)
			kobject_put(&device->kobj);
	}
	for (n = 0; n < state_change->n_connections; n++) {
		struct drbd_connection *connection =
			state_change->connections[n].connection;

		if (connection)
			kref_put(&connection->kref, drbd_destroy_connection);
	}
	kfree(state_change);
}

static void print_state_change(struct drbd_resource *resource, const char *prefix);
static void finish_state_change(struct drbd_resource *, struct completion *);
STATIC int w_after_state_change(struct drbd_work *w, int unused);
static enum drbd_state_rv is_valid_soft_transition(struct drbd_resource *);
static enum drbd_state_rv is_valid_transition(struct drbd_resource *resource);
static void sanitize_state(struct drbd_resource *resource);
static enum drbd_state_rv change_peer_state(struct drbd_connection *, int, union drbd_state,
					    union drbd_state, unsigned long *);

static bool state_has_changed(struct drbd_resource *resource)
{
	struct drbd_connection *connection;
	struct drbd_device *device;
	int minor;

	if (resource->role[OLD] != resource->role[NEW] ||
	    resource->susp[OLD] != resource->susp[NEW] ||
	    resource->susp_nod[OLD] != resource->susp_nod[NEW] ||
	    resource->susp_fen[OLD] != resource->susp_fen[NEW] ||
	    resource->weak[OLD] != resource->weak[NEW])
		return true;

	for_each_connection(connection, resource) {
		if (connection->cstate[OLD] != connection->cstate[NEW] ||
		    connection->peer_role[OLD] != connection->peer_role[NEW])
			return true;
	}

	idr_for_each_entry(&resource->devices, device, minor) {
		struct drbd_peer_device *peer_device;

		if (device->disk_state[OLD] != device->disk_state[NEW])
			return true;

		for_each_peer_device(peer_device, device) {
			if (peer_device->disk_state[OLD] != peer_device->disk_state[NEW] ||
			    peer_device->repl_state[OLD] != peer_device->repl_state[NEW] ||
			    peer_device->resync_susp_user[OLD] !=
				peer_device->resync_susp_user[NEW] ||
			    peer_device->resync_susp_peer[OLD] !=
				peer_device->resync_susp_peer[NEW] ||
			    peer_device->resync_susp_dependency[OLD] !=
				peer_device->resync_susp_dependency[NEW] ||
			    peer_device->resync_susp_other_c[OLD] !=
				peer_device->resync_susp_other_c[NEW])
				return true;
		}
	}
	return false;
}

static void ___begin_state_change(struct drbd_resource *resource)
{
	struct drbd_connection *connection;
	struct drbd_device *device;
	int minor;

	resource->role[NEW] = resource->role[NOW];
	resource->susp[NEW] = resource->susp[NOW];
	resource->susp_nod[NEW] = resource->susp_nod[NOW];
	resource->susp_fen[NEW] = resource->susp_fen[NOW];
	resource->weak[NEW] = resource->weak[NOW];

	for_each_connection(connection, resource) {
		connection->cstate[NEW] = connection->cstate[NOW];
		connection->peer_role[NEW] = connection->peer_role[NOW];
		connection->peer_weak[NEW] = connection->peer_weak[NOW];
	}

	idr_for_each_entry(&resource->devices, device, minor) {
		struct drbd_peer_device *peer_device;

		device->disk_state[NEW] = device->disk_state[NOW];

		for_each_peer_device(peer_device, device) {
			peer_device->disk_state[NEW] = peer_device->disk_state[NOW];
			peer_device->repl_state[NEW] = peer_device->repl_state[NOW];
			peer_device->resync_susp_user[NEW] =
				peer_device->resync_susp_user[NOW];
			peer_device->resync_susp_peer[NEW] =
				peer_device->resync_susp_peer[NOW];
			peer_device->resync_susp_dependency[NEW] =
				peer_device->resync_susp_dependency[NOW];
			peer_device->resync_susp_other_c[NEW] =
				peer_device->resync_susp_other_c[NOW];
		}
	}
}

static void __begin_state_change(struct drbd_resource *resource)
{
	rcu_read_lock();
	___begin_state_change(resource);
}

static enum drbd_state_rv try_state_change(struct drbd_resource *resource)
{
	enum drbd_state_rv rv;

	if (!state_has_changed(resource))
		return SS_NOTHING_TO_DO;
	sanitize_state(resource);
	rv = is_valid_transition(resource);
	if (rv >= SS_SUCCESS && !(resource->state_change_flags & CS_HARD))
		rv = is_valid_soft_transition(resource);
	return rv;
}

static void __clear_remote_state_change(struct drbd_resource *resource) {
	resource->remote_state_change = false;
	resource->twopc_reply.initiator_node_id = -1;
	resource->twopc_reply.tid = 0;
	if (resource->twopc_parent) {
		kref_put(&resource->twopc_parent->kref,
			 drbd_destroy_connection);
		resource->twopc_parent = NULL;
	}
	wake_up(&resource->twopc_wait);
}

static enum drbd_state_rv ___end_state_change(struct drbd_resource *resource, struct completion *done,
					      enum drbd_state_rv rv)
{
	enum chg_state_flags flags = resource->state_change_flags;
	struct drbd_connection *connection;
	struct drbd_device *device;
	int minor;

	if (flags & CS_ABORT)
		goto out;
	if (rv >= SS_SUCCESS)
		rv = try_state_change(resource);
	if (rv < SS_SUCCESS) {
		if (flags & CS_VERBOSE) {
			drbd_err(resource, "State change failed: %s\n", drbd_set_st_err_str(rv));
			print_state_change(resource, "Failed: ");
		}
		goto out;
	}
	if (flags & CS_PREPARE)
		goto out;

	finish_state_change(resource, done);

	resource->role[NOW] = resource->role[NEW];
	resource->susp[NOW] = resource->susp[NEW];
	resource->susp_nod[NOW] = resource->susp_nod[NEW];
	resource->susp_fen[NOW] = resource->susp_fen[NEW];
	resource->weak[NOW] = resource->weak[NEW];

	for_each_connection(connection, resource) {
		connection->cstate[NOW] = connection->cstate[NEW];
		connection->peer_role[NOW] = connection->peer_role[NEW];
		connection->peer_weak[NOW] = connection->peer_weak[NEW];
	}

	idr_for_each_entry(&resource->devices, device, minor) {
		struct drbd_peer_device *peer_device;

		device->disk_state[NOW] = device->disk_state[NEW];

		for_each_peer_device(peer_device, device) {
			peer_device->disk_state[NOW] = peer_device->disk_state[NEW];
			peer_device->repl_state[NOW] = peer_device->repl_state[NEW];
			peer_device->resync_susp_user[NOW] =
				peer_device->resync_susp_user[NEW];
			peer_device->resync_susp_peer[NOW] =
				peer_device->resync_susp_peer[NEW];
			peer_device->resync_susp_dependency[NOW] =
				peer_device->resync_susp_dependency[NEW];
			peer_device->resync_susp_other_c[NOW] =
				peer_device->resync_susp_other_c[NEW];
		}
	}
out:
	rcu_read_unlock();

	if ((flags & CS_TWOPC) && !(flags & CS_PREPARE))
		__clear_remote_state_change(resource);

	return rv;
}

void state_change_lock(struct drbd_resource *resource, unsigned long *irq_flags, enum chg_state_flags flags)
{
	if ((flags & CS_SERIALIZE) && !(flags & (CS_ALREADY_SERIALIZED | CS_PREPARED)))
		down(&resource->state_sem);
	spin_lock_irqsave(&resource->req_lock, *irq_flags);
	resource->state_change_flags = flags;
}

static void __state_change_unlock(struct drbd_resource *resource, unsigned long *irq_flags, struct completion *done)
{
	enum chg_state_flags flags = resource->state_change_flags;

	resource->state_change_flags = 0;
	spin_unlock_irqrestore(&resource->req_lock, *irq_flags);
	if (done && expect(resource, current != resource->worker.task))
		wait_for_completion(done);
	if ((flags & CS_SERIALIZE) && !(flags & (CS_ALREADY_SERIALIZED | CS_PREPARE)))
		up(&resource->state_sem);
}

void state_change_unlock(struct drbd_resource *resource, unsigned long *irq_flags)
{
	__state_change_unlock(resource, irq_flags, NULL);
}

/**
 * abort_prepared_state_change
 *
 * Use when a remote state change request was prepared but neither committed
 * nor aborted; the remote state change still "holds the state mutex".
 */
void abort_prepared_state_change(struct drbd_resource *resource)
{
	up(&resource->state_sem);
}

void begin_state_change_locked(struct drbd_resource *resource, enum chg_state_flags flags)
{
	BUG_ON(flags & (CS_SERIALIZE | CS_WAIT_COMPLETE | CS_PREPARE | CS_ABORT));
	resource->state_change_flags = flags;
	__begin_state_change(resource);
}

enum drbd_state_rv end_state_change_locked(struct drbd_resource *resource)
{
	return ___end_state_change(resource, NULL, SS_SUCCESS);
}

void begin_state_change(struct drbd_resource *resource, unsigned long *irq_flags, enum chg_state_flags flags)
{
	state_change_lock(resource, irq_flags, flags);
	__begin_state_change(resource);
}

static bool all_peer_devices_connected(struct drbd_connection *connection)
{
	struct drbd_peer_device *peer_device;
	int vnr;
	bool rv = true;

	rcu_read_lock();
	idr_for_each_entry(&connection->peer_devices, peer_device, vnr) {
		if (peer_device->repl_state[NOW] < L_ESTABLISHED) {
			rv = false;
			break;
		}
	}
	rcu_read_unlock();

	return rv;
}

<<<<<<< HEAD
static enum drbd_state_rv __end_state_change(struct drbd_resource *resource,
					     unsigned long *irq_flags,
					     enum drbd_state_rv rv)
=======

/**
 * cl_wide_st_chg() - true if the state change is a cluster wide one
 * @mdev:	DRBD device.
 * @os:		old (current) state.
 * @ns:		new (wanted) state.
 */
static int cl_wide_st_chg(struct drbd_conf *mdev,
			  union drbd_state os, union drbd_state ns)
>>>>>>> fb912718
{
	enum chg_state_flags flags = resource->state_change_flags;
	struct completion __done, *done = NULL;

	if ((flags & CS_WAIT_COMPLETE) && !(flags & (CS_PREPARE | CS_ABORT))) {
		done = &__done;
		init_completion(done);
	}
	rv = ___end_state_change(resource, done, rv);
	__state_change_unlock(resource, irq_flags, rv >= SS_SUCCESS ? done : NULL);
	return rv;
}

enum drbd_state_rv end_state_change(struct drbd_resource *resource, unsigned long *irq_flags)
{
	return __end_state_change(resource, irq_flags, SS_SUCCESS);
}

void abort_state_change(struct drbd_resource *resource, unsigned long *irq_flags)
{
	resource->state_change_flags &= ~CS_VERBOSE;
	__end_state_change(resource, irq_flags, SS_UNKNOWN_ERROR);
}

void abort_state_change_locked(struct drbd_resource *resource)
{
	resource->state_change_flags &= ~CS_VERBOSE;
	___end_state_change(resource, NULL, SS_UNKNOWN_ERROR);
}

static void begin_remote_state_change(struct drbd_resource *resource, unsigned long *irq_flags)
{
	rcu_read_unlock();
	spin_unlock_irqrestore(&resource->req_lock, *irq_flags);
}

static void __end_remote_state_change(struct drbd_resource *resource, enum chg_state_flags flags)
{
	rcu_read_lock();
	resource->state_change_flags = flags;
	___begin_state_change(resource);
}

<<<<<<< HEAD
static void end_remote_state_change(struct drbd_resource *resource, unsigned long *irq_flags, enum chg_state_flags flags)
=======
static enum drbd_state_rv
_req_st_cond(struct drbd_conf *mdev, union drbd_state mask,
	     union drbd_state val)
>>>>>>> fb912718
{
	spin_lock_irqsave(&resource->req_lock, *irq_flags);
	__end_remote_state_change(resource, flags);
}

static void clear_remote_state_change(struct drbd_resource *resource, unsigned long *irq_flags) {
	spin_lock_irqsave(&resource->req_lock, *irq_flags);
	__clear_remote_state_change(resource);
	spin_unlock_irqrestore(&resource->req_lock, *irq_flags);
}

static union drbd_state drbd_get_resource_state(struct drbd_resource *resource, enum which_state which)
{
	union drbd_state rv = { {
		.conn = C_STANDALONE,  /* really: undefined */
		/* (user_isp, peer_isp, and aftr_isp are undefined as well.) */
		.disk = D_UNKNOWN,  /* really: undefined */
		.role = resource->role[which],
		.peer = R_UNKNOWN,  /* really: undefined */
		.susp = resource->susp[which],
		.susp_nod = resource->susp_nod[which],
		.susp_fen = resource->susp_fen[which],
		.pdsk = D_UNKNOWN,  /* really: undefined */
		.weak = resource->weak[which],
	} };

	return rv;
}

union drbd_state drbd_get_device_state(struct drbd_device *device, enum which_state which)
{
	union drbd_state rv = drbd_get_resource_state(device->resource, which);

	rv.disk = device->disk_state[which];

	return rv;
}

<<<<<<< HEAD
union drbd_state drbd_get_peer_device_state(struct drbd_peer_device *peer_device, enum which_state which)
=======
/**
 * drbd_req_state() - Perform an eventually cluster wide state change
 * @mdev:	DRBD device.
 * @mask:	mask of state bits to change.
 * @val:	value of new state bits.
 * @f:		flags
 *
 * Should not be called directly, use drbd_request_state() or
 * _drbd_request_state().
 */
static enum drbd_state_rv
drbd_req_state(struct drbd_conf *mdev, union drbd_state mask,
	       union drbd_state val, enum chg_state_flags f)
>>>>>>> fb912718
{
	struct drbd_connection *connection = peer_device->connection;
	union drbd_state rv;

	rv = drbd_get_device_state(peer_device->device, which);
	rv.user_isp = peer_device->resync_susp_user[which];
	rv.peer_isp = peer_device->resync_susp_peer[which];
	rv.aftr_isp = peer_device->resync_susp_dependency[which] || peer_device->resync_susp_other_c[which];
	rv.conn = combined_conn_state(peer_device, which);
	rv.peer = connection->peer_role[which];
	rv.pdsk = peer_device->disk_state[which];

	return rv;
}

union drbd_state drbd_get_connection_state(struct drbd_connection *connection, enum which_state which)
{
	union drbd_state rv = drbd_get_resource_state(connection->resource, which);

	rv.conn = connection->cstate[which];
	rv.peer = connection->peer_role[which];

	return rv;
}

static inline bool is_susp(union drbd_state s)
{
        return s.susp || s.susp_nod || s.susp_fen;
}

enum drbd_disk_state conn_highest_disk(struct drbd_connection *connection)
{
	enum drbd_disk_state ds = D_DISKLESS;
	struct drbd_peer_device *peer_device;
	int vnr;

	rcu_read_lock();
	idr_for_each_entry(&connection->peer_devices, peer_device, vnr) {
		struct drbd_device *device = peer_device->device;
		ds = max_t(enum drbd_disk_state, ds, device->disk_state[NOW]);
	}
	rcu_read_unlock();

	return ds;
}

enum drbd_disk_state conn_lowest_disk(struct drbd_connection *connection)
{
	enum drbd_disk_state ds = D_MASK;
	struct drbd_peer_device *peer_device;
	int vnr;

	rcu_read_lock();
	idr_for_each_entry(&connection->peer_devices, peer_device, vnr) {
		struct drbd_device *device = peer_device->device;
		ds = min_t(enum drbd_disk_state, ds, device->disk_state[NOW]);
	}
	rcu_read_unlock();

	return ds;
}

enum drbd_disk_state conn_highest_pdsk(struct drbd_connection *connection)
{
	enum drbd_disk_state ds = D_DISKLESS;
	struct drbd_peer_device *peer_device;
	int vnr;

	rcu_read_lock();
	idr_for_each_entry(&connection->peer_devices, peer_device, vnr)
		ds = max_t(enum drbd_disk_state, ds, peer_device->disk_state[NOW]);
	rcu_read_unlock();

	return ds;
}

static enum drbd_repl_state conn_lowest_repl_state(struct drbd_connection *connection)
{
	unsigned int repl_state = -1U;
	struct drbd_peer_device *peer_device;
	int vnr;

	rcu_read_lock();
	idr_for_each_entry(&connection->peer_devices, peer_device, vnr) {
		if (peer_device->repl_state[NOW] < repl_state)
			repl_state = peer_device->repl_state[NOW];
	}
	rcu_read_unlock();

	if (repl_state == -1U)
		return L_OFF;

	return repl_state;
}

static bool resync_suspended(struct drbd_peer_device *peer_device, enum which_state which)
{
	return peer_device->resync_susp_user[which] ||
	       peer_device->resync_susp_peer[which] ||
	       peer_device->resync_susp_dependency[which] ||
	       peer_device->resync_susp_other_c[which];
}

static void set_resync_susp_other_c(struct drbd_peer_device *peer_device, bool val, bool start)
{
	struct drbd_device *device = peer_device->device;
	struct drbd_peer_device *p;

	for_each_peer_device(p, device) {
		if (p == peer_device)
			continue;
		p->resync_susp_other_c[NEW] = val;
		if (!val && p->repl_state[NEW] == L_PAUSED_SYNC_T && !resync_suspended(p, NEW))
			p->repl_state[NEW] = L_SYNC_TARGET;
		if (val && start &&
		    p->disk_state[NEW] == D_UP_TO_DATE && p->repl_state[NEW] == L_ESTABLISHED)
			p->repl_state[NEW] = L_PAUSED_SYNC_T;
	}
}

static int scnprintf_resync_suspend_flags(char *buffer, size_t size,
					  struct drbd_peer_device *peer_device,
					  enum which_state which)
{
	char *b = buffer, *end = buffer + size;

	if (!resync_suspended(peer_device, which))
		return scnprintf(buffer, size, "no");

	if (peer_device->resync_susp_user[which])
		b += scnprintf(b, end - b, "user,");
	if (peer_device->resync_susp_peer[which])
		b += scnprintf(b, end - b, "peer,");
	if (peer_device->resync_susp_dependency[which])
		b += scnprintf(b, end - b, "after dependency,");
	if (peer_device->resync_susp_other_c[which])
		b += scnprintf(b, end - b, "connection dependency,");
	*(--b) = 0;

	return b - buffer;
}

static bool io_suspended(struct drbd_resource *resource, enum which_state which)
{
	return resource->susp[which] ||
	       resource->susp_nod[which] ||
	       resource->susp_fen[which];
}

static int scnprintf_io_suspend_flags(char *buffer, size_t size,
				      struct drbd_resource *resource,
				      enum which_state which)
{
	char *b = buffer, *end = buffer + size;

	if (!io_suspended(resource, which))
		return scnprintf(buffer, size, "no");

	if (resource->susp[which])
		b += scnprintf(b, end - b, "user,");
	if (resource->susp_nod[which])
		b += scnprintf(b, end - b, "no-disk,");
	if (resource->susp_fen[which])
		b += scnprintf(b, end - b, "fencing,");
	*(--b) = 0;

	return b - buffer;
}

static void print_state_change(struct drbd_resource *resource, const char *prefix)
{
	char buffer[150], *b, *end = buffer + sizeof(buffer);
	struct drbd_connection *connection;
	struct drbd_device *device;
	enum drbd_role *role = resource->role;
	bool *weak = resource->weak;
	int vnr;

	b = buffer;
	if (role[OLD] != role[NEW])
		b += scnprintf(b, end - b, "role( %s -> %s ) ",
			       drbd_role_str(role[OLD]),
			       drbd_role_str(role[NEW]));
	if (io_suspended(resource, OLD) != io_suspended(resource, NEW)) {
		b += scnprintf(b, end - b, "susp-io( ");
		b += scnprintf_io_suspend_flags(b, end - b, resource, OLD);
		b += scnprintf(b, end - b, " -> ");
		b += scnprintf_io_suspend_flags(b, end - b, resource, NEW);
		b += scnprintf(b, end - b, ") ");
	}
	if (weak[OLD] != weak[NEW])
		b+= scnprintf(b, end - b, "weak( %d -> %d ) ",
			      weak[OLD], weak[NEW]);
	if (b != buffer) {
		*(b-1) = 0;
		drbd_info(resource, "%s%s\n", prefix, buffer);
	}

	for_each_connection(connection, resource) {
		enum drbd_conn_state *cstate = connection->cstate;
		enum drbd_role *peer_role = connection->peer_role;

		b = buffer;
		if (cstate[OLD] != cstate[NEW])
			b += scnprintf(b, end - b, "conn( %s -> %s ) ",
				       drbd_conn_str(cstate[OLD]),
				       drbd_conn_str(cstate[NEW]));
		if (peer_role[OLD] != peer_role[NEW])
			b += scnprintf(b, end - b, "peer( %s -> %s ) ",
				       drbd_role_str(peer_role[OLD]),
				       drbd_role_str(peer_role[NEW]));

		if (b != buffer) {
			*(b-1) = 0;
			drbd_info(connection, "%s%s\n", prefix, buffer);
		}
	}

	idr_for_each_entry(&resource->devices, device, vnr) {
		struct drbd_peer_device *peer_device;
		enum drbd_disk_state *disk_state = device->disk_state;

		if (disk_state[OLD] != disk_state[NEW])
			drbd_info(device, "%sdisk( %s -> %s )\n",
				  prefix,
				  drbd_disk_str(disk_state[OLD]),
				  drbd_disk_str(disk_state[NEW]));

		for_each_peer_device(peer_device, device) {
			enum drbd_disk_state *peer_disk_state = peer_device->disk_state;
			enum drbd_repl_state *repl_state = peer_device->repl_state;

			b = buffer;
			if (peer_disk_state[OLD] != peer_disk_state[NEW])
				b += scnprintf(b, end - b, "pdsk( %s -> %s ) ",
					       drbd_disk_str(peer_disk_state[OLD]),
					       drbd_disk_str(peer_disk_state[NEW]));
			if (repl_state[OLD] != repl_state[NEW])
				b += scnprintf(b, end - b, "repl( %s -> %s ) ",
					       drbd_repl_str(repl_state[OLD]),
					       drbd_repl_str(repl_state[NEW]));

			if (resync_suspended(peer_device, OLD) !=
			    resync_suspended(peer_device, NEW)) {
				b += scnprintf(b, end - b, "resync-susp( ");
				b += scnprintf_resync_suspend_flags(b, end - b, peer_device, OLD);
				b += scnprintf(b, end - b, " -> ");
				b += scnprintf_resync_suspend_flags(b, end - b, peer_device, NEW);
				b += scnprintf(b, end - b, " ) ");
			}

			if (b != buffer) {
				*(b-1) = 0;
				drbd_info(peer_device, "%s%s\n", prefix, buffer);
			}
		}
	}
}

static bool local_disk_may_be_outdated(struct drbd_device *device, enum which_state which)
{
	bool weak = device->resource->weak[which];
	struct drbd_peer_device *peer_device;
	int established = 0;

	if (weak)
		return true;

	for_each_peer_device(peer_device, device) {
		enum drbd_repl_state repl_state = peer_device->repl_state[which];

		switch(repl_state) {
		case L_WF_BITMAP_S:
		case L_STARTING_SYNC_S:
		case L_SYNC_SOURCE:
		case L_PAUSED_SYNC_S:
		case L_AHEAD:
			return false;
		case L_ESTABLISHED:
		case L_VERIFY_S:
		case L_VERIFY_T:
			established++;
			continue;
		case L_OFF:
			continue;
		case L_WF_SYNC_UUID:
		case L_WF_BITMAP_T:
		case L_STARTING_SYNC_T:
		case L_SYNC_TARGET:
		case L_PAUSED_SYNC_T:
		case L_BEHIND:
			return true;
		}
	}
	if (established)
		return false;

	return true;
}

<<<<<<< HEAD
static enum drbd_state_rv __is_valid_soft_transition(struct drbd_resource *resource)
=======
/**
 * is_valid_state() - Returns an SS_ error code if ns is not valid
 * @mdev:	DRBD device.
 * @ns:		State to consider.
 */
static enum drbd_state_rv
is_valid_state(struct drbd_conf *mdev, union drbd_state ns)
>>>>>>> fb912718
{
	enum drbd_role *role = resource->role;
	bool *weak = resource->weak;
	struct drbd_connection *connection;
	struct drbd_device *device;
	int vnr;

	/* See drbd_state_sw_errors in drbd_strings.c */

	if (role[OLD] != R_PRIMARY && role[NEW] == R_PRIMARY) {
		for_each_connection(connection, resource) {
			struct net_conf *nc;

			nc = rcu_dereference(connection->net_conf);
			if (!nc || nc->two_primaries)
				continue;
			if (connection->peer_role[NEW] == R_PRIMARY)
				return SS_TWO_PRIMARIES;
		}
	}

	if (weak[NEW] && role[NEW] == R_PRIMARY)
		return SS_WEAKLY_CONNECTED;

	for_each_connection(connection, resource) {
		enum drbd_conn_state *cstate = connection->cstate;
		enum drbd_role *peer_role = connection->peer_role;
		struct net_conf *nc;
		bool two_primaries;

		if (cstate[NEW] == C_DISCONNECTING && cstate[OLD] == C_STANDALONE)
			return SS_ALREADY_STANDALONE;

		if (cstate[NEW] == C_CONNECTING && cstate[OLD] < C_UNCONNECTED)
			return SS_NO_NET_CONFIG;

		if (cstate[NEW] == C_DISCONNECTING && cstate[OLD] == C_UNCONNECTED)
			return SS_IN_TRANSIENT_STATE;

		/* While establishing a connection only allow cstate to change.
		   Delay/refuse role changes, detach attach etc... */
		if (!(cstate[OLD] == C_CONNECTED ||
		     (cstate[NEW] == C_CONNECTED && cstate[OLD] == C_CONNECTING))) {
			struct drbd_peer_device *peer_device;
			int vnr;

			idr_for_each_entry(&connection->peer_devices, peer_device, vnr) {
				if (test_bit(INITIAL_STATE_SENT, &peer_device->flags) &&
				    !test_bit(INITIAL_STATE_RECEIVED, &peer_device->flags))
					return SS_IN_TRANSIENT_STATE;
			}
		}

		nc = rcu_dereference(connection->net_conf);
		two_primaries = nc ? nc->two_primaries : false;
		if (peer_role[NEW] == R_PRIMARY && peer_role[OLD] == R_SECONDARY &&
		    resource->open_ro_cnt && !two_primaries)
			return SS_PRIMARY_READER;
	}

	if (role[OLD] != R_SECONDARY && role[NEW] == R_SECONDARY && resource->open_rw_cnt)
		return SS_DEVICE_IN_USE;


	idr_for_each_entry(&resource->devices, device, vnr) {
		enum drbd_disk_state *disk_state = device->disk_state;
		struct drbd_peer_device *peer_device;
		bool one_peer_disk_up_to_date[2];
		enum which_state which;

		if (disk_state[NEW] > D_ATTACHING && disk_state[OLD] == D_DISKLESS)
			return SS_IS_DISKLESS;

		if (disk_state[NEW] == D_OUTDATED && disk_state[OLD] < D_OUTDATED &&
		    disk_state[OLD] != D_ATTACHING) {
			/* Do not allow outdate of inconsistent or diskless.
			   But we have to allow Inconsistent -> Outdated if a resync
			   finishes over one connection, and is paused on other connections */

			for_each_peer_device(peer_device, device) {
				enum drbd_repl_state *repl_state = peer_device->repl_state;
				if (repl_state[OLD] == L_SYNC_TARGET && repl_state[NEW] == L_ESTABLISHED)
					goto allow;
			}
			return SS_LOWER_THAN_OUTDATED;
		}
		allow:

		for (which = OLD; which <= NEW; which++) {
			one_peer_disk_up_to_date[which] = false;
			for_each_peer_device(peer_device, device) {
				enum drbd_disk_state *peer_disk_state = peer_device->disk_state;

<<<<<<< HEAD
				if (peer_disk_state[which] == D_UP_TO_DATE) {
					one_peer_disk_up_to_date[which] = true;
					break;
				}
			}
		}
		if (!(role[OLD] == R_PRIMARY && disk_state[OLD] < D_UP_TO_DATE && !one_peer_disk_up_to_date[OLD]) &&
		    (role[NEW] == R_PRIMARY && disk_state[NEW] < D_UP_TO_DATE && !one_peer_disk_up_to_date[OLD]))
			return SS_NO_UP_TO_DATE_DISK;
=======
/**
 * is_valid_soft_transition() - Returns an SS_ error code if the state transition is not possible
 * This function limits state transitions that may be declined by DRBD. I.e.
 * user requests (aka soft transitions).
 * @mdev:	DRBD device.
 * @ns:		new state.
 * @os:		old state.
 */
static enum drbd_state_rv
is_valid_soft_transition(union drbd_state os, union drbd_state ns, struct drbd_tconn *tconn)
{
	enum drbd_state_rv rv = SS_SUCCESS;
>>>>>>> fb912718

		for_each_peer_device(peer_device, device) {
			enum drbd_disk_state *peer_disk_state = peer_device->disk_state;
			enum drbd_repl_state *repl_state = peer_device->repl_state;

			if (peer_device->connection->fencing_policy >= FP_RESOURCE &&
			    !(role[OLD] == R_PRIMARY && repl_state[OLD] < L_ESTABLISHED && !(peer_disk_state[OLD] <= D_OUTDATED)) &&
			     (role[NEW] == R_PRIMARY && repl_state[NEW] < L_ESTABLISHED && !(peer_disk_state[NEW] <= D_OUTDATED)))
				return SS_PRIMARY_NOP;

			if (!(repl_state[OLD] > L_ESTABLISHED && disk_state[OLD] < D_INCONSISTENT) &&
			     (repl_state[NEW] > L_ESTABLISHED && disk_state[NEW] < D_INCONSISTENT))
				return SS_NO_LOCAL_DISK;

			if (!(repl_state[OLD] > L_ESTABLISHED && peer_disk_state[OLD] < D_INCONSISTENT) &&
			     (repl_state[NEW] > L_ESTABLISHED && peer_disk_state[NEW] < D_INCONSISTENT))
				return SS_NO_REMOTE_DISK;

			if (!(repl_state[OLD] > L_ESTABLISHED && disk_state[OLD] < D_UP_TO_DATE && peer_disk_state[OLD] < D_UP_TO_DATE) &&
			     (repl_state[NEW] > L_ESTABLISHED && disk_state[NEW] < D_UP_TO_DATE && peer_disk_state[NEW] < D_UP_TO_DATE))
				return SS_NO_UP_TO_DATE_DISK;

			if (!(disk_state[OLD] == D_OUTDATED && !local_disk_may_be_outdated(device, OLD)) &&
			    (disk_state[NEW] == D_OUTDATED && !local_disk_may_be_outdated(device, NEW)))
				return SS_CONNECTED_OUTDATES;

			if (!(repl_state[OLD] == L_VERIFY_S || repl_state[OLD] == L_VERIFY_T) &&
			     (repl_state[NEW] == L_VERIFY_S || repl_state[NEW] == L_VERIFY_T)) {
				struct net_conf *nc = rcu_dereference(peer_device->connection->net_conf);

				if (!nc || nc->verify_alg[0] == 0)
					return SS_NO_VERIFY_ALG;
			}

			if (!(repl_state[OLD] == L_VERIFY_S || repl_state[OLD] == L_VERIFY_T) &&
			     (repl_state[NEW] == L_VERIFY_S || repl_state[NEW] == L_VERIFY_T) &&
				  peer_device->connection->agreed_pro_version < 88)
				return SS_NOT_SUPPORTED;

			if (!(repl_state[OLD] >= L_ESTABLISHED && peer_disk_state[OLD] == D_UNKNOWN) &&
			     (repl_state[NEW] >= L_ESTABLISHED && peer_disk_state[NEW] == D_UNKNOWN))
				return SS_CONNECTED_OUTDATES;

			if (repl_state[NEW] != repl_state[OLD] &&
			    (repl_state[NEW] == L_STARTING_SYNC_T || repl_state[NEW] == L_STARTING_SYNC_S) &&
			    repl_state[OLD] > L_ESTABLISHED )
				return SS_RESYNC_RUNNING;

			/* if (repl_state[NEW] == repl_state[OLD] && repl_state[NEW] == L_OFF)
				return SS_IN_TRANSIENT_STATE; */

			if ((repl_state[NEW] == L_VERIFY_S || repl_state[NEW] == L_VERIFY_T) && repl_state[OLD] < L_ESTABLISHED)
				return SS_NEED_CONNECTION;

			if ((repl_state[NEW] == L_VERIFY_S || repl_state[NEW] == L_VERIFY_T) &&
			    repl_state[NEW] != repl_state[OLD] && repl_state[OLD] > L_ESTABLISHED)
				return SS_RESYNC_RUNNING;

<<<<<<< HEAD
			if ((repl_state[NEW] == L_STARTING_SYNC_S || repl_state[NEW] == L_STARTING_SYNC_T) &&
			    repl_state[OLD] < L_ESTABLISHED)
				return SS_NEED_CONNECTION;
=======
static enum drbd_state_rv
is_valid_conn_transition(enum drbd_conns oc, enum drbd_conns nc)
{
	/* no change -> nothing to do, at least for the connection part */
	if (oc == nc)
		return SS_NOTHING_TO_DO;
>>>>>>> fb912718

			if ((repl_state[NEW] == L_SYNC_TARGET || repl_state[NEW] == L_SYNC_SOURCE)
			    && repl_state[OLD] < L_OFF)
				return SS_NEED_CONNECTION; /* No NetworkFailure -> SyncTarget etc... */
		}
	}

	return SS_SUCCESS;
}

/**
 * is_valid_soft_transition() - Returns an SS_ error code if state[NEW] is not valid
 *
 * "Soft" transitions are voluntary state changes which drbd may decline, such
 * as a user request to promote a resource to primary.  Opposed to that are
 * involuntary or "hard" transitions like a network connection loss.
 *
 * When deciding if a "soft" transition should be allowed, "hard" transitions
 * may already have forced the resource into a critical state.  It may take
 * several "soft" transitions to get the resource back to normal.  To allow
 * those, rather than checking if the desired new state is valid, we can only
 * check if the desired new state is "at least as good" as the current state.
 */
static enum drbd_state_rv is_valid_soft_transition(struct drbd_resource *resource)
{
	enum drbd_state_rv rv;

	rcu_read_lock();
	rv = __is_valid_soft_transition(resource);
	rcu_read_unlock();

	return rv;
}

STATIC enum drbd_state_rv
is_valid_conn_transition(enum drbd_conn_state oc, enum drbd_conn_state nc)
{
	/* no change -> nothing to do, at least for the connection part */
	if (oc == nc)
		return SS_NOTHING_TO_DO;

	/* disconnect of an unconfigured connection does not make sense */
	if (oc == C_STANDALONE && nc == C_DISCONNECTING)
		return SS_ALREADY_STANDALONE;

	/* from C_STANDALONE, we start with C_UNCONNECTED */
	if (oc == C_STANDALONE && nc != C_UNCONNECTED)
		return SS_NEED_CONNECTION;

	/* After a network error only C_UNCONNECTED or C_DISCONNECTING may follow. */
	if (oc >= C_TIMEOUT && oc <= C_TEAR_DOWN && nc != C_UNCONNECTED && nc != C_DISCONNECTING)
		return SS_IN_TRANSIENT_STATE;

	/* After C_DISCONNECTING only C_STANDALONE may follow */
	if (oc == C_DISCONNECTING && nc != C_STANDALONE)
		return SS_IN_TRANSIENT_STATE;

	return SS_SUCCESS;
}


/**
 * is_valid_transition() - Returns an SS_ error code if the state transition is not possible
 * This limits hard state transitions. Hard state transitions are facts there are
 * imposed on DRBD by the environment. E.g. disk broke or network broke down.
 * But those hard state transitions are still not allowed to do everything.
 */
<<<<<<< HEAD
static enum drbd_state_rv is_valid_transition(struct drbd_resource *resource)
=======
static enum drbd_state_rv
is_valid_transition(union drbd_state os, union drbd_state ns)
>>>>>>> fb912718
{
	enum drbd_state_rv rv;
	struct drbd_connection *connection;
	struct drbd_device *device;
	struct drbd_peer_device *peer_device;
	int vnr;

	for_each_connection(connection, resource) {
		rv = is_valid_conn_transition(connection->cstate[OLD], connection->cstate[NEW]);
		if (rv < SS_SUCCESS)
			return rv;

		idr_for_each_entry(&connection->peer_devices, peer_device, vnr) {
			/* When establishing a connection we need to go through C_CONNECTED!
			   Necessary to do the right thing upon invalidate-remote on a disconnected
			   resource */
			if (connection->cstate[OLD] < C_CONNECTED &&
			    peer_device->repl_state[NEW] >= L_ESTABLISHED)
				return SS_NEED_CONNECTION;
		}
	}

	idr_for_each_entry(&resource->devices, device, vnr) {
		/* we cannot fail (again) if we already detached */
		if (device->disk_state[NEW] == D_FAILED && device->disk_state[OLD] == D_DISKLESS) {
			return SS_IS_DISKLESS;
		}
	}

	return SS_SUCCESS;
}

bool drbd_calc_weak(struct drbd_resource *resource)
{
	enum drbd_role *role = resource->role;
	struct drbd_connection *connection;
	u64 primaries = 0, direct_primaries = 0, direct_secondaries = 0;

	for_each_connection(connection, resource) {
		if (connection->cstate[NEW] >= C_CONNECTED) {
			const int peer_node_id = connection->net_conf->peer_node_id;
			const u64 peer_node_mask = NODE_MASK(peer_node_id);
			primaries |= connection->primary_mask;
			if (peer_node_mask & connection->primary_mask)
				direct_primaries |= peer_node_mask;
			else
				direct_secondaries |= peer_node_mask;
		}
	}

	/* We might see temporarily false primaries because P_PRI_REACHABLE packets
	   come in in arbitrary order. If a directly connected neighbor considers
	   himself as secondary, trust that more than what other nodes say. */
	primaries = primaries & ~direct_secondaries;

	return role[NEW] == R_SECONDARY && primaries && primaries != direct_primaries;
}

<<<<<<< HEAD
static void sanitize_state(struct drbd_resource *resource)
=======
/**
 * sanitize_state() - Resolves implicitly necessary additional changes to a state transition
 * @mdev:	DRBD device.
 * @os:		old state.
 * @ns:		new state.
 * @warn_sync_abort:
 *
 * When we loose connection, we have to set the state of the peers disk (pdsk)
 * to D_UNKNOWN. This rule and many more along those lines are in this function.
 */
static union drbd_state sanitize_state(struct drbd_conf *mdev, union drbd_state ns,
				       enum sanitize_state_warnings *warn)
>>>>>>> fb912718
{
	enum drbd_role *role = resource->role;
	bool *weak = resource->weak;
	struct drbd_connection *connection;
	struct drbd_device *device;
	bool primary_visible = false;
	int vnr;

	rcu_read_lock();
	for_each_connection(connection, resource) {
		enum drbd_conn_state *cstate = connection->cstate;

		if (cstate[NEW] < C_CONNECTED) {
			connection->peer_role[NEW] = R_UNKNOWN;
			if (connection->primary_mask > 0)
				weak[NEW] = drbd_calc_weak(resource);
				/* One might be tempted to reset primary_mask to 0 here, but
				   it is not clear if this state transition will be committed.
				   The primary_mask gets set to 0 in finish_state_change() */
		}

		if (connection->peer_role[NEW] == R_PRIMARY)
			primary_visible = true;
	}

	idr_for_each_entry(&resource->devices, device, vnr) {
		struct drbd_peer_device *peer_device;
		enum drbd_disk_state *disk_state = device->disk_state;
		bool lost_connection = false;
		int good_data_count[2] = { };

		if ((resource->state_change_flags & CS_IGN_OUTD_FAIL) &&
		    disk_state[OLD] < D_OUTDATED && disk_state[NEW] == D_OUTDATED)
			disk_state[NEW] = disk_state[OLD];

		for_each_peer_device(peer_device, device) {
			enum drbd_repl_state *repl_state = peer_device->repl_state;
			enum drbd_disk_state *peer_disk_state = peer_device->disk_state;
			struct drbd_connection *connection = peer_device->connection;
			enum drbd_conn_state *cstate = connection->cstate;
			bool *peer_weak = connection->peer_weak;
			enum drbd_disk_state min_disk_state, max_disk_state;
			enum drbd_disk_state min_peer_disk_state, max_peer_disk_state;

			if (repl_state[NEW] < L_ESTABLISHED) {
				peer_device->resync_susp_peer[NEW] = false;
				if (peer_disk_state[NEW] > D_UNKNOWN ||
				    peer_disk_state[NEW] < D_INCONSISTENT)
					peer_disk_state[NEW] = D_UNKNOWN;
			}
			if (repl_state[OLD] >= L_ESTABLISHED && repl_state[NEW] < L_ESTABLISHED)
				lost_connection = true;

			/* Clear the aftr_isp when becoming unconfigured */
			if (cstate[NEW] == C_STANDALONE &&
			    disk_state[NEW] == D_DISKLESS &&
			    role[NEW] == R_SECONDARY)
				peer_device->resync_susp_dependency[NEW] = false;

			/* Abort resync if a disk fails/detaches */
			if (repl_state[NEW] > L_ESTABLISHED &&
			    (disk_state[NEW] <= D_FAILED ||
			     peer_disk_state[NEW] <= D_FAILED))
				repl_state[NEW] = L_ESTABLISHED;

			/* D_CONSISTENT and D_OUTDATED vanish when we get connected */
			if (repl_state[NEW] >= L_ESTABLISHED && repl_state[NEW] < L_AHEAD) {
				if (disk_state[NEW] == D_CONSISTENT ||
				    disk_state[NEW] == D_OUTDATED)
					disk_state[NEW] = D_UP_TO_DATE;
				if (peer_disk_state[NEW] == D_CONSISTENT ||
				    peer_disk_state[NEW] == D_OUTDATED)
					peer_disk_state[NEW] = D_UP_TO_DATE;
			}

			if (weak[NEW] && disk_state[NEW] > D_OUTDATED)
				disk_state[NEW] = D_OUTDATED;

			if (peer_weak[NEW] && peer_disk_state[NEW] > D_OUTDATED)
				peer_disk_state[NEW] = D_OUTDATED;

			/* Start to resync from reachable secondaries, if I loose the
			   weak bit and have no primary in reach (== there are no primaries reachable) */
			if (weak[OLD] && !weak[NEW] && !primary_visible &&
			    repl_state[NEW] == L_ESTABLISHED && peer_disk_state[NEW] == D_UP_TO_DATE) {
				const int my_node_id = resource->res_opts.node_id;
				if (peer_device->bitmap_uuids[my_node_id] == drbd_current_uuid(device))
					repl_state[NEW] = L_WF_BITMAP_T;
				else
					drbd_err(peer_device, "ASSERT FAILED "
						 "bitmap of peer (%llX) == my current (%llX)",
						 peer_device->bitmap_uuids[my_node_id],
						 drbd_current_uuid(device));
			}

			/* Implications of the repl state on the disk states */
			min_disk_state = D_DISKLESS;
			max_disk_state = D_UP_TO_DATE;
			min_peer_disk_state = D_INCONSISTENT;
			max_peer_disk_state = D_UNKNOWN;
			switch (repl_state[NEW]) {
			case L_OFF:
				/* values from above */
				break;
			case L_WF_BITMAP_T:
			case L_PAUSED_SYNC_T:
			case L_STARTING_SYNC_T:
			case L_WF_SYNC_UUID:
			case L_BEHIND:
				min_disk_state = D_INCONSISTENT;
				max_disk_state = D_OUTDATED;
				min_peer_disk_state = D_UP_TO_DATE;
				max_peer_disk_state = D_UP_TO_DATE;
				break;
			case L_VERIFY_S:
			case L_VERIFY_T:
				min_disk_state = D_UP_TO_DATE;
				max_disk_state = D_UP_TO_DATE;
				min_peer_disk_state = D_UP_TO_DATE;
				max_peer_disk_state = D_UP_TO_DATE;
				break;
			case L_ESTABLISHED:
				min_disk_state = D_DISKLESS;
				max_disk_state = D_UP_TO_DATE;
				min_peer_disk_state = D_DISKLESS;
				max_peer_disk_state = D_UP_TO_DATE;
				break;
			case L_WF_BITMAP_S:
			case L_PAUSED_SYNC_S:
			case L_STARTING_SYNC_S:
			case L_AHEAD:
				min_disk_state = D_UP_TO_DATE;
				max_disk_state = D_UP_TO_DATE;
				min_peer_disk_state = D_INCONSISTENT;
				max_peer_disk_state = D_CONSISTENT; /* D_OUTDATED would be nice. But explicit outdate necessary*/
				break;
			case L_SYNC_TARGET:
				min_disk_state = D_INCONSISTENT;
				max_disk_state = D_INCONSISTENT;
				min_peer_disk_state = D_UP_TO_DATE;
				max_peer_disk_state = D_UP_TO_DATE;
				break;
			case L_SYNC_SOURCE:
				min_disk_state = D_UP_TO_DATE;
				max_disk_state = D_UP_TO_DATE;
				min_peer_disk_state = D_INCONSISTENT;
				max_peer_disk_state = D_INCONSISTENT;
				break;
			}

			/* Implications of the repl state on the disk states */
			if (disk_state[NEW] > max_disk_state)
				disk_state[NEW] = max_disk_state;

			if (disk_state[NEW] < min_disk_state)
				disk_state[NEW] = min_disk_state;

			if (peer_disk_state[NEW] > max_peer_disk_state)
				peer_disk_state[NEW] = max_peer_disk_state;

			if (peer_disk_state[NEW] < min_peer_disk_state)
				peer_disk_state[NEW] = min_peer_disk_state;

			/* Suspend IO while fence-peer handler runs (peer lost) */
			if (connection->fencing_policy == FP_STONITH &&
			    (role[NEW] == R_PRIMARY &&
			     repl_state[NEW] < L_ESTABLISHED &&
			     peer_disk_state[NEW] == D_UNKNOWN) &&
			    (role[OLD] != R_PRIMARY ||
			     peer_disk_state[OLD] != D_UNKNOWN))
				resource->susp_fen[NEW] = true;

			/* Count access to good data */
			if (peer_disk_state[OLD] == D_UP_TO_DATE)
				++good_data_count[OLD];
			if (peer_disk_state[NEW] == D_UP_TO_DATE)
				++good_data_count[NEW];

			if (resync_suspended(peer_device, NEW)) {
				if (repl_state[NEW] == L_SYNC_SOURCE)
					repl_state[NEW] = L_PAUSED_SYNC_S;
				if (repl_state[NEW] == L_SYNC_TARGET)
					repl_state[NEW] = L_PAUSED_SYNC_T;
			} else {
				if (repl_state[NEW] == L_PAUSED_SYNC_S)
					repl_state[NEW] = L_SYNC_SOURCE;
				if (repl_state[NEW] == L_PAUSED_SYNC_T)
					repl_state[NEW] = L_SYNC_TARGET;
			}

			/* This needs to be after the previous block, since we should not set
			   the bit if we are paused ourself */
			if (repl_state[OLD] != L_SYNC_TARGET && repl_state[NEW] == L_SYNC_TARGET)
				set_resync_susp_other_c(peer_device, true, false);
			if (repl_state[OLD] == L_SYNC_TARGET && repl_state[NEW] != L_SYNC_TARGET)
				set_resync_susp_other_c(peer_device, false, false);

			/* Implication of the repl state on other peer's repl state */
			if (repl_state[OLD] != L_STARTING_SYNC_T && repl_state[NEW] == L_STARTING_SYNC_T)
				set_resync_susp_other_c(peer_device, true, true);
		}
		if (disk_state[OLD] == D_UP_TO_DATE)
			++good_data_count[OLD];
		if (disk_state[NEW] == D_UP_TO_DATE)
			++good_data_count[NEW];

		/* Suspend IO if we have no accessible data available.
		 * Policy may be extended later to be able to suspend
		 * if redundancy falls below a certain level. */
		if (resource->res_opts.on_no_data == OND_SUSPEND_IO &&
		    (role[NEW] == R_PRIMARY && good_data_count[NEW] == 0) &&
		   !(role[OLD] == R_PRIMARY && good_data_count[OLD] == 0))
			resource->susp_nod[NEW] = true;
		if (lost_connection && disk_state[NEW] == D_NEGOTIATING &&
		    get_ldev_if_state(device, D_NEGOTIATING)) {
			disk_state[NEW] = disk_state_from_md(device);
			put_ldev(device);
		}
	}
	rcu_read_unlock();
}

void drbd_resume_al(struct drbd_device *device)
{
	if (test_and_clear_bit(AL_SUSPENDED, &device->flags))
		drbd_info(device, "Resumed AL updates\n");
}

static void set_ov_position(struct drbd_peer_device *peer_device,
			    enum drbd_repl_state repl_state)
{
	struct drbd_device *device = peer_device->device;
	if (peer_device->connection->agreed_pro_version < 90)
		peer_device->ov_start_sector = 0;
	peer_device->rs_total = drbd_bm_bits(device);
	peer_device->ov_position = 0;
	if (repl_state == L_VERIFY_T) {
		/* starting online verify from an arbitrary position
		 * does not fit well into the existing protocol.
		 * on L_VERIFY_T, we initialize ov_left and friends
		 * implicitly in receive_DataRequest once the
		 * first P_OV_REQUEST is received */
		peer_device->ov_start_sector = ~(sector_t)0;
	} else {
		unsigned long bit = BM_SECT_TO_BIT(peer_device->ov_start_sector);
		if (bit >= peer_device->rs_total) {
			peer_device->ov_start_sector =
				BM_BIT_TO_SECT(peer_device->rs_total - 1);
			peer_device->rs_total = 1;
		} else
			peer_device->rs_total -= bit;
		peer_device->ov_position = peer_device->ov_start_sector;
	}
	peer_device->ov_left = peer_device->rs_total;
}

static void queue_after_state_change_work(struct drbd_resource *resource,
					  struct completion *done, gfp_t gfp)
{
	struct after_state_change_work *work;

	work = kmalloc(sizeof(*work), gfp);
	if (work) {
		work->state_change = remember_state_change(resource, gfp);
		work->id = atomic_inc_return(&drbd_notify_id);
	}
	if (work && work->state_change) {
		work->w.cb = w_after_state_change;
		work->done = done;
		drbd_queue_work(&resource->work, &work->w);
	} else {
		if (work)
			forget_state_change(work->state_change);
		drbd_err(resource, "Could not allocate after state change work\n");
	}
}

static void initialize_resync(struct drbd_peer_device *peer_device)
{
	unsigned long tw = drbd_bm_total_weight(peer_device);
	unsigned long now = jiffies;
	int i;

	peer_device->rs_failed = 0;
	peer_device->rs_paused = 0;
	peer_device->rs_same_csum = 0;
	peer_device->rs_last_events = 0;
	peer_device->rs_last_sect_ev = 0;
	peer_device->rs_total = tw;
	peer_device->rs_start = now;
	for (i = 0; i < DRBD_SYNC_MARKS; i++) {
		peer_device->rs_mark_left[i] = tw;
		peer_device->rs_mark_time[i] = now;
	}

	drbd_rs_controller_reset(peer_device);
}

/**
 * finish_state_change  -  carry out actions triggered by a state change
 */
static void finish_state_change(struct drbd_resource *resource, struct completion *done)
{
	enum drbd_role *role = resource->role;
	struct drbd_device *device;
	struct drbd_connection *connection;
	bool *weak = resource->weak;
	bool starting_resync = false;
	bool start_new_epoch = false;
	int vnr;

	print_state_change(resource, "");

	idr_for_each_entry(&resource->devices, device, vnr) {
		struct drbd_peer_device *peer_device;

		for_each_peer_device(peer_device, device) {
			bool did, should;

			did = drbd_should_do_remote(peer_device, NOW);
			should = drbd_should_do_remote(peer_device, NEW);

			if (did != should)
				start_new_epoch = true;
		}
	}
	if (start_new_epoch)
		start_new_tl_epoch(resource);

	if (role[OLD] == R_PRIMARY && role[NEW] == R_SECONDARY && resource->peer_ack_req) {
		resource->last_peer_acked_dagtag = resource->peer_ack_req->dagtag_sector;
		drbd_queue_peer_ack(resource->peer_ack_req);
		resource->peer_ack_req = NULL;
	}

	idr_for_each_entry(&resource->devices, device, vnr) {
		enum drbd_disk_state *disk_state = device->disk_state;
		struct drbd_peer_device *peer_device;

		/* if we are going -> D_FAILED or D_DISKLESS, grab one extra reference
		 * on the ldev here, to be sure the transition -> D_DISKLESS resp.
		 * drbd_ldev_destroy() won't happen before our corresponding
		 * w_after_state_change works run, where we put_ldev again. */
		if ((disk_state[OLD] != D_FAILED && disk_state[NEW] == D_FAILED) ||
		    (disk_state[OLD] != D_DISKLESS && disk_state[NEW] == D_DISKLESS))
			atomic_inc(&device->local_cnt);

		if (disk_state[OLD] == D_ATTACHING && disk_state[NEW] >= D_NEGOTIATING)
			drbd_info(device, "attached to current UUID: %016llX\n", device->ldev->md.current_uuid);

		for_each_peer_device(peer_device, device) {
			enum drbd_repl_state *repl_state = peer_device->repl_state;
			struct drbd_connection *connection = peer_device->connection;

			/* Wake up role changes, that were delayed because of connection establishing */
			if (repl_state[OLD] == L_OFF && repl_state[NEW] != L_OFF &&
			    all_peer_devices_connected(connection))
				clear_bit(INITIAL_STATE_SENT, &peer_device->flags);
		}

		wake_up(&device->misc_wait);
		wake_up(&device->resource->state_wait);

		for_each_peer_device(peer_device, device) {
			enum drbd_repl_state *repl_state = peer_device->repl_state;

			if (repl_state[OLD] == L_SYNC_TARGET &&
			    !(repl_state[NEW] == L_SYNC_TARGET || repl_state[NEW] == L_PAUSED_SYNC_T))
				clear_bit(WEAK_WHILE_RESYNC, &device->flags);
		}

		for_each_peer_device(peer_device, device) {
			enum drbd_repl_state *repl_state = peer_device->repl_state;
			enum drbd_disk_state *peer_disk_state = peer_device->disk_state;
			struct drbd_connection *connection = peer_device->connection;
			enum drbd_role *peer_role = connection->peer_role;

			if (repl_state[OLD] <= L_ESTABLISHED && repl_state[NEW] == L_WF_BITMAP_S)
				starting_resync = true;

			if (weak[OLD] && !weak[NEW] && repl_state[NEW] == L_WF_BITMAP_T)
				drbd_info(peer_device, "Resync because leaving weak state\n");

			if (resource->weak[NEW] &&
			    (repl_state[NEW] == L_SYNC_TARGET || repl_state[NEW] == L_PAUSED_SYNC_T))
				set_bit(WEAK_WHILE_RESYNC, &device->flags);

			/* Aborted verify run, or we reached the stop sector.
			 * Log the last position, unless end-of-device. */
			if ((repl_state[OLD] == L_VERIFY_S || repl_state[OLD] == L_VERIFY_T) &&
			    repl_state[NEW] <= L_ESTABLISHED) {
				peer_device->ov_start_sector =
					BM_BIT_TO_SECT(drbd_bm_bits(device) - peer_device->ov_left);
				if (peer_device->ov_left)
					drbd_info(peer_device, "Online Verify reached sector %llu\n",
						  (unsigned long long)peer_device->ov_start_sector);
			}

			if ((repl_state[OLD] == L_PAUSED_SYNC_T || repl_state[OLD] == L_PAUSED_SYNC_S) &&
			    (repl_state[NEW] == L_SYNC_TARGET  || repl_state[NEW] == L_SYNC_SOURCE)) {
				drbd_info(peer_device, "Syncer continues.\n");
				peer_device->rs_paused += (long)jiffies
						  -(long)peer_device->rs_mark_time[peer_device->rs_last_mark];
				if (repl_state[NEW] == L_SYNC_TARGET)
					mod_timer(&peer_device->resync_timer, jiffies);

				device->bm_resync_fo &= ~BM_BLOCKS_PER_BM_EXT_MASK;
				/* Setting the find_offset back is necessary when switching resync from
				   one peer to the other. Since in the bitmap of the new peer, there
				   might be bits before the current find_offset. Since the peer is
				   notified about the resync progress in BM_EXT sized chunks. */
			}

			if ((repl_state[OLD] == L_SYNC_TARGET  || repl_state[OLD] == L_SYNC_SOURCE) &&
			    (repl_state[NEW] == L_PAUSED_SYNC_T || repl_state[NEW] == L_PAUSED_SYNC_S)) {
				drbd_info(peer_device, "Resync suspended\n");
				peer_device->rs_mark_time[peer_device->rs_last_mark] = jiffies;
			}


			if (repl_state[OLD] > L_ESTABLISHED && repl_state[NEW] <= L_ESTABLISHED) {
				clear_bit(RECONCILIATION_RESYNC, &peer_device->flags);
				peer_device->max_size = 0;
			}

			if (repl_state[OLD] == L_ESTABLISHED &&
			    (repl_state[NEW] == L_VERIFY_S || repl_state[NEW] == L_VERIFY_T)) {
				unsigned long now = jiffies;
				int i;

				set_ov_position(peer_device, repl_state[NEW]);
				peer_device->rs_start = now;
				peer_device->rs_last_events = 0;
				peer_device->rs_last_sect_ev = 0;
				peer_device->ov_last_oos_size = 0;
				peer_device->ov_last_oos_start = 0;

				for (i = 0; i < DRBD_SYNC_MARKS; i++) {
					peer_device->rs_mark_left[i] = peer_device->ov_left;
					peer_device->rs_mark_time[i] = now;
				}

				drbd_rs_controller_reset(peer_device);

				if (repl_state[NEW] == L_VERIFY_S) {
					drbd_info(peer_device, "Starting Online Verify from sector %llu\n",
							(unsigned long long)peer_device->ov_position);
					mod_timer(&peer_device->resync_timer, jiffies);
				}
			} else if (!(repl_state[OLD] >= L_SYNC_SOURCE && repl_state[OLD] <= L_PAUSED_SYNC_T) &&
				   (repl_state[NEW] >= L_SYNC_SOURCE && repl_state[NEW] <= L_PAUSED_SYNC_T)) {
				initialize_resync(peer_device);
			}

			if (disk_state[NEW] != D_NEGOTIATING && get_ldev(device)) {
				if (peer_device->bitmap_index != -1) {
					u32 mdf = device->ldev->md.peers[peer_device->bitmap_index].flags;
					mdf &= ~(MDF_PEER_CONNECTED | MDF_PEER_OUTDATED | MDF_PEER_FENCING);
					if (repl_state[NEW] > L_OFF)
						mdf |= MDF_PEER_CONNECTED;
					if (peer_device->disk_state[NEW] <= D_OUTDATED &&
					    peer_device->disk_state[NEW] >= D_INCONSISTENT)
						mdf |= MDF_PEER_OUTDATED;
					if (peer_device->connection->fencing_policy != FP_DONT_CARE)
						mdf |= MDF_PEER_FENCING;
					if (mdf != device->ldev->md.peers[peer_device->bitmap_index].flags) {
						device->ldev->md.peers[peer_device->bitmap_index].flags = mdf;
						drbd_md_mark_dirty(device);
					}
				}

				/* Peer was forced D_UP_TO_DATE & R_PRIMARY, consider to resync */
				if (disk_state[OLD] == D_INCONSISTENT && peer_disk_state[OLD] == D_INCONSISTENT &&
				    peer_role[OLD] == R_SECONDARY && peer_role[NEW] == R_PRIMARY)
					set_bit(CONSIDER_RESYNC, &peer_device->flags);

				/* Resume AL writing if we get a connection */
				if (repl_state[OLD] < L_ESTABLISHED && repl_state[NEW] >= L_ESTABLISHED)
					drbd_resume_al(device);
				put_ldev(device);
			}
		}

		if (disk_state[NEW] != D_NEGOTIATING && get_ldev(device)) {
			u32 mdf = device->ldev->md.flags & ~(MDF_CONSISTENT|MDF_PRIMARY_IND|
							 MDF_WAS_UP_TO_DATE|MDF_CRASHED_PRIMARY);
			mdf &= ~MDF_AL_CLEAN;
			if (test_bit(CRASHED_PRIMARY, &device->flags))
				mdf |= MDF_CRASHED_PRIMARY;
			if (device->resource->role[NEW] == R_PRIMARY)
				mdf |= MDF_PRIMARY_IND;
			if (disk_state[NEW] > D_INCONSISTENT)
				mdf |= MDF_CONSISTENT;
			if (disk_state[NEW] > D_OUTDATED)
				mdf |= MDF_WAS_UP_TO_DATE;
			if (mdf != device->ldev->md.flags) {
				device->ldev->md.flags = mdf;
				drbd_md_mark_dirty(device);
			}
			if (disk_state[OLD] < D_CONSISTENT && disk_state[NEW] >= D_CONSISTENT)
				drbd_set_exposed_data_uuid(device, device->ldev->md.current_uuid);
			put_ldev(device);
		}

		/* remember last attach time so request_timer_fn() won't
		 * kill newly established sessions while we are still trying to thaw
		 * previously frozen IO */
		if ((disk_state[OLD] == D_ATTACHING || disk_state[OLD] == D_NEGOTIATING) &&
		    disk_state[NEW] > D_NEGOTIATING)
			device->last_reattach_jif = jiffies;
	}

	for_each_connection(connection, resource) {
		enum drbd_conn_state *cstate = connection->cstate;
		enum drbd_role *peer_role = connection->peer_role;

<<<<<<< HEAD
		wake_up(&connection->ping_wait);

		/* Receiver should clean up itself */
		if (cstate[OLD] != C_DISCONNECTING && cstate[NEW] == C_DISCONNECTING)
			drbd_thread_stop_nowait(&connection->receiver);

		/* Now the receiver finished cleaning up itself, it should die */
		if (cstate[OLD] != C_STANDALONE && cstate[NEW] == C_STANDALONE)
			drbd_thread_stop_nowait(&connection->receiver);

		/* Upon network failure, we need to restart the receiver. */
		if (cstate[OLD] > C_CONNECTING &&
		    cstate[NEW] <= C_TEAR_DOWN && cstate[NEW] >= C_TIMEOUT)
			drbd_thread_restart_nowait(&connection->receiver);

		if (cstate[NEW] < C_CONNECTED) {
			struct drbd_peer_device *peer_device;
			int vnr;

			idr_for_each_entry(&connection->peer_devices, peer_device, vnr) {
				clear_bit(INITIAL_STATE_SENT, &peer_device->flags);
				clear_bit(INITIAL_STATE_RECEIVED, &peer_device->flags);
			}
			if (cstate[OLD] >= C_CONNECTED)
				connection->primary_mask = 0;
		}

		/* remember last connect time so request_timer_fn() won't
		 * kill newly established sessions while we are still trying to thaw
		 * previously frozen IO */
		if (cstate[OLD] < C_CONNECTED && cstate[NEW] == C_CONNECTED)
			connection->last_reconnect_jif = jiffies;
=======
static int w_after_state_ch(struct drbd_work *w, int unused)
{
	struct after_state_chg_work *ascw =
		container_of(w, struct after_state_chg_work, w);
	struct drbd_conf *mdev = w->mdev;
>>>>>>> fb912718

		if (starting_resync && peer_role[NEW] == R_PRIMARY)
			apply_unacked_peer_requests(connection);
	}

	queue_after_state_change_work(resource, done, GFP_ATOMIC);
}

static void abw_start_sync(struct drbd_device *device,
			   struct drbd_peer_device *peer_device, int rv)
{
	struct drbd_peer_device *pd;

	if (rv) {
		drbd_err(device, "Writing the bitmap failed not starting resync.\n");
		stable_change_repl_state(peer_device, L_ESTABLISHED, CS_VERBOSE);
		return;
	}

	switch (peer_device->repl_state[NOW]) {
	case L_STARTING_SYNC_T:
		/* Since the number of set bits changed and the other peer_devices are
		   lready in L_PAUSED_SYNC_T state, we need to set rs_total here */
		for_each_peer_device(pd, device)
			initialize_resync(pd);

		if (peer_device->connection->agreed_pro_version < 110)
			stable_change_repl_state(peer_device, L_WF_SYNC_UUID, CS_VERBOSE);
		else
			drbd_start_resync(peer_device, L_SYNC_TARGET);
		break;
	case L_STARTING_SYNC_S:
		drbd_start_resync(peer_device, L_SYNC_SOURCE);
		break;
	default:
		break;
	}
}

int drbd_bitmap_io_from_worker(struct drbd_device *device,
		int (*io_fn)(struct drbd_device *, struct drbd_peer_device *),
		char *why, enum bm_flag flags,
		struct drbd_peer_device *peer_device)
{
	int rv;

	D_ASSERT(device, current == device->resource->worker.task);

	/* open coded non-blocking drbd_suspend_io(device); */
	atomic_inc(&device->suspend_cnt);

	if (flags & BM_LOCK_SINGLE_SLOT)
		drbd_bm_slot_lock(peer_device, why, flags);
	else
		drbd_bm_lock(device, why, flags);
	rv = io_fn(device, peer_device);
	if (flags & BM_LOCK_SINGLE_SLOT)
		drbd_bm_slot_unlock(peer_device);
	else
		drbd_bm_unlock(device);

	drbd_resume_io(device);

	return rv;
}

<<<<<<< HEAD
static union drbd_state state_change_word(struct drbd_state_change *state_change,
					  unsigned int n_device, int n_connection,
					  enum which_state which)
=======
/**
 * after_state_ch() - Perform after state change actions that may sleep
 * @mdev:	DRBD device.
 * @os:		old state.
 * @ns:		new state.
 * @flags:	Flags
 */
static void after_state_ch(struct drbd_conf *mdev, union drbd_state os,
			   union drbd_state ns, enum chg_state_flags flags)
>>>>>>> fb912718
{
	struct drbd_resource_state_change *resource_state_change =
		&state_change->resource[0];
	struct drbd_device_state_change *device_state_change =
		&state_change->devices[n_device];
	union drbd_state state = { {
		.role = R_UNKNOWN,
		.peer = R_UNKNOWN,
		.conn = C_STANDALONE,
		.disk = D_UNKNOWN,
		.pdsk = D_UNKNOWN,
	} };

	state.role = resource_state_change->role[which];
	state.susp = resource_state_change->susp[which];
	state.susp_nod = resource_state_change->susp_nod[which];
	state.susp_fen = resource_state_change->susp_fen[which];
	state.weak = resource_state_change->weak[which];
	state.disk = device_state_change->disk_state[which];
	if (n_connection != -1) {
		struct drbd_connection_state_change *connection_state_change =
			&state_change->connections[n_connection];
		struct drbd_peer_device_state_change *peer_device_state_change =
			&state_change->peer_devices[n_device * state_change->n_connections + n_connection];

		state.peer = connection_state_change->peer_role[which];
		state.conn = peer_device_state_change->repl_state[which];
		if (state.conn <= L_OFF)
			state.conn = connection_state_change->cstate[which];
		state.pdsk = peer_device_state_change->disk_state[which];
		state.aftr_isp = peer_device_state_change->resync_susp_dependency[which] ||
			peer_device_state_change->resync_susp_other_c[which];
		state.peer_isp = peer_device_state_change->resync_susp_peer[which];
		state.user_isp = peer_device_state_change->resync_susp_user[which];
	}
	return state;
}

void notify_resource_state_change(struct sk_buff *skb,
				  unsigned int seq,
				  struct drbd_resource_state_change *resource_state_change,
				  enum which_state which, enum drbd_notification_type type,
				  unsigned int id)
{
	struct drbd_resource *resource = resource_state_change->resource;
	struct resource_info resource_info = {
		.res_role = resource_state_change->role[which],
		.res_susp = resource_state_change->susp[which],
		.res_susp_nod = resource_state_change->susp_nod[which],
		.res_susp_fen = resource_state_change->susp_fen[which],
	};

	notify_resource_state(skb, seq, resource, &resource_info, type, id);
}

void notify_connection_state_change(struct sk_buff *skb,
				    unsigned int seq,
				    struct drbd_connection_state_change *connection_state_change,
				    enum which_state which,
				    enum drbd_notification_type type, unsigned int id)
{
	struct drbd_connection *connection = connection_state_change->connection;
	struct connection_info connection_info = {
		.conn_connection_state = connection_state_change->cstate[which],
		.conn_role = connection_state_change->peer_role[which],
	};

	notify_connection_state(skb, seq, connection, &connection_info, type, id);
}

void notify_device_state_change(struct sk_buff *skb,
				unsigned int seq,
				struct drbd_device_state_change *device_state_change,
				enum which_state which,
				enum drbd_notification_type type,
				unsigned int id)
{
	struct drbd_device *device = device_state_change->device;
	struct device_info device_info = {
		.dev_disk_state = device_state_change->disk_state[which],
	};

	notify_device_state(skb, seq, device, &device_info, type, id);
}

void notify_peer_device_state_change(struct sk_buff *skb,
				     unsigned int seq,
				     struct drbd_peer_device_state_change *p,
				     enum which_state which,
				     enum drbd_notification_type type,
				     unsigned int id)
{
	struct drbd_peer_device *peer_device = p->peer_device;
	struct peer_device_info peer_device_info = {
		.peer_repl_state = p->repl_state[which],
		.peer_disk_state = p->disk_state[which],
		.peer_resync_susp_user = p->resync_susp_user[which],
		.peer_resync_susp_peer = p->resync_susp_peer[which],
		.peer_resync_susp_dependency = p->resync_susp_dependency[which] || p->resync_susp_other_c[which],
	};

	notify_peer_device_state(skb, seq, peer_device, &peer_device_info, type, id);
}

static void broadcast_state_change(struct drbd_state_change *state_change, unsigned int id)
{
	struct drbd_resource_state_change *resource_state_change = &state_change->resource[0];
	bool resource_state_has_changed;
	unsigned int n_device, n_connection, n_peer_device, n_peer_devices;
	void (*last_func)(struct sk_buff *, unsigned int, void *, enum which_state,
			  enum drbd_notification_type, unsigned int) = NULL;
	void *uninitialized_var(last_arg);

#define HAS_CHANGED(state) ((state)[OLD] != (state)[NEW])
#define FINAL_STATE_CHANGE(type, id) \
	({ if (last_func) \
		last_func(NULL, 0, last_arg, NEW, type, id); \
	})
#define REMEMBER_STATE_CHANGE(func, arg, type, id) \
	({ FINAL_STATE_CHANGE(type | NOTIFY_CONTINUES, id); \
	   last_func = (typeof(last_func))func; \
	   last_arg = arg; \
	 })


	resource_state_has_changed =
	    HAS_CHANGED(resource_state_change->role) ||
	    HAS_CHANGED(resource_state_change->susp) ||
	    HAS_CHANGED(resource_state_change->susp_nod) ||
	    HAS_CHANGED(resource_state_change->susp_fen);

	if (resource_state_has_changed)
		REMEMBER_STATE_CHANGE(notify_resource_state_change,
				      resource_state_change, NOTIFY_CHANGE, id);

	for (n_connection = 0; n_connection < state_change->n_connections; n_connection++) {
		struct drbd_connection_state_change *connection_state_change =
				&state_change->connections[n_connection];

		if (HAS_CHANGED(connection_state_change->peer_role) ||
		    HAS_CHANGED(connection_state_change->cstate))
			REMEMBER_STATE_CHANGE(notify_connection_state_change,
					      connection_state_change, NOTIFY_CHANGE, id);
	}

	for (n_device = 0; n_device < state_change->n_devices; n_device++) {
		struct drbd_device_state_change *device_state_change =
			&state_change->devices[n_device];

		if (HAS_CHANGED(device_state_change->disk_state))
			REMEMBER_STATE_CHANGE(notify_device_state_change,
					      device_state_change, NOTIFY_CHANGE, id);
	}

	n_peer_devices = state_change->n_devices * state_change->n_connections;
	for (n_peer_device = 0; n_peer_device < n_peer_devices; n_peer_device++) {
		struct drbd_peer_device_state_change *p =
			&state_change->peer_devices[n_peer_device];

		if (HAS_CHANGED(p->disk_state) ||
		    HAS_CHANGED(p->repl_state) ||
		    HAS_CHANGED(p->resync_susp_user) ||
		    HAS_CHANGED(p->resync_susp_peer) ||
		    HAS_CHANGED(p->resync_susp_dependency) ||
		    HAS_CHANGED(p->resync_susp_other_c))
			REMEMBER_STATE_CHANGE(notify_peer_device_state_change,
					      p, NOTIFY_CHANGE, id);
	}

	FINAL_STATE_CHANGE(NOTIFY_CHANGE, id);

#undef HAS_CHANGED
#undef FINAL_STATE_CHANGE
#undef REMEMBER_STATE_CHANGE
}

<<<<<<< HEAD
static void send_new_state_to_all_peer_devices(struct drbd_state_change *state_change, unsigned int n_device)
=======
struct after_conn_state_chg_work {
	struct drbd_work w;
	enum drbd_conns oc;
	union drbd_state ns_min;
	union drbd_state ns_max; /* new, max state, over all mdevs */
	enum chg_state_flags flags;
};

static int w_after_conn_state_ch(struct drbd_work *w, int unused)
>>>>>>> fb912718
{
	unsigned int n_connection;

	for (n_connection = 0; n_connection < state_change->n_connections; n_connection++) {
		struct drbd_peer_device_state_change *peer_device_state_change =
			&state_change->peer_devices[n_device * state_change->n_connections + n_connection];
		struct drbd_peer_device *peer_device = peer_device_state_change->peer_device;
		union drbd_state new_state = state_change_word(state_change, n_device, n_connection, NEW);

		if (new_state.conn >= C_CONNECTED)
			drbd_send_state(peer_device, new_state);
	}
}

static void notify_peers_lost_primary(struct drbd_connection *lost_peer)
{
	struct drbd_resource *resource = lost_peer->resource;
	struct drbd_connection *connection;

	for_each_connection(connection, resource) {
		if (connection == lost_peer)
			continue;
		if (connection->cstate[NOW] == C_CONNECTED) {
			struct drbd_peer_device *peer_device;
			int vnr;

			idr_for_each_entry(&connection->peer_devices, peer_device, vnr)
				drbd_send_current_uuid(peer_device, drbd_current_uuid(peer_device->device));

			drbd_send_peer_dagtag(connection, lost_peer);
		}
	}
}

/*
 * Perform after state change actions that may sleep.
 */
STATIC int w_after_state_change(struct drbd_work *w, int unused)
{
	struct after_state_change_work *work =
		container_of(w, struct after_state_change_work, w);
	struct drbd_state_change *state_change = work->state_change;
	struct drbd_resource_state_change *resource_state_change = &state_change->resource[0];
	struct drbd_resource *resource = resource_state_change->resource;
	enum drbd_role *role = resource_state_change->role;
	bool *susp_nod = resource_state_change->susp_nod;
	bool *susp_fen = resource_state_change->susp_fen;
	bool *weak = resource_state_change->weak;
	int n_device, n_connection;
	bool still_connected = false;

	broadcast_state_change(state_change, work->id);

	for (n_device = 0; n_device < state_change->n_devices; n_device++) {
		struct drbd_device_state_change *device_state_change = &state_change->devices[n_device];
		struct drbd_device *device = device_state_change->device;
		enum drbd_disk_state *disk_state = device_state_change->disk_state;
		bool effective_disk_size_determined = false;
		bool one_peer_disk_up_to_date[2] = { };

		if (disk_state[NEW] == D_UP_TO_DATE)
			effective_disk_size_determined = true;

		for (n_connection = 0; n_connection < state_change->n_connections; n_connection++) {
			struct drbd_peer_device_state_change *peer_device_state_change =
				&state_change->peer_devices[
					n_device * state_change->n_connections + n_connection];
			enum drbd_disk_state *peer_disk_state = peer_device_state_change->disk_state;
			enum which_state which;

			for (which = OLD; which <= NEW; which++) {
				if (peer_disk_state[which] == D_UP_TO_DATE)
					one_peer_disk_up_to_date[which] = true;
			}
		}

		for (n_connection = 0; n_connection < state_change->n_connections; n_connection++) {
			struct drbd_connection_state_change *connection_state_change = &state_change->connections[n_connection];
			struct drbd_connection *connection = connection_state_change->connection;
			enum drbd_conn_state *cstate = connection_state_change->cstate;
			enum drbd_role *peer_role = connection_state_change->peer_role;
			struct drbd_peer_device_state_change *peer_device_state_change =
				&state_change->peer_devices[
					n_device * state_change->n_connections + n_connection];
			struct drbd_peer_device *peer_device = peer_device_state_change->peer_device;
			enum drbd_repl_state *repl_state = peer_device_state_change->repl_state;
			enum drbd_disk_state *peer_disk_state = peer_device_state_change->disk_state;
			bool *resync_susp_user = peer_device_state_change->resync_susp_user;
			bool *resync_susp_peer = peer_device_state_change->resync_susp_peer;
			bool *resync_susp_dependency = peer_device_state_change->resync_susp_dependency;
			bool *resync_susp_other_c = peer_device_state_change->resync_susp_other_c;
			union drbd_state new_state =
				state_change_word(state_change, n_device, n_connection, NEW);
			bool create_new_uuid;
			bool send_state = false;

			if (peer_disk_state[NEW] == D_UP_TO_DATE)
				effective_disk_size_determined = true;

			if (repl_state[OLD] != L_ESTABLISHED && repl_state[NEW] == L_ESTABLISHED) {
				clear_bit(CRASHED_PRIMARY, &device->flags);
				if (peer_device->uuids_received)
					peer_device->uuid_flags &= ~((u64)UUID_FLAG_CRASHED_PRIMARY);
			}

			if (!(role[OLD] == R_PRIMARY && disk_state[OLD] < D_UP_TO_DATE && !one_peer_disk_up_to_date[OLD]) &&
			     (role[NEW] == R_PRIMARY && disk_state[NEW] < D_UP_TO_DATE && !one_peer_disk_up_to_date[NEW]))
				drbd_khelper(device, connection, "pri-on-incon-degr");

			if (susp_nod[NEW]) {
				enum drbd_req_event what = NOTHING;

				if (repl_state[OLD] < L_ESTABLISHED &&
				    conn_lowest_repl_state(connection) >= L_ESTABLISHED)
					what = RESEND;

#if 0
/* FIXME currently broken.
 * RESTART_FROZEN_DISK_IO may need a (temporary?) dedicated kernel thread */
				if ((disk_state[OLD] == D_ATTACHING || disk_state[OLD] == D_NEGOTIATING) &&
				    conn_lowest_disk(connection) > D_NEGOTIATING)
					what = RESTART_FROZEN_DISK_IO;
#endif

				if (what != NOTHING) {
					unsigned long irq_flags;

					/* Is this too early?  We should only
					 * resume after the iteration over all
					 * connections?
					 */
					begin_state_change(resource, &irq_flags, CS_VERBOSE);
					if (what == RESEND)
						connection->todo.req_next = TL_NEXT_REQUEST_RESEND;
					__change_io_susp_no_data(resource, false);
					end_state_change(resource, &irq_flags);
				}
			}

			/* Became sync source.  With protocol >= 96, we still need to send out
			 * the sync uuid now. Need to do that before any drbd_send_state, or
			 * the other side may go "paused sync" before receiving the sync uuids,
			 * which is unexpected. */
			if (!(repl_state[OLD] == L_SYNC_SOURCE || repl_state[OLD] == L_PAUSED_SYNC_S) &&
			     (repl_state[NEW] == L_SYNC_SOURCE || repl_state[NEW] == L_PAUSED_SYNC_S) &&
			    connection->agreed_pro_version >= 96 && connection->agreed_pro_version < 110 &&
			    get_ldev(device)) {
				drbd_gen_and_send_sync_uuid(peer_device);
				put_ldev(device);
			}

			/* Do not change the order of the if above and the two below... */
			if (peer_disk_state[OLD] == D_DISKLESS &&
			    peer_disk_state[NEW] > D_DISKLESS && peer_disk_state[NEW] != D_UNKNOWN) {      /* attach on the peer */
				/* we probably will start a resync soon.
				 * make sure those things are properly reset. */
				peer_device->rs_total = 0;
				peer_device->rs_failed = 0;
				atomic_set(&peer_device->rs_pending_cnt, 0);
				drbd_rs_cancel_all(peer_device);

				drbd_send_uuids(peer_device, 0, 0);
				drbd_send_state(peer_device, new_state);
			}
			/* No point in queuing send_bitmap if we don't have a connection
			 * anymore, so check also the _current_ state, not only the new state
			 * at the time this work was queued. */
			if (repl_state[OLD] != L_WF_BITMAP_S && repl_state[NEW] == L_WF_BITMAP_S &&
			    peer_device->repl_state[NOW] == L_WF_BITMAP_S)
				drbd_queue_bitmap_io(device, &drbd_send_bitmap, NULL,
						"send_bitmap (WFBitMapS)",
						BM_LOCK_SET | BM_LOCK_CLEAR | BM_LOCK_BULK | BM_LOCK_SINGLE_SLOT,
						peer_device);

			create_new_uuid = false;
			/* Lost contact to peer's copy of the data */
			if (!(peer_disk_state[OLD] < D_INCONSISTENT ||
			      peer_disk_state[OLD] == D_UNKNOWN ||
			      peer_disk_state[OLD] == D_OUTDATED) &&
			    (peer_disk_state[NEW] < D_INCONSISTENT ||
			     peer_disk_state[NEW] == D_UNKNOWN ||
			     peer_disk_state[NEW] == D_OUTDATED)) {

				if (role[NEW] == R_PRIMARY)
					create_new_uuid = true;

				if (connection->agreed_pro_version < 110 &&
				    peer_role[NEW] == R_PRIMARY &&
				    disk_state[NEW] >= D_UP_TO_DATE)
					create_new_uuid = true;
			}

			if (create_new_uuid && get_ldev(device)) {
				if (drbd_suspended(device))
					set_bit(NEW_CUR_UUID, &device->flags);
				else
					drbd_uuid_new_current(device);
				put_ldev(device);
			}

			if (peer_disk_state[NEW] < D_INCONSISTENT && get_ldev(device)) {
				/* D_DISKLESS Peer becomes secondary */
				if (peer_role[OLD] == R_PRIMARY && peer_role[NEW] == R_SECONDARY)
					/* We may still be Primary ourselves.
					 * No harm done if the bitmap still changes,
					 * redirtied pages will follow later. */
					drbd_bitmap_io_from_worker(device, &drbd_bm_write,
						"demote diskless peer", BM_LOCK_CLEAR | BM_LOCK_BULK,
						NULL);
				put_ldev(device);
			}

			/* Write out all changed bits on demote.
			 * Though, no need to da that just yet
			 * if there is a resync going on still */
			if (role[OLD] == R_PRIMARY && role[NEW] == R_SECONDARY &&
				peer_device->repl_state[NOW] <= L_ESTABLISHED && get_ldev(device)) {
				/* No changes to the bitmap expected this time, so assert that,
				 * even though no harm was done if it did change. */
				drbd_bitmap_io_from_worker(device, &drbd_bm_write,
						"demote", BM_LOCK_SET | BM_LOCK_CLEAR | BM_LOCK_BULK,
						NULL);
				put_ldev(device);
			}

			/* Last part of the attaching process ... */
			if (repl_state[NEW] >= L_ESTABLISHED &&
			    disk_state[OLD] == D_ATTACHING && disk_state[NEW] == D_NEGOTIATING) {
				drbd_send_sizes(peer_device, 0, 0);  /* to start sync... */
				drbd_send_uuids(peer_device, 0, 0);
				drbd_send_state(peer_device, new_state);
			}

			/* We want to pause/continue resync, tell peer. */
			if (repl_state[NEW] >= L_ESTABLISHED &&
			     ((resync_susp_dependency[OLD] != resync_susp_dependency[NEW]) ||
			      (resync_susp_other_c[OLD] != resync_susp_other_c[NEW]) ||
			      (resync_susp_user[OLD] != resync_susp_user[NEW])))
				send_state = true;

			/* finished resync, tell sync source */
			if ((repl_state[OLD] == L_SYNC_TARGET || repl_state[OLD] == L_PAUSED_SYNC_T) &&
			    repl_state[NEW] == L_ESTABLISHED)
				send_state = true;

			/* In case one of the isp bits got set, suspend other devices. */
			if (!(resync_susp_dependency[OLD] || resync_susp_peer[OLD] || resync_susp_user[OLD]) &&
			     (resync_susp_dependency[NEW] || resync_susp_peer[NEW] || resync_susp_user[NEW]))
				suspend_other_sg(device);

			/* Make sure the peer gets informed about eventual state
			   changes (ISP bits) while we were in L_OFF. */
			if (repl_state[OLD] == L_OFF && repl_state[NEW] >= L_ESTABLISHED)
				send_state = true;

			if (repl_state[OLD] != L_AHEAD && repl_state[NEW] == L_AHEAD)
				send_state = true;

			if (weak[OLD] && !weak[NEW] && repl_state[NEW] == L_WF_BITMAP_T)
				send_state = true;

			/* We are in the progress to start a full sync. SyncTarget sets all slots. */
			if (repl_state[OLD] != L_STARTING_SYNC_T && repl_state[NEW] == L_STARTING_SYNC_T)
				drbd_queue_bitmap_io(device,
					&drbd_bmio_set_all_n_write, &abw_start_sync,
					"set_n_write from StartingSync",
					BM_LOCK_CLEAR | BM_LOCK_BULK,
					peer_device);

			/* We are in the progress to start a full sync. SyncSource one slot. */
			if (repl_state[OLD] != L_STARTING_SYNC_S && repl_state[NEW] == L_STARTING_SYNC_S)
				drbd_queue_bitmap_io(device,
					&drbd_bmio_set_n_write, &abw_start_sync,
					"set_n_write from StartingSync",
					BM_LOCK_CLEAR | BM_LOCK_BULK,
					peer_device);

			/* Disks got bigger while they were detached */
			if (disk_state[NEW] > D_NEGOTIATING && peer_disk_state[NEW] > D_NEGOTIATING &&
			    test_and_clear_bit(RESYNC_AFTER_NEG, &peer_device->flags)) {
				if (repl_state[NEW] == L_ESTABLISHED)
					resync_after_online_grow(peer_device);
			}

			/* A resync finished or aborted, wake paused devices... */
			if ((repl_state[OLD] > L_ESTABLISHED && repl_state[NEW] <= L_ESTABLISHED) ||
			    (resync_susp_peer[OLD] && !resync_susp_peer[NEW]) ||
			    (resync_susp_user[OLD] && !resync_susp_user[NEW]))
				resume_next_sg(device);

			/* sync target done with resync. Explicitly notify all peers. Our sync
			   source should even know by himself, but the others need that info. */
			if (disk_state[OLD] < D_UP_TO_DATE && repl_state[OLD] >= L_SYNC_SOURCE && repl_state[NEW] == L_ESTABLISHED)
				send_new_state_to_all_peer_devices(state_change, n_device);

			/* Outdated myself because became weak, tell peers */
			if (disk_state[OLD] > D_OUTDATED && disk_state[NEW] == D_OUTDATED &&
			    repl_state[NEW] >= L_ESTABLISHED)
				send_state = true;

			/* This triggers bitmap writeout of potentially still unwritten pages
			 * if the resync finished cleanly, or aborted because of peer disk
			 * failure, or because of connection loss.
			 * For resync aborted because of local disk failure, we cannot do
			 * any bitmap writeout anymore.
			 * No harm done if some bits change during this phase.
			 */
			if (repl_state[OLD] > L_ESTABLISHED && repl_state[NEW] <= L_ESTABLISHED && get_ldev(device)) {
				drbd_queue_bitmap_io(device, &drbd_bm_write_copy_pages, NULL,
					"write from resync_finished", BM_LOCK_BULK,
					NULL);
				put_ldev(device);
			}

			/* Verify finished, or reached stop sector.  Peer did not know about
			 * the stop sector, and we may even have changed the stop sector during
			 * verify to interrupt/stop early.  Send the new state. */
			if (repl_state[OLD] == L_VERIFY_S && repl_state[NEW] == L_ESTABLISHED
			    && verify_can_do_stop_sector(peer_device))
				send_new_state_to_all_peer_devices(state_change, n_device);

			if (disk_state[NEW] == D_DISKLESS &&
			    cstate[NEW] == C_STANDALONE &&
			    role[NEW] == R_SECONDARY) {
				if (resync_susp_dependency[OLD] != resync_susp_dependency[NEW])
					resume_next_sg(device);
			}

			if (send_state)
				drbd_send_state(peer_device, new_state);
		}

		/* Make sure the effective disk size is stored in the metadata
		 * if a local disk is attached and either the local disk state
		 * or a peer disk state is D_UP_TO_DATE.  */
		if (effective_disk_size_determined && get_ldev(device)) {
			sector_t size = drbd_get_capacity(device->this_bdev);
			if (device->ldev->md.effective_size != size) {
				char ppb[10];

				drbd_info(device, "size = %s (%llu KB)\n", ppsize(ppb, size >> 1),
				     (unsigned long long)size >> 1);
				device->ldev->md.effective_size = size;
				drbd_md_mark_dirty(device);
			}
			put_ldev(device);
		}

		/* first half of local IO error, failure to attach,
		 * or administrative detach */
		if (disk_state[OLD] != D_FAILED && disk_state[NEW] == D_FAILED) {
			enum drbd_io_error_p eh = EP_PASS_ON;
			int was_io_error = 0;

			/*
			 * finish_state_change() has grabbed a reference on
			 * ldev in this case.
			 *
			 * our cleanup here with the transition to D_DISKLESS.
			 * But is is still not save to dreference ldev here, since
			 * we might come from an failed Attach before ldev was set. */
			if (device->ldev) {
				rcu_read_lock();
				eh = rcu_dereference(device->ldev->disk_conf)->on_io_error;
				rcu_read_unlock();

				was_io_error = test_and_clear_bit(WAS_IO_ERROR, &device->flags);

				if (was_io_error && eh == EP_CALL_HELPER)
					drbd_khelper(device, NULL, "local-io-error");

				/* Immediately allow completion of all application IO,
				 * that waits for completion from the local disk,
				 * if this was a force-detach due to disk_timeout
				 * or administrator request (drbdsetup detach --force).
				 * Do NOT abort otherwise.
				 * Aborting local requests may cause serious problems,
				 * if requests are completed to upper layers already,
				 * and then later the already submitted local bio completes.
				 * This can cause DMA into former bio pages that meanwhile
				 * have been re-used for other things.
				 * So aborting local requests may cause crashes,
				 * or even worse, silent data corruption.
				 */
				if (test_and_clear_bit(FORCE_DETACH, &device->flags))
					tl_abort_disk_io(device);

				/* current state still has to be D_FAILED,
				 * there is only one way out: to D_DISKLESS,
				 * and that may only happen after our put_ldev below. */
				if (device->disk_state[NOW] != D_FAILED)
					drbd_err(device,
						 "ASSERT FAILED: disk is %s during detach\n",
						 drbd_disk_str(device->disk_state[NOW]));

				send_new_state_to_all_peer_devices(state_change, n_device);

				for (n_connection = 0; n_connection < state_change->n_connections; n_connection++) {
					struct drbd_peer_device_state_change *peer_device_state_change =
						&state_change->peer_devices[
							n_device * state_change->n_connections + n_connection];
					struct drbd_peer_device *peer_device = peer_device_state_change->peer_device;
					drbd_rs_cancel_all(peer_device);
				}

				/* In case we want to get something to stable storage still,
				 * this may be the last chance.
				 * Following put_ldev may transition to D_DISKLESS. */
				drbd_md_sync(device);
			}
			put_ldev(device);
		}

		/* second half of local IO error, failure to attach,
		 * or administrative detach,
		 * after local_cnt references have reached zero again */
		if (disk_state[OLD] != D_DISKLESS && disk_state[NEW] == D_DISKLESS) {
			/* We must still be diskless,
			 * re-attach has to be serialized with this! */
			if (device->disk_state[NOW] != D_DISKLESS)
				drbd_err(device,
					"ASSERT FAILED: disk is %s while going diskless\n",
					drbd_disk_str(device->disk_state[NOW]));

			send_new_state_to_all_peer_devices(state_change, n_device);
			/*
			 * finish_state_change() has grabbed a reference on
			 * ldev in this case.
			 */
			put_ldev(device);
		}

		/* Notify peers that I had a local IO error and did not detach. */
		if (disk_state[OLD] == D_UP_TO_DATE && disk_state[NEW] == D_INCONSISTENT)
			send_new_state_to_all_peer_devices(state_change, n_device);

		drbd_md_sync(device);
	}

	for (n_connection = 0; n_connection < state_change->n_connections; n_connection++) {
		struct drbd_connection_state_change *connection_state_change = &state_change->connections[n_connection];
		struct drbd_connection *connection = connection_state_change->connection;
		enum drbd_conn_state *cstate = connection_state_change->cstate;
		enum drbd_role *peer_role = connection_state_change->peer_role;

		/* Upon network configuration, we need to start the receiver */
		if (cstate[OLD] == C_STANDALONE && cstate[NEW] == C_UNCONNECTED)
			drbd_thread_start(&connection->receiver);

		if (susp_fen[NEW]) {
			bool all_peer_disks_outdated = true;
			bool all_peer_disks_connected = true;

			/* Iterate over all peer devices on this connection.  */
			for (n_device = 0; n_device < state_change->n_devices; n_device++) {
				struct drbd_peer_device_state_change *peer_device_state_change =
					&state_change->peer_devices[n_device * state_change->n_connections + n_connection];
				enum drbd_repl_state *repl_state = peer_device_state_change->repl_state;
				enum drbd_disk_state *peer_disk_state = peer_device_state_change->disk_state;

				if (peer_disk_state[NEW] > D_OUTDATED)
					all_peer_disks_outdated = false;
				if (repl_state[NEW] < L_ESTABLISHED)
					all_peer_disks_connected = false;
			}

			/* case1: The outdate peer handler is successful: */
			if (all_peer_disks_outdated) {
				struct drbd_peer_device *peer_device;
				unsigned long irq_flags;
				int vnr;

				rcu_read_lock();
				idr_for_each_entry(&connection->peer_devices, peer_device, vnr) {
					struct drbd_device *device = peer_device->device;
					if (test_bit(NEW_CUR_UUID, &device->flags)) {
						drbd_uuid_new_current(device);
						clear_bit(NEW_CUR_UUID, &device->flags);
					}
				}
				rcu_read_unlock();
				begin_state_change(resource, &irq_flags, CS_VERBOSE);
				_tl_restart(connection, CONNECTION_LOST_WHILE_PENDING);
				__change_io_susp_fencing(resource, false);
				end_state_change(resource, &irq_flags);
			}
			/* case2: The connection was established again: */
			if (all_peer_disks_connected) {
				struct drbd_peer_device *peer_device;
				unsigned long irq_flags;
				int vnr;

				rcu_read_lock();
				idr_for_each_entry(&connection->peer_devices, peer_device, vnr) {
					struct drbd_device *device = peer_device->device;
					clear_bit(NEW_CUR_UUID, &device->flags);
				}
				rcu_read_unlock();
				begin_state_change(resource, &irq_flags, CS_VERBOSE);
				_tl_restart(connection, RESEND);
				__change_io_susp_fencing(resource, false);
				end_state_change(resource, &irq_flags);
			}
		}

		if (peer_role[OLD] == R_PRIMARY &&
		    cstate[OLD] == C_CONNECTED && cstate[NEW] < C_CONNECTED) {
			/* A connection to a primary went down, notify other peers about that */
			notify_peers_lost_primary(connection);
		}
	}

	/* reachability changes must go out after notify_peer_lost_primary() */
	for (n_connection = 0; n_connection < state_change->n_connections; n_connection++) {
		struct drbd_connection_state_change *connection_state_change = &state_change->connections[n_connection];
		struct drbd_connection *connection = connection_state_change->connection;
		enum drbd_conn_state *cstate = connection_state_change->cstate;

		if (cstate[NEW] == C_CONNECTED || cstate[NEW] == C_CONNECTING)
			still_connected = true;

		if (cstate[NEW] == C_CONNECTED)
			drbd_propagate_reachability(connection);
	}

	if (!still_connected)
		mod_timer_pending(&resource->twopc_timer, jiffies);

	if (work->done)
		complete(work->done);
	forget_state_change(state_change);
	kfree(work);

	return 0;
}

static inline bool local_state_change(enum chg_state_flags flags)
{
	return flags & (CS_HARD | CS_LOCAL_ONLY);
}

static enum drbd_state_rv
__peer_request(struct drbd_connection *connection, int vnr,
	       union drbd_state mask, union drbd_state val)
{
	enum drbd_state_rv rv = SS_SUCCESS;

	if (connection->cstate[NOW] == C_CONNECTED) {
		enum drbd_packet cmd = (vnr == -1) ? P_CONN_ST_CHG_REQ : P_STATE_CHG_REQ;
		if (!conn_send_state_req(connection, vnr, cmd, mask, val)) {
			set_bit(TWOPC_PREPARED, &connection->flags);
			rv = SS_CW_SUCCESS;
		}
	}
	return rv;
}

static enum drbd_state_rv __peer_reply(struct drbd_connection *connection)
{
	if (test_and_clear_bit(TWOPC_NO, &connection->flags))
		return SS_CW_FAILED_BY_PEER;
	if (test_and_clear_bit(TWOPC_YES, &connection->flags) ||
	    !test_bit(TWOPC_PREPARED, &connection->flags))
		return SS_CW_SUCCESS;
	return SS_UNKNOWN_ERROR;
}

static bool when_done_lock(struct drbd_resource *resource,
			   unsigned long *irq_flags)
{
	spin_lock_irqsave(&resource->req_lock, *irq_flags);
	if (!resource->remote_state_change)
		return true;
	spin_unlock_irqrestore(&resource->req_lock, *irq_flags);
	return false;
}

/**
 * complete_remote_state_change  -  Wait for other remote state changes to complete
 */
static void complete_remote_state_change(struct drbd_resource *resource,
					 unsigned long *irq_flags)
{
	if (resource->remote_state_change) {
		enum chg_state_flags flags = resource->state_change_flags;

		begin_remote_state_change(resource, irq_flags);
		for(;;) {
			long t = twopc_timeout(resource);

			t = wait_event_timeout(resource->twopc_wait,
				   when_done_lock(resource, irq_flags), t);
			if (t)
				break;
			if (when_done_lock(resource, irq_flags)) {
				drbd_info(resource, "Two-phase commit: "
					  "not woken up in time\n");
				break;
			}
		}
		__end_remote_state_change(resource, flags);
	}
}

static enum drbd_state_rv
change_peer_state(struct drbd_connection *connection, int vnr,
		  union drbd_state mask, union drbd_state val, unsigned long *irq_flags)
{
	struct drbd_resource *resource = connection->resource;
	enum chg_state_flags flags = resource->state_change_flags | CS_TWOPC;
	enum drbd_state_rv rv;

	if (!expect(resource, flags & CS_SERIALIZE))
		return SS_CW_FAILED_BY_PEER;

	complete_remote_state_change(resource, irq_flags);

	resource->remote_state_change = true;
	resource->twopc_reply.initiator_node_id = resource->res_opts.node_id;
	resource->twopc_reply.tid = 0;
	begin_remote_state_change(resource, irq_flags);
	rv = __peer_request(connection, vnr, mask, val);
	if (rv == SS_CW_SUCCESS) {
		wait_event(resource->state_wait,
			((rv = __peer_reply(connection)) != SS_UNKNOWN_ERROR));
		clear_bit(TWOPC_PREPARED, &connection->flags);
	}
	end_remote_state_change(resource, irq_flags, flags);
	return rv;
}

static enum drbd_state_rv
__cluster_wide_request(struct drbd_resource *resource, int vnr, enum drbd_packet cmd,
		       struct p_twopc_request *request, u64 reach_immediately)
{
	struct drbd_connection *connection;
	enum drbd_state_rv rv = SS_SUCCESS;

	rcu_read_lock();
	for_each_connection(connection, resource) {
		u64 mask = NODE_MASK(connection->net_conf->peer_node_id);
		if (reach_immediately & mask)
			set_bit(TWOPC_PREPARED, &connection->flags);
		else
			clear_bit(TWOPC_PREPARED, &connection->flags);
	}
	for_each_connection(connection, resource) {
		struct twopc_reply *reply = &resource->twopc_reply;
		u64 primary_nodes, weak_nodes;

		if (!test_bit(TWOPC_PREPARED, &connection->flags))
			continue;
		kref_get(&connection->kref);
		rcu_read_unlock();

		/* If the cluster is still connected after this transaction,
		 * all nodes will receive the same primary_nodes and weak_nodes
		 * masks (set by the caller).  Otherwise, there will be two
		 * cluster segments after this transaction.
		 */
		primary_nodes = reply->primary_nodes;
		if (be32_to_cpu(request->initiator_node_id) ==
		    resource->res_opts.node_id &&
		    be32_to_cpu(request->target_node_id) ==
		    connection->net_conf->peer_node_id) {
			primary_nodes &= reply->target_reachable_nodes;
			weak_nodes = reply->target_weak_nodes;
		} else {
			primary_nodes &= reply->reachable_nodes;
			weak_nodes = reply->weak_nodes;
		}
		request->primary_nodes = cpu_to_be64(primary_nodes);
		request->weak_nodes = cpu_to_be64(weak_nodes);

		clear_bit(TWOPC_YES, &connection->flags);
		clear_bit(TWOPC_NO, &connection->flags);
		clear_bit(TWOPC_RETRY, &connection->flags);

		if (!conn_send_twopc_request(connection, vnr, cmd, request))
			rv = SS_CW_SUCCESS;
		else {
			clear_bit(TWOPC_PREPARED, &connection->flags);
			wake_up(&resource->work.q_wait);
		}
		rcu_read_lock();
		kref_put(&connection->kref, drbd_destroy_connection);
	}
	rcu_read_unlock();
	return rv;
}

bool cluster_wide_reply_ready(struct drbd_resource *resource)
{
	struct drbd_connection *connection;
	bool ready = true;

	rcu_read_lock();
	for_each_connection(connection, resource) {
		if (!test_bit(TWOPC_PREPARED, &connection->flags))
			continue;
		if (!(test_bit(TWOPC_YES, &connection->flags) ||
		      test_bit(TWOPC_NO, &connection->flags) ||
		      test_bit(TWOPC_RETRY, &connection->flags))) {
			drbd_debug(connection, "Reply not ready yet\n");
			ready = false;
			break;
		}
	}
	rcu_read_unlock();
	return ready;
}

static enum drbd_state_rv get_cluster_wide_reply(struct drbd_resource *resource)
{
	struct drbd_connection *connection;
	enum drbd_state_rv rv = SS_CW_SUCCESS;

	rcu_read_lock();
	for_each_connection(connection, resource) {
		if (!test_bit(TWOPC_PREPARED, &connection->flags))
			continue;
		if (test_bit(TWOPC_NO, &connection->flags))
			rv = SS_CW_FAILED_BY_PEER;
		if (test_bit(TWOPC_RETRY, &connection->flags)) {
			rv = SS_CONCURRENT_ST_CHG;
			break;
		}
	}
	rcu_read_unlock();
	return rv;
}

static bool supports_two_phase_commit(struct drbd_resource *resource)
{
	struct drbd_connection *connection;
	bool supported = true;

	rcu_read_lock();
	for_each_connection(connection, resource) {
		if (connection->cstate[NOW] != C_CONNECTED)
			continue;
		if (connection->agreed_pro_version < 110) {
			supported = false;
			break;
		}
	}
	rcu_read_unlock();

	return supported;
}

static struct drbd_connection *get_first_connection(struct drbd_resource *resource)
{
	struct drbd_connection *connection = NULL;

	rcu_read_lock();
	if (!list_empty(&resource->connections)) {
		connection = first_connection(resource);
		kref_get(&connection->kref);
	}
	rcu_read_unlock();
	return connection;
}

static int twopc_initiator_work(struct drbd_work *work, int cancel)
{
	struct drbd_resource *resource =
		container_of(work, struct drbd_resource, twopc_work);

	wake_up(&resource->state_wait);
	return 0;
}

u64 directly_connected_nodes(struct drbd_resource *resource)
{
	u64 directly_connected = 0;
	struct drbd_connection *connection;

	for_each_connection(connection, resource) {
		if (connection->cstate[NOW] < C_CONNECTED)
			continue;
		directly_connected |=
			NODE_MASK(connection->net_conf->peer_node_id);
	}
	return directly_connected;
}


/* Think: Can this be replaced by a call to __is_valid_soft_transition() */
static enum drbd_state_rv primary_nodes_allowed(struct drbd_resource *resource)
{
	struct drbd_connection *connection;
	enum drbd_state_rv rv = SS_SUCCESS;

	rcu_read_lock();
	for_each_connection_rcu(connection, resource) {
		u64 mask;

		/* If this peer is primary as well, the config must allow it. */
		mask = NODE_MASK(connection->net_conf->peer_node_id);
		if ((resource->twopc_reply.primary_nodes & mask) &&
		    !(connection->net_conf->two_primaries)) {
			rv = SS_TWO_PRIMARIES;
			break;
		}
	}
	rcu_read_unlock();

	/* We must be directly connected to all primary nodes. */
	if (rv == SS_SUCCESS &&
	    (resource->twopc_reply.weak_nodes &
	      NODE_MASK(resource->res_opts.node_id)))
		rv = SS_WEAKLY_CONNECTED;

	return rv;
}

long twopc_retry_timeout(struct drbd_resource *resource, int retries)
{
	struct drbd_connection *connection;
	int connections = 0;
	long timeout = 0;

	rcu_read_lock();
	for_each_connection(connection, resource) {
		if (connection->cstate[NOW] < C_CONNECTING)
			continue;
		connections++;
	}
	rcu_read_unlock();

	if (connections > 0) {
		if (retries > 5)
			retries = 5;
		timeout = resource->res_opts.twopc_retry_timeout *
			  HZ / 10 * connections * (1 << retries);
		timeout = prandom_u32() % timeout;
	}
	return timeout;
}

/**
 * change_cluster_wide_state  -  Cluster-wide two-phase commit
 *
 * Perform a two-phase commit transaction among all (reachable) nodes in the
 * cluster.  In our transaction model, the initiator of a transaction is also
 * the coordinator.
 *
 * In phase one of the transaction, the coordinator sends all nodes in the
 * cluster a P_TWOPC_PREPARE packet.  Each node replies with either P_TWOPC_YES
 * if it consents or with P_TWOPC_NO if it denies the transaction.  Once all
 * replies have been received, the coordinator sends all nodes in the cluster a
 * P_TWOPC_COMMIT or P_TWOPC_ABORT packet to finish the transaction.
 *
 * When a node in the cluster is busy with another transaction, it replies with
 * P_TWOPC_NO.  The coordinator is then responsible for retrying the
 * transaction.
 *
 * Since a cluster is not guaranteed to always be fully connected, some nodes
 * will not be directly reachable from other nodes.  In order to still reach
 * all nodes in the cluster, participants will forward requests to nodes which
 * haven't received the request yet:
 *
 * The nodes_to_reach field in requests indicates which nodes have received the
 * request already.  Before forwarding a request to a peer, a node removes
 * itself from nodes_to_reach; it then sends the request to all directly
 * connected nodes in nodes_to_reach.
 *
 * If there are redundant paths in the cluster, requests will reach some nodes
 * more than once.  Nodes remember when they are taking part in a transaction;
 * they detect duplicate requests and reply to them with P_TWOPC_YES packets.
 * (Transactions are identified by the node id of the initiator and a random,
 * unique-enough transaction identifier.)
 *
 * A configurable timeout determines how long a coordinator or participant will
 * wait for a transaction to finish.  A transaction that times out is assumed
 * to have aborted.
 */
static enum drbd_state_rv
change_cluster_wide_state(struct drbd_resource *resource, int vnr,
			  union drbd_state mask, union drbd_state val,
			  unsigned long *irq_flags,
			  int target_node_id)
{
	struct p_twopc_request request;
	struct twopc_reply *reply = &resource->twopc_reply;
	enum chg_state_flags flags = resource->state_change_flags | CS_TWOPC;
	struct drbd_connection *connection, *target_connection = NULL;
	enum drbd_state_rv rv;
	u64 reach_immediately;
	int retries = 1;
	unsigned long start_time;

	if (!supports_two_phase_commit(resource)) {
		connection = get_first_connection(resource);
		rv = SS_SUCCESS;
		if (connection) {
			rv = change_peer_state(connection, vnr, mask, val, irq_flags);
			kref_put(&connection->kref, drbd_destroy_connection);
		}
		goto out;
	}

	if (!expect(resource, flags & CS_SERIALIZE)) {
		rv = SS_CW_FAILED_BY_PEER;
		goto out;
	}

    retry:
	complete_remote_state_change(resource, irq_flags);
	start_time = jiffies;

	reach_immediately = directly_connected_nodes(resource);
	if (target_node_id != -1) {
		struct drbd_connection *connection;

		/* Fail if the target node is no longer directly reachable. */
		for_each_connection(connection, resource) {
			if (connection->net_conf->peer_node_id == target_node_id)
				goto found_target_node;
		}
		rv = SS_CW_FAILED_BY_PEER;
		goto out;

	    found_target_node:
		if (!(connection->cstate[NOW] == C_CONNECTED ||
		      (connection->cstate[NOW] == C_CONNECTING &&
		       mask.conn == conn_MASK &&
		       val.conn == C_CONNECTED))) {
			rv = SS_CW_FAILED_BY_PEER;
			goto out;
		}
		kref_get(&connection->kref);
		target_connection = connection;

		/* For connect transactions, add the target node id. */
		reach_immediately |= NODE_MASK(target_node_id);
	}

	do
		reply->tid = prandom_u32();
	while (!reply->tid);

	request.tid = cpu_to_be32(reply->tid);
	request.initiator_node_id = cpu_to_be32(resource->res_opts.node_id);
	request.target_node_id = cpu_to_be32(target_node_id);
	request.nodes_to_reach = cpu_to_be64(
		~(reach_immediately | NODE_MASK(resource->res_opts.node_id)));
	request.primary_nodes = 0;  /* Computed in phase 1. */
	request.weak_nodes = 0;  /* Computed in phase 1. */
	request.mask = cpu_to_be32(mask.i);
	request.val = cpu_to_be32(val.i);

	drbd_info(resource, "Preparing cluster-wide state change %u\n",
		  be32_to_cpu(request.tid));
	resource->remote_state_change = true;
	reply->initiator_node_id = resource->res_opts.node_id;
	reply->target_node_id = target_node_id;
	reply->primary_nodes = 0;
	reply->target_weak_nodes = 0;
	reply->weak_nodes = 0;

	reply->reachable_nodes = directly_connected_nodes(resource) |
				       NODE_MASK(resource->res_opts.node_id);
	if (mask.conn == conn_MASK && val.conn == C_CONNECTED) {
		reply->reachable_nodes |= NODE_MASK(target_node_id);
		reply->target_reachable_nodes = reply->reachable_nodes;
	} else if (mask.conn == conn_MASK && val.conn == C_DISCONNECTING) {
		reply->target_reachable_nodes = NODE_MASK(target_node_id);
		reply->reachable_nodes &= ~reply->target_reachable_nodes;
	} else {
		reply->target_reachable_nodes = reply->reachable_nodes;
	}

	resource->twopc_work.cb = twopc_initiator_work;
	begin_remote_state_change(resource, irq_flags);
	rv = __cluster_wide_request(resource, vnr, P_TWOPC_PREPARE,
				    &request, reach_immediately);
	if (rv == SS_CW_SUCCESS) {
		if (wait_event_timeout(resource->state_wait,
				       cluster_wide_reply_ready(resource),
				       twopc_timeout(resource)))
			rv = get_cluster_wide_reply(resource);
		else
			rv = SS_TIMEOUT;

		if (rv == SS_CW_SUCCESS) {
			u64 directly_reachable =
				directly_connected_nodes(resource) |
				NODE_MASK(resource->res_opts.node_id);

			if (mask.conn == conn_MASK) {
				if (val.conn == C_CONNECTED)
					directly_reachable |= NODE_MASK(target_node_id);
				if (val.conn == C_DISCONNECTING)
					directly_reachable &= ~NODE_MASK(target_node_id);
			}
			if ((mask.role == role_MASK && val.role == R_PRIMARY) ||
			    (mask.role != role_MASK && resource->role[NOW] == R_PRIMARY)) {
				reply->primary_nodes |=
					NODE_MASK(resource->res_opts.node_id);
				reply->weak_nodes |= ~directly_reachable;
			}

			if (mask.role == role_MASK && val.role == R_PRIMARY)
				rv = primary_nodes_allowed(resource);
			if (mask.conn == conn_MASK && val.conn == C_CONNECTED) {
				/* This is a request to establish a connection. */
				/* Establishing the connection is only allowed
				 * if the resulting cluster contains no primary
				 * nodes or all primary nodes are connected to each
				 * other (i.e., they are in strongly_connected_nodes).  */
				if (reply->primary_nodes & reply->weak_nodes)
					rv = SS_WEAKLY_CONNECTED;
				/* FIXME: Where do we check against the
				 * configuration if the set of primaries is allowed? */
			}
			if (!(mask.conn == conn_MASK && val.conn == C_DISCONNECTING) ||
			    (reply->reachable_nodes & reply->target_reachable_nodes)) {
				/* The cluster is still connected after this
				 * transaction: either this transaction does
				 * not disconnect a connection, or there are
				 * redundant connections.  */

				u64 m;

				m = reply->reachable_nodes | reply->target_reachable_nodes;
				reply->reachable_nodes = m;
				reply->target_reachable_nodes = m;

				m = reply->weak_nodes | reply->target_weak_nodes;
				reply->weak_nodes = m;
				reply->target_weak_nodes = m;
			} else {
				for_each_connection(connection, resource) {
					int node_id = connection->net_conf->peer_node_id;

					if (node_id == target_node_id) {
						drbd_info(connection, "Cluster is now split");
						break;
					}
				}
			}
		}
		if (rv >= SS_SUCCESS) {
			drbd_info(resource, "Committing cluster-wide state change %u (%ums)\n",
				  be32_to_cpu(request.tid),
				  jiffies_to_msecs(jiffies - start_time));

			rv = __cluster_wide_request(resource, vnr, P_TWOPC_COMMIT,
						    &request, reach_immediately);
			if (rv != SS_CW_SUCCESS) {
				/* FIXME: disconnect all peers? */
			}
			flags |= CS_WEAK_NODES;
		} else {
			drbd_info(resource, "Aborting cluster-wide state change %u (%ums)\n",
				  be32_to_cpu(request.tid),
				  jiffies_to_msecs(jiffies - start_time));
			__cluster_wide_request(resource, vnr, P_TWOPC_ABORT,
					       &request, reach_immediately);
		}

		rcu_read_lock();
		for_each_connection(connection, resource)
			clear_bit(TWOPC_PREPARED, &connection->flags);
		rcu_read_unlock();
	}
	if (rv == SS_TIMEOUT || rv == SS_CONCURRENT_ST_CHG) {
		long timeout = twopc_retry_timeout(resource, retries++);
		drbd_info(resource, "Retrying cluster-wide state change after %ums\n",
			  jiffies_to_msecs(timeout));
		clear_remote_state_change(resource, irq_flags);
		schedule_timeout_interruptible(timeout);
		end_remote_state_change(resource, irq_flags, flags);
		goto retry;
	}

	end_remote_state_change(resource, irq_flags, flags);

	if (rv >= SS_SUCCESS) {
		if (target_connection &&
		    target_connection->peer_role[NOW] == R_UNKNOWN) {
			enum drbd_role target_role =
				(reply->primary_nodes & NODE_MASK(target_node_id)) ?
				R_PRIMARY : R_SECONDARY;
			__change_peer_role(target_connection, target_role);
		}
		__change_weak(resource,
			reply->weak_nodes &
			NODE_MASK(resource->res_opts.node_id));
	}

    out:
	if (target_connection)
		kref_put(&target_connection->kref, drbd_destroy_connection);
	return rv;
}

static void twopc_end_nested(struct drbd_resource *resource, enum drbd_packet cmd)
{
	struct drbd_connection *twopc_parent;
	struct twopc_reply twopc_reply;

	spin_lock_irq(&resource->req_lock);
	twopc_parent = resource->twopc_parent;
	resource->twopc_parent = NULL;
	spin_unlock_irq(&resource->req_lock);

	if (!expect(resource, twopc_parent))
		return;

	drbd_debug(twopc_parent, "Nested state change %u result: %s\n",
		   resource->twopc_reply.tid,
		   cmdname(cmd));
	twopc_reply = resource->twopc_reply;

	if (cmd == P_TWOPC_NO) {
		del_timer(&resource->twopc_timer);
		abort_nested_twopc_work(&resource->twopc_work, false);
	} else {
		if (twopc_reply.is_disconnect)
			set_bit(DISCONNECT_EXPECTED, &twopc_parent->flags);
	}

	drbd_send_twopc_reply(twopc_parent, cmd, &twopc_reply);
	kref_put(&twopc_parent->kref, drbd_destroy_connection);
}

static int nested_twopc_work(struct drbd_work *work, int cancel)
{
	struct drbd_resource *resource =
		container_of(work, struct drbd_resource, twopc_work);
	enum drbd_state_rv rv;
	enum drbd_packet cmd;

	rv = get_cluster_wide_reply(resource);
	if (rv >= SS_SUCCESS)
		cmd = P_TWOPC_YES;
	else if (rv == SS_CONCURRENT_ST_CHG)
		cmd = P_TWOPC_RETRY;
	else
		cmd = P_TWOPC_NO;
	twopc_end_nested(resource, cmd);
	return 0;
}

enum drbd_state_rv
nested_twopc_request(struct drbd_resource *resource, int vnr, enum drbd_packet cmd,
		     struct p_twopc_request *request)
{
	enum drbd_state_rv rv;
	u64 nodes_to_reach, reach_immediately;

	spin_lock_irq(&resource->req_lock);
	nodes_to_reach = be64_to_cpu(request->nodes_to_reach);
	reach_immediately = directly_connected_nodes(resource) & nodes_to_reach;
	nodes_to_reach &= ~(reach_immediately | NODE_MASK(resource->res_opts.node_id));
	request->nodes_to_reach = cpu_to_be64(nodes_to_reach);
	resource->twopc_work.cb = nested_twopc_work;
	spin_unlock_irq(&resource->req_lock);

	rv = __cluster_wide_request(resource, vnr, cmd, request, reach_immediately);
	if (cmd == P_TWOPC_PREPARE) {
		if (rv <= SS_SUCCESS) {
			cmd = (rv == SS_SUCCESS) ? P_TWOPC_YES : P_TWOPC_NO;
			twopc_end_nested(resource, cmd);
		}
	}
	return rv;
}

static bool has_up_to_date_peer_disks(struct drbd_device *device)
{
	struct drbd_peer_device *peer_device;

	for_each_peer_device(peer_device, device)
		if (peer_device->disk_state[NEW] == D_UP_TO_DATE)
			return true;
	return false;
}

void __change_role(struct drbd_resource *resource, enum drbd_role role,
		   bool force)
{
	resource->role[NEW] = role;

	if (role == R_PRIMARY && force) {
		struct drbd_device *device;
		int vnr;

		rcu_read_lock();
		idr_for_each_entry(&resource->devices, device, vnr) {
			if (device->disk_state[NEW] < D_UP_TO_DATE &&
			    device->disk_state[NEW] >= D_INCONSISTENT &&
			    !has_up_to_date_peer_disks(device))
				device->disk_state[NEW] = D_UP_TO_DATE;
		}
		rcu_read_unlock();
	}
}

enum drbd_state_rv change_role(struct drbd_resource *resource,
			       enum drbd_role role,
			       enum chg_state_flags flags,
			       bool force)
{
	unsigned long irq_flags;

	begin_state_change(resource, &irq_flags, flags | CS_SERIALIZE | CS_LOCAL_ONLY);
	if (!local_state_change(flags) &&
	    resource->role[NOW] != R_PRIMARY && role == R_PRIMARY) {
		union drbd_state mask = {}, val = {};
		enum drbd_state_rv rv;

		mask.role = role_MASK;
		val.role = role;

		__change_role(resource, role, force);
		rv = try_state_change(resource);
		if (rv == SS_SUCCESS)
			rv = change_cluster_wide_state(resource, -1,
				mask, val, &irq_flags, -1);
		if (rv < SS_SUCCESS) {
			abort_state_change(resource, &irq_flags);
			return rv;
		}
	}
	__change_role(resource, role, force);
	return end_state_change(resource, &irq_flags);
}

void __change_io_susp_user(struct drbd_resource *resource, bool value)
{
	resource->susp[NEW] = value;
}

enum drbd_state_rv change_io_susp_user(struct drbd_resource *resource,
				       bool value,
				       enum chg_state_flags flags)
{
	unsigned long irq_flags;

	begin_state_change(resource, &irq_flags, flags);
	__change_io_susp_user(resource, value);
	return end_state_change(resource, &irq_flags);
}

void __change_io_susp_no_data(struct drbd_resource *resource, bool value)
{
	resource->susp_nod[NEW] = value;
}

void __change_io_susp_fencing(struct drbd_resource *resource, bool value)
{
	resource->susp_fen[NEW] = value;
}

void __change_weak(struct drbd_resource *resource, bool value)
{
	resource->weak[NEW] = value;
}

void __change_disk_state(struct drbd_device *device, enum drbd_disk_state disk_state)
{
	device->disk_state[NEW] = disk_state;
}

void __change_disk_states(struct drbd_resource *resource, enum drbd_disk_state disk_state)
{
	struct drbd_device *device;
	int vnr;

	rcu_read_lock();
	idr_for_each_entry(&resource->devices, device, vnr)
		__change_disk_state(device, disk_state);
	rcu_read_unlock();
}

static bool device_has_connected_peer_devices(struct drbd_device *device)
{
	struct drbd_peer_device *peer_device;

	for_each_peer_device(peer_device, device)
		if (peer_device->repl_state[NOW] >= L_ESTABLISHED)
			return true;
	return false;
}

enum drbd_state_rv change_disk_state(struct drbd_device *device,
				     enum drbd_disk_state disk_state,
				     enum chg_state_flags flags)
{
	struct drbd_resource *resource = device->resource;
	unsigned long irq_flags;

	begin_state_change(resource, &irq_flags, flags | CS_SERIALIZE | CS_LOCAL_ONLY);
	if (!local_state_change(flags) &&
	    device->disk_state[NOW] != D_FAILED && disk_state == D_FAILED &&
	    device_has_connected_peer_devices(device)) {
		union drbd_state mask = {}, val = {};
		enum drbd_state_rv rv;

		mask.disk = disk_MASK;
		val.disk = disk_state;

		__change_disk_state(device, disk_state);
		rv = try_state_change(resource);
		if (rv == SS_SUCCESS)
			rv = change_cluster_wide_state(resource, device->vnr,
				mask, val, &irq_flags, -1);
		if (rv < SS_SUCCESS) {
			abort_state_change(resource, &irq_flags);
			return rv;
		}
	}
	__change_disk_state(device, disk_state);
	return end_state_change(resource, &irq_flags);
}

void __change_cstate(struct drbd_connection *connection, enum drbd_conn_state cstate)
{
	if (cstate == C_DISCONNECTING)
		set_bit(DISCONNECT_EXPECTED, &connection->flags);

	connection->cstate[NEW] = cstate;
	if (cstate < C_CONNECTED) {
		struct drbd_peer_device *peer_device;
		int vnr;

		rcu_read_lock();
		idr_for_each_entry(&connection->peer_devices, peer_device, vnr)
			__change_repl_state(peer_device, L_OFF);
		rcu_read_unlock();
	}
}

static bool connection_has_connected_peer_devices(struct drbd_connection *connection)
{
	struct drbd_peer_device *peer_device;
	int vnr;

	idr_for_each_entry(&connection->peer_devices, peer_device, vnr) {
		if (peer_device->repl_state[NOW] >= L_ESTABLISHED)
			return true;
	}
	return false;
}

enum outdate_what { OUTDATE_NOTHING, OUTDATE_DISKS, OUTDATE_PEER_DISKS };

static enum outdate_what outdate_on_disconnect(struct drbd_connection *connection)
{
	struct drbd_resource *resource = connection->resource;

	if (connection->fencing_policy >= FP_RESOURCE &&
	    resource->role[NOW] != connection->peer_role[NOW]) {
		if (resource->role[NOW] == R_PRIMARY)
			return OUTDATE_PEER_DISKS;
		if (connection->peer_role[NOW] != R_PRIMARY)
			return OUTDATE_DISKS;
	}
	return OUTDATE_NOTHING;
}

static void __change_cstate_and_outdate(struct drbd_connection *connection,
					enum drbd_conn_state cstate,
					enum outdate_what outdate_what)
{
	__change_cstate(connection, cstate);
	switch(outdate_what) {
		case OUTDATE_DISKS:
			__change_disk_states(connection->resource, D_OUTDATED);
			break;
		case OUTDATE_PEER_DISKS:
			__change_peer_disk_states(connection, D_OUTDATED);
			break;
		case OUTDATE_NOTHING:
			break;
	}
}

enum drbd_state_rv connect_transaction(struct drbd_connection *connection)
{
	int target_node_id = connection->net_conf->peer_node_id;
	struct drbd_resource *resource = connection->resource;
	unsigned long irq_flags;
	enum drbd_state_rv rv;

	begin_state_change(resource, &irq_flags, CS_SERIALIZE | CS_LOCAL_ONLY);
	if (connection->cstate[NOW] != C_CONNECTING)
		rv = SS_IN_TRANSIENT_STATE;
	else {
		union drbd_state mask = {}, val = {};

		mask.conn = conn_MASK;
		val.conn = C_CONNECTED;
		mask.role = role_MASK;
		val.role = resource->role[NOW];

		rv = change_cluster_wide_state(resource, -1,
			mask, val, &irq_flags,
			target_node_id);
	}
	__change_cstate(connection, C_CONNECTED);
	end_state_change(resource, &irq_flags);
	return rv;
}

/**
 * change_cstate()  -  change the connection state of a connection
 *
 * When disconnecting from a peer, we may also need to outdate the local or
 * peer disks depending on the fencing policy.  This cannot easily be split
 * into two state changes.
 */
enum drbd_state_rv change_cstate(struct drbd_connection *connection,
				 enum drbd_conn_state cstate,
				 enum chg_state_flags flags)
{
	struct drbd_resource *resource = connection->resource;
	enum outdate_what outdate_what = OUTDATE_NOTHING;
	enum drbd_state_rv rv = SS_SUCCESS;
	unsigned long irq_flags;

	/*
	 * Hard connection state changes like a protocol error or forced
	 * disconnect may occur while we are holding resource->state_sem.  In
	 * that case, omit CS_SERIALIZE so that we don't deadlock trying to
	 * grab that mutex again.
	 */
	if (!(flags & CS_HARD))
		flags |= CS_SERIALIZE;

	begin_state_change(resource, &irq_flags, flags | CS_LOCAL_ONLY);
	if (!local_state_change(flags) &&
		   cstate == C_DISCONNECTING &&
		   connection_has_connected_peer_devices(connection)) {
		outdate_what = outdate_on_disconnect(connection);
		__change_cstate_and_outdate(connection, cstate, outdate_what);
		rv = try_state_change(resource);
		if (rv == SS_SUCCESS) {
			union drbd_state mask = {}, val = {};
			int target_node_id = connection->net_conf->peer_node_id;

			mask.conn = conn_MASK;
			val.conn = cstate;

			switch(outdate_what) {
			case OUTDATE_DISKS:
				mask.disk = disk_MASK;
				val.disk = D_OUTDATED;
				break;
			case OUTDATE_PEER_DISKS:
				mask.pdsk = pdsk_MASK;
				val.pdsk = D_OUTDATED;
				break;
			case OUTDATE_NOTHING:
				break;
			}

			rv = change_cluster_wide_state(resource, -1, mask, val,
					&irq_flags, target_node_id);
		}
	}
	__change_cstate_and_outdate(connection, cstate, outdate_what);
	if (rv < SS_SUCCESS) {
		abort_state_change(resource, &irq_flags);
		return rv;
	}
	return end_state_change(resource, &irq_flags);
}

void __change_peer_role(struct drbd_connection *connection, enum drbd_role peer_role)
{
	connection->peer_role[NEW] = peer_role;
}

void __change_peer_weak(struct drbd_connection *connection, bool peer_weak)
{
	connection->peer_weak[NEW] = peer_weak;
}

void __change_repl_state(struct drbd_peer_device *peer_device, enum drbd_repl_state repl_state)
{
	peer_device->repl_state[NEW] = repl_state;
	if (repl_state > L_OFF)
		peer_device->connection->cstate[NEW] = C_CONNECTED;
}

enum drbd_state_rv change_repl_state(struct drbd_peer_device *peer_device,
				     enum drbd_repl_state new_repl_state,
				     enum chg_state_flags flags)
{
	struct drbd_resource *resource = peer_device->device->resource;
	enum drbd_repl_state *repl_state = peer_device->repl_state;
	unsigned long irq_flags;

	begin_state_change(resource, &irq_flags, flags | CS_SERIALIZE | CS_LOCAL_ONLY);
	if (!local_state_change(flags) && repl_state[NOW] != new_repl_state &&
	    ((repl_state[NOW] >= L_ESTABLISHED &&
	      (new_repl_state == L_STARTING_SYNC_S || new_repl_state == L_STARTING_SYNC_T)) ||
	     (repl_state[NOW] == L_ESTABLISHED &&
	      (new_repl_state == L_VERIFY_S || new_repl_state == L_OFF)))) {
		enum drbd_state_rv rv;

		__change_repl_state(peer_device, new_repl_state);
		rv = try_state_change(resource);
		if (rv == SS_SUCCESS) {
			union drbd_state mask = {}, val = {};

			mask.conn = conn_MASK;
			val.conn = new_repl_state;

			rv = change_peer_state(peer_device->connection, peer_device->device->vnr,
					       mask, val, &irq_flags);
		}
		if (rv < SS_SUCCESS) {
			abort_state_change(resource, &irq_flags);
			return rv;
		}
	}
	__change_repl_state(peer_device, new_repl_state);
	return end_state_change(resource, &irq_flags);
}

enum drbd_state_rv stable_change_repl_state(struct drbd_peer_device *peer_device,
					    enum drbd_repl_state repl_state,
					    enum chg_state_flags flags)
{
	return stable_state_change(peer_device->device->resource,
		change_repl_state(peer_device, repl_state, flags));
}

void __change_peer_disk_state(struct drbd_peer_device *peer_device, enum drbd_disk_state disk_state)
{
	peer_device->disk_state[NEW] = disk_state;
}

void __change_peer_disk_states(struct drbd_connection *connection,
			       enum drbd_disk_state disk_state)
{
	struct drbd_peer_device *peer_device;
	int vnr;

	rcu_read_lock();
	idr_for_each_entry(&connection->peer_devices, peer_device, vnr)
		__change_peer_disk_state(peer_device, disk_state);
	rcu_read_unlock();
}

enum drbd_state_rv change_peer_disk_state(struct drbd_peer_device *peer_device,
					  enum drbd_disk_state disk_state,
					  enum chg_state_flags flags)
{
	struct drbd_resource *resource = peer_device->device->resource;
	unsigned long irq_flags;

	begin_state_change(resource, &irq_flags, flags);
	__change_peer_disk_state(peer_device, disk_state);
	return end_state_change(resource, &irq_flags);
}

void __change_resync_susp_user(struct drbd_peer_device *peer_device,
				       bool value)
{
	peer_device->resync_susp_user[NEW] = value;
}

enum drbd_state_rv change_resync_susp_user(struct drbd_peer_device *peer_device,
						   bool value,
						   enum chg_state_flags flags)
{
	struct drbd_resource *resource = peer_device->device->resource;
	unsigned long irq_flags;

	begin_state_change(resource, &irq_flags, flags);
	__change_resync_susp_user(peer_device, value);
	return end_state_change(resource, &irq_flags);
}

void __change_resync_susp_peer(struct drbd_peer_device *peer_device,
				       bool value)
{
	peer_device->resync_susp_peer[NEW] = value;
}

void __change_resync_susp_dependency(struct drbd_peer_device *peer_device,
					     bool value)
{
	peer_device->resync_susp_dependency[NEW] = value;
}<|MERGE_RESOLUTION|>--- conflicted
+++ resolved
@@ -50,23 +50,12 @@
 	struct drbd_connection *connection;
 	int vnr;
 
-<<<<<<< HEAD
 	rcu_read_lock();
 	idr_for_each_entry(&resource->devices, device, vnr)
 		n_devices++;
 	for_each_connection(connection, resource)
 		n_connections++;
 	rcu_read_unlock();
-=======
-static int w_after_state_ch(struct drbd_work *w, int unused);
-static void after_state_ch(struct drbd_conf *mdev, union drbd_state os,
-			   union drbd_state ns, enum chg_state_flags flags);
-static enum drbd_state_rv is_valid_state(struct drbd_conf *, union drbd_state);
-static enum drbd_state_rv is_valid_soft_transition(union drbd_state, union drbd_state, struct drbd_tconn *);
-static enum drbd_state_rv is_valid_transition(union drbd_state os, union drbd_state ns);
-static union drbd_state sanitize_state(struct drbd_conf *mdev, union drbd_state ns,
-				       enum sanitize_state_warnings *warn);
->>>>>>> fb912718
 
 	size = sizeof(struct drbd_state_change) +
 	       n_devices * sizeof(struct drbd_device_state_change) +
@@ -212,7 +201,7 @@
 
 static void print_state_change(struct drbd_resource *resource, const char *prefix);
 static void finish_state_change(struct drbd_resource *, struct completion *);
-STATIC int w_after_state_change(struct drbd_work *w, int unused);
+static int w_after_state_change(struct drbd_work *w, int unused);
 static enum drbd_state_rv is_valid_soft_transition(struct drbd_resource *);
 static enum drbd_state_rv is_valid_transition(struct drbd_resource *resource);
 static void sanitize_state(struct drbd_resource *resource);
@@ -465,21 +454,9 @@
 	return rv;
 }
 
-<<<<<<< HEAD
 static enum drbd_state_rv __end_state_change(struct drbd_resource *resource,
 					     unsigned long *irq_flags,
 					     enum drbd_state_rv rv)
-=======
-
-/**
- * cl_wide_st_chg() - true if the state change is a cluster wide one
- * @mdev:	DRBD device.
- * @os:		old (current) state.
- * @ns:		new (wanted) state.
- */
-static int cl_wide_st_chg(struct drbd_conf *mdev,
-			  union drbd_state os, union drbd_state ns)
->>>>>>> fb912718
 {
 	enum chg_state_flags flags = resource->state_change_flags;
 	struct completion __done, *done = NULL;
@@ -523,13 +500,7 @@
 	___begin_state_change(resource);
 }
 
-<<<<<<< HEAD
 static void end_remote_state_change(struct drbd_resource *resource, unsigned long *irq_flags, enum chg_state_flags flags)
-=======
-static enum drbd_state_rv
-_req_st_cond(struct drbd_conf *mdev, union drbd_state mask,
-	     union drbd_state val)
->>>>>>> fb912718
 {
 	spin_lock_irqsave(&resource->req_lock, *irq_flags);
 	__end_remote_state_change(resource, flags);
@@ -568,23 +539,7 @@
 	return rv;
 }
 
-<<<<<<< HEAD
 union drbd_state drbd_get_peer_device_state(struct drbd_peer_device *peer_device, enum which_state which)
-=======
-/**
- * drbd_req_state() - Perform an eventually cluster wide state change
- * @mdev:	DRBD device.
- * @mask:	mask of state bits to change.
- * @val:	value of new state bits.
- * @f:		flags
- *
- * Should not be called directly, use drbd_request_state() or
- * _drbd_request_state().
- */
-static enum drbd_state_rv
-drbd_req_state(struct drbd_conf *mdev, union drbd_state mask,
-	       union drbd_state val, enum chg_state_flags f)
->>>>>>> fb912718
 {
 	struct drbd_connection *connection = peer_device->connection;
 	union drbd_state rv;
@@ -885,17 +840,7 @@
 	return true;
 }
 
-<<<<<<< HEAD
 static enum drbd_state_rv __is_valid_soft_transition(struct drbd_resource *resource)
-=======
-/**
- * is_valid_state() - Returns an SS_ error code if ns is not valid
- * @mdev:	DRBD device.
- * @ns:		State to consider.
- */
-static enum drbd_state_rv
-is_valid_state(struct drbd_conf *mdev, union drbd_state ns)
->>>>>>> fb912718
 {
 	enum drbd_role *role = resource->role;
 	bool *weak = resource->weak;
@@ -989,7 +934,6 @@
 			for_each_peer_device(peer_device, device) {
 				enum drbd_disk_state *peer_disk_state = peer_device->disk_state;
 
-<<<<<<< HEAD
 				if (peer_disk_state[which] == D_UP_TO_DATE) {
 					one_peer_disk_up_to_date[which] = true;
 					break;
@@ -999,20 +943,6 @@
 		if (!(role[OLD] == R_PRIMARY && disk_state[OLD] < D_UP_TO_DATE && !one_peer_disk_up_to_date[OLD]) &&
 		    (role[NEW] == R_PRIMARY && disk_state[NEW] < D_UP_TO_DATE && !one_peer_disk_up_to_date[OLD]))
 			return SS_NO_UP_TO_DATE_DISK;
-=======
-/**
- * is_valid_soft_transition() - Returns an SS_ error code if the state transition is not possible
- * This function limits state transitions that may be declined by DRBD. I.e.
- * user requests (aka soft transitions).
- * @mdev:	DRBD device.
- * @ns:		new state.
- * @os:		old state.
- */
-static enum drbd_state_rv
-is_valid_soft_transition(union drbd_state os, union drbd_state ns, struct drbd_tconn *tconn)
-{
-	enum drbd_state_rv rv = SS_SUCCESS;
->>>>>>> fb912718
 
 		for_each_peer_device(peer_device, device) {
 			enum drbd_disk_state *peer_disk_state = peer_device->disk_state;
@@ -1071,18 +1001,9 @@
 			    repl_state[NEW] != repl_state[OLD] && repl_state[OLD] > L_ESTABLISHED)
 				return SS_RESYNC_RUNNING;
 
-<<<<<<< HEAD
 			if ((repl_state[NEW] == L_STARTING_SYNC_S || repl_state[NEW] == L_STARTING_SYNC_T) &&
 			    repl_state[OLD] < L_ESTABLISHED)
 				return SS_NEED_CONNECTION;
-=======
-static enum drbd_state_rv
-is_valid_conn_transition(enum drbd_conns oc, enum drbd_conns nc)
-{
-	/* no change -> nothing to do, at least for the connection part */
-	if (oc == nc)
-		return SS_NOTHING_TO_DO;
->>>>>>> fb912718
 
 			if ((repl_state[NEW] == L_SYNC_TARGET || repl_state[NEW] == L_SYNC_SOURCE)
 			    && repl_state[OLD] < L_OFF)
@@ -1117,7 +1038,7 @@
 	return rv;
 }
 
-STATIC enum drbd_state_rv
+static enum drbd_state_rv
 is_valid_conn_transition(enum drbd_conn_state oc, enum drbd_conn_state nc)
 {
 	/* no change -> nothing to do, at least for the connection part */
@@ -1150,12 +1071,7 @@
  * imposed on DRBD by the environment. E.g. disk broke or network broke down.
  * But those hard state transitions are still not allowed to do everything.
  */
-<<<<<<< HEAD
 static enum drbd_state_rv is_valid_transition(struct drbd_resource *resource)
-=======
-static enum drbd_state_rv
-is_valid_transition(union drbd_state os, union drbd_state ns)
->>>>>>> fb912718
 {
 	enum drbd_state_rv rv;
 	struct drbd_connection *connection;
@@ -1214,22 +1130,7 @@
 	return role[NEW] == R_SECONDARY && primaries && primaries != direct_primaries;
 }
 
-<<<<<<< HEAD
 static void sanitize_state(struct drbd_resource *resource)
-=======
-/**
- * sanitize_state() - Resolves implicitly necessary additional changes to a state transition
- * @mdev:	DRBD device.
- * @os:		old state.
- * @ns:		new state.
- * @warn_sync_abort:
- *
- * When we loose connection, we have to set the state of the peers disk (pdsk)
- * to D_UNKNOWN. This rule and many more along those lines are in this function.
- */
-static union drbd_state sanitize_state(struct drbd_conf *mdev, union drbd_state ns,
-				       enum sanitize_state_warnings *warn)
->>>>>>> fb912718
 {
 	enum drbd_role *role = resource->role;
 	bool *weak = resource->weak;
@@ -1746,7 +1647,6 @@
 		enum drbd_conn_state *cstate = connection->cstate;
 		enum drbd_role *peer_role = connection->peer_role;
 
-<<<<<<< HEAD
 		wake_up(&connection->ping_wait);
 
 		/* Receiver should clean up itself */
@@ -1779,13 +1679,6 @@
 		 * previously frozen IO */
 		if (cstate[OLD] < C_CONNECTED && cstate[NEW] == C_CONNECTED)
 			connection->last_reconnect_jif = jiffies;
-=======
-static int w_after_state_ch(struct drbd_work *w, int unused)
-{
-	struct after_state_chg_work *ascw =
-		container_of(w, struct after_state_chg_work, w);
-	struct drbd_conf *mdev = w->mdev;
->>>>>>> fb912718
 
 		if (starting_resync && peer_role[NEW] == R_PRIMARY)
 			apply_unacked_peer_requests(connection);
@@ -1852,21 +1745,9 @@
 	return rv;
 }
 
-<<<<<<< HEAD
 static union drbd_state state_change_word(struct drbd_state_change *state_change,
 					  unsigned int n_device, int n_connection,
 					  enum which_state which)
-=======
-/**
- * after_state_ch() - Perform after state change actions that may sleep
- * @mdev:	DRBD device.
- * @os:		old state.
- * @ns:		new state.
- * @flags:	Flags
- */
-static void after_state_ch(struct drbd_conf *mdev, union drbd_state os,
-			   union drbd_state ns, enum chg_state_flags flags)
->>>>>>> fb912718
 {
 	struct drbd_resource_state_change *resource_state_change =
 		&state_change->resource[0];
@@ -2043,19 +1924,7 @@
 #undef REMEMBER_STATE_CHANGE
 }
 
-<<<<<<< HEAD
 static void send_new_state_to_all_peer_devices(struct drbd_state_change *state_change, unsigned int n_device)
-=======
-struct after_conn_state_chg_work {
-	struct drbd_work w;
-	enum drbd_conns oc;
-	union drbd_state ns_min;
-	union drbd_state ns_max; /* new, max state, over all mdevs */
-	enum chg_state_flags flags;
-};
-
-static int w_after_conn_state_ch(struct drbd_work *w, int unused)
->>>>>>> fb912718
 {
 	unsigned int n_connection;
 
@@ -2093,7 +1962,7 @@
 /*
  * Perform after state change actions that may sleep.
  */
-STATIC int w_after_state_change(struct drbd_work *w, int unused)
+static int w_after_state_change(struct drbd_work *w, int unused)
 {
 	struct after_state_change_work *work =
 		container_of(w, struct after_state_change_work, w);
