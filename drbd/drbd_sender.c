--- conflicted
+++ resolved
@@ -1862,12 +1862,8 @@
 	char *khelper_cmd = NULL;
 	int verify_done = 0;
 	bool aborted = false;
-<<<<<<< HEAD
 	int bm_block_shift = device->last_bm_block_shift;
-=======
 	sector_t final_peers_in_sync_end;
-
->>>>>>> e2d0439f
 
 	if (repl_state[NOW] == L_SYNC_SOURCE || repl_state[NOW] == L_PAUSED_SYNC_S) {
 		/* Make sure all queued w_update_peers() executed. */
