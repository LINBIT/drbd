// SPDX-License-Identifier: GPL-2.0-or-later
/*
   drbd_sender.c

   This file is part of DRBD by Philipp Reisner and Lars Ellenberg.

   Copyright (C) 2001-2008, LINBIT Information Technologies GmbH.
   Copyright (C) 1999-2008, Philipp Reisner <philipp.reisner@linbit.com>.
   Copyright (C) 2002-2008, Lars Ellenberg <lars.ellenberg@linbit.com>.


 */

#include <linux/module.h>
#include <linux/drbd.h>
#include <linux/sched.h>
#include <linux/sched/signal.h>
#include <linux/wait.h>
#include <linux/mm.h>
#include <linux/memcontrol.h>
#include <linux/mm_inline.h>
#include <linux/slab.h>
#include <linux/random.h>
#include <linux/scatterlist.h>
#include <linux/overflow.h>
#include <linux/part_stat.h>

#include "drbd_int.h"
#include "drbd_protocol.h"
#include "drbd_req.h"

void drbd_panic_after_delayed_completion_of_aborted_request(struct drbd_device *device);

static int make_ov_request(struct drbd_peer_device *, int);
static int make_resync_request(struct drbd_peer_device *, int);
static bool should_send_barrier(struct drbd_connection *, unsigned int epoch);
static void maybe_send_barrier(struct drbd_connection *, unsigned int);
static unsigned long get_work_bits(const unsigned long mask, unsigned long *flags);

/* endio handlers:
 *   drbd_md_endio (defined here)
 *   drbd_request_endio (defined here)
 *   drbd_peer_request_endio (defined here)
 *   drbd_bm_endio (defined in drbd_bitmap.c)
 *
 * For all these callbacks, note the following:
 * The callbacks will be called in irq context by the IDE drivers,
 * and in Softirqs/Tasklets/BH context by the SCSI drivers.
 * Try to get the locking right :)
 *
 */

/* used for synchronous meta data and bitmap IO
 * submitted by drbd_md_sync_page_io()
 */
void drbd_md_endio(struct bio *bio)
{
	struct drbd_device *device;

	blk_status_t status = bio->bi_status;

	device = bio->bi_private;
	device->md_io.error = blk_status_to_errno(status);

	/* special case: drbd_md_read() during drbd_adm_attach() */
	if (device->ldev)
		put_ldev(device);
	bio_put(bio);

	/* We grabbed an extra reference in _drbd_md_sync_page_io() to be able
	 * to timeout on the lower level device, and eventually detach from it.
	 * If this io completion runs after that timeout expired, this
	 * drbd_md_put_buffer() may allow us to finally try and re-attach.
	 * During normal operation, this only puts that extra reference
	 * down to 1 again.
	 * Make sure we first drop the reference, and only then signal
	 * completion, or we may (in drbd_al_read_log()) cycle so fast into the
	 * next drbd_md_sync_page_io(), that we trigger the
	 * ASSERT(atomic_read(&mdev->md_io_in_use) == 1) there.
	 */
	drbd_md_put_buffer(device);
	device->md_io.done = 1;
	wake_up(&device->misc_wait);
}

/* reads on behalf of the partner,
 * "submitted" by the receiver
 */
static void drbd_endio_read_sec_final(struct drbd_peer_request *peer_req) __releases(local)
{
	unsigned long flags = 0;
	struct drbd_peer_device *peer_device = peer_req->peer_device;
	struct drbd_device *device = peer_device->device;
	struct drbd_connection *connection = peer_device->connection;
	bool io_error;

	spin_lock_irqsave(&connection->peer_reqs_lock, flags);
	device->read_cnt += peer_req->i.size >> 9;
	list_del(&peer_req->w.list);
	if (list_empty(&connection->read_ee))
		wake_up(&connection->ee_wait);
	/* Queue work before releasing lock to avoid a moment where both lists are empty. */
	drbd_queue_work(&connection->sender_work, &peer_req->w);
	io_error = test_bit(__EE_WAS_ERROR, &peer_req->flags);
	spin_unlock_irqrestore(&connection->peer_reqs_lock, flags);

	if (io_error)
		drbd_handle_io_error(device, DRBD_READ_ERROR);

	put_ldev(device);
}

static int is_failed_barrier(int ee_flags)
{
	return (ee_flags & (EE_IS_BARRIER|EE_WAS_ERROR|EE_RESUBMITTED|EE_TRIM|EE_ZEROOUT))
		== (EE_IS_BARRIER|EE_WAS_ERROR);
}

/* writes on behalf of the partner, or resync writes,
 * "submitted" by the receiver, final stage.  */
void drbd_endio_write_sec_final(struct drbd_peer_request *peer_req) __releases(local)
{
	unsigned long flags = 0;
	struct drbd_peer_device *peer_device = peer_req->peer_device;
	struct drbd_device *device = peer_device->device;
	struct drbd_connection *connection = peer_device->connection;
	sector_t sector;
	int do_wake;
	u64 block_id;

	/* if this is a failed barrier request, disable use of barriers,
	 * and schedule for resubmission */
	if (is_failed_barrier(peer_req->flags)) {
		drbd_bump_write_ordering(device->resource, device->ldev, WO_BDEV_FLUSH);
		spin_lock_irqsave(&connection->peer_reqs_lock, flags);
		list_del(&peer_req->w.list);
		peer_req->flags = (peer_req->flags & ~EE_WAS_ERROR) | EE_RESUBMITTED;
		peer_req->w.cb = w_e_reissue;
		/* put_ldev actually happens below, once we come here again. */
		__release(local);
		spin_unlock_irqrestore(&connection->peer_reqs_lock, flags);
		drbd_queue_work(&connection->sender_work, &peer_req->w);
		if (atomic_dec_and_test(&connection->active_ee_cnt))
			wake_up(&connection->ee_wait);
		return;
	}

	/* after we moved peer_req to done_ee,
	 * we may no longer access it,
	 * it may be freed/reused already!
	 * (as soon as we release the peer_reqs_lock) */
	sector = peer_req->i.sector;
	block_id = peer_req->block_id;

	if (peer_req->flags & EE_WAS_ERROR) {
		/* In protocol != C, we usually do not send write acks.
		 * In case of a write error, send the neg ack anyways.
		 * This only applies to to application writes, not to resync. */
		if (block_id != ID_SYNCER) {
			if (!__test_and_set_bit(__EE_SEND_WRITE_ACK, &peer_req->flags))
				inc_unacked(peer_device);
		}
		drbd_set_out_of_sync(peer_device, peer_req->i.sector, peer_req->i.size);
		drbd_handle_io_error(device, DRBD_WRITE_ERROR);
	}

	spin_lock_irqsave(&connection->peer_reqs_lock, flags);
	device->writ_cnt += peer_req->i.size >> 9;
	atomic_inc(&connection->done_ee_cnt);
	list_move_tail(&peer_req->w.list, &connection->done_ee);

	/*
	 * Do not remove from the requests tree here: we did not send the
	 * Ack yet.
	 * Removed from the tree from "drbd_finish_peer_reqs" within the
	 * appropriate callback (e_end_block/e_end_resync_block) or from
	 * cleanup functions if the connection is lost.
	 */

	if (block_id == ID_SYNCER)
		do_wake = list_empty(&connection->sync_ee);
	else
		do_wake = atomic_dec_and_test(&connection->active_ee_cnt);

	if (connection->cstate[NOW] == C_CONNECTED)
		queue_work(connection->ack_sender, &connection->send_acks_work);
	spin_unlock_irqrestore(&connection->peer_reqs_lock, flags);

	if (do_wake)
		wake_up(&connection->ee_wait);

	put_ldev(device);
}

/* writes on behalf of the partner, or resync writes,
 * "submitted" by the receiver.
 */
void drbd_peer_request_endio(struct bio *bio)
{
	struct drbd_peer_request *peer_req = bio->bi_private;
	struct drbd_device *device = peer_req->peer_device->device;
	bool is_write = bio_data_dir(bio) == WRITE;
	bool is_discard = bio_op(bio) == REQ_OP_WRITE_ZEROES ||
			  bio_op(bio) == REQ_OP_DISCARD;

	blk_status_t status = bio->bi_status;

	if (status && drbd_ratelimit())
		drbd_warn(device, "%s: error=%d s=%llus\n",
				is_write ? (is_discard ? "discard" : "write")
					: "read", status,
				(unsigned long long)peer_req->i.sector);

	if (status)
		set_bit(__EE_WAS_ERROR, &peer_req->flags);

	bio_put(bio); /* no need for the bio anymore */
	if (atomic_dec_and_test(&peer_req->pending_bios)) {
		if (is_write)
			drbd_endio_write_sec_final(peer_req);
		else
			drbd_endio_read_sec_final(peer_req);
	}
}

/* Not static to increase the likelyhood that it will show up in a stack trace */
void drbd_panic_after_delayed_completion_of_aborted_request(struct drbd_device *device)
{
	panic("drbd%u %s/%u potential random memory corruption caused by delayed completion of aborted local request\n",
		device->minor, device->resource->name, device->vnr);
}


/* read, readA or write requests on R_PRIMARY coming from drbd_submit_bio
 */
void drbd_request_endio(struct bio *bio)
{
	unsigned long flags;
	struct drbd_request *req = bio->bi_private;
	struct drbd_device *device = req->device;
	struct bio_and_error m;
	enum drbd_req_event what;

	blk_status_t status = bio->bi_status;

	/* If this request was aborted locally before,
	 * but now was completed "successfully",
	 * chances are that this caused arbitrary data corruption.
	 *
	 * "aborting" requests, or force-detaching the disk, is intended for
	 * completely blocked/hung local backing devices which do no longer
	 * complete requests at all, not even do error completions.  In this
	 * situation, usually a hard-reset and failover is the only way out.
	 *
	 * By "aborting", basically faking a local error-completion,
	 * we allow for a more graceful switchover by cleanly migrating services.
	 * Still the affected node has to be rebooted "soon".
	 *
	 * By completing these requests, we allow the upper layers to re-use
	 * the associated data pages.
	 *
	 * If later the local backing device "recovers", and now DMAs some data
	 * from disk into the original request pages, in the best case it will
	 * just put random data into unused pages; but typically it will corrupt
	 * meanwhile completely unrelated data, causing all sorts of damage.
	 *
	 * Which means delayed successful completion,
	 * especially for READ requests,
	 * is a reason to panic().
	 *
	 * We assume that a delayed *error* completion is OK,
	 * though we still will complain noisily about it.
	 */
	if (unlikely(req->local_rq_state & RQ_LOCAL_ABORTED)) {
		if (drbd_ratelimit())
			drbd_emerg(device, "delayed completion of aborted local request; disk-timeout may be too aggressive\n");

		if (!status)
			drbd_panic_after_delayed_completion_of_aborted_request(device);
	}

	/* to avoid recursion in __req_mod */
	if (unlikely(status)) {
		unsigned int op = bio_op(bio);
		if (op == REQ_OP_DISCARD || op == REQ_OP_WRITE_ZEROES) {
			if (status == BLK_STS_NOTSUPP)
				what = DISCARD_COMPLETED_NOTSUPP;
			else
				what = DISCARD_COMPLETED_WITH_ERROR;
		} else if (op == REQ_OP_READ) {
			if (bio->bi_opf & REQ_RAHEAD)
				what = READ_AHEAD_COMPLETED_WITH_ERROR;
			else
				what = READ_COMPLETED_WITH_ERROR;
		} else {
			what = WRITE_COMPLETED_WITH_ERROR;
		}
	} else {
		what = COMPLETED_OK;
	}

	bio_put(req->private_bio);
	req->private_bio = ERR_PTR(blk_status_to_errno(status));

	/* it is legal to fail read-ahead, no drbd_handle_io_error for READ_AHEAD_COMPLETED_WITH_ERROR */
	if (what == WRITE_COMPLETED_WITH_ERROR)
		drbd_handle_io_error(device, DRBD_WRITE_ERROR);
	else if (what == READ_COMPLETED_WITH_ERROR)
		drbd_handle_io_error(device, DRBD_READ_ERROR);

	spin_lock_irqsave(&device->interval_lock, flags);
	set_bit(INTERVAL_BACKING_COMPLETED, &req->i.flags);
	if (req->local_rq_state & RQ_WRITE)
		drbd_release_conflicts(device, &req->i);
	spin_unlock_irqrestore(&device->interval_lock, flags);

	/* not req_mod(), we need irqsave here! */
	read_lock_irqsave(&device->resource->state_rwlock, flags);
	__req_mod(req, what, NULL, &m);
	read_unlock_irqrestore(&device->resource->state_rwlock, flags);
	put_ldev(device);

	if (m.bio)
		complete_master_bio(device, &m);
}

struct dagtag_find_result {
	int err;
	unsigned int node_id;
	u64 dagtag;
};

static struct dagtag_find_result find_current_dagtag(struct drbd_resource *resource)
{
	struct drbd_connection *connection;
	struct dagtag_find_result ret = { 0 };

	read_lock_irq(&resource->state_rwlock);

	if (resource->role[NOW] == R_PRIMARY) {
		/* Sending data and sending resync requests are not
		 * synchronized with each other, so our peer may need to wait
		 * until it has received more data before it can reply to this
		 * request. */
		ret.node_id = resource->res_opts.node_id;
		ret.dagtag = resource->dagtag_sector;
	} else {
		for_each_connection(connection, resource) {
			if (connection->peer_role[NOW] != R_PRIMARY)
				continue;

			/* Do not depend on a stale dagtag. */
			if (!test_bit(RECEIVED_DAGTAG, &connection->flags))
				continue;

			if (ret.dagtag) {
				if (drbd_ratelimit())
					drbd_err(resource, "Refusing to resync due to multiple remote primaries\n");
				ret.err = 1;
				break;
			} else {
				ret.node_id = connection->peer_node_id;
				ret.dagtag = atomic64_read(&connection->last_dagtag_sector);
			}
		}
	}

	read_unlock_irq(&resource->state_rwlock);

	return ret;
}

static void send_resync_request(struct drbd_peer_request *peer_req)
{
	struct drbd_peer_device *peer_device = peer_req->peer_device;
	struct drbd_connection *connection = peer_device->connection;
	int err;
	struct dagtag_find_result dagtag_result;
	int do_wake;

	if (!(connection->agreed_features & DRBD_FF_RESYNC_DAGTAG) &&
			drbd_al_active(peer_device->device, peer_req->i.sector, peer_req->i.size)) {
		dynamic_drbd_dbg(peer_device,
				"Abort resync request at %llus+%u due to activity",
				(unsigned long long) peer_req->i.sector, peer_req->i.size);

		drbd_unsuccessful_resync_request(peer_req, false);
		return;
	}

	dagtag_result = find_current_dagtag(peer_device->device->resource);
	if (dagtag_result.err)
		goto out;

	inc_rs_pending(peer_device);

	if (peer_req->flags & EE_HAS_DIGEST) {
		enum drbd_packet cmd = connection->agreed_features & DRBD_FF_RESYNC_DAGTAG ?
			P_RS_CSUM_DAGTAG_REQ : P_CSUM_RS_REQUEST;

		void *digest = drbd_prepare_drequest_csum(peer_req, cmd,
				peer_req->digest->digest_size,
				dagtag_result.node_id, dagtag_result.dagtag);
		if (!digest)
			goto out_rs_pending;

		memcpy(digest, peer_req->digest->digest, peer_req->digest->digest_size);

		/* We are now finished with the digest, so we can free it.
		 * If we don't, the reference will be lost when the block_id
		 * field of the union is used for the reply. */
		peer_req->flags &= ~EE_HAS_DIGEST;
		kfree(peer_req->digest);
		peer_req->digest = NULL;

		err = drbd_send_command(peer_device, cmd, DATA_STREAM);
	} else {
		enum drbd_packet cmd;
		if (connection->agreed_features & DRBD_FF_RESYNC_DAGTAG)
			cmd = peer_req->flags & EE_RS_THIN_REQ ? P_RS_THIN_DAGTAG_REQ : P_RS_DAGTAG_REQ;
		else
			cmd = peer_req->flags & EE_RS_THIN_REQ ? P_RS_THIN_REQ : P_RS_DATA_REQUEST;

		err = drbd_send_rs_request(peer_device, cmd,
				peer_req->i.sector, peer_req->i.size,
				dagtag_result.node_id, dagtag_result.dagtag);
	}
	if (err)
		goto out_rs_pending;

	spin_lock_irq(&connection->peer_reqs_lock);
	list_move_tail(&peer_req->w.list, &connection->resync_request_ee);
	do_wake = list_empty(&connection->sync_ee);
	spin_unlock_irq(&connection->peer_reqs_lock);

	if (do_wake)
		wake_up(&connection->ee_wait);

	return;

out_rs_pending:
	dec_rs_pending(peer_device);
out:
	spin_lock_irq(&connection->peer_reqs_lock);
	list_del(&peer_req->w.list);
	list_del(&peer_req->recv_order);
	spin_unlock_irq(&connection->peer_reqs_lock);

	/* We may have just emptied sync_ee. */
	wake_up(&connection->ee_wait);

	drbd_remove_peer_req_interval(peer_req);
	drbd_free_peer_req(peer_req);

	change_cstate(peer_device->connection, C_DISCONNECTING, CS_HARD);
}

void drbd_conflict_send_resync_request(struct drbd_peer_request *peer_req)
{
	struct drbd_peer_device *peer_device = peer_req->peer_device;
	struct drbd_device *device = peer_device->device;
	bool conflict;

	spin_lock_irq(&device->interval_lock);
	clear_bit(INTERVAL_SUBMIT_CONFLICT_QUEUED, &peer_req->i.flags);
	conflict = drbd_find_conflict(device, &peer_req->i,
			CONFLICT_FLAG_WRITE | CONFLICT_FLAG_IGNORE_SAME_PEER);
	if (drbd_interval_empty(&peer_req->i))
		drbd_insert_interval(&device->requests, &peer_req->i);
	if (!conflict)
		set_bit(INTERVAL_SENT, &peer_req->i.flags);
	spin_unlock_irq(&device->interval_lock);

	if (!conflict)
		send_resync_request(peer_req);
}

void drbd_csum_pages(struct crypto_shash *tfm, struct page *page, void *digest)
{
	SHASH_DESC_ON_STACK(desc, tfm);

	desc->tfm = tfm;

	crypto_shash_init(desc);

	page_chain_for_each(page) {
		unsigned off = page_chain_offset(page);
		unsigned len = page_chain_size(page);
		u8 *src;
		src = kmap_atomic(page);
		crypto_shash_update(desc, src + off, len);
		kunmap_atomic(src);
	}
	crypto_shash_final(desc, digest);
	shash_desc_zero(desc);
}

void drbd_csum_bio(struct crypto_shash *tfm, struct bio *bio, void *digest)
{
	struct bio_vec bvec;
	struct bvec_iter iter;
	SHASH_DESC_ON_STACK(desc, tfm);

	desc->tfm = tfm;

	crypto_shash_init(desc);

	bio_for_each_segment(bvec, bio, iter) {
		u8 *src;
		src = kmap_atomic(bvec.bv_page);
		crypto_shash_update(desc, src + bvec.bv_offset, bvec.bv_len);
		kunmap_atomic(src);
		/* WRITE_SAME has only one segment,
		 * checksum the payload only once. */
		if (bio_op(bio) == REQ_OP_WRITE_SAME)
			break;
	}
	crypto_shash_final(desc, digest);
	shash_desc_zero(desc);
}

/* MAYBE merge common code with w_e_end_ov_req */
static int w_e_send_csum(struct drbd_work *w, int cancel)
{
	struct drbd_peer_request *peer_req = container_of(w, struct drbd_peer_request, w);
	struct drbd_peer_device *peer_device = peer_req->peer_device;
	struct drbd_connection *connection = peer_device->connection;
	int digest_size;
	int err = 0;
	struct digest_info *di;

	if (unlikely(cancel))
		goto out;

	if (unlikely((peer_req->flags & EE_WAS_ERROR) != 0))
		goto out;

	digest_size = crypto_shash_digestsize(peer_device->connection->csums_tfm);

	di = kmalloc(sizeof(*di) + digest_size, GFP_NOIO);
	if (!di) {
		err = -ENOMEM;
		goto out;
	}

	di->digest_size = digest_size;
	di->digest = (((char *)di)+sizeof(struct digest_info));

	drbd_csum_pages(peer_device->connection->csums_tfm, peer_req->page_chain.head, di->digest);
	/* Free pages before continuing.
	 * In case we block on congestion, we could otherwise run into
	 * some distributed deadlock, if the other side blocks on
	 * congestion as well, because our receiver blocks in
	 * drbd_alloc_pages due to pp_in_use > max_buffers. */
	drbd_free_page_chain(&peer_device->connection->transport, &peer_req->page_chain, 0);

	/* Use the same drbd_peer_request for tracking resync request and for
	 * writing, if that is necessary. */
	peer_req->digest = di;
	peer_req->flags = EE_HAS_DIGEST;

	spin_lock_irq(&connection->peer_reqs_lock);
	list_add_tail(&peer_req->w.list, &connection->sync_ee);
	spin_unlock_irq(&connection->peer_reqs_lock);

	drbd_conflict_send_resync_request(peer_req);
	return 0;

out:
	spin_lock_irq(&connection->peer_reqs_lock);
	list_del_init(&peer_req->recv_order);
	spin_unlock_irq(&connection->peer_reqs_lock);
	drbd_free_peer_req(peer_req);

	if (unlikely(err))
		drbd_err(peer_device, "drbd_send_drequest(..., csum) failed\n");
	return err;
}

static int read_for_csum(struct drbd_peer_device *peer_device, sector_t sector, int size)
{
	struct drbd_connection *connection = peer_device->connection;
	struct drbd_device *device = peer_device->device;
	struct drbd_peer_request *peer_req;

	if (!get_ldev(device))
		return -EIO;

	/* Do not wait if no memory is immediately available.  */
	peer_req = drbd_alloc_peer_req(peer_device, GFP_TRY & ~__GFP_RECLAIM);
	if (!peer_req)
		goto defer;
	if (size) {
		drbd_alloc_page_chain(&connection->transport,
			&peer_req->page_chain, DIV_ROUND_UP(size, PAGE_SIZE), GFP_TRY);
		if (!peer_req->page_chain.head)
			goto defer2;
	}
	peer_req->i.size = size;
	peer_req->i.sector = sector;
	/* This will be a resync write once we receive the data back from the
	 * peer, assuming the checksums differ. */
	peer_req->i.type = INTERVAL_RESYNC_WRITE;
	peer_req->block_id = ID_SYNCER; /* unused */

	peer_req->w.cb = w_e_send_csum;
	peer_req->opf = REQ_OP_READ;

	spin_lock_irq(&connection->peer_reqs_lock);
	list_add_tail(&peer_req->w.list, &connection->read_ee);
	list_add_tail(&peer_req->recv_order, &peer_device->resync_requests);
	spin_unlock_irq(&connection->peer_reqs_lock);

	atomic_add(size >> 9, &device->rs_sect_ev);
	if (drbd_submit_peer_request(peer_req) == 0)
		return 0;

	/* If it failed because of ENOMEM, retry should help.  If it failed
	 * because bio_add_page failed (probably broken lower level driver),
	 * retry may or may not help.
	 * If it does not, you may need to force disconnect. */
	spin_lock_irq(&connection->peer_reqs_lock);
	list_del(&peer_req->w.list);
	list_del(&peer_req->recv_order);
	spin_unlock_irq(&connection->peer_reqs_lock);

defer2:
	drbd_free_peer_req(peer_req);
defer:
	put_ldev(device);
	return -EAGAIN;
}

static int make_one_resync_request(struct drbd_peer_device *peer_device, int discard_granularity, sector_t sector, int size)
{
	struct drbd_device *device = peer_device->device;
	struct drbd_connection *connection = peer_device->connection;
	struct drbd_peer_request *peer_req;

	/* Do not wait if no memory is immediately available.  */
	peer_req = drbd_alloc_peer_req(peer_device, GFP_TRY & ~__GFP_RECLAIM);
	if (!peer_req) {
		drbd_err(device, "Could not allocate resync request\n");
		put_ldev(device);
		return -EAGAIN;
	}

	peer_req->i.size = size;
	peer_req->i.sector = sector;
	peer_req->i.type = INTERVAL_RESYNC_WRITE;

	if (size == discard_granularity)
		peer_req->flags |= EE_RS_THIN_REQ;

	spin_lock_irq(&connection->peer_reqs_lock);
	list_add_tail(&peer_req->w.list, &connection->sync_ee);
	list_add_tail(&peer_req->recv_order, &peer_device->resync_requests);
	spin_unlock_irq(&connection->peer_reqs_lock);

	drbd_conflict_send_resync_request(peer_req);
	return 0;
}

int w_resync_timer(struct drbd_work *w, int cancel)
{
	struct drbd_peer_device *peer_device =
		container_of(w, struct drbd_peer_device, resync_work);

	switch (peer_device->repl_state[NOW]) {
	case L_VERIFY_S:
		make_ov_request(peer_device, cancel);
		break;
	case L_SYNC_TARGET:
		make_resync_request(peer_device, cancel);
		break;
	default:
		if (atomic_read(&peer_device->rs_sect_in) >= peer_device->rs_in_flight) {
			struct drbd_resource *resource = peer_device->device->resource;
			unsigned long irq_flags;
			begin_state_change(resource, &irq_flags, 0);
			peer_device->resync_active[NEW] = false;
			end_state_change(resource, &irq_flags);
		}
		break;
	}

	return 0;
}

int w_send_dagtag(struct drbd_work *w, int cancel)
{
	struct drbd_connection *connection =
		container_of(w, struct drbd_connection, send_dagtag_work);
	struct drbd_resource *resource = connection->resource;
	int err;
	u64 dagtag_sector;

	if (cancel)
		return 0;

	read_lock_irq(&resource->state_rwlock);
	dagtag_sector = connection->send_dagtag;
	/* It is OK to use the value outside the lock, because the work will be
	 * queued again if it is changed. */
	read_unlock_irq(&resource->state_rwlock);

	/* Only send if no request with a newer dagtag has been sent. This can
	 * occur if a write arrives after the state change and is processed
	 * before this work item. */
	if (dagtag_newer_eq(connection->send.current_dagtag_sector, dagtag_sector))
		return 0;

	err = drbd_send_dagtag(connection, dagtag_sector);
	if (err)
		return err;

	connection->send.current_dagtag_sector = dagtag_sector;
	return 0;
}

int w_send_uuids(struct drbd_work *w, int cancel)
{
	struct drbd_peer_device *peer_device =
		container_of(w, struct drbd_peer_device, propagate_uuids_work);

	if (peer_device->repl_state[NOW] < L_ESTABLISHED ||
	    !test_bit(INITIAL_STATE_SENT, &peer_device->flags))
		return 0;

	drbd_send_uuids(peer_device, 0, 0);

	return 0;
}

void resync_timer_fn(struct timer_list *t)
{
	struct drbd_peer_device *peer_device = from_timer(peer_device, t, resync_timer);

	drbd_queue_work_if_unqueued(
		&peer_device->connection->sender_work,
		&peer_device->resync_work);
}

static void fifo_set(struct fifo_buffer *fb, int value)
{
	int i;

	for (i = 0; i < fb->size; i++)
		fb->values[i] = value;
}

static int fifo_push(struct fifo_buffer *fb, int value)
{
	int ov;

	ov = fb->values[fb->head_index];
	fb->values[fb->head_index++] = value;

	if (fb->head_index >= fb->size)
		fb->head_index = 0;

	return ov;
}

static void fifo_add_val(struct fifo_buffer *fb, int value)
{
	int i;

	for (i = 0; i < fb->size; i++)
		fb->values[i] += value;
}

struct fifo_buffer *fifo_alloc(unsigned int fifo_size)
{
	struct fifo_buffer *fb;

	fb = kzalloc(struct_size(fb, values, fifo_size), GFP_NOIO);
	if (!fb)
		return NULL;

	fb->head_index = 0;
	fb->size = fifo_size;
	fb->total = 0;

	return fb;
}

/* FIXME by choosing to calculate in nano seconds, we now have several do_div()
 * in here, which I find very ugly.
 */
static int drbd_rs_controller(struct drbd_peer_device *peer_device, u64 sect_in, u64 duration_ns)
{
	const u64 max_duration_ns = RS_MAKE_REQS_INTV_NS * 10;
	struct peer_device_conf *pdc;
	unsigned int want;     /* The number of sectors we want in-flight */
	int req_sect; /* Number of sectors to request in this turn */
	int correction; /* Number of sectors more we need in-flight */
	int cps; /* correction per invocation of drbd_rs_controller() */
	int steps; /* Number of time steps to plan ahead */
	int curr_corr;
	u64 max_sect;
	struct fifo_buffer *plan;
	u64 duration_ms;

	if (duration_ns == 0)
		duration_ns = 1;
	else if (duration_ns > max_duration_ns)
		duration_ns = max_duration_ns;

	if (duration_ns < RS_MAKE_REQS_INTV_NS) {
		/* Scale sect_in so that it represents the number of sectors which
		 * would have arrived if the cycle had lasted the normal time
		 * (RS_MAKE_REQS_INTV). */
		sect_in = sect_in * RS_MAKE_REQS_INTV_NS;
		do_div(sect_in, duration_ns);
	}

	pdc = rcu_dereference(peer_device->conf);
	plan = rcu_dereference(peer_device->rs_plan_s);

	steps = plan->size; /* (pdc->c_plan_ahead * 10 * RS_MAKE_REQS_INTV) / HZ; */

	if (peer_device->rs_in_flight + sect_in == 0) { /* At start of resync */
		want = ((pdc->resync_rate * 2 * RS_MAKE_REQS_INTV) / HZ) * steps;
	} else { /* normal path */
		if (pdc->c_fill_target) {
			want = pdc->c_fill_target;
		} else {
			u64 tmp = sect_in * pdc->c_delay_target * NSEC_PER_SEC;
			do_div(tmp, (duration_ns * 10));
			want = tmp;
		}
	}

	correction = want - peer_device->rs_in_flight - plan->total;

	/* Plan ahead */
	cps = correction / steps;
	fifo_add_val(plan, cps);
	plan->total += cps * steps;

	/* What we do in this step */
	curr_corr = fifo_push(plan, 0);
	plan->total -= curr_corr;

	req_sect = sect_in + curr_corr;
	if (req_sect < 0)
		req_sect = 0;

	if (pdc->c_max_rate == 0) {
		/* No rate limiting. */
		max_sect = ~0ULL;
	} else {
		max_sect = (u64)pdc->c_max_rate * 2 * RS_MAKE_REQS_INTV_NS;
		do_div(max_sect, NSEC_PER_SEC);
	}

	duration_ms = duration_ns;
	do_div(duration_ms, NSEC_PER_MSEC);
	dynamic_drbd_dbg(peer_device, "dur=%lluns (%llums) sect_in=%llu in_flight=%d wa=%u co=%d st=%d cps=%d cc=%d rs=%d mx=%llu\n",
		 duration_ns, duration_ms, sect_in, peer_device->rs_in_flight, want, correction,
		 steps, cps, curr_corr, req_sect, max_sect);

	if (req_sect > max_sect)
		req_sect = max_sect;

	return req_sect;
}

static int drbd_rs_number_requests(struct drbd_peer_device *peer_device)
{
	struct net_conf *nc;
	ktime_t duration, now;
	unsigned int sect_in;  /* Number of sectors that came in since the last turn */
	int number, mxb;

	sect_in = atomic_xchg(&peer_device->rs_sect_in, 0);
	peer_device->rs_in_flight -= sect_in;

	now = ktime_get();
	duration = ktime_sub(now, peer_device->rs_last_mk_req_kt);
	peer_device->rs_last_mk_req_kt = now;

	rcu_read_lock();
	nc = rcu_dereference(peer_device->connection->transport.net_conf);
	mxb = nc ? nc->max_buffers : 0;
	if (rcu_dereference(peer_device->rs_plan_s)->size) {
		number = drbd_rs_controller(peer_device, sect_in, ktime_to_ns(duration)) >> (BM_BLOCK_SHIFT - 9);
		peer_device->c_sync_rate = number * HZ * (BM_BLOCK_SIZE / 1024) / RS_MAKE_REQS_INTV;
	} else {
		peer_device->c_sync_rate = rcu_dereference(peer_device->conf)->resync_rate;
		number = RS_MAKE_REQS_INTV * peer_device->c_sync_rate  / ((BM_BLOCK_SIZE / 1024) * HZ);
	}
	rcu_read_unlock();

	/* Don't have more than "max-buffers"/2 in-flight.
	 * Otherwise we may cause the remote site to stall on drbd_alloc_pages(),
	 * potentially causing a distributed deadlock on congestion during
	 * online-verify or (checksum-based) resync, if max-buffers,
	 * socket buffer sizes and resync rate settings are mis-configured. */
	/* note that "number" is in units of "BM_BLOCK_SIZE" (which is 4k),
	 * mxb (as used here, and in drbd_alloc_pages on the peer) is
	 * "number of pages" (typically also 4k),
	 * but "rs_in_flight" is in "sectors" (512 Byte). */
	if (mxb - peer_device->rs_in_flight/8 < number)
		number = mxb - peer_device->rs_in_flight/8;

	return number;
}

static int resync_delay(bool request_ok, int number, int done)
{
	if (request_ok && number > 0 && done > 0) {
		/* Requests in-flight. Adjusting the standard delay to
		 * mitigate rounding and other errors, that cause 'done'
		 * to be different from the optimal 'number'.  (usually
		 * in the range of 66ms to 133ms) */
		return RS_MAKE_REQS_INTV * done / number;
	}

	return RS_MAKE_REQS_INTV;
}

void drbd_rs_all_in_flight_came_back(struct drbd_peer_device *peer_device, int rs_sect_in)
{
	unsigned int max_bio_size_kb = DRBD_MAX_BIO_SIZE / 1024;
	struct drbd_device *device = peer_device->device;
	unsigned int c_max_rate, interval, latency, m, amount_kb;
	unsigned int rs_kib_in = rs_sect_in / 2;
	ktime_t latency_kt;
	bool kickstart;

	if (get_ldev(device)) {
		max_bio_size_kb = queue_max_hw_sectors(device->rq_queue) / 2;
		put_ldev(device);
	}

	rcu_read_lock();
	c_max_rate = rcu_dereference(peer_device->conf)->c_max_rate;
	rcu_read_unlock();

	latency_kt = ktime_sub(ktime_get(), peer_device->rs_last_mk_req_kt);
	latency = nsecs_to_jiffies(ktime_to_ns(latency_kt));

	m = max_bio_size_kb > rs_kib_in ? max_bio_size_kb / rs_kib_in : 1;
	if (c_max_rate != 0)
		interval = rs_kib_in * m * HZ / c_max_rate;
	else
		interval = 0;
	/* interval holds the ideal pace in which we should request max_bio_size */

	if (peer_device->repl_state[NOW] == L_SYNC_TARGET) {
		bool progress;
		spin_lock_bh(&peer_device->resync_next_bit_lock);
		/* Only run resync_work early if we are definitely making
		 * progress. Otherwise we might continually lock a resync
		 * extent even when all the requests are canceled. This can
		 * cause application IO to be blocked for an indefinitely long
		 * time. */
		progress = peer_device->resync_next_bit > peer_device->last_resync_next_bit;
		spin_unlock_bh(&peer_device->resync_next_bit_lock);
		if (!progress)
			return;
	}

	amount_kb = c_max_rate / (HZ / RS_MAKE_REQS_INTV);
	kickstart = rs_kib_in < amount_kb / 2 && latency < RS_MAKE_REQS_INTV / 2;
	/* In case the latency of the link and remote IO subsystem is small and
	   the controller was clearly issuing a too small number of requests,
	   kickstart it by scheduling it immediately */

	if (kickstart || interval <= latency) {
		drbd_queue_work_if_unqueued(
			&peer_device->connection->sender_work,
			&peer_device->resync_work);
		return;
	}

	if (interval < RS_MAKE_REQS_INTV)
		mod_timer(&peer_device->resync_timer, jiffies + (interval - latency));
}

static bool send_buffer_half_full(struct drbd_peer_device *peer_device)
{
	struct drbd_connection *connection = peer_device->connection;
	struct drbd_transport *transport = &connection->transport;
	bool half_full = false;

	mutex_lock(&connection->mutex[DATA_STREAM]);
	if (transport->ops->stream_ok(transport, DATA_STREAM)) {
		struct drbd_transport_stats transport_stats;
		int queued, sndbuf;

		transport->ops->stats(transport, &transport_stats);
		queued = transport_stats.send_buffer_used;
		sndbuf = transport_stats.send_buffer_size;
		if (queued > sndbuf / 2) {
			half_full = true;
			transport->ops->hint(transport, DATA_STREAM, NOSPACE);
		}
	} else {
		half_full = true;
	}
	mutex_unlock(&connection->mutex[DATA_STREAM]);

	return half_full;
}

static int optimal_bits_for_alignment(unsigned long bit, int max_bio_bits)
{
	/* under the assumption that we find a big block of out-of-sync blocks
	   in the bitmap, calculate the optimal request size so that the
	   request sizes get bigger, and each request is "perfectly" aligned.
	   (In case the backing device is a RAID5)
	   for an odd number, it returns 1.
	   for anything dividable by 2, it returns 2.
	   for 3 it returns 1 so that the next request size can be 4.
	   and so on...
	*/

	/* Only consider the lower order bits up to the size of max_bio_bits.
	 * This prevents overflows when converting to int. */
	bit = bit & ((1 << fls(max_bio_bits)) - 1);

	if (bit == 0)
		return max_bio_bits;

	return min(1 << __ffs(bit), max_bio_bits);
}

static int round_to_powerof_2(int value)
{
	int l2 = fls(value) - 1;
	int smaller = 1 << l2;
	int bigger = smaller << 1;

	if (value == 0)
		return 0;

	return value - smaller < bigger - value ? smaller : bigger;
}

static bool adjacent(sector_t sector1, int size, sector_t sector2)
{
	return sector1 + (size >> SECTOR_SHIFT) == sector2;
}

/* make_resync_request() - initiate resync requests as required
 *
 * Request handling flow:
 *
 *                                           checksum resync
 *                       make_resync_request --------+
 *                             |                     v
 *                   +--       |               read_for_csum
 *           read_ee |         |                     |
 *                   |         |                     v
 *                   |         |          drbd_submit_peer_request
 *                   |         |                     |
 *                   |         |                    ...
 *                   |         |                     |
 *                   |         |                     v
 *                   |         |           drbd_peer_request_endio
 *                   |         |                     |
 *                   |         |                     v
 *                   +--       |          drbd_endio_read_sec_final
 *                             |                     |
 *                             V                    ...
 *                   +-- drbd_create_resync_request  |
 *                   |         |                     v
 *                   |         +---------------- w_e_send_csum
 *           sync_ee |         |
 *                   |         v                             conflict
 *                   |   drbd_conflict_send_resync_request -------+
 *                   |         |                ^                 |
 *                   |         |                |                ...
 *                   |         |                |                 |
 *                   |         |                |                 v
 *                   |         v                +---- drbd_do_submit_conflict
 *                   +-- send_resync_request
 * resync_request_ee |         |
 *                   |        ... via peer
 *                   |         |
 *                   |         v
 *                   |   receive_RSDataReply
 *                   |         |
 *                   |         v
 *                   +-- recv_resync_read
 *           sync_ee |         |
 *                   |         v                             conflict
 *                   |   drbd_conflict_submit_resync_request -----+
 *                   |         |                ^                 |
 *                   |         |                |                ...
 *                   |         |                |                 |
 *                   |         |                |                 v
 *                   |         v                +---- drbd_do_submit_conflict
 *                   |   drbd_submit_peer_request
 *                   |         |
 *                   |        ...
 *                   |         |
 *                   |         v
 *                   |   drbd_peer_request_endio
 *                   |         |
 *                   |         v
 *                   +-- drbd_endio_write_sec_final
 *           done_ee |         |
 *                   |        ...
 *                   |         |
 *                   |         v
 *                   +-- drbd_finish_peer_reqs
 *                             |
 *                             v
 *                       e_end_resync_block
 *                             |
 *                             v
 *                       drbd_resync_request_complete
 */
static int make_resync_request(struct drbd_peer_device *peer_device, int cancel)
{
	int optimal_bits_alignment, optimal_bits_rate, discard_granularity = 0;
	int max_bio_bits, number = 0, rollback_i, size = 0, i = 0, optimal_bits;
	struct drbd_connection *connection = peer_device->connection;
	struct drbd_device *device = peer_device->device;
	const sector_t capacity = get_capacity(device->vdisk);
	bool last_request_sent = false;
	bool request_ok = true;
	unsigned long bit;
	sector_t sector, prev_sector = 0;

	if (unlikely(cancel))
		return 0;

	if (peer_device->rs_total == 0) {
		/* empty resync? */
		drbd_resync_finished(peer_device, D_MASK);
		return 0;
	}

	if (test_bit(SYNC_TARGET_TO_BEHIND, &peer_device->flags)) {
		/* If a P_RS_CANCEL_AHEAD on control socket overtook the
		 * already queued data and state change to Ahead/Behind,
		 * don't add more resync requests, just wait it out. */
		if (drbd_ratelimit())
			drbd_info(peer_device, "peer pulled ahead during resync\n");
		return 0;
	}

	if (!get_ldev(device)) {
		/* Since we only need to access device->rsync a
		   get_ldev_if_state(device,D_FAILED) would be sufficient, but
		   to continue resync with a broken disk makes no sense at
		   all */
		drbd_err(device, "Disk broke down during resync!\n");
		return 0;
	}

	if (send_buffer_half_full(peer_device)) {
		/* We still want to reschedule ourselves, so do not return. */
		goto skip_request;
	}

	if (connection->agreed_features & DRBD_FF_THIN_RESYNC) {
		rcu_read_lock();
		discard_granularity = rcu_dereference(device->ldev->disk_conf)->rs_discard_granularity;
		rcu_read_unlock();
	}

	max_bio_bits = queue_max_hw_sectors(device->rq_queue) >> (BM_BLOCK_SHIFT - SECTOR_SHIFT);
	number = drbd_rs_number_requests(peer_device);
	if (number * BM_BLOCK_SIZE < discard_granularity)
		number = discard_granularity / BM_BLOCK_SIZE;

	/* don't let rs_sectors_came_in() re-schedule us "early"
	 * just because the first reply came "fast", ... */
	peer_device->rs_in_flight += number * BM_SECT_PER_BIT;

	spin_lock_bh(&peer_device->resync_next_bit_lock);
	peer_device->last_resync_next_bit = peer_device->resync_next_bit;
	for (; i < number; i++) {
		int err;

		/* If we are aborting the requests or the peer is canceling
		 * them, there is no need to flood the connection with
		 * requests. Back off now. */
		if (i > 0 && peer_device->resync_next_bit <= peer_device->last_resync_next_bit) {
			request_ok = false;
			goto request_done;
		}

		if ((number - i) << BM_BLOCK_SHIFT < discard_granularity)
			goto request_done;

		bit  = drbd_bm_find_next(peer_device, peer_device->resync_next_bit);
		if (bit == DRBD_END_OF_BITMAP) {
			peer_device->resync_next_bit = drbd_bm_bits(device);
			goto request_done;
		}

		sector = BM_BIT_TO_SECT(bit);

		if (drbd_rs_c_min_rate_throttle(peer_device)) {
			peer_device->resync_next_bit = bit;
			goto request_done;
		}

		if (adjacent(prev_sector, size, sector) && (number - i) << BM_BLOCK_SHIFT < size) {
			/* When making requests in an out-of-sync area, ensure that the size
			   of successive requests does not decrease. This allows the next
			   make_resync_request call to start with optimal alignment. */
			goto request_done;
		}

		prev_sector = sector;
		size = BM_BLOCK_SIZE;
		optimal_bits_alignment = optimal_bits_for_alignment(bit, max_bio_bits);
		optimal_bits_rate = round_to_powerof_2(number - i);
		optimal_bits = min(optimal_bits_alignment, optimal_bits_rate) - 1;

		/* try to find some adjacent bits. */
		rollback_i = i;
		while (optimal_bits-- > 0) {
			if (discard_granularity && size == discard_granularity)
				break;

			if (drbd_bm_test_bit(peer_device, bit + 1) != 1)
				break;
			size += BM_BLOCK_SIZE;
			bit++;
			i++;
		}

		/* set the offset to start the next drbd_bm_find_next from */
		peer_device->resync_next_bit = bit + 1;

		spin_unlock_bh(&peer_device->resync_next_bit_lock);

		/* adjust very last sectors, in case we are oddly sized */
		if (sector + (size>>9) > capacity)
			size = (capacity-sector)<<9;

		if (peer_device->use_csums)
			err = read_for_csum(peer_device, sector, size);
		else
			err = make_one_resync_request(peer_device, discard_granularity, sector, size);

		switch (err) {
			case -EIO: /* Disk failure */
				put_ldev(device);
				return -EIO;
			case -EAGAIN: /* allocation failed, or ldev busy */
				spin_lock_bh(&peer_device->resync_next_bit_lock);
				/* Set resync_next_bit back, but make sure that
				 * it really moves backwards. If a negative
				 * reply has been received in the meantime it
				 * may already be further back. */
				peer_device->resync_next_bit = min(peer_device->resync_next_bit, (unsigned long) BM_SECT_TO_BIT(sector));
				i = rollback_i;
				goto request_done;
			case 0:
				/* everything ok */
				break;
			default:
				BUG();
		}

		spin_lock_bh(&peer_device->resync_next_bit_lock);
	}

request_done:
	/* ... but do a correction, in case we had to break/goto request_done; */
	peer_device->rs_in_flight -= (number - i) * BM_SECT_PER_BIT;

	last_request_sent = peer_device->resync_next_bit >= drbd_bm_bits(device);
	spin_unlock_bh(&peer_device->resync_next_bit_lock);

skip_request:
	/* If the last syncer _request_ was sent,
	 * but the P_RS_DATA_REPLY not yet received.  sync will end (and
	 * next sync group will resume), as soon as we receive the last
	 * resync data block, and the last bit is cleared.
	 * until then resync "work" is "inactive" ...
	 */
	if (last_request_sent) {
		if (!list_empty(&peer_device->resync_requests)) {
			struct drbd_peer_request *peer_req, *to_submit = NULL;
			spin_lock_irq(&connection->peer_reqs_lock);
			list_for_each_entry_reverse(peer_req, &peer_device->resync_requests, recv_order) {
				if (peer_req->flags & EE_RS_THIN_REQ) {
					peer_req->flags |= EE_RS_TRIM_LIMITED_BEHIND;
					if (drbd_rs_discard_ready(peer_req) && !(peer_req->flags & EE_RS_TRIM_SUBMITTED)) {
						to_submit = peer_req;
						to_submit->flags |= EE_RS_TRIM_SUBMITTED;
					}
					break;
				}
			}
			spin_unlock_irq(&connection->peer_reqs_lock);
			if (to_submit)
				drbd_submit_rs_discard(to_submit);
		}
	} else {
		/* and in case that raced with the receiver, reschedule ourselves right now */
		if (i > 0 && atomic_read(&peer_device->rs_sect_in) >= peer_device->rs_in_flight && request_ok) {
			drbd_queue_work_if_unqueued(
					&connection->sender_work,
					&peer_device->resync_work);
		} else {
			mod_timer(&peer_device->resync_timer, jiffies + resync_delay(request_ok, number, i));
		}
	}
	put_ldev(device);
	return 0;
}

static void send_ov_request(struct drbd_peer_request *peer_req)
{
	struct drbd_peer_device *peer_device = peer_req->peer_device;
	enum drbd_packet cmd = peer_device->connection->agreed_features & DRBD_FF_RESYNC_DAGTAG ?
		P_OV_DAGTAG_REQ : P_OV_REQUEST;

	struct dagtag_find_result dagtag_result =
		find_current_dagtag(peer_device->device->resource);
	if (dagtag_result.err)
		goto out;

	inc_rs_pending(peer_device);

	if (drbd_send_rs_request(peer_device, cmd,
				peer_req->i.sector, peer_req->i.size,
				dagtag_result.node_id, dagtag_result.dagtag))
		goto out;

	return;

out:
	change_cstate(peer_device->connection, C_DISCONNECTING, CS_HARD);
}

static void drbd_conflict_send_ov_request(struct drbd_peer_request *peer_req)
{
	struct drbd_peer_device *peer_device = peer_req->peer_device;
	struct drbd_device *device = peer_device->device;

	spin_lock_irq(&device->interval_lock);
	if (drbd_find_conflict(device, &peer_req->i, 0))
		set_bit(INTERVAL_CONFLICT, &peer_req->i.flags);
	drbd_insert_interval(&device->requests, &peer_req->i);
	set_bit(INTERVAL_SENT, &peer_req->i.flags);
	/* Mark as submitted now, since OV requests do not have a second
	 * conflict resolution stage when the reply is received. */
	set_bit(INTERVAL_SUBMITTED, &peer_req->i.flags);
	spin_unlock_irq(&device->interval_lock);

	/* If there were conflicts we will skip the block. However, we send a
	 * request anyway because the protocol doesn't include any way to mark
	 * a block as skipped without having sent any request. */
	send_ov_request(peer_req);
}

/* make_ov_request() - initiate online verify requests as required
 *
 * Request handling flow:
 *
 *                   +--- make_ov_request
 * resync_request_ee |          |
 *                   |          v
 *                   |    drbd_conflict_submit_ov_request
 *                   |          |
 *                   |          v
 *                   |    send_ov_request
 *                   |          |
 *                   |         ... via peer
 *                   |          |
 *                   |          v
 *                   |    receive_dagtag_ov_reply
 *                   |          |
 *                   |          v
 *                   +--  receive_common_ov_reply
 *           read_ee |          |
 *                   |          v              dagtag waiting
 *                   +-- drbd_peer_resync_read --------------+
 *    dagtag_wait_ee |          |                            |
 *                   |          |                           ...
 *                   |          |                            |
 *                   |          |                            v
 *                   +--        +--------------- release_dagtag_wait
 *           read_ee |          |
 *                   |          v
 *                   |   drbd_conflict_submit_peer_read
 *                   |          |
 *                   |          v
 *                   |   drbd_submit_peer_request
 *                   |          |
 *                   |         ...
 *                   |          |
 *                   |          v
 *                   |   drbd_peer_request_endio
 *                   |          |
 *                   |          v
 *                   +-- drbd_endio_read_sec_final
 *                              |
 *                             ...
 *                              |
 *                              v
 *                       w_e_end_ov_reply
 */
static int make_ov_request(struct drbd_peer_device *peer_device, int cancel)
{
	struct drbd_device *device = peer_device->device;
	struct drbd_connection *connection = peer_device->connection;
	int number, i, size;
	sector_t sector;
	const sector_t capacity = get_capacity(device->vdisk);
	bool stop_sector_reached = false;

	if (unlikely(cancel))
		return 1;

	number = drbd_rs_number_requests(peer_device);
	sector = peer_device->ov_position;

	/* don't let rs_sectors_came_in() re-schedule us "early"
	 * just because the first reply came "fast", ... */
	peer_device->rs_in_flight += number * BM_SECT_PER_BIT;
	for (i = 0; i < number; i++) {
		struct drbd_peer_request *peer_req;

		if (sector >= capacity)
			break;

		/* We check for "finished" only in the reply path:
		 * w_e_end_ov_reply().
		 * We need to send at least one request out. */
		stop_sector_reached = sector > peer_device->ov_start_sector
			&& verify_can_do_stop_sector(peer_device)
			&& sector >= peer_device->ov_stop_sector;
		if (stop_sector_reached)
			break;

		size = BM_BLOCK_SIZE;

		if (drbd_rs_c_min_rate_throttle(peer_device))
			break;

		if (sector + (size>>9) > capacity)
			size = (capacity-sector)<<9;

		/* Do not wait if no memory is immediately available.  */
		peer_req = drbd_alloc_peer_req(peer_device, GFP_TRY & ~__GFP_RECLAIM);
		if (!peer_req) {
			drbd_err(device, "Could not allocate online verify request\n");
			put_ldev(device);
			return 0;
		}

		peer_req->i.size = size;
		peer_req->i.sector = sector;
		peer_req->i.type = INTERVAL_OV_READ_SOURCE;

		spin_lock_irq(&connection->peer_reqs_lock);
		list_add_tail(&peer_req->w.list, &connection->resync_request_ee);
		spin_unlock_irq(&connection->peer_reqs_lock);

		drbd_conflict_send_ov_request(peer_req);

		sector += BM_SECT_PER_BIT;
	}
	/* ... but do a correction, in case we had to break; ... */
	peer_device->rs_in_flight -= (number-i) * BM_SECT_PER_BIT;
	peer_device->ov_position = sector;
	if (stop_sector_reached)
		return 1;
	/* ... and in case that raced with the receiver,
	 * reschedule ourselves right now */
	if (i > 0 && atomic_read(&peer_device->rs_sect_in) >= peer_device->rs_in_flight)
		drbd_queue_work_if_unqueued(
			&peer_device->connection->sender_work,
			&peer_device->resync_work);
	else
		mod_timer(&peer_device->resync_timer, jiffies + resync_delay(true, number, i));
	return 1;
}

struct resync_finished_work {
	struct drbd_peer_device_work pdw;
	enum drbd_disk_state new_peer_disk_state;
};

static int w_resync_finished(struct drbd_work *w, int cancel)
{
	struct resync_finished_work *rfw = container_of(
		container_of(w, struct drbd_peer_device_work, w),
		struct resync_finished_work, pdw);

	if (!cancel)
		drbd_resync_finished(rfw->pdw.peer_device, rfw->new_peer_disk_state);
	kfree(rfw);

	return 0;
}

void drbd_ping_peer(struct drbd_connection *connection)
{
	clear_bit(GOT_PING_ACK, &connection->flags);
	schedule_work(&connection->send_ping_work);
	wait_event(connection->resource->state_wait,
		   test_bit(GOT_PING_ACK, &connection->flags) ||
		   connection->cstate[NOW] < C_CONNECTED);
}

/* caller needs to hold rcu_read_lock, state_rwlock, adm_mutex or conf_update */
struct drbd_peer_device *peer_device_by_node_id(struct drbd_device *device, int node_id)
{
	struct drbd_peer_device *peer_device;

	for_each_peer_device_rcu(peer_device, device) {
		if (peer_device->node_id == node_id)
			return peer_device;
	}

	return NULL;
}

static void __outdate_peer_disk_by_mask(struct drbd_device *device, u64 nodes)
{
	struct drbd_peer_device *peer_device;
	int node_id;

	for (node_id = 0; node_id < DRBD_NODE_ID_MAX; node_id++) {
		if (!(nodes & NODE_MASK(node_id)))
			continue;
		peer_device = peer_device_by_node_id(device, node_id);
		if (peer_device && peer_device->disk_state[NEW] >= D_CONSISTENT)
			__change_peer_disk_state(peer_device, D_OUTDATED);
	}
}

/* An annoying corner case is if we are resync target towards a bunch
   of nodes. One of the resyncs finished as STABLE_RESYNC, the others
   as UNSTABLE_RESYNC. */
static bool was_resync_stable(struct drbd_peer_device *peer_device)
{
	struct drbd_device *device = peer_device->device;

	if (test_bit(UNSTABLE_RESYNC, &peer_device->flags) &&
	    !test_bit(STABLE_RESYNC, &device->flags))
		return false;

	set_bit(STABLE_RESYNC, &device->flags);
	/* that STABLE_RESYNC bit gets reset if in any other ongoing resync
	   we receive something from a resync source that is marked with
	   UNSTABLE RESYNC. */

	return true;
}

static u64 __cancel_other_resyncs(struct drbd_device *device)
{
	struct drbd_peer_device *peer_device;
	u64 target_m = 0;

	for_each_peer_device(peer_device, device) {
		if (peer_device->repl_state[NEW] == L_PAUSED_SYNC_T) {
			target_m |= NODE_MASK(peer_device->node_id);
			__change_repl_state(peer_device, L_ESTABLISHED);
		}
	}

	return target_m;
}

static void resync_again(struct drbd_device *device, u64 source_m, u64 target_m)
{
	struct drbd_peer_device *peer_device;

	for_each_peer_device(peer_device, device) {
		if (peer_device->resync_again) {
			u64 m = NODE_MASK(peer_device->node_id);
			enum drbd_repl_state new_repl_state =
				source_m & m ? L_WF_BITMAP_S :
				target_m & m ? L_WF_BITMAP_T :
				L_ESTABLISHED;

			if (new_repl_state != L_ESTABLISHED) {
				peer_device->resync_again--;
				begin_state_change_locked(device->resource, CS_VERBOSE);
				__change_repl_state(peer_device, new_repl_state);
				end_state_change_locked(device->resource);
			}
		}
	}
}

static void init_resync_stable_bits(struct drbd_peer_device *first_target_pd)
{
	struct drbd_device *device = first_target_pd->device;
	struct drbd_peer_device *peer_device;

	clear_bit(UNSTABLE_RESYNC, &first_target_pd->flags);

	/* Clear the device wide STABLE_RESYNC flag when becoming
	   resync target on the first peer_device. */
	for_each_peer_device(peer_device, device) {
		enum drbd_repl_state repl_state = peer_device->repl_state[NOW];
		if (peer_device == first_target_pd)
			continue;
		if (repl_state == L_SYNC_TARGET || repl_state == L_PAUSED_SYNC_T)
			return;
	}
	clear_bit(STABLE_RESYNC, &device->flags);
}

static void after_reconciliation_resync(struct drbd_connection *connection)
{
	struct drbd_connection *lost_peer =
		drbd_get_connection_by_node_id(connection->resource,
					       connection->after_reconciliation.lost_node_id);

	if (lost_peer) {
		if (lost_peer->cstate[NOW] < C_CONNECTED)
			atomic64_set(&lost_peer->last_dagtag_sector,
				connection->after_reconciliation.dagtag_sector);

		kref_put(&lost_peer->kref, drbd_destroy_connection);
	}

	connection->after_reconciliation.lost_node_id = -1;
}

static void try_to_get_resynced_from_primary(struct drbd_device *device)
{
	struct drbd_resource *resource = device->resource;
	struct drbd_peer_device *peer_device;
	struct drbd_connection *connection;

	read_lock_irq(&resource->state_rwlock);
	for_each_peer_device(peer_device, device) {
		if (peer_device->connection->peer_role[NEW] == R_PRIMARY &&
		    peer_device->disk_state[NEW] == D_UP_TO_DATE)
			goto found;
	}
	peer_device = NULL;
found:
	read_unlock_irq(&resource->state_rwlock);

	if (!peer_device)
		return;

	connection = peer_device->connection;
	if (connection->agreed_pro_version < 118) {
		drbd_warn(connection,
			  "peer is lower than protocol vers 118, reconnecting to get resynced\n");
		change_cstate(connection, C_PROTOCOL_ERROR, CS_HARD);
		return;
	}

	drbd_send_uuids(peer_device, 0, 0);
	drbd_start_resync(peer_device, L_SYNC_TARGET);
}

static void queue_resync_finished(struct drbd_peer_device *peer_device, enum drbd_disk_state new_peer_disk_state)
{
	struct drbd_connection *connection = peer_device->connection;
	struct resync_finished_work *rfw;

	rfw = kmalloc(sizeof(*rfw), GFP_ATOMIC);
	if (!rfw) {
		drbd_err(peer_device, "Warn failed to kmalloc(dw).\n");
		return;
	}

	rfw->pdw.w.cb = w_resync_finished;
	rfw->pdw.peer_device = peer_device;
	rfw->new_peer_disk_state = new_peer_disk_state;
	drbd_queue_work(&connection->sender_work, &rfw->pdw.w);
}

void drbd_resync_finished(struct drbd_peer_device *peer_device,
			 enum drbd_disk_state new_peer_disk_state)
{
	struct drbd_device *device = peer_device->device;
	struct drbd_connection *connection = peer_device->connection;
	enum drbd_repl_state *repl_state = peer_device->repl_state;
	enum drbd_repl_state old_repl_state = L_ESTABLISHED;
	bool try_to_get_resynced_from_primary_flag = false;
	u64 source_m = 0, target_m = 0;
	unsigned long db, dt, dbdt;
	unsigned long n_oos;
	char *khelper_cmd = NULL;
	int verify_done = 0;
	bool aborted = false;


	if (repl_state[NOW] == L_SYNC_SOURCE || repl_state[NOW] == L_PAUSED_SYNC_S) {
		/* Make sure all queued w_update_peers() executed. */
		if (current == device->resource->worker.task) {
			queue_resync_finished(peer_device, new_peer_disk_state);
			return;
		} else {
			drbd_flush_workqueue(&device->resource->work);
		}
	}

<<<<<<< HEAD
=======
	/* Remove all elements from the resync LRU. Since future actions
	 * might set bits in the (main) bitmap, then the entries in the
	 * resync LRU would be wrong. */
	if (drbd_rs_del_all(peer_device)) {
		/* In case this is not possible now, most probably because
		 * there are P_RS_DATA_REPLY Packets lingering on the sender's
		 * queue (or even the read operations for those packets
		 * is not finished by now).   Retry in 100ms. */
		schedule_timeout_interruptible(HZ / 10);
		queue_resync_finished(peer_device, new_peer_disk_state);
		return;
	}

	if (!down_write_trylock(&device->uuid_sem)) {
		if (current == device->resource->worker.task) {
			queue_resync_finished(peer_device, new_peer_disk_state);
			return;
		} else {
			down_write(&device->uuid_sem);
		}
	}

>>>>>>> 28a126ab
	dt = (jiffies - peer_device->rs_start - peer_device->rs_paused) / HZ;
	if (dt <= 0)
		dt = 1;
	db = peer_device->rs_total;
	/* adjust for verify start and stop sectors, respective reached position */
	if (repl_state[NOW] == L_VERIFY_S || repl_state[NOW] == L_VERIFY_T)
		db -= atomic64_read(&peer_device->ov_left);

	dbdt = Bit2KB(db/dt);
	peer_device->rs_paused /= HZ;

	if (!get_ldev(device)) {
		up_write(&device->uuid_sem);
		goto out;
	}

	drbd_ping_peer(connection);

	write_lock_irq(&device->resource->state_rwlock);
	begin_state_change_locked(device->resource, CS_VERBOSE);
	old_repl_state = repl_state[NOW];

	verify_done = (repl_state[NOW] == L_VERIFY_S || repl_state[NOW] == L_VERIFY_T);

	/* This protects us against multiple calls (that can happen in the presence
	   of application IO), and against connectivity loss just before we arrive here. */
	if (peer_device->repl_state[NOW] <= L_ESTABLISHED)
		goto out_unlock;
	peer_device->resync_active[NEW] = false;
	__change_repl_state(peer_device, L_ESTABLISHED);

	aborted = device->disk_state[NOW] == D_OUTDATED && new_peer_disk_state == D_INCONSISTENT;
	{
	char tmp[sizeof(" but 01234567890123456789 4k blocks skipped")] = "";
	if (verify_done && peer_device->ov_skipped)
		snprintf(tmp, sizeof(tmp), " but %lu %dk blocks skipped",
			peer_device->ov_skipped, Bit2KB(1));
	drbd_info(peer_device, "%s %s%s (total %lu sec; paused %lu sec; %lu K/sec)\n",
		  verify_done ? "Online verify" : "Resync",
		  aborted ? "aborted" : "done", tmp,
		  dt + peer_device->rs_paused, peer_device->rs_paused, dbdt);
	}

	n_oos = drbd_bm_total_weight(peer_device);

	if (repl_state[NOW] == L_VERIFY_S || repl_state[NOW] == L_VERIFY_T) {
		if (n_oos) {
			drbd_alert(peer_device, "Online verify found %lu %dk blocks out of sync!\n",
			      n_oos, Bit2KB(1));
			khelper_cmd = "out-of-sync";
		}
	} else {
		if (!aborted && (n_oos - peer_device->rs_failed != 0)) {
			drbd_warn(peer_device, "expected n_oos:%lu to be equal to rs_failed:%lu\n",
				n_oos, peer_device->rs_failed);
		}

		if (repl_state[NOW] == L_SYNC_TARGET || repl_state[NOW] == L_PAUSED_SYNC_T)
			khelper_cmd = "after-resync-target";

		if (peer_device->use_csums && peer_device->rs_total) {
			const unsigned long s = peer_device->rs_same_csum;
			const unsigned long t = peer_device->rs_total;
			const int ratio =
				(t == 0)     ? 0 :
			(t < 100000) ? ((s*100)/t) : (s/(t/100));
			drbd_info(peer_device, "%u %% had equal checksums, eliminated: %luK; "
			     "transferred %luK total %luK\n",
			     ratio,
			     Bit2KB(peer_device->rs_same_csum),
			     Bit2KB(peer_device->rs_total - peer_device->rs_same_csum),
			     Bit2KB(peer_device->rs_total));
		}
	}

	if (peer_device->rs_failed) {
		drbd_info(peer_device, "            %lu failed blocks\n", peer_device->rs_failed);

		if (repl_state[NOW] == L_SYNC_TARGET || repl_state[NOW] == L_PAUSED_SYNC_T) {
			__change_disk_state(device, D_INCONSISTENT);
			__change_peer_disk_state(peer_device, D_UP_TO_DATE);
		} else {
			__change_disk_state(device, D_UP_TO_DATE);
			__change_peer_disk_state(peer_device, D_INCONSISTENT);
		}
	} else {
		if (repl_state[NOW] == L_SYNC_TARGET || repl_state[NOW] == L_PAUSED_SYNC_T) {
			bool stable_resync = was_resync_stable(peer_device);
			if (stable_resync) {
				enum drbd_disk_state new_disk_state = peer_device->disk_state[NOW];
				if (new_disk_state < D_UP_TO_DATE &&
				    test_bit(SYNC_SRC_CRASHED_PRI, &peer_device->flags)) {
					try_to_get_resynced_from_primary_flag = true;
					set_bit(CRASHED_PRIMARY, &device->flags);
				}
				__change_disk_state(device, new_disk_state);
			}

			if (device->disk_state[NEW] == D_UP_TO_DATE)
				target_m = __cancel_other_resyncs(device);

			if (stable_resync && test_bit(UUIDS_RECEIVED, &peer_device->flags)) {
				const int node_id = device->resource->res_opts.node_id;
				int i;

				u64 newer = drbd_uuid_resync_finished(peer_device);
				__outdate_peer_disk_by_mask(device, newer);
				drbd_print_uuids(peer_device, "updated UUIDs");

				/* Now the two UUID sets are equal, update what we
				 * know of the peer. */
				peer_device->current_uuid = drbd_current_uuid(device);
				peer_device->bitmap_uuids[node_id] = drbd_bitmap_uuid(peer_device);
				for (i = 0; i < ARRAY_SIZE(peer_device->history_uuids); i++)
					peer_device->history_uuids[i] =
						drbd_history_uuid(device, i);
			} else {
				if (!test_bit(UUIDS_RECEIVED, &peer_device->flags))
					drbd_err(peer_device, "BUG: uuids were not received!\n");

				if (test_bit(UNSTABLE_RESYNC, &peer_device->flags))
					drbd_info(peer_device, "Peer was unstable during resync\n");
			}
		} else if (repl_state[NOW] == L_SYNC_SOURCE || repl_state[NOW] == L_PAUSED_SYNC_S) {
			if (new_peer_disk_state != D_MASK)
				__change_peer_disk_state(peer_device, new_peer_disk_state);
			if (peer_device->connection->agreed_pro_version < 110) {
				drbd_uuid_set_bitmap(peer_device, 0UL);
				drbd_print_uuids(peer_device, "updated UUIDs");
			}
		}
	}

out_unlock:
	end_state_change_locked(device->resource);

	put_ldev(device);

	peer_device->rs_total  = 0;
	peer_device->rs_failed = 0;
	peer_device->rs_paused = 0;

	if (old_repl_state == L_SYNC_TARGET || old_repl_state == L_PAUSED_SYNC_T)
		target_m |= NODE_MASK(peer_device->node_id);
	else if (old_repl_state == L_SYNC_SOURCE || old_repl_state == L_PAUSED_SYNC_S)
		source_m |= NODE_MASK(peer_device->node_id);

	resync_again(device, source_m, target_m);
	write_unlock_irq(&device->resource->state_rwlock);
	up_write(&device->uuid_sem);
	if (connection->after_reconciliation.lost_node_id != -1)
		after_reconciliation_resync(connection);

	/* Potentially send final P_PEERS_IN_SYNC. */
	drbd_queue_update_peers(peer_device,
			peer_device->last_peers_in_sync_end, BM_BIT_TO_SECT(drbd_bm_bits(device)));

out:
	/* reset start sector, if we reached end of device */
	if (verify_done && atomic64_read(&peer_device->ov_left) == 0)
		peer_device->ov_start_sector = 0;

	drbd_md_sync_if_dirty(device);

	if (khelper_cmd)
		drbd_maybe_khelper(device, connection, khelper_cmd);

	/* If we have been sync source, and have an effective fencing-policy,
	 * once *all* volumes are back in sync, call "unfence". */
	if (old_repl_state == L_SYNC_SOURCE || old_repl_state == L_PAUSED_SYNC_S) {
		enum drbd_disk_state disk_state = D_MASK;
		enum drbd_disk_state pdsk_state = D_MASK;
		enum drbd_fencing_policy fencing_policy = FP_DONT_CARE;

		rcu_read_lock();
		fencing_policy = connection->fencing_policy;
		if (fencing_policy != FP_DONT_CARE) {
			struct drbd_peer_device *peer_device;
			int vnr;
			idr_for_each_entry(&connection->peer_devices, peer_device, vnr) {
				struct drbd_device *device = peer_device->device;
				disk_state = min_t(enum drbd_disk_state, disk_state, device->disk_state[NOW]);
				pdsk_state = min_t(enum drbd_disk_state, pdsk_state, peer_device->disk_state[NOW]);
			}
		}
		rcu_read_unlock();
		if (disk_state == D_UP_TO_DATE && pdsk_state == D_UP_TO_DATE)
			drbd_maybe_khelper(NULL, connection, "unfence-peer");
	}

	if (try_to_get_resynced_from_primary_flag)
		try_to_get_resynced_from_primary(device);
}

/* helper */
static void move_to_net_ee_or_free(struct drbd_connection *connection, struct drbd_peer_request *peer_req)
{
	if (drbd_peer_req_has_active_page(peer_req)) {
		/* This might happen if sendpage() has not finished */
		struct drbd_resource *resource = connection->resource;
		int i = DIV_ROUND_UP(peer_req->i.size, PAGE_SIZE);
		atomic_add(i, &connection->pp_in_use_by_net);
		atomic_sub(i, &connection->pp_in_use);
		spin_lock_irq(&connection->peer_reqs_lock);
		list_add_tail(&peer_req->w.list, &peer_req->peer_device->connection->net_ee);
		spin_unlock_irq(&connection->peer_reqs_lock);
		wake_up(&resource->pp_wait);
	} else
		drbd_free_peer_req(peer_req);
}

/**
 * w_e_end_data_req() - Worker callback, to send a P_DATA_REPLY packet in response to a P_DATA_REQUEST
 * @w:		work object.
 * @cancel:	The connection will be closed anyways
 */
int w_e_end_data_req(struct drbd_work *w, int cancel)
{
	struct drbd_peer_request *peer_req = container_of(w, struct drbd_peer_request, w);
	struct drbd_peer_device *peer_device = peer_req->peer_device;
	int err;

	if (unlikely(cancel)) {
		drbd_free_peer_req(peer_req);
		dec_unacked(peer_device);
		return 0;
	}

	if (likely((peer_req->flags & EE_WAS_ERROR) == 0)) {
		err = drbd_send_block(peer_device, P_DATA_REPLY, peer_req);
	} else {
		if (drbd_ratelimit())
			drbd_err(peer_device, "Sending NegDReply. sector=%llus.\n",
			    (unsigned long long)peer_req->i.sector);

		err = drbd_send_ack(peer_device, P_NEG_DREPLY, peer_req);
	}

	dec_unacked(peer_device);

	move_to_net_ee_or_free(peer_device->connection, peer_req);

	if (unlikely(err))
		drbd_err(peer_device, "drbd_send_block() failed\n");
	return err;
}

static bool all_zero(struct drbd_peer_request *peer_req)
{
	struct page *page = peer_req->page_chain.head;
	unsigned int len = peer_req->i.size;

	page_chain_for_each(page) {
		unsigned int l = min_t(unsigned int, len, PAGE_SIZE);
		unsigned int i, words = l / sizeof(long);
		unsigned long *d;

		d = kmap_atomic(page);
		for (i = 0; i < words; i++) {
			if (d[i]) {
				kunmap_atomic(d);
				return false;
			}
		}
		kunmap_atomic(d);
		len -= l;
	}

	return true;
}

static bool al_resync_extent_active(struct drbd_device *device, sector_t sector, unsigned int size)
{
	sector_t resync_extent_sector = sector & ~LEGACY_BM_EXT_SECT_MASK;
	sector_t end_sector = sector + (size >> SECTOR_SHIFT);
	sector_t resync_extent_end_sector =
		(end_sector + LEGACY_BM_EXT_SECT_MASK) & ~LEGACY_BM_EXT_SECT_MASK;
	return drbd_al_active(device,
			resync_extent_sector,
			(resync_extent_end_sector - resync_extent_sector) << SECTOR_SHIFT);
}

static int drbd_rs_reply(struct drbd_peer_device *peer_device, struct drbd_peer_request *peer_req, bool *expect_ack)
{
	struct drbd_connection *connection = peer_device->connection;
	struct drbd_device *device = peer_device->device;
	int err;
	bool eq = false;

	if (peer_req->flags & EE_HAS_DIGEST) {
		struct digest_info *di = peer_req->digest;
		int digest_size;
		void *digest = NULL;

		/* quick hack to try to avoid a race against reconfiguration.
		 * a real fix would be much more involved,
		 * introducing more locking mechanisms */
		if (connection->csums_tfm) {
			digest_size = crypto_shash_digestsize(connection->csums_tfm);
			D_ASSERT(device, digest_size == di->digest_size);
			digest = kmalloc(digest_size, GFP_NOIO);
			if (digest) {
				drbd_csum_pages(connection->csums_tfm, peer_req->page_chain.head, digest);
				eq = !memcmp(digest, di->digest, digest_size);
				kfree(digest);
			}
		}

		peer_req->flags &= ~EE_HAS_DIGEST; /* This peer request no longer has a digest pointer */
		kfree(di);
		peer_req->block_id = ID_SYNCER; /* By setting block_id, digest pointer becomes invalid! */
	}

	if (eq) {
		drbd_set_in_sync(peer_device, peer_req->i.sector, peer_req->i.size);
		/* rs_same_csums unit is BM_BLOCK_SIZE */
		peer_device->rs_same_csum += peer_req->i.size >> BM_BLOCK_SHIFT;
		err = drbd_send_ack(peer_device, P_RS_IS_IN_SYNC, peer_req);
	} else {
		inc_rs_pending(peer_device);
		/* If we send back as P_RS_DEALLOCATED,
		 * this is overestimating "in-flight" accounting.
		 * But needed to be properly balanced with
		 * the atomic_sub() in got_BlockAck. */
		atomic_add(peer_req->i.size >> 9, &connection->rs_in_flight);
		set_bit(INTERVAL_SENT, &peer_req->i.flags);
		if (peer_req->flags & EE_RS_THIN_REQ && all_zero(peer_req)) {
			err = drbd_send_rs_deallocated(peer_device, peer_req);
		} else {
			err = drbd_send_block(peer_device, P_RS_DATA_REPLY, peer_req);
		}
		*expect_ack = true;
	}

	return err;
}

/**
 * w_e_end_rsdata_req() - Reply to a resync request.
 * @w:		work object.
 * @cancel:	The connection is being closed
 *
 * Worker callback to send P_RS_DATA_REPLY or a related packet after completing
 * a resync read.
 *
 * Return: Error code or 0 on success.
 */
int w_e_end_rsdata_req(struct drbd_work *w, int cancel)
{
	struct drbd_peer_request *peer_req = container_of(w, struct drbd_peer_request, w);
	struct drbd_peer_device *peer_device = peer_req->peer_device;
	struct drbd_connection *connection = peer_device->connection;
	int err;
	bool expect_ack = false;

	if (unlikely(cancel)) {
		drbd_remove_peer_req_interval(peer_req);
		drbd_free_peer_req(peer_req);
		dec_unacked(peer_device);
		return 0;
	}

	if (peer_device->repl_state[NOW] == L_AHEAD) {
		err = drbd_send_ack(peer_device, P_RS_CANCEL, peer_req);
	} else if (likely((peer_req->flags & EE_WAS_ERROR) == 0)) {
		if (unlikely(peer_device->disk_state[NOW] < D_INCONSISTENT)) {
			if (drbd_ratelimit())
				drbd_err(peer_device, "Sending RSCancel, "
						"partner DISKLESS!\n");
			err = drbd_send_ack(peer_device, P_RS_CANCEL, peer_req);
		} else if (connection->agreed_pro_version >= 110 &&
				!(connection->agreed_features & DRBD_FF_RESYNC_DAGTAG) &&
				al_resync_extent_active(peer_device->device,
					peer_req->i.sector, peer_req->i.size)) {
			/* DRBD versions without DRBD_FF_RESYNC_DAGTAG lock
			 * 128MiB "resync extents" in the activity log whenever
			 * they make resync requests. Some of these versions
			 * also lock activity lock extents when receiving
			 * P_DATA. In particular, DRBD 9.0 and 9.1. This can
			 * cause a deadlock if we send resync replies in these
			 * extents as follows:
			 * * Node is SyncTarget towards us
			 * * Node locks a resync extent and sends P_RS_DATA_REQUEST
			 * * Node receives P_DATA write in this extent; write
			 *   waits for resync extent to be unlocked
			 * * Node receives P_BARRIER (protocol A); receiver
			 *   thread blocks waiting for write to complete
			 * * We reply to P_RS_DATA_REQUEST, but it is never
			 *   processed because receiver thread is blocked
			 *
			 * Break the deadlock by canceling instead. This is
			 * sent on the control socket so it will be processed. */
			dynamic_drbd_dbg(peer_device,
					"Cancel resync request at %llus+%u due to activity",
					(unsigned long long) peer_req->i.sector, peer_req->i.size);

			err = drbd_send_ack(peer_device, P_RS_CANCEL, peer_req);
		} else {
			err = drbd_rs_reply(peer_device, peer_req, &expect_ack);
		}
	} else {
		if (drbd_ratelimit())
			drbd_err(peer_device, "Sending NegRSDReply. sector %llus.\n",
			    (unsigned long long)peer_req->i.sector);

		err = drbd_send_ack(peer_device, P_NEG_RS_DREPLY, peer_req);

		/* update resync data with failure */
		drbd_rs_failed_io(peer_device, peer_req->i.sector, peer_req->i.size);
	}

	dec_unacked(peer_device);

	if (expect_ack) {
		if (!drbd_peer_req_has_active_page(peer_req))
			drbd_free_page_chain(&connection->transport, &peer_req->page_chain, false);

		spin_lock_irq(&connection->peer_reqs_lock);
		list_add_tail(&peer_req->w.list, &connection->resync_ack_ee);
		spin_unlock_irq(&connection->peer_reqs_lock);
	} else {
		drbd_remove_peer_req_interval(peer_req);
		drbd_free_peer_req(peer_req);
	}

	if (unlikely(err))
		drbd_err(peer_device, "Sending resync reply failed\n");
	return err;
}

int w_e_end_ov_req(struct drbd_work *w, int cancel)
{
	struct drbd_peer_request *peer_req = container_of(w, struct drbd_peer_request, w);
	struct drbd_peer_device *peer_device = peer_req->peer_device;
	struct drbd_device *device = peer_device->device;
	struct drbd_connection *connection = peer_device->connection;
	int digest_size;
	void *digest;
	sector_t sector = peer_req->i.sector;
	unsigned int size = peer_req->i.size;
	struct dagtag_find_result dagtag_result;
	int err = 0;
	enum drbd_packet cmd = connection->agreed_features & DRBD_FF_RESYNC_DAGTAG ?
		P_OV_DAGTAG_REPLY : P_OV_REPLY;

	if (unlikely(cancel))
		goto out;

	if (!(connection->agreed_features & DRBD_FF_RESYNC_DAGTAG) &&
		al_resync_extent_active(peer_device->device, peer_req->i.sector, peer_req->i.size)) {
		/* A peer that does not support DRBD_FF_RESYNC_DAGTAG expects
		 * online verify to be exclusive with 128MiB "resync extents"
		 * in the activity log. If such a verify source sends a request
		 * but we receive an overlapping write before the request then
		 * we will read newer data for the verify transaction than the
		 * source did. So we may detect spurious out-of-sync blocks.
		 *
		 * In addition, we may trigger a deadlock in such a peer by
		 * sending a reply if it is waiting for writes to drain due to
		 * a P_BARRIER packet. See w_e_end_rsdata_req for details.
		 *
		 * Prevent these issues by canceling instead.
		 */
		dynamic_drbd_dbg(peer_device,
				"Cancel online verify request at %llus+%u due to activity",
				(unsigned long long) peer_req->i.sector, peer_req->i.size);

		spin_lock_irq(&device->interval_lock);
		set_bit(INTERVAL_CONFLICT, &peer_req->i.flags);
		spin_unlock_irq(&device->interval_lock);
	}

	if (test_bit(INTERVAL_CONFLICT, &peer_req->i.flags)) {
		if (connection->agreed_pro_version < 110) {
			if (drbd_ratelimit())
				drbd_warn(peer_device, "Verify request conflicts but cannot cancel, "
						"peer may report spurious out-of-sync\n");
		} else {
			drbd_verify_skipped_block(peer_device, sector, size);
			verify_progress(peer_device, sector, size);
			drbd_send_ack_be(peer_device, P_RS_CANCEL, sector, size, ID_SYNCER);
			goto out;
		}
	}

	dagtag_result = find_current_dagtag(peer_device->device->resource);
	if (dagtag_result.err)
		goto out;

	set_bit(INTERVAL_SENT, &peer_req->i.flags);

	digest_size = crypto_shash_digestsize(peer_device->connection->verify_tfm);
	/* FIXME if this allocation fails, online verify will not terminate! */
	digest = drbd_prepare_drequest_csum(peer_req, cmd, digest_size,
			dagtag_result.node_id, dagtag_result.dagtag);
	if (!digest) {
		err = -ENOMEM;
		goto out;
	}

	if (!(peer_req->flags & EE_WAS_ERROR))
		drbd_csum_pages(peer_device->connection->verify_tfm,
				peer_req->page_chain.head, digest);
	else
		memset(digest, 0, digest_size);

	/* Free pages before send.
	 * In case we block on congestion, we could otherwise run into
	 * some distributed deadlock, if the other side blocks on
	 * congestion as well, because our receiver blocks in
	 * drbd_alloc_pages due to pp_in_use > max_buffers. */
	drbd_free_page_chain(&peer_device->connection->transport, &peer_req->page_chain, 0);

	inc_rs_pending(peer_device);

	spin_lock_irq(&connection->peer_reqs_lock);
	list_add_tail(&peer_req->w.list, &connection->resync_ack_ee);
	spin_unlock_irq(&connection->peer_reqs_lock);

	err = drbd_send_command(peer_device, cmd, DATA_STREAM);
	if (err)
		goto out_rs_pending;

	dec_unacked(peer_device);
	drbd_remove_peer_req_interval(peer_req);
	return 0;

out_rs_pending:
	spin_lock_irq(&connection->peer_reqs_lock);
	list_del(&peer_req->w.list);
	spin_unlock_irq(&connection->peer_reqs_lock);

	dec_rs_pending(peer_device);
out:
	drbd_remove_peer_req_interval(peer_req);
	drbd_free_peer_req(peer_req);
	dec_unacked(peer_device);
	return err;
}

void drbd_ov_out_of_sync_found(struct drbd_peer_device *peer_device, sector_t sector, int size)
{
	if (peer_device->ov_last_oos_start + peer_device->ov_last_oos_size == sector) {
		peer_device->ov_last_oos_size += size>>9;
	} else {
		ov_out_of_sync_print(peer_device);
		peer_device->ov_last_oos_start = sector;
		peer_device->ov_last_oos_size = size>>9;
	}
	drbd_set_out_of_sync(peer_device, sector, size);
}

void verify_progress(struct drbd_peer_device *peer_device,
		const sector_t sector, const unsigned int size)
{
	bool stop_sector_reached =
		(peer_device->repl_state[NOW] == L_VERIFY_S) &&
		verify_can_do_stop_sector(peer_device) &&
		(sector + (size>>9)) >= peer_device->ov_stop_sector;

	unsigned long ov_left = atomic64_dec_return(&peer_device->ov_left);

	/* let's advance progress step marks only for every other megabyte */
	if ((ov_left & 0x1ff) == 0)
		drbd_advance_rs_marks(peer_device, ov_left);

	if (ov_left == 0 || stop_sector_reached)
		drbd_peer_device_post_work(peer_device, RS_DONE);
}

static bool digest_equal(struct drbd_peer_request *peer_req)
{
	struct drbd_peer_device *peer_device = peer_req->peer_device;
	struct drbd_device *device = peer_device->device;
	struct digest_info *di;
	void *digest;
	int digest_size;
	bool eq = false;

	di = peer_req->digest;

	digest_size = crypto_shash_digestsize(peer_device->connection->verify_tfm);
	digest = kmalloc(digest_size, GFP_NOIO);
	if (digest) {
		drbd_csum_pages(peer_device->connection->verify_tfm, peer_req->page_chain.head, digest);

		D_ASSERT(device, digest_size == di->digest_size);
		eq = !memcmp(digest, di->digest, digest_size);
		kfree(digest);
	}

	return eq;
}

int w_e_end_ov_reply(struct drbd_work *w, int cancel)
{
	struct drbd_peer_request *peer_req = container_of(w, struct drbd_peer_request, w);
	struct drbd_peer_device *peer_device = peer_req->peer_device;
	struct drbd_connection *connection = peer_device->connection;
	sector_t sector = peer_req->i.sector;
	unsigned int size = peer_req->i.size;
	u64 block_id;
	bool al_conflict = false;
	int err;

	if (unlikely(cancel)) {
		drbd_remove_peer_req_interval(peer_req);
		drbd_free_peer_req(peer_req);
		dec_unacked(peer_device);
		return 0;
	}

	if (!(connection->agreed_features & DRBD_FF_RESYNC_DAGTAG) &&
		al_resync_extent_active(peer_device->device, peer_req->i.sector, peer_req->i.size)) {
		/* A peer that does not support DRBD_FF_RESYNC_DAGTAG expects
		 * online verify to be exclusive with 128MiB "resync extents"
		 * in the activity log. We may have received an overlapping
		 * write before issuing this read, which the peer did not have
		 * at the time of its read. So we may detect spurious
		 * out-of-sync blocks.
		 *
		 * Prevent this by skipping instead.
		 */
		dynamic_drbd_dbg(peer_device,
				"Skip online verify block at %llus+%u due to activity",
				(unsigned long long) peer_req->i.sector, peer_req->i.size);

		al_conflict = true;
	}

	if (test_bit(INTERVAL_CONFLICT, &peer_req->i.flags) || al_conflict) {
		/* DRBD versions without DRBD_FF_RESYNC_DAGTAG do not know about
		 * ID_SKIP, but they treat it the same as ID_IN_SYNC which is
		 * the best we can do here anyway. */
		block_id = ID_SKIP;
		drbd_verify_skipped_block(peer_device, sector, size);
	} else if (likely((peer_req->flags & EE_WAS_ERROR) == 0) && digest_equal(peer_req)) {
		block_id = ID_IN_SYNC;
		ov_out_of_sync_print(peer_device);
	} else {
		block_id = ID_OUT_OF_SYNC;
		drbd_ov_out_of_sync_found(peer_device, sector, size);
	}

	/* Free peer_req and pages before send.
	 * In case we block on congestion, we could otherwise run into
	 * some distributed deadlock, if the other side blocks on
	 * congestion as well, because our receiver blocks in
	 * drbd_alloc_pages due to pp_in_use > max_buffers. */
	drbd_remove_peer_req_interval(peer_req);
	drbd_free_peer_req(peer_req);
	peer_req = NULL;

	err = drbd_send_ack_ex(peer_device, P_OV_RESULT, sector, size, block_id);

	dec_unacked(peer_device);

	verify_progress(peer_device, sector, size);

	return err;
}

/* FIXME
 * We need to track the number of pending barrier acks,
 * and to be able to wait for them.
 * See also comment in drbd_adm_attach before drbd_suspend_io.
 */
static int drbd_send_barrier(struct drbd_connection *connection)
{
	struct p_barrier *p;
	int err;

	p = conn_prepare_command(connection, sizeof(*p), DATA_STREAM);
	if (!p)
		return -EIO;

	p->barrier = connection->send.current_epoch_nr;
	p->pad = 0;
	connection->send.last_sent_epoch_nr = connection->send.current_epoch_nr;
	connection->send.current_epoch_writes = 0;
	connection->send.last_sent_barrier_jif = jiffies;

	set_bit(BARRIER_ACK_PENDING, &connection->flags);
	err = send_command(connection, -1, P_BARRIER, DATA_STREAM);
	if (err) {
		clear_bit(BARRIER_ACK_PENDING, &connection->flags);
		wake_up(&connection->resource->barrier_wait);
	}
	return err;
}

static bool need_unplug(struct drbd_connection *connection)
{
	unsigned i = connection->todo.unplug_slot;
	return dagtag_newer_eq(connection->send.current_dagtag_sector,
			connection->todo.unplug_dagtag_sector[i]);
}

static void maybe_send_unplug_remote(struct drbd_connection *connection, bool send_anyways)
{
	if (need_unplug(connection)) {
		/* Yes, this is non-atomic wrt. its use in drbd_unplug_fn.
		 * We save a spin_lock_irq, and worst case
		 * we occasionally miss an unplug event. */

		/* Paranoia: to avoid a continuous stream of unplug-hints,
		 * in case we never get any unplug events */
		connection->todo.unplug_dagtag_sector[connection->todo.unplug_slot] =
			connection->send.current_dagtag_sector + (1ULL << 63);
		/* advance the current unplug slot */
		connection->todo.unplug_slot ^= 1;
	} else if (!send_anyways)
		return;

	if (connection->cstate[NOW] < C_CONNECTED)
		return;

	if (!conn_prepare_command(connection, 0, DATA_STREAM))
		return;

	send_command(connection, -1, P_UNPLUG_REMOTE, DATA_STREAM);
}

static bool __drbd_may_sync_now(struct drbd_peer_device *peer_device)
{
	struct drbd_device *other_device = peer_device->device;
	int ret = true;

	rcu_read_lock();
	while (1) {
		struct drbd_peer_device *other_peer_device;
		int resync_after;

		if (!other_device->ldev || other_device->disk_state[NOW] == D_DISKLESS)
			break;
		resync_after = rcu_dereference(other_device->ldev->disk_conf)->resync_after;
		if (resync_after == -1)
			break;
		other_device = minor_to_device(resync_after);
		if (!other_device)
			break;
		for_each_peer_device_rcu(other_peer_device, other_device) {
			if ((other_peer_device->repl_state[NOW] >= L_SYNC_SOURCE &&
			     other_peer_device->repl_state[NOW] <= L_PAUSED_SYNC_T) ||
			    other_peer_device->resync_susp_dependency[NOW] ||
			    other_peer_device->resync_susp_peer[NOW] ||
			    other_peer_device->resync_susp_user[NOW]) {
				ret = false;
				goto break_unlock;
			}
		}
	}
break_unlock:
	rcu_read_unlock();

	return ret;
}

/**
 * drbd_pause_after() - Pause resync on all devices that may not resync now
 * @device:	DRBD device.
 *
 * Called from process context only (admin command and after_state_ch).
 */
static bool drbd_pause_after(struct drbd_device *device)
{
	struct drbd_device *other_device;
	bool changed = false;
	int vnr;

	/* FIXME seriously inefficient with many devices,
	 * while also ignoring the input "device" argument :-( */
	rcu_read_lock();
	idr_for_each_entry(&drbd_devices, other_device, vnr) {
		struct drbd_peer_device *other_peer_device;

		begin_state_change_locked(other_device->resource, CS_HARD);
		if (other_device->disk_state[NOW] == D_DISKLESS) {
			abort_state_change_locked(other_device->resource);
			continue;
		}
		for_each_peer_device_rcu(other_peer_device, other_device) {
			if (other_peer_device->repl_state[NOW] == L_OFF)
				continue;
			if (!__drbd_may_sync_now(other_peer_device))
				__change_resync_susp_dependency(other_peer_device, true);
		}
		if (end_state_change_locked(other_device->resource) != SS_NOTHING_TO_DO)
			changed = true;
	}
	rcu_read_unlock();
	return changed;
}

/**
 * drbd_resume_next() - Resume resync on all devices that may resync now
 * @device:	DRBD device.
 *
 * Called from process context only (admin command and sender).
 */
static bool drbd_resume_next(struct drbd_device *device)
{
	struct drbd_device *other_device;
	bool changed = false;
	int vnr;

	/* FIXME seriously inefficient with many devices,
	 * while also ignoring the input "device" argument :-( */
	rcu_read_lock();
	idr_for_each_entry(&drbd_devices, other_device, vnr) {
		struct drbd_peer_device *other_peer_device;

		begin_state_change_locked(other_device->resource, CS_HARD);
		if (other_device->disk_state[NOW] == D_DISKLESS) {
			abort_state_change_locked(other_device->resource);
			continue;
		}
		for_each_peer_device_rcu(other_peer_device, other_device) {
			if (other_peer_device->repl_state[NOW] == L_OFF)
				continue;
			if (other_peer_device->resync_susp_dependency[NOW] &&
			    __drbd_may_sync_now(other_peer_device))
				__change_resync_susp_dependency(other_peer_device, false);
		}
		if (end_state_change_locked(other_device->resource) != SS_NOTHING_TO_DO)
			changed = true;
	}
	rcu_read_unlock();
	return changed;
}

void resume_next_sg(struct drbd_device *device)
{
	lock_all_resources();
	drbd_resume_next(device);
	unlock_all_resources();
}

void suspend_other_sg(struct drbd_device *device)
{
	lock_all_resources();
	drbd_pause_after(device);
	unlock_all_resources();
}

/* caller must hold resources_mutex */
enum drbd_ret_code drbd_resync_after_valid(struct drbd_device *device, int resync_after)
{
	struct drbd_device *other_device;
	int rv = NO_ERROR;

	if (resync_after == -1)
		return NO_ERROR;
	if (resync_after < -1)
		return ERR_RESYNC_AFTER;
	other_device = minor_to_device(resync_after);

	/* You are free to depend on diskless, non-existing,
	 * or not yet/no longer existing minors.
	 * We only reject dependency loops.
	 * We cannot follow the dependency chain beyond a detached or
	 * missing minor.
	 */
	if (!other_device)
		return NO_ERROR;

	/* check for loops */
	rcu_read_lock();
	while (1) {
		if (other_device == device) {
			rv = ERR_RESYNC_AFTER_CYCLE;
			break;
		}

		if (!other_device)
			break;

		if (!get_ldev_if_state(other_device, D_NEGOTIATING))
			break;
		resync_after = rcu_dereference(other_device->ldev->disk_conf)->resync_after;
		put_ldev(other_device);

		/* dependency chain ends here, no cycles. */
		if (resync_after == -1)
			break;

		/* follow the dependency chain */
		other_device = minor_to_device(resync_after);
	}
	rcu_read_unlock();

	return rv;
}

/* caller must hold resources_mutex */
void drbd_resync_after_changed(struct drbd_device *device)
{
	while (drbd_pause_after(device) || drbd_resume_next(device))
		/* do nothing */ ;
}

void drbd_rs_controller_reset(struct drbd_peer_device *peer_device)
{
	struct gendisk *disk = peer_device->device->ldev->backing_bdev->bd_disk;
	struct fifo_buffer *plan;

	atomic_set(&peer_device->rs_sect_in, 0);
	atomic_set(&peer_device->device->rs_sect_ev, 0);  /* FIXME: ??? */
	peer_device->rs_last_mk_req_kt = ktime_get();
	peer_device->rs_in_flight = 0;
	peer_device->rs_last_events = (int)part_stat_read_accum(disk->part0, sectors);

	/* Updating the RCU protected object in place is necessary since
	   this function gets called from atomic context.
	   It is valid since all other updates also lead to an completely
	   empty fifo */
	rcu_read_lock();
	plan = rcu_dereference(peer_device->rs_plan_s);
	plan->total = 0;
	fifo_set(plan, 0);
	rcu_read_unlock();
}

void start_resync_timer_fn(struct timer_list *t)
{
	struct drbd_peer_device *peer_device = from_timer(peer_device, t, start_resync_timer);
	drbd_peer_device_post_work(peer_device, RS_START);
}

bool drbd_stable_sync_source_present(struct drbd_peer_device *except_peer_device, enum which_state which)
{
	struct drbd_device *device = except_peer_device->device;
	struct drbd_peer_device *peer_device;
	u64 authoritative_nodes = 0;
	bool rv = false;

	if (!(except_peer_device->uuid_flags & UUID_FLAG_STABLE))
		authoritative_nodes = except_peer_device->uuid_node_mask;

	/* If a peer considers himself as unstable and sees me as an authoritative
	   node, then we have a stable resync source! */
	if (authoritative_nodes & NODE_MASK(device->resource->res_opts.node_id))
		return true;

	rcu_read_lock();
	for_each_peer_device_rcu(peer_device, device) {
		enum drbd_repl_state repl_state;
		struct net_conf *nc;

		if (peer_device == except_peer_device)
			continue;

		repl_state = peer_device->repl_state[which];

		if (repl_state == L_ESTABLISHED ||
				repl_state == L_WF_BITMAP_S ||
				(repl_state >= L_SYNC_SOURCE && repl_state < L_AHEAD)) {
			if (authoritative_nodes & NODE_MASK(peer_device->node_id)) {
				rv = true;
				break;
			}

			nc = rcu_dereference(peer_device->connection->transport.net_conf);
			/* Restricting the clause the two_primaries not allowed, otherwise
			   we need to ensure here that we are neighbor of all primaries,
			   and that is a lot more challenging. */

			if ((!nc->two_primaries &&
			     peer_device->connection->peer_role[which] == R_PRIMARY) ||
			    ((repl_state == L_SYNC_TARGET || repl_state == L_PAUSED_SYNC_T) &&
			     peer_device->uuid_flags & UUID_FLAG_STABLE)) {
				rv = true;
				break;
			}
		}
	}
	rcu_read_unlock();

	return rv;
}

static void do_start_resync(struct drbd_peer_device *peer_device)
{
	/* Postpone resync if there is still activity from a previous resync
	 * pending. Also postpone the transition from Ahead to SyncSource if
	 * there is any activity on this peer device. */
	if (atomic_read(&peer_device->rs_pending_cnt) ||
			(peer_device->repl_state[NOW] == L_AHEAD &&
			 atomic_read(&peer_device->unacked_cnt))) {
		drbd_warn(peer_device, "postponing start_resync ...\n");
		peer_device->start_resync_timer.expires = jiffies + HZ/10;
		add_timer(&peer_device->start_resync_timer);
		return;
	}

	drbd_start_resync(peer_device, peer_device->start_resync_side);
	clear_bit(AHEAD_TO_SYNC_SOURCE, &peer_device->flags);
}

static void handle_congestion(struct drbd_peer_device *peer_device)
{
	struct drbd_resource *resource = peer_device->device->resource;
	unsigned long irq_flags;
	struct net_conf *nc;
	enum drbd_on_congestion on_congestion;

	rcu_read_lock();
	nc = rcu_dereference(peer_device->connection->transport.net_conf);
	if (nc) {
		on_congestion = nc->on_congestion;

		begin_state_change(resource, &irq_flags, CS_VERBOSE | CS_HARD);
		/* congestion may have cleared since it was detected */
		if (atomic_read(&peer_device->connection->ap_in_flight) > 0) {
			if (on_congestion == OC_PULL_AHEAD)
				__change_repl_state(peer_device, L_AHEAD);
			else if (on_congestion == OC_DISCONNECT)
				__change_cstate(peer_device->connection, C_DISCONNECTING);
		}
		end_state_change(resource, &irq_flags);
	}
	rcu_read_unlock();

	clear_bit(HANDLING_CONGESTION, &peer_device->flags);
}

/**
 * drbd_start_resync() - Start the resync process
 * @side:	Either L_SYNC_SOURCE or L_SYNC_TARGET
 *
 * This function might bring you directly into one of the
 * C_PAUSED_SYNC_* states.
 */
void drbd_start_resync(struct drbd_peer_device *peer_device, enum drbd_repl_state side)
{
	struct drbd_device *device = peer_device->device;
	struct drbd_connection *connection = peer_device->connection;
	enum drbd_disk_state finished_resync_pdsk = D_UNKNOWN;
	enum drbd_repl_state repl_state;
	int r;

	read_lock_irq(&device->resource->state_rwlock);
	repl_state = peer_device->repl_state[NOW];
	read_unlock_irq(&device->resource->state_rwlock);
	if (repl_state < L_ESTABLISHED) {
		/* Connection closed meanwhile. */
		return;
	}
	if (repl_state >= L_SYNC_SOURCE && repl_state < L_AHEAD) {
		drbd_err(peer_device, "Resync already running!\n");
		return;
	}

	if (!test_bit(B_RS_H_DONE, &peer_device->flags)) {
		if (side == L_SYNC_TARGET) {
			r = drbd_maybe_khelper(device, connection, "before-resync-target");
			if (r == DRBD_UMH_DISABLED)
				goto skip_helper;

			r = (r >> 8) & 0xff;
			if (r > 0) {
				drbd_info(device, "before-resync-target handler returned %d, "
					 "dropping connection.\n", r);
				change_cstate(connection, C_DISCONNECTING, CS_HARD);
				return;
			}
		} else /* L_SYNC_SOURCE */ {
			r = drbd_maybe_khelper(device, connection, "before-resync-source");
			if (r == DRBD_UMH_DISABLED)
				goto skip_helper;

			r = (r >> 8) & 0xff;
			if (r > 0) {
				if (r == 3) {
					drbd_info(device, "before-resync-source handler returned %d, "
						 "ignoring. Old userland tools?", r);
				} else {
					drbd_info(device, "before-resync-source handler returned %d, "
						 "dropping connection.\n", r);
					change_cstate(connection, C_DISCONNECTING, CS_HARD);
					return;
				}
			}
		}
	}

skip_helper:

	if (side == L_SYNC_TARGET && drbd_current_uuid(device) == UUID_JUST_CREATED) {
		/* prepare to continue an interrupted initial resync later */
		if (get_ldev(device)) {
			const int my_node_id = device->resource->res_opts.node_id;
			u64 peer_bitmap_uuid = peer_device->bitmap_uuids[my_node_id];

			if (peer_bitmap_uuid) {
				down_write(&device->uuid_sem);
				_drbd_uuid_set_current(device, peer_bitmap_uuid);
				up_write(&device->uuid_sem);
				drbd_print_uuids(peer_device, "setting UUIDs to");
			}
			put_ldev(device);
		}
	}

	if (down_trylock(&device->resource->state_sem)) {
		/* Retry later and let the worker make progress in the
		 * meantime; two-phase commits depend on that.  */
		set_bit(B_RS_H_DONE, &peer_device->flags);
		peer_device->start_resync_side = side;
		peer_device->start_resync_timer.expires = jiffies + HZ/5;
		add_timer(&peer_device->start_resync_timer);
		return;
	}

	lock_all_resources();
	clear_bit(B_RS_H_DONE, &peer_device->flags);
	if (connection->cstate[NOW] < C_CONNECTED ||
	    !get_ldev_if_state(device, D_NEGOTIATING)) {
		unlock_all_resources();
		goto out;
	}

	begin_state_change_locked(device->resource, CS_VERBOSE);
	__change_resync_susp_dependency(peer_device, !__drbd_may_sync_now(peer_device));
	__change_repl_state(peer_device, side);
	if (side == L_SYNC_TARGET)
		init_resync_stable_bits(peer_device);
	finished_resync_pdsk = peer_device->resync_finished_pdsk;
	peer_device->resync_finished_pdsk = D_UNKNOWN;
	r = end_state_change_locked(device->resource);
	repl_state = peer_device->repl_state[NOW];

	if (repl_state < L_ESTABLISHED)
		r = SS_UNKNOWN_ERROR;

	if (r == SS_SUCCESS)
		drbd_pause_after(device);

	unlock_all_resources();
	put_ldev(device);
    out:
	up(&device->resource->state_sem);
	if (finished_resync_pdsk != D_UNKNOWN)
		drbd_resync_finished(peer_device, finished_resync_pdsk);
}

static void update_on_disk_bitmap(struct drbd_peer_device *peer_device, bool resync_done)
{
	struct drbd_device *device = peer_device->device;
	peer_device->rs_last_writeout = jiffies;

	if (!get_ldev(device))
		return;

	drbd_bm_write_lazy(device, 0);

	if (resync_done) {
		if (is_verify_state(peer_device, NOW)) {
			ov_out_of_sync_print(peer_device);
			ov_skipped_print(peer_device);
			drbd_resync_finished(peer_device, D_MASK);
		} else if (is_sync_state(peer_device, NOW)) {
			drbd_resync_finished(peer_device, D_MASK);
		}
	}

	/* update timestamp, in case it took a while to write out stuff */
	peer_device->rs_last_writeout = jiffies;
	put_ldev(device);
}

static void go_diskless(struct drbd_device *device)
{
	D_ASSERT(device, device->disk_state[NOW] == D_FAILED ||
			 device->disk_state[NOW] == D_DETACHING);
	/* we cannot assert local_cnt == 0 here, as get_ldev_if_state will
	 * inc/dec it frequently. Once we are D_DISKLESS, no one will touch
	 * the protected members anymore, though, so once put_ldev reaches zero
	 * again, it will be safe to free them. */

	/* Try to write changed bitmap pages, read errors may have just
	 * set some bits outside the area covered by the activity log.
	 *
	 * If we have an IO error during the bitmap writeout,
	 * we will want a full sync next time, just in case.
	 * (Do we want a specific meta data flag for this?)
	 *
	 * If that does not make it to stable storage either,
	 * we cannot do anything about that anymore.
	 *
	 * We still need to check if both bitmap and ldev are present, we may
	 * end up here after a failed attach, before ldev was even assigned.
	 */
	if (device->bitmap && device->ldev) {
		if (drbd_bitmap_io_from_worker(device, drbd_bm_write,
					       "detach",
					       BM_LOCK_SET | BM_LOCK_CLEAR | BM_LOCK_BULK,
					       NULL)) {
			if (test_bit(CRASHED_PRIMARY, &device->flags)) {
				struct drbd_peer_device *peer_device;

				rcu_read_lock();
				for_each_peer_device_rcu(peer_device, device)
					drbd_md_set_peer_flag(peer_device, MDF_PEER_FULL_SYNC);
				rcu_read_unlock();
			}
		}
	}

	drbd_md_sync_if_dirty(device);
	change_disk_state(device, D_DISKLESS, CS_HARD, NULL);
}

static int do_md_sync(struct drbd_device *device)
{
	drbd_warn(device, "md_sync_timer expired! Worker calls drbd_md_sync().\n");
	drbd_md_sync(device);
	return 0;
}

void repost_up_to_date_fn(struct timer_list *t)
{
	struct drbd_resource *resource = from_timer(resource, t, repost_up_to_date_timer);
	drbd_post_work(resource, TRY_BECOME_UP_TO_DATE);
}

static int try_become_up_to_date(struct drbd_resource *resource)
{
	enum drbd_state_rv rv;

	/* Doing a two_phase_commit from worker context is only possible
	 * if twopc_work is not queued. Let it get executed first.
	 *
	 * Avoid deadlock on state_sem, in case someone holds it while
	 * waiting for the completion of some after-state-change work.
	 */
	if (list_empty(&resource->twopc_work.list)) {
		if (down_trylock(&resource->state_sem))
			goto repost;
		rv = change_from_consistent(resource, CS_ALREADY_SERIALIZED |
			CS_VERBOSE | CS_SERIALIZE | CS_DONT_RETRY);
		up(&resource->state_sem);
		if (rv == SS_TIMEOUT || rv == SS_CONCURRENT_ST_CHG)
			goto repost;
		drbd_notify_peers_lost_primary(resource);
	} else {
	repost:
		mod_timer(&resource->repost_up_to_date_timer, jiffies + HZ/10);
	}

	return 0;
}

/* only called from drbd_worker thread, no locking */
void __update_timing_details(
		struct drbd_thread_timing_details *tdp,
		unsigned int *cb_nr,
		void *cb,
		const char *fn, const unsigned int line)
{
	unsigned int i = *cb_nr % DRBD_THREAD_DETAILS_HIST;
	struct drbd_thread_timing_details *td = tdp + i;

	td->start_jif = jiffies;
	td->cb_addr = cb;
	td->caller_fn = fn;
	td->line = line;
	td->cb_nr = *cb_nr;

	i = (i+1) % DRBD_THREAD_DETAILS_HIST;
	td = tdp + i;
	memset(td, 0, sizeof(*td));

	++(*cb_nr);
}

static bool all_peers_responded(struct drbd_resource *resource)
{
	struct drbd_connection *connection;
	bool all_responded = true;

	rcu_read_lock();
	for_each_connection_rcu(connection, resource) {
		if (!test_bit(CHECKING_PEER, &connection->flags))
			continue;
		if (connection->cstate[NOW] < C_CONNECTED) {
			clear_bit(CHECKING_PEER, &connection->flags);
			continue;
		}
		if (!test_bit(GOT_PING_ACK, &connection->flags)) {
			all_responded = false;
			break;
		}
	}
	rcu_read_unlock();

	return all_responded;
}

void drbd_check_peers(struct drbd_resource *resource)
{
	struct drbd_connection *connection;
	bool check_ongoing;
	u64 im;

	check_ongoing = test_and_set_bit(CHECKING_PEERS, &resource->flags);
	if (check_ongoing) {
		wait_event(resource->state_wait,
			   !test_bit(CHECKING_PEERS, &resource->flags));
		return;
	}

	for_each_connection_ref(connection, im, resource) {
		if (connection->cstate[NOW] < C_CONNECTED)
			continue;
		clear_bit(GOT_PING_ACK, &connection->flags);
		set_bit(CHECKING_PEER, &connection->flags);
		schedule_work(&connection->send_ping_work);
	}

	wait_event(resource->state_wait, all_peers_responded(resource));

	clear_bit(CHECKING_PEERS, &resource->flags);
	wake_up(&resource->state_wait);
}

void drbd_check_peers_new_current_uuid(struct drbd_device *device)
{
	struct drbd_resource *resource = device->resource;

	drbd_check_peers(resource);

	if (device->have_quorum[NOW] && drbd_data_accessible(device, NOW))
		drbd_uuid_new_current(device, false);
}

static void make_new_current_uuid(struct drbd_device *device)
{
	drbd_check_peers_new_current_uuid(device);

	get_work_bits(1UL << NEW_CUR_UUID | 1UL << WRITING_NEW_CUR_UUID, &device->flags);
	wake_up(&device->misc_wait);
}

static void do_device_work(struct drbd_device *device, const unsigned long todo)
{
	if (test_bit(MD_SYNC, &todo))
		do_md_sync(device);
	if (test_bit(GO_DISKLESS, &todo))
		go_diskless(device);
	if (test_bit(MAKE_NEW_CUR_UUID, &todo))
		make_new_current_uuid(device);
}

static void do_peer_device_work(struct drbd_peer_device *peer_device, const unsigned long todo)
{
	if (test_bit(RS_PROGRESS, &todo))
		drbd_broadcast_peer_device_state(peer_device);
	if (test_bit(RS_DONE, &todo) ||
	    test_bit(RS_LAZY_BM_WRITE, &todo))
		update_on_disk_bitmap(peer_device, test_bit(RS_DONE, &todo));
	if (test_bit(RS_START, &todo))
		do_start_resync(peer_device);
	if (test_bit(HANDLE_CONGESTION, &todo))
		handle_congestion(peer_device);
}

#define DRBD_RESOURCE_WORK_MASK	\
	(1UL << TRY_BECOME_UP_TO_DATE)

#define DRBD_DEVICE_WORK_MASK	\
	((1UL << GO_DISKLESS)	\
	|(1UL << MD_SYNC)	\
	|(1UL << MAKE_NEW_CUR_UUID)\
	)

#define DRBD_PEER_DEVICE_WORK_MASK	\
	((1UL << RS_START)		\
	|(1UL << RS_LAZY_BM_WRITE)	\
	|(1UL << RS_PROGRESS)		\
	|(1UL << RS_DONE)		\
	|(1UL << HANDLE_CONGESTION)     \
	)

static unsigned long get_work_bits(const unsigned long mask, unsigned long *flags)
{
	unsigned long old, new;
	do {
		old = *flags;
		new = old & ~mask;
	} while (cmpxchg(flags, old, new) != old);
	return old & mask;
}

static void __do_unqueued_peer_device_work(struct drbd_connection *connection)
{
	struct drbd_peer_device *peer_device;
	int vnr;

	rcu_read_lock();
	idr_for_each_entry(&connection->peer_devices, peer_device, vnr) {
		struct drbd_device *device = peer_device->device;
		unsigned long todo = get_work_bits(DRBD_PEER_DEVICE_WORK_MASK, &peer_device->flags);
		if (!todo)
			continue;

		kref_get(&device->kref);
		rcu_read_unlock();
		do_peer_device_work(peer_device, todo);
		kref_put(&device->kref, drbd_destroy_device);
		rcu_read_lock();
	}
	rcu_read_unlock();
}

static void do_unqueued_peer_device_work(struct drbd_resource *resource)
{
	struct drbd_connection *connection;
	u64 im;

	for_each_connection_ref(connection, im, resource)
		__do_unqueued_peer_device_work(connection);
}

static void do_unqueued_device_work(struct drbd_resource *resource)
{
	struct drbd_device *device;
	int vnr;

	rcu_read_lock();
	idr_for_each_entry(&resource->devices, device, vnr) {
		unsigned long todo = get_work_bits(DRBD_DEVICE_WORK_MASK, &device->flags);
		if (!todo)
			continue;

		kref_get(&device->kref);
		rcu_read_unlock();
		do_device_work(device, todo);
		kref_put(&device->kref, drbd_destroy_device);
		rcu_read_lock();
	}
	rcu_read_unlock();
}

static void do_unqueued_resource_work(struct drbd_resource *resource)
{
	unsigned long todo = get_work_bits(DRBD_RESOURCE_WORK_MASK, &resource->flags);

	if (test_bit(TRY_BECOME_UP_TO_DATE, &todo))
		try_become_up_to_date(resource);
}

static bool dequeue_work_batch(struct drbd_work_queue *queue, struct list_head *work_list)
{
	spin_lock_irq(&queue->q_lock);
	list_splice_tail_init(&queue->q, work_list);
	spin_unlock_irq(&queue->q_lock);
	return !list_empty(work_list);
}

static struct drbd_request *__next_request_for_connection(
		struct drbd_connection *connection)
{
	struct drbd_request *req;

	list_for_each_entry_rcu(req, &connection->resource->transfer_log, tl_requests) {
		unsigned s = req->net_rq_state[connection->peer_node_id];
		connection->send.seen_dagtag_sector = req->dagtag_sector;
		if (!(s & RQ_NET_QUEUED))
			continue;
		return req;
	}
	return NULL;
}

static struct drbd_request *tl_next_request_for_connection(struct drbd_connection *connection)
{
	if (connection->todo.req_next == NULL)
		connection->todo.req_next = __next_request_for_connection(connection);

	connection->todo.req = connection->todo.req_next;

	/* advancement of todo.req_next happens in advance_conn_req_next(),
	 * called from mod_rq_state() */

	return connection->todo.req;
}

static void maybe_send_state_afer_ahead(struct drbd_connection *connection)
{
	struct drbd_peer_device *peer_device;
	int vnr;

	rcu_read_lock();
	idr_for_each_entry(&connection->peer_devices, peer_device, vnr) {
		if (test_and_clear_bit(SEND_STATE_AFTER_AHEAD, &peer_device->flags)) {
			peer_device->todo.was_ahead = false;
			rcu_read_unlock();
			drbd_send_current_state(peer_device);
			rcu_read_lock();
		}
	}
	rcu_read_unlock();
}

/* This finds the next not yet processed request from
 * connection->resource->transfer_log.
 * It also moves all currently queued connection->sender_work
 * to connection->todo.work_list.
 */
static bool check_sender_todo(struct drbd_connection *connection)
{
	rcu_read_lock();
	tl_next_request_for_connection(connection);

	/* FIXME can we get rid of this additional lock? */
	spin_lock_irq(&connection->sender_work.q_lock);
	list_splice_tail_init(&connection->sender_work.q, &connection->todo.work_list);
	spin_unlock_irq(&connection->sender_work.q_lock);
	rcu_read_unlock();

	return connection->todo.req
		|| need_unplug(connection)
		|| !list_empty(&connection->todo.work_list);
}

static void wait_for_sender_todo(struct drbd_connection *connection)
{
	struct drbd_resource *resource = connection->resource;
	DEFINE_WAIT(wait);
	struct net_conf *nc;
	int uncork, cork;
	bool got_something = 0;

	got_something = check_sender_todo(connection);
	if (got_something)
		return;

	/* Still nothing to do?
	 * Maybe we still need to close the current epoch,
	 * even if no new requests are queued yet.
	 *
	 * Also, poke TCP, just in case.
	 * Then wait for new work (or signal). */
	rcu_read_lock();
	nc = rcu_dereference(connection->transport.net_conf);
	uncork = nc ? nc->tcp_cork : 0;
	rcu_read_unlock();
	if (uncork)
		drbd_uncork(connection, DATA_STREAM);

	for (;;) {
		int send_barrier;
		prepare_to_wait(&connection->sender_work.q_wait, &wait,
				TASK_INTERRUPTIBLE);
		if (check_sender_todo(connection) || signal_pending(current)) {
			break;
		}

		/* We found nothing new to do, no to-be-communicated request,
		 * no other work item.  We may still need to close the last
		 * epoch.  Next incoming request epoch will be connection ->
		 * current transfer log epoch number.  If that is different
		 * from the epoch of the last request we communicated, we want
		 * to send the epoch separating barrier now.
		 */
		send_barrier = should_send_barrier(connection,
					atomic_read(&resource->current_tle_nr));

		if (send_barrier) {
			/* Ensure that we read the most recent
			 * resource->dagtag_sector value. */
			smp_rmb();
			/* If a request is currently being submitted it may not
			 * have been picked up by this sender, even though it
			 * belongs to the old epoch. Ensure that we are
			 * up-to-date with the most recently submitted dagtag
			 * to ensure that we do not send a barrier early in
			 * this case. If there is such a request then this
			 * sender will be woken, so it is OK to schedule(). */
			if (connection->send.seen_dagtag_sector >= READ_ONCE(resource->dagtag_sector)) {
				finish_wait(&connection->sender_work.q_wait, &wait);
				maybe_send_barrier(connection,
						connection->send.current_epoch_nr + 1);
				continue;
			}
		}

		if (test_and_clear_bit(SEND_STATE_AFTER_AHEAD_C, &connection->flags)) {
			finish_wait(&connection->sender_work.q_wait, &wait);
			maybe_send_state_afer_ahead(connection);
			continue;
		}

		/* drbd_send() may have called flush_signals() */
		if (get_t_state(&connection->sender) != RUNNING)
			break;

		schedule();
		/* may be woken up for other things but new work, too,
		 * e.g. if the current epoch got closed.
		 * In which case we send the barrier above. */
	}
	finish_wait(&connection->sender_work.q_wait, &wait);

	/* someone may have changed the config while we have been waiting above. */
	rcu_read_lock();
	nc = rcu_dereference(connection->transport.net_conf);
	cork = nc ? nc->tcp_cork : 0;
	rcu_read_unlock();

	if (cork)
		drbd_cork(connection, DATA_STREAM);
	else if (!uncork)
		drbd_uncork(connection, DATA_STREAM);
}

static void re_init_if_first_write(struct drbd_connection *connection, unsigned int epoch)
{
	if (!connection->send.seen_any_write_yet) {
		connection->send.seen_any_write_yet = true;
		connection->send.current_epoch_nr = epoch;
		connection->send.current_epoch_writes = 0;
		connection->send.last_sent_barrier_jif = jiffies;
	}
}

static bool should_send_barrier(struct drbd_connection *connection, unsigned int epoch)
{
	if (!connection->send.seen_any_write_yet)
		return false;
	return connection->send.current_epoch_nr != epoch;
}
static void maybe_send_barrier(struct drbd_connection *connection, unsigned int epoch)
{
	/* re-init if first write on this connection */
	if (should_send_barrier(connection, epoch)) {
		if (connection->send.current_epoch_writes)
			drbd_send_barrier(connection);
		connection->send.current_epoch_nr = epoch;
	}
}

static bool is_write_in_flight(struct drbd_peer_device *peer_device, struct drbd_interval *in)
{
	struct drbd_device *device = peer_device->device;
	struct drbd_request *req;
	struct drbd_interval *i;
	sector_t sector = in->sector;
	int size = in->size;
	int idx = peer_device->node_id;
	int s;
	bool in_flight = false;

	if (idx < 0 || idx >= DRBD_NODE_ID_MAX) {
		drbd_warn(peer_device, "is_write_in_flight: BAD idx: %d\n", idx);
		return false;
	}

	read_lock_irq(&device->resource->state_rwlock);
	spin_lock(&device->interval_lock);
	drbd_for_each_overlap(i, &device->requests, sector, size) {
		if (i == in)
			continue;
		if (i->type != INTERVAL_LOCAL_WRITE)
			continue;
		/* don't care for i->completed, in DRBD_PROT_A we
		 * are more interested in RQ_NET_DONE instead */
		req = container_of(i, struct drbd_request, i);
		s = req->net_rq_state[idx];
		if ((s & RQ_NET_SENT) == 0) /* not even sent: ignore */
			continue;
		if ((s & RQ_NET_DONE) == RQ_NET_DONE) /* already done: ignore */
			continue;
		in_flight = true;
		break;
	}
	spin_unlock(&device->interval_lock);
	read_unlock_irq(&device->resource->state_rwlock);
	return in_flight;
}

static int process_one_request(struct drbd_connection *connection)
{
	struct bio_and_error m;
	struct drbd_request *req = connection->todo.req;
	struct drbd_device *device = req->device;
	struct drbd_peer_device *peer_device =
			conn_peer_device(connection, device->vnr);
	unsigned s = req->net_rq_state[peer_device->node_id];
	bool do_send_unplug = req->local_rq_state & RQ_UNPLUG;
	int err = 0;
	enum drbd_req_event what;

	/* pre_send_jif[] is used in net_timeout_reached() */
	req->pre_send_jif[peer_device->node_id] = jiffies;
	ktime_get_accounting(req->pre_send_kt[peer_device->node_id]);
	if (drbd_req_is_write(req)) {
		/* If a WRITE does not expect a barrier ack,
		 * we are supposed to only send an "out of sync" info packet */
		if (s & RQ_EXP_BARR_ACK) {
			u64 current_dagtag_sector =
				req->dagtag_sector - (req->i.size >> 9);

			re_init_if_first_write(connection, req->epoch);
			maybe_send_barrier(connection, req->epoch);
			if (current_dagtag_sector != connection->send.current_dagtag_sector)
				drbd_send_dagtag(connection, current_dagtag_sector);

			connection->send.current_epoch_writes++;
			connection->send.current_dagtag_sector = req->dagtag_sector;

			if (peer_device->todo.was_ahead) {
				clear_bit(SEND_STATE_AFTER_AHEAD, &peer_device->flags);
				peer_device->todo.was_ahead = false;
				drbd_send_current_state(peer_device);
			}

			err = drbd_send_dblock(peer_device, req);
			what = err ? SEND_FAILED : HANDED_OVER_TO_NETWORK;
		} else {
			/* this time, no connection->send.current_epoch_writes++;
			 * If it was sent, it was the closing barrier for the last
			 * replicated epoch, before we went into AHEAD mode.
			 * No more barriers will be sent, until we leave AHEAD mode again. */
			maybe_send_barrier(connection, req->epoch);

			/* make sure the state change to L_AHEAD/L_BEHIND
			 * arrives before the first set-out-of-sync information */
			if (!peer_device->todo.was_ahead) {
				peer_device->todo.was_ahead = true;
				drbd_send_current_state(peer_device);
			}

			/* Scenario:
			 * L_ESTABLISHED -> L_AHEAD -> L_SYNC_SOURCE -> L_AHEAD
			 *  a) during first L_AHEAD, we send, and set, out-of-sync,
			 *  b) during L_SYNC_SOURCE, we send a normal write (above),
			 *  c) during second L_AHEAD, we again send + set out-of-sync
			 * all for the same block.
			 * The "normal write during resync" may set the block
			 * in-sync on completion/destruction.
			 * We must make sure that won't race
			 * race with the second set out-of-sync.
			 *
			 * In drbd_send_and_submit(), we introduce a dependency
			 * via req->destroy_next, where the older (WRITE) requests
			 * hold a kref on the younger ones, so we can be sure the
			 * destructor is processed in oldest-to-youngest order.
			 *
			 * Even if the P_RS_WRITE_ACK for the write
			 * during-resync (b) is received *after* the completion
			 * of the second send+set out-of-sync (c), the ordering
			 * of the destructors will only temporarily set
			 * in-sync, then set out-of-sync again "soon enough",
			 * at least on this node.
			 *
			 * As an optimization, if during L_AHEAD the same
			 * block(s) are overwritten several times, we may skip
			 * the send-out-of-sync, if we know we told the peer
			 * before. But we must NOT skip, if there is still a
			 * normal write in-flight to the peer (as per the
			 * scenario above).  We check using our interval tree.
			 */
			if (drbd_set_out_of_sync(peer_device, req->i.sector, req->i.size) ||
			    is_write_in_flight(peer_device, &req->i))
				err = drbd_send_out_of_sync(peer_device, req->i.sector, req->i.size);
			what = OOS_HANDED_TO_NETWORK; /* Well, most of the time, anyways. */
		}
	} else {
		maybe_send_barrier(connection, req->epoch);
		err = drbd_send_drequest(peer_device,
				req->i.sector, req->i.size, (unsigned long)req);
		what = err ? SEND_FAILED : HANDED_OVER_TO_NETWORK;
	}

	read_lock_irq(&connection->resource->state_rwlock);
	__req_mod(req, what, peer_device, &m);
	read_unlock_irq(&connection->resource->state_rwlock);

	check_sender_todo(connection);

	if (m.bio)
		complete_master_bio(device, &m);

	do_send_unplug = do_send_unplug && what == HANDED_OVER_TO_NETWORK;
	maybe_send_unplug_remote(connection, do_send_unplug);

	return err;
}

static int process_sender_todo(struct drbd_connection *connection)
{
	struct drbd_work *w = NULL;

	/* Process all currently pending work items,
	 * or requests from the transfer log.
	 *
	 * Right now, work items do not require any strict ordering wrt. the
	 * request stream, so lets just do simple interleaved processing.
	 *
	 * Stop processing as soon as an error is encountered.
	 */
	if (!connection->todo.req) {
		update_sender_timing_details(connection, maybe_send_unplug_remote);
		maybe_send_unplug_remote(connection, false);
	}
	else if (list_empty(&connection->todo.work_list)) {
		update_sender_timing_details(connection, process_one_request);
		return process_one_request(connection);
	}

	while (!list_empty(&connection->todo.work_list)) {
		int err;

		w = list_first_entry(&connection->todo.work_list, struct drbd_work, list);
		list_del_init(&w->list);
		update_sender_timing_details(connection, w->cb);
		err = w->cb(w, connection->cstate[NOW] < C_CONNECTED);
		if (err)
			return err;

		/* If we would need strict ordering for work items, we could
		 * add a dagtag member to struct drbd_work, and serialize based on that.
		 * && !dagtag_newer(connection->todo.req->dagtag_sector, w->dagtag_sector))
		 * to the following condition. */
		if (connection->todo.req) {
			update_sender_timing_details(connection, process_one_request);
			err = process_one_request(connection);
		}
		if (err)
			return err;
	}

	return 0;
}

int drbd_sender(struct drbd_thread *thi)
{
	struct drbd_connection *connection = thi->connection;
	struct drbd_work *w;
	struct drbd_peer_device *peer_device;
	int vnr;
	int err;

	/* Should we drop this? Or reset even more stuff? */
	rcu_read_lock();
	idr_for_each_entry(&connection->peer_devices, peer_device, vnr) {
		peer_device->send_cnt = 0;
		peer_device->recv_cnt = 0;
	}
	rcu_read_unlock();

	while (get_t_state(thi) == RUNNING) {
		drbd_thread_current_set_cpu(thi);

		if (list_empty(&connection->todo.work_list) &&
		    connection->todo.req == NULL) {
			update_sender_timing_details(connection, wait_for_sender_todo);
			wait_for_sender_todo(connection);
		}

		if (signal_pending(current)) {
			flush_signals(current);
			if (get_t_state(thi) == RUNNING) {
				drbd_warn(connection, "Sender got an unexpected signal\n");
				continue;
			}
			break;
		}

		if (get_t_state(thi) != RUNNING)
			break;

		err = process_sender_todo(connection);
		if (err)
			change_cstate(connection, C_NETWORK_FAILURE, CS_HARD);
	}

	/* cleanup all currently unprocessed requests */
	if (!connection->todo.req) {
		rcu_read_lock();
		tl_next_request_for_connection(connection);
		rcu_read_unlock();
	}
	while (connection->todo.req) {
		struct bio_and_error m;
		struct drbd_request *req = connection->todo.req;
		struct drbd_device *device = req->device;
		peer_device = conn_peer_device(connection, device->vnr);

		read_lock_irq(&connection->resource->state_rwlock);
		__req_mod(req, SEND_CANCELED, peer_device, &m);
		read_unlock_irq(&connection->resource->state_rwlock);
		if (m.bio)
			complete_master_bio(device, &m);

		rcu_read_lock();
		tl_next_request_for_connection(connection);
		rcu_read_unlock();
	}

	/* cancel all still pending works */
	do {
		while (!list_empty(&connection->todo.work_list)) {
			w = list_first_entry(&connection->todo.work_list, struct drbd_work, list);
			list_del_init(&w->list);
			w->cb(w, 1);
		}
		dequeue_work_batch(&connection->sender_work, &connection->todo.work_list);
	} while (!list_empty(&connection->todo.work_list));

	return 0;
}

int drbd_worker(struct drbd_thread *thi)
{
	LIST_HEAD(work_list);
	struct drbd_resource *resource = thi->resource;
	struct drbd_work *w;

	while (get_t_state(thi) == RUNNING) {
		drbd_thread_current_set_cpu(thi);

		if (list_empty(&work_list)) {
			bool w, r, d, p;

			update_worker_timing_details(resource, dequeue_work_batch);
			wait_event_interruptible(resource->work.q_wait,
				(w = dequeue_work_batch(&resource->work, &work_list),
				 r = test_and_clear_bit(RESOURCE_WORK_PENDING, &resource->flags),
				 d = test_and_clear_bit(DEVICE_WORK_PENDING, &resource->flags),
				 p = test_and_clear_bit(PEER_DEVICE_WORK_PENDING, &resource->flags),
				 w || r || d || p));

			if (p) {
				update_worker_timing_details(resource, do_unqueued_peer_device_work);
				do_unqueued_peer_device_work(resource);
			}

			if (d) {
				update_worker_timing_details(resource, do_unqueued_device_work);
				do_unqueued_device_work(resource);
			}
			if (r) {
				update_worker_timing_details(resource, do_unqueued_resource_work);
				do_unqueued_resource_work(resource);
			}
		}

		if (signal_pending(current)) {
			flush_signals(current);
			if (get_t_state(thi) == RUNNING) {
				drbd_warn(resource, "Worker got an unexpected signal\n");
				continue;
			}
			break;
		}

		if (get_t_state(thi) != RUNNING)
			break;


		while (!list_empty(&work_list)) {
			w = list_first_entry(&work_list, struct drbd_work, list);
			list_del_init(&w->list);
			update_worker_timing_details(resource, w->cb);
			w->cb(w, 0);
		}
	}

	do {
		if (test_and_clear_bit(RESOURCE_WORK_PENDING, &resource->flags)) {
			update_worker_timing_details(resource, do_unqueued_resource_work);
			do_unqueued_resource_work(resource);
		}
		if (test_and_clear_bit(DEVICE_WORK_PENDING, &resource->flags)) {
			update_worker_timing_details(resource, do_unqueued_device_work);
			do_unqueued_device_work(resource);
		}
		if (test_and_clear_bit(PEER_DEVICE_WORK_PENDING, &resource->flags)) {
			update_worker_timing_details(resource, do_unqueued_peer_device_work);
			do_unqueued_peer_device_work(resource);
		}
		while (!list_empty(&work_list)) {
			w = list_first_entry(&work_list, struct drbd_work, list);
			list_del_init(&w->list);
			update_worker_timing_details(resource, w->cb);
			w->cb(w, 1);
		}
		dequeue_work_batch(&resource->work, &work_list);
	} while (!list_empty(&work_list) ||
		 test_bit(DEVICE_WORK_PENDING, &resource->flags) ||
		 test_bit(PEER_DEVICE_WORK_PENDING, &resource->flags));

	return 0;
}<|MERGE_RESOLUTION|>--- conflicted
+++ resolved
@@ -1701,21 +1701,6 @@
 		}
 	}
 
-<<<<<<< HEAD
-=======
-	/* Remove all elements from the resync LRU. Since future actions
-	 * might set bits in the (main) bitmap, then the entries in the
-	 * resync LRU would be wrong. */
-	if (drbd_rs_del_all(peer_device)) {
-		/* In case this is not possible now, most probably because
-		 * there are P_RS_DATA_REPLY Packets lingering on the sender's
-		 * queue (or even the read operations for those packets
-		 * is not finished by now).   Retry in 100ms. */
-		schedule_timeout_interruptible(HZ / 10);
-		queue_resync_finished(peer_device, new_peer_disk_state);
-		return;
-	}
-
 	if (!down_write_trylock(&device->uuid_sem)) {
 		if (current == device->resource->worker.task) {
 			queue_resync_finished(peer_device, new_peer_disk_state);
@@ -1725,7 +1710,6 @@
 		}
 	}
 
->>>>>>> 28a126ab
 	dt = (jiffies - peer_device->rs_start - peer_device->rs_paused) / HZ;
 	if (dt <= 0)
 		dt = 1;
