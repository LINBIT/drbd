--- conflicted
+++ resolved
@@ -871,24 +871,9 @@
 	return number;
 }
 
-<<<<<<< HEAD
-static int drbd_resync_delay(struct drbd_peer_device *peer_device, bool request_ok, int number, int done)
-{
-	struct peer_device_conf *pdc;
-	unsigned long delay;
-
-	if (!request_ok) {
-		/* Something is causing requests to be aborted or canceled.
-		 * Back off to avoid flooding the connection with useless
-		 * requests. */
-		return RS_MAKE_REQS_INTV;
-	}
-
-=======
-static int resync_delay(int number, int done)
-{
->>>>>>> 2fd058f3
-	if (number > 0 && done > 0) {
+static int resync_delay(bool request_ok, int number, int done)
+{
+	if (request_ok && number > 0 && done > 0) {
 		/* Requests in-flight. Adjusting the standard delay to
 		 * mitigate rounding and other errors, that cause 'done'
 		 * to be different from the optimal 'number'.  (usually
@@ -928,14 +913,14 @@
 
 	if (peer_device->repl_state[NOW] == L_SYNC_TARGET) {
 		bool progress;
-		mutex_lock(&peer_device->resync_next_bit_mutex);
+		spin_lock_bh(&peer_device->resync_next_bit_lock);
 		/* Only run resync_work early if we are definitely making
 		 * progress. Otherwise we might continually lock a resync
 		 * extent even when all the requests are canceled. This can
 		 * cause application IO to be blocked for an indefinitely long
 		 * time. */
 		progress = peer_device->resync_next_bit > peer_device->last_resync_next_bit;
-		mutex_unlock(&peer_device->resync_next_bit_mutex);
+		spin_unlock_bh(&peer_device->resync_next_bit_lock);
 		if (!progress)
 			return;
 	}
@@ -1231,7 +1216,6 @@
 	last_request_sent = peer_device->resync_next_bit >= drbd_bm_bits(device);
 	spin_unlock_bh(&peer_device->resync_next_bit_lock);
 
-<<<<<<< HEAD
 	/* If the last syncer _request_ was sent,
 	 * but the P_RS_DATA_REPLY not yet received.  sync will end (and
 	 * next sync group will resume), as soon as we receive the last
@@ -1245,17 +1229,8 @@
 					&peer_device->connection->sender_work,
 					&peer_device->resync_work);
 		} else {
-			mod_timer(&peer_device->resync_timer, jiffies + drbd_resync_delay(peer_device, request_ok, number, i));
-		}
-=======
-	/* and in case that raced with the receiver, reschedule ourselves right now */
-	if (i > 0 && atomic_read(&peer_device->rs_sect_in) >= peer_device->rs_in_flight) {
-		drbd_queue_work_if_unqueued(
-			&peer_device->connection->sender_work,
-			&peer_device->resync_work);
-	} else {
-		mod_timer(&peer_device->resync_timer, jiffies + resync_delay(number, i));
->>>>>>> 2fd058f3
+			mod_timer(&peer_device->resync_timer, jiffies + resync_delay(request_ok, number, i));
+		}
 	}
 	put_ldev(device);
 	return 0;
