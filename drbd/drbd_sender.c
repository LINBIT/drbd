--- conflicted
+++ resolved
@@ -871,14 +871,17 @@
 	return number;
 }
 
-<<<<<<< HEAD
-static int drbd_resync_delay(struct drbd_peer_device *peer_device, bool request_ok)
-=======
-static int drbd_resync_delay(struct drbd_peer_device *peer_device, int number, int done)
->>>>>>> edd0b9be
+static int drbd_resync_delay(struct drbd_peer_device *peer_device, bool request_ok, int number, int done)
 {
 	struct peer_device_conf *pdc;
 	unsigned long delay;
+
+	if (!request_ok) {
+		/* Something is causing requests to be aborted or canceled.
+		 * Back off to avoid flooding the connection with useless
+		 * requests. */
+		return RS_MAKE_REQS_INTV;
+	}
 
 	if (number > 0 && done > 0) {
 		/* Requests in-flight. Adjusting the standard delay to
@@ -886,13 +889,6 @@
 		 * to be different from the optimal 'number'.  (usually
 		 * in the range of 66ms to 133ms) */
 		return RS_MAKE_REQS_INTV * done / number;
-	}
-
-	if (!request_ok) {
-		/* Something is causing requests to be aborted or canceled.
-		 * Back off to avoid flooding the connection with useless
-		 * requests. */
-		return RS_MAKE_REQS_INTV;
 	}
 
 	rcu_read_lock();
@@ -1095,7 +1091,6 @@
 	spin_lock_bh(&peer_device->resync_next_bit_lock);
 	peer_device->last_resync_next_bit = peer_device->resync_next_bit;
 	for (i = 0; i < number; i++) {
-<<<<<<< HEAD
 		int err;
 
 		/* If we are aborting the requests or the peer is canceling
@@ -1105,11 +1100,10 @@
 			request_ok = false;
 			goto request_done;
 		}
-=======
+
 		if ((number - i) << BM_BLOCK_SHIFT < discard_granularity)
 			goto request_done;
 
->>>>>>> edd0b9be
 		if (send_buffer_half_full(peer_device))
 			goto request_done;
 next_sector:
@@ -1193,7 +1187,6 @@
 	last_request_sent = peer_device->resync_next_bit >= drbd_bm_bits(device);
 	spin_unlock_bh(&peer_device->resync_next_bit_lock);
 
-<<<<<<< HEAD
 	/* If the last syncer _request_ was sent,
 	 * but the P_RS_DATA_REPLY not yet received.  sync will end (and
 	 * next sync group will resume), as soon as we receive the last
@@ -1207,18 +1200,8 @@
 					&peer_device->connection->sender_work,
 					&peer_device->resync_work);
 		} else {
-			mod_timer(&peer_device->resync_timer, jiffies + drbd_resync_delay(peer_device, request_ok));
-		}
-=======
-	/* and in case that raced with the receiver, reschedule ourselves right now */
-	if (i > 0 && atomic_read(&peer_device->rs_sect_in) >= peer_device->rs_in_flight) {
-		drbd_queue_work_if_unqueued(
-			&peer_device->connection->sender_work,
-			&peer_device->resync_work);
-	} else {
-		mod_timer(&peer_device->resync_timer,
-			  jiffies + drbd_resync_delay(peer_device, number, i));
->>>>>>> edd0b9be
+			mod_timer(&peer_device->resync_timer, jiffies + drbd_resync_delay(peer_device, request_ok, number, i));
+		}
 	}
 	put_ldev(device);
 	return 0;
