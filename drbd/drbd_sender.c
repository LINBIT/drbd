--- conflicted
+++ resolved
@@ -941,7 +941,35 @@
 	return half_full;
 }
 
-<<<<<<< HEAD
+static int optimal_bits_for_alignment(unsigned long bit, int max_bio_bits)
+{
+	/* under the assumption that we find a big block of out-of-sync blocks
+	   in the bitmap, calculate the optimal request size so that the
+	   request sizes get bigger, and each request is "perfectly" aligned.
+	   (In case the backing device is a RAID5)
+	   for an odd number, it returns 1.
+	   for anything dividable by 2, it returns 2.
+	   for 3 it returns 1 so that the next request size can be 4.
+	   and so on...
+	*/
+	if (bit == 0)
+		return max_bio_bits;
+
+	return min(1 << __ffs(bit), max_bio_bits);
+}
+
+static int round_to_powerof_2(int value)
+{
+	int l2 = fls(value) - 1;
+	int smaller = 1 << l2;
+	int bigger = smaller << 1;
+
+	if (value == 0)
+		return 0;
+
+	return value - smaller < bigger - value ? smaller : bigger;
+}
+
 /* make_resync_request() - initiate resync requests as required
  *
  * Request handling flow:
@@ -1006,56 +1034,16 @@
  *                             v
  *                       drbd_resync_request_complete
  */
-=======
-static int optimal_bits_for_alignment(unsigned long bit, int max_bio_bits)
-{
-	/* under the assumption that we find a big block of out-of-sync blocks
-	   in the bitmap, calculate the optimal request size so that the
-	   request sizes get bigger, and each request is "perfectly" aligned.
-	   (In case the backing device is a RAID5)
-	   for an odd number, it returns 1.
-	   for anything dividable by 2, it returns 2.
-	   for 3 it returns 1 so that the next request size can be 4.
-	   and so on...
-	*/
-	if (bit == 0)
-		return max_bio_bits;
-
-	return min(1 << __ffs(bit), max_bio_bits);
-}
-
-static int round_to_powerof_2(int value)
-{
-	int l2 = fls(value) - 1;
-	int smaller = 1 << l2;
-	int bigger = smaller << 1;
-
-	if (value == 0)
-		return 0;
-
-	return value - smaller < bigger - value ? smaller : bigger;
-}
-
->>>>>>> 6636113a
 static int make_resync_request(struct drbd_peer_device *peer_device, int cancel)
 {
 	int optimal_bits_alignment, optimal_bits_rate, discard_granularity = 0;
-	int max_bio_bits, number, rollback_i, size, i, err, optimal_bits;
+	int max_bio_bits, number, rollback_i, size, i, optimal_bits;
 	struct drbd_device *device = peer_device->device;
 	const sector_t capacity = get_capacity(device->vdisk);
+	bool last_request_sent;
+	bool request_ok = true;
 	unsigned long bit;
 	sector_t sector;
-<<<<<<< HEAD
-	const sector_t capacity = get_capacity(device->vdisk);
-	int max_bio_size;
-	int number, rollback_i, size;
-	int align;
-	int i;
-	int discard_granularity = 0;
-	bool last_request_sent;
-	bool request_ok = true;
-=======
->>>>>>> 6636113a
 
 	if (unlikely(cancel))
 		return 0;
@@ -1118,13 +1106,8 @@
 		}
 
 		sector = BM_BIT_TO_SECT(bit);
-<<<<<<< HEAD
 
 		if (drbd_rs_c_min_rate_throttle(peer_device)) {
-=======
-		err = drbd_try_rs_begin_io(peer_device, sector, true);
-		if (err) {
->>>>>>> 6636113a
 			peer_device->resync_next_bit = bit;
 			goto request_done;
 		}
@@ -1145,14 +1128,6 @@
 			if (discard_granularity && size == discard_granularity)
 				break;
 
-<<<<<<< HEAD
-			/* now, is it actually dirty, after all?
-			 * caution, drbd_bm_test_bit is tri-state for some
-			 * obscure reason; ( b == 0 ) would get the out-of-band
-			 * only accidentally right because of the "oddly sized"
-			 * adjustment below */
-=======
->>>>>>> 6636113a
 			if (drbd_bm_test_bit(peer_device, bit + 1) != 1)
 				break;
 			size += BM_BLOCK_SIZE;
