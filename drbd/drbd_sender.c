// SPDX-License-Identifier: GPL-2.0-only
/*
   drbd_sender.c

   This file is part of DRBD by Philipp Reisner and Lars Ellenberg.

   Copyright (C) 2001-2008, LINBIT Information Technologies GmbH.
   Copyright (C) 1999-2008, Philipp Reisner <philipp.reisner@linbit.com>.
   Copyright (C) 2002-2008, Lars Ellenberg <lars.ellenberg@linbit.com>.


 */

#include <linux/module.h>
#include <linux/drbd.h>
#include <linux/sched.h>
#include <linux/sched/signal.h>
#include <linux/wait.h>
#include <linux/mm.h>
#include <linux/memcontrol.h>
#include <linux/mm_inline.h>
#include <linux/slab.h>
#include <linux/random.h>
#include <linux/scatterlist.h>
#include <linux/overflow.h>
#include <linux/part_stat.h>

#include "drbd_int.h"
#include "drbd_protocol.h"
#include "drbd_req.h"

void drbd_panic_after_delayed_completion_of_aborted_request(struct drbd_device *device);

static int make_ov_request(struct drbd_peer_device *, int);
static int make_resync_request(struct drbd_peer_device *, int);
static bool should_send_barrier(struct drbd_connection *, unsigned int epoch);
static void maybe_send_barrier(struct drbd_connection *, unsigned int);
static unsigned long get_work_bits(const unsigned long mask, unsigned long *flags);

/* endio handlers:
 *   drbd_md_endio (defined here)
 *   drbd_request_endio (defined here)
 *   drbd_peer_request_endio (defined here)
 *   drbd_bm_endio (defined in drbd_bitmap.c)
 *
 * For all these callbacks, note the following:
 * The callbacks will be called in irq context by the IDE drivers,
 * and in Softirqs/Tasklets/BH context by the SCSI drivers.
 * Try to get the locking right :)
 *
 */

/* used for synchronous meta data and bitmap IO
 * submitted by drbd_md_sync_page_io()
 */
void drbd_md_endio(struct bio *bio)
{
	struct drbd_device *device;

	blk_status_t status = bio->bi_status;

	device = bio->bi_private;
	device->md_io.error = blk_status_to_errno(status);

	/* special case: drbd_md_read() during drbd_adm_attach() */
	if (device->ldev)
		put_ldev(device);
	bio_put(bio);

	/* We grabbed an extra reference in _drbd_md_sync_page_io() to be able
	 * to timeout on the lower level device, and eventually detach from it.
	 * If this io completion runs after that timeout expired, this
	 * drbd_md_put_buffer() may allow us to finally try and re-attach.
	 * During normal operation, this only puts that extra reference
	 * down to 1 again.
	 * Make sure we first drop the reference, and only then signal
	 * completion, or we may (in drbd_al_read_log()) cycle so fast into the
	 * next drbd_md_sync_page_io(), that we trigger the
	 * ASSERT(atomic_read(&mdev->md_io_in_use) == 1) there.
	 */
	drbd_md_put_buffer(device);
	device->md_io.done = 1;
	wake_up(&device->misc_wait);
}

/* reads on behalf of the partner,
 * "submitted" by the receiver
 */
static void drbd_endio_read_sec_final(struct drbd_peer_request *peer_req) __releases(local)
{
	struct drbd_peer_device *peer_device = peer_req->peer_device;
	struct drbd_device *device = peer_device->device;
	struct drbd_connection *connection = peer_device->connection;
	bool io_error;

	device->read_cnt += peer_req->i.size >> 9;
	io_error = test_bit(__EE_WAS_ERROR, &peer_req->flags);

	drbd_queue_work(&connection->sender_work, &peer_req->w);
	peer_req = NULL; /* peer_req may be freed. */

	/*
	 * Decrement counter after queuing work to avoid a moment where
	 * backing_ee_cnt is zero and the sender work list is empty.
	 */
	if (atomic_dec_and_test(&connection->backing_ee_cnt))
		wake_up(&connection->ee_wait);

	if (io_error)
		drbd_handle_io_error(device, DRBD_READ_ERROR);

	put_ldev(device);
}

static int is_failed_barrier(int ee_flags)
{
	return (ee_flags & (EE_IS_BARRIER|EE_WAS_ERROR|EE_RESUBMITTED|EE_TRIM|EE_ZEROOUT))
		== (EE_IS_BARRIER|EE_WAS_ERROR);
}

static bool drbd_peer_request_is_merged(struct drbd_peer_request *peer_req,
		sector_t main_sector, sector_t main_sector_end)
{
	/*
	 * We do not send overlapping resync requests. So any request which is
	 * in the corresponding range and for which we have received a reply
	 * must be a merged request. EE_TRIM implies that we have received a
	 * reply.
	 */
	return peer_req->i.sector >= main_sector &&
		peer_req->i.sector + (peer_req->i.size >> SECTOR_SHIFT) <= main_sector_end &&
			peer_req->i.type == INTERVAL_RESYNC_WRITE &&
			(peer_req->flags & EE_TRIM);
}

int drbd_unmerge_discard(struct drbd_peer_request *peer_req_main, struct list_head *list)
{
	struct drbd_peer_device *peer_device = peer_req_main->peer_device;
	struct drbd_peer_request *peer_req = peer_req_main;
	sector_t main_sector = peer_req_main->i.sector;
	sector_t main_sector_end = main_sector + (peer_req_main->i.size >> SECTOR_SHIFT);
	int merged_count = 0;

	list_for_each_entry_continue(peer_req, &peer_device->resync_requests, recv_order) {
		if (!drbd_peer_request_is_merged(peer_req, main_sector, main_sector_end))
			break;

		merged_count++;
		list_add_tail(&peer_req->w.list, list);
	}

	return merged_count;
}

/* writes on behalf of the partner, or resync writes,
 * "submitted" by the receiver, final stage.  */
void drbd_endio_write_sec_final(struct drbd_peer_request *peer_req) __releases(local)
{
	unsigned long flags = 0;
	struct drbd_peer_device *peer_device = peer_req->peer_device;
	struct drbd_device *device = peer_device->device;
	struct drbd_connection *connection = peer_device->connection;
	enum drbd_interval_type type;
	bool do_wake;

	/* if this is a failed barrier request, disable use of barriers,
	 * and schedule for resubmission */
	if (is_failed_barrier(peer_req->flags)) {
		drbd_bump_write_ordering(device->resource, device->ldev, WO_BDEV_FLUSH);
		spin_lock_irqsave(&connection->peer_reqs_lock, flags);
		peer_req->flags = (peer_req->flags & ~EE_WAS_ERROR) | EE_RESUBMITTED;
		peer_req->w.cb = w_e_reissue;
		/* put_ldev actually happens below, once we come here again. */
		__release(local);
		spin_unlock_irqrestore(&connection->peer_reqs_lock, flags);
		drbd_queue_work(&connection->sender_work, &peer_req->w);
		if (atomic_dec_and_test(&connection->active_ee_cnt))
			wake_up(&connection->ee_wait);
		return;
	}

	/* after we moved peer_req to done_ee,
	 * we may no longer access it,
	 * it may be freed/reused already!
	 * (as soon as we release the peer_reqs_lock) */
	type = peer_req->i.type;

	if (peer_req->flags & EE_WAS_ERROR) {
		/* In protocol != C, we usually do not send write acks.
		 * In case of a write error, send the neg ack anyways.
		 * This only applies to to application writes, not to resync. */
		if (peer_req->i.type == INTERVAL_PEER_WRITE) {
			if (!__test_and_set_bit(__EE_SEND_WRITE_ACK, &peer_req->flags))
				inc_unacked(peer_device);
		}
		drbd_set_out_of_sync(peer_device, peer_req->i.sector, peer_req->i.size);
		drbd_handle_io_error(device, DRBD_WRITE_ERROR);
	}

	spin_lock_irqsave(&connection->peer_reqs_lock, flags);
	device->writ_cnt += peer_req->i.size >> 9;
	atomic_inc(&connection->done_ee_cnt);
	list_add_tail(&peer_req->w.list, &connection->done_ee);
	if (peer_req->i.type == INTERVAL_RESYNC_WRITE && peer_req->flags & EE_TRIM) {
		LIST_HEAD(merged);
		int merged_count;

		merged_count = drbd_unmerge_discard(peer_req, &merged);
		list_splice_tail(&merged, &connection->done_ee);
		atomic_add(merged_count, &connection->done_ee_cnt);
	}
	peer_req = NULL; /* may be freed after unlock */
	spin_unlock_irqrestore(&connection->peer_reqs_lock, flags);

	/*
	 * Do not remove from the requests tree here: we did not send the
	 * Ack yet.
	 * Removed from the tree from "drbd_finish_peer_reqs" within the
	 * appropriate callback (e_end_block/e_end_resync_block) or from
	 * cleanup functions if the connection is lost.
	 */

	if (connection->cstate[NOW] == C_CONNECTED)
		queue_work(connection->ack_sender, &connection->send_acks_work);

	if (type == INTERVAL_RESYNC_WRITE)
		do_wake = atomic_dec_and_test(&connection->backing_ee_cnt);
	else
		do_wake = atomic_dec_and_test(&connection->active_ee_cnt);

	if (do_wake)
		wake_up(&connection->ee_wait);

	put_ldev(device);
}

/* writes on behalf of the partner, or resync writes,
 * "submitted" by the receiver.
 */
void drbd_peer_request_endio(struct bio *bio)
{
	struct drbd_peer_request *peer_req = bio->bi_private;
	struct drbd_device *device = peer_req->peer_device->device;
	bool is_write = bio_data_dir(bio) == WRITE;
	bool is_discard = bio_op(bio) == REQ_OP_WRITE_ZEROES ||
			  bio_op(bio) == REQ_OP_DISCARD;

	blk_status_t status = bio->bi_status;

	if (status && drbd_device_ratelimit(device, BACKEND))
		drbd_warn(device, "%s: error=%d s=%llus\n",
				is_write ? (is_discard ? "discard" : "write")
					: "read", status,
				(unsigned long long)peer_req->i.sector);

	if (status)
		set_bit(__EE_WAS_ERROR, &peer_req->flags);

	bio_put(bio); /* no need for the bio anymore */
	if (atomic_dec_and_test(&peer_req->pending_bios)) {
		if (is_write)
			drbd_endio_write_sec_final(peer_req);
		else
			drbd_endio_read_sec_final(peer_req);
	}
}

/* Not static to increase the likelyhood that it will show up in a stack trace */
void drbd_panic_after_delayed_completion_of_aborted_request(struct drbd_device *device)
{
	panic("drbd%u %s/%u potential random memory corruption caused by delayed completion of aborted local request\n",
		device->minor, device->resource->name, device->vnr);
}


/* read, readA or write requests on R_PRIMARY coming from drbd_submit_bio
 */
void drbd_request_endio(struct bio *bio)
{
	unsigned long flags;
	struct drbd_request *req = bio->bi_private;
	struct drbd_device *device = req->device;
	struct bio_and_error m;
	enum drbd_req_event what;

	blk_status_t status = bio->bi_status;

	/* If this request was aborted locally before,
	 * but now was completed "successfully",
	 * chances are that this caused arbitrary data corruption.
	 *
	 * "aborting" requests, or force-detaching the disk, is intended for
	 * completely blocked/hung local backing devices which do no longer
	 * complete requests at all, not even do error completions.  In this
	 * situation, usually a hard-reset and failover is the only way out.
	 *
	 * By "aborting", basically faking a local error-completion,
	 * we allow for a more graceful switchover by cleanly migrating services.
	 * Still the affected node has to be rebooted "soon".
	 *
	 * By completing these requests, we allow the upper layers to re-use
	 * the associated data pages.
	 *
	 * If later the local backing device "recovers", and now DMAs some data
	 * from disk into the original request pages, in the best case it will
	 * just put random data into unused pages; but typically it will corrupt
	 * meanwhile completely unrelated data, causing all sorts of damage.
	 *
	 * Which means delayed successful completion,
	 * especially for READ requests,
	 * is a reason to panic().
	 *
	 * We assume that a delayed *error* completion is OK,
	 * though we still will complain noisily about it.
	 */
	if (unlikely(req->local_rq_state & RQ_LOCAL_ABORTED)) {
		if (drbd_device_ratelimit(device, BACKEND))
			drbd_emerg(device, "delayed completion of aborted local request; disk-timeout may be too aggressive\n");

		if (!status)
			drbd_panic_after_delayed_completion_of_aborted_request(device);
	}

	/* to avoid recursion in __req_mod */
	if (unlikely(status)) {
		enum req_op op = bio_op(bio);
		if (op == REQ_OP_DISCARD || op == REQ_OP_WRITE_ZEROES) {
			if (status == BLK_STS_NOTSUPP)
				what = DISCARD_COMPLETED_NOTSUPP;
			else
				what = DISCARD_COMPLETED_WITH_ERROR;
		} else if (op == REQ_OP_READ) {
			if (bio->bi_opf & REQ_RAHEAD)
				what = READ_AHEAD_COMPLETED_WITH_ERROR;
			else
				what = READ_COMPLETED_WITH_ERROR;
		} else {
			what = WRITE_COMPLETED_WITH_ERROR;
		}
	} else {
		what = COMPLETED_OK;
	}

	bio_put(req->private_bio);
	req->private_bio = ERR_PTR(blk_status_to_errno(status));

	/* it is legal to fail read-ahead, no drbd_handle_io_error for READ_AHEAD_COMPLETED_WITH_ERROR */
	if (what == WRITE_COMPLETED_WITH_ERROR)
		drbd_handle_io_error(device, DRBD_WRITE_ERROR);
	else if (what == READ_COMPLETED_WITH_ERROR)
		drbd_handle_io_error(device, DRBD_READ_ERROR);

	spin_lock_irqsave(&device->interval_lock, flags);
	set_bit(INTERVAL_BACKING_COMPLETED, &req->i.flags);
	if (req->local_rq_state & RQ_WRITE)
		drbd_release_conflicts(device, &req->i);
	spin_unlock_irqrestore(&device->interval_lock, flags);

	/* not req_mod(), we need irqsave here! */
	read_lock_irqsave(&device->resource->state_rwlock, flags);
	__req_mod(req, what, NULL, &m);
	read_unlock_irqrestore(&device->resource->state_rwlock, flags);
	put_ldev(device);

	if (m.bio)
		complete_master_bio(device, &m);
}

struct dagtag_find_result {
	int err;
	unsigned int node_id;
	u64 dagtag;
};

static struct dagtag_find_result find_current_dagtag(struct drbd_resource *resource)
{
	struct drbd_connection *connection;
	struct dagtag_find_result ret = { 0 };

	read_lock_irq(&resource->state_rwlock);

	if (resource->role[NOW] == R_PRIMARY) {
		/* Sending data and sending resync requests are not
		 * synchronized with each other, so our peer may need to wait
		 * until it has received more data before it can reply to this
		 * request. */
		ret.node_id = resource->res_opts.node_id;
		ret.dagtag = resource->dagtag_sector;
	} else {
		for_each_connection(connection, resource) {
			if (connection->peer_role[NOW] != R_PRIMARY)
				continue;

			/* Do not depend on a stale dagtag. */
			if (!test_bit(RECEIVED_DAGTAG, &connection->flags))
				continue;

			if (ret.dagtag) {
				if (drbd_ratelimit())
					drbd_err(resource, "Refusing to resync due to multiple remote primaries\n");
				ret.err = 1;
				break;
			} else {
				ret.node_id = connection->peer_node_id;
				ret.dagtag = atomic64_read(&connection->last_dagtag_sector);
			}
		}
	}

	read_unlock_irq(&resource->state_rwlock);

	return ret;
}

static void send_resync_request(struct drbd_peer_request *peer_req)
{
	struct drbd_peer_device *peer_device = peer_req->peer_device;
	struct drbd_connection *connection = peer_device->connection;
	int err;
	struct dagtag_find_result dagtag_result;

	if (!(connection->agreed_features & DRBD_FF_RESYNC_DAGTAG) &&
			drbd_al_active(peer_device->device, peer_req->i.sector, peer_req->i.size)) {
		dynamic_drbd_dbg(peer_device,
				"Abort resync request at %llus+%u due to activity",
				(unsigned long long) peer_req->i.sector, peer_req->i.size);

		drbd_unsuccessful_resync_request(peer_req, false);
		return;
	}

	dagtag_result = find_current_dagtag(peer_device->device->resource);
	if (dagtag_result.err)
		goto out;

	inc_rs_pending(peer_device);

	if (peer_req->flags & EE_HAS_DIGEST) {
		enum drbd_packet cmd = connection->agreed_features & DRBD_FF_RESYNC_DAGTAG ?
			P_RS_CSUM_DAGTAG_REQ : P_CSUM_RS_REQUEST;

		void *digest = drbd_prepare_drequest_csum(peer_req, cmd,
				peer_req->digest->digest_size,
				dagtag_result.node_id, dagtag_result.dagtag);
		if (!digest)
			goto out_rs_pending;

		memcpy(digest, peer_req->digest->digest, peer_req->digest->digest_size);

		/* We are now finished with the digest, so we can free it.
		 * If we don't, the reference will be lost when the block_id
		 * field of the union is used for the reply. */
		peer_req->flags &= ~EE_HAS_DIGEST;
		kfree(peer_req->digest);
		peer_req->digest = NULL;

		err = drbd_send_command(peer_device, cmd, DATA_STREAM);
	} else {
		enum drbd_packet cmd;
		if (connection->agreed_features & DRBD_FF_RESYNC_DAGTAG)
			cmd = peer_req->flags & EE_RS_THIN_REQ ? P_RS_THIN_DAGTAG_REQ : P_RS_DAGTAG_REQ;
		else
			cmd = peer_req->flags & EE_RS_THIN_REQ ? P_RS_THIN_REQ : P_RS_DATA_REQUEST;

		err = drbd_send_rs_request(peer_device, cmd,
				peer_req->i.sector, peer_req->i.size, peer_req->block_id,
				dagtag_result.node_id, dagtag_result.dagtag);
	}
	if (err)
		goto out_rs_pending;

	return;

out_rs_pending:
	dec_rs_pending(peer_device);
out:
	drbd_remove_peer_req_interval(peer_req);
	drbd_free_peer_req(peer_req);

	change_cstate(peer_device->connection, C_DISCONNECTING, CS_HARD);
}

void drbd_conflict_send_resync_request(struct drbd_peer_request *peer_req)
{
	struct drbd_peer_device *peer_device = peer_req->peer_device;
	struct drbd_connection *connection = peer_req->peer_device->connection;
	struct drbd_device *device = peer_device->device;
	bool conflict;
	bool canceled;

	spin_lock_irq(&device->interval_lock);
	clear_bit(INTERVAL_SUBMIT_CONFLICT_QUEUED, &peer_req->i.flags);
	canceled = test_bit(INTERVAL_CANCELED, &peer_req->i.flags);
	conflict = drbd_find_conflict(device, &peer_req->i, CONFLICT_FLAG_IGNORE_SAME_PEER);
	if (drbd_interval_empty(&peer_req->i))
		drbd_insert_interval(&device->requests, &peer_req->i);
	if (!conflict)
		set_bit(INTERVAL_SENT, &peer_req->i.flags);
	spin_unlock_irq(&device->interval_lock);

	if (!conflict) {
		send_resync_request(peer_req);
	} else if (canceled) {
		drbd_remove_peer_req_interval(peer_req);
		drbd_free_peer_req(peer_req);
	}

	if ((!conflict || canceled) && atomic_dec_and_test(&connection->backing_ee_cnt))
		wake_up(&connection->ee_wait);
}

void drbd_csum_pages(struct crypto_shash *tfm, struct page *page, void *digest)
{
	SHASH_DESC_ON_STACK(desc, tfm);

	desc->tfm = tfm;

	crypto_shash_init(desc);

	page_chain_for_each(page) {
		unsigned off = page_chain_offset(page);
		unsigned len = page_chain_size(page);
		u8 *src;
		src = kmap_atomic(page);
		crypto_shash_update(desc, src + off, len);
		kunmap_atomic(src);
	}
	crypto_shash_final(desc, digest);
	shash_desc_zero(desc);
}

void drbd_csum_bio(struct crypto_shash *tfm, struct bio *bio, void *digest)
{
	struct bio_vec bvec;
	struct bvec_iter iter;
	SHASH_DESC_ON_STACK(desc, tfm);

	desc->tfm = tfm;

	crypto_shash_init(desc);

	bio_for_each_segment(bvec, bio, iter) {
		u8 *src;
		src = bvec_kmap_local(&bvec);
		crypto_shash_update(desc, src, bvec.bv_len);
		kunmap_local(src);
	}
	crypto_shash_final(desc, digest);
	shash_desc_zero(desc);
}

/* MAYBE merge common code with w_e_end_ov_req */
static int w_e_send_csum(struct drbd_work *w, int cancel)
{
	struct drbd_peer_request *peer_req = container_of(w, struct drbd_peer_request, w);
	struct drbd_peer_device *peer_device = peer_req->peer_device;
	struct drbd_connection *connection = peer_device->connection;
	int digest_size;
	int err = 0;
	struct digest_info *di;

	if (unlikely(cancel))
		goto out;

	/* Do not add to interval tree if already disconnected. */
	if (connection->cstate[NOW] < C_CONNECTED)
		goto out;

	if (unlikely((peer_req->flags & EE_WAS_ERROR) != 0))
		goto out;

	digest_size = crypto_shash_digestsize(peer_device->connection->csums_tfm);

	di = kmalloc(sizeof(*di) + digest_size, GFP_NOIO);
	if (!di) {
		err = -ENOMEM;
		goto out;
	}

	di->digest_size = digest_size;
	di->digest = (((char *)di)+sizeof(struct digest_info));

	drbd_csum_pages(peer_device->connection->csums_tfm, peer_req->page_chain.head, di->digest);
	/* Free pages before continuing.
	 * In case we block on congestion, we could otherwise run into
	 * some distributed deadlock, if the other side blocks on
	 * congestion as well, because our receiver blocks in
	 * drbd_alloc_pages due to pp_in_use > max_buffers. */
	drbd_free_page_chain(&peer_device->connection->transport, &peer_req->page_chain, 0);

	/* Use the same drbd_peer_request for tracking resync request and for
	 * writing, if that is necessary. */
	peer_req->digest = di;
	peer_req->flags = EE_HAS_DIGEST;

	atomic_inc(&connection->backing_ee_cnt);
	drbd_conflict_send_resync_request(peer_req);
	return 0;

out:
	atomic_sub(peer_req->i.size >> SECTOR_SHIFT, &peer_device->device->rs_sect_ev);
	drbd_free_peer_req(peer_req);

	if (unlikely(err))
		drbd_err(peer_device, "drbd_send_drequest(..., csum) failed\n");
	return err;
}

static int read_for_csum(struct drbd_peer_device *peer_device, sector_t sector, int size)
{
	struct drbd_connection *connection = peer_device->connection;
	struct drbd_device *device = peer_device->device;
	struct drbd_peer_request *peer_req;

	if (!get_ldev(device))
		return -EIO;

	/* Do not wait if no memory is immediately available.  */
	peer_req = drbd_alloc_peer_req(peer_device, GFP_TRY & ~__GFP_RECLAIM);
	if (!peer_req)
		goto defer;

	spin_lock_irq(&connection->peer_reqs_lock);
	list_add_tail(&peer_req->recv_order, &peer_device->resync_requests);
	peer_req->flags |= EE_ON_RECV_ORDER;
	spin_unlock_irq(&connection->peer_reqs_lock);

	if (size) {
		drbd_alloc_page_chain(&connection->transport,
			&peer_req->page_chain, DIV_ROUND_UP(size, PAGE_SIZE), GFP_TRY);
		if (!peer_req->page_chain.head)
			goto defer2;
	}
	peer_req->i.size = size;
	peer_req->i.sector = sector;
	/* This will be a resync write once we receive the data back from the
	 * peer, assuming the checksums differ. */
	peer_req->i.type = INTERVAL_RESYNC_WRITE;
	peer_req->requested_size = size;

	peer_req->w.cb = w_e_send_csum;
	peer_req->opf = REQ_OP_READ;

	atomic_inc(&connection->backing_ee_cnt);
	atomic_add(size >> 9, &device->rs_sect_ev);
	if (drbd_submit_peer_request(peer_req) == 0)
		return 0;

	/* If it failed because of ENOMEM, retry should help.  If it failed
	 * because bio_add_page failed (probably broken lower level driver),
	 * retry may or may not help.
	 * If it does not, you may need to force disconnect. */

defer2:
	drbd_free_peer_req(peer_req);
defer:
	put_ldev(device);
	return -EAGAIN;
}

static int make_one_resync_request(struct drbd_peer_device *peer_device, int discard_granularity, sector_t sector, int size)
{
	struct drbd_device *device = peer_device->device;
	struct drbd_connection *connection = peer_device->connection;
	struct drbd_peer_request *peer_req;

	/* Do not wait if no memory is immediately available.  */
	peer_req = drbd_alloc_peer_req(peer_device, GFP_TRY & ~__GFP_RECLAIM);
	if (!peer_req) {
		drbd_err(device, "Could not allocate resync request\n");
		put_ldev(device);
		return -EAGAIN;
	}

	peer_req->i.size = size;
	peer_req->i.sector = sector;
	peer_req->i.type = INTERVAL_RESYNC_WRITE;
	peer_req->requested_size = size;

	if (size == discard_granularity)
		peer_req->flags |= EE_RS_THIN_REQ;

	spin_lock_irq(&connection->peer_reqs_lock);
	list_add_tail(&peer_req->recv_order, &peer_device->resync_requests);
	peer_req->flags |= EE_ON_RECV_ORDER;
	spin_unlock_irq(&connection->peer_reqs_lock);

	atomic_inc(&connection->backing_ee_cnt);
	drbd_conflict_send_resync_request(peer_req);
	return 0;
}

int w_resync_timer(struct drbd_work *w, int cancel)
{
	struct drbd_peer_device *peer_device =
		container_of(w, struct drbd_peer_device, resync_work);

	switch (peer_device->repl_state[NOW]) {
	case L_VERIFY_S:
		make_ov_request(peer_device, cancel);
		break;
	case L_SYNC_TARGET:
		make_resync_request(peer_device, cancel);
		break;
	default:
		if (atomic_read(&peer_device->rs_sect_in) >= peer_device->rs_in_flight) {
			struct drbd_resource *resource = peer_device->device->resource;
			unsigned long irq_flags;
			begin_state_change(resource, &irq_flags, 0);
			peer_device->resync_active[NEW] = false;
			end_state_change(resource, &irq_flags, "resync-inactive");
		}
		break;
	}

	return 0;
}

int w_send_dagtag(struct drbd_work *w, int cancel)
{
	struct drbd_connection *connection =
		container_of(w, struct drbd_connection, send_dagtag_work);
	struct drbd_resource *resource = connection->resource;
	int err;
	u64 dagtag_sector;

	if (cancel)
		return 0;

	read_lock_irq(&resource->state_rwlock);
	dagtag_sector = connection->send_dagtag;
	/* It is OK to use the value outside the lock, because the work will be
	 * queued again if it is changed. */
	read_unlock_irq(&resource->state_rwlock);

	/* Only send if no request with a newer dagtag has been sent. This can
	 * occur if a write arrives after the state change and is processed
	 * before this work item. */
	if (dagtag_newer_eq(connection->send.current_dagtag_sector, dagtag_sector))
		return 0;

	err = drbd_send_dagtag(connection, dagtag_sector);
	if (err)
		return err;

	connection->send.current_dagtag_sector = dagtag_sector;
	return 0;
}

int w_send_uuids(struct drbd_work *w, int cancel)
{
	struct drbd_peer_device *peer_device =
		container_of(w, struct drbd_peer_device, propagate_uuids_work);

	if (peer_device->repl_state[NOW] < L_ESTABLISHED ||
	    !test_bit(INITIAL_STATE_SENT, &peer_device->flags))
		return 0;

	drbd_send_uuids(peer_device, 0, 0);

	return 0;
}

void resync_timer_fn(struct timer_list *t)
{
	struct drbd_peer_device *peer_device = from_timer(peer_device, t, resync_timer);

	drbd_queue_work_if_unqueued(
		&peer_device->connection->sender_work,
		&peer_device->resync_work);
}

static void fifo_set(struct fifo_buffer *fb, int value)
{
	int i;

	for (i = 0; i < fb->size; i++)
		fb->values[i] = value;
}

static int fifo_push(struct fifo_buffer *fb, int value)
{
	int ov;

	ov = fb->values[fb->head_index];
	fb->values[fb->head_index++] = value;

	if (fb->head_index >= fb->size)
		fb->head_index = 0;

	return ov;
}

static void fifo_add_val(struct fifo_buffer *fb, int value)
{
	int i;

	for (i = 0; i < fb->size; i++)
		fb->values[i] += value;
}

struct fifo_buffer *fifo_alloc(unsigned int fifo_size)
{
	struct fifo_buffer *fb;

	fb = kzalloc(struct_size(fb, values, fifo_size), GFP_NOIO);
	if (!fb)
		return NULL;

	fb->head_index = 0;
	fb->size = fifo_size;
	fb->total = 0;

	return fb;
}

/* FIXME by choosing to calculate in nano seconds, we now have several do_div()
 * in here, which I find very ugly.
 */
static int drbd_rs_controller(struct drbd_peer_device *peer_device, u64 sect_in, u64 duration_ns)
{
	const u64 max_duration_ns = RS_MAKE_REQS_INTV_NS * 10;
	struct peer_device_conf *pdc;
	unsigned int want;     /* The number of sectors we want in-flight */
	int req_sect; /* Number of sectors to request in this turn */
	int correction; /* Number of sectors more we need in-flight */
	int cps; /* correction per invocation of drbd_rs_controller() */
	int steps; /* Number of time steps to plan ahead */
	int curr_corr;
	u64 max_sect;
	struct fifo_buffer *plan;
	u64 duration_ms;

	if (duration_ns == 0)
		duration_ns = 1;
	else if (duration_ns > max_duration_ns)
		duration_ns = max_duration_ns;

	if (duration_ns < RS_MAKE_REQS_INTV_NS) {
		/* Scale sect_in so that it represents the number of sectors which
		 * would have arrived if the cycle had lasted the normal time
		 * (RS_MAKE_REQS_INTV). */
		sect_in = sect_in * RS_MAKE_REQS_INTV_NS;
		do_div(sect_in, duration_ns);
	}

	pdc = rcu_dereference(peer_device->conf);
	plan = rcu_dereference(peer_device->rs_plan_s);

	steps = plan->size; /* (pdc->c_plan_ahead * 10 * RS_MAKE_REQS_INTV) / HZ; */

	if (peer_device->rs_in_flight + sect_in == 0) { /* At start of resync */
		want = ((pdc->resync_rate * 2 * RS_MAKE_REQS_INTV) / HZ) * steps;
	} else { /* normal path */
		if (pdc->c_fill_target) {
			want = pdc->c_fill_target;
		} else {
			u64 tmp = sect_in * pdc->c_delay_target * NSEC_PER_SEC;
			do_div(tmp, (duration_ns * 10));
			want = tmp;
		}
	}

	correction = want - peer_device->rs_in_flight - plan->total;

	/* Plan ahead */
	cps = correction / steps;
	fifo_add_val(plan, cps);
	plan->total += cps * steps;

	/* What we do in this step */
	curr_corr = fifo_push(plan, 0);
	plan->total -= curr_corr;

	req_sect = sect_in + curr_corr;
	if (req_sect < 0)
		req_sect = 0;

	if (pdc->c_max_rate == 0) {
		/* No rate limiting. */
		max_sect = ~0ULL;
	} else {
		max_sect = (u64)pdc->c_max_rate * 2 * RS_MAKE_REQS_INTV_NS;
		do_div(max_sect, NSEC_PER_SEC);
	}

	duration_ms = duration_ns;
	do_div(duration_ms, NSEC_PER_MSEC);
	dynamic_drbd_dbg(peer_device, "dur=%lluns (%llums) sect_in=%llu in_flight=%d wa=%u co=%d st=%d cps=%d cc=%d rs=%d mx=%llu\n",
		 duration_ns, duration_ms, sect_in, peer_device->rs_in_flight, want, correction,
		 steps, cps, curr_corr, req_sect, max_sect);

	if (req_sect > max_sect)
		req_sect = max_sect;

	return req_sect;
}

static int drbd_rs_number_requests(struct drbd_peer_device *peer_device)
{
	struct net_conf *nc;
	ktime_t duration, now;
	unsigned int sect_in;  /* Number of sectors that came in since the last turn */
	int number, mxb;

	sect_in = atomic_xchg(&peer_device->rs_sect_in, 0);
	peer_device->rs_in_flight -= sect_in;

	now = ktime_get();
	duration = ktime_sub(now, peer_device->rs_last_mk_req_kt);
	peer_device->rs_last_mk_req_kt = now;

	rcu_read_lock();
	nc = rcu_dereference(peer_device->connection->transport.net_conf);
	mxb = nc ? nc->max_buffers : 0;
	if (rcu_dereference(peer_device->rs_plan_s)->size) {
		number = drbd_rs_controller(peer_device, sect_in, ktime_to_ns(duration)) >> (BM_BLOCK_SHIFT - 9);
		peer_device->c_sync_rate = number * HZ * (BM_BLOCK_SIZE / 1024) / RS_MAKE_REQS_INTV;
	} else {
		peer_device->c_sync_rate = rcu_dereference(peer_device->conf)->resync_rate;
		number = RS_MAKE_REQS_INTV * peer_device->c_sync_rate  / ((BM_BLOCK_SIZE / 1024) * HZ);
	}
	rcu_read_unlock();

	/* Don't have more than "max-buffers"/2 in-flight.
	 * Otherwise we may cause the remote site to stall on drbd_alloc_pages(),
	 * potentially causing a distributed deadlock on congestion during
	 * online-verify or (checksum-based) resync, if max-buffers,
	 * socket buffer sizes and resync rate settings are mis-configured. */
	/* note that "number" is in units of "BM_BLOCK_SIZE" (which is 4k),
	 * mxb (as used here, and in drbd_alloc_pages on the peer) is
	 * "number of pages" (typically also 4k),
	 * but "rs_in_flight" is in "sectors" (512 Byte). */
	if (mxb - peer_device->rs_in_flight/8 < number)
		number = mxb - peer_device->rs_in_flight/8;

	return number;
}

static int resync_delay(bool request_ok, int number, int done)
{
	if (request_ok && number > 0 && done > 0) {
		/* Requests in-flight. Adjusting the standard delay to
		 * mitigate rounding and other errors, that cause 'done'
		 * to be different from the optimal 'number'.  (usually
		 * in the range of 66ms to 133ms) */
		return RS_MAKE_REQS_INTV * done / number;
	}

	return RS_MAKE_REQS_INTV;
}

void drbd_rs_all_in_flight_came_back(struct drbd_peer_device *peer_device, int rs_sect_in)
{
	unsigned int max_bio_size_kb = DRBD_MAX_BIO_SIZE / 1024;
	struct drbd_device *device = peer_device->device;
	unsigned int c_max_rate, interval, latency, m, amount_kb;
	unsigned int rs_kib_in = rs_sect_in / 2;
	ktime_t latency_kt;
	bool kickstart;

	if (get_ldev(device)) {
		max_bio_size_kb = queue_max_hw_sectors(device->rq_queue) / 2;
		put_ldev(device);
	}

	rcu_read_lock();
	c_max_rate = rcu_dereference(peer_device->conf)->c_max_rate;
	rcu_read_unlock();

	latency_kt = ktime_sub(ktime_get(), peer_device->rs_last_mk_req_kt);
	latency = nsecs_to_jiffies(ktime_to_ns(latency_kt));

	m = max_bio_size_kb > rs_kib_in ? max_bio_size_kb / rs_kib_in : 1;
	if (c_max_rate != 0)
		interval = rs_kib_in * m * HZ / c_max_rate;
	else
		interval = 0;
	/* interval holds the ideal pace in which we should request max_bio_size */

	if (peer_device->repl_state[NOW] == L_SYNC_TARGET) {
		bool progress;
		spin_lock_bh(&peer_device->resync_next_bit_lock);
		/* Only run resync_work early if we are definitely making
		 * progress. Otherwise we might continually lock a resync
		 * extent even when all the requests are canceled. This can
		 * cause application IO to be blocked for an indefinitely long
		 * time. */
		progress = peer_device->resync_next_bit > peer_device->last_resync_next_bit;
		spin_unlock_bh(&peer_device->resync_next_bit_lock);
		if (!progress)
			return;
	}

	amount_kb = c_max_rate / (HZ / RS_MAKE_REQS_INTV);
	kickstart = rs_kib_in < amount_kb / 2 && latency < RS_MAKE_REQS_INTV / 2;
	/* In case the latency of the link and remote IO subsystem is small and
	   the controller was clearly issuing a too small number of requests,
	   kickstart it by scheduling it immediately */

	if (kickstart || interval <= latency) {
		drbd_queue_work_if_unqueued(
			&peer_device->connection->sender_work,
			&peer_device->resync_work);
		return;
	}

	if (interval < RS_MAKE_REQS_INTV)
		mod_timer(&peer_device->resync_timer, jiffies + (interval - latency));
}

static bool send_buffer_half_full(struct drbd_peer_device *peer_device)
{
	struct drbd_connection *connection = peer_device->connection;
	struct drbd_transport *transport = &connection->transport;
	bool half_full = false;

	mutex_lock(&connection->mutex[DATA_STREAM]);
	if (transport->ops->stream_ok(transport, DATA_STREAM)) {
		struct drbd_transport_stats transport_stats;
		int queued, sndbuf;

		transport->ops->stats(transport, &transport_stats);
		queued = transport_stats.send_buffer_used;
		sndbuf = transport_stats.send_buffer_size;
		if (queued > sndbuf / 2) {
			half_full = true;
			transport->ops->hint(transport, DATA_STREAM, NOSPACE);
		}
	} else {
		half_full = true;
	}
	mutex_unlock(&connection->mutex[DATA_STREAM]);

	return half_full;
}

static int optimal_bits_for_alignment(unsigned long bit, int max_bio_bits)
{
	/* under the assumption that we find a big block of out-of-sync blocks
	   in the bitmap, calculate the optimal request size so that the
	   request sizes get bigger, and each request is "perfectly" aligned.
	   (In case the backing device is a RAID5)
	   for an odd number, it returns 1.
	   for anything dividable by 2, it returns 2.
	   for 3 it returns 1 so that the next request size can be 4.
	   and so on...
	*/

	/* Only consider the lower order bits up to the size of max_bio_bits.
	 * This prevents overflows when converting to int. */
	bit = bit & ((1 << fls(max_bio_bits)) - 1);

	if (bit == 0)
		return max_bio_bits;

	return min(1 << __ffs(bit), max_bio_bits);
}

static int round_to_powerof_2(int value)
{
	int l2 = fls(value) - 1;
	int smaller = 1 << l2;
	int bigger = smaller << 1;

	if (value == 0)
		return 0;

	return value - smaller < bigger - value ? smaller : bigger;
}

static bool adjacent(sector_t sector1, int size, sector_t sector2)
{
	return sector1 + (size >> SECTOR_SHIFT) == sector2;
}

/* make_resync_request() - initiate resync requests as required
 *
 * Request handling flow:
 *
 *                     checksum resync
 * make_resync_request --------+
 *       |                     v
 *       |               read_for_csum
 *       |                     |
 *       |                     v
 *       |          drbd_submit_peer_request
 *       |                     |
 *       |                    ... backing device
 *       |                     |
 *       |                     v
 *       |           drbd_peer_request_endio
 *       |                     |
 *       |                     v
 *       |          drbd_endio_read_sec_final
 *       |                     |
 *       V                    ... sender_work
 * make_one_resync_request     |
 *       |                     v
 *       +---------------- w_e_send_csum
 *       |
 *       v                             conflict
 * drbd_conflict_send_resync_request -------+
 *       |                ^                 |
 *       |                |                ...
 *       |                |                 |
 *       |                |                 v
 *       v                +---- drbd_do_submit_conflict
 * send_resync_request
 *       |
 *      ... via peer
 *       |
 *       +----------------------------+
 *       |                            |
 *       v                            v
 * receive_RSDataReply      receive_rs_deallocated
 *       |                            |
 *       |                           ... using list resync_requests
 *       |                            |
 *       v                            v
 * recv_resync_read        drbd_process_rs_discards
 *       |                            |
 *       |                            v
 *       +----------------- drbd_submit_rs_discard
 *       |
 *       v                             conflict
 * drbd_conflict_submit_resync_request -----+
 *       |                ^                 |
 *       |                |                ...
 *       |                |                 |
 *       |                |                 v
 *       v                +---- drbd_do_submit_conflict
 * drbd_submit_peer_request
 *       |
 *      ... backing device
 *       |
 *       v
 * drbd_peer_request_endio
 *       |
 *       v
 * drbd_endio_write_sec_final
 *       |
 *      ... done_ee
 *       |
 *       v
 * drbd_finish_peer_reqs
 *       |
 *       v
 * e_end_resync_block
 *       |
 *       v
 * drbd_resync_request_complete
 */
static int make_resync_request(struct drbd_peer_device *peer_device, int cancel)
{
	int optimal_bits_alignment, optimal_bits_rate, discard_granularity = 0;
	int max_bio_bits, number = 0, rollback_i, size = 0, i = 0, optimal_bits;
	struct drbd_connection *connection = peer_device->connection;
	struct drbd_device *device = peer_device->device;
	const sector_t capacity = get_capacity(device->vdisk);
	bool last_request_sent = false;
	bool request_ok = true;
	unsigned long bit;
	sector_t sector, prev_sector = 0;

	if (unlikely(cancel))
		return 0;

	if (peer_device->rs_total == 0) {
		/* empty resync? */
		drbd_resync_finished(peer_device, D_MASK);
		return 0;
	}

	if (test_bit(SYNC_TARGET_TO_BEHIND, &peer_device->flags)) {
		/* If a P_RS_CANCEL_AHEAD on control socket overtook the
		 * already queued data and state change to Ahead/Behind,
		 * don't add more resync requests, just wait it out. */
		drbd_info_ratelimit(peer_device, "peer pulled ahead during resync\n");
		return 0;
	}

	if (!get_ldev(device)) {
		/* Since we only need to access device->rsync a
		   get_ldev_if_state(device,D_FAILED) would be sufficient, but
		   to continue resync with a broken disk makes no sense at
		   all */
		drbd_err(device, "Disk broke down during resync!\n");
		return 0;
	}

	if (send_buffer_half_full(peer_device)) {
		/* We still want to reschedule ourselves, so do not return. */
		goto skip_request;
	}

	if (connection->agreed_features & DRBD_FF_THIN_RESYNC) {
		rcu_read_lock();
		discard_granularity = rcu_dereference(device->ldev->disk_conf)->rs_discard_granularity;
		rcu_read_unlock();
	}

	max_bio_bits = queue_max_hw_sectors(device->rq_queue) >> (BM_BLOCK_SHIFT - SECTOR_SHIFT);
	/*
	 * Round down to power of 2 to avoid losing alignment when this is the
	 * limiting factor for our request size.
	 */
	max_bio_bits = 1 << (fls(max_bio_bits) - 1);

	number = drbd_rs_number_requests(peer_device);
	if (number * BM_BLOCK_SIZE < discard_granularity)
		number = discard_granularity / BM_BLOCK_SIZE;

	/* don't let rs_sectors_came_in() re-schedule us "early"
	 * just because the first reply came "fast", ... */
	peer_device->rs_in_flight += number * BM_SECT_PER_BIT;

	spin_lock_bh(&peer_device->resync_next_bit_lock);
	peer_device->last_resync_next_bit = peer_device->resync_next_bit;
	for (; i < number; i++) {
		int err;

		/* If we are aborting the requests or the peer is canceling
		 * them, there is no need to flood the connection with
		 * requests. Back off now. */
		if (i > 0 && peer_device->resync_next_bit <= peer_device->last_resync_next_bit) {
			request_ok = false;
			goto request_done;
		}

		if ((number - i) << BM_BLOCK_SHIFT < discard_granularity)
			goto request_done;

		bit  = drbd_bm_find_next(peer_device, peer_device->resync_next_bit);
		if (bit == DRBD_END_OF_BITMAP) {
			peer_device->resync_next_bit = drbd_bm_bits(device);
			goto request_done;
		}

		sector = BM_BIT_TO_SECT(bit);

		if (drbd_rs_c_min_rate_throttle(peer_device)) {
			peer_device->resync_next_bit = bit;
			goto request_done;
		}

		if (adjacent(prev_sector, size, sector) && (number - i) << BM_BLOCK_SHIFT < size) {
			/* When making requests in an out-of-sync area, ensure that the size
			   of successive requests does not decrease. This allows the next
			   make_resync_request call to start with optimal alignment. */
			goto request_done;
		}

		prev_sector = sector;
		size = BM_BLOCK_SIZE;
		optimal_bits_alignment = optimal_bits_for_alignment(bit, max_bio_bits);
		optimal_bits_rate = round_to_powerof_2(number - i);
		optimal_bits = min(optimal_bits_alignment, optimal_bits_rate) - 1;

		/* try to find some adjacent bits. */
		rollback_i = i;
		while (optimal_bits-- > 0) {
			if (discard_granularity && size == discard_granularity)
				break;

			if (drbd_bm_test_bit(peer_device, bit + 1) != 1)
				break;
			size += BM_BLOCK_SIZE;
			bit++;
			i++;
		}

		/* set the offset to start the next drbd_bm_find_next from */
		peer_device->resync_next_bit = bit + 1;

		spin_unlock_bh(&peer_device->resync_next_bit_lock);

		/* adjust very last sectors, in case we are oddly sized */
		if (sector + (size>>9) > capacity)
			size = (capacity-sector)<<9;

		if (peer_device->use_csums)
			err = read_for_csum(peer_device, sector, size);
		else
			err = make_one_resync_request(peer_device, discard_granularity, sector, size);

		switch (err) {
			case -EIO: /* Disk failure */
				put_ldev(device);
				return -EIO;
			case -EAGAIN: /* allocation failed, or ldev busy */
				spin_lock_bh(&peer_device->resync_next_bit_lock);
				/* Set resync_next_bit back, but make sure that
				 * it really moves backwards. If a negative
				 * reply has been received in the meantime it
				 * may already be further back. */
				peer_device->resync_next_bit = min(peer_device->resync_next_bit, (unsigned long) BM_SECT_TO_BIT(sector));
				i = rollback_i;
				goto request_done;
			case 0:
				/* everything ok */
				break;
			default:
				BUG();
		}

		spin_lock_bh(&peer_device->resync_next_bit_lock);
	}

request_done:
	/* ... but do a correction, in case we had to break/goto request_done; */
	peer_device->rs_in_flight -= (number - i) * BM_SECT_PER_BIT;

	last_request_sent = peer_device->resync_next_bit >= drbd_bm_bits(device);
	spin_unlock_bh(&peer_device->resync_next_bit_lock);

skip_request:
	/* If the last syncer _request_ was sent,
	 * but the P_RS_DATA_REPLY not yet received.  sync will end (and
	 * next sync group will resume), as soon as we receive the last
	 * resync data block, and the last bit is cleared.
	 * until then resync "work" is "inactive" ...
	 */
	if (last_request_sent) {
		drbd_last_resync_request(peer_device, false);
	} else {
		/* and in case that raced with the receiver, reschedule ourselves right now */
		if (i > 0 && atomic_read(&peer_device->rs_sect_in) >= peer_device->rs_in_flight && request_ok) {
			drbd_queue_work_if_unqueued(
					&connection->sender_work,
					&peer_device->resync_work);
		} else {
			mod_timer(&peer_device->resync_timer, jiffies + resync_delay(request_ok, number, i));
		}
	}
	put_ldev(device);
	return 0;
}

static void send_ov_request(struct drbd_peer_request *peer_req)
{
	struct drbd_peer_device *peer_device = peer_req->peer_device;
	enum drbd_packet cmd = peer_device->connection->agreed_features & DRBD_FF_RESYNC_DAGTAG ?
		P_OV_DAGTAG_REQ : P_OV_REQUEST;

	struct dagtag_find_result dagtag_result =
		find_current_dagtag(peer_device->device->resource);
	if (dagtag_result.err)
		goto out;

	inc_rs_pending(peer_device);

	if (drbd_send_rs_request(peer_device, cmd,
				peer_req->i.sector, peer_req->i.size, peer_req->block_id,
				dagtag_result.node_id, dagtag_result.dagtag))
		goto out;

	return;

out:
	change_cstate(peer_device->connection, C_DISCONNECTING, CS_HARD);
}

static void drbd_conflict_send_ov_request(struct drbd_peer_request *peer_req)
{
	struct drbd_peer_device *peer_device = peer_req->peer_device;
	struct drbd_device *device = peer_device->device;

	spin_lock_irq(&device->interval_lock);
	if (drbd_find_conflict(device, &peer_req->i, 0))
		set_bit(INTERVAL_CONFLICT, &peer_req->i.flags);
	drbd_insert_interval(&device->requests, &peer_req->i);
	set_bit(INTERVAL_SENT, &peer_req->i.flags);
	/* Mark as submitted now, since OV requests do not have a second
	 * conflict resolution stage when the reply is received. */
	set_bit(INTERVAL_SUBMITTED, &peer_req->i.flags);
	spin_unlock_irq(&device->interval_lock);

	/* If there were conflicts we will skip the block. However, we send a
	 * request anyway because the protocol doesn't include any way to mark
	 * a block as skipped without having sent any request. */
	send_ov_request(peer_req);
}

/* make_ov_request() - initiate online verify requests as required
 *
 * Request handling flow:
 *
 * make_ov_request
 *        |
 *        v
 * drbd_conflict_send_ov_request
 *        |
 *        v
 * send_ov_request
 *        |
 *       ... via peer
 *        |
 *        v
 * receive_dagtag_ov_reply
 *        |
 *        v
 * receive_common_ov_reply
 *        |
 *        v              dagtag waiting
 * drbd_peer_resync_read --------------+
 *        |                            |
 *        |                           ... dagtag_wait_ee
 *        |                            |
 *        |                            v
 *        +--------------- release_dagtag_wait
 *        |
 *        v
 * drbd_conflict_submit_peer_read
 *        |
 *        v
 * drbd_submit_peer_request
 *        |
 *       ... backing device
 *        |
 *        v
 * drbd_peer_request_endio
 *        |
 *        v
 * drbd_endio_read_sec_final
 *        |
 *       ... sender_work
 *        |
 *        v
 * w_e_end_ov_reply
 */
static int make_ov_request(struct drbd_peer_device *peer_device, int cancel)
{
	struct drbd_device *device = peer_device->device;
	struct drbd_connection *connection = peer_device->connection;
	int number, i, size;
	sector_t sector;
	const sector_t capacity = get_capacity(device->vdisk);
	bool stop_sector_reached = false;

	if (unlikely(cancel))
		return 1;

	number = drbd_rs_number_requests(peer_device);
	sector = peer_device->ov_position;

	/* don't let rs_sectors_came_in() re-schedule us "early"
	 * just because the first reply came "fast", ... */
	peer_device->rs_in_flight += number * BM_SECT_PER_BIT;
	for (i = 0; i < number; i++) {
		struct drbd_peer_request *peer_req;

		if (sector >= capacity)
			break;

		/* We check for "finished" only in the reply path:
		 * w_e_end_ov_reply().
		 * We need to send at least one request out. */
		stop_sector_reached = sector > peer_device->ov_start_sector
			&& verify_can_do_stop_sector(peer_device)
			&& sector >= peer_device->ov_stop_sector;
		if (stop_sector_reached)
			break;

		size = BM_BLOCK_SIZE;

		if (drbd_rs_c_min_rate_throttle(peer_device))
			break;

		if (sector + (size>>9) > capacity)
			size = (capacity-sector)<<9;

		/* Do not wait if no memory is immediately available.  */
		peer_req = drbd_alloc_peer_req(peer_device, GFP_TRY & ~__GFP_RECLAIM);
		if (!peer_req) {
			drbd_err(device, "Could not allocate online verify request\n");
			put_ldev(device);
			return 0;
		}

		peer_req->i.size = size;
		peer_req->i.sector = sector;
		peer_req->i.type = INTERVAL_OV_READ_SOURCE;

		spin_lock_irq(&connection->peer_reqs_lock);
		list_add_tail(&peer_req->recv_order, &connection->peer_reads);
		peer_req->flags |= EE_ON_RECV_ORDER;
		spin_unlock_irq(&connection->peer_reqs_lock);

		drbd_conflict_send_ov_request(peer_req);

		sector += BM_SECT_PER_BIT;
	}
	/* ... but do a correction, in case we had to break; ... */
	peer_device->rs_in_flight -= (number-i) * BM_SECT_PER_BIT;
	peer_device->ov_position = sector;
	if (stop_sector_reached)
		return 1;
	/* ... and in case that raced with the receiver,
	 * reschedule ourselves right now */
	if (i > 0 && atomic_read(&peer_device->rs_sect_in) >= peer_device->rs_in_flight)
		drbd_queue_work_if_unqueued(
			&peer_device->connection->sender_work,
			&peer_device->resync_work);
	else
		mod_timer(&peer_device->resync_timer, jiffies + resync_delay(true, number, i));
	return 1;
}

struct resync_finished_work {
	struct drbd_peer_device_work pdw;
	enum drbd_disk_state new_peer_disk_state;
};

static int w_resync_finished(struct drbd_work *w, int cancel)
{
	struct resync_finished_work *rfw = container_of(
		container_of(w, struct drbd_peer_device_work, w),
		struct resync_finished_work, pdw);

	if (!cancel)
		drbd_resync_finished(rfw->pdw.peer_device, rfw->new_peer_disk_state);
	kfree(rfw);

	return 0;
}

void drbd_ping_peer(struct drbd_connection *connection)
{
	clear_bit(GOT_PING_ACK, &connection->flags);
	schedule_work(&connection->send_ping_work);
	wait_event(connection->resource->state_wait,
		   test_bit(GOT_PING_ACK, &connection->flags) ||
		   connection->cstate[NOW] < C_CONNECTED);
}

/* caller needs to hold rcu_read_lock, state_rwlock, adm_mutex or conf_update */
struct drbd_peer_device *peer_device_by_node_id(struct drbd_device *device, int node_id)
{
	struct drbd_peer_device *peer_device;

	for_each_peer_device_rcu(peer_device, device) {
		if (peer_device->node_id == node_id)
			return peer_device;
	}

	return NULL;
}

static void __outdate_peer_disk_by_mask(struct drbd_device *device, u64 nodes)
{
	struct drbd_peer_device *peer_device;
	int node_id;

	for (node_id = 0; node_id < DRBD_NODE_ID_MAX; node_id++) {
		if (!(nodes & NODE_MASK(node_id)))
			continue;
		peer_device = peer_device_by_node_id(device, node_id);
		if (peer_device && peer_device->disk_state[NEW] >= D_CONSISTENT)
			__change_peer_disk_state(peer_device, D_OUTDATED);
	}
}

/* An annoying corner case is if we are resync target towards a bunch
   of nodes. One of the resyncs finished as STABLE_RESYNC, the others
   as UNSTABLE_RESYNC. */
static bool was_resync_stable(struct drbd_peer_device *peer_device)
{
	struct drbd_device *device = peer_device->device;

	if (test_bit(UNSTABLE_RESYNC, &peer_device->flags) &&
	    !test_bit(STABLE_RESYNC, &device->flags))
		return false;

	set_bit(STABLE_RESYNC, &device->flags);
	/* that STABLE_RESYNC bit gets reset if in any other ongoing resync
	   we receive something from a resync source that is marked with
	   UNSTABLE RESYNC. */

	return true;
}

static u64 __cancel_other_resyncs(struct drbd_device *device)
{
	struct drbd_peer_device *peer_device;
	u64 target_m = 0;

	for_each_peer_device(peer_device, device) {
		if (peer_device->repl_state[NEW] == L_PAUSED_SYNC_T) {
			target_m |= NODE_MASK(peer_device->node_id);
			__change_repl_state(peer_device, L_ESTABLISHED);
		}
	}

	return target_m;
}

static void resync_again(struct drbd_device *device, u64 source_m, u64 target_m)
{
	struct drbd_peer_device *peer_device;

	for_each_peer_device(peer_device, device) {
		if (peer_device->resync_again) {
			u64 m = NODE_MASK(peer_device->node_id);
			enum drbd_repl_state new_repl_state =
				source_m & m ? L_WF_BITMAP_S :
				target_m & m ? L_WF_BITMAP_T :
				L_ESTABLISHED;

			if (new_repl_state != L_ESTABLISHED) {
				peer_device->resync_again--;
				begin_state_change_locked(device->resource, CS_VERBOSE);
				__change_repl_state(peer_device, new_repl_state);
				end_state_change_locked(device->resource, "resync-again");
			}
		}
	}
}

static void init_resync_stable_bits(struct drbd_peer_device *first_target_pd)
{
	struct drbd_device *device = first_target_pd->device;
	struct drbd_peer_device *peer_device;

	clear_bit(UNSTABLE_RESYNC, &first_target_pd->flags);

	/* Clear the device wide STABLE_RESYNC flag when becoming
	   resync target on the first peer_device. */
	for_each_peer_device(peer_device, device) {
		enum drbd_repl_state repl_state = peer_device->repl_state[NOW];
		if (peer_device == first_target_pd)
			continue;
		if (repl_state == L_SYNC_TARGET || repl_state == L_PAUSED_SYNC_T)
			return;
	}
	clear_bit(STABLE_RESYNC, &device->flags);
}

static void after_reconciliation_resync(struct drbd_connection *connection)
{
	struct drbd_connection *lost_peer =
		drbd_get_connection_by_node_id(connection->resource,
					       connection->after_reconciliation.lost_node_id);

	if (lost_peer) {
		if (lost_peer->cstate[NOW] < C_CONNECTED)
			atomic64_set(&lost_peer->last_dagtag_sector,
				connection->after_reconciliation.dagtag_sector);

		kref_put(&lost_peer->kref, drbd_destroy_connection);
	}

	connection->after_reconciliation.lost_node_id = -1;
}

static void try_to_get_resynced_from_primary(struct drbd_device *device)
{
	struct drbd_resource *resource = device->resource;
	struct drbd_peer_device *peer_device;
	struct drbd_connection *connection;

	read_lock_irq(&resource->state_rwlock);
	for_each_peer_device(peer_device, device) {
		if (peer_device->connection->peer_role[NEW] == R_PRIMARY &&
		    peer_device->disk_state[NEW] == D_UP_TO_DATE)
			goto found;
	}
	peer_device = NULL;
found:
	read_unlock_irq(&resource->state_rwlock);

	if (!peer_device)
		return;

	connection = peer_device->connection;
	if (connection->agreed_pro_version < 118) {
		drbd_warn(connection,
			  "peer is lower than protocol vers 118, reconnecting to get resynced\n");
		change_cstate(connection, C_PROTOCOL_ERROR, CS_HARD);
		return;
	}

	drbd_send_uuids(peer_device, 0, 0);
	drbd_start_resync(peer_device, L_SYNC_TARGET, "resync-from-primary");
}

static void queue_resync_finished(struct drbd_peer_device *peer_device, enum drbd_disk_state new_peer_disk_state)
{
	struct drbd_connection *connection = peer_device->connection;
	struct resync_finished_work *rfw;

	rfw = kmalloc(sizeof(*rfw), GFP_ATOMIC);
	if (!rfw) {
		drbd_err(peer_device, "Warn failed to kmalloc(dw).\n");
		return;
	}

	rfw->pdw.w.cb = w_resync_finished;
	rfw->pdw.peer_device = peer_device;
	rfw->new_peer_disk_state = new_peer_disk_state;
	drbd_queue_work(&connection->sender_work, &rfw->pdw.w);
}

void drbd_resync_finished(struct drbd_peer_device *peer_device,
			 enum drbd_disk_state new_peer_disk_state)
{
	struct drbd_device *device = peer_device->device;
	struct drbd_connection *connection = peer_device->connection;
	enum drbd_repl_state *repl_state = peer_device->repl_state;
	enum drbd_repl_state old_repl_state = L_ESTABLISHED;
	bool try_to_get_resynced_from_primary_flag = false;
	u64 source_m = 0, target_m = 0;
	unsigned long db, dt, dbdt;
	unsigned long n_oos;
	char *khelper_cmd = NULL;
	int verify_done = 0;
	bool aborted = false;


	if (repl_state[NOW] == L_SYNC_SOURCE || repl_state[NOW] == L_PAUSED_SYNC_S) {
		/* Make sure all queued w_update_peers() executed. */
		if (current == device->resource->worker.task) {
			queue_resync_finished(peer_device, new_peer_disk_state);
			return;
		} else {
			drbd_flush_workqueue(&device->resource->work);
		}
	}

	if (!down_write_trylock(&device->uuid_sem)) {
		if (current == device->resource->worker.task) {
			queue_resync_finished(peer_device, new_peer_disk_state);
			return;
		} else {
			down_write(&device->uuid_sem);
		}
	}

	dt = (jiffies - peer_device->rs_start - peer_device->rs_paused) / HZ;
	if (dt <= 0)
		dt = 1;
	db = peer_device->rs_total;
	/* adjust for verify start and stop sectors, respective reached position */
	if (repl_state[NOW] == L_VERIFY_S || repl_state[NOW] == L_VERIFY_T)
		db -= atomic64_read(&peer_device->ov_left);

	dbdt = Bit2KB(db/dt);
	peer_device->rs_paused /= HZ;

	if (!get_ldev(device)) {
		up_write(&device->uuid_sem);
		goto out;
	}

	drbd_ping_peer(connection);

	write_lock_irq(&device->resource->state_rwlock);
	begin_state_change_locked(device->resource, CS_VERBOSE);
	old_repl_state = repl_state[NOW];

	verify_done = (repl_state[NOW] == L_VERIFY_S || repl_state[NOW] == L_VERIFY_T);

	/* This protects us against multiple calls (that can happen in the presence
	   of application IO), and against connectivity loss just before we arrive here. */
	if (peer_device->repl_state[NOW] <= L_ESTABLISHED)
		goto out_unlock;
	peer_device->resync_active[NEW] = false;
	__change_repl_state(peer_device, L_ESTABLISHED);

	aborted = device->disk_state[NOW] == D_OUTDATED && new_peer_disk_state == D_INCONSISTENT;
	{
	char tmp[sizeof(" but 01234567890123456789 4k blocks skipped")] = "";
	if (verify_done && peer_device->ov_skipped)
		snprintf(tmp, sizeof(tmp), " but %lu %dk blocks skipped",
			peer_device->ov_skipped, Bit2KB(1));
	drbd_info(peer_device, "%s %s%s (total %lu sec; paused %lu sec; %lu K/sec)\n",
		  verify_done ? "Online verify" : "Resync",
		  aborted ? "aborted" : "done", tmp,
		  dt + peer_device->rs_paused, peer_device->rs_paused, dbdt);
	}

	n_oos = drbd_bm_total_weight(peer_device);

	if (repl_state[NOW] == L_VERIFY_S || repl_state[NOW] == L_VERIFY_T) {
		if (n_oos) {
			drbd_alert(peer_device, "Online verify found %lu %dk blocks out of sync!\n",
			      n_oos, Bit2KB(1));
			khelper_cmd = "out-of-sync";
		}
	} else {
		if (!aborted && (n_oos - peer_device->rs_failed != 0)) {
			drbd_warn(peer_device, "expected n_oos:%lu to be equal to rs_failed:%lu\n",
				n_oos, peer_device->rs_failed);
		}

		if (repl_state[NOW] == L_SYNC_TARGET || repl_state[NOW] == L_PAUSED_SYNC_T)
			khelper_cmd = "after-resync-target";

		if (peer_device->use_csums && peer_device->rs_total) {
			const unsigned long s = peer_device->rs_same_csum;
			const unsigned long t = peer_device->rs_total;
			const int ratio =
				(t == 0)     ? 0 :
			(t < 100000) ? ((s*100)/t) : (s/(t/100));
			drbd_info(peer_device, "%u %% had equal checksums, eliminated: %luK; "
			     "transferred %luK total %luK\n",
			     ratio,
			     Bit2KB(peer_device->rs_same_csum),
			     Bit2KB(peer_device->rs_total - peer_device->rs_same_csum),
			     Bit2KB(peer_device->rs_total));
		}
	}

	if (peer_device->rs_failed) {
		drbd_info(peer_device, "            %lu failed blocks\n", peer_device->rs_failed);

		if (repl_state[NOW] == L_SYNC_TARGET || repl_state[NOW] == L_PAUSED_SYNC_T) {
			__change_disk_state(device, D_INCONSISTENT);
			__change_peer_disk_state(peer_device, D_UP_TO_DATE);
		} else {
			__change_disk_state(device, D_UP_TO_DATE);
			__change_peer_disk_state(peer_device, D_INCONSISTENT);
		}
	} else {
		if (repl_state[NOW] == L_SYNC_TARGET || repl_state[NOW] == L_PAUSED_SYNC_T) {
			bool stable_resync = was_resync_stable(peer_device);
			if (stable_resync) {
				enum drbd_disk_state new_disk_state = peer_device->disk_state[NOW];
				if (new_disk_state < D_UP_TO_DATE &&
				    test_bit(SYNC_SRC_CRASHED_PRI, &peer_device->flags)) {
					try_to_get_resynced_from_primary_flag = true;
					set_bit(CRASHED_PRIMARY, &device->flags);
				}
				__change_disk_state(device, new_disk_state);
			}

			if (device->disk_state[NEW] == D_UP_TO_DATE)
				target_m = __cancel_other_resyncs(device);

			if (stable_resync && test_bit(UUIDS_RECEIVED, &peer_device->flags)) {
				const int node_id = device->resource->res_opts.node_id;
				int i;

				u64 newer = drbd_uuid_resync_finished(peer_device);
				__outdate_peer_disk_by_mask(device, newer);
				drbd_print_uuids(peer_device, "updated UUIDs");

				/* Now the two UUID sets are equal, update what we
				 * know of the peer. */
				peer_device->current_uuid = drbd_current_uuid(device);
				peer_device->bitmap_uuids[node_id] = drbd_bitmap_uuid(peer_device);
				for (i = 0; i < ARRAY_SIZE(peer_device->history_uuids); i++)
					peer_device->history_uuids[i] =
						drbd_history_uuid(device, i);
			} else {
				if (!test_bit(UUIDS_RECEIVED, &peer_device->flags))
					drbd_err(peer_device, "BUG: uuids were not received!\n");

				if (test_bit(UNSTABLE_RESYNC, &peer_device->flags))
					drbd_info(peer_device, "Peer was unstable during resync\n");
			}
		} else if (repl_state[NOW] == L_SYNC_SOURCE || repl_state[NOW] == L_PAUSED_SYNC_S) {
			if (new_peer_disk_state != D_MASK)
				__change_peer_disk_state(peer_device, new_peer_disk_state);
			if (peer_device->connection->agreed_pro_version < 110) {
				drbd_uuid_set_bitmap(peer_device, 0UL);
				drbd_print_uuids(peer_device, "updated UUIDs");
			}
		}
	}

out_unlock:
	end_state_change_locked(device->resource, "resync-finished");

	put_ldev(device);

	peer_device->rs_total  = 0;
	peer_device->rs_failed = 0;
	peer_device->rs_paused = 0;

	if (old_repl_state == L_SYNC_TARGET || old_repl_state == L_PAUSED_SYNC_T)
		target_m |= NODE_MASK(peer_device->node_id);
	else if (old_repl_state == L_SYNC_SOURCE || old_repl_state == L_PAUSED_SYNC_S)
		source_m |= NODE_MASK(peer_device->node_id);

	resync_again(device, source_m, target_m);
	write_unlock_irq(&device->resource->state_rwlock);
	up_write(&device->uuid_sem);
	if (connection->after_reconciliation.lost_node_id != -1)
		after_reconciliation_resync(connection);

	/* Potentially send final P_PEERS_IN_SYNC. */
	drbd_queue_update_peers(peer_device,
			peer_device->last_peers_in_sync_end, get_capacity(device->vdisk));

out:
	/* reset start sector, if we reached end of device */
	if (verify_done && atomic64_read(&peer_device->ov_left) == 0)
		peer_device->ov_start_sector = 0;

	drbd_md_sync_if_dirty(device);

	if (khelper_cmd)
		drbd_maybe_khelper(device, connection, khelper_cmd);

	if (try_to_get_resynced_from_primary_flag)
		try_to_get_resynced_from_primary(device);
}

/* helper */
static void move_to_net_ee_or_free(struct drbd_connection *connection, struct drbd_peer_request *peer_req)
{
	if (drbd_peer_req_has_active_page(peer_req)) {
		/* This might happen if sendpage() has not finished */
		struct drbd_resource *resource = connection->resource;
		int i = DIV_ROUND_UP(peer_req->i.size, PAGE_SIZE);
		atomic_add(i, &connection->pp_in_use_by_net);
		atomic_sub(i, &connection->pp_in_use);
		spin_lock_irq(&connection->peer_reqs_lock);
		list_add_tail(&peer_req->w.list, &peer_req->peer_device->connection->net_ee);
		peer_req->flags |= EE_ON_NET_LIST;
		spin_unlock_irq(&connection->peer_reqs_lock);
		wake_up(&resource->pp_wait);
	} else
		drbd_free_peer_req(peer_req);
}

/**
 * w_e_end_data_req() - Worker callback, to send a P_DATA_REPLY packet in response to a P_DATA_REQUEST
 * @w:		work object.
 * @cancel:	The connection will be closed anyways
 */
int w_e_end_data_req(struct drbd_work *w, int cancel)
{
	struct drbd_peer_request *peer_req = container_of(w, struct drbd_peer_request, w);
	struct drbd_peer_device *peer_device = peer_req->peer_device;
	int err;

	if (unlikely(cancel)) {
		drbd_free_peer_req(peer_req);
		dec_unacked(peer_device);
		return 0;
	}

	if (likely((peer_req->flags & EE_WAS_ERROR) == 0)) {
		err = drbd_send_block(peer_device, P_DATA_REPLY, peer_req);
	} else {
		drbd_err_ratelimit(peer_device, "Sending NegDReply. sector=%llus.\n",
			    (unsigned long long)peer_req->i.sector);

		err = drbd_send_ack(peer_device, P_NEG_DREPLY, peer_req);
	}

	dec_unacked(peer_device);

	move_to_net_ee_or_free(peer_device->connection, peer_req);

	if (unlikely(err))
		drbd_err(peer_device, "drbd_send_block() failed\n");
	return err;
}

void
drbd_resync_read_req_mod(struct drbd_peer_request *peer_req, enum drbd_interval_flags bit_to_set)
{
	const unsigned long done_mask = 1UL << INTERVAL_SENT | 1UL << INTERVAL_RECEIVED;
	struct drbd_peer_device *peer_device = peer_req->peer_device;
	unsigned long nflags, oflags, new_flag;

	new_flag = 1UL << bit_to_set;
	if (!(new_flag & done_mask))
		drbd_err(peer_device, "BUG: %s: Unexpected flag 0x%lx\n", __func__, new_flag);

	do {
		oflags = READ_ONCE(peer_req->i.flags);
		nflags = oflags | new_flag;
	} while (cmpxchg(&peer_req->i.flags, oflags, nflags) != oflags);

	if (new_flag & oflags)
		drbd_err(peer_device, "BUG: %s: Flag 0x%lx already set\n", __func__, new_flag);

	if ((nflags & done_mask) == done_mask) {
		drbd_remove_peer_req_interval(peer_req);
		drbd_free_peer_req(peer_req);
	}
}

static bool all_zero(struct drbd_peer_request *peer_req)
{
	struct page *page = peer_req->page_chain.head;
	unsigned int len = peer_req->i.size;

	page_chain_for_each(page) {
		unsigned int l = min_t(unsigned int, len, PAGE_SIZE);
		unsigned int i, words = l / sizeof(long);
		unsigned long *d;

		d = kmap_atomic(page);
		for (i = 0; i < words; i++) {
			if (d[i]) {
				kunmap_atomic(d);
				return false;
			}
		}
		kunmap_atomic(d);
		len -= l;
	}

	return true;
}

static bool al_resync_extent_active(struct drbd_device *device, sector_t sector, unsigned int size)
{
	sector_t resync_extent_sector = sector & ~LEGACY_BM_EXT_SECT_MASK;
	sector_t end_sector = sector + (size >> SECTOR_SHIFT);
	sector_t resync_extent_end_sector =
		(end_sector + LEGACY_BM_EXT_SECT_MASK) & ~LEGACY_BM_EXT_SECT_MASK;
	return drbd_al_active(device,
			resync_extent_sector,
			(resync_extent_end_sector - resync_extent_sector) << SECTOR_SHIFT);
}

static int drbd_rs_reply(struct drbd_peer_device *peer_device, struct drbd_peer_request *peer_req, bool *expect_ack)
{
	struct drbd_connection *connection = peer_device->connection;
	struct drbd_device *device = peer_device->device;
	int err;
	bool eq = false;

	if (peer_req->flags & EE_HAS_DIGEST) {
		struct digest_info *di = peer_req->digest;
		int digest_size;
		void *digest = NULL;

		/* quick hack to try to avoid a race against reconfiguration.
		 * a real fix would be much more involved,
		 * introducing more locking mechanisms */
		if (connection->csums_tfm) {
			digest_size = crypto_shash_digestsize(connection->csums_tfm);
			D_ASSERT(device, digest_size == di->digest_size);
			digest = kmalloc(digest_size, GFP_NOIO);
			if (digest) {
				drbd_csum_pages(connection->csums_tfm, peer_req->page_chain.head, digest);
				eq = !memcmp(digest, di->digest, digest_size);
				kfree(digest);
			}
		}

		peer_req->flags &= ~EE_HAS_DIGEST; /* This peer request no longer has a digest pointer */
		kfree(di);
	}

	if (eq) {
		drbd_set_in_sync(peer_device, peer_req->i.sector, peer_req->i.size);
		/* rs_same_csums unit is BM_BLOCK_SIZE */
		peer_device->rs_same_csum += peer_req->i.size >> BM_BLOCK_SHIFT;
		err = drbd_send_ack(peer_device, P_RS_IS_IN_SYNC, peer_req);
	} else {
		inc_rs_pending(peer_device);
		/*
		 * If we send back as P_RS_DEALLOCATED,
		 * this is overestimating "in-flight" accounting.
		 * But needed to be properly balanced with
		 * the atomic_sub() in got_RSWriteAck.
		 */
		atomic_add(peer_req->i.size >> 9, &connection->rs_in_flight);

		spin_lock_irq(&connection->peer_reqs_lock);
		list_add_tail(&peer_req->w.list, &connection->resync_ack_ee);
		spin_unlock_irq(&connection->peer_reqs_lock);

		if (peer_req->flags & EE_RS_THIN_REQ && all_zero(peer_req)) {
			err = drbd_send_rs_deallocated(peer_device, peer_req);
		} else {
			err = drbd_send_block(peer_device, P_RS_DATA_REPLY, peer_req);
		}
		*expect_ack = true;

		if (!drbd_peer_req_has_active_page(peer_req))
			drbd_free_page_chain(&connection->transport, &peer_req->page_chain, false);

		drbd_resync_read_req_mod(peer_req, INTERVAL_SENT);
		peer_req = NULL;
	}

	return err;
}

/**
 * w_e_end_rsdata_req() - Reply to a resync request.
 * @w:		work object.
 * @cancel:	The connection is being closed
 *
 * Worker callback to send P_RS_DATA_REPLY or a related packet after completing
 * a resync read.
 *
 * Return: Error code or 0 on success.
 */
int w_e_end_rsdata_req(struct drbd_work *w, int cancel)
{
	struct drbd_peer_request *peer_req = container_of(w, struct drbd_peer_request, w);
	struct drbd_peer_device *peer_device = peer_req->peer_device;
	struct drbd_connection *connection = peer_device->connection;
	int err;
	bool expect_ack = false;

	if (unlikely(cancel) || connection->cstate[NOW] < C_CONNECTED) {
		drbd_remove_peer_req_interval(peer_req);
		drbd_free_peer_req(peer_req);
		dec_unacked(peer_device);
		return 0;
	}

	if (peer_device->repl_state[NOW] == L_AHEAD) {
		err = drbd_send_ack(peer_device, P_RS_CANCEL, peer_req);
	} else if (likely((peer_req->flags & EE_WAS_ERROR) == 0)) {
<<<<<<< HEAD
		if (unlikely(peer_device->disk_state[NOW] < D_INCONSISTENT)) {
			if (drbd_ratelimit())
				drbd_err(peer_device, "Sending RSCancel, "
						"partner DISKLESS!\n");
			err = drbd_send_ack(peer_device, P_RS_CANCEL, peer_req);
		} else if (connection->agreed_pro_version >= 110 &&
				!(connection->agreed_features & DRBD_FF_RESYNC_DAGTAG) &&
				al_resync_extent_active(peer_device->device,
					peer_req->i.sector, peer_req->i.size)) {
			/* DRBD versions without DRBD_FF_RESYNC_DAGTAG lock
			 * 128MiB "resync extents" in the activity log whenever
			 * they make resync requests. Some of these versions
			 * also lock activity lock extents when receiving
			 * P_DATA. In particular, DRBD 9.0 and 9.1. This can
			 * cause a deadlock if we send resync replies in these
			 * extents as follows:
			 * * Node is SyncTarget towards us
			 * * Node locks a resync extent and sends P_RS_DATA_REQUEST
			 * * Node receives P_DATA write in this extent; write
			 *   waits for resync extent to be unlocked
			 * * Node receives P_BARRIER (protocol A); receiver
			 *   thread blocks waiting for write to complete
			 * * We reply to P_RS_DATA_REQUEST, but it is never
			 *   processed because receiver thread is blocked
			 *
			 * Break the deadlock by canceling instead. This is
			 * sent on the control socket so it will be processed. */
			dynamic_drbd_dbg(peer_device,
					"Cancel resync request at %llus+%u due to activity",
					(unsigned long long) peer_req->i.sector, peer_req->i.size);

			err = drbd_send_ack(peer_device, P_RS_CANCEL, peer_req);
		} else {
			err = drbd_rs_reply(peer_device, peer_req, &expect_ack);

			/* If expect_ack is true, peer_req may already have been freed. */
			if (expect_ack)
				peer_req = NULL;
=======
		if (likely(peer_device->disk_state[NOW] >= D_INCONSISTENT)) {
			err = drbd_rs_reply(peer_device, peer_req);
		} else {
			drbd_err_ratelimit(peer_device,
				"Not sending resync reply, partner DISKLESS!\n");
			err = 0;
>>>>>>> bddc9ffb
		}
	} else {
		drbd_err_ratelimit(peer_device, "Sending NegRSDReply. sector %llus.\n",
		    (unsigned long long)peer_req->i.sector);

		err = drbd_send_ack(peer_device, P_NEG_RS_DREPLY, peer_req);

		/* update resync data with failure */
		drbd_rs_failed_io(peer_device, peer_req->i.sector, peer_req->i.size);
	}

	dec_unacked(peer_device);

	if (!expect_ack) {
		drbd_remove_peer_req_interval(peer_req);
		drbd_free_peer_req(peer_req);
	}

	if (unlikely(err))
		drbd_err(peer_device, "Sending resync reply failed\n");
	return err;
}

int w_e_end_ov_req(struct drbd_work *w, int cancel)
{
	struct drbd_peer_request *peer_req = container_of(w, struct drbd_peer_request, w);
	struct drbd_peer_device *peer_device = peer_req->peer_device;
	struct drbd_device *device = peer_device->device;
	struct drbd_connection *connection = peer_device->connection;
	int digest_size;
	void *digest;
	sector_t sector = peer_req->i.sector;
	unsigned int size = peer_req->i.size;
	struct dagtag_find_result dagtag_result;
	int err = 0;
	enum drbd_packet cmd = connection->agreed_features & DRBD_FF_RESYNC_DAGTAG ?
		P_OV_DAGTAG_REPLY : P_OV_REPLY;

	if (unlikely(cancel) || connection->cstate[NOW] < C_CONNECTED)
		goto out;

	if (!(connection->agreed_features & DRBD_FF_RESYNC_DAGTAG) &&
		al_resync_extent_active(peer_device->device, peer_req->i.sector, peer_req->i.size)) {
		/* A peer that does not support DRBD_FF_RESYNC_DAGTAG expects
		 * online verify to be exclusive with 128MiB "resync extents"
		 * in the activity log. If such a verify source sends a request
		 * but we receive an overlapping write before the request then
		 * we will read newer data for the verify transaction than the
		 * source did. So we may detect spurious out-of-sync blocks.
		 *
		 * In addition, we may trigger a deadlock in such a peer by
		 * sending a reply if it is waiting for writes to drain due to
		 * a P_BARRIER packet. See w_e_end_rsdata_req for details.
		 *
		 * Prevent these issues by canceling instead.
		 */
		dynamic_drbd_dbg(peer_device,
				"Cancel online verify request at %llus+%u due to activity",
				(unsigned long long) peer_req->i.sector, peer_req->i.size);

		spin_lock_irq(&device->interval_lock);
		set_bit(INTERVAL_CONFLICT, &peer_req->i.flags);
		spin_unlock_irq(&device->interval_lock);
	}

	if (test_bit(INTERVAL_CONFLICT, &peer_req->i.flags)) {
		if (connection->agreed_pro_version < 110) {
			if (drbd_ratelimit())
				drbd_warn(peer_device, "Verify request conflicts but cannot cancel, "
						"peer may report spurious out-of-sync\n");
		} else {
			drbd_verify_skipped_block(peer_device, sector, size);
			verify_progress(peer_device, sector, size);
			drbd_send_ack(peer_device, P_RS_CANCEL, peer_req);
			goto out;
		}
	}

	dagtag_result = find_current_dagtag(peer_device->device->resource);
	if (dagtag_result.err)
		goto out;

	set_bit(INTERVAL_SENT, &peer_req->i.flags);

	digest_size = crypto_shash_digestsize(peer_device->connection->verify_tfm);
	/* FIXME if this allocation fails, online verify will not terminate! */
	digest = drbd_prepare_drequest_csum(peer_req, cmd, digest_size,
			dagtag_result.node_id, dagtag_result.dagtag);
	if (!digest) {
		err = -ENOMEM;
		goto out;
	}

	if (!(peer_req->flags & EE_WAS_ERROR))
		drbd_csum_pages(peer_device->connection->verify_tfm,
				peer_req->page_chain.head, digest);
	else
		memset(digest, 0, digest_size);

	/* Free pages before send.
	 * In case we block on congestion, we could otherwise run into
	 * some distributed deadlock, if the other side blocks on
	 * congestion as well, because our receiver blocks in
	 * drbd_alloc_pages due to pp_in_use > max_buffers. */
	drbd_free_page_chain(&peer_device->connection->transport, &peer_req->page_chain, 0);

	inc_rs_pending(peer_device);

	err = drbd_send_command(peer_device, cmd, DATA_STREAM);
	if (err)
		goto out_rs_pending;

	dec_unacked(peer_device);
	return 0;

out_rs_pending:
	dec_rs_pending(peer_device);
out:
	drbd_remove_peer_req_interval(peer_req);
	drbd_free_peer_req(peer_req);
	dec_unacked(peer_device);
	return err;
}

void drbd_ov_out_of_sync_found(struct drbd_peer_device *peer_device, sector_t sector, int size)
{
	if (peer_device->ov_last_oos_start + peer_device->ov_last_oos_size == sector) {
		peer_device->ov_last_oos_size += size>>9;
	} else {
		ov_out_of_sync_print(peer_device);
		peer_device->ov_last_oos_start = sector;
		peer_device->ov_last_oos_size = size>>9;
	}
	drbd_set_out_of_sync(peer_device, sector, size);
}

void verify_progress(struct drbd_peer_device *peer_device,
		const sector_t sector, const unsigned int size)
{
	bool stop_sector_reached =
		(peer_device->repl_state[NOW] == L_VERIFY_S) &&
		verify_can_do_stop_sector(peer_device) &&
		(sector + (size>>9)) >= peer_device->ov_stop_sector;

	unsigned long ov_left = atomic64_dec_return(&peer_device->ov_left);

	/* let's advance progress step marks only for every other megabyte */
	if ((ov_left & 0x1ff) == 0)
		drbd_advance_rs_marks(peer_device, ov_left);

	if (ov_left == 0 || stop_sector_reached)
		drbd_peer_device_post_work(peer_device, RS_DONE);
}

static bool digest_equal(struct drbd_peer_request *peer_req)
{
	struct drbd_peer_device *peer_device = peer_req->peer_device;
	struct drbd_device *device = peer_device->device;
	struct digest_info *di;
	void *digest;
	int digest_size;
	bool eq = false;

	di = peer_req->digest;

	digest_size = crypto_shash_digestsize(peer_device->connection->verify_tfm);
	digest = kmalloc(digest_size, GFP_NOIO);
	if (digest) {
		drbd_csum_pages(peer_device->connection->verify_tfm, peer_req->page_chain.head, digest);

		D_ASSERT(device, digest_size == di->digest_size);
		eq = !memcmp(digest, di->digest, digest_size);
		kfree(digest);
	}

	return eq;
}

int w_e_end_ov_reply(struct drbd_work *w, int cancel)
{
	struct drbd_peer_request *peer_req = container_of(w, struct drbd_peer_request, w);
	struct drbd_peer_device *peer_device = peer_req->peer_device;
	struct drbd_connection *connection = peer_device->connection;
	sector_t sector = peer_req->i.sector;
	unsigned int size = peer_req->i.size;
	u64 block_id = peer_req->block_id;
	enum ov_result result;
	bool al_conflict = false;
	int err;

	if (unlikely(cancel)) {
		drbd_remove_peer_req_interval(peer_req);
		drbd_free_peer_req(peer_req);
		dec_unacked(peer_device);
		return 0;
	}

	if (!(connection->agreed_features & DRBD_FF_RESYNC_DAGTAG) &&
		al_resync_extent_active(peer_device->device, peer_req->i.sector, peer_req->i.size)) {
		/* A peer that does not support DRBD_FF_RESYNC_DAGTAG expects
		 * online verify to be exclusive with 128MiB "resync extents"
		 * in the activity log. We may have received an overlapping
		 * write before issuing this read, which the peer did not have
		 * at the time of its read. So we may detect spurious
		 * out-of-sync blocks.
		 *
		 * Prevent this by skipping instead.
		 */
		dynamic_drbd_dbg(peer_device,
				"Skip online verify block at %llus+%u due to activity",
				(unsigned long long) peer_req->i.sector, peer_req->i.size);

		al_conflict = true;
	}

	if (test_bit(INTERVAL_CONFLICT, &peer_req->i.flags) || al_conflict) {
		/* DRBD versions without DRBD_FF_RESYNC_DAGTAG do not know about
		 * OV_RESULT_SKIP, but they treat it the same as OV_RESULT_IN_SYNC which is
		 * the best we can do here anyway. */
		result = OV_RESULT_SKIP;
		drbd_verify_skipped_block(peer_device, sector, size);
	} else if (likely((peer_req->flags & EE_WAS_ERROR) == 0) && digest_equal(peer_req)) {
		result = OV_RESULT_IN_SYNC;
		ov_out_of_sync_print(peer_device);
	} else {
		result = OV_RESULT_OUT_OF_SYNC;
		drbd_ov_out_of_sync_found(peer_device, sector, size);
	}

	/* Free peer_req and pages before send.
	 * In case we block on congestion, we could otherwise run into
	 * some distributed deadlock, if the other side blocks on
	 * congestion as well, because our receiver blocks in
	 * drbd_alloc_pages due to pp_in_use > max_buffers. */
	drbd_remove_peer_req_interval(peer_req);
	drbd_free_peer_req(peer_req);
	peer_req = NULL;

	err = drbd_send_ov_result(peer_device, sector, size, block_id, result);

	dec_unacked(peer_device);

	verify_progress(peer_device, sector, size);

	return err;
}

/* FIXME
 * We need to track the number of pending barrier acks,
 * and to be able to wait for them.
 * See also comment in drbd_adm_attach before drbd_suspend_io.
 */
static int drbd_send_barrier(struct drbd_connection *connection)
{
	struct p_barrier *p;
	int err;

	p = conn_prepare_command(connection, sizeof(*p), DATA_STREAM);
	if (!p)
		return -EIO;

	p->barrier = connection->send.current_epoch_nr;
	p->pad = 0;
	connection->send.last_sent_epoch_nr = connection->send.current_epoch_nr;
	connection->send.current_epoch_writes = 0;
	connection->send.last_sent_barrier_jif = jiffies;

	set_bit(BARRIER_ACK_PENDING, &connection->flags);
	err = send_command(connection, -1, P_BARRIER, DATA_STREAM);
	if (err) {
		clear_bit(BARRIER_ACK_PENDING, &connection->flags);
		wake_up(&connection->resource->barrier_wait);
	}
	return err;
}

static bool need_unplug(struct drbd_connection *connection)
{
	unsigned i = connection->todo.unplug_slot;
	return dagtag_newer_eq(connection->send.current_dagtag_sector,
			connection->todo.unplug_dagtag_sector[i]);
}

static void maybe_send_unplug_remote(struct drbd_connection *connection, bool send_anyways)
{
	if (need_unplug(connection)) {
		/* Yes, this is non-atomic wrt. its use in drbd_unplug_fn.
		 * We save a spin_lock_irq, and worst case
		 * we occasionally miss an unplug event. */

		/* Paranoia: to avoid a continuous stream of unplug-hints,
		 * in case we never get any unplug events */
		connection->todo.unplug_dagtag_sector[connection->todo.unplug_slot] =
			connection->send.current_dagtag_sector + (1ULL << 63);
		/* advance the current unplug slot */
		connection->todo.unplug_slot ^= 1;
	} else if (!send_anyways)
		return;

	if (connection->cstate[NOW] < C_CONNECTED)
		return;

	if (!conn_prepare_command(connection, 0, DATA_STREAM))
		return;

	send_command(connection, -1, P_UNPLUG_REMOTE, DATA_STREAM);
}

static bool __drbd_may_sync_now(struct drbd_peer_device *peer_device)
{
	struct drbd_device *other_device = peer_device->device;
	int ret = true;

	rcu_read_lock();
	while (1) {
		struct drbd_peer_device *other_peer_device;
		int resync_after;

		if (!other_device->ldev || other_device->disk_state[NOW] == D_DISKLESS)
			break;
		resync_after = rcu_dereference(other_device->ldev->disk_conf)->resync_after;
		if (resync_after == -1)
			break;
		other_device = minor_to_device(resync_after);
		if (!other_device)
			break;
		for_each_peer_device_rcu(other_peer_device, other_device) {
			if ((other_peer_device->repl_state[NOW] >= L_SYNC_SOURCE &&
			     other_peer_device->repl_state[NOW] <= L_PAUSED_SYNC_T) ||
			    other_peer_device->resync_susp_dependency[NOW] ||
			    other_peer_device->resync_susp_peer[NOW] ||
			    other_peer_device->resync_susp_user[NOW]) {
				ret = false;
				goto break_unlock;
			}
		}
	}
break_unlock:
	rcu_read_unlock();

	return ret;
}

/**
 * drbd_pause_after() - Pause resync on all devices that may not resync now
 * @device:	DRBD device.
 *
 * Called from process context only (admin command and after_state_ch).
 */
static bool drbd_pause_after(struct drbd_device *device)
{
	struct drbd_device *other_device;
	bool changed = false;
	int vnr;

	/* FIXME seriously inefficient with many devices,
	 * while also ignoring the input "device" argument :-( */
	rcu_read_lock();
	idr_for_each_entry(&drbd_devices, other_device, vnr) {
		struct drbd_peer_device *other_peer_device;

		begin_state_change_locked(other_device->resource, CS_HARD);
		if (other_device->disk_state[NOW] == D_DISKLESS) {
			abort_state_change_locked(other_device->resource);
			continue;
		}
		for_each_peer_device_rcu(other_peer_device, other_device) {
			if (other_peer_device->repl_state[NOW] == L_OFF)
				continue;
			if (!__drbd_may_sync_now(other_peer_device))
				__change_resync_susp_dependency(other_peer_device, true);
		}
		if (end_state_change_locked(other_device->resource, "resync-after") !=
				SS_NOTHING_TO_DO)
			changed = true;
	}
	rcu_read_unlock();
	return changed;
}

/**
 * drbd_resume_next() - Resume resync on all devices that may resync now
 * @device:	DRBD device.
 *
 * Called from process context only (admin command and sender).
 */
static bool drbd_resume_next(struct drbd_device *device)
{
	struct drbd_device *other_device;
	bool changed = false;
	int vnr;

	/* FIXME seriously inefficient with many devices,
	 * while also ignoring the input "device" argument :-( */
	rcu_read_lock();
	idr_for_each_entry(&drbd_devices, other_device, vnr) {
		struct drbd_peer_device *other_peer_device;

		begin_state_change_locked(other_device->resource, CS_HARD);
		if (other_device->disk_state[NOW] == D_DISKLESS) {
			abort_state_change_locked(other_device->resource);
			continue;
		}
		for_each_peer_device_rcu(other_peer_device, other_device) {
			if (other_peer_device->repl_state[NOW] == L_OFF)
				continue;
			if (other_peer_device->resync_susp_dependency[NOW] &&
			    __drbd_may_sync_now(other_peer_device))
				__change_resync_susp_dependency(other_peer_device, false);
		}
		if (end_state_change_locked(other_device->resource, "resync-after") !=
				SS_NOTHING_TO_DO)
			changed = true;
	}
	rcu_read_unlock();
	return changed;
}

void resume_next_sg(struct drbd_device *device)
{
	lock_all_resources();
	while (drbd_resume_next(device))
		; /* Iterate if some state changed. */
	unlock_all_resources();
}

void suspend_other_sg(struct drbd_device *device)
{
	lock_all_resources();
	while (drbd_pause_after(device))
		; /* Iterate if some state changed. */
	unlock_all_resources();
}

/* caller must hold resources_mutex */
enum drbd_ret_code drbd_resync_after_valid(struct drbd_device *device, int resync_after)
{
	struct drbd_device *other_device;
	int rv = NO_ERROR;

	if (resync_after == -1)
		return NO_ERROR;
	if (resync_after < -1)
		return ERR_RESYNC_AFTER;
	other_device = minor_to_device(resync_after);

	/* You are free to depend on diskless, non-existing,
	 * or not yet/no longer existing minors.
	 * We only reject dependency loops.
	 * We cannot follow the dependency chain beyond a detached or
	 * missing minor.
	 */
	if (!other_device)
		return NO_ERROR;

	/* check for loops */
	rcu_read_lock();
	while (1) {
		if (other_device == device) {
			rv = ERR_RESYNC_AFTER_CYCLE;
			break;
		}

		if (!other_device)
			break;

		if (!get_ldev_if_state(other_device, D_NEGOTIATING))
			break;
		resync_after = rcu_dereference(other_device->ldev->disk_conf)->resync_after;
		put_ldev(other_device);

		/* dependency chain ends here, no cycles. */
		if (resync_after == -1)
			break;

		/* follow the dependency chain */
		other_device = minor_to_device(resync_after);
	}
	rcu_read_unlock();

	return rv;
}

/* caller must hold resources_mutex */
void drbd_resync_after_changed(struct drbd_device *device)
{
	while (drbd_pause_after(device) || drbd_resume_next(device))
		/* do nothing */ ;
}

void drbd_rs_controller_reset(struct drbd_peer_device *peer_device)
{
	struct gendisk *disk = peer_device->device->ldev->backing_bdev->bd_disk;
	struct fifo_buffer *plan;

	atomic_set(&peer_device->rs_sect_in, 0);
	atomic_set(&peer_device->device->rs_sect_ev, 0);  /* FIXME: ??? */
	peer_device->rs_last_mk_req_kt = ktime_get();
	peer_device->rs_in_flight = 0;
	peer_device->rs_last_events = (int)part_stat_read_accum(disk->part0, sectors);

	/* Updating the RCU protected object in place is necessary since
	   this function gets called from atomic context.
	   It is valid since all other updates also lead to an completely
	   empty fifo */
	rcu_read_lock();
	plan = rcu_dereference(peer_device->rs_plan_s);
	plan->total = 0;
	fifo_set(plan, 0);
	rcu_read_unlock();
}

void start_resync_timer_fn(struct timer_list *t)
{
	struct drbd_peer_device *peer_device = from_timer(peer_device, t, start_resync_timer);
	drbd_peer_device_post_work(peer_device, RS_START);
}

bool drbd_stable_sync_source_present(struct drbd_peer_device *except_peer_device, enum which_state which)
{
	struct drbd_device *device = except_peer_device->device;
	struct drbd_peer_device *peer_device;
	u64 authoritative_nodes = 0;
	bool rv = false;

	if (!(except_peer_device->uuid_flags & UUID_FLAG_STABLE))
		authoritative_nodes = except_peer_device->uuid_node_mask;

	/* If a peer considers himself as unstable and sees me as an authoritative
	   node, then we have a stable resync source! */
	if (authoritative_nodes & NODE_MASK(device->resource->res_opts.node_id))
		return true;

	rcu_read_lock();
	for_each_peer_device_rcu(peer_device, device) {
		enum drbd_repl_state repl_state;
		struct net_conf *nc;

		if (peer_device == except_peer_device)
			continue;

		repl_state = peer_device->repl_state[which];

		if (repl_state == L_ESTABLISHED ||
				repl_state == L_WF_BITMAP_S ||
				(repl_state >= L_SYNC_SOURCE && repl_state < L_AHEAD)) {
			if (authoritative_nodes & NODE_MASK(peer_device->node_id)) {
				rv = true;
				break;
			}

			nc = rcu_dereference(peer_device->connection->transport.net_conf);
			/* Restricting the clause the two_primaries not allowed, otherwise
			   we need to ensure here that we are neighbor of all primaries,
			   and that is a lot more challenging. */

			if ((!nc->two_primaries &&
			     peer_device->connection->peer_role[which] == R_PRIMARY) ||
			    ((repl_state == L_SYNC_TARGET || repl_state == L_PAUSED_SYNC_T) &&
			     peer_device->uuid_flags & UUID_FLAG_STABLE)) {
				rv = true;
				break;
			}
		}
	}
	rcu_read_unlock();

	return rv;
}

static void do_start_resync(struct drbd_peer_device *peer_device)
{
	/* Postpone resync if there is still activity from a previous resync
	 * pending. Also postpone the transition from Ahead to SyncSource if
	 * there is any activity on this peer device. */
	if (atomic_read(&peer_device->rs_pending_cnt) ||
			(peer_device->repl_state[NOW] == L_AHEAD &&
			 atomic_read(&peer_device->unacked_cnt))) {
		drbd_warn(peer_device, "postponing start_resync ...\n");
		mod_timer(&peer_device->start_resync_timer, jiffies + HZ/10);
		return;
	}

	drbd_start_resync(peer_device, peer_device->start_resync_side, "postponed-resync");
	clear_bit(AHEAD_TO_SYNC_SOURCE, &peer_device->flags);
}

static void handle_congestion(struct drbd_peer_device *peer_device)
{
	struct drbd_resource *resource = peer_device->device->resource;
	unsigned long irq_flags;
	struct net_conf *nc;
	enum drbd_on_congestion on_congestion;

	rcu_read_lock();
	nc = rcu_dereference(peer_device->connection->transport.net_conf);
	if (nc) {
		on_congestion = nc->on_congestion;

		begin_state_change(resource, &irq_flags, CS_VERBOSE | CS_HARD);
		/* congestion may have cleared since it was detected */
		if (atomic_read(&peer_device->connection->ap_in_flight) > 0) {
			if (on_congestion == OC_PULL_AHEAD)
				__change_repl_state(peer_device, L_AHEAD);
			else if (on_congestion == OC_DISCONNECT)
				__change_cstate(peer_device->connection, C_DISCONNECTING);
		}
		end_state_change(resource, &irq_flags, "congestion");
	}
	rcu_read_unlock();

	clear_bit(HANDLING_CONGESTION, &peer_device->flags);
}

/**
 * drbd_start_resync() - Start the resync process
 * @side:	Either L_SYNC_SOURCE or L_SYNC_TARGET
 *
 * This function might bring you directly into one of the
 * C_PAUSED_SYNC_* states.
 */
void drbd_start_resync(struct drbd_peer_device *peer_device, enum drbd_repl_state side,
		const char *tag)
{
	struct drbd_device *device = peer_device->device;
	struct drbd_connection *connection = peer_device->connection;
	enum drbd_disk_state finished_resync_pdsk = D_UNKNOWN;
	enum drbd_repl_state repl_state;
	int r;

	read_lock_irq(&device->resource->state_rwlock);
	repl_state = peer_device->repl_state[NOW];
	read_unlock_irq(&device->resource->state_rwlock);
	if (repl_state < L_ESTABLISHED) {
		/* Connection closed meanwhile. */
		return;
	}
	if (repl_state >= L_SYNC_SOURCE && repl_state < L_AHEAD) {
		drbd_err(peer_device, "Resync already running!\n");
		return;
	}

	if (!test_bit(B_RS_H_DONE, &peer_device->flags)) {
		if (side == L_SYNC_TARGET) {
			r = drbd_maybe_khelper(device, connection, "before-resync-target");
			if (r == DRBD_UMH_DISABLED)
				goto skip_helper;

			r = (r >> 8) & 0xff;
			if (r > 0) {
				drbd_info(device, "before-resync-target handler returned %d, "
					 "dropping connection.\n", r);
				change_cstate(connection, C_DISCONNECTING, CS_HARD);
				return;
			}
		} else /* L_SYNC_SOURCE */ {
			r = drbd_maybe_khelper(device, connection, "before-resync-source");
			if (r == DRBD_UMH_DISABLED)
				goto skip_helper;

			r = (r >> 8) & 0xff;
			if (r > 0) {
				if (r == 3) {
					drbd_info(device, "before-resync-source handler returned %d, "
						 "ignoring. Old userland tools?", r);
				} else {
					drbd_info(device, "before-resync-source handler returned %d, "
						 "dropping connection.\n", r);
					change_cstate(connection, C_DISCONNECTING, CS_HARD);
					return;
				}
			}
		}
	}

skip_helper:

	if (side == L_SYNC_TARGET && drbd_current_uuid(device) == UUID_JUST_CREATED) {
		/* prepare to continue an interrupted initial resync later */
		if (get_ldev(device)) {
			const int my_node_id = device->resource->res_opts.node_id;
			u64 peer_bitmap_uuid = peer_device->bitmap_uuids[my_node_id];

			if (peer_bitmap_uuid) {
				down_write(&device->uuid_sem);
				_drbd_uuid_set_current(device, peer_bitmap_uuid);
				up_write(&device->uuid_sem);
				drbd_print_uuids(peer_device, "setting UUIDs to");
			}
			put_ldev(device);
		}
	}

	if (down_trylock(&device->resource->state_sem)) {
		/* Retry later and let the worker make progress in the
		 * meantime; two-phase commits depend on that.  */
		set_bit(B_RS_H_DONE, &peer_device->flags);
		peer_device->start_resync_side = side;
		mod_timer(&peer_device->start_resync_timer, jiffies + HZ/5);
		return;
	}

	lock_all_resources();
	clear_bit(B_RS_H_DONE, &peer_device->flags);
	if (connection->cstate[NOW] < C_CONNECTED ||
	    !get_ldev_if_state(device, D_NEGOTIATING)) {
		unlock_all_resources();
		goto out;
	}

	begin_state_change_locked(device->resource, CS_VERBOSE);
	__change_resync_susp_dependency(peer_device, !__drbd_may_sync_now(peer_device));
	__change_repl_state(peer_device, side);
	if (side == L_SYNC_TARGET)
		init_resync_stable_bits(peer_device);
	finished_resync_pdsk = peer_device->resync_finished_pdsk;
	peer_device->resync_finished_pdsk = D_UNKNOWN;
	r = end_state_change_locked(device->resource, tag);
	repl_state = peer_device->repl_state[NOW];

	if (repl_state < L_ESTABLISHED)
		r = SS_UNKNOWN_ERROR;

	if (r == SS_SUCCESS)
		drbd_pause_after(device);

	unlock_all_resources();
	put_ldev(device);
    out:
	up(&device->resource->state_sem);
	if (finished_resync_pdsk != D_UNKNOWN)
		drbd_resync_finished(peer_device, finished_resync_pdsk);
}

static void update_on_disk_bitmap(struct drbd_peer_device *peer_device, bool resync_done)
{
	struct drbd_device *device = peer_device->device;
	peer_device->rs_last_writeout = jiffies;

	if (!get_ldev(device))
		return;

	drbd_bm_write_lazy(device, 0);

	if (resync_done) {
		if (is_verify_state(peer_device, NOW)) {
			ov_out_of_sync_print(peer_device);
			ov_skipped_print(peer_device);
			drbd_resync_finished(peer_device, D_MASK);
		} else if (is_sync_state(peer_device, NOW)) {
			drbd_resync_finished(peer_device, D_MASK);
		}
	}

	/* update timestamp, in case it took a while to write out stuff */
	peer_device->rs_last_writeout = jiffies;
	put_ldev(device);
}

static void go_diskless(struct drbd_device *device)
{
	D_ASSERT(device, device->disk_state[NOW] == D_FAILED ||
			 device->disk_state[NOW] == D_DETACHING);
	/* we cannot assert local_cnt == 0 here, as get_ldev_if_state will
	 * inc/dec it frequently. Once we are D_DISKLESS, no one will touch
	 * the protected members anymore, though, so once put_ldev reaches zero
	 * again, it will be safe to free them. */

	/* Try to write changed bitmap pages, read errors may have just
	 * set some bits outside the area covered by the activity log.
	 *
	 * If we have an IO error during the bitmap writeout,
	 * we will want a full sync next time, just in case.
	 * (Do we want a specific meta data flag for this?)
	 *
	 * If that does not make it to stable storage either,
	 * we cannot do anything about that anymore.
	 *
	 * We still need to check if both bitmap and ldev are present, we may
	 * end up here after a failed attach, before ldev was even assigned.
	 */
	if (device->bitmap && device->ldev) {
		if (drbd_bitmap_io_from_worker(device, drbd_bm_write,
					       "detach",
					       BM_LOCK_SET | BM_LOCK_CLEAR | BM_LOCK_BULK,
					       NULL)) {
			if (test_bit(CRASHED_PRIMARY, &device->flags)) {
				struct drbd_peer_device *peer_device;

				rcu_read_lock();
				for_each_peer_device_rcu(peer_device, device)
					drbd_md_set_peer_flag(peer_device, MDF_PEER_FULL_SYNC);
				rcu_read_unlock();
			}
		}
	}

	drbd_md_sync_if_dirty(device);
	change_disk_state(device, D_DISKLESS, CS_HARD, "go-diskless", NULL);
}

static int do_md_sync(struct drbd_device *device)
{
	drbd_warn(device, "md_sync_timer expired! Worker calls drbd_md_sync().\n");
	drbd_md_sync(device);
	return 0;
}

void repost_up_to_date_fn(struct timer_list *t)
{
	struct drbd_resource *resource = from_timer(resource, t, repost_up_to_date_timer);
	drbd_post_work(resource, TWOPC_AFTER_LOST_PEER);
}

static int try_become_up_to_date(struct drbd_resource *resource)
{
	enum drbd_state_rv rv;

	/* Doing a two_phase_commit from worker context is only possible
	 * if twopc_work is not queued. Let it get executed first.
	 *
	 * Avoid deadlock on state_sem, in case someone holds it while
	 * waiting for the completion of some after-state-change work.
	 */
	if (list_empty(&resource->twopc_work.list)) {
		if (down_trylock(&resource->state_sem))
			goto repost;
		rv = twopc_after_lost_peer(resource, CS_ALREADY_SERIALIZED |
			CS_VERBOSE | CS_SERIALIZE | CS_DONT_RETRY);
		up(&resource->state_sem);
		if (rv == SS_TIMEOUT || rv == SS_CONCURRENT_ST_CHG)
			goto repost;
		clear_bit(TWOPC_AFTER_LOST_PEER_PENDING, &resource->flags);
		wake_up_all(&resource->state_wait);
		drbd_notify_peers_lost_primary(resource);
	} else {
	repost:
		mod_timer(&resource->repost_up_to_date_timer, jiffies + HZ/10);
	}

	return 0;
}

/* only called from drbd_worker thread, no locking */
void __update_timing_details(
		struct drbd_thread_timing_details *tdp,
		unsigned int *cb_nr,
		void *cb,
		const char *fn, const unsigned int line)
{
	unsigned int i = *cb_nr % DRBD_THREAD_DETAILS_HIST;
	struct drbd_thread_timing_details *td = tdp + i;

	td->start_jif = jiffies;
	td->cb_addr = cb;
	td->caller_fn = fn;
	td->line = line;
	td->cb_nr = *cb_nr;

	i = (i+1) % DRBD_THREAD_DETAILS_HIST;
	td = tdp + i;
	memset(td, 0, sizeof(*td));

	++(*cb_nr);
}

static bool all_peers_responded(struct drbd_resource *resource)
{
	struct drbd_connection *connection;
	bool all_responded = true;

	rcu_read_lock();
	for_each_connection_rcu(connection, resource) {
		if (!test_bit(CHECKING_PEER, &connection->flags))
			continue;
		if (connection->cstate[NOW] < C_CONNECTED) {
			clear_bit(CHECKING_PEER, &connection->flags);
			continue;
		}
		if (!test_bit(GOT_PING_ACK, &connection->flags)) {
			all_responded = false;
			break;
		}
	}
	rcu_read_unlock();

	return all_responded;
}

void drbd_check_peers(struct drbd_resource *resource)
{
	struct drbd_connection *connection;
	bool check_ongoing;
	u64 im;

	check_ongoing = test_and_set_bit(CHECKING_PEERS, &resource->flags);
	if (check_ongoing) {
		wait_event(resource->state_wait,
			   !test_bit(CHECKING_PEERS, &resource->flags));
		return;
	}

	for_each_connection_ref(connection, im, resource) {
		if (connection->cstate[NOW] < C_CONNECTED)
			continue;
		clear_bit(GOT_PING_ACK, &connection->flags);
		set_bit(CHECKING_PEER, &connection->flags);
		schedule_work(&connection->send_ping_work);
	}

	wait_event(resource->state_wait, all_peers_responded(resource));

	clear_bit(CHECKING_PEERS, &resource->flags);
	wake_up_all(&resource->state_wait);
}

void drbd_check_peers_new_current_uuid(struct drbd_device *device)
{
	struct drbd_resource *resource = device->resource;

	drbd_check_peers(resource);

	if (device->have_quorum[NOW] && drbd_data_accessible(device, NOW))
		drbd_uuid_new_current(device, false);
}

static void make_new_current_uuid(struct drbd_device *device)
{
	drbd_check_peers_new_current_uuid(device);

	get_work_bits(1UL << NEW_CUR_UUID | 1UL << WRITING_NEW_CUR_UUID, &device->flags);
	wake_up(&device->misc_wait);
}

static void do_device_work(struct drbd_device *device, const unsigned long todo)
{
	if (test_bit(MD_SYNC, &todo))
		do_md_sync(device);
	if (test_bit(GO_DISKLESS, &todo))
		go_diskless(device);
	if (test_bit(MAKE_NEW_CUR_UUID, &todo))
		make_new_current_uuid(device);
}

static void do_peer_device_work(struct drbd_peer_device *peer_device, const unsigned long todo)
{
	if (test_bit(RS_PROGRESS, &todo))
		drbd_broadcast_peer_device_state(peer_device);
	if (test_bit(RS_DONE, &todo) ||
	    test_bit(RS_LAZY_BM_WRITE, &todo))
		update_on_disk_bitmap(peer_device, test_bit(RS_DONE, &todo));
	if (test_bit(RS_START, &todo))
		do_start_resync(peer_device);
	if (test_bit(HANDLE_CONGESTION, &todo))
		handle_congestion(peer_device);
}

#define DRBD_RESOURCE_WORK_MASK	\
	(1UL << TWOPC_AFTER_LOST_PEER)

#define DRBD_DEVICE_WORK_MASK	\
	((1UL << GO_DISKLESS)	\
	|(1UL << MD_SYNC)	\
	|(1UL << MAKE_NEW_CUR_UUID)\
	)

#define DRBD_PEER_DEVICE_WORK_MASK	\
	((1UL << RS_START)		\
	|(1UL << RS_LAZY_BM_WRITE)	\
	|(1UL << RS_PROGRESS)		\
	|(1UL << RS_DONE)		\
	|(1UL << HANDLE_CONGESTION)     \
	)

static unsigned long get_work_bits(const unsigned long mask, unsigned long *flags)
{
	unsigned long old, new;
	do {
		old = *flags;
		new = old & ~mask;
	} while (cmpxchg(flags, old, new) != old);
	return old & mask;
}

static void __do_unqueued_peer_device_work(struct drbd_connection *connection)
{
	struct drbd_peer_device *peer_device;
	int vnr;

	rcu_read_lock();
	idr_for_each_entry(&connection->peer_devices, peer_device, vnr) {
		struct drbd_device *device = peer_device->device;
		unsigned long todo = get_work_bits(DRBD_PEER_DEVICE_WORK_MASK, &peer_device->flags);
		if (!todo)
			continue;

		kref_get(&device->kref);
		rcu_read_unlock();
		do_peer_device_work(peer_device, todo);
		kref_put(&device->kref, drbd_destroy_device);
		rcu_read_lock();
	}
	rcu_read_unlock();
}

static void do_unqueued_peer_device_work(struct drbd_resource *resource)
{
	struct drbd_connection *connection;
	u64 im;

	for_each_connection_ref(connection, im, resource)
		__do_unqueued_peer_device_work(connection);
}

static void do_unqueued_device_work(struct drbd_resource *resource)
{
	struct drbd_device *device;
	int vnr;

	rcu_read_lock();
	idr_for_each_entry(&resource->devices, device, vnr) {
		unsigned long todo = get_work_bits(DRBD_DEVICE_WORK_MASK, &device->flags);
		if (!todo)
			continue;

		kref_get(&device->kref);
		rcu_read_unlock();
		do_device_work(device, todo);
		kref_put(&device->kref, drbd_destroy_device);
		rcu_read_lock();
	}
	rcu_read_unlock();
}

static void do_unqueued_resource_work(struct drbd_resource *resource)
{
	unsigned long todo = get_work_bits(DRBD_RESOURCE_WORK_MASK, &resource->flags);

	if (test_bit(TWOPC_AFTER_LOST_PEER, &todo))
		try_become_up_to_date(resource);
}

static bool dequeue_work_batch(struct drbd_work_queue *queue, struct list_head *work_list)
{
	spin_lock_irq(&queue->q_lock);
	list_splice_tail_init(&queue->q, work_list);
	spin_unlock_irq(&queue->q_lock);
	return !list_empty(work_list);
}

static struct drbd_request *__next_request_for_connection(
		struct drbd_connection *connection)
{
	struct drbd_request *req;

	list_for_each_entry_rcu(req, &connection->resource->transfer_log, tl_requests) {
		unsigned s = req->net_rq_state[connection->peer_node_id];
		/* Found a request which is for this peer but not yet queued.
		 * Do not skip past it. */
		if (unlikely(s & RQ_NET_PENDING && !(s & (RQ_NET_QUEUED|RQ_NET_SENT))))
			return NULL;

		connection->send.seen_dagtag_sector = req->dagtag_sector;
		if (s & RQ_NET_QUEUED)
			return req;
	}
	return NULL;
}

static struct drbd_request *tl_next_request_for_connection(struct drbd_connection *connection)
{
	if (connection->todo.req_next == NULL)
		connection->todo.req_next = __next_request_for_connection(connection);

	connection->todo.req = connection->todo.req_next;

	/* advancement of todo.req_next happens in advance_conn_req_next(),
	 * called from mod_rq_state() */

	return connection->todo.req;
}

static void maybe_send_state_afer_ahead(struct drbd_connection *connection)
{
	struct drbd_peer_device *peer_device;
	int vnr;

	rcu_read_lock();
	idr_for_each_entry(&connection->peer_devices, peer_device, vnr) {
		if (test_and_clear_bit(SEND_STATE_AFTER_AHEAD, &peer_device->flags)) {
			peer_device->todo.was_ahead = false;
			rcu_read_unlock();
			drbd_send_current_state(peer_device);
			rcu_read_lock();
		}
	}
	rcu_read_unlock();
}

/* This finds the next not yet processed request from
 * connection->resource->transfer_log.
 * It also moves all currently queued connection->sender_work
 * to connection->todo.work_list.
 */
static bool check_sender_todo(struct drbd_connection *connection)
{
	rcu_read_lock();
	tl_next_request_for_connection(connection);

	/* FIXME can we get rid of this additional lock? */
	spin_lock_irq(&connection->sender_work.q_lock);
	list_splice_tail_init(&connection->sender_work.q, &connection->todo.work_list);
	spin_unlock_irq(&connection->sender_work.q_lock);
	rcu_read_unlock();

	return connection->todo.req
		|| need_unplug(connection)
		|| !list_empty(&connection->todo.work_list);
}

static void wait_for_sender_todo(struct drbd_connection *connection)
{
	struct drbd_resource *resource = connection->resource;
	DEFINE_WAIT(wait);
	struct net_conf *nc;
	int uncork, cork;
	bool got_something = 0;

	got_something = check_sender_todo(connection);
	if (got_something)
		return;

	/* Still nothing to do?
	 * Maybe we still need to close the current epoch,
	 * even if no new requests are queued yet.
	 *
	 * Also, poke TCP, just in case.
	 * Then wait for new work (or signal). */
	rcu_read_lock();
	nc = rcu_dereference(connection->transport.net_conf);
	uncork = nc ? nc->tcp_cork : 0;
	rcu_read_unlock();
	if (uncork)
		drbd_uncork(connection, DATA_STREAM);

	for (;;) {
		int send_barrier;
		prepare_to_wait(&connection->sender_work.q_wait, &wait,
				TASK_INTERRUPTIBLE);
		if (check_sender_todo(connection) || signal_pending(current)) {
			break;
		}

		/* We found nothing new to do, no to-be-communicated request,
		 * no other work item.  We may still need to close the last
		 * epoch.  Next incoming request epoch will be connection ->
		 * current transfer log epoch number.  If that is different
		 * from the epoch of the last request we communicated, we want
		 * to send the epoch separating barrier now.
		 */
		send_barrier = should_send_barrier(connection,
					atomic_read(&resource->current_tle_nr));

		if (send_barrier) {
			/* Ensure that we read the most recent
			 * resource->dagtag_sector value. */
			smp_rmb();
			/* If a request is currently being submitted it may not
			 * have been picked up by this sender, even though it
			 * belongs to the old epoch. Ensure that we are
			 * up-to-date with the most recently submitted dagtag
			 * to ensure that we do not send a barrier early in
			 * this case. If there is such a request then this
			 * sender will be woken, so it is OK to schedule(). */
			if (dagtag_newer_eq(connection->send.seen_dagtag_sector, READ_ONCE(resource->dagtag_sector))) {
				finish_wait(&connection->sender_work.q_wait, &wait);
				maybe_send_barrier(connection,
						connection->send.current_epoch_nr + 1);
				continue;
			}
		}

		if (test_and_clear_bit(SEND_STATE_AFTER_AHEAD_C, &connection->flags)) {
			finish_wait(&connection->sender_work.q_wait, &wait);
			maybe_send_state_afer_ahead(connection);
			continue;
		}

		/* drbd_send() may have called flush_signals() */
		if (get_t_state(&connection->sender) != RUNNING)
			break;

		schedule();
		/* may be woken up for other things but new work, too,
		 * e.g. if the current epoch got closed.
		 * In which case we send the barrier above. */
	}
	finish_wait(&connection->sender_work.q_wait, &wait);

	/* someone may have changed the config while we have been waiting above. */
	rcu_read_lock();
	nc = rcu_dereference(connection->transport.net_conf);
	cork = nc ? nc->tcp_cork : 0;
	rcu_read_unlock();

	if (cork)
		drbd_cork(connection, DATA_STREAM);
	else if (!uncork)
		drbd_uncork(connection, DATA_STREAM);
}

static void re_init_if_first_write(struct drbd_connection *connection, unsigned int epoch)
{
	if (!connection->send.seen_any_write_yet) {
		connection->send.seen_any_write_yet = true;
		connection->send.current_epoch_nr = epoch;
		connection->send.current_epoch_writes = 0;
		connection->send.last_sent_barrier_jif = jiffies;
	}
}

static bool should_send_barrier(struct drbd_connection *connection, unsigned int epoch)
{
	if (!connection->send.seen_any_write_yet)
		return false;
	return connection->send.current_epoch_nr != epoch;
}
static void maybe_send_barrier(struct drbd_connection *connection, unsigned int epoch)
{
	/* re-init if first write on this connection */
	if (should_send_barrier(connection, epoch)) {
		if (connection->send.current_epoch_writes)
			drbd_send_barrier(connection);
		connection->send.current_epoch_nr = epoch;
	}
}

static bool is_write_in_flight(struct drbd_peer_device *peer_device, struct drbd_interval *in)
{
	struct drbd_device *device = peer_device->device;
	struct drbd_request *req;
	struct drbd_interval *i;
	sector_t sector = in->sector;
	int size = in->size;
	int idx = peer_device->node_id;
	int s;
	bool in_flight = false;

	if (idx < 0 || idx >= DRBD_NODE_ID_MAX) {
		drbd_warn(peer_device, "is_write_in_flight: BAD idx: %d\n", idx);
		return false;
	}

	read_lock_irq(&device->resource->state_rwlock);
	spin_lock(&device->interval_lock);
	drbd_for_each_overlap(i, &device->requests, sector, size) {
		if (i == in)
			continue;
		if (i->type != INTERVAL_LOCAL_WRITE)
			continue;
		/* don't care for i->completed, in DRBD_PROT_A we
		 * are more interested in RQ_NET_DONE instead */
		req = container_of(i, struct drbd_request, i);
		s = req->net_rq_state[idx];
		if ((s & RQ_NET_SENT) == 0) /* not even sent: ignore */
			continue;
		if ((s & RQ_NET_DONE) == RQ_NET_DONE) /* already done: ignore */
			continue;
		in_flight = true;
		break;
	}
	spin_unlock(&device->interval_lock);
	read_unlock_irq(&device->resource->state_rwlock);
	return in_flight;
}

static int process_one_request(struct drbd_connection *connection)
{
	struct bio_and_error m;
	struct drbd_request *req = connection->todo.req;
	struct drbd_device *device = req->device;
	struct drbd_peer_device *peer_device =
			conn_peer_device(connection, device->vnr);
	unsigned s = req->net_rq_state[peer_device->node_id];
	bool do_send_unplug = req->local_rq_state & RQ_UNPLUG;
	int err = 0;
	enum drbd_req_event what;

	/* pre_send_jif[] is used in net_timeout_reached() */
	req->pre_send_jif[peer_device->node_id] = jiffies;
	ktime_get_accounting(req->pre_send_kt[peer_device->node_id]);
	if (drbd_req_is_write(req)) {
		/* If a WRITE does not expect a barrier ack,
		 * we are supposed to only send an "out of sync" info packet */
		if (s & RQ_EXP_BARR_ACK) {
			u64 current_dagtag_sector =
				req->dagtag_sector - (req->i.size >> 9);

			re_init_if_first_write(connection, req->epoch);
			maybe_send_barrier(connection, req->epoch);
			if (current_dagtag_sector != connection->send.current_dagtag_sector)
				drbd_send_dagtag(connection, current_dagtag_sector);

			connection->send.current_epoch_writes++;
			connection->send.current_dagtag_sector = req->dagtag_sector;

			if (peer_device->todo.was_ahead) {
				clear_bit(SEND_STATE_AFTER_AHEAD, &peer_device->flags);
				peer_device->todo.was_ahead = false;
				drbd_send_current_state(peer_device);
			}

			err = drbd_send_dblock(peer_device, req);
			what = err ? SEND_FAILED : HANDED_OVER_TO_NETWORK;
		} else {
			/* this time, no connection->send.current_epoch_writes++;
			 * If it was sent, it was the closing barrier for the last
			 * replicated epoch, before we went into AHEAD mode.
			 * No more barriers will be sent, until we leave AHEAD mode again. */
			maybe_send_barrier(connection, req->epoch);

			/* make sure the state change to L_AHEAD/L_BEHIND
			 * arrives before the first set-out-of-sync information */
			if (!peer_device->todo.was_ahead) {
				peer_device->todo.was_ahead = true;
				drbd_send_current_state(peer_device);
			}

			/* Scenario:
			 * L_ESTABLISHED -> L_AHEAD -> L_SYNC_SOURCE -> L_AHEAD
			 *  a) during first L_AHEAD, we send, and set, out-of-sync,
			 *  b) during L_SYNC_SOURCE, we send a normal write (above),
			 *  c) during second L_AHEAD, we again send + set out-of-sync
			 * all for the same block.
			 * The "normal write during resync" may set the block
			 * in-sync on completion/destruction.
			 * We must make sure that won't race
			 * race with the second set out-of-sync.
			 *
			 * In drbd_send_and_submit(), we introduce a dependency
			 * via req->destroy_next, where the older (WRITE) requests
			 * hold a kref on the younger ones, so we can be sure the
			 * destructor is processed in oldest-to-youngest order.
			 *
			 * Even if the P_RS_WRITE_ACK for the write
			 * during-resync (b) is received *after* the completion
			 * of the second send+set out-of-sync (c), the ordering
			 * of the destructors will only temporarily set
			 * in-sync, then set out-of-sync again "soon enough",
			 * at least on this node.
			 *
			 * As an optimization, if during L_AHEAD the same
			 * block(s) are overwritten several times, we may skip
			 * the send-out-of-sync, if we know we told the peer
			 * before. But we must NOT skip, if there is still a
			 * normal write in-flight to the peer (as per the
			 * scenario above).  We check using our interval tree.
			 */
			if (drbd_set_out_of_sync(peer_device, req->i.sector, req->i.size) ||
			    is_write_in_flight(peer_device, &req->i))
				err = drbd_send_out_of_sync(peer_device, req->i.sector, req->i.size);
			what = OOS_HANDED_TO_NETWORK; /* Well, most of the time, anyways. */
		}
	} else {
		maybe_send_barrier(connection, req->epoch);
		err = drbd_send_drequest(peer_device,
				req->i.sector, req->i.size, (unsigned long)req);
		what = err ? SEND_FAILED : HANDED_OVER_TO_NETWORK;
	}

	read_lock_irq(&connection->resource->state_rwlock);
	__req_mod(req, what, peer_device, &m);
	read_unlock_irq(&connection->resource->state_rwlock);

	check_sender_todo(connection);

	if (m.bio)
		complete_master_bio(device, &m);

	do_send_unplug = do_send_unplug && what == HANDED_OVER_TO_NETWORK;
	maybe_send_unplug_remote(connection, do_send_unplug);

	return err;
}

static int process_sender_todo(struct drbd_connection *connection)
{
	struct drbd_work *w = NULL;

	/* Process all currently pending work items,
	 * or requests from the transfer log.
	 *
	 * Right now, work items do not require any strict ordering wrt. the
	 * request stream, so lets just do simple interleaved processing.
	 *
	 * Stop processing as soon as an error is encountered.
	 */
	if (!connection->todo.req) {
		update_sender_timing_details(connection, maybe_send_unplug_remote);
		maybe_send_unplug_remote(connection, false);
	}
	else if (list_empty(&connection->todo.work_list)) {
		update_sender_timing_details(connection, process_one_request);
		return process_one_request(connection);
	}

	while (!list_empty(&connection->todo.work_list)) {
		int err;

		w = list_first_entry(&connection->todo.work_list, struct drbd_work, list);
		list_del_init(&w->list);
		update_sender_timing_details(connection, w->cb);
		err = w->cb(w, connection->cstate[NOW] < C_CONNECTED);
		if (err)
			return err;

		/* If we would need strict ordering for work items, we could
		 * add a dagtag member to struct drbd_work, and serialize based on that.
		 * && !dagtag_newer(connection->todo.req->dagtag_sector, w->dagtag_sector))
		 * to the following condition. */
		if (connection->todo.req) {
			update_sender_timing_details(connection, process_one_request);
			err = process_one_request(connection);
		}
		if (err)
			return err;
	}

	return 0;
}

int drbd_sender(struct drbd_thread *thi)
{
	struct drbd_connection *connection = thi->connection;
	struct drbd_work *w;
	struct drbd_peer_device *peer_device;
	int vnr;
	int err;

	/* Should we drop this? Or reset even more stuff? */
	rcu_read_lock();
	idr_for_each_entry(&connection->peer_devices, peer_device, vnr) {
		peer_device->send_cnt = 0;
		peer_device->recv_cnt = 0;
	}
	rcu_read_unlock();

	while (get_t_state(thi) == RUNNING) {
		drbd_thread_current_set_cpu(thi);

		if (list_empty(&connection->todo.work_list) &&
		    connection->todo.req == NULL) {
			update_sender_timing_details(connection, wait_for_sender_todo);
			wait_for_sender_todo(connection);
		}

		if (signal_pending(current)) {
			flush_signals(current);
			if (get_t_state(thi) == RUNNING) {
				drbd_warn(connection, "Sender got an unexpected signal\n");
				continue;
			}
			break;
		}

		if (get_t_state(thi) != RUNNING)
			break;

		err = process_sender_todo(connection);
		if (err)
			change_cstate(connection, C_NETWORK_FAILURE, CS_HARD);
	}

	/* cleanup all currently unprocessed requests */
	if (!connection->todo.req) {
		rcu_read_lock();
		tl_next_request_for_connection(connection);
		rcu_read_unlock();
	}
	while (connection->todo.req) {
		struct bio_and_error m;
		struct drbd_request *req = connection->todo.req;
		struct drbd_device *device = req->device;
		peer_device = conn_peer_device(connection, device->vnr);

		read_lock_irq(&connection->resource->state_rwlock);
		__req_mod(req, SEND_CANCELED, peer_device, &m);
		read_unlock_irq(&connection->resource->state_rwlock);
		if (m.bio)
			complete_master_bio(device, &m);

		rcu_read_lock();
		tl_next_request_for_connection(connection);
		rcu_read_unlock();
	}

	/* cancel all still pending works */
	do {
		while (!list_empty(&connection->todo.work_list)) {
			w = list_first_entry(&connection->todo.work_list, struct drbd_work, list);
			list_del_init(&w->list);
			w->cb(w, 1);
		}
		dequeue_work_batch(&connection->sender_work, &connection->todo.work_list);
	} while (!list_empty(&connection->todo.work_list));

	return 0;
}

int drbd_worker(struct drbd_thread *thi)
{
	LIST_HEAD(work_list);
	struct drbd_resource *resource = thi->resource;
	struct drbd_work *w;

	while (get_t_state(thi) == RUNNING) {
		drbd_thread_current_set_cpu(thi);

		if (list_empty(&work_list)) {
			bool w, r, d, p;

			update_worker_timing_details(resource, dequeue_work_batch);
			wait_event_interruptible(resource->work.q_wait,
				(w = dequeue_work_batch(&resource->work, &work_list),
				 r = test_and_clear_bit(RESOURCE_WORK_PENDING, &resource->flags),
				 d = test_and_clear_bit(DEVICE_WORK_PENDING, &resource->flags),
				 p = test_and_clear_bit(PEER_DEVICE_WORK_PENDING, &resource->flags),
				 w || r || d || p));

			if (p) {
				update_worker_timing_details(resource, do_unqueued_peer_device_work);
				do_unqueued_peer_device_work(resource);
			}

			if (d) {
				update_worker_timing_details(resource, do_unqueued_device_work);
				do_unqueued_device_work(resource);
			}
			if (r) {
				update_worker_timing_details(resource, do_unqueued_resource_work);
				do_unqueued_resource_work(resource);
			}
		}

		if (signal_pending(current)) {
			flush_signals(current);
			if (get_t_state(thi) == RUNNING) {
				drbd_warn(resource, "Worker got an unexpected signal\n");
				continue;
			}
			break;
		}

		if (get_t_state(thi) != RUNNING)
			break;


		while (!list_empty(&work_list)) {
			w = list_first_entry(&work_list, struct drbd_work, list);
			list_del_init(&w->list);
			update_worker_timing_details(resource, w->cb);
			w->cb(w, 0);
		}
	}

	do {
		if (test_and_clear_bit(RESOURCE_WORK_PENDING, &resource->flags)) {
			update_worker_timing_details(resource, do_unqueued_resource_work);
			do_unqueued_resource_work(resource);
		}
		if (test_and_clear_bit(DEVICE_WORK_PENDING, &resource->flags)) {
			update_worker_timing_details(resource, do_unqueued_device_work);
			do_unqueued_device_work(resource);
		}
		if (test_and_clear_bit(PEER_DEVICE_WORK_PENDING, &resource->flags)) {
			update_worker_timing_details(resource, do_unqueued_peer_device_work);
			do_unqueued_peer_device_work(resource);
		}
		while (!list_empty(&work_list)) {
			w = list_first_entry(&work_list, struct drbd_work, list);
			list_del_init(&w->list);
			update_worker_timing_details(resource, w->cb);
			w->cb(w, 1);
		}
		dequeue_work_batch(&resource->work, &work_list);
	} while (!list_empty(&work_list) ||
		 test_bit(DEVICE_WORK_PENDING, &resource->flags) ||
		 test_bit(PEER_DEVICE_WORK_PENDING, &resource->flags));

	return 0;
}<|MERGE_RESOLUTION|>--- conflicted
+++ resolved
@@ -2114,11 +2114,9 @@
 	if (peer_device->repl_state[NOW] == L_AHEAD) {
 		err = drbd_send_ack(peer_device, P_RS_CANCEL, peer_req);
 	} else if (likely((peer_req->flags & EE_WAS_ERROR) == 0)) {
-<<<<<<< HEAD
 		if (unlikely(peer_device->disk_state[NOW] < D_INCONSISTENT)) {
-			if (drbd_ratelimit())
-				drbd_err(peer_device, "Sending RSCancel, "
-						"partner DISKLESS!\n");
+			drbd_err_ratelimit(peer_device,
+				"Not sending resync reply, partner DISKLESS!\n");
 			err = drbd_send_ack(peer_device, P_RS_CANCEL, peer_req);
 		} else if (connection->agreed_pro_version >= 110 &&
 				!(connection->agreed_features & DRBD_FF_RESYNC_DAGTAG) &&
@@ -2153,14 +2151,6 @@
 			/* If expect_ack is true, peer_req may already have been freed. */
 			if (expect_ack)
 				peer_req = NULL;
-=======
-		if (likely(peer_device->disk_state[NOW] >= D_INCONSISTENT)) {
-			err = drbd_rs_reply(peer_device, peer_req);
-		} else {
-			drbd_err_ratelimit(peer_device,
-				"Not sending resync reply, partner DISKLESS!\n");
-			err = 0;
->>>>>>> bddc9ffb
 		}
 	} else {
 		drbd_err_ratelimit(peer_device, "Sending NegRSDReply. sector %llus.\n",
