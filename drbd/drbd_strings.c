/*
  drbd.h
  Kernel module for 2.6.x Kernels

  This file is part of DRBD by Philipp Reisner and Lars Ellenberg.

  Copyright (C) 2003-2007, LINBIT Information Technologies GmbH.
  Copyright (C) 2003-2007, Philipp Reisner <philipp.reisner@linbit.com>.
  Copyright (C) 2003-2007, Lars Ellenberg <lars.ellenberg@linbit.com>.

  drbd is free software; you can redistribute it and/or modify
  it under the terms of the GNU General Public License as published by
  the Free Software Foundation; either version 2, or (at your option)
  any later version.

  drbd is distributed in the hope that it will be useful,
  but WITHOUT ANY WARRANTY; without even the implied warranty of
  MERCHANTABILITY or FITNESS FOR A PARTICULAR PURPOSE.  See the
  GNU General Public License for more details.

  You should have received a copy of the GNU General Public License
  along with drbd; see the file COPYING.  If not, write to
  the Free Software Foundation, 675 Mass Ave, Cambridge, MA 02139, USA.

*/

#include <linux/drbd.h>

static const char *drbd_conn_s_names[] = {
	[StandAlone]     = "StandAlone",
	[Disconnecting]  = "Disconnecting",
	[Unconnected]    = "Unconnected",
	[Timeout]        = "Timeout",
	[BrokenPipe]     = "BrokenPipe",
	[NetworkFailure] = "NetworkFailure",
	[ProtocolError]  = "ProtocolError",
	[WFConnection]   = "WFConnection",
	[WFReportParams] = "WFReportParams",
	[TearDown]       = "TearDown",
	[Connected]      = "Connected",
	[StartingSyncS]  = "StartingSyncS",
	[StartingSyncT]  = "StartingSyncT",
	[WFBitMapS]      = "WFBitMapS",
	[WFBitMapT]      = "WFBitMapT",
	[WFSyncUUID]     = "WFSyncUUID",
	[SyncSource]     = "SyncSource",
	[SyncTarget]     = "SyncTarget",
	[PausedSyncS]    = "PausedSyncS",
	[PausedSyncT]    = "PausedSyncT"
};

static const char *drbd_role_s_names[] = {
	[Primary]   = "Primary",
	[Secondary] = "Secondary",
	[Unknown]   = "Unknown"
};

static const char *drbd_disk_s_names[] = {
	[Diskless]     = "Diskless",
	[Attaching]    = "Attaching",
	[Failed]       = "Failed",
	[Negotiating]  = "Negotiating",
	[Inconsistent] = "Inconsistent",
	[Outdated]     = "Outdated",
	[DUnknown]     = "DUnknown",
	[Consistent]   = "Consistent",
	[UpToDate]     = "UpToDate",
};

static const char *drbd_state_sw_errors[] = {
	[-SS_TwoPrimaries] = "Multiple primaries not allowed by config",
	[-SS_NoUpToDateDisk] =
		"Refusing to be Primary without at least one UpToDate disk",
	[-SS_BothInconsistent] = "Refusing to be inconsistent on both nodes",
	[-SS_SyncingDiskless] = "Refusing to be syncing and diskless",
	[-SS_ConnectedOutdates] = "Refusing to be Outdated while Connected",
	[-SS_PrimaryNOP] = "Refusing to be Primary while peer is not outdated",
	[-SS_ResyncRunning] = "Can not start resync since it is already active",
	[-SS_AlreadyStandAlone] = "Can not disconnect a StandAlone device",
	[-SS_CW_FailedByPeer] = "State changed was refused by peer node",
	[-SS_IsDiskLess] =
		"Device is diskless, the requesed operation requires a disk",
	[-SS_DeviceInUse] = "Device is held open by someone",
	[-SS_NoNetConfig] = "Have no net/connection configuration"
};

const char *conns_to_name(enum drbd_conns s)
{
	/* enums are unsigned... */
	return s > PausedSyncT ? "TOO_LARGE" : drbd_conn_s_names[s];
}

const char *roles_to_name(enum drbd_role s)
{
	return s > Secondary   ? "TOO_LARGE" : drbd_role_s_names[s];
}

const char *disks_to_name(enum drbd_disk_state s)
{
	return s > UpToDate    ? "TOO_LARGE" : drbd_disk_s_names[s];
}

<<<<<<< HEAD
const char *set_st_err_name(enum set_st_err err)
{
	return err < SS_DeviceInUse ? "TOO_SMALL" :
=======
const char* set_st_err_name(set_st_err_t err) {
	return err < SS_NoNetConfig ? "TOO_SMALL" :
>>>>>>> fb4b83d8
	       err > SS_TwoPrimaries ? "TOO_LARGE"
			: drbd_state_sw_errors[-err];
}<|MERGE_RESOLUTION|>--- conflicted
+++ resolved
@@ -100,14 +100,9 @@
 	return s > UpToDate    ? "TOO_LARGE" : drbd_disk_s_names[s];
 }
 
-<<<<<<< HEAD
 const char *set_st_err_name(enum set_st_err err)
 {
-	return err < SS_DeviceInUse ? "TOO_SMALL" :
-=======
-const char* set_st_err_name(set_st_err_t err) {
 	return err < SS_NoNetConfig ? "TOO_SMALL" :
->>>>>>> fb4b83d8
 	       err > SS_TwoPrimaries ? "TOO_LARGE"
 			: drbd_state_sw_errors[-err];
 }