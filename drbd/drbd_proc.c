/*
   drbd_proc.c

   This file is part of DRBD by Philipp Reisner and Lars Ellenberg.

   Copyright (C) 2001-2008, LINBIT Information Technologies GmbH.
   Copyright (C) 1999-2008, Philipp Reisner <philipp.reisner@linbit.com>.
   Copyright (C) 2002-2008, Lars Ellenberg <lars.ellenberg@linbit.com>.

   drbd is free software; you can redistribute it and/or modify
   it under the terms of the GNU General Public License as published by
   the Free Software Foundation; either version 2, or (at your option)
   any later version.

   drbd is distributed in the hope that it will be useful,
   but WITHOUT ANY WARRANTY; without even the implied warranty of
   MERCHANTABILITY or FITNESS FOR A PARTICULAR PURPOSE.  See the
   GNU General Public License for more details.

   You should have received a copy of the GNU General Public License
   along with drbd; see the file COPYING.  If not, write to
   the Free Software Foundation, 675 Mass Ave, Cambridge, MA 02139, USA.

 */

#include <linux/module.h>

#include <asm/uaccess.h>
#include <linux/fs.h>
#include <linux/file.h>
#include <linux/proc_fs.h>
#include <linux/seq_file.h>
#include <linux/drbd.h>
#include "drbd_int.h"

static int drbd_proc_open(struct inode *inode, struct file *file);
static int drbd_proc_release(struct inode *inode, struct file *file);


struct proc_dir_entry *drbd_proc;
const struct file_operations drbd_proc_fops = {
	.owner		= THIS_MODULE,
	.open		= drbd_proc_open,
	.read		= seq_read,
	.llseek		= seq_lseek,
	.release	= drbd_proc_release,
};

void seq_printf_with_thousands_grouping(struct seq_file *seq, long v)
{
	/* v is in kB/sec. We don't expect TiByte/sec yet. */
	if (unlikely(v >= 1000000)) {
		/* cool: > GiByte/s */
		seq_printf(seq, "%ld,", v / 1000000);
		v %= 1000000;
		seq_printf(seq, "%03ld,%03ld", v/1000, v % 1000);
	} else if (likely(v >= 1000))
		seq_printf(seq, "%ld,%03ld", v/1000, v % 1000);
	else
		seq_printf(seq, "%ld", v);
}

/*lge
 * progress bars shamelessly adapted from driver/md/md.c
 * output looks like
 *	[=====>..............] 33.5% (23456/123456)
 *	finish: 2:20:20 speed: 6,345 (6,456) K/sec
 */
static void drbd_syncer_progress(struct drbd_device *device, struct seq_file *seq)
{
	unsigned long db, dt, dbdt, rt, rs_left;
	unsigned int res;
	int i, x, y;
	int stalled = 0;

	drbd_get_syncer_progress(device, &rs_left, &res);

	x = res/50;
	y = 20-x;
	seq_printf(seq, "\t[");
	for (i = 1; i < x; i++)
		seq_printf(seq, "=");
	seq_printf(seq, ">");
	for (i = 0; i < y; i++)
		seq_printf(seq, ".");
	seq_printf(seq, "] ");

	if (device->state.conn == C_VERIFY_S || device->state.conn == C_VERIFY_T)
		seq_printf(seq, "verified:");
	else
		seq_printf(seq, "sync'ed:");
	seq_printf(seq, "%3u.%u%% ", res / 10, res % 10);

	/* if more than a few GB, display in MB */
	if (device->rs_total > (4UL << (30 - BM_BLOCK_SHIFT)))
		seq_printf(seq, "(%lu/%lu)M",
			    (unsigned long) Bit2KB(rs_left >> 10),
			    (unsigned long) Bit2KB(device->rs_total >> 10));
	else
		seq_printf(seq, "(%lu/%lu)K",
			    (unsigned long) Bit2KB(rs_left),
			    (unsigned long) Bit2KB(device->rs_total));

	seq_printf(seq, "\n\t");

	/* see drivers/md/md.c
	 * We do not want to overflow, so the order of operands and
	 * the * 100 / 100 trick are important. We do a +1 to be
	 * safe against division by zero. We only estimate anyway.
	 *
	 * dt: time from mark until now
	 * db: blocks written from mark until now
	 * rt: remaining time
	 */
	/* Rolling marks. last_mark+1 may just now be modified.  last_mark+2 is
	 * at least (DRBD_SYNC_MARKS-2)*DRBD_SYNC_MARK_STEP old, and has at
	 * least DRBD_SYNC_MARK_STEP time before it will be modified. */
	/* ------------------------ ~18s average ------------------------ */
<<<<<<< HEAD
	i = (device->rs_last_mark + 2) % DRBD_SYNC_MARKS;
	dt = (jiffies - device->rs_mark_time[i]) / HZ;
	if (dt > (DRBD_SYNC_MARK_STEP * DRBD_SYNC_MARKS))
=======
	i = (mdev->rs_last_mark + 2) % DRBD_SYNC_MARKS;
	dt = (jiffies - mdev->rs_mark_time[i]) / HZ;
	if (dt > 180)
>>>>>>> 3fa9ccdf
		stalled = 1;

	if (!dt)
		dt++;
	db = device->rs_mark_left[i] - rs_left;
	rt = (dt * (rs_left / (db/100+1)))/100; /* seconds */

	seq_printf(seq, "finish: %lu:%02lu:%02lu",
		rt / 3600, (rt % 3600) / 60, rt % 60);

	dbdt = Bit2KB(db/dt);
	seq_printf(seq, " speed: ");
	seq_printf_with_thousands_grouping(seq, dbdt);
	seq_printf(seq, " (");
	/* ------------------------- ~3s average ------------------------ */
	if (proc_details >= 1) {
		/* this is what drbd_rs_should_slow_down() uses */
		i = (device->rs_last_mark + DRBD_SYNC_MARKS-1) % DRBD_SYNC_MARKS;
		dt = (jiffies - device->rs_mark_time[i]) / HZ;
		if (!dt)
			dt++;
		db = device->rs_mark_left[i] - rs_left;
		dbdt = Bit2KB(db/dt);
		seq_printf_with_thousands_grouping(seq, dbdt);
		seq_printf(seq, " -- ");
	}

	/* --------------------- long term average ---------------------- */
	/* mean speed since syncer started
	 * we do account for PausedSync periods */
	dt = (jiffies - device->rs_start - device->rs_paused) / HZ;
	if (dt == 0)
		dt = 1;
	db = device->rs_total - rs_left;
	dbdt = Bit2KB(db/dt);
	seq_printf_with_thousands_grouping(seq, dbdt);
	seq_printf(seq, ")");

	if (device->state.conn == C_SYNC_TARGET ||
	    device->state.conn == C_VERIFY_S) {
		seq_printf(seq, " want: ");
		seq_printf_with_thousands_grouping(seq, device->c_sync_rate);
	}
	seq_printf(seq, " K/sec%s\n", stalled ? " (stalled)" : "");

	if (proc_details >= 1) {
		/* 64 bit:
		 * we convert to sectors in the display below. */
		unsigned long bm_bits = drbd_bm_bits(device);
		unsigned long bit_pos;
		unsigned long long stop_sector = 0;
		if (device->state.conn == C_VERIFY_S ||
		    device->state.conn == C_VERIFY_T) {
			bit_pos = bm_bits - device->ov_left;
			if (verify_can_do_stop_sector(device))
				stop_sector = device->ov_stop_sector;
		} else
			bit_pos = device->bm_resync_fo;
		/* Total sectors may be slightly off for oddly
		 * sized devices. So what. */
		seq_printf(seq,
			"\t%3d%% sector pos: %llu/%llu",
			(int)(bit_pos / (bm_bits/100+1)),
			(unsigned long long)bit_pos * BM_SECT_PER_BIT,
			(unsigned long long)bm_bits * BM_SECT_PER_BIT);
		if (stop_sector != 0 && stop_sector != ULLONG_MAX)
			seq_printf(seq, " stop sector: %llu", stop_sector);
		seq_printf(seq, "\n");
	}
}

static void resync_dump_detail(struct seq_file *seq, struct lc_element *e)
{
	struct bm_extent *bme = lc_entry(e, struct bm_extent, lce);

	seq_printf(seq, "%5d %s %s\n", bme->rs_left,
		   bme->flags & BME_NO_WRITES ? "NO_WRITES" : "---------",
		   bme->flags & BME_LOCKED ? "LOCKED" : "------"
		   );
}

static int drbd_seq_show(struct seq_file *seq, void *v)
{
	int i, prev_i = -1;
	const char *sn;
	struct drbd_device *device;
	struct net_conf *nc;
	char wp;

	static char write_ordering_chars[] = {
		[WO_none] = 'n',
		[WO_drain_io] = 'd',
		[WO_bdev_flush] = 'f',
		[WO_bio_barrier] = 'b',
	};

	seq_printf(seq, "version: " REL_VERSION " (api:%d/proto:%d-%d)\n%s\n",
		   API_VERSION, PRO_VERSION_MIN, PRO_VERSION_MAX, drbd_buildtag());

	/*
	  cs .. connection state
	  ro .. node role (local/remote)
	  ds .. disk state (local/remote)
	     protocol
	     various flags
	  ns .. network send
	  nr .. network receive
	  dw .. disk write
	  dr .. disk read
	  al .. activity log write count
	  bm .. bitmap update write count
	  pe .. pending (waiting for ack or data reply)
	  ua .. unack'd (still need to send ack or data reply)
	  ap .. application requests accepted, but not yet completed
	  ep .. number of epochs currently "on the fly", P_BARRIER_ACK pending
	  wo .. write ordering mode currently in use
	 oos .. known out-of-sync kB
	*/

	rcu_read_lock();
	idr_for_each_entry(&drbd_devices, device, i) {
		if (prev_i != i - 1)
			seq_printf(seq, "\n");
		prev_i = i;

		sn = drbd_conn_str(device->state.conn);

		if (device->state.conn == C_STANDALONE &&
		    device->state.disk == D_DISKLESS &&
		    device->state.role == R_SECONDARY) {
			seq_printf(seq, "%2d: cs:Unconfigured\n", i);
		} else {
			/* reset device->congestion_reason */
			bdi_rw_congested(&device->rq_queue->backing_dev_info);

			nc = rcu_dereference(first_peer_device(device)->connection->net_conf);
			wp = nc ? nc->wire_protocol - DRBD_PROT_A + 'A' : ' ';
			seq_printf(seq,
			   "%2d: cs:%s ro:%s/%s ds:%s/%s %c %c%c%c%c%c%c\n"
			   "    ns:%u nr:%u dw:%u dr:%u al:%u bm:%u "
			   "lo:%d pe:%d ua:%d ap:%d ep:%d wo:%c",
			   i, sn,
			   drbd_role_str(device->state.role),
			   drbd_role_str(device->state.peer),
			   drbd_disk_str(device->state.disk),
			   drbd_disk_str(device->state.pdsk),
			   wp,
			   drbd_suspended(device) ? 's' : 'r',
			   device->state.aftr_isp ? 'a' : '-',
			   device->state.peer_isp ? 'p' : '-',
			   device->state.user_isp ? 'u' : '-',
			   device->congestion_reason ?: '-',
			   test_bit(AL_SUSPENDED, &device->flags) ? 's' : '-',
			   device->send_cnt/2,
			   device->recv_cnt/2,
			   device->writ_cnt/2,
			   device->read_cnt/2,
			   device->al_writ_cnt,
			   device->bm_writ_cnt,
			   atomic_read(&device->local_cnt),
			   atomic_read(&device->ap_pending_cnt) +
			   atomic_read(&device->rs_pending_cnt),
			   atomic_read(&device->unacked_cnt),
			   atomic_read(&device->ap_bio_cnt),
			   first_peer_device(device)->connection->epochs,
			   write_ordering_chars[first_peer_device(device)->connection->write_ordering]
			);
			seq_printf(seq, " oos:%llu\n",
				   Bit2KB((unsigned long long)
					   drbd_bm_total_weight(device)));
		}
		if (device->state.conn == C_SYNC_SOURCE ||
		    device->state.conn == C_SYNC_TARGET ||
		    device->state.conn == C_VERIFY_S ||
		    device->state.conn == C_VERIFY_T)
			drbd_syncer_progress(device, seq);

		if (proc_details >= 1 && get_ldev_if_state(device, D_FAILED)) {
			lc_seq_printf_stats(seq, device->resync);
			lc_seq_printf_stats(seq, device->act_log);
			put_ldev(device);
		}

		if (proc_details >= 2) {
			if (device->resync) {
				lc_seq_dump_details(seq, device->resync, "rs_left",
					resync_dump_detail);
			}
		}
	}
	rcu_read_unlock();

	return 0;
}

static int drbd_proc_open(struct inode *inode, struct file *file)
{
	int err;

	if (try_module_get(THIS_MODULE)) {
		err = single_open(file, drbd_seq_show, PDE_DATA(inode));
		if (err)
			module_put(THIS_MODULE);
		return err;
	}
	return -ENODEV;
}

static int drbd_proc_release(struct inode *inode, struct file *file)
{
	module_put(THIS_MODULE);
	return single_release(inode, file);
}

/* PROC FS stuff end */<|MERGE_RESOLUTION|>--- conflicted
+++ resolved
@@ -116,15 +116,9 @@
 	 * at least (DRBD_SYNC_MARKS-2)*DRBD_SYNC_MARK_STEP old, and has at
 	 * least DRBD_SYNC_MARK_STEP time before it will be modified. */
 	/* ------------------------ ~18s average ------------------------ */
-<<<<<<< HEAD
 	i = (device->rs_last_mark + 2) % DRBD_SYNC_MARKS;
 	dt = (jiffies - device->rs_mark_time[i]) / HZ;
-	if (dt > (DRBD_SYNC_MARK_STEP * DRBD_SYNC_MARKS))
-=======
-	i = (mdev->rs_last_mark + 2) % DRBD_SYNC_MARKS;
-	dt = (jiffies - mdev->rs_mark_time[i]) / HZ;
 	if (dt > 180)
->>>>>>> 3fa9ccdf
 		stalled = 1;
 
 	if (!dt)
