--- conflicted
+++ resolved
@@ -237,13 +237,8 @@
 		    mdev->state.conn == C_SYNC_TARGET)
 			drbd_syncer_progress(mdev, seq);
 
-<<<<<<< HEAD
 		if (mdev->state.conn == VerifyS || mdev->state.conn == VerifyT)
 			seq_printf(seq, "\t%3d%%      %lu/%lu\n",
-=======
-		if (mdev->state.conn == C_VERIFY_S || mdev->state.conn == C_VERIFY_T)
-			seq_printf(seq,"\t%3d%%      %lu/%lu\n",
->>>>>>> ff327744
 				   (int)((mdev->rs_total-mdev->ov_left) /
 					 (mdev->rs_total/100+1)),
 				   mdev->rs_total - mdev->ov_left,
