--- conflicted
+++ resolved
@@ -267,7 +267,6 @@
 			   drbd_disk_str(device->disk_state),
 			   drbd_disk_str(first_peer_device(device)->disk_state),
 			   wp,
-<<<<<<< HEAD
 			   drbd_suspended(device) ? 's' : 'r',
 			   first_peer_device(device)->resync_susp_dependency ? 'a' : '-',
 			   first_peer_device(device)->resync_susp_peer ? 'p' : '-',
@@ -285,29 +284,8 @@
 			   atomic_read(&device->rs_pending_cnt),
 			   atomic_read(&device->unacked_cnt),
 			   atomic_read(&device->ap_bio_cnt),
-			   device->epochs,
-			   write_ordering_chars[device->write_ordering]
-=======
-			   drbd_suspended(mdev) ? 's' : 'r',
-			   mdev->state.aftr_isp ? 'a' : '-',
-			   mdev->state.peer_isp ? 'p' : '-',
-			   mdev->state.user_isp ? 'u' : '-',
-			   mdev->congestion_reason ?: '-',
-			   test_bit(AL_SUSPENDED, &mdev->flags) ? 's' : '-',
-			   mdev->send_cnt/2,
-			   mdev->recv_cnt/2,
-			   mdev->writ_cnt/2,
-			   mdev->read_cnt/2,
-			   mdev->al_writ_cnt,
-			   mdev->bm_writ_cnt,
-			   atomic_read(&mdev->local_cnt),
-			   atomic_read(&mdev->ap_pending_cnt) +
-			   atomic_read(&mdev->rs_pending_cnt),
-			   atomic_read(&mdev->unacked_cnt),
-			   atomic_read(&mdev->ap_bio_cnt),
-			   mdev->tconn->epochs,
-			   write_ordering_chars[mdev->tconn->write_ordering]
->>>>>>> 98d51c5c
+			   first_peer_device(device)->connection->epochs,
+			   write_ordering_chars[device->resource->write_ordering]
 			);
 			seq_printf(seq, " oos:%llu\n",
 				   Bit2KB((unsigned long long)
