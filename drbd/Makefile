--- conflicted
+++ resolved
@@ -197,20 +197,11 @@
 	else \
 	    echo "  ERROR: spatch not found in \$$PATH. Install package 'coccinelle'!"; \
 	fi
-<<<<<<< HEAD
-	@touch $@.tmp
-	@if [ -e $(incdir)/.compat.cocci ]; then \
-		spatch --sp-file $(incdir)/.compat.cocci \
-		    $(sources) \
-		    --macro-file drbd-kernel-compat/cocci_macros.h >> $@.tmp 2> $(incdir)/.spatch.stderr; \
-	fi
-
-=======
 	@spatch --sp-file $(incdir)/.compat.cocci \
 	    $(sources) \
 	    --macro-file drbd-kernel-compat/cocci_macros.h \
 	    --very-quiet > $@.tmp 2> $(incdir)/.spatch.stderr
->>>>>>> 81f0b3fd
+
 	@if [ -e $(incdir)/.compat.patch ]; then \
 		cat $(incdir)/.compat.patch >> $@.tmp; \
 	fi
