# makefile for drbd for linux 2.4 // 2.6
#
# By Lars Ellenberg.
#
# drbd is free software; you can redistribute it and/or modify
# it under the terms of the GNU General Public License as published by
# the Free Software Foundation; either version 2, or (at your option)
# any later version.
#
# drbd is distributed in the hope that it will be useful,
# but WITHOUT ANY WARRANTY; without even the implied warranty of
# MERCHANTABILITY or FITNESS FOR A PARTICULAR PURPOSE.  See the
# GNU General Public License for more details.
#
# You should have received a copy of the GNU General Public License
# along with drbd; see the file COPYING.  If not, write to
# the Free Software Foundation, 675 Mass Ave, Cambridge, MA 02139, USA.
#

# usage: make [ KDIR=/path/to/kernel/source ]
#
# this file is read twice:
# the first invocation calls out to the toplevel Makefile in the
# kernel source tree, which then in turn will call this file again
# as subdir Makefile, with all appropriate vars and macros set.
#
# note: if you get strange make errors when ARCH=um, you
# probably need to "make mrproper" in the KDIR first...

# The destination "root" directory. Meant to be overridden by
# packaging scripts.
DESTDIR ?= /

# Do not:
# o  use make's built-in rules and variables
#    (this increases performance and avoids hard-to-debug behaviour);
# o  print "Entering directory ...";
MAKEFLAGS += -rR --no-print-directory

# since 2.6.16, KERNELRELEASE may be empty,
# e.g. when building against some (broken?) linux-header package.
# Lets test on PATCHLEVEL, that won't change too soon...

ifneq ($(PATCHLEVEL),)
 # suffifiently new kernel will include Kbuild directly
 ifneq ($(VERSION),3)
  ifneq ($(VERSION),2)
    $(error "won't compile with this kernel version")
  endif
  ifneq ($(PATCHLEVEL),6)
    $(error "won't compile with this kernel version")
  endif
 endif

  CONFIG_BLK_DEV_DRBD := m

  include $(src)/Kbuild

else
  # called from command line in current directory

  # for some reason some of the commands below only work correctly in bash,
  # and not in e.g. dash. I'm too lazy to fix it to be compatible.
  SHELL=/bin/bash

  DRBDSRC := $(shell pwd)

  # to be overridden on command line:
  PREFIX := /
  ifneq ($(wildcard ../build-for-uml),)
    #### for Philipp's convenience :)
    ARCH_UM := "ARCH=um"
    KDIR := /usr/src/linux-um
  else
    ifeq ($(wildcard /lib/modules/$(shell uname -r)/source),)
      KDIR := /lib/modules/$(shell uname -r)/build
    else
      KDIR := /lib/modules/$(shell uname -r)/source
      ifneq ("$(origin KDIR)", "command line")
        ifneq ($(wildcard /lib/modules/$(shell uname -r)/build),)
          O := /lib/modules/$(shell uname -r)/build
        endif
      endif
    endif
  endif

  .PHONY: drbd.o default all greeting clean kbuild install dep tags unpatch compat

  drbd.o: greeting kbuild
  default: drbd.o
  all:     drbd.o

  greeting:
	@echo "" ;\
	echo "    Calling toplevel makefile of kernel source tree, which I believe is in" ;\
	echo "    KDIR=$(KDIR)" ; \
	echo "";
	@if ! test -e $(KDIR)/Makefile ; then \
		echo -e "    SORRY, kernel makefile not found. You need to tell me a correct KDIR!\n" ;\
		false;\
	fi

  unpatch:
	@if test -e .compat_patches_applied; then \
	    echo "Removing compat patches"; \
	    patch -R -p0 --batch < .compat_patches_applied; \
	    rm -f .compat_patches_applied; \
	fi

  # compat.h is built by Kbuild; I think the most easy way to trigger that
  # without trying to re-implement all the Kbuild magic badly, is to simply
  # tell it to compile our smallest, least complex .c file which still
  # has a dependency on our compat.h
  .PHONY: compat.h
  compat.h:
	@touch dummy-for-compat-h.c
	$(MAKE) -C $(KDIR)  $(if $(O),O=$(O),) M=$(DRBDSRC) $(ARCH_UM) dummy-for-compat-h.o

  kbuild:
	@rm -f .drbd_kernelrelease*
	$(MAKE) -C $(KDIR)  $(if $(O),O=$(O),) M=$(DRBDSRC) $(ARCH_UM) modules
	-mv .drbd_kernelrelease.new .drbd_kernelrelease
	@echo -n "Memorizing module configuration ... "
	@config=$$( (for x in $(KDIR)/.config $(O)/.config ; do \
	       if test -e $$x ; then echo $$x ; exit 0; fi ; \
	       done; echo $(KDIR)/.config) | sed -e 's,//,/,g') ; \
	{ echo -e "#\n# drbd.o was compiled with"          ; \
	  echo "#  `gcc -v 2>&1 | tail -1`"                 ; \
	  echo "# against this kernelrelease:"              ; \
	  sed 's/^/#  /' .drbd_kernelrelease                ; \
	  echo    "# kernel .config from"                   ; \
	  echo -n "#  $$config"                      ; \
	  test -L "$${config%/.config}" && echo "	alias"   &&           \
	  echo "#  $$(readlink $${config%/.config})/.config" || echo "" ; \
	  echo -e "# follows\n#\n"                          ; \
	  cat $$config ; } | gzip > .kernel.config.gz
	@echo "done."

  clean: unpatch
	rm -rf .tmp_versions Module.markers Module.symvers modules.order
	rm -f *.[oas] *.ko .*.cmd .*.d .*.tmp *.mod.c .*.flags .depend .kernel*
	rm -f dummy-for-compat-h.c
	rm -f drbd-kernel-compat/*.[oas] drbd-kernel-compat/.*.cmd
	rm -f drbd-kernel-compat/compat.patch drbd-kernel-compat/.compat.cocci
	rm -rf .compat_test.* .cache.mk

  distclean: clean
	@if git show HEAD:drbd/linux/drbd_config.h > linux/drbd_config.h.tmp \
	&& ! diff -s -U0 linux/drbd_config.h.tmp linux/drbd_config.h ; then \
		mv linux/drbd_config.h.tmp linux/drbd_config.h ; \
	else \
		rm -f linux/drbd_config.h.tmp ; \
	fi
	rm -f drbd_buildtag.c .config*.timestamp compat*.h

  tags:
	( git ls-files ;						\
	  git submodule foreach -q --recursive				\
		'git ls-files | sed -e "s,^,$$displaypath/,"' ) |	\
		ctags -L -						\
		-I __initdata,__exitdata,__acquires,__releases		\
		-I __must_hold,__protected_by,__protected_read_by	\
		-I __protected_write_by,BIO_ENDIO_ARGS

  compat_headers := $(wildcard drbd-kernel-compat/cocci_cache/*/compat.h)
  compat_patches := $(patsubst %.h,%.patch,$(compat_headers))

.EXPORT: DRBD_BUILD_FROM_GIT
DRBD_BUILD_FROM_GIT := $(if $(wildcard ../.git),yes)
ifeq ($(DRBD_BUILD_FROM_GIT),yes)
  sources := $(filter-out drbd_strings.c drbd_buildtag.c,$(wildcard *.c))
  sources += $(wildcard drbd-headers/linux/*.h)
else
  sources :=
endif

  $(compat_patches): $(sources)
	$(eval incdir := $(subst /compat.patch,,$@))
	$(eval chksum := $(subst drbd-kernel-compat/cocci_cache/,,$(incdir)))
	@if test -e .compat_patches_applied; then \
	    echo "Removing compat patches"; \
	    patch -R -p0 --batch < .compat_patches_applied; \
	    rm -f .compat_patches_applied; \
	fi
	@K=$$(cat $(incdir)/kernelrelease.txt); echo "  GENPATCHNAMES   $$K"
	@gcc -I $(incdir) -o $(incdir)/gen_patch_names -std=c99 drbd-kernel-compat/gen_patch_names.c
	@$(incdir)/gen_patch_names > $(incdir)/applied_cocci_files.txt
	@rm $(incdir)/gen_patch_names
	@rm -f $(incdir)/.compat.cocci
	@rm -f $(incdir)/.compat.patch
	@for F in $$(cat $(incdir)/applied_cocci_files.txt); do \
	    if [ -e drbd-kernel-compat/cocci/$$F.cocci ] ; then				\
		cat drbd-kernel-compat/cocci/$$F.cocci >> $(incdir)/.compat.cocci; \
	    else							\
		cat drbd-kernel-compat/patches/$$F.patch >> $(incdir)/.compat.patch; \
	    fi \
	done
<<<<<<< HEAD
	@echo "  SPATCH   $(chksum)"
	@touch $@.tmp
	@if [ -e $(incdir)/.compat.cocci ]; then \
		spatch --sp-file $(incdir)/.compat.cocci \
		    $(sources) \
		    --macro-file drbd-kernel-compat/cocci_macros.h >> $@.tmp 2> $(incdir)/.spatch.stderr; \
	fi

=======
	@if hash spatch; then \
	    echo "  SPATCH   $(chksum)"; \
	else \
	    echo "  ERROR: spatch not found in \$$PATH. Install package 'coccinelle'!"; \
	fi
	@spatch --sp-file $(incdir)/.compat.cocci \
	    $(sources) \
	    --macro-file drbd-kernel-compat/cocci_macros.h > $@.tmp 2> $(incdir)/.spatch.stderr
>>>>>>> f4166275
	@if [ -e $(incdir)/.compat.patch ]; then \
		cat $(incdir)/.compat.patch >> $@.tmp; \
	fi
	@mv $@.tmp $@
	@rm -f $(incdir)/.compat.cocci
	@rm -f $(incdir)/.compat.patch

  compat: $(compat_patches)

  ifneq ($(wildcard .drbd_kernelrelease),)
    # for VERSION, PATCHLEVEL, SUBLEVEL, EXTRAVERSION, KERNELRELEASE
    include .drbd_kernelrelease
    MODOBJS := drbd.ko drbd_transport_tcp.ko
    MODSUBDIR := updates
    LINUX := $(wildcard /lib/modules/$(KERNELRELEASE)/build)

    install:
	@if ! [ -e $(MODOBJ) ] ; then \
	  echo "No $(MODOBJ): nothing to install??"; false ; \
	fi
	install -d $(DESTDIR)/lib/modules/$(KERNELRELEASE)/$(MODSUBDIR)
	set -e ; for ko in $(MODOBJS); do \
		install -m 644 $$ko $(DESTDIR)/lib/modules/$(KERNELRELEASE)/$(MODSUBDIR); \
	done
    ifeq ($(DESTDIR),/)
      ifeq ($(shell uname -r),$(KERNELRELEASE))
		/sbin/depmod -a || :
      else
		@echo "Don't forget to depmod."
      endif
    endif
  else
    install:
	@echo "No .drbd_kernelrelease found. Do you need to 'make' the module first?"
	@false
  endif
endif

uninstall:

spell:
	for f in $(wildcard *.c); do \
	 	aspell --save-repl --dont-backup --personal=./../documentation/aspell.en.per check $$f; \
	done
<|MERGE_RESOLUTION|>--- conflicted
+++ resolved
@@ -195,8 +195,11 @@
 		cat drbd-kernel-compat/patches/$$F.patch >> $(incdir)/.compat.patch; \
 	    fi \
 	done
-<<<<<<< HEAD
-	@echo "  SPATCH   $(chksum)"
+	@if hash spatch; then \
+	    echo "  SPATCH   $(chksum)"; \
+	else \
+	    echo "  ERROR: spatch not found in \$$PATH. Install package 'coccinelle'!"; \
+	fi
 	@touch $@.tmp
 	@if [ -e $(incdir)/.compat.cocci ]; then \
 		spatch --sp-file $(incdir)/.compat.cocci \
@@ -204,16 +207,6 @@
 		    --macro-file drbd-kernel-compat/cocci_macros.h >> $@.tmp 2> $(incdir)/.spatch.stderr; \
 	fi
 
-=======
-	@if hash spatch; then \
-	    echo "  SPATCH   $(chksum)"; \
-	else \
-	    echo "  ERROR: spatch not found in \$$PATH. Install package 'coccinelle'!"; \
-	fi
-	@spatch --sp-file $(incdir)/.compat.cocci \
-	    $(sources) \
-	    --macro-file drbd-kernel-compat/cocci_macros.h > $@.tmp 2> $(incdir)/.spatch.stderr
->>>>>>> f4166275
 	@if [ -e $(incdir)/.compat.patch ]; then \
 		cat $(incdir)/.compat.patch >> $@.tmp; \
 	fi
