# makefile for drbd for linux 2.4 // 2.6
#
# By Lars Ellenberg.
#
# drbd is free software; you can redistribute it and/or modify
# it under the terms of the GNU General Public License as published by
# the Free Software Foundation; either version 2, or (at your option)
# any later version.
#
# drbd is distributed in the hope that it will be useful,
# but WITHOUT ANY WARRANTY; without even the implied warranty of
# MERCHANTABILITY or FITNESS FOR A PARTICULAR PURPOSE.  See the
# GNU General Public License for more details.
#
# You should have received a copy of the GNU General Public License
# along with drbd; see the file COPYING.  If not, write to
# the Free Software Foundation, 675 Mass Ave, Cambridge, MA 02139, USA.
#

# usage: make [ KDIR=/path/to/kernel/source ]
#
# this file is read twice:
# the first invocation calls out to the toplevel Makefile in the
# kernel source tree, which then in turn will call this file again
# as subdir Makefile, with all appropriate vars and macros set.
#
# note: if you get strange make errors when ARCH=um, you
# probably need to "make mrproper" in the KDIR first...

# The destination "root" directory. Meant to be overridden by
# packaging scripts.
DESTDIR ?= /

# Do not:
# o  use make's built-in rules and variables
#    (this increases performance and avoids hard-to-debug behaviour);
# o  print "Entering directory ...";
MAKEFLAGS += -rR --no-print-directory

# since 2.6.16, KERNELRELEASE may be empty,
# e.g. when building against some (broken?) linux-header package.
# Lets test on PATCHLEVEL, that won't change too soon...

ifneq ($(PATCHLEVEL),)
 # suffifiently new kernel will include Kbuild directly
 ifneq ($(VERSION),3)
  ifneq ($(VERSION),2)
    $(error "won't compile with this kernel version")
  endif
  ifneq ($(PATCHLEVEL),6)
    $(error "won't compile with this kernel version")
  endif
 endif

  CONFIG_BLK_DEV_DRBD := m

  include $(src)/Kbuild

else
  # called from command line in current directory

  # for some reason some of the commands below only work correctly in bash,
  # and not in e.g. dash. I'm too lazy to fix it to be compatible.
  SHELL=/bin/bash

  DRBDSRC := $(shell pwd)

  # to be overridden on command line:
  PREFIX := /
  ifneq ($(wildcard ../build-for-uml),)
    #### for Philipp's convenience :)
    ARCH_UM := "ARCH=um"
    KDIR := /usr/src/linux-um
  else
    ifeq ($(wildcard /lib/modules/$(shell uname -r)/source),)
      KDIR := /lib/modules/$(shell uname -r)/build
    else
      KDIR := /lib/modules/$(shell uname -r)/source
      ifneq ("$(origin KDIR)", "command line")
        ifneq ($(wildcard /lib/modules/$(shell uname -r)/build),)
          O := /lib/modules/$(shell uname -r)/build
        endif
      endif
    endif
  endif

  .PHONY: drbd.o default all greeting clean kbuild install dep tags

  drbd.o: greeting kbuild
  default: drbd.o
  all:     drbd.o

  greeting:
	@echo "" ;\
	echo "    Calling toplevel makefile of kernel source tree, which I believe is in" ;\
	echo "    KDIR=$(KDIR)" ; \
	echo "";
	@if ! test -e $(KDIR)/Makefile ; then \
		echo -e "    SORRY, kernel makefile not found. You need to tell me a correct KDIR!\n" ;\
		false;\
	fi

  kbuild:
	@rm -f .drbd_kernelrelease*
    # previous to 2.6.6 (suse: 2.6.5-dunno), this should be:
	$(MAKE) -C $(KDIR)  $(if $(O),O=$(O),) SUBDIRS=$(DRBDSRC) $(ARCH_UM) modules
# $(MAKE) -C $(KDIR) M=$(DRBDSRC) $(ARCH_UM) modules
	-mv .drbd_kernelrelease.new .drbd_kernelrelease
	@echo -n "Memorizing module configuration ... "
	@config=$$( (for x in $(KDIR)/.config $(O)/.config ; do \
	       if test -e $$x ; then echo $$x ; exit 0; fi ; \
	       done; echo $(KDIR)/.config) | sed -e 's,//,/,g') ; \
	{ echo -e "#\n# drbd.o was compiled with"          ; \
	  echo "#  `gcc -v 2>&1 | tail -1`"                 ; \
	  echo "# against this kernelrelease:"              ; \
	  sed 's/^/#  /' .drbd_kernelrelease                ; \
	  echo    "# kernel .config from"                   ; \
	  echo -n "#  $$config"                      ; \
	  test -L "$${config%/.config}" && echo "	alias"   &&           \
	  echo "#  $$(readlink $${config%/.config})/.config" || echo "" ; \
	  echo -e "# follows\n#\n"                          ; \
	  cat $$config ; } | gzip > .kernel.config.gz
	@echo "done."

  clean:
	rm -rf .tmp_versions Module.markers Module.symvers modules.order
	rm -f *.[oas] *.ko .*.cmd .*.d .*.tmp *.mod.c .*.flags .depend .kernel*
<<<<<<< HEAD
	rm -f drbd-kernel-compat/*.[oas] drbd-kernel-compat/.*.cmd
	rm -f .compat_test.*
=======
	rm -f compat/*.[oas] compat/.*.cmd
	rm -rf .compat_test.*
>>>>>>> 801208b1

  distclean: clean
	@if git show HEAD:drbd/linux/drbd_config.h > linux/drbd_config.h.tmp \
	&& ! diff -s -U0 linux/drbd_config.h.tmp linux/drbd_config.h ; then \
		mv linux/drbd_config.h.tmp linux/drbd_config.h ; \
	else \
		rm -f linux/drbd_config.h.tmp ; \
	fi
<<<<<<< HEAD
	rm -f drbd_buildtag.c compat.h
=======
	rm -f .config*.timestamp compat*.h
>>>>>>> 801208b1

  tags:
	( git ls-files ;						\
	  git submodule foreach -q --recursive				\
		'git ls-files | sed -e "s,^,$$displaypath/,"' ) |	\
		ctags -L -						\
		-I __initdata,__exitdata,__acquires,__releases		\
		-I __must_hold,__protected_by,__protected_read_by	\
		-I __protected_write_by,BIO_ENDIO_ARGS

  ifneq ($(wildcard .drbd_kernelrelease),)
    # for VERSION, PATCHLEVEL, SUBLEVEL, EXTRAVERSION, KERNELRELEASE
    include .drbd_kernelrelease
    MODOBJS := drbd.ko drbd_transport_tcp.ko
    MODSUBDIR := updates
    LINUX := $(wildcard /lib/modules/$(KERNELRELEASE)/build)

    install:
	@if ! [ -e $(MODOBJ) ] ; then \
	  echo "No $(MODOBJ): nothing to install??"; false ; \
	fi
	install -d $(DESTDIR)/lib/modules/$(KERNELRELEASE)/$(MODSUBDIR)
	set -e ; for ko in $(MODOBJS); do \
		install -m 644 $$ko $(DESTDIR)/lib/modules/$(KERNELRELEASE)/$(MODSUBDIR); \
	done
    ifeq ($(DESTDIR),/)
      ifeq ($(shell uname -r),$(KERNELRELEASE))
		/sbin/depmod -a || :
      else
		@echo "Don't forget to depmod."
      endif
    endif
  else
    install:
	@echo "No .drbd_kernelrelease found. Do you need to 'make' the module first?"
	@false
  endif
endif

uninstall:

spell:
	for f in $(wildcard *.c); do \
	 	aspell --save-repl --dont-backup --personal=./../documentation/aspell.en.per check $$f; \
	done
<|MERGE_RESOLUTION|>--- conflicted
+++ resolved
@@ -125,13 +125,8 @@
   clean:
 	rm -rf .tmp_versions Module.markers Module.symvers modules.order
 	rm -f *.[oas] *.ko .*.cmd .*.d .*.tmp *.mod.c .*.flags .depend .kernel*
-<<<<<<< HEAD
 	rm -f drbd-kernel-compat/*.[oas] drbd-kernel-compat/.*.cmd
-	rm -f .compat_test.*
-=======
-	rm -f compat/*.[oas] compat/.*.cmd
 	rm -rf .compat_test.*
->>>>>>> 801208b1
 
   distclean: clean
 	@if git show HEAD:drbd/linux/drbd_config.h > linux/drbd_config.h.tmp \
@@ -140,11 +135,7 @@
 	else \
 		rm -f linux/drbd_config.h.tmp ; \
 	fi
-<<<<<<< HEAD
-	rm -f drbd_buildtag.c compat.h
-=======
-	rm -f .config*.timestamp compat*.h
->>>>>>> 801208b1
+	rm -f drbd_buildtag.c .config*.timestamp compat*.h
 
   tags:
 	( git ls-files ;						\
