--- conflicted
+++ resolved
@@ -104,37 +104,6 @@
  *  so we need spin_lock_irqsave().
  *  And we need the kmap_atomic.
  */
-<<<<<<< HEAD
-=======
-struct drbd_bitmap {
-	struct page **bm_pages;
-	spinlock_t bm_lock;
-
-	/* exclusively to be used by __al_write_transaction(),
-	 * drbd_bm_mark_for_writeout() and
-	 * and drbd_bm_write_hinted() -> bm_rw() called from there.
-	 */
-	unsigned int n_bitmap_hints;
-	unsigned int al_bitmap_hints[AL_UPDATES_PER_TRANSACTION];
-
-	/* see LIMITATIONS: above */
-
-	unsigned long bm_set;       /* nr of set bits; THINK maybe atomic_t? */
-	unsigned long bm_bits;
-	size_t   bm_words;
-	size_t   bm_number_of_pages;
-	sector_t bm_dev_capacity;
-	struct mutex bm_change; /* serializes resize operations */
-
-	wait_queue_head_t bm_io_wait; /* used to serialize IO of single pages */
-
-	enum bm_flag bm_flags;
-
-	/* debugging aid, in case we are still racy somewhere */
-	char          *bm_why;
-	struct task_struct *bm_task;
-};
->>>>>>> c294ef02
 
 #define bm_print_lock_info(m) __bm_print_lock_info(m, __func__)
 static void __bm_print_lock_info(struct drbd_device *device, const char *func)
@@ -301,38 +270,11 @@
 	set_bit(BM_PAGE_NEED_WRITEOUT, &page_private(page));
 }
 
-<<<<<<< HEAD
-=======
 void drbd_bm_reset_al_hints(struct drbd_device *device)
 {
 	device->bitmap->n_bitmap_hints = 0;
 }
 
-/**
- * drbd_bm_mark_for_writeout() - mark a page with a "hint" to be considered for writeout
- * @device:	DRBD device.
- * @page_nr:	the bitmap page to mark with the "hint" flag
- *
- * From within an activity log transaction, we mark a few pages with these
- * hints, then call drbd_bm_write_hinted(), which will only write out changed
- * pages which are flagged with this mark.
- */
-void drbd_bm_mark_for_writeout(struct drbd_device *device, int page_nr)
-{
-	struct drbd_bitmap *b = device->bitmap;
-	struct page *page;
-	if (page_nr >= device->bitmap->bm_number_of_pages) {
-		drbd_warn(device, "BAD: page_nr: %u, number_of_pages: %u\n",
-			 page_nr, (int)device->bitmap->bm_number_of_pages);
-		return;
-	}
-	page = device->bitmap->bm_pages[page_nr];
-	BUG_ON(b->n_bitmap_hints >= ARRAY_SIZE(b->al_bitmap_hints));
-	if (!test_and_set_bit(BM_PAGE_HINT_WRITEOUT, &page_private(page)))
-		b->al_bitmap_hints[b->n_bitmap_hints++] = page_nr;
-}
-
->>>>>>> c294ef02
 static int bm_test_page_unchanged(struct page *page)
 {
 	volatile const unsigned long *addr = &page_private(page);
@@ -1209,11 +1151,7 @@
 {
 	struct drbd_bm_aio_ctx *ctx;
 	struct drbd_bitmap *b = device->bitmap;
-<<<<<<< HEAD
 	unsigned int i, count = 0;
-=======
-	unsigned int num_pages, i, count = 0;
->>>>>>> c294ef02
 	unsigned long now;
 	int err = 0;
 
@@ -1267,19 +1205,9 @@
 	now = jiffies;
 
 	/* let the layers below us try to merge these bios... */
-<<<<<<< HEAD
-	for (i = start_page; i <= end_page; i++) {
-		if (!(flags & BM_AIO_READ)) {
-			if ((flags & BM_AIO_WRITE_HINTED) &&
-			    !test_and_clear_bit(BM_PAGE_HINT_WRITEOUT,
-				    &page_private(b->bm_pages[i])))
-				continue;
-			/* ignore completely unchanged pages,
-			 * unless specifically requested to write ALL pages */
-=======
 
 	if (flags & BM_AIO_READ) {
-		for (i = 0; i < num_pages; i++) {
+		for (i = start_page; i <= end_page; i++) {
 			atomic_inc(&ctx->in_flight);
 			bm_page_io_async(ctx, i);
 			++count;
@@ -1290,7 +1218,7 @@
 		unsigned int hint;
 		for (hint = 0; hint < b->n_bitmap_hints; hint++) {
 			i = b->al_bitmap_hints[hint];
-			if (i >= num_pages) /* == -1U: no hint here. */
+			if (i > end_page)
 				continue;
 			/* Several AL-extents may point to the same page. */
 			if (!test_and_clear_bit(BM_PAGE_HINT_WRITEOUT,
@@ -1304,11 +1232,9 @@
 			++count;
 		}
 	} else {
-		for (i = 0; i < num_pages; i++) {
-			/* ignore completely unchanged pages */
-			if (lazy_writeout_upper_idx && i == lazy_writeout_upper_idx)
-				break;
->>>>>>> c294ef02
+		for (i = start_page; i <= end_page; i++) {
+			/* ignore completely unchanged pages,
+			 * unless specifically requested to write ALL pages */
 			if (!(flags & BM_AIO_WRITE_ALL_PAGES) &&
 			    bm_test_page_unchanged(b->bm_pages[i])) {
 				dynamic_drbd_dbg(device, "skipped bm write for idx %u\n", i);
@@ -1387,6 +1313,15 @@
 	return bm_rw(device, BM_AIO_READ);
 }
 
+static void push_al_bitmap_hint(struct drbd_device *device, unsigned int page_nr)
+{
+	struct drbd_bitmap *b = device->bitmap;
+	struct page *page = b->bm_pages[page_nr];
+	BUG_ON(b->n_bitmap_hints >= ARRAY_SIZE(b->al_bitmap_hints));
+	if (!test_and_set_bit(BM_PAGE_HINT_WRITEOUT, &page_private(page)))
+		b->al_bitmap_hints[b->n_bitmap_hints++] = page_nr;
+}
+
 /**
  * drbd_bm_mark_range_for_writeout() - mark with a "hint" to be considered for writeout
  * @device:	DRBD device.
@@ -1399,17 +1334,14 @@
 {
 	struct drbd_bitmap *bitmap = device->bitmap;
 	unsigned int page_nr, last_page;
-	struct page *page;
 
 	if (end >= bitmap->bm_bits)
 		end = bitmap->bm_bits - 1;
 
 	page_nr = bit_to_page_interleaved(bitmap, 0, start);
 	last_page = bit_to_page_interleaved(bitmap, bitmap->bm_max_peers - 1, end);
-	for (; page_nr <= last_page; page_nr++) {
-		page = device->bitmap->bm_pages[page_nr];
-		set_bit(BM_PAGE_HINT_WRITEOUT, &page_private(page));
-	}
+	for (; page_nr <= last_page; page_nr++)
+		push_al_bitmap_hint(device, page_nr);
 }
 
 
