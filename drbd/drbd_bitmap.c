--- conflicted
+++ resolved
@@ -1131,16 +1131,9 @@
 	 * no need to wait.  Still, we need to put the kref associated with the
 	 * "in_flight reached zero, all done" event.
 	 */
-<<<<<<< HEAD
 	if (!atomic_dec_and_test(&ctx->in_flight))
-		wait_until_done_or_disk_failure(mdev, &ctx->done);
+		wait_until_done_or_disk_failure(mdev, mdev->ldev, &ctx->done);
 	else
-=======
-	if (!atomic_dec_and_test(&ctx->in_flight)) {
-		drbd_blk_run_queue(bdev_get_queue(mdev->ldev->md_bdev));
-		wait_until_done_or_disk_failure(mdev, mdev->ldev, &ctx->done);
-	} else
->>>>>>> bcdb2b78
 		kref_put(&ctx->kref, &bm_aio_ctx_destroy);
 
 	/* summary for global bitmap IO */
