/*
   drbd_bitmap.c

   This file is part of DRBD by Philipp Reisner and Lars Ellenberg.

   Copyright (C) 2004-2008, LINBIT Information Technologies GmbH.
   Copyright (C) 2004-2008, Philipp Reisner <philipp.reisner@linbit.com>.
   Copyright (C) 2004-2008, Lars Ellenberg <lars.ellenberg@linbit.com>.

   drbd is free software; you can redistribute it and/or modify
   it under the terms of the GNU General Public License as published by
   the Free Software Foundation; either version 2, or (at your option)
   any later version.

   drbd is distributed in the hope that it will be useful,
   but WITHOUT ANY WARRANTY; without even the implied warranty of
   MERCHANTABILITY or FITNESS FOR A PARTICULAR PURPOSE.  See the
   GNU General Public License for more details.

   You should have received a copy of the GNU General Public License
   along with drbd; see the file COPYING.  If not, write to
   the Free Software Foundation, 675 Mass Ave, Cambridge, MA 02139, USA.
 */

#define pr_fmt(fmt)    "drbd: " fmt

#include <linux/bitops.h>
#include <linux/vmalloc.h>
#include <linux/string.h>
#include <linux/drbd.h>
#include <linux/slab.h>
#include <linux/dynamic_debug.h>
#include <asm/kmap_types.h>

#include <asm-generic/bitops/le.h>

#include "drbd_int.h"

/* See the ifdefs and comments inside that header file.
 * On recent kernels this is not needed. */
#include "compat/bitops.h"

#define BITS_PER_PAGE		(1UL << (PAGE_SHIFT + 3))

/* OPAQUE outside this file!
 * interface defined in drbd_int.h

 * convention:
 * function name drbd_bm_... => used elsewhere, "public".
 * function name      bm_... => internal to implementation, "private".
 */


/*
 * LIMITATIONS:
 * We want to support >= peta byte of backend storage, while for now still using
 * a granularity of one bit per 4KiB of storage.
 * 1 << 50		bytes backend storage (1 PiB)
 * 1 << (50 - 12)	bits needed
 *	38 --> we need u64 to index and count bits
 * 1 << (38 - 3)	bitmap bytes needed
 *	35 --> we still need u64 to index and count bytes
 *			(that's 32 GiB of bitmap for 1 PiB storage)
 * 1 << (35 - 2)	32bit longs needed
 *	33 --> we'd even need u64 to index and count 32bit long words.
 * 1 << (35 - 3)	64bit longs needed
 *	32 --> we could get away with a 32bit unsigned int to index and count
 *	64bit long words, but I rather stay with unsigned long for now.
 *	We probably should neither count nor point to bytes or long words
 *	directly, but either by bitnumber, or by page index and offset.
 * 1 << (35 - 12)
 *	22 --> we need that much 4KiB pages of bitmap.
 *	1 << (22 + 3) --> on a 64bit arch,
 *	we need 32 MiB to store the array of page pointers.
 *
 * Because I'm lazy, and because the resulting patch was too large, too ugly
 * and still incomplete, on 32bit we still "only" support 16 TiB (minus some),
 * (1 << 32) bits * 4k storage.
 *

 * bitmap storage and IO:
 *	Bitmap is stored little endian on disk, and is kept little endian in
 *	core memory. Currently we still hold the full bitmap in core as long
 *	as we are "attached" to a local disk, which at 32 GiB for 1PiB storage
 *	seems excessive.
 *
 *	We plan to reduce the amount of in-core bitmap pages by paging them in
 *	and out against their on-disk location as necessary, but need to make
 *	sure we don't cause too much meta data IO, and must not deadlock in
 *	tight memory situations. This needs some more work.
 */

/*
 * NOTE
 *  Access to the *bm_pages is protected by bm_lock.
 *  It is safe to read the other members within the lock.
 *
 *  drbd_bm_set_bits is called from bio_endio callbacks,
 *  We may be called with irq already disabled,
 *  so we need spin_lock_irqsave().
 *  And we need the kmap_atomic.
 */

#define bm_print_lock_info(m) __bm_print_lock_info(m, __func__)
static void __bm_print_lock_info(struct drbd_device *device, const char *func)
{
	struct drbd_bitmap *b = device->bitmap;
	if (!drbd_ratelimit())
		return;
	drbd_err(device, "FIXME %s[%d] in %s, bitmap locked for '%s' by %s[%d]\n",
		 current->comm, task_pid_nr(current),
		 func, b->bm_why ?: "?",
		 b->bm_task->comm, task_pid_nr(b->bm_task));
}

/* drbd_bm_lock() was introduced before drbd-9.0 to ensure that access to
   bitmap is locked out by other means (states, etc..). If a needed lock was
   not acquired or already taken a warning gets logged, and the critical
   sections get serialized on a mutex.

   Since drbd-9.0 actions on the bitmap could happen in parallel (e.g. "receive
   bitmap").
   The cheap solution taken right now, is to completely serialize bitmap
   operations but do not warn if they operate on different bitmap slots.

   The real solution is to make the locking more fine grained (one lock per
   bitmap slot) and to allow those operations to happen parallel.
 */
static void
_drbd_bm_lock(struct drbd_device *device, struct drbd_peer_device *peer_device,
	      char *why, enum bm_flag flags)
{
	struct drbd_bitmap *b = device->bitmap;
	int trylock_failed;

	if (!b) {
		drbd_err(device, "FIXME no bitmap in drbd_bm_lock!?\n");
		return;
	}

	trylock_failed = !mutex_trylock(&b->bm_change);

	if (trylock_failed && peer_device && b->bm_locked_peer != peer_device) {
		mutex_lock(&b->bm_change);
		trylock_failed = 0;
	}

	if (trylock_failed) {
		drbd_warn(device, "%s[%d] going to '%s' but bitmap already locked for '%s' by %s[%d]\n",
			  current->comm, task_pid_nr(current),
			  why, b->bm_why ?: "?",
			  b->bm_task->comm, task_pid_nr(b->bm_task));
		mutex_lock(&b->bm_change);
	}
	if (b->bm_flags & BM_LOCK_ALL)
		drbd_err(device, "FIXME bitmap already locked in bm_lock\n");
	b->bm_flags |= flags & BM_LOCK_ALL;

	b->bm_why  = why;
	b->bm_task = current;
	b->bm_locked_peer = peer_device;
}

void drbd_bm_lock(struct drbd_device *device, char *why, enum bm_flag flags)
{
	_drbd_bm_lock(device, NULL, why, flags);
}

void drbd_bm_slot_lock(struct drbd_peer_device *peer_device, char *why, enum bm_flag flags)
{
	_drbd_bm_lock(peer_device->device, peer_device, why, flags);
}

void drbd_bm_unlock(struct drbd_device *device)
{
	struct drbd_bitmap *b = device->bitmap;
	if (!b) {
		drbd_err(device, "FIXME no bitmap in drbd_bm_unlock!?\n");
		return;
	}

	if (!(device->bitmap->bm_flags & BM_LOCK_ALL))
		drbd_err(device, "FIXME bitmap not locked in bm_unlock\n");

	b->bm_flags &= ~BM_LOCK_ALL;
	b->bm_why  = NULL;
	b->bm_task = NULL;
	b->bm_locked_peer = NULL;
	mutex_unlock(&b->bm_change);
}

void drbd_bm_slot_unlock(struct drbd_peer_device *peer_device)
{
	drbd_bm_unlock(peer_device->device);
}

/* we store some "meta" info about our pages in page->private */
/* at a granularity of 4k storage per bitmap bit:
 * one peta byte storage: 1<<50 byte, 1<<38 * 4k storage blocks
 *  1<<38 bits,
 *  1<<23 4k bitmap pages.
 * Use 24 bits as page index, covers 2 peta byte storage
 * at a granularity of 4k per bit.
 * Used to report the failed page idx on io error from the endio handlers.
 */
#define BM_PAGE_IDX_MASK	((1UL<<24)-1)
/* this page is currently read in, or written back */
#define BM_PAGE_IO_LOCK		31
/* if there has been an IO error for this page */
#define BM_PAGE_IO_ERROR	30
/* this is to be able to intelligently skip disk IO,
 * set if bits have been set since last IO. */
#define BM_PAGE_NEED_WRITEOUT	29
/* to mark for lazy writeout once syncer cleared all clearable bits,
 * we if bits have been cleared since last IO. */
#define BM_PAGE_LAZY_WRITEOUT	28
/* pages marked with this "HINT" will be considered for writeout
 * on activity log transactions */
#define BM_PAGE_HINT_WRITEOUT	27

/* store_page_idx uses non-atomic assignment. It is only used directly after
 * allocating the page.  All other bm_set_page_* and bm_clear_page_* need to
 * use atomic bit manipulation, as set_out_of_sync (and therefore bitmap
 * changes) may happen from various contexts, and wait_on_bit/wake_up_bit
 * requires it all to be atomic as well. */
static void bm_store_page_idx(struct page *page, unsigned long idx)
{
	BUG_ON(0 != (idx & ~BM_PAGE_IDX_MASK));
	set_page_private(page, idx);
}

static unsigned long bm_page_to_idx(struct page *page)
{
	return page_private(page) & BM_PAGE_IDX_MASK;
}

/* As is very unlikely that the same page is under IO from more than one
 * context, we can get away with a bit per page and one wait queue per bitmap.
 */
static void bm_page_lock_io(struct drbd_device *device, int page_nr)
{
	struct drbd_bitmap *b = device->bitmap;
	void *addr = &page_private(b->bm_pages[page_nr]);
	wait_event(b->bm_io_wait, !test_and_set_bit(BM_PAGE_IO_LOCK, addr));
}

static void bm_page_unlock_io(struct drbd_device *device, int page_nr)
{
	struct drbd_bitmap *b = device->bitmap;
	void *addr = &page_private(b->bm_pages[page_nr]);
	clear_bit_unlock(BM_PAGE_IO_LOCK, addr);
	wake_up(&device->bitmap->bm_io_wait);
}

/* set _before_ submit_io, so it may be reset due to being changed
 * while this page is in flight... will get submitted later again */
static void bm_set_page_unchanged(struct page *page)
{
	/* use cmpxchg? */
	clear_bit(BM_PAGE_NEED_WRITEOUT, &page_private(page));
	clear_bit(BM_PAGE_LAZY_WRITEOUT, &page_private(page));
}

static void bm_set_page_need_writeout(struct page *page)
{
	set_bit(BM_PAGE_NEED_WRITEOUT, &page_private(page));
}

static int bm_test_page_unchanged(struct page *page)
{
	volatile const unsigned long *addr = &page_private(page);
	return (*addr & ((1UL<<BM_PAGE_NEED_WRITEOUT)|(1UL<<BM_PAGE_LAZY_WRITEOUT))) == 0;
}

static void bm_set_page_io_err(struct page *page)
{
	set_bit(BM_PAGE_IO_ERROR, &page_private(page));
}

static void bm_clear_page_io_err(struct page *page)
{
	clear_bit(BM_PAGE_IO_ERROR, &page_private(page));
}

static void bm_set_page_lazy_writeout(struct page *page)
{
	set_bit(BM_PAGE_LAZY_WRITEOUT, &page_private(page));
}

static int bm_test_page_lazy_writeout(struct page *page)
{
	return test_bit(BM_PAGE_LAZY_WRITEOUT, &page_private(page));
}

/*
 * actually most functions herein should take a struct drbd_bitmap*, not a
 * struct drbd_device*, but for the debug macros I like to have the device around
 * to be able to report device specific.
 */


static void bm_free_pages(struct page **pages, unsigned long number)
{
	unsigned long i;
	if (!pages)
		return;

	for (i = 0; i < number; i++) {
		if (!pages[i]) {
			pr_alert("bm_free_pages tried to free a NULL pointer; i=%lu n=%lu\n",
				 i, number);
			continue;
		}
		__free_page(pages[i]);
		pages[i] = NULL;
	}
}

static void bm_vk_free(void *ptr, int v)
{
	if (v)
		vfree(ptr);
	else
		kfree(ptr);
}

/*
 * "have" and "want" are NUMBER OF PAGES.
 */
static struct page **bm_realloc_pages(struct drbd_bitmap *b, unsigned long want)
{
	struct page **old_pages = b->bm_pages;
	struct page **new_pages, *page;
	unsigned int i, bytes, vmalloced = 0;
	unsigned long have = b->bm_number_of_pages;

	BUG_ON(have == 0 && old_pages != NULL);
	BUG_ON(have != 0 && old_pages == NULL);

	if (have == want)
		return old_pages;

	/* Trying kmalloc first, falling back to vmalloc.
	 * GFP_NOIO, as this is called while drbd IO is "suspended",
	 * and during resize or attach on diskless Primary,
	 * we must not block on IO to ourselves.
	 * Context is receiver thread or dmsetup. */
	bytes = sizeof(struct page *)*want;
	new_pages = kzalloc(bytes, GFP_NOIO | __GFP_NOWARN);
	if (!new_pages) {
		new_pages = __vmalloc(bytes,
				GFP_NOIO | __GFP_HIGHMEM | __GFP_ZERO,
				PAGE_KERNEL);
		if (!new_pages)
			return NULL;
		vmalloced = 1;
	}

	if (want >= have) {
		for (i = 0; i < have; i++)
			new_pages[i] = old_pages[i];
		for (; i < want; i++) {
			page = alloc_page(GFP_NOIO | __GFP_HIGHMEM | __GFP_ZERO);
			if (!page) {
				bm_free_pages(new_pages + have, i - have);
				bm_vk_free(new_pages, vmalloced);
				return NULL;
			}
			/* we want to know which page it is
			 * from the endio handlers */
			bm_store_page_idx(page, i);
			new_pages[i] = page;
		}
	} else {
		for (i = 0; i < want; i++)
			new_pages[i] = old_pages[i];
		/* NOT HERE, we are outside the spinlock!
		bm_free_pages(old_pages + want, have - want);
		*/
	}

	if (vmalloced)
		b->bm_flags |= BM_P_VMALLOCED;
	else
		b->bm_flags &= ~BM_P_VMALLOCED;

	return new_pages;
}

struct drbd_bitmap *drbd_bm_alloc(void)
{
	struct drbd_bitmap *b;

	b = kzalloc(sizeof(struct drbd_bitmap), GFP_KERNEL);
	if (!b)
		return NULL;

	spin_lock_init(&b->bm_lock);
	mutex_init(&b->bm_change);
	init_waitqueue_head(&b->bm_io_wait);

	b->bm_max_peers = 1;

	return b;
}

sector_t drbd_bm_capacity(struct drbd_device *device)
{
	if (!expect(device, device->bitmap))
		return 0;
	return device->bitmap->bm_dev_capacity;
}

void drbd_bm_free(struct drbd_bitmap *bitmap)
{
	bm_free_pages(bitmap->bm_pages, bitmap->bm_number_of_pages);
	bm_vk_free(bitmap->bm_pages, (BM_P_VMALLOCED & bitmap->bm_flags));
	kfree(bitmap);
}

enum bitmap_operations {
	BM_OP_CLEAR,
	BM_OP_SET,
	BM_OP_TEST,
	BM_OP_COUNT,
	BM_OP_MERGE,
	BM_OP_EXTRACT,
	BM_OP_FIND_BIT,
	BM_OP_FIND_ZERO_BIT,
};

static inline unsigned long interleaved_word32(struct drbd_bitmap *bitmap,
					       unsigned int bitmap_index,
					       unsigned long bit)
{
	return (bit >> 5) * bitmap->bm_max_peers + bitmap_index;
}

static inline unsigned long word32_to_page(unsigned long word)
{
	return word >> (PAGE_SHIFT - 2);
}

static inline unsigned int word32_in_page(unsigned long word)
{
	return word & ((1 << (PAGE_SHIFT - 2)) - 1);
}

static inline unsigned long last_bit_on_page(struct drbd_bitmap *bitmap,
					     unsigned int bitmap_index,
					     unsigned long bit)
{
	unsigned long word = interleaved_word32(bitmap, bitmap_index, bit);

	return (bit | 31) + ((word32_in_page(-(word + 1)) / bitmap->bm_max_peers) << 5);
}

static inline unsigned long bit_to_page_interleaved(struct drbd_bitmap *bitmap,
						    unsigned int bitmap_index,
						    unsigned long bit)
{
	return word32_to_page(interleaved_word32(bitmap, bitmap_index, bit));
}

#ifdef COMPAT_KMAP_ATOMIC_PAGE_ONLY
#define ____bm_op(device, bitmap_index, start, end, op, buffer, km_type) \
	____bm_op(device, bitmap_index, start, end, op, buffer)
#endif
static __always_inline unsigned long
____bm_op(struct drbd_device *device, unsigned int bitmap_index, unsigned long start, unsigned long end,
	 enum bitmap_operations op, __le32 *buffer, enum km_type km_type)
{
	struct drbd_bitmap *bitmap = device->bitmap;
	unsigned int word32_skip = 32 * bitmap->bm_max_peers;
	unsigned long total = 0;
	unsigned long word;
	unsigned int page, bit_in_page;

	if (end >= bitmap->bm_bits)
		end = bitmap->bm_bits - 1;

	word = interleaved_word32(bitmap, bitmap_index, start);
	page = word32_to_page(word);
	bit_in_page = (word32_in_page(word) << 5) | (start & 31);

	for (; start <= end; page++) {
		unsigned int count = 0;
		void *addr;

		addr = drbd_kmap_atomic(bitmap->bm_pages[page], km_type);
		if (((start & 31) && (start | 31) <= end) || op == BM_OP_TEST) {
			unsigned int last = bit_in_page | 31;

			switch(op) {
			default:
				do {
					switch(op) {
					case BM_OP_CLEAR:
						if (__test_and_clear_bit_le(bit_in_page, addr))
							count++;
						break;
					case BM_OP_SET:
						if (!__test_and_set_bit_le(bit_in_page, addr))
							count++;
						break;
					case BM_OP_COUNT:
						if (test_bit_le(bit_in_page, addr))
							total++;
						break;
					case BM_OP_TEST:
						total = !!test_bit_le(bit_in_page, addr);
						drbd_kunmap_atomic(addr, km_type);
						return total;
					default:
						break;
					}
					bit_in_page++;
				} while (bit_in_page <= last);
				break;
			case BM_OP_MERGE:
			case BM_OP_EXTRACT:
				BUG();
				break;
			case BM_OP_FIND_BIT:
				count = find_next_bit_le(addr, last + 1, bit_in_page);
				if (count < last + 1)
					goto found;
				bit_in_page = last + 1;
				break;
			case BM_OP_FIND_ZERO_BIT:
				count = find_next_zero_bit_le(addr, last + 1, bit_in_page);
				if (count < last + 1)
					goto found;
				bit_in_page = last + 1;
				break;
			}
			start = (start | 31) + 1;
			bit_in_page += word32_skip - 32;
			if (bit_in_page >= BITS_PER_PAGE)
				goto next_page;
		}

		while (start + 31 <= end) {
			__le32 *p = (__le32 *)addr + (bit_in_page >> 5);

			switch(op) {
			case BM_OP_CLEAR:
				count += hweight32(*p);
				*p = 0;
				break;
			case BM_OP_SET:
				count += hweight32(~*p);
				*p = -1;
				break;
			case BM_OP_TEST:
				BUG();
				break;
			case BM_OP_COUNT:
				total += hweight32(*p);
				break;
			case BM_OP_MERGE:
				count += hweight32(~*p & *buffer);
				*p |= *buffer++;
				break;
			case BM_OP_EXTRACT:
				*buffer++ = *p;
				break;
			case BM_OP_FIND_BIT:
				count = find_next_bit_le(addr, bit_in_page + 32, bit_in_page);
				if (count < bit_in_page + 32)
					goto found;
				break;
			case BM_OP_FIND_ZERO_BIT:
				count = find_next_zero_bit_le(addr, bit_in_page + 32, bit_in_page);
				if (count < bit_in_page + 32)
					goto found;
				break;
			}
			start += 32;
			bit_in_page += word32_skip;
			if (bit_in_page >= BITS_PER_PAGE)
				goto next_page;
		}

		switch(op) {
		default:
			while (start <= end) {
				switch(op) {
				case BM_OP_CLEAR:
					if (__test_and_clear_bit_le(bit_in_page, addr))
						count++;
					break;
				case BM_OP_SET:
					if (!__test_and_set_bit_le(bit_in_page, addr))
						count++;
					break;
				case BM_OP_COUNT:
					if (test_bit_le(bit_in_page, addr))
						total++;
					break;
				default:
					break;
				}
				start++;
				bit_in_page++;
			}
			break;
		case BM_OP_MERGE:
			{
				__le32 *p = (__le32 *)addr + (bit_in_page >> 5);
				__le32 b = *buffer++ & cpu_to_le32((1 << (end - start + 1)) - 1);

				count += hweight32(~*p & b);
				*p |= b;

				start = end + 1;
			}
			break;
		case BM_OP_EXTRACT:
			{
				__le32 *p = (__le32 *)addr + (bit_in_page >> 5);

				*buffer++ = *p & cpu_to_le32((1 << (end - start + 1)) - 1);
				start = end + 1;
			}
			break;
		case BM_OP_FIND_BIT:
			{
				unsigned int last = bit_in_page + (end - start);

				count = find_next_bit_le(addr, last + 1, bit_in_page);
				if (count < last + 1)
					goto found;
				start = end + 1;
			}
			break;
		case BM_OP_FIND_ZERO_BIT:
			{
				unsigned int last = bit_in_page + (end - start);
				count = find_next_zero_bit_le(addr, last + 1, bit_in_page);
				if (count < last + 1)
					goto found;
				start = end + 1;
			}
			break;
		}

	    next_page:
		drbd_kunmap_atomic(addr, km_type);
		bit_in_page -= BITS_PER_PAGE;
		switch(op) {
		case BM_OP_CLEAR:
			if (count) {
				bm_set_page_lazy_writeout(bitmap->bm_pages[page]);
				total += count;
			}
			break;
		case BM_OP_SET:
		case BM_OP_MERGE:
			if (count) {
				bm_set_page_need_writeout(bitmap->bm_pages[page]);
				total += count;
			}
			break;
		default:
			break;
		}
		continue;

	    found:
		drbd_kunmap_atomic(addr, km_type);
		return start + count - bit_in_page;
	}
	switch(op) {
	case BM_OP_CLEAR:
		if (total)
			bitmap->bm_set[bitmap_index] -= total;
		break;
	case BM_OP_SET:
	case BM_OP_MERGE:
		if (total)
			bitmap->bm_set[bitmap_index] += total;
		break;
	case BM_OP_FIND_BIT:
	case BM_OP_FIND_ZERO_BIT:
		total = DRBD_END_OF_BITMAP;
		break;
	default:
		break;
	}
	return total;
}

/* Returns the number of bits changed.  */
static __always_inline unsigned long
__bm_op(struct drbd_device *device, unsigned int bitmap_index, unsigned long start, unsigned long end,
	enum bitmap_operations op, __le32 *buffer)
{
	struct drbd_bitmap *bitmap = device->bitmap;

	if (!expect(device, bitmap))
		return 1;
	if (!expect(device, bitmap->bm_pages))
		return 0;

	if (!bitmap->bm_bits)
		return 0;

	switch(op) {
	case BM_OP_CLEAR:
		if (bitmap->bm_flags & BM_LOCK_CLEAR)
			bm_print_lock_info(device);
		break;
	case BM_OP_SET:
	case BM_OP_MERGE:
		if (bitmap->bm_flags & BM_LOCK_SET)
			bm_print_lock_info(device);
		break;
	case BM_OP_TEST:
	case BM_OP_COUNT:
	case BM_OP_EXTRACT:
	case BM_OP_FIND_BIT:
	case BM_OP_FIND_ZERO_BIT:
		if (bitmap->bm_flags & BM_LOCK_TEST)
			bm_print_lock_info(device);
		break;
	}
	return ____bm_op(device, bitmap_index, start, end, op, buffer, KM_IRQ1);
}

static __always_inline unsigned long
bm_op(struct drbd_device *device, unsigned int bitmap_index, unsigned long start, unsigned long end,
      enum bitmap_operations op, __le32 *buffer)
{
	struct drbd_bitmap *bitmap = device->bitmap;
	unsigned long irq_flags;
	unsigned long count;

	spin_lock_irqsave(&bitmap->bm_lock, irq_flags);
	count = __bm_op(device, bitmap_index, start, end, op, buffer);
	spin_unlock_irqrestore(&bitmap->bm_lock, irq_flags);
	return count;
}

#ifdef BITMAP_DEBUG
#define bm_op(device, bitmap_index, start, end, op, buffer) \
	({ unsigned long ret; \
	   drbd_info(device, "%s: bm_op(..., %u, %lu, %lu, %u, %p)\n", \
		     __func__, bitmap_index, start, end, op, buffer); \
	   ret = bm_op(device, bitmap_index, start, end, op, buffer); \
	   drbd_info(device, "= %lu\n", ret); \
	   ret; })

#define __bm_op(device, bitmap_index, start, end, op, buffer) \
	({ unsigned long ret; \
	   drbd_info(device, "%s: __bm_op(..., %u, %lu, %lu, %u, %p)\n", \
		     __func__, bitmap_index, start, end, op, buffer); \
	   ret = __bm_op(device, bitmap_index, start, end, op, buffer); \
	   drbd_info(device, "= %lu\n", ret); \
	   ret; })
#endif

#ifdef BITMAP_DEBUG
#define ___bm_op(device, bitmap_index, start, end, op, buffer, km_type) \
	({ unsigned long ret; \
	   drbd_info(device, "%s: ___bm_op(..., %u, %lu, %lu, %u, %p)\n", \
		     __func__, bitmap_index, start, end, op, buffer); \
	   ret = ____bm_op(device, bitmap_index, start, end, op, buffer, km_type); \
	   drbd_info(device, "= %lu\n", ret); \
	   ret; })
#else
#define ___bm_op(device, bitmap_index, start, end, op, buffer, km_type) \
	____bm_op(device, bitmap_index, start, end, op, buffer, km_type)
#endif

/* you better not modify the bitmap while this is running,
 * or its results will be stale */
static void bm_count_bits(struct drbd_device *device)
{
	struct drbd_bitmap *bitmap = device->bitmap;
	unsigned int bitmap_index;

	for (bitmap_index = 0; bitmap_index < bitmap->bm_max_peers; bitmap_index++) {
		unsigned long bit = 0, bits_set = 0;

		while (bit < bitmap->bm_bits) {
			unsigned long last_bit = last_bit_on_page(bitmap, bitmap_index, bit);

			bits_set += ___bm_op(device, bitmap_index, bit, last_bit, BM_OP_COUNT, NULL, KM_USER0);
			bit = last_bit + 1;
			cond_resched();
		}
		bitmap->bm_set[bitmap_index] = bits_set;
	}
}

/* For the layout, see comment above drbd_md_set_sector_offsets(). */
static u64 drbd_md_on_disk_bits(struct drbd_device *device)
{
	struct drbd_backing_dev *ldev = device->ldev;
	u64 bitmap_sectors, word64_on_disk;
	if (ldev->md.al_offset == 8)
		bitmap_sectors = ldev->md.md_size_sect - ldev->md.bm_offset;
	else
		bitmap_sectors = ldev->md.al_offset - ldev->md.bm_offset;

	/* for interoperability between 32bit and 64bit architectures,
	 * we round on 64bit words.  FIXME do we still need this? */
	word64_on_disk = bitmap_sectors << (9 - 3); /* x * (512/8) */
	do_div(word64_on_disk, device->bitmap->bm_max_peers);
	return word64_on_disk << 6; /* x * 64 */;
}

/*
 * make sure the bitmap has enough room for the attached storage,
 * if necessary, resize.
 * called whenever we may have changed the device size.
 * returns -ENOMEM if we could not allocate enough memory, 0 on success.
 * In case this is actually a resize, we copy the old bitmap into the new one.
 * Otherwise, the bitmap is initialized to all bits set.
 */
int drbd_bm_resize(struct drbd_device *device, sector_t capacity, int set_new_bits)
{
	struct drbd_bitmap *b = device->bitmap;
	unsigned long bits, words, obits;
	unsigned long want, have, onpages; /* number of pages */
	struct page **npages, **opages = NULL;
	int err = 0, growing;
	int opages_vmalloced;

	if (!expect(device, b))
		return -ENOMEM;

	drbd_bm_lock(device, "resize", BM_LOCK_ALL);

	drbd_info(device, "drbd_bm_resize called with capacity == %llu\n",
			(unsigned long long)capacity);

	if (capacity == b->bm_dev_capacity)
		goto out;

	opages_vmalloced = (BM_P_VMALLOCED & b->bm_flags);

	if (capacity == 0) {
		unsigned int bitmap_index;

		spin_lock_irq(&b->bm_lock);
		opages = b->bm_pages;
		onpages = b->bm_number_of_pages;
		b->bm_pages = NULL;
		b->bm_number_of_pages = 0;
		for (bitmap_index = 0; bitmap_index < b->bm_max_peers; bitmap_index++)
			b->bm_set[bitmap_index] = 0;
		b->bm_bits = 0;
		b->bm_words = 0;
		b->bm_dev_capacity = 0;
		spin_unlock_irq(&b->bm_lock);
		bm_free_pages(opages, onpages);
		bm_vk_free(opages, opages_vmalloced);
		goto out;
	}
	bits  = BM_SECT_TO_BIT(ALIGN(capacity, BM_SECT_PER_BIT));
	words = (ALIGN(bits, 64) * b->bm_max_peers) / BITS_PER_LONG;

	if (get_ldev(device)) {
		u64 bits_on_disk = drbd_md_on_disk_bits(device);
		put_ldev(device);
		if (bits > bits_on_disk) {
			drbd_err(device, "Not enough space for bitmap: %lu > %lu\n",
				(unsigned long)bits, (unsigned long)bits_on_disk);
			err = -ENOSPC;
			goto out;
		}
	}

	want = ALIGN(words*sizeof(long), PAGE_SIZE) >> PAGE_SHIFT;
	have = b->bm_number_of_pages;
	if (want == have) {
		D_ASSERT(device, b->bm_pages != NULL);
		npages = b->bm_pages;
	} else {
		if (drbd_insert_fault(device, DRBD_FAULT_BM_ALLOC))
			npages = NULL;
		else
			npages = bm_realloc_pages(b, want);
	}

	if (!npages) {
		err = -ENOMEM;
		goto out;
	}

	spin_lock_irq(&b->bm_lock);
	opages = b->bm_pages;
	obits  = b->bm_bits;

	growing = bits > obits;

	b->bm_pages = npages;
	b->bm_number_of_pages = want;
	b->bm_bits  = bits;
	b->bm_words = words;
	b->bm_dev_capacity = capacity;

	if (growing && set_new_bits) {
		unsigned int bitmap_index;

		for (bitmap_index = 0; bitmap_index < b->bm_max_peers; bitmap_index++)
			___bm_op(device, bitmap_index, obits, -1UL, BM_OP_SET, NULL, KM_IRQ1);
	}

	if (want < have) {
		/* implicit: (opages != NULL) && (opages != npages) */
		bm_free_pages(opages + want, have - want);
	}

	spin_unlock_irq(&b->bm_lock);
	if (opages != npages)
		bm_vk_free(opages, opages_vmalloced);
	if (!growing)
		bm_count_bits(device);
	drbd_info(device, "resync bitmap: bits=%lu words=%lu pages=%lu\n", bits, words, want);

 out:
	drbd_bm_unlock(device);
	return err;
}

/* inherently racy:
 * if not protected by other means, return value may be out of date when
 * leaving this function...
 * we still need to lock it, since it is important that this returns
 * bm_set == 0 precisely.
 */
unsigned long _drbd_bm_total_weight(struct drbd_device *device, int bitmap_index)
{
	struct drbd_bitmap *b = device->bitmap;
	unsigned long s;
	unsigned long flags;

	if (!expect(device, b))
		return 0;
	if (!expect(device, b->bm_pages))
		return 0;

	spin_lock_irqsave(&b->bm_lock, flags);
	s = b->bm_set[bitmap_index];
	spin_unlock_irqrestore(&b->bm_lock, flags);

	return s;
}

unsigned long drbd_bm_total_weight(struct drbd_peer_device *peer_device)
{
	struct drbd_device *device = peer_device->device;
	unsigned long s;
	/* if I don't have a disk, I don't know about out-of-sync status */
	if (!get_ldev_if_state(device, D_NEGOTIATING))
		return 0;
	s = _drbd_bm_total_weight(device, peer_device->bitmap_index);
	put_ldev(device);
	return s;
}

size_t drbd_bm_words(struct drbd_device *device)
{
	struct drbd_bitmap *b = device->bitmap;
	if (!expect(device, b))
		return 0;
	if (!expect(device, b->bm_pages))
		return 0;

	return b->bm_words;
}

unsigned long drbd_bm_bits(struct drbd_device *device)
{
	struct drbd_bitmap *b = device->bitmap;
	if (!expect(device, b))
		return 0;

	return b->bm_bits;
}

/* merge number words from buffer into the bitmap starting at offset.
 * buffer[i] is expected to be little endian unsigned long.
 * bitmap must be locked by drbd_bm_lock.
 * currently only used from receive_bitmap.
 */
void drbd_bm_merge_lel(struct drbd_peer_device *peer_device, size_t offset, size_t number,
			unsigned long *buffer)
{
	unsigned long start, end;

	start = offset * BITS_PER_LONG;
	end = start + number * BITS_PER_LONG - 1;
	bm_op(peer_device->device, peer_device->bitmap_index, start, end, BM_OP_MERGE, (__le32 *)buffer);
}

/* copy number words from the bitmap starting at offset into the buffer.
 * buffer[i] will be little endian unsigned long.
 */
void drbd_bm_get_lel(struct drbd_peer_device *peer_device, size_t offset, size_t number,
		     unsigned long *buffer)
{
	unsigned long start, end;

	start = offset * BITS_PER_LONG;
	end = start + number * BITS_PER_LONG - 1;
	bm_op(peer_device->device, peer_device->bitmap_index, start, end, BM_OP_EXTRACT, (__le32 *)buffer);
}

struct bm_aio_ctx {
	struct drbd_device *device;
	atomic_t in_flight;
	unsigned int done;
	unsigned flags;
#define BM_AIO_COPY_PAGES	1
#define BM_AIO_WRITE_HINTED	2
#define BM_AIO_WRITE_ALL	4
#define BM_AIO_WRITE_LAZY	8
	int error;
	struct kref kref;
};

static void bm_aio_ctx_destroy(struct kref *kref)
{
	struct bm_aio_ctx *ctx = container_of(kref, struct bm_aio_ctx, kref);

	put_ldev(ctx->device);
	kfree(ctx);
}

/* bv_page may be a copy, or may be the original */
static BIO_ENDIO_TYPE bm_async_io_complete BIO_ENDIO_ARGS(struct bio *bio, int error)
{
	struct bm_aio_ctx *ctx = bio->bi_private;
	struct drbd_device *device = ctx->device;
	struct drbd_bitmap *b = device->bitmap;
	unsigned int idx = bm_page_to_idx(bio->bi_io_vec[0].bv_page);
	int uptodate = bio_flagged(bio, BIO_UPTODATE);

	BIO_ENDIO_FN_START;

	/* strange behavior of some lower level drivers...
	 * fail the request by clearing the uptodate flag,
	 * but do not return any error?!
	 * do we want to WARN() on this? */
	if (!error && !uptodate)
		error = -EIO;

	if ((ctx->flags & BM_AIO_COPY_PAGES) == 0 &&
	    !bm_test_page_unchanged(b->bm_pages[idx]))
		drbd_warn(device, "bitmap page idx %u changed during IO!\n", idx);

	if (error) {
		/* ctx error will hold the completed-last non-zero error code,
		 * in case error codes differ. */
		ctx->error = error;
		bm_set_page_io_err(b->bm_pages[idx]);
		/* Not identical to on disk version of it.
		 * Is BM_PAGE_IO_ERROR enough? */
		if (drbd_ratelimit())
			drbd_err(device, "IO ERROR %d on bitmap page idx %u\n",
					error, idx);
	} else {
		bm_clear_page_io_err(b->bm_pages[idx]);
		dynamic_drbd_dbg(device, "bitmap page idx %u completed\n", idx);
	}

	bm_page_unlock_io(device, idx);

	if (ctx->flags & BM_AIO_COPY_PAGES)
		mempool_free(bio->bi_io_vec[0].bv_page, drbd_md_io_page_pool);

	bio_put(bio);

	if (atomic_dec_and_test(&ctx->in_flight)) {
		ctx->done = 1;
		wake_up(&device->misc_wait);
		kref_put(&ctx->kref, bm_aio_ctx_destroy);
	}

	BIO_ENDIO_FN_RETURN;
}

static void bm_page_io_async(struct bm_aio_ctx *ctx, int page_nr, int rw) __must_hold(local)
{
	struct bio *bio = bio_alloc_drbd(GFP_NOIO);
	struct drbd_device *device = ctx->device;
	struct drbd_bitmap *b = device->bitmap;
	struct page *page;
	unsigned int len;

	sector_t on_disk_sector =
		device->ldev->md.md_offset + device->ldev->md.bm_offset;
	on_disk_sector += ((sector_t)page_nr) << (PAGE_SHIFT-9);

	/* this might happen with very small
	 * flexible external meta data device,
	 * or with PAGE_SIZE > 4k */
	len = min_t(unsigned int, PAGE_SIZE,
		(drbd_md_last_sector(device->ldev) - on_disk_sector + 1)<<9);

	/* serialize IO on this page */
	bm_page_lock_io(device, page_nr);
	/* before memcpy and submit,
	 * so it can be redirtied any time */
	bm_set_page_unchanged(b->bm_pages[page_nr]);

	if (ctx->flags & BM_AIO_COPY_PAGES) {
		page = mempool_alloc(drbd_md_io_page_pool, __GFP_HIGHMEM|__GFP_WAIT);
		copy_highpage(page, b->bm_pages[page_nr]);
		bm_store_page_idx(page, page_nr);
	} else
		page = b->bm_pages[page_nr];
	bio->bi_bdev = device->ldev->md_bdev;
	DRBD_BIO_BI_SECTOR(bio) = on_disk_sector;
	/* bio_add_page of a single page to an empty bio will always succeed,
	 * according to api.  Do we want to assert that? */
	bio_add_page(bio, page, len, 0);
	bio->bi_private = ctx;
	bio->bi_end_io = bm_async_io_complete;

	if (drbd_insert_fault(device, (rw & WRITE) ? DRBD_FAULT_MD_WR : DRBD_FAULT_MD_RD)) {
		bio->bi_rw |= rw;
		bio_endio(bio, -EIO);
	} else {
		submit_bio(rw, bio);
		/* this should not count as user activity and cause the
		 * resync to throttle -- see drbd_rs_should_slow_down(). */
		atomic_add(len >> 9, &device->rs_sect_ev);
	}
}

/**
 * bm_rw_range() - read/write the specified range of bitmap pages
 * @device: drbd device this bitmap is associated with
 * @rw:	READ or WRITE
 * @start_page, @end_page: inclusive range of bitmap page indices to process
 * @flags: BM_AIO_*, see struct bm_aio_ctx.
 *
 * Silently limits end_page to the current bitmap size.
 *
 * We don't want to special case on logical_block_size of the backend device,
 * so we submit PAGE_SIZE aligned pieces.
 * Note that on "most" systems, PAGE_SIZE is 4k.
 *
 * In case this becomes an issue on systems with larger PAGE_SIZE,
 * we may want to change this again to do 4k aligned 4k pieces.
 */
static int bm_rw_range(struct drbd_device *device, int rw,
	unsigned int start_page, unsigned int end_page,
	unsigned flags) __must_hold(local)
{
	struct bm_aio_ctx *ctx;
	struct drbd_bitmap *b = device->bitmap;
	unsigned int i, count = 0;
	unsigned long now;
	int err = 0;

	/*
	 * We are protected against bitmap disappearing/resizing by holding an
	 * ldev reference (caller must have called get_ldev()).
	 * For read/write, we are protected against changes to the bitmap by
	 * the bitmap lock (see drbd_bitmap_io).
	 * For lazy writeout, we don't care for ongoing changes to the bitmap,
	 * as we submit copies of pages anyways.
	 */

	/* if we reach this, we should have at least *some* bitmap pages. */
	if (!expect(device, b->bm_number_of_pages))
		return -ENODEV;

	ctx = kmalloc(sizeof(struct bm_aio_ctx), GFP_NOIO);
	if (!ctx)
		return -ENOMEM;

	*ctx = (struct bm_aio_ctx) {
		.device = device,
		.in_flight = ATOMIC_INIT(1),
		.done = 0,
		.flags = flags,
		.error = 0,
		.kref = { ATOMIC_INIT(2) },
	};

	if (!get_ldev_if_state(device, D_ATTACHING)) {  /* put is in bm_aio_ctx_destroy() */
		drbd_err(device, "ASSERT FAILED: get_ldev_if_state() == 1 in bm_rw_range()\n");
		kfree(ctx);
		return -ENODEV;
	}
	/* Here D_ATTACHING is sufficient since drbd_bm_read() is called only from
	   drbd_adm_attach(), after device->ldev was assigned. */

	if (!ctx->flags)
		WARN_ON(!(b->bm_flags & BM_LOCK_ALL));

	if (end_page >= b->bm_number_of_pages)
		end_page = b->bm_number_of_pages -1;

	now = jiffies;

	/* let the layers below us try to merge these bios... */
	for (i = start_page; i <= end_page; i++) {
		if (rw & WRITE) {
			if ((flags & BM_AIO_WRITE_HINTED) &&
			    !test_and_clear_bit(BM_PAGE_HINT_WRITEOUT,
				    &page_private(b->bm_pages[i])))
				continue;
			/* ignore completely unchanged pages,
			 * unless specifically requested to write ALL pages */
			if (!(flags & BM_AIO_WRITE_ALL) &&
			    bm_test_page_unchanged(b->bm_pages[i])) {
				dynamic_drbd_dbg(device, "skipped bm write for idx %u\n", i);
				continue;
			}
			/* during lazy writeout,
			 * ignore those pages not marked for lazy writeout. */
			if ((flags & BM_AIO_WRITE_LAZY) &&
			    !bm_test_page_lazy_writeout(b->bm_pages[i])) {
				dynamic_drbd_dbg(device, "skipped bm lazy write for idx %u\n", i);
				continue;
			}
		}
		atomic_inc(&ctx->in_flight);
		bm_page_io_async(ctx, i, rw);
		++count;
		cond_resched();
	}

	/*
	 * We initialize ctx->in_flight to one to make sure bm_async_io_complete
	 * will not set ctx->done early, and decrement / test it here.  If there
	 * are still some bios in flight, we need to wait for them here.
	 * If all IO is done already (or nothing had been submitted), there is
	 * no need to wait.  Still, we need to put the kref associated with the
	 * "in_flight reached zero, all done" event.
	 */
	if (!atomic_dec_and_test(&ctx->in_flight)) {
		drbd_blk_run_queue(bdev_get_queue(device->ldev->md_bdev));
		wait_until_done_or_force_detached(device, device->ldev, &ctx->done);
	} else
		kref_put(&ctx->kref, bm_aio_ctx_destroy);

	/* summary for global bitmap IO */
	if (flags == 0)
		drbd_info(device, "bitmap %s of %u pages took %ums\n",
			 rw == WRITE ? "WRITE" : "READ",
			 count, jiffies_to_msecs(jiffies - now));

	if (ctx->error) {
		drbd_alert(device, "we had at least one MD IO ERROR during bitmap IO\n");
		drbd_chk_io_error(device, 1, DRBD_META_IO_ERROR);
		err = -EIO; /* ctx->error ? */
	}

	if (atomic_read(&ctx->in_flight))
		err = -EIO; /* Disk timeout/force-detach during IO... */

	if (rw == WRITE) {
		drbd_md_flush(device);
	} else /* rw == READ */ {
		now = jiffies;
		bm_count_bits(device);
		drbd_info(device, "recounting of set bits took additional %ums\n",
		     jiffies_to_msecs(jiffies - now));
	}

	kref_put(&ctx->kref, bm_aio_ctx_destroy);
	return err;
}

static int bm_rw(struct drbd_device *device, int rw, unsigned flags)
{
	return bm_rw_range(device, rw, 0, -1U, flags);
}

/**
 * drbd_bm_read() - Read the whole bitmap from its on disk location.
 * @device:	DRBD device.
 */
int drbd_bm_read(struct drbd_device *device,
		 struct drbd_peer_device *peer_device) __must_hold(local)
{
	return bm_rw(device, READ, 0);
}

/**
 * drbd_bm_mark_range_for_writeout() - mark with a "hint" to be considered for writeout
 * @device:	DRBD device.
 *
 * From within an activity log transaction, we mark a few pages with these
 * hints, then call drbd_bm_write_hinted(), which will only write out changed
 * pages which are flagged with this mark.
 */
void drbd_bm_mark_range_for_writeout(struct drbd_device *device, unsigned long start, unsigned long end)
{
	struct drbd_bitmap *bitmap = device->bitmap;
	unsigned int page_nr, last_page;
	struct page *page;

	if (end >= bitmap->bm_bits)
		end = bitmap->bm_bits - 1;

	page_nr = bit_to_page_interleaved(bitmap, 0, start);
	last_page = bit_to_page_interleaved(bitmap, bitmap->bm_max_peers - 1, end);
	for (; page_nr <= last_page; page_nr++) {
		page = device->bitmap->bm_pages[page_nr];
		set_bit(BM_PAGE_HINT_WRITEOUT, &page_private(page));
	}
}


/**
 * drbd_bm_write() - Write the whole bitmap to its on disk location.
 * @device:	DRBD device.
 *
 * Will only write pages that have changed since last IO.
 */
int drbd_bm_write(struct drbd_device *device,
		  struct drbd_peer_device *peer_device) __must_hold(local)
{
	return bm_rw(device, WRITE, 0);
}

/**
 * drbd_bm_write_all() - Write the whole bitmap to its on disk location.
 * @mdev:	DRBD device.
 *
 * Will write all pages.
 */
int drbd_bm_write_all(struct drbd_device *device,
		      struct drbd_peer_device *peer_device) __must_hold(local)
{
	return bm_rw(device, WRITE, BM_AIO_WRITE_ALL);
}

/**
 * drbd_bm_write_lazy() - Write bitmap pages 0 to @upper_idx-1, if they have changed.
 * @device:	DRBD device.
 * @upper_idx:	0: write all changed pages; +ve: page index to stop scanning for changed pages
 */
int drbd_bm_write_lazy(struct drbd_device *device, unsigned upper_idx) __must_hold(local)
{
	return bm_rw_range(device, WRITE, 0, upper_idx - 1, BM_AIO_COPY_PAGES | BM_AIO_WRITE_LAZY);
}

/**
 * drbd_bm_write_copy_pages() - Write the whole bitmap to its on disk location.
 * @device:	DRBD device.
 *
 * Will only write pages that have changed since last IO.
 * In contrast to drbd_bm_write(), this will copy the bitmap pages
 * to temporary writeout pages. It is intended to trigger a full write-out
 * while still allowing the bitmap to change, for example if a resync or online
 * verify is aborted due to a failed peer disk, while local IO continues, or
 * pending resync acks are still being processed.
 */
int drbd_bm_write_copy_pages(struct drbd_device *device,
			     struct drbd_peer_device *peer_device) __must_hold(local)
{
	return bm_rw(device, WRITE, BM_AIO_COPY_PAGES);
}

/**
 * drbd_bm_write_hinted() - Write bitmap pages with "hint" marks, if they have changed.
 * @device:	DRBD device.
 */
int drbd_bm_write_hinted(struct drbd_device *device) __must_hold(local)
{
	return bm_rw(device, WRITE, BM_AIO_WRITE_HINTED | BM_AIO_COPY_PAGES);
}

<<<<<<< HEAD
/**
 * drbd_bm_write_range() - Writes a range of bitmap pages
 * @device:	DRBD device.
 * @start:
 * @end:	inclusive range of bit numbers
 *
 * Maps the bit numbers to bitmap page indices, and call bm_rw_range().
 */
int drbd_bm_write_range(struct drbd_peer_device *peer_device, unsigned long start, unsigned long end) __must_hold(local)
{
	struct drbd_device *device = peer_device->device;
	struct drbd_bitmap *bitmap = device->bitmap;
	unsigned int page_nr, end_page;

	if (end >= bitmap->bm_bits)
		end = bitmap->bm_bits - 1;

	page_nr = bit_to_page_interleaved(bitmap, peer_device->bitmap_index, start);
	end_page = bit_to_page_interleaved(bitmap, peer_device->bitmap_index, end);
	return bm_rw_range(device, WRITE, page_nr, end_page, BM_AIO_COPY_PAGES);
}

unsigned long drbd_bm_find_next(struct drbd_peer_device *peer_device, unsigned long start)
=======
/* NOTE
 * find_first_bit returns int, we return unsigned long.
 * For this to work on 32bit arch with bitnumbers > (1<<32),
 * we'd need to return u64, and get a whole lot of other places
 * fixed where we still use unsigned long.
 *
 * this returns a bit number, NOT a sector!
 */
#ifdef COMPAT_KMAP_ATOMIC_PAGE_ONLY
#define __bm_find_next(device, bm_fo, find_zero_bit, km) ___bm_find_next(device, bm_fo, find_zero_bit)
static unsigned long ___bm_find_next(struct drbd_device *device, unsigned long bm_fo,
	const int find_zero_bit)
#else
static unsigned long __bm_find_next(struct drbd_device *device, unsigned long bm_fo,
	const int find_zero_bit, const enum km_type km)
#endif
>>>>>>> 96cfbd42
{
	return bm_op(peer_device->device, peer_device->bitmap_index, start, -1UL,
		     BM_OP_FIND_BIT, NULL);
}

#if 0
/* not yet needed for anything. */
unsigned long drbd_bm_find_next_zero(struct drbd_peer_device *peer_device, unsigned long start)
{
	return bm_op(peer_device->device, peer_device->bitmap_index, start, -1UL,
		     BM_OP_FIND_ZERO_BIT, NULL);
}
#endif

/* does not spin_lock_irqsave.
 * you must take drbd_bm_lock() first */
unsigned long _drbd_bm_find_next(struct drbd_peer_device *peer_device, unsigned long start)
{
	/* WARN_ON(!(device->b->bm_flags & BM_LOCK_SET)); */
	return ____bm_op(peer_device->device, peer_device->bitmap_index, start, -1UL,
		    BM_OP_FIND_BIT, NULL, KM_USER0);
}

unsigned long _drbd_bm_find_next_zero(struct drbd_peer_device *peer_device, unsigned long start)
{
	/* WARN_ON(!(device->b->bm_flags & BM_LOCK_SET)); */
	return ____bm_op(peer_device->device, peer_device->bitmap_index, start, -1UL,
		    BM_OP_FIND_ZERO_BIT, NULL, KM_USER0);
}

unsigned int drbd_bm_set_bits(struct drbd_device *device, unsigned int bitmap_index,
			      unsigned long start, unsigned long end)
{
	return bm_op(device, bitmap_index, start, end, BM_OP_SET, NULL);
}

static __always_inline void
__bm_many_bits_op(struct drbd_device *device, unsigned int bitmap_index, unsigned long start, unsigned long end,
		  enum bitmap_operations op)
{
	struct drbd_bitmap *bitmap = device->bitmap;
	unsigned long bit = start;

	spin_lock_irq(&bitmap->bm_lock);

	if (end >= bitmap->bm_bits)
		end = bitmap->bm_bits - 1;

	while (bit <= end) {
		unsigned long last_bit = last_bit_on_page(bitmap, bitmap_index, bit);

		__bm_op(device, bitmap_index, bit, last_bit, op, NULL);
		bit = last_bit + 1;
		if (need_resched()) {
			spin_unlock_irq(&bitmap->bm_lock);
			cond_resched();
			spin_lock_irq(&bitmap->bm_lock);
		}
	}
	spin_unlock_irq(&bitmap->bm_lock);
}

void drbd_bm_set_many_bits(struct drbd_peer_device *peer_device, unsigned long start, unsigned long end)
{
	__bm_many_bits_op(peer_device->device, peer_device->bitmap_index, start, end, BM_OP_SET);
}

void drbd_bm_clear_many_bits(struct drbd_peer_device *peer_device, unsigned long start, unsigned long end)
{
	__bm_many_bits_op(peer_device->device, peer_device->bitmap_index, start, end, BM_OP_CLEAR);
}

void
_drbd_bm_clear_many_bits(struct drbd_device *device, int bitmap_index, unsigned long start, unsigned long end)
{
	__bm_many_bits_op(device, bitmap_index, start, end, BM_OP_CLEAR);
}

/* set all bits in the bitmap */
void drbd_bm_set_all(struct drbd_device *device)
{
       struct drbd_bitmap *bitmap = device->bitmap;
       unsigned int bitmap_index;

       for (bitmap_index = 0; bitmap_index < bitmap->bm_max_peers; bitmap_index++)
	       __bm_many_bits_op(device, bitmap_index, 0, -1, BM_OP_SET);
}

/* clear all bits in the bitmap */
void drbd_bm_clear_all(struct drbd_device *device)
{
	struct drbd_bitmap *bitmap = device->bitmap;
	unsigned int bitmap_index;

       for (bitmap_index = 0; bitmap_index < bitmap->bm_max_peers; bitmap_index++)
	       __bm_many_bits_op(device, bitmap_index, 0, -1, BM_OP_CLEAR);
}

unsigned int drbd_bm_clear_bits(struct drbd_device *device, unsigned int bitmap_index,
				unsigned long start, unsigned long end)
{
	return bm_op(device, bitmap_index, start, end, BM_OP_CLEAR, NULL);
}

/* returns bit state
 * wants bitnr, NOT sector.
 * inherently racy... area needs to be locked by means of {al,rs}_lru
 *  1 ... bit set
 *  0 ... bit not set
 * -1 ... first out of bounds access, stop testing for bits!
 */
int drbd_bm_test_bit(struct drbd_peer_device *peer_device, const unsigned long bitnr)
{
	struct drbd_bitmap *bitmap = peer_device->device->bitmap;
	unsigned long irq_flags;
	int ret;

	spin_lock_irqsave(&bitmap->bm_lock, irq_flags);
	if (bitnr >= bitmap->bm_bits)
		ret = -1;
	else
		ret = __bm_op(peer_device->device, peer_device->bitmap_index, bitnr, bitnr,
			      BM_OP_COUNT, NULL);
	spin_unlock_irqrestore(&bitmap->bm_lock, irq_flags);
	return ret;
}

/* returns number of bits set in the range [s, e] */
int drbd_bm_count_bits(struct drbd_device *device, unsigned int bitmap_index, unsigned long s, unsigned long e)
{
	return bm_op(device, bitmap_index, s, e, BM_OP_COUNT, NULL);
}

void drbd_bm_copy_slot(struct drbd_device *device, unsigned int from_index, unsigned int to_index)
{
	struct drbd_bitmap *bitmap = device->bitmap;
	unsigned long word_nr, *addr, data_word, from_word_nr, to_word_nr;
	unsigned int from_page_nr, to_page_nr, current_page_nr;

	spin_lock_irq(&bitmap->bm_lock);

	bitmap->bm_set[to_index] = 0;
	current_page_nr = 0;
	addr = drbd_kmap_atomic(bitmap->bm_pages[current_page_nr], KM_IRQ1);
	for (word_nr = 0; word_nr < bitmap->bm_words; word_nr += bitmap->bm_max_peers) {
		from_word_nr = word_nr + from_index;
		from_page_nr = word32_to_page(from_word_nr);
		to_word_nr = word_nr + to_index;
		to_page_nr = word32_to_page(to_word_nr);

		if (current_page_nr != from_page_nr) {
			drbd_kunmap_atomic(addr, KM_IRQ1);
			if (need_resched()) {
				spin_unlock_irq(&bitmap->bm_lock);
				cond_resched();
				spin_lock_irq(&bitmap->bm_lock);
			}
			current_page_nr = from_page_nr;
			addr = drbd_kmap_atomic(bitmap->bm_pages[current_page_nr], KM_IRQ1);
		}
		data_word = addr[word32_in_page(from_word_nr)];

		if (word_nr == bitmap->bm_words - bitmap->bm_max_peers) {
			unsigned long lw = word_nr / bitmap->bm_max_peers;
			if (bitmap->bm_bits < (lw + 1) * 32)
			    data_word &= cpu_to_le32((1 << (bitmap->bm_bits - lw * 32)) - 1);
		}

		if (current_page_nr != to_page_nr) {
			drbd_kunmap_atomic(addr, KM_IRQ1);
			current_page_nr = to_page_nr;
			addr = drbd_kmap_atomic(bitmap->bm_pages[current_page_nr], KM_IRQ1);
		}

		if (addr[word32_in_page(to_word_nr)] != data_word)
			bm_set_page_need_writeout(bitmap->bm_pages[current_page_nr]);
		addr[word32_in_page(to_word_nr)] = data_word;
		bitmap->bm_set[to_index] += hweight32(data_word);
	}
	drbd_kunmap_atomic(addr, KM_IRQ1);

	spin_unlock_irq(&bitmap->bm_lock);
}<|MERGE_RESOLUTION|>--- conflicted
+++ resolved
@@ -1372,48 +1372,7 @@
 	return bm_rw(device, WRITE, BM_AIO_WRITE_HINTED | BM_AIO_COPY_PAGES);
 }
 
-<<<<<<< HEAD
-/**
- * drbd_bm_write_range() - Writes a range of bitmap pages
- * @device:	DRBD device.
- * @start:
- * @end:	inclusive range of bit numbers
- *
- * Maps the bit numbers to bitmap page indices, and call bm_rw_range().
- */
-int drbd_bm_write_range(struct drbd_peer_device *peer_device, unsigned long start, unsigned long end) __must_hold(local)
-{
-	struct drbd_device *device = peer_device->device;
-	struct drbd_bitmap *bitmap = device->bitmap;
-	unsigned int page_nr, end_page;
-
-	if (end >= bitmap->bm_bits)
-		end = bitmap->bm_bits - 1;
-
-	page_nr = bit_to_page_interleaved(bitmap, peer_device->bitmap_index, start);
-	end_page = bit_to_page_interleaved(bitmap, peer_device->bitmap_index, end);
-	return bm_rw_range(device, WRITE, page_nr, end_page, BM_AIO_COPY_PAGES);
-}
-
 unsigned long drbd_bm_find_next(struct drbd_peer_device *peer_device, unsigned long start)
-=======
-/* NOTE
- * find_first_bit returns int, we return unsigned long.
- * For this to work on 32bit arch with bitnumbers > (1<<32),
- * we'd need to return u64, and get a whole lot of other places
- * fixed where we still use unsigned long.
- *
- * this returns a bit number, NOT a sector!
- */
-#ifdef COMPAT_KMAP_ATOMIC_PAGE_ONLY
-#define __bm_find_next(device, bm_fo, find_zero_bit, km) ___bm_find_next(device, bm_fo, find_zero_bit)
-static unsigned long ___bm_find_next(struct drbd_device *device, unsigned long bm_fo,
-	const int find_zero_bit)
-#else
-static unsigned long __bm_find_next(struct drbd_device *device, unsigned long bm_fo,
-	const int find_zero_bit, const enum km_type km)
-#endif
->>>>>>> 96cfbd42
 {
 	return bm_op(peer_device->device, peer_device->bitmap_index, start, -1UL,
 		     BM_OP_FIND_BIT, NULL);
