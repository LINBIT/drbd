--- conflicted
+++ resolved
@@ -556,34 +556,17 @@
 	spin_unlock_irq(&b->bm_lock);
 }
 
-<<<<<<< HEAD
-int drbd_bm_async_io_complete(struct bio *bio,
-	unsigned int bytes_done, int error)
-=======
-BIO_ENDIO_FN(drbd_bm_async_io_complete)
->>>>>>> 97adefe1
+void drbd_bm_async_io_complete(struct bio *bio, int error)
 {
 	struct drbd_bitmap *b = bio->bi_private;
 	int uptodate = bio_flagged(bio, BIO_UPTODATE);
 
-<<<<<<< HEAD
-	if (bio->bi_size)
-		return 1;
 
 	/* strange behaviour of some lower level drivers...
 	 * fail the request by clearing the uptodate flag,
 	 * but do not return any error?!
 	 * do we want to WARN() on this? */
 	if (!error && !uptodate)
-=======
-	BIO_ENDIO_FN_START;
-
-	if (!error && !uptodate) {
-		/* strange behaviour of some lower level drivers...
-		 * fail the request by clearing the uptodate flag,
-		 * but do not return any error?!
-		 * do we want to WARN() on this? */
->>>>>>> 97adefe1
 		error = -EIO;
 
 	if (error) {
@@ -597,8 +580,6 @@
 		wake_up(&b->bm_io_wait);
 
 	bio_put(bio);
-
-	BIO_ENDIO_FN_RETURN;
 }
 
 void drbd_bm_page_io_async(struct drbd_conf *mdev, struct drbd_bitmap *b,
@@ -630,14 +611,8 @@
 
 	if (FAULT_ACTIVE(mdev, (rw&WRITE)?DRBD_FAULT_MD_WR:DRBD_FAULT_MD_RD)) {
 		bio->bi_rw |= rw;
-<<<<<<< HEAD
-		bio_endio(bio, bio->bi_size, -EIO);
+		bio_endio(bio, -EIO);
 	} else {
-=======
-		bio_endio(bio, -EIO);
-	}
-	else
->>>>>>> 97adefe1
 		submit_bio(rw, bio);
 	}
 }
