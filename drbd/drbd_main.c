--- conflicted
+++ resolved
@@ -955,21 +955,6 @@
 			if (ns.role == Primary &&
 			    mdev->bc->md.uuid[Bitmap] == 0)
 				drbd_uuid_new_current(mdev);
-<<<<<<< HEAD
-
-			/* Note: The condition ns.peer == Primary implies
-			 * that we are connected. Otherwise it would
-			 * be ns.peer == Unknown.
-			 * So this means our peer lost its disk.
-			 * No rotation into BitMap-UUID! A FullSync is
-			 * required after a primary detached from its disk! */
-			if (ns.peer == Primary) {
-				u64 uuid;
-				INFO("Creating new current UUID [no BitMap]\n");
-				get_random_bytes(&uuid, sizeof(u64));
-				drbd_uuid_set(mdev, Current, uuid);
-=======
-			}
 			if (ns.peer == Primary) {
 				/* Note: The condition ns.peer == Primary implies
 				   that we are connected. Otherwise it would
@@ -977,18 +962,12 @@
 				/* A FullSync is required after a
 				   primary detached from its disk! */
 				_drbd_uuid_new_current(mdev);
->>>>>>> ba1fc387
 			}
 			dec_local(mdev);
 		}
 	}
 
 	if (ns.pdsk < Inconsistent && inc_local(mdev)) {
-<<<<<<< HEAD
-		/* Diskless Peer becomes primary */
-		if (os.peer == Secondary && ns.peer == Primary && mdev->bc->md.uuid[Bitmap] == 0)
-			drbd_uuid_new_current(mdev);
-=======
 		if (ns.peer == Primary && mdev->bc->md.uuid[Bitmap] == 0) {
 			/* Diskless Peer becomes primary */
 			if (os.peer == Secondary)
@@ -999,7 +978,6 @@
 				_drbd_uuid_new_current(mdev);
 		}
 
->>>>>>> ba1fc387
 		/* Diskless Peer becomes secondary */
 		if (os.peer == Primary && ns.peer == Secondary)
 			drbd_al_to_on_disk_bm(mdev);
@@ -1101,12 +1079,8 @@
 	   restarted as needed... */
 	if (ns.disk == Diskless && ns.conn == StandAlone)
 		drbd_thread_stop_nowait(&mdev->worker);
-<<<<<<< HEAD
-=======
-	}
 
 	drbd_md_sync(mdev);
->>>>>>> ba1fc387
 }
 
 
@@ -2869,9 +2843,6 @@
 	_drbd_uuid_set(mdev, idx, val);
 }
 
-<<<<<<< HEAD
-void drbd_uuid_new_current(struct drbd_conf *mdev)
-=======
 /**
  * _drbd_uuid_new_current:
  * Creates a new current UUID, but does NOT rotate the old current
@@ -2879,7 +2850,7 @@
  * sync upon next connect. Aditionally the full sync is also requested
  * by the FullSync bit.
  */
-void _drbd_uuid_new_current(drbd_dev *mdev)
+void _drbd_uuid_new_current(struct drbd_conf *mdev)
 {
 	u64 uuid;
 
@@ -2900,8 +2871,7 @@
  * Creates a new current UUID, and rotates the old current UUID into
  * the bitmap slot. Causes an incremental resync upon next connect.
  */
-void drbd_uuid_new_current(drbd_dev *mdev)
->>>>>>> ba1fc387
+void drbd_uuid_new_current(struct drbd_conf *mdev)
 {
 	INFO("Creating new current UUID\n");
 	D_ASSERT(mdev->bc->md.uuid[Bitmap] == 0);
