/*
   drbd_main.c

   This file is part of DRBD by Philipp Reisner and Lars Ellenberg.

   Copyright (C) 2001-2008, LINBIT Information Technologies GmbH.
   Copyright (C) 1999-2008, Philipp Reisner <philipp.reisner@linbit.com>.
   Copyright (C) 2002-2008, Lars Ellenberg <lars.ellenberg@linbit.com>.

   Thanks to Carter Burden, Bart Grantham and Gennadiy Nerubayev
   from Logicworks, Inc. for making SDP replication support possible.

   drbd is free software; you can redistribute it and/or modify
   it under the terms of the GNU General Public License as published by
   the Free Software Foundation; either version 2, or (at your option)
   any later version.

   drbd is distributed in the hope that it will be useful,
   but WITHOUT ANY WARRANTY; without even the implied warranty of
   MERCHANTABILITY or FITNESS FOR A PARTICULAR PURPOSE.  See the
   GNU General Public License for more details.

   You should have received a copy of the GNU General Public License
   along with drbd; see the file COPYING.  If not, write to
   the Free Software Foundation, 675 Mass Ave, Cambridge, MA 02139, USA.

 */

#define pr_fmt(fmt)	KBUILD_MODNAME ": " fmt

#include <linux/module.h>
#include <linux/vermagic.h>
#include <linux/jiffies.h>
#include <linux/drbd.h>
#include <linux/uaccess.h>
#include <asm/types.h>
#include <net/sock.h>
#include <linux/ctype.h>
#include <linux/fs.h>
#include <linux/file.h>
#include <linux/proc_fs.h>
#include <linux/init.h>
#include <linux/mm.h>
#include <linux/memcontrol.h>
#include <linux/mm_inline.h>
#include <linux/slab.h>
#include <linux/crc32c.h>
#include <linux/reboot.h>
#include <linux/notifier.h>
#include <linux/workqueue.h>
#include <linux/kthread.h>
#define __KERNEL_SYSCALLS__
#include <linux/unistd.h>
#include <linux/vmalloc.h>
#include <linux/device.h>
#include <linux/dynamic_debug.h>
#include <linux/libnvdimm.h>
#include <linux/swab.h>

#include <linux/drbd_limits.h>
#include "drbd_int.h"
#include "drbd_protocol.h"
#include "drbd_req.h"
#include "drbd_vli.h"
#include "drbd_debugfs.h"
#include "drbd_meta_data.h"
#include "drbd_dax_pmem.h"

static int drbd_open(struct block_device *bdev, fmode_t mode);
static void drbd_release(struct gendisk *gd, fmode_t mode);
static void md_sync_timer_fn(struct timer_list *t);
static int w_bitmap_io(struct drbd_work *w, int unused);
static int flush_send_buffer(struct drbd_connection *connection, enum drbd_stream drbd_stream);

MODULE_AUTHOR("Philipp Reisner <phil@linbit.com>, "
	      "Lars Ellenberg <lars@linbit.com>");
MODULE_DESCRIPTION("drbd - Distributed Replicated Block Device v" REL_VERSION);
MODULE_VERSION(REL_VERSION);
MODULE_LICENSE("GPL");
MODULE_PARM_DESC(minor_count, "Approximate number of drbd devices ("
		 __stringify(DRBD_MINOR_COUNT_MIN) "-" __stringify(DRBD_MINOR_COUNT_MAX) ")");
MODULE_ALIAS_BLOCKDEV_MAJOR(DRBD_MAJOR);

#include <linux/moduleparam.h>

#ifdef CONFIG_DRBD_FAULT_INJECTION
int drbd_enable_faults;
int drbd_fault_rate;
static int drbd_fault_count;
static int drbd_fault_devs;

/* bitmap of enabled faults */
module_param_named(enable_faults, drbd_enable_faults, int, 0664);
/* fault rate % value - applies to all enabled faults */
module_param_named(fault_rate, drbd_fault_rate, int, 0664);
/* count of faults inserted */
module_param_named(fault_count, drbd_fault_count, int, 0664);
/* bitmap of devices to insert faults on */
module_param_named(fault_devs, drbd_fault_devs, int, 0644);
#endif

/* module parameters we can keep static */
static bool drbd_disable_sendpage;
static bool drbd_allow_oos; /* allow_open_on_secondary */
MODULE_PARM_DESC(allow_oos, "DONT USE!");
module_param_named(disable_sendpage, drbd_disable_sendpage, bool, 0644);
module_param_named(allow_oos, drbd_allow_oos, bool, 0);

/* module parameters shared with defaults */
unsigned int drbd_minor_count = DRBD_MINOR_COUNT_DEF;
/* Module parameter for setting the user mode helper program
 * to run. Default is /sbin/drbdadm */
char drbd_usermode_helper[80] = "/sbin/drbdadm";
module_param_named(minor_count, drbd_minor_count, uint, 0444);
module_param_string(usermode_helper, drbd_usermode_helper, sizeof(drbd_usermode_helper), 0644);

static int param_set_drbd_protocol_version(const char *s, const struct kernel_param *kp)
{
	unsigned long long tmp;
	unsigned int *res = kp->arg;
	int rv;

	rv = kstrtoull(s, 0, &tmp);
	if (rv < 0)
		return rv;
	if (tmp < PRO_VERSION_MIN || tmp > PRO_VERSION_MAX)
		return -ERANGE;
	*res = tmp;
	return 0;
}

#define param_check_drbd_protocol_version	param_check_uint
#define param_get_drbd_protocol_version		param_get_uint
#if LINUX_VERSION_CODE >= KERNEL_VERSION(2,6,36)
/* 9bbb9e5a3310 param: use ops in struct kernel_param, rather than get and set fns directly */
const struct kernel_param_ops param_ops_drbd_protocol_version = {
	.set = param_set_drbd_protocol_version,
	.get = param_get_drbd_protocol_version,
};
#endif

unsigned int drbd_protocol_version_min = PRO_VERSION_MIN;
module_param_named(protocol_version_min, drbd_protocol_version_min, drbd_protocol_version, 0644);


/* in 2.6.x, our device mapping and config info contains our virtual gendisks
 * as member "struct gendisk *vdisk;"
 */
struct idr drbd_devices;
struct list_head drbd_resources;

struct kmem_cache *drbd_request_cache;
struct kmem_cache *drbd_ee_cache;	/* peer requests */
struct kmem_cache *drbd_bm_ext_cache;	/* bitmap extents */
struct kmem_cache *drbd_al_ext_cache;	/* activity log extents */
mempool_t drbd_request_mempool;
mempool_t drbd_ee_mempool;
mempool_t drbd_md_io_page_pool;
struct bio_set drbd_md_io_bio_set;
struct bio_set drbd_io_bio_set;

/* I do not use a standard mempool, because:
   1) I want to hand out the pre-allocated objects first.
   2) I want to be able to interrupt sleeping allocation with a signal.
   Note: This is a single linked list, the next pointer is the private
	 member of struct page.
 */
struct page *drbd_pp_pool;
spinlock_t   drbd_pp_lock;
int          drbd_pp_vacant;
wait_queue_head_t drbd_pp_wait;

static const struct block_device_operations drbd_ops = {
	.owner =   THIS_MODULE,
	.open =    drbd_open,
	.release = drbd_release,
};

struct bio *bio_alloc_drbd(gfp_t gfp_mask)
{
	if (!bioset_initialized(&drbd_md_io_bio_set))
		return bio_alloc(gfp_mask, 1);

	return bio_alloc_bioset(gfp_mask, 1, &drbd_md_io_bio_set);
}

#ifdef __CHECKER__
/* When checking with sparse, and this is an inline function, sparse will
   give tons of false positives. When this is a real functions sparse works.
 */
int _get_ldev_if_state(struct drbd_device *device, enum drbd_disk_state mins)
{
	int io_allowed;

	atomic_inc(&device->local_cnt);
	io_allowed = (device->disk_state[NOW] >= mins);
	if (!io_allowed) {
		if (atomic_dec_and_test(&device->local_cnt))
			wake_up(&device->misc_wait);
	}
	return io_allowed;
}

#endif

struct drbd_connection *__drbd_next_connection_ref(u64 *visited,
						   struct drbd_connection *connection,
						   struct drbd_resource *resource)
{
	int node_id;

	rcu_read_lock();
	if (!connection) {
		connection = list_first_or_null_rcu(&resource->connections,
						    struct drbd_connection,
						    connections);
		*visited = 0;
	} else {
		struct list_head *pos;
		bool previous_visible; /* on the resources connections list */

		pos = list_next_rcu(&connection->connections);
		/* follow the pointer first, then check if the previous element was
		   still an element on the list of visible connections. */
		smp_rmb();
		previous_visible = !test_bit(C_UNREGISTERED, &connection->flags);

		kref_debug_put(&connection->kref_debug, 13);
		kref_put(&connection->kref, drbd_destroy_connection);

		if (pos == &resource->connections) {
			connection = NULL;
		} else if (previous_visible) {	/* visible -> we are now on a vital element */
			connection = list_entry_rcu(pos, struct drbd_connection, connections);
		} else { /* not visible -> pos might point to a dead element now */
			for_each_connection_rcu(connection, resource) {
				node_id = connection->peer_node_id;
				if (!(*visited & NODE_MASK(node_id)))
					goto found;
			}
			connection = NULL;
		}
	}

	if (connection) {
	found:
		node_id = connection->peer_node_id;
		*visited |= NODE_MASK(node_id);

		kref_get(&connection->kref);
		kref_debug_get(&connection->kref_debug, 13);
	}

	rcu_read_unlock();
	return connection;
}


struct drbd_peer_device *__drbd_next_peer_device_ref(u64 *visited,
						     struct drbd_peer_device *peer_device,
						     struct drbd_device *device)
{
	rcu_read_lock();
	if (!peer_device) {
		peer_device = list_first_or_null_rcu(&device->peer_devices,
						    struct drbd_peer_device,
						    peer_devices);
		*visited = 0;
	} else {
		struct list_head *pos;
		bool previous_visible;

		pos = list_next_rcu(&peer_device->peer_devices);
		smp_rmb();
		previous_visible = !test_bit(C_UNREGISTERED, &peer_device->connection->flags);

		kref_debug_put(&peer_device->connection->kref_debug, 15);
		kref_put(&peer_device->connection->kref, drbd_destroy_connection);

		if (pos == &device->peer_devices) {
			peer_device = NULL;
		} else if (previous_visible) {
			peer_device = list_entry_rcu(pos, struct drbd_peer_device, peer_devices);
		} else {
			for_each_peer_device_rcu(peer_device, device) {
				if (!(*visited & NODE_MASK(peer_device->node_id)))
					goto found;
			}
			peer_device = NULL;
		}
	}

	if (peer_device) {
	found:
		*visited |= NODE_MASK(peer_device->node_id);

		kref_get(&peer_device->connection->kref);
		kref_debug_get(&peer_device->connection->kref_debug, 15);
	}

	rcu_read_unlock();
	return peer_device;
}

static void dump_epoch(struct drbd_resource *resource, int node_id, int epoch)
{
	struct drbd_request *req;
	bool found_epoch = false;

	list_for_each_entry_rcu(req, &resource->transfer_log, tl_requests) {
		if (!found_epoch && req->epoch == epoch)
			found_epoch = true;

		if (found_epoch) {
			if (req->epoch != epoch)
				break;
			drbd_info(req->device, "XXX %u %llu+%u 0x%x 0x%x\n",
					req->epoch,
					(unsigned long long)req->i.sector, req->i.size >> 9,
					req->local_rq_state, req->net_rq_state[node_id]
				 );
		}
	}
}

/**
 * tl_release() - mark as BARRIER_ACKED all requests in the corresponding transfer log epoch
 * @device:	DRBD device.
 * @o_block_id: "block id" aka expected pointer address of the oldest request
 * @y_block_id: "block id" aka expected pointer address of the youngest request
 *		confirmed to be on stable storage.
 * @barrier_nr:	Expected identifier of the DRBD write barrier packet.
 * @set_size:	Expected number of requests before that barrier, respectively
 *		number of requests in the interval [o_block_id;y_block_id]
 *
 * Called for both P_BARRIER_ACK and P_CONFIRM_STABLE,
 * which is similar to an unsolicited partial barrier ack.
 *
 * Either barrier_nr (for barrier acks) or both o_block_id and y_blockid (for
 * confirm stable) are given.  For barrier acks, all requests in the epoch
 * designated by "barrier_nr" are confirmed to be on stable storage.
 *
 * For confirm stable, both o_block_id and y_block_id are given, barrier_nr is
 * ignored, and all requests from "o_block_id" up to and including y_block_id
 * are confirmed to be on stable storage on the reporting peer.
 *
 * In case the passed barrier_nr or set_size does not match the oldest
 * epoch of not yet barrier-acked requests, this function will cause a
 * termination of the connection.
 */
void tl_release(struct drbd_connection *connection,
		uint64_t o_block_id,
		uint64_t y_block_id,
		unsigned int barrier_nr,
		unsigned int set_size)
{
	struct drbd_resource *resource = connection->resource;
	struct drbd_request *r;
	struct drbd_request *req = NULL;
	struct drbd_request *req_y = NULL;
	int expect_epoch = 0;
	int expect_size = 0;
	bool found_epoch = false;

	rcu_read_lock();
	/* find oldest not yet barrier-acked write request,
	 * count writes in its epoch. */
	list_for_each_entry_rcu(r, &resource->transfer_log, tl_requests) {
		struct drbd_peer_device *peer_device =
			conn_peer_device(connection, r->device->vnr);
		const int idx = peer_device->node_id;
		unsigned int local_rq_state, net_rq_state;

		spin_lock_irq(&r->rq_lock);
		local_rq_state = r->local_rq_state;
		net_rq_state = r->net_rq_state[idx];
		spin_unlock_irq(&r->rq_lock);

		if (!req) {
			if (!(local_rq_state & RQ_WRITE))
				continue;
			if (!(net_rq_state & RQ_NET_MASK))
				continue;
			if (net_rq_state & RQ_NET_DONE)
				continue;
			req = r;
			expect_epoch = req->epoch;
			expect_size ++;
		} else {
			const u16 s = r->net_rq_state[idx];
			if (r->epoch != expect_epoch)
				break;
			if (!(local_rq_state & RQ_WRITE))
				continue;
			/* probably a "send_out_of_sync", during Ahead/Behind mode,
			 * while at least one volume already started to resync again.
			 * I'd very much prefer these to be in their own epoch,
			 * or better yet, "simultaneously" go from Ahead/Behind -> SyncSource/SyncTarget
			 * but that is currently not the case. FIXME.
			 */
			if ((s & RQ_NET_MASK) && !(s & RQ_EXP_BARR_ACK))
				continue;
			if (s & RQ_NET_DONE || (s & RQ_NET_MASK) == 0) {
				drbd_warn(connection, "unexpected state flags: 0x%x during BarrierAck #%u\n",
					s, barrier_nr);
			}
			expect_size++;
		}
		if (y_block_id && (struct drbd_request*)(unsigned long)y_block_id == r) {
			req_y = r;
			break;
		}
	}

	/* first some paranoia code */
	if (o_block_id) {
		if ((struct drbd_request*)(unsigned long)o_block_id != req) {
			drbd_err(connection, "BAD! ConfirmedStable: expected %p, found %p\n",
				(struct drbd_request*)(unsigned long)o_block_id, req);
			goto bail;
		}
		if (!req_y) {
			drbd_err(connection, "BAD! ConfirmedStable: expected youngest request %p NOT found\n",
				(struct drbd_req*)(unsigned long)y_block_id);
			goto bail;
		}
		/* A P_CONFIRM_STABLE cannot tell me the to-be-expected barrier nr,
		 * it does not know it yet. But we just confirmed it knew the
		 * expected request, so just use that one. */
		barrier_nr = expect_epoch;
		/* Both requests referenced must be in the same epoch. */
		if (req_y->epoch != expect_epoch) {
			drbd_err(connection, "BAD! ConfirmedStable: reported requests not in the same epoch (%u != %u)\n",
				req->epoch, req_y->epoch);
			goto bail;
		}
	}
	if (req == NULL) {
		drbd_err(connection, "BAD! BarrierAck #%u received, but no epoch in tl!?\n",
			 barrier_nr);
		goto bail;
	}
	if (expect_epoch != barrier_nr) {
		drbd_err(connection, "BAD! BarrierAck #%u received, expected #%u!\n",
			 barrier_nr, expect_epoch);
		goto bail;
	}

	if (expect_size != set_size) {
		if (!o_block_id) {
			DEFINE_DYNAMIC_DEBUG_METADATA(ddm, "Bad barrier ack dump");

			drbd_err(connection, "BAD! BarrierAck #%u received with n_writes=%u, expected n_writes=%u!\n",
				 barrier_nr, set_size, expect_size);

			if (DYNAMIC_DEBUG_BRANCH(ddm))
				dump_epoch(resource, connection->peer_node_id, expect_epoch);
		} else
			drbd_err(connection, "BAD! ConfirmedStable [%p,%p] received with n_writes=%u, expected n_writes=%u!\n",
				 req, req_y, set_size, expect_size);
		goto bail;
	}

	/* Clean up list of requests processed during current epoch. */
	/* Walking the list from the start is paranoia,
	 * to catch requests being barrier-acked "unexpectedly".
	 * It usually should find the same req again, or some READ preceding it. */
	list_for_each_entry_rcu(req, &resource->transfer_log, tl_requests) {
		if (!found_epoch && req->epoch == expect_epoch)
			found_epoch = true;

		if (found_epoch) {
			struct drbd_peer_device *peer_device;
			if (req->epoch != expect_epoch)
				break;
			peer_device = conn_peer_device(connection, req->device->vnr);
			req_mod(req, BARRIER_ACKED, peer_device);
			if (req == req_y)
				break;
		}
	}
	rcu_read_unlock();

	/* urgently flush out peer acks for P_CONFIRM_STABLE */
	if (req_y) {
		drbd_flush_peer_acks(resource);
	} else if (barrier_nr == connection->send.last_sent_epoch_nr) {
		clear_bit(BARRIER_ACK_PENDING, &connection->flags);
		wake_up(&resource->barrier_wait);
	}

	return;

bail:
	rcu_read_unlock();
	change_cstate(connection, C_PROTOCOL_ERROR, CS_HARD);
}


/**
 * _tl_walk() - Walks the transfer log, and applies an action to all requests
 * @connection:	DRBD connection to operate on.
 * @what:       The action/event to perform with all request objects
 *
 * @what might be one of CONNECTION_LOST_WHILE_PENDING, RESEND, FAIL_FROZEN_DISK_IO,
 * COMPLETION_RESUMED.
 */
void __tl_walk(struct drbd_resource *const resource,
		struct drbd_connection *const connection,
		const enum drbd_req_event what)
{
	struct drbd_peer_device *peer_device;
	struct drbd_request *req;

	rcu_read_lock();
	list_for_each_entry_rcu(req, &resource->transfer_log, tl_requests) {
		peer_device = connection == NULL ? NULL :
			conn_peer_device(connection, req->device->vnr);
		_req_mod(req, what, peer_device);
	}
	rcu_read_unlock();
}

void _tl_walk(struct drbd_connection *connection, enum drbd_req_event what)
{
	__tl_walk(connection->resource, connection, what);
}

void tl_walk(struct drbd_connection *connection, enum drbd_req_event what)
{
	struct drbd_resource *resource = connection->resource;

	read_lock_irq(&resource->state_rwlock);
	_tl_walk(connection, what);
	read_unlock_irq(&resource->state_rwlock);
}

/**
 * tl_abort_disk_io() - Abort disk I/O for all requests for a certain device in the TL
 * @device:     DRBD device.
 */
void tl_abort_disk_io(struct drbd_device *device)
{
        struct drbd_resource *resource = device->resource;
        struct drbd_request *req;

	rcu_read_lock();
	list_for_each_entry_rcu(req, &resource->transfer_log, tl_requests) {
                if (!(READ_ONCE(req->local_rq_state) & RQ_LOCAL_PENDING))
                        continue;
                if (req->device != device)
                        continue;
                req_mod(req, ABORT_DISK_IO, NULL);
        }
	rcu_read_unlock();
}

static int drbd_thread_setup(void *arg)
{
	struct drbd_thread *thi = (struct drbd_thread *) arg;
	struct drbd_resource *resource = thi->resource;
	struct drbd_connection *connection = thi->connection;
	unsigned long flags;
	int retval;

	allow_signal(DRBD_SIGKILL);
	allow_signal(SIGXCPU);

	if (connection)
		kref_get(&connection->kref);
	else
		kref_get(&resource->kref);
restart:
	retval = thi->function(thi);

	spin_lock_irqsave(&thi->t_lock, flags);

	/* if the receiver has been "EXITING", the last thing it did
	 * was set the conn state to "StandAlone",
	 * if now a re-connect request comes in, conn state goes C_UNCONNECTED,
	 * and receiver thread will be "started".
	 * drbd_thread_start needs to set "RESTARTING" in that case.
	 * t_state check and assignment needs to be within the same spinlock,
	 * so either thread_start sees EXITING, and can remap to RESTARTING,
	 * or thread_start see NONE, and can proceed as normal.
	 */

	if (thi->t_state == RESTARTING) {
		if (connection)
			drbd_info(connection, "Restarting %s thread\n", thi->name);
		else
			drbd_info(resource, "Restarting %s thread\n", thi->name);
		thi->t_state = RUNNING;
		spin_unlock_irqrestore(&thi->t_lock, flags);
		flush_signals(current); /* likely it got a signal to look at t_state... */
		goto restart;
	}

	thi->task = NULL;
	thi->t_state = NONE;
	smp_mb();

	if (connection)
		drbd_info(connection, "Terminating %s thread\n", thi->name);
	else
		drbd_info(resource, "Terminating %s thread\n", thi->name);

	complete(&thi->stop);
	spin_unlock_irqrestore(&thi->t_lock, flags);

	if (connection)
		kref_put(&connection->kref, drbd_destroy_connection);
	else
		kref_put(&resource->kref, drbd_destroy_resource);

	return retval;
}

static void drbd_thread_init(struct drbd_resource *resource, struct drbd_thread *thi,
			     int (*func) (struct drbd_thread *), const char *name)
{
	spin_lock_init(&thi->t_lock);
	thi->task    = NULL;
	thi->t_state = NONE;
	thi->function = func;
	thi->resource = resource;
	thi->connection = NULL;
	thi->name = name;
}

int drbd_thread_start(struct drbd_thread *thi)
{
	struct drbd_resource *resource = thi->resource;
	struct drbd_connection *connection = thi->connection;
	struct task_struct *nt;
	unsigned long flags;

	/* is used from state engine doing drbd_thread_stop_nowait,
	 * while holding the req lock irqsave */
	spin_lock_irqsave(&thi->t_lock, flags);

	switch (thi->t_state) {
	case NONE:
		if (connection)
			drbd_info(connection, "Starting %s thread (from %s [%d])\n",
				 thi->name, current->comm, current->pid);
		else
			drbd_info(resource, "Starting %s thread (from %s [%d])\n",
				 thi->name, current->comm, current->pid);

		init_completion(&thi->stop);
		D_ASSERT(resource, thi->task == NULL);
		thi->reset_cpu_mask = 1;
		thi->t_state = RUNNING;
		spin_unlock_irqrestore(&thi->t_lock, flags);
		flush_signals(current); /* otherw. may get -ERESTARTNOINTR */

		nt = kthread_create(drbd_thread_setup, (void *) thi,
				    "drbd_%c_%s", thi->name[0], resource->name);

		if (IS_ERR(nt)) {
			if (connection)
				drbd_err(connection, "Couldn't start thread\n");
			else
				drbd_err(resource, "Couldn't start thread\n");

			return false;
		}
		spin_lock_irqsave(&thi->t_lock, flags);
		thi->task = nt;
		thi->t_state = RUNNING;
		spin_unlock_irqrestore(&thi->t_lock, flags);
		wake_up_process(nt);
		break;
	case EXITING:
		thi->t_state = RESTARTING;
		if (connection)
			drbd_info(connection, "Restarting %s thread (from %s [%d])\n",
					thi->name, current->comm, current->pid);
		else
			drbd_info(resource, "Restarting %s thread (from %s [%d])\n",
					thi->name, current->comm, current->pid);
		/* fall through */
	case RUNNING:
	case RESTARTING:
	default:
		spin_unlock_irqrestore(&thi->t_lock, flags);
		break;
	}

	return true;
}


void _drbd_thread_stop(struct drbd_thread *thi, int restart, int wait)
{
	unsigned long flags;

	enum drbd_thread_state ns = restart ? RESTARTING : EXITING;

	/* may be called from state engine, holding the req lock irqsave */
	spin_lock_irqsave(&thi->t_lock, flags);

	if (thi->t_state == NONE) {
		spin_unlock_irqrestore(&thi->t_lock, flags);
		if (restart)
			drbd_thread_start(thi);
		return;
	}

	if (thi->t_state == EXITING && ns == RESTARTING) {
		/* Do not abort a stop request, otherwise a waiter might never wake up */
		spin_unlock_irqrestore(&thi->t_lock, flags);
		return;
	}

	if (thi->t_state != ns) {
		if (thi->task == NULL) {
			spin_unlock_irqrestore(&thi->t_lock, flags);
			return;
		}

		thi->t_state = ns;
		smp_mb();
		init_completion(&thi->stop);
		if (thi->task != current)
			send_sig(DRBD_SIGKILL, thi->task, 1);
	}
	spin_unlock_irqrestore(&thi->t_lock, flags);

	if (wait)
		wait_for_completion(&thi->stop);
}

#ifdef CONFIG_SMP
/**
 * drbd_calc_cpu_mask() - Generate CPU masks, spread over all CPUs
 *
 * Forces all threads of a resource onto the same CPU. This is beneficial for
 * DRBD's performance. May be overwritten by user's configuration.
 */
static void drbd_calc_cpu_mask(cpumask_var_t *cpu_mask)
{
	unsigned int *resources_per_cpu, min_index = ~0;

	resources_per_cpu = kzalloc(nr_cpu_ids * sizeof(*resources_per_cpu), GFP_KERNEL);
	if (resources_per_cpu) {
		struct drbd_resource *resource;
		unsigned int cpu, min = ~0;

		rcu_read_lock();
		for_each_resource_rcu(resource, &drbd_resources) {
			for_each_cpu(cpu, resource->cpu_mask)
				resources_per_cpu[cpu]++;
		}
		rcu_read_unlock();
		for_each_online_cpu(cpu) {
			if (resources_per_cpu[cpu] < min) {
				min = resources_per_cpu[cpu];
				min_index = cpu;
			}
		}
		kfree(resources_per_cpu);
	}
	if (min_index == ~0) {
		cpumask_setall(*cpu_mask);
		return;
	}
	cpumask_set_cpu(min_index, *cpu_mask);
}

/**
 * drbd_thread_current_set_cpu() - modifies the cpu mask of the _current_ thread
 * @device:	DRBD device.
 * @thi:	drbd_thread object
 *
 * call in the "main loop" of _all_ threads, no need for any mutex, current won't die
 * prematurely.
 */
void drbd_thread_current_set_cpu(struct drbd_thread *thi)
{
	struct drbd_resource *resource = thi->resource;
	struct task_struct *p = current;

	if (!thi->reset_cpu_mask)
		return;
	thi->reset_cpu_mask = 0;
	set_cpus_allowed_ptr(p, resource->cpu_mask);
}
#else
#define drbd_calc_cpu_mask(A) ({})
#endif

static bool drbd_all_neighbor_secondary(struct drbd_device *device, u64 *authoritative_ptr)
{
	struct drbd_peer_device *peer_device;
	bool all_secondary = true;
	u64 authoritative = 0;
	int id;

	rcu_read_lock();
	for_each_peer_device_rcu(peer_device, device) {
		if (peer_device->repl_state[NOW] >= L_ESTABLISHED &&
		    peer_device->connection->peer_role[NOW] == R_PRIMARY) {
			all_secondary = false;
			id = peer_device->node_id;
			authoritative |= NODE_MASK(id);
		}
	}
	rcu_read_unlock();
	if (authoritative_ptr)
		*authoritative_ptr = authoritative;
	return all_secondary;
}

/* This function is supposed to have the same semantics as calc_device_stable() in drbd_state.c
   A primary is stable since it is authoritative.
   Unstable are neighbors of a primary and resync target nodes.
   Nodes further away from a primary are stable! */
bool drbd_device_stable(struct drbd_device *device, u64 *authoritative_ptr)
{
	struct drbd_resource *resource = device->resource;
	bool device_stable = true;

	if (resource->role[NOW] == R_PRIMARY)
		return true;

	if (!drbd_all_neighbor_secondary(device, authoritative_ptr))
		return false;

	return device_stable;
}

/**
 * drbd_header_size  -  size of a packet header
 *
 * The header size is a multiple of 8, so any payload following the header is
 * word aligned on 64-bit architectures.  (The bitmap send and receive code
 * relies on this.)
 */
unsigned int drbd_header_size(struct drbd_connection *connection)
{
	if (connection->agreed_pro_version >= 100) {
		BUILD_BUG_ON(!IS_ALIGNED(sizeof(struct p_header100), 8));
		return sizeof(struct p_header100);
	} else {
		BUILD_BUG_ON(sizeof(struct p_header80) !=
			     sizeof(struct p_header95));
		BUILD_BUG_ON(!IS_ALIGNED(sizeof(struct p_header80), 8));
		return sizeof(struct p_header80);
	}
}

static void prepare_header80(struct p_header80 *h, enum drbd_packet cmd, int size)
{
	h->magic   = cpu_to_be32(DRBD_MAGIC);
	h->command = cpu_to_be16(cmd);
	h->length  = cpu_to_be16(size - sizeof(struct p_header80));
}

static void prepare_header95(struct p_header95 *h, enum drbd_packet cmd, int size)
{
	h->magic   = cpu_to_be16(DRBD_MAGIC_BIG);
	h->command = cpu_to_be16(cmd);
	h->length = cpu_to_be32(size - sizeof(struct p_header95));
}

static void prepare_header100(struct p_header100 *h, enum drbd_packet cmd,
				      int size, int vnr)
{
	h->magic = cpu_to_be32(DRBD_MAGIC_100);
	h->volume = cpu_to_be16(vnr);
	h->command = cpu_to_be16(cmd);
	h->length = cpu_to_be32(size - sizeof(struct p_header100));
	h->pad = 0;
}

static void prepare_header(struct drbd_connection *connection, int vnr,
			   void *buffer, enum drbd_packet cmd, int size)
{
	if (connection->agreed_pro_version >= 100)
		prepare_header100(buffer, cmd, size, vnr);
	else if (connection->agreed_pro_version >= 95 &&
		 size > DRBD_MAX_SIZE_H80_PACKET)
		prepare_header95(buffer, cmd, size);
	else
		prepare_header80(buffer, cmd, size);
}

static void new_or_recycle_send_buffer_page(struct drbd_send_buffer *sbuf)
{
	while (1) {
		struct page *page;
		int count = page_count(sbuf->page);

		BUG_ON(count == 0);
		if (count == 1)
			goto have_page;

		page = alloc_page(GFP_NOIO | __GFP_NORETRY | __GFP_NOWARN);
		if (page) {
			put_page(sbuf->page);
			sbuf->page = page;
			goto have_page;
		}

		schedule_timeout_uninterruptible(HZ / 10);
	}
have_page:
	sbuf->unsent =
	sbuf->pos = page_address(sbuf->page);
}

static char *alloc_send_buffer(struct drbd_connection *connection, int size,
			       enum drbd_stream drbd_stream)
{
	struct drbd_send_buffer *sbuf = &connection->send_buffer[drbd_stream];
	char *page_start = page_address(sbuf->page);

	if (sbuf->pos - page_start + size > PAGE_SIZE) {
		flush_send_buffer(connection, drbd_stream);
		new_or_recycle_send_buffer_page(sbuf);
	}

	sbuf->allocated_size = size;
	sbuf->additional_size = 0;

	return sbuf->pos;
}

/* Only used the shrink the previously allocated size. */
static void resize_prepared_command(struct drbd_connection *connection,
				    enum drbd_stream drbd_stream,
				    int size)
{
	connection->send_buffer[drbd_stream].allocated_size =
		size + drbd_header_size(connection);
}

static void additional_size_command(struct drbd_connection *connection,
				    enum drbd_stream drbd_stream,
				    int additional_size)
{
	connection->send_buffer[drbd_stream].additional_size = additional_size;
}

void *__conn_prepare_command(struct drbd_connection *connection, int size,
				    enum drbd_stream drbd_stream)
{
	struct drbd_transport *transport = &connection->transport;
	int header_size;

	if (connection->cstate[NOW] < C_CONNECTING)
		return NULL;

	if (!transport->ops->stream_ok(transport, drbd_stream))
		return NULL;

	header_size = drbd_header_size(connection);
	return alloc_send_buffer(connection, header_size + size, drbd_stream) + header_size;
}

/**
 * conn_prepare_command() - Allocate a send buffer for a packet/command
 * @connection:	the connections the packet will be sent through
 * @size:	number of bytes to allocate
 * @stream:	DATA_STREAM or CONTROL_STREAM
 *
 * This allocates a buffer with capacity to hold the header, and
 * the requested size. Upon success is return a pointer that points
 * to the first byte behind the header. The caller is expected to
 * call xxx_send_command() soon.
 */
void *conn_prepare_command(struct drbd_connection *connection, int size,
			   enum drbd_stream drbd_stream)
{
	void *p;

	mutex_lock(&connection->mutex[drbd_stream]);
	p = __conn_prepare_command(connection, size, drbd_stream);
	if (!p)
		mutex_unlock(&connection->mutex[drbd_stream]);

	return p;
}

/**
 * drbd_prepare_command() - Allocate a send buffer for a packet/command
 * @connection:	the connections the packet will be sent through
 * @size:	number of bytes to allocate
 * @stream:	DATA_STREAM or CONTROL_STREAM
 *
 * This allocates a buffer with capacity to hold the header, and
 * the requested size. Upon success is return a pointer that points
 * to the first byte behind the header. The caller is expected to
 * call xxx_send_command() soon.
 */
void *drbd_prepare_command(struct drbd_peer_device *peer_device, int size, enum drbd_stream drbd_stream)
{
	return conn_prepare_command(peer_device->connection, size, drbd_stream);
}

static int flush_send_buffer(struct drbd_connection *connection, enum drbd_stream drbd_stream)
{
	struct drbd_send_buffer *sbuf = &connection->send_buffer[drbd_stream];
	struct drbd_transport *transport = &connection->transport;
	struct drbd_transport_ops *tr_ops = transport->ops;
	int msg_flags, err, offset, size;

	size = sbuf->pos - sbuf->unsent + sbuf->allocated_size;
	if (size == 0)
		return 0;

	if (connection->cstate[NOW] < C_CONNECTING) {
		/* DROP UNSENT INSTEAD */
		sbuf->unsent =
		sbuf->pos = page_address(sbuf->page);
		sbuf->allocated_size = 0;
		sbuf->additional_size = 0;
		return -EIO;
	}

	if (drbd_stream == DATA_STREAM) {
		rcu_read_lock();
		connection->transport.ko_count = rcu_dereference(connection->transport.net_conf)->ko_count;
		rcu_read_unlock();
	}

	msg_flags = sbuf->additional_size ? MSG_MORE : 0;
	offset = sbuf->unsent - (char *)page_address(sbuf->page);
	err = tr_ops->send_page(transport, drbd_stream, sbuf->page, offset, size, msg_flags);
	if (!err) {
		sbuf->unsent =
		sbuf->pos += sbuf->allocated_size;      /* send buffer submitted! */
	}

	sbuf->allocated_size = 0;

	return err;
}

int __send_command(struct drbd_connection *connection, int vnr,
			  enum drbd_packet cmd, enum drbd_stream drbd_stream)
{
	struct drbd_send_buffer *sbuf = &connection->send_buffer[drbd_stream];
	struct drbd_transport *transport = &connection->transport;
	struct drbd_transport_ops *tr_ops = transport->ops;
	bool corked = test_bit(CORKED + drbd_stream, &connection->flags);
	bool flush = (cmd == P_PING || cmd == P_PING_ACK || cmd == P_TWOPC_PREPARE);
	int err;

	/* send P_PING and P_PING_ACK immediately, they need to be delivered as
	   fast as possible.
	   P_TWOPC_PREPARE might be used from the worker context while corked.
	   The work item (connect_work) calls change_cluster_wide_state() which
	   in turn waits for reply packets. -> Need to send it regardless of
	   corking.  */

	if (connection->cstate[NOW] < C_CONNECTING)
		return -EIO;
	prepare_header(connection, vnr, sbuf->pos, cmd,
		       sbuf->allocated_size + sbuf->additional_size);

	if (corked && !flush) {
		sbuf->pos += sbuf->allocated_size;
		sbuf->allocated_size = 0;
		err = 0;
	} else {
		err = flush_send_buffer(connection, drbd_stream);

		/* DRBD protocol "pings" are latency critical.
		 * This is supposed to trigger tcp_push_pending_frames() */
		if (!err && flush)
			tr_ops->hint(transport, drbd_stream, NODELAY);

	}

	return err;
}

void drbd_cork(struct drbd_connection *connection, enum drbd_stream stream)
{
	struct drbd_transport *transport = &connection->transport;
	struct drbd_transport_ops *tr_ops = transport->ops;

	mutex_lock(&connection->mutex[stream]);
	set_bit(CORKED + stream, &connection->flags);
	/* only call into transport, if we expect it to work */
	if (connection->cstate[NOW] >= C_CONNECTING)
		tr_ops->hint(transport, stream, CORK);
	mutex_unlock(&connection->mutex[stream]);
}

void drbd_uncork(struct drbd_connection *connection, enum drbd_stream stream)
{
	struct drbd_transport *transport = &connection->transport;
	struct drbd_transport_ops *tr_ops = transport->ops;


	mutex_lock(&connection->mutex[stream]);
	flush_send_buffer(connection, stream);

	clear_bit(CORKED + stream, &connection->flags);
	/* only call into transport, if we expect it to work */
	if (connection->cstate[NOW] >= C_CONNECTING)
		tr_ops->hint(transport, stream, UNCORK);
	mutex_unlock(&connection->mutex[stream]);
}

int send_command(struct drbd_connection *connection, int vnr,
		 enum drbd_packet cmd, enum drbd_stream drbd_stream)
{
	int err;

	err = __send_command(connection, vnr, cmd, drbd_stream);
	mutex_unlock(&connection->mutex[drbd_stream]);
	return err;
}

int drbd_send_command(struct drbd_peer_device *peer_device,
		      enum drbd_packet cmd, enum drbd_stream drbd_stream)
{
	return send_command(peer_device->connection, peer_device->device->vnr,
			    cmd, drbd_stream);
}

int drbd_send_ping(struct drbd_connection *connection)
{
	if (!conn_prepare_command(connection, 0, CONTROL_STREAM))
		return -EIO;
	return send_command(connection, -1, P_PING, CONTROL_STREAM);
}

int drbd_send_ping_ack(struct drbd_connection *connection)
{
	if (!conn_prepare_command(connection, 0, CONTROL_STREAM))
		return -EIO;
	return send_command(connection, -1, P_PING_ACK, CONTROL_STREAM);
}

int drbd_send_peer_ack(struct drbd_connection *connection,
			      struct drbd_request *req)
{
	struct drbd_resource *resource = connection->resource;
	struct drbd_connection *c;
	struct p_peer_ack *p;
	u64 mask = 0;

	/* no locking when accssing local_rq_state & net_rq_state, since
	   this request no longer changes, since it is already used for
	   peer_acks. */
	if (req->local_rq_state & RQ_LOCAL_OK)
		mask |= NODE_MASK(resource->res_opts.node_id);

	rcu_read_lock();
	for_each_connection_rcu(c, resource) {
		int node_id = c->peer_node_id;

		if (req->net_rq_state[node_id] & RQ_NET_OK)
			mask |= NODE_MASK(node_id);
	}
	rcu_read_unlock();

	p = conn_prepare_command(connection, sizeof(*p), CONTROL_STREAM);
	if (!p)
		return -EIO;
	p->mask = cpu_to_be64(mask);
	p->dagtag = cpu_to_be64(req->dagtag_sector);

	return send_command(connection, -1, P_PEER_ACK, CONTROL_STREAM);
}

int drbd_send_sync_param(struct drbd_peer_device *peer_device)
{
	struct p_rs_param_95 *p;
	int size;
	enum drbd_packet cmd;
	struct net_conf *nc;
	struct peer_device_conf *pdc;

	rcu_read_lock();
	nc = rcu_dereference(peer_device->connection->transport.net_conf);

	size = sizeof(struct p_rs_param_95);

	cmd = P_SYNC_PARAM89;
	rcu_read_unlock();

	p = drbd_prepare_command(peer_device, size, DATA_STREAM);
	if (!p)
		return -EIO;

	/* initialize verify_alg and csums_alg */
	memset(p->verify_alg, 0, 2 * SHARED_SECRET_MAX);

	rcu_read_lock();
	nc = rcu_dereference(peer_device->connection->transport.net_conf);

	if (get_ldev(peer_device->device)) {
		pdc = rcu_dereference(peer_device->conf);
		p->resync_rate = cpu_to_be32(pdc->resync_rate);
		p->c_plan_ahead = cpu_to_be32(pdc->c_plan_ahead);
		p->c_delay_target = cpu_to_be32(pdc->c_delay_target);
		p->c_fill_target = cpu_to_be32(pdc->c_fill_target);
		p->c_max_rate = cpu_to_be32(pdc->c_max_rate);
		put_ldev(peer_device->device);
	} else {
		p->resync_rate = cpu_to_be32(DRBD_RESYNC_RATE_DEF);
		p->c_plan_ahead = cpu_to_be32(DRBD_C_PLAN_AHEAD_DEF);
		p->c_delay_target = cpu_to_be32(DRBD_C_DELAY_TARGET_DEF);
		p->c_fill_target = cpu_to_be32(DRBD_C_FILL_TARGET_DEF);
		p->c_max_rate = cpu_to_be32(DRBD_C_MAX_RATE_DEF);
	}

	strcpy(p->verify_alg, nc->verify_alg);
	strcpy(p->csums_alg, nc->csums_alg);
	rcu_read_unlock();

	return drbd_send_command(peer_device, cmd, DATA_STREAM);
}

int __drbd_send_protocol(struct drbd_connection *connection, enum drbd_packet cmd)
{
	struct p_protocol *p;
	struct net_conf *nc;
	int size, cf;

	size = sizeof(*p);
	rcu_read_lock();
	nc = rcu_dereference(connection->transport.net_conf);
	size += strlen(nc->integrity_alg) + 1;
	rcu_read_unlock();

	p = __conn_prepare_command(connection, size, DATA_STREAM);
	if (!p)
		return -EIO;

	rcu_read_lock();
	nc = rcu_dereference(connection->transport.net_conf);

	p->protocol      = cpu_to_be32(nc->wire_protocol);
	p->after_sb_0p   = cpu_to_be32(nc->after_sb_0p);
	p->after_sb_1p   = cpu_to_be32(nc->after_sb_1p);
	p->after_sb_2p   = cpu_to_be32(nc->after_sb_2p);
	p->two_primaries = cpu_to_be32(nc->two_primaries);
	cf = 0;
	if (test_bit(CONN_DISCARD_MY_DATA, &connection->flags))
		cf |= CF_DISCARD_MY_DATA;
	if (test_bit(CONN_DRY_RUN, &connection->flags))
		cf |= CF_DRY_RUN;
	p->conn_flags    = cpu_to_be32(cf);

	strcpy(p->integrity_alg, nc->integrity_alg);
	rcu_read_unlock();

	return __send_command(connection, -1, cmd, DATA_STREAM);
}

int drbd_send_protocol(struct drbd_connection *connection)
{
	int err;

	mutex_lock(&connection->mutex[DATA_STREAM]);
	err = __drbd_send_protocol(connection, P_PROTOCOL);
	mutex_unlock(&connection->mutex[DATA_STREAM]);

	return err;
}

static u64 __bitmap_uuid(struct drbd_device *device, int node_id) __must_hold(local)
{
	struct drbd_peer_device *peer_device;
	struct drbd_peer_md *peer_md = device->ldev->md.peers;
	u64 bitmap_uuid = peer_md[node_id].bitmap_uuid;

	/* Sending a bitmap_uuid of 0 means that we are in sync with that peer.
	   The recipient of this message might use this assumption to throw away it's
	   bitmap to that peer.

	   Send -1 instead if we are (resync target from that peer) not at the same
	   current uuid.
	   This corner case is relevant if we finish resync from an UpToDate peer first,
	   and the second resync (which was paused first) is from an Outdated node.
	   And that second resync gets canceled by the resync target due to the first
	   resync finished successfully.

	   Exceptions to the above are when the peer's UUID is not known yet
	 */

	rcu_read_lock();
	peer_device = peer_device_by_node_id(device, node_id);

	if (bitmap_uuid == 0 && peer_device &&
	    peer_device->current_uuid != 0 &&
	    (peer_device->current_uuid & ~UUID_PRIMARY) !=
	    (drbd_current_uuid(device) & ~UUID_PRIMARY))
		bitmap_uuid = -1;

	rcu_read_unlock();

	return bitmap_uuid;
}

int drbd_send_uuids(struct drbd_peer_device *peer_device, u64 uuid_flags, u64 node_mask)
{
	struct drbd_device *device = peer_device->device;
	struct drbd_peer_md *peer_md;
	struct p_uuids110 *p;
	int i, pos = 0;
	u64 bitmap_uuids_mask = 0;
	u64 authoritative_mask;
	int p_size = sizeof(*p);

	if (!get_ldev_if_state(device, D_NEGOTIATING))
		return drbd_send_current_uuid(peer_device, device->exposed_data_uuid,
					      drbd_weak_nodes_device(device));

	peer_md = device->ldev->md.peers;

	p_size += (DRBD_PEERS_MAX + HISTORY_UUIDS) * sizeof(p->other_uuids[0]);
	p = drbd_prepare_command(peer_device, p_size, DATA_STREAM);
	if (!p) {
		put_ldev(device);
		return -EIO;
	}

	spin_lock_irq(&device->ldev->md.uuid_lock);
	peer_device->comm_current_uuid = drbd_current_uuid(device);
	p->current_uuid = cpu_to_be64(peer_device->comm_current_uuid);

	for (i = 0; i < DRBD_NODE_ID_MAX; i++) {
		if (peer_md[i].bitmap_index != -1 || peer_md[i].flags & MDF_NODE_EXISTS) {
			bitmap_uuids_mask |= NODE_MASK(i);
			p->other_uuids[pos++] = cpu_to_be64(__bitmap_uuid(device, i));
		}
	}

	for (i = 0; i < HISTORY_UUIDS; i++)
		p->other_uuids[pos++] = cpu_to_be64(drbd_history_uuid(device, i));
	spin_unlock_irq(&device->ldev->md.uuid_lock);

	p->bitmap_uuids_mask = cpu_to_be64(bitmap_uuids_mask);

	peer_device->comm_bm_set = drbd_bm_total_weight(peer_device);
	p->dirty_bits = cpu_to_be64(peer_device->comm_bm_set);
	if (test_bit(DISCARD_MY_DATA, &peer_device->flags))
		uuid_flags |= UUID_FLAG_DISCARD_MY_DATA;
	if (test_bit(CRASHED_PRIMARY, &device->flags))
		uuid_flags |= UUID_FLAG_CRASHED_PRIMARY;
	if (!drbd_md_test_flag(device->ldev, MDF_CONSISTENT))
		uuid_flags |= UUID_FLAG_INCONSISTENT;
	if (test_bit(RECONNECT, &peer_device->connection->flags))
		uuid_flags |= UUID_FLAG_RECONNECT;
	if (test_bit(PRIMARY_LOST_QUORUM, &device->flags))
		uuid_flags |= UUID_FLAG_PRIMARY_LOST_QUORUM;
	if (drbd_device_stable(device, &authoritative_mask)) {
		uuid_flags |= UUID_FLAG_STABLE;
		p->node_mask = cpu_to_be64(node_mask);
	} else {
		D_ASSERT(peer_device, node_mask == 0);
		p->node_mask = cpu_to_be64(authoritative_mask);
	}

	p->uuid_flags = cpu_to_be64(uuid_flags);

	put_ldev(device);

	p_size = sizeof(*p) +
		(hweight64(bitmap_uuids_mask) + HISTORY_UUIDS) * sizeof(p->other_uuids[0]);
	resize_prepared_command(peer_device->connection, DATA_STREAM, p_size);
	return drbd_send_command(peer_device, P_UUIDS110, DATA_STREAM);
}

void drbd_print_uuids(struct drbd_peer_device *peer_device, const char *text)
{
	struct drbd_device *device = peer_device->device;

	if (get_ldev_if_state(device, D_NEGOTIATING)) {
		drbd_info(peer_device, "%s %016llX:%016llX:%016llX:%016llX\n",
			  text,
			  (unsigned long long)drbd_current_uuid(device),
			  (unsigned long long)drbd_bitmap_uuid(peer_device),
			  (unsigned long long)drbd_history_uuid(device, 0),
			  (unsigned long long)drbd_history_uuid(device, 1));
		put_ldev(device);
	} else {
		drbd_info(device, "%s exposed data uuid: %016llX\n",
			  text,
			  (unsigned long long)device->exposed_data_uuid);
	}
}

int drbd_send_current_uuid(struct drbd_peer_device *peer_device, u64 current_uuid, u64 weak_nodes)
{
	struct p_current_uuid *p;

	p = drbd_prepare_command(peer_device, sizeof(*p), DATA_STREAM);
	if (!p)
		return -EIO;

	p->uuid = cpu_to_be64(current_uuid);
	p->weak_nodes = cpu_to_be64(weak_nodes);
	return drbd_send_command(peer_device, P_CURRENT_UUID, DATA_STREAM);
}

/* All callers hold resource->conf_update */
int drbd_attach_peer_device(struct drbd_peer_device *peer_device) __must_hold(local)
{
	struct peer_device_conf *pdc;
	struct fifo_buffer *resync_plan = NULL;
	struct lru_cache *resync_lru = NULL;
	int err = -ENOMEM;

	pdc = rcu_dereference_protected(peer_device->conf,
		lockdep_is_held(&peer_device->device->resource->conf_update));

	resync_plan = fifo_alloc((pdc->c_plan_ahead * 10 * RS_MAKE_REQS_INTV) / HZ);
	if (!resync_plan)
		goto out;
	resync_lru = lc_create("resync", drbd_bm_ext_cache,
			       1, 61, sizeof(struct bm_extent),
			       offsetof(struct bm_extent, lce));
	if (!resync_lru)
		goto out;
	rcu_assign_pointer(peer_device->rs_plan_s, resync_plan);
	peer_device->resync_lru = resync_lru;
	err = 0;

out:
	if (err) {
		kfree(resync_lru);
		kfree(resync_plan);
	}
	return err;
}

/* communicated if (agreed_features & DRBD_FF_WSAME) */
static void assign_p_sizes_qlim(struct drbd_device *device, struct p_sizes *p, struct request_queue *q)
{
	if (q) {
		p->qlim->physical_block_size = cpu_to_be32(queue_physical_block_size(q));
		p->qlim->logical_block_size = cpu_to_be32(queue_logical_block_size(q));
		p->qlim->alignment_offset = cpu_to_be32(queue_alignment_offset(q));
		p->qlim->io_min = cpu_to_be32(queue_io_min(q));
		p->qlim->io_opt = cpu_to_be32(queue_io_opt(q));
		p->qlim->discard_enabled = blk_queue_discard(q);
		p->qlim->discard_zeroes_data = queue_discard_zeroes_data(q);
#ifdef COMPAT_WRITE_SAME_CAPABLE
		p->qlim->write_same_capable = !!q->limits.max_write_same_sectors;
#else
		p->qlim->write_same_capable = 0;
#endif
	} else {
		q = device->rq_queue;
		p->qlim->physical_block_size = cpu_to_be32(queue_physical_block_size(q));
		p->qlim->logical_block_size = cpu_to_be32(queue_logical_block_size(q));
		p->qlim->alignment_offset = 0;
		p->qlim->io_min = cpu_to_be32(queue_io_min(q));
		p->qlim->io_opt = cpu_to_be32(queue_io_opt(q));
		p->qlim->discard_enabled = 0;
		p->qlim->discard_zeroes_data = 0;
		p->qlim->write_same_capable = 0;
	}
}

int drbd_send_sizes(struct drbd_peer_device *peer_device,
		    uint64_t u_size_diskless, enum dds_flags flags)
{
	struct drbd_device *device = peer_device->device;
	struct p_sizes *p;
	sector_t d_size, u_size;
	int q_order_type;
	unsigned int max_bio_size;
	unsigned int packet_size;

	packet_size = sizeof(*p);
	if (peer_device->connection->agreed_features & DRBD_FF_WSAME)
		packet_size += sizeof(p->qlim[0]);

	p = drbd_prepare_command(peer_device, packet_size, DATA_STREAM);
	if (!p)
		return -EIO;

	memset(p, 0, packet_size);
	if (get_ldev_if_state(device, D_NEGOTIATING)) {
		struct request_queue *q = bdev_get_queue(device->ldev->backing_bdev);
		d_size = drbd_get_max_capacity(device->ldev);
		rcu_read_lock();
		u_size = rcu_dereference(device->ldev->disk_conf)->disk_size;
		rcu_read_unlock();
		q_order_type = drbd_queue_order_type(device);
		max_bio_size = queue_max_hw_sectors(q) << 9;
		max_bio_size = min(max_bio_size, DRBD_MAX_BIO_SIZE);
		assign_p_sizes_qlim(device, p, q);
		put_ldev(device);
	} else {
		d_size = 0;
		u_size = u_size_diskless;
		q_order_type = QUEUE_ORDERED_NONE;
		max_bio_size = DRBD_MAX_BIO_SIZE; /* ... multiple BIOs per peer_request */
		assign_p_sizes_qlim(device, p, NULL);
	}

	p->d_size = cpu_to_be64(d_size);
	p->u_size = cpu_to_be64(u_size);
	/*
	TODO verify: this may be needed for v8 compatibility still.
	p->c_size = cpu_to_be64(trigger_reply ? 0 : drbd_get_capacity(device->this_bdev));
	*/
	p->c_size = cpu_to_be64(drbd_get_capacity(device->this_bdev));
	p->max_bio_size = cpu_to_be32(max_bio_size);
	p->queue_order_type = cpu_to_be16(q_order_type);
	p->dds_flags = cpu_to_be16(flags);

	return drbd_send_command(peer_device, P_SIZES, DATA_STREAM);
}

int drbd_send_current_state(struct drbd_peer_device *peer_device)
{
	return drbd_send_state(peer_device, drbd_get_peer_device_state(peer_device, NOW));
}

static int send_state(struct drbd_connection *connection, int vnr, union drbd_state state)
{
	struct p_state *p;

	p = conn_prepare_command(connection, sizeof(*p), DATA_STREAM);
	if (!p)
		return -EIO;

	p->state = cpu_to_be32(state.i); /* Within the send mutex */
	return send_command(connection, vnr, P_STATE, DATA_STREAM);
}

int conn_send_state(struct drbd_connection *connection, union drbd_state state)
{
	return send_state(connection, -1, state);
}

/**
 * drbd_send_state() - Sends the drbd state to the peer
 * @device:	DRBD device.
 * @state:	state to send
 */
int drbd_send_state(struct drbd_peer_device *peer_device, union drbd_state state)
{
	return send_state(peer_device->connection, peer_device->device->vnr, state);
}

int conn_send_state_req(struct drbd_connection *connection, int vnr, enum drbd_packet cmd,
			union drbd_state mask, union drbd_state val)
{
	struct p_req_state *p;

	p = conn_prepare_command(connection, sizeof(*p), DATA_STREAM);
	if (!p)
		return -EIO;
	p->mask = cpu_to_be32(mask.i);
	p->val = cpu_to_be32(val.i);

	return send_command(connection, vnr, cmd, DATA_STREAM);
}

int conn_send_twopc_request(struct drbd_connection *connection, int vnr, enum drbd_packet cmd,
			    struct p_twopc_request *request)
{
	struct p_twopc_request *p;

	drbd_debug(connection, "Sending %s request for state change %u\n",
		   drbd_packet_name(cmd),
		   be32_to_cpu(request->tid));

	p = conn_prepare_command(connection, sizeof(*p), DATA_STREAM);
	if (!p)
		return -EIO;
	memcpy(p, request, sizeof(*request));

	return send_command(connection, vnr, cmd, DATA_STREAM);
}

void drbd_send_twopc_reply(struct drbd_connection *connection,
			   enum drbd_packet cmd, struct twopc_reply *reply)
{
	struct p_twopc_reply *p;

	p = conn_prepare_command(connection, sizeof(*p), CONTROL_STREAM);
	if (p) {
		p->tid = cpu_to_be32(reply->tid);
		p->initiator_node_id = cpu_to_be32(reply->initiator_node_id);
		p->reachable_nodes = cpu_to_be64(reply->reachable_nodes);
		switch (connection->resource->twopc_type) {
		case TWOPC_STATE_CHANGE:
			p->primary_nodes = cpu_to_be64(reply->primary_nodes);
			p->weak_nodes = cpu_to_be64(reply->weak_nodes);
			break;
		case TWOPC_RESIZE:
			p->diskful_primary_nodes = cpu_to_be64(reply->diskful_primary_nodes);
			p->max_possible_size = cpu_to_be64(reply->max_possible_size);
			break;
		}
		send_command(connection, reply->vnr, cmd, CONTROL_STREAM);
	}
}

void drbd_send_peers_in_sync(struct drbd_peer_device *peer_device, u64 mask, sector_t sector, int size)
{
	struct p_peer_block_desc *p;

	p = drbd_prepare_command(peer_device, sizeof(*p), CONTROL_STREAM);
	if (p) {
		p->sector = cpu_to_be64(sector);
		p->mask = cpu_to_be64(mask);
		p->size = cpu_to_be32(size);
		p->pad = 0;
		drbd_send_command(peer_device, P_PEERS_IN_SYNC, CONTROL_STREAM);
	}
}

int drbd_send_peer_dagtag(struct drbd_connection *connection, struct drbd_connection *lost_peer)
{
	struct p_peer_dagtag *p;

	p = conn_prepare_command(connection, sizeof(*p), DATA_STREAM);
	if (!p)
		return -EIO;

	p->dagtag = cpu_to_be64(lost_peer->last_dagtag_sector);
	p->node_id = cpu_to_be32(lost_peer->peer_node_id);

	return send_command(connection, -1, P_PEER_DAGTAG, DATA_STREAM);
}

static void dcbp_set_code(struct p_compressed_bm *p, enum drbd_bitmap_code code)
{
	BUG_ON(code & ~0xf);
	p->encoding = (p->encoding & ~0xf) | code;
}

static void dcbp_set_start(struct p_compressed_bm *p, int set)
{
	p->encoding = (p->encoding & ~0x80) | (set ? 0x80 : 0);
}

static void dcbp_set_pad_bits(struct p_compressed_bm *p, int n)
{
	BUG_ON(n & ~0x7);
	p->encoding = (p->encoding & (~0x7 << 4)) | (n << 4);
}

static int fill_bitmap_rle_bits(struct drbd_peer_device *peer_device,
				struct p_compressed_bm *p,
				unsigned int size,
				struct bm_xfer_ctx *c)
{
	struct bitstream bs;
	unsigned long plain_bits;
	unsigned long tmp;
	unsigned long rl;
	unsigned len;
	unsigned toggle;
	int bits, use_rle;

	/* may we use this feature? */
	rcu_read_lock();
	use_rle = rcu_dereference(peer_device->connection->transport.net_conf)->use_rle;
	rcu_read_unlock();
	if (!use_rle)
		return 0;

	if (c->bit_offset >= c->bm_bits)
		return 0; /* nothing to do. */

	/* use at most thus many bytes */
	bitstream_init(&bs, p->code, size, 0);
	memset(p->code, 0, size);
	/* plain bits covered in this code string */
	plain_bits = 0;

	/* p->encoding & 0x80 stores whether the first run length is set.
	 * bit offset is implicit.
	 * start with toggle == 2 to be able to tell the first iteration */
	toggle = 2;

	/* see how much plain bits we can stuff into one packet
	 * using RLE and VLI. */
	do {
		tmp = (toggle == 0) ? _drbd_bm_find_next_zero(peer_device, c->bit_offset)
				    : _drbd_bm_find_next(peer_device, c->bit_offset);
		if (tmp == -1UL)
			tmp = c->bm_bits;
		rl = tmp - c->bit_offset;

		if (toggle == 2) { /* first iteration */
			if (rl == 0) {
				/* the first checked bit was set,
				 * store start value, */
				dcbp_set_start(p, 1);
				/* but skip encoding of zero run length */
				toggle = !toggle;
				continue;
			}
			dcbp_set_start(p, 0);
		}

		/* paranoia: catch zero runlength.
		 * can only happen if bitmap is modified while we scan it. */
		if (rl == 0) {
			drbd_err(peer_device, "unexpected zero runlength while encoding bitmap "
			    "t:%u bo:%lu\n", toggle, c->bit_offset);
			return -1;
		}

		bits = vli_encode_bits(&bs, rl);
		if (bits == -ENOBUFS) /* buffer full */
			break;
		if (bits <= 0) {
			drbd_err(peer_device, "error while encoding bitmap: %d\n", bits);
			return 0;
		}

		toggle = !toggle;
		plain_bits += rl;
		c->bit_offset = tmp;
	} while (c->bit_offset < c->bm_bits);

	len = bs.cur.b - p->code + !!bs.cur.bit;

	if (plain_bits < (len << 3)) {
		/* incompressible with this method.
		 * we need to rewind both word and bit position. */
		c->bit_offset -= plain_bits;
		bm_xfer_ctx_bit_to_word_offset(c);
		c->bit_offset = c->word_offset * BITS_PER_LONG;
		return 0;
	}

	/* RLE + VLI was able to compress it just fine.
	 * update c->word_offset. */
	bm_xfer_ctx_bit_to_word_offset(c);

	/* store pad_bits */
	dcbp_set_pad_bits(p, (8 - bs.cur.bit) & 0x7);

	return len;
}

/**
 * send_bitmap_rle_or_plain
 *
 * Return 0 when done, 1 when another iteration is needed, and a negative error
 * code upon failure.
 */
static int
send_bitmap_rle_or_plain(struct drbd_peer_device *peer_device, struct bm_xfer_ctx *c)
{
	struct drbd_device *device = peer_device->device;
	unsigned int header_size = drbd_header_size(peer_device->connection);
	struct p_compressed_bm *pc;
	int len, err;

	pc = (struct p_compressed_bm *)
		(alloc_send_buffer(peer_device->connection, DRBD_SOCKET_BUFFER_SIZE, DATA_STREAM) + header_size);

	len = fill_bitmap_rle_bits(peer_device, pc,
			DRBD_SOCKET_BUFFER_SIZE - header_size - sizeof(*pc), c);
	if (len < 0)
		return -EIO;

	if (len) {
		dcbp_set_code(pc, RLE_VLI_Bits);
		resize_prepared_command(peer_device->connection, DATA_STREAM, sizeof(*pc) + len);
		err = __send_command(peer_device->connection, device->vnr,
				     P_COMPRESSED_BITMAP, DATA_STREAM);
		c->packets[0]++;
		c->bytes[0] += header_size + sizeof(*pc) + len;

		if (c->bit_offset >= c->bm_bits)
			len = 0; /* DONE */
	} else {
		/* was not compressible.
		 * send a buffer full of plain text bits instead. */
		unsigned int data_size;
		unsigned long num_words;
		unsigned long *pu = (unsigned long *)pc;

		data_size = DRBD_SOCKET_BUFFER_SIZE - header_size;
		num_words = min_t(size_t, data_size / sizeof(*pu),
				  c->bm_words - c->word_offset);
		len = num_words * sizeof(*pu);
		if (len)
			drbd_bm_get_lel(peer_device, c->word_offset, num_words, pu);

		resize_prepared_command(peer_device->connection, DATA_STREAM, len);
		err = __send_command(peer_device->connection, device->vnr, P_BITMAP, DATA_STREAM);

		c->word_offset += num_words;
		c->bit_offset = c->word_offset * BITS_PER_LONG;

		c->packets[1]++;
		c->bytes[1] += header_size + len;

		if (c->bit_offset > c->bm_bits)
			c->bit_offset = c->bm_bits;
	}
	if (!err) {
		if (len == 0) {
			INFO_bm_xfer_stats(peer_device, "send", c);
			return 0;
		} else
			return 1;
	}
	return -EIO;
}

/* See the comment at receive_bitmap() */
static int _drbd_send_bitmap(struct drbd_device *device,
			     struct drbd_peer_device *peer_device)
{
	struct bm_xfer_ctx c;
	int err;

	if (!expect(device, device->bitmap))
		return false;

	if (get_ldev(device)) {
		if (drbd_md_test_peer_flag(peer_device, MDF_PEER_FULL_SYNC)) {
			drbd_info(device, "Writing the whole bitmap, MDF_FullSync was set.\n");
			drbd_bm_set_many_bits(peer_device, 0, -1UL);
			if (drbd_bm_write(device, NULL)) {
				/* write_bm did fail! Leave full sync flag set in Meta P_DATA
				 * but otherwise process as per normal - need to tell other
				 * side that a full resync is required! */
				drbd_err(device, "Failed to write bitmap to disk!\n");
			} else {
				drbd_md_clear_peer_flag(peer_device, MDF_PEER_FULL_SYNC);
				drbd_md_sync(device);
			}
		}
		put_ldev(device);
	}

	c = (struct bm_xfer_ctx) {
		.bm_bits = drbd_bm_bits(device),
		.bm_words = drbd_bm_words(device),
	};

	do {
		err = send_bitmap_rle_or_plain(peer_device, &c);
	} while (err > 0);

	return err == 0;
}

int drbd_send_bitmap(struct drbd_device *device, struct drbd_peer_device *peer_device)
{
	struct drbd_transport *peer_transport = &peer_device->connection->transport;
	int err = -1;

	if (peer_device->bitmap_index == -1) {
		drbd_err(peer_device, "No bitmap allocated in drbd_send_bitmap()!\n");
		return -EIO;
	}

	mutex_lock(&peer_device->connection->mutex[DATA_STREAM]);
	if (peer_transport->ops->stream_ok(peer_transport, DATA_STREAM))
		err = !_drbd_send_bitmap(device, peer_device);
	mutex_unlock(&peer_device->connection->mutex[DATA_STREAM]);

	return err;
}

int drbd_send_rs_deallocated(struct drbd_peer_device *peer_device,
			     struct drbd_peer_request *peer_req)
{
	struct p_block_desc *p;

	p = drbd_prepare_command(peer_device, sizeof(*p), DATA_STREAM);
	if (!p)
		return -EIO;
	p->sector = cpu_to_be64(peer_req->i.sector);
	p->blksize = cpu_to_be32(peer_req->i.size);
	p->pad = 0;
	return drbd_send_command(peer_device, P_RS_DEALLOCATED, DATA_STREAM);
}

int drbd_send_drequest(struct drbd_peer_device *peer_device, int cmd,
		       sector_t sector, int size, u64 block_id)
{
	struct p_block_req *p;

	p = drbd_prepare_command(peer_device, sizeof(*p), DATA_STREAM);
	if (!p)
		return -EIO;
	p->sector = cpu_to_be64(sector);
	p->block_id = block_id;
	p->pad = 0;
	p->blksize = cpu_to_be32(size);
	return drbd_send_command(peer_device, cmd, DATA_STREAM);
}

void *drbd_prepare_drequest_csum(struct drbd_peer_request *peer_req, int digest_size)
{
	struct drbd_peer_device *peer_device = peer_req->peer_device;
	struct p_block_req *p;

	p = drbd_prepare_command(peer_device, sizeof(*p) + digest_size, DATA_STREAM);
	if (!p)
		return NULL;

	p->sector = cpu_to_be64(peer_req->i.sector);
	p->block_id = ID_SYNCER /* unused */;
	p->blksize = cpu_to_be32(peer_req->i.size);

	return p + 1; /* digest should be placed behind the struct */
}

int drbd_send_ov_request(struct drbd_peer_device *peer_device, sector_t sector, int size)
{
	struct p_block_req *p;

	p = drbd_prepare_command(peer_device, sizeof(*p), DATA_STREAM);
	if (!p)
		return -EIO;
	p->sector = cpu_to_be64(sector);
	p->block_id = ID_SYNCER /* unused */;
	p->blksize = cpu_to_be32(size);
	return drbd_send_command(peer_device, P_OV_REQUEST, DATA_STREAM);
}

/* The idea of sendpage seems to be to put some kind of reference
 * to the page into the skb, and to hand it over to the NIC. In
 * this process get_page() gets called.
 *
 * As soon as the page was really sent over the network put_page()
 * gets called by some part of the network layer. [ NIC driver? ]
 *
 * [ get_page() / put_page() increment/decrement the count. If count
 *   reaches 0 the page will be freed. ]
 *
 * This works nicely with pages from FSs.
 * But this means that in protocol A we might signal IO completion too early!
 *
 * In order not to corrupt data during a resync we must make sure
 * that we do not reuse our own buffer pages (EEs) to early, therefore
 * we have the net_ee list.
 *
 * XFS seems to have problems, still, it submits pages with page_count == 0!
 * As a workaround, we disable sendpage on pages
 * with page_count == 0 or PageSlab.
 */
static int _drbd_send_page(struct drbd_peer_device *peer_device, struct page *page,
			    int offset, size_t size, unsigned msg_flags)
{
	struct drbd_connection *connection = peer_device->connection;
	struct drbd_transport *transport = &connection->transport;
	struct drbd_transport_ops *tr_ops = transport->ops;
	int err;

	err = tr_ops->send_page(transport, DATA_STREAM, page, offset, size, msg_flags);
	if (!err)
		peer_device->send_cnt += size >> 9;

	return err;
}

static int _drbd_no_send_page(struct drbd_peer_device *peer_device, struct page *page,
			      int offset, size_t size, unsigned msg_flags)
{
	struct drbd_connection *connection = peer_device->connection;
	struct drbd_send_buffer *sbuf = &connection->send_buffer[DATA_STREAM];
	char *from_base;
	void *buffer2;
	int err;

	buffer2 = alloc_send_buffer(connection, size, DATA_STREAM);
	from_base = kmap_atomic(page);
	memcpy(buffer2, from_base + offset, size);
	kunmap_atomic(from_base);

	if (msg_flags & MSG_MORE) {
		sbuf->pos += sbuf->allocated_size;
		sbuf->allocated_size = 0;
		err = 0;
	} else {
		err = flush_send_buffer(connection, DATA_STREAM);
	}

	return err;
}

static int _drbd_send_bio(struct drbd_peer_device *peer_device, struct bio *bio)
{
	struct drbd_connection *connection = peer_device->connection;
	struct bio_vec bvec;
	struct bvec_iter iter;

	/* Flush send buffer and make sure PAGE_SIZE is available... */
	alloc_send_buffer(connection, PAGE_SIZE, DATA_STREAM);
	connection->send_buffer[DATA_STREAM].allocated_size = 0;

	/* hint all but last page with MSG_MORE */
	bio_for_each_segment(bvec, bio, iter) {
		int err;

		err = _drbd_no_send_page(peer_device, bvec.bv_page,
					 bvec.bv_offset, bvec.bv_len,
					 bio_iter_last(bvec, iter) ? 0 : MSG_MORE);
		if (err)
			return err;
		/* WRITE_SAME has only one segment */
		if (bio_op(bio) == REQ_OP_WRITE_SAME)
			break;

		peer_device->send_cnt += bvec.bv_len >> 9;
	}
	return 0;
}

static int _drbd_send_zc_bio(struct drbd_peer_device *peer_device, struct bio *bio)
{
	struct bio_vec bvec;
	struct bvec_iter iter;
	bool no_zc = drbd_disable_sendpage;

	/* e.g. XFS meta- & log-data is in slab pages, which have a
	 * page_count of 0 and/or have PageSlab() set.
	 * we cannot use send_page for those, as that does get_page();
	 * put_page(); and would cause either a VM_BUG directly, or
	 * __page_cache_release a page that would actually still be referenced
	 * by someone, leading to some obscure delayed Oops somewhere else. */
	if (!no_zc)
		bio_for_each_segment(bvec, bio, iter) {
			struct page *page = bvec.bv_page;

			if (page_count(page) < 1 || PageSlab(page)) {
				no_zc = true;
				break;
			}
		}

	if (no_zc) {
		return _drbd_send_bio(peer_device, bio);
	} else {
		struct drbd_connection *connection = peer_device->connection;
		struct drbd_transport *transport = &connection->transport;
		struct drbd_transport_ops *tr_ops = transport->ops;
		int err;

		flush_send_buffer(connection, DATA_STREAM);

		err = tr_ops->send_zc_bio(transport, bio);
		if (!err)
			peer_device->send_cnt += bio->bi_iter.bi_size >> 9;

		return err;
	}
}

static int _drbd_send_zc_ee(struct drbd_peer_device *peer_device,
			    struct drbd_peer_request *peer_req)
{
	struct page *page = peer_req->page_chain.head;
	unsigned len = peer_req->i.size;
	int err;

	flush_send_buffer(peer_device->connection, DATA_STREAM);
	/* hint all but last page with MSG_MORE */
	page_chain_for_each(page) {
		unsigned l = min_t(unsigned, len, PAGE_SIZE);
		if (page_chain_offset(page) != 0 ||
		    page_chain_size(page) != l) {
			drbd_err(peer_device, "FIXME page %p offset %u len %u\n",
				page, page_chain_offset(page), page_chain_size(page));
		}

		err = _drbd_send_page(peer_device, page, 0, l,
				      page_chain_next(page) ? MSG_MORE : 0);
		if (err)
			return err;
		len -= l;
	}
	return 0;
}

/* see also wire_flags_to_bio()
 * DRBD_REQ_*, because we need to semantically map the flags to data packet
 * flags and back. We may replicate to other kernel versions. */
static u32 bio_flags_to_wire(struct drbd_connection *connection, struct bio *bio)
{
	return  (bio->bi_opf & DRBD_REQ_SYNC ? DP_RW_SYNC : 0) |
		(bio->bi_opf & DRBD_REQ_UNPLUG ? DP_UNPLUG : 0) |
		(bio->bi_opf & DRBD_REQ_FUA ? DP_FUA : 0) |
		(bio->bi_opf & DRBD_REQ_PREFLUSH ? DP_FLUSH : 0) |
		(bio_op(bio) == REQ_OP_WRITE_SAME ? DP_WSAME : 0) |
		(bio_op(bio) == REQ_OP_DISCARD ? DP_DISCARD : 0) |
		(bio_op(bio) == REQ_OP_WRITE_ZEROES ?
		 ((connection->agreed_features & DRBD_FF_WZEROES) ?
		  (DP_ZEROES |(!(bio->bi_opf & DRBD_REQ_NOUNMAP) ? DP_DISCARD : 0))
		  : DP_DISCARD)
		 : 0);
}

/* Used to send write or TRIM aka REQ_DISCARD requests
 * R_PRIMARY -> Peer	(P_DATA, P_TRIM)
 */
int drbd_send_dblock(struct drbd_peer_device *peer_device, struct drbd_request *req)
{
	struct drbd_device *device = peer_device->device;
	char *const before = peer_device->connection->scratch_buffer.d.before;
	char *const after = peer_device->connection->scratch_buffer.d.after;
	struct p_trim *trim = NULL;
	struct p_data *p;
	struct p_wsame *wsame = NULL;
	void *digest_out = NULL;
	unsigned int dp_flags = 0;
	int digest_size = 0;
	int err;
	const unsigned s = req->net_rq_state[peer_device->node_id];
	const int op = bio_op(req->master_bio);

	if (op == REQ_OP_DISCARD || op == REQ_OP_WRITE_ZEROES) {
		trim = drbd_prepare_command(peer_device, sizeof(*trim), DATA_STREAM);
		if (!trim)
			return -EIO;
		p = &trim->p_data;
		trim->size = cpu_to_be32(req->i.size);
	} else {
		if (peer_device->connection->integrity_tfm)
			digest_size = crypto_ahash_digestsize(peer_device->connection->integrity_tfm);

		if (op == REQ_OP_WRITE_SAME) {
			wsame = drbd_prepare_command(peer_device, sizeof(*wsame) + digest_size, DATA_STREAM);
			if (!wsame)
				return -EIO;
			p = &wsame->p_data;
			wsame->size = cpu_to_be32(req->i.size);
			digest_out = wsame + 1;
		} else {
			p = drbd_prepare_command(peer_device, sizeof(*p) + digest_size, DATA_STREAM);
			if (!p)
				return -EIO;
			digest_out = p + 1;
		}
	}

	p->sector = cpu_to_be64(req->i.sector);
	p->block_id = (unsigned long)req;
	p->seq_num = cpu_to_be32(atomic_inc_return(&peer_device->packet_seq));
	dp_flags = bio_flags_to_wire(peer_device->connection, req->master_bio);
	if (peer_device->repl_state[NOW] >= L_SYNC_SOURCE && peer_device->repl_state[NOW] <= L_PAUSED_SYNC_T)
		dp_flags |= DP_MAY_SET_IN_SYNC;
	if (s & RQ_EXP_RECEIVE_ACK)
		dp_flags |= DP_SEND_RECEIVE_ACK;
	if (s & RQ_EXP_WRITE_ACK || dp_flags & DP_MAY_SET_IN_SYNC)
		dp_flags |= DP_SEND_WRITE_ACK;
	p->dp_flags = cpu_to_be32(dp_flags);

	if (trim) {
		err = __send_command(peer_device->connection, device->vnr,
				(dp_flags & DP_ZEROES) ? P_ZEROES : P_TRIM, DATA_STREAM);
		goto out;
	}

	if (digest_size && digest_out) {
		BUG_ON(digest_size > sizeof(peer_device->connection->scratch_buffer.d.before));
		drbd_csum_bio(peer_device->connection->integrity_tfm, req->master_bio, before);
		memcpy(digest_out, before, digest_size);
	}

	if (wsame) {
		additional_size_command(peer_device->connection, DATA_STREAM,
					bio_iovec(req->master_bio).bv_len);
		err = __send_command(peer_device->connection, device->vnr, P_WSAME, DATA_STREAM);
	} else {
		additional_size_command(peer_device->connection, DATA_STREAM, req->i.size);
		err = __send_command(peer_device->connection, device->vnr, P_DATA, DATA_STREAM);
	}
	if (!err) {
		/* For protocol A, we have to memcpy the payload into
		 * socket buffers, as we may complete right away
		 * as soon as we handed it over to tcp, at which point the data
		 * pages may become invalid.
		 *
		 * For data-integrity enabled, we copy it as well, so we can be
		 * sure that even if the bio pages may still be modified, it
		 * won't change the data on the wire, thus if the digest checks
		 * out ok after sending on this side, but does not fit on the
		 * receiving side, we sure have detected corruption elsewhere.
		 */
		if (!(s & (RQ_EXP_RECEIVE_ACK | RQ_EXP_WRITE_ACK)) || digest_size)
			err = _drbd_send_bio(peer_device, req->master_bio);
		else
			err = _drbd_send_zc_bio(peer_device, req->master_bio);

		/* double check digest, sometimes buffers have been modified in flight. */
		if (digest_size > 0) {
			drbd_csum_bio(peer_device->connection->integrity_tfm, req->master_bio, after);
			if (memcmp(before, after, digest_size)) {
				drbd_warn(device,
					"Digest mismatch, buffer modified by upper layers during write: %llus +%u\n",
					(unsigned long long)req->i.sector, req->i.size);
			}
		}
	}
out:
	mutex_unlock(&peer_device->connection->mutex[DATA_STREAM]);

	return err;
}

/* answer packet, used to send data back for read requests:
 *  Peer       -> (diskless) R_PRIMARY   (P_DATA_REPLY)
 *  L_SYNC_SOURCE -> L_SYNC_TARGET         (P_RS_DATA_REPLY)
 */
int drbd_send_block(struct drbd_peer_device *peer_device, enum drbd_packet cmd,
		    struct drbd_peer_request *peer_req)
{
	struct p_data *p;
	int err;
	int digest_size;

	digest_size = peer_device->connection->integrity_tfm ?
		      crypto_ahash_digestsize(peer_device->connection->integrity_tfm) : 0;

	p = drbd_prepare_command(peer_device, sizeof(*p) + digest_size, DATA_STREAM);

	if (!p)
		return -EIO;
	p->sector = cpu_to_be64(peer_req->i.sector);
	p->block_id = peer_req->block_id;
	p->seq_num = 0;  /* unused */
	p->dp_flags = 0;
	if (digest_size)
		drbd_csum_pages(peer_device->connection->integrity_tfm, peer_req->page_chain.head, p + 1);
	additional_size_command(peer_device->connection, DATA_STREAM, peer_req->i.size);
	err = __send_command(peer_device->connection,
			     peer_device->device->vnr, cmd, DATA_STREAM);
	if (!err)
		err = _drbd_send_zc_ee(peer_device, peer_req);
	mutex_unlock(&peer_device->connection->mutex[DATA_STREAM]);

	return err;
}

int drbd_send_out_of_sync(struct drbd_peer_device *peer_device, struct drbd_interval *i)
{
	struct p_block_desc *p;

	p = drbd_prepare_command(peer_device, sizeof(*p), DATA_STREAM);
	if (!p)
		return -EIO;
	p->sector = cpu_to_be64(i->sector);
	p->blksize = cpu_to_be32(i->size);
	return drbd_send_command(peer_device, P_OUT_OF_SYNC, DATA_STREAM);
}

int drbd_send_dagtag(struct drbd_connection *connection, u64 dagtag)
{
	struct p_dagtag *p;

	p = conn_prepare_command(connection, sizeof(*p), DATA_STREAM);
	if (!p)
		return -EIO;
	p->dagtag = cpu_to_be64(dagtag);
	return send_command(connection, -1, P_DAGTAG, DATA_STREAM);
}

/* primary_peer_present_and_not_two_primaries_allowed() */
static bool primary_peer_present(struct drbd_resource *resource)
{
	struct drbd_connection *connection;
	struct net_conf *nc;
	bool two_primaries, rv = false;

	rcu_read_lock();
	for_each_connection_rcu(connection, resource) {
		nc = rcu_dereference(connection->transport.net_conf);
		two_primaries = nc ? nc->two_primaries : false;

		if (connection->peer_role[NOW] == R_PRIMARY && !two_primaries) {
			rv = true;
			break;
		}
	}
	rcu_read_unlock();

	return rv;
}

static bool any_disk_is_uptodate(struct drbd_device *device)
{
	bool ret = false;

	rcu_read_lock();
	if (device->disk_state[NOW] == D_UP_TO_DATE)
		ret = true;
	else {
		struct drbd_peer_device *peer_device;

		for_each_peer_device_rcu(peer_device, device) {
			if (peer_device->disk_state[NOW] == D_UP_TO_DATE) {
				ret = true;
				break;
			}
		}
	}
	rcu_read_unlock();

	return ret;
}

static int try_to_promote(struct drbd_device *device, long timeout, bool ndelay)
{
	struct drbd_resource *resource = device->resource;
	int rv, retry = timeout / (HZ / 5); /* One try every 200ms */
	do {
		rv = drbd_set_role(resource, R_PRIMARY, false, NULL);
		if (ndelay)
			break;
		if (rv >= SS_SUCCESS || timeout == 0) {
			return rv;
		} else if (rv == SS_CW_FAILED_BY_PEER) {
			/* Probably udev has it open read-only on one of the peers */
			long t = schedule_timeout_interruptible(HZ / 5);
			if (t < 0)
				break;
			timeout -= HZ / 5;
		} else if (rv == SS_TWO_PRIMARIES) {
			/* Wait till the peer demoted itself */
			timeout = wait_event_interruptible_timeout(resource->state_wait,
				resource->role[NOW] == R_PRIMARY ||
				(!primary_peer_present(resource) && any_disk_is_uptodate(device)),
				timeout);
			if (timeout <= 0)
				break;
		} else if (rv == SS_NO_UP_TO_DATE_DISK) {
			/* Wait until we get a connection established */
			timeout = wait_event_interruptible_timeout(resource->state_wait,
				any_disk_is_uptodate(device), timeout);
			if (timeout <= 0)
				break;
		} else {
			return rv;
		}
	} while (--retry);
	return rv;
}

static int ro_open_cond(struct drbd_device *device)
{
	struct drbd_resource *resource = device->resource;

	if (!device->have_quorum[NOW])
		return -ENODATA;
	else if (resource->role[NOW] != R_PRIMARY &&
		primary_peer_present(resource) && !drbd_allow_oos)
		return -EMEDIUMTYPE;
	else if (any_disk_is_uptodate(device))
		return 0;
	else
		return -EAGAIN;
}

enum ioc_rv {
	IOC_SLEEP = 0,
	IOC_OK = 1,
	IOC_ABORT = 2,
};

static enum ioc_rv inc_open_count(struct drbd_device *device, fmode_t mode)
{
	struct drbd_resource *resource = device->resource;
	enum ioc_rv r = mode & FMODE_NDELAY ? IOC_ABORT : IOC_SLEEP;

	if (test_bit(DOWN_IN_PROGRESS, &resource->flags))
		return IOC_ABORT;

	read_lock_irq(&resource->state_rwlock);
	if (test_bit(UNREGISTERED, &device->flags))
		r = IOC_ABORT;
	else if (!resource->remote_state_change) {
		r = IOC_OK;
		if (mode & FMODE_WRITE)
			device->open_rw_cnt++;
		else
			device->open_ro_cnt++;
	}
	read_unlock_irq(&resource->state_rwlock);

	return r;
}

static void __prune_or_free_openers(struct drbd_device *device, pid_t pid)
{
	struct opener *pos, *tmp;

	list_for_each_entry_safe(pos, tmp, &device->openers.list, list) {
		// if pid == 0, i.e., counts were 0, delete all entries, else the matching one
		if (pid == 0 || pid == pos->pid) {
			dynamic_drbd_dbg(device, "%sopeners del: %s(%d)\n", pid == 0 ? "" : "all ",
					pos->comm, pos->pid);
			list_del(&pos->list);
			kfree(pos);

			/* in case we remove a real process, stop here, there might be multiple openers with the same pid */
			/* this assumes that the oldest opener with the same pid releases first. "as good as it gets" */
			if (pid != 0)
				return;
		}
	}
}

static void free_openers(struct drbd_device *device) {
	__prune_or_free_openers(device, 0);
}

/* caller needs to hold the the open_release_lock */
static void add_opener(struct drbd_device *device)
{
	struct opener *opener;
	int len = 0;

	list_for_each_entry(opener, &device->openers.list, list)
		if (++len > 100) { /* 100 ought to be enough for everybody */
			dynamic_drbd_dbg(device, "openers: list full, do not add new opener\n");
			return;
		}

	opener = kmalloc(sizeof(*opener), GFP_NOIO);
	if (!opener) {
		return;
	}

	get_task_comm(opener->comm, current);
	opener->pid = task_pid_nr(current);
	opener->opened = ktime_get_real();
	list_add(&opener->list, &device->openers.list);
	dynamic_drbd_dbg(device, "openers add: %s(%d)\n", opener->comm, opener->pid);
}

static int drbd_open(struct block_device *bdev, fmode_t mode)
{
	struct drbd_device *device = bdev->bd_disk->private_data;
	struct drbd_resource *resource = device->resource;
	long timeout = resource->res_opts.auto_promote_timeout * HZ / 10;
	enum ioc_rv r;
	int rv = 0;

	kref_get(&device->kref);
	kref_debug_get(&device->kref_debug, 3);

	mutex_lock(&resource->open_release);

	timeout = wait_event_interruptible_timeout(resource->twopc_wait,
						   (r = inc_open_count(device, mode)),
						   timeout);

	if (r == IOC_ABORT || (r == IOC_SLEEP && timeout <= 0)) {
		mutex_unlock(&resource->open_release);

		kref_debug_put(&device->kref_debug, 3);
		kref_put(&device->kref, drbd_destroy_device);
		return -EAGAIN;
	}

	if (resource->res_opts.auto_promote) {
		enum drbd_state_rv rv;
		/* Allow opening in read-only mode on an unconnected secondary.
		   This avoids split brain when the drbd volume gets opened
		   temporarily by udev while it scans for PV signatures. */

		if (mode & FMODE_WRITE) {
			if (resource->role[NOW] == R_SECONDARY) {
				rv = try_to_promote(device, timeout, (mode & FMODE_NDELAY));
				if (rv < SS_SUCCESS)
					drbd_info(resource, "Auto-promote failed: %s\n",
						  drbd_set_st_err_str(rv));
			}
		} else if ((mode & FMODE_NDELAY) == 0) {
			wait_event_interruptible_timeout(resource->state_wait,
				ro_open_cond(device) != -EAGAIN,
				resource->res_opts.auto_promote_timeout * HZ / 10);
		}
	} else if (resource->role[NOW] != R_PRIMARY &&
			!(mode & FMODE_WRITE) && !drbd_allow_oos) {
		rv = -EMEDIUMTYPE;
		goto out;
	}

	if (test_bit(UNREGISTERED, &device->flags)) {
		rv = -ENODEV;
	} else if (mode & FMODE_WRITE) {
		if (resource->role[NOW] != R_PRIMARY)
			rv = -EROFS;
	} else /* READ access only */ {
		rv = ro_open_cond(device);
	}
out:
	/* still keep mutex, but release ASAP */
	if (!rv)
		add_opener(device);

	mutex_unlock(&resource->open_release);
	if (rv) {
		drbd_release(bdev->bd_disk, mode);
		if (rv == -EAGAIN && !(mode & FMODE_NDELAY))
			rv = -EMEDIUMTYPE;
	}

	return rv;
}

void drbd_open_counts(struct drbd_resource *resource, int *rw_count_ptr, int *ro_count_ptr)
{
	struct drbd_device *device;
	int vnr, rw_count = 0, ro_count = 0;

	idr_for_each_entry(&resource->devices, device, vnr) {
		rw_count += device->open_rw_cnt;
		ro_count += device->open_ro_cnt;
	}
	*rw_count_ptr = rw_count;
	*ro_count_ptr = ro_count;
}

static void drbd_release(struct gendisk *gd, fmode_t mode)
{
	struct drbd_device *device = gd->private_data;
	struct drbd_resource *resource = device->resource;
	int open_rw_cnt, open_ro_cnt;

	mutex_lock(&resource->open_release);
	if (mode & FMODE_WRITE)
		device->open_rw_cnt--;
	else
		device->open_ro_cnt--;

	drbd_open_counts(resource, &open_rw_cnt, &open_ro_cnt);

	if (open_ro_cnt == 0)
		wake_up_all(&resource->state_wait);

	if (test_bit(UNREGISTERED, &device->flags) &&
	    device->open_rw_cnt == 0 && device->open_ro_cnt == 0 &&
	    !test_and_set_bit(DESTROYING_DEV, &device->flags))
		call_rcu(&device->rcu, drbd_reclaim_device);

	if (resource->res_opts.auto_promote) {
		enum drbd_state_rv rv;

		if (mode & FMODE_WRITE &&
		    open_rw_cnt == 0 &&
		    resource->role[NOW] == R_PRIMARY &&
		    !test_bit(EXPLICIT_PRIMARY, &resource->flags)) {
			rv = drbd_set_role(resource, R_SECONDARY, false, NULL);
			if (rv < SS_SUCCESS)
				drbd_warn(resource, "Auto-demote failed: %s\n",
					  drbd_set_st_err_str(rv));
		}
	}

	/* if the open counts are 0, we free the whole list, otherwise we remove the specific pid */
	__prune_or_free_openers(device,
			(open_ro_cnt == 0 && open_rw_cnt == 0) ? 0 : task_pid_nr(current));

	mutex_unlock(&resource->open_release);

	kref_debug_put(&device->kref_debug, 3);
	kref_put(&device->kref, drbd_destroy_device);  /* might destroy the resource as well */
}

void drbd_queue_unplug(struct drbd_device *device)
{
	struct drbd_resource *resource = device->resource;
	struct drbd_connection *connection;
	u64 dagtag_sector;

	dagtag_sector = resource->dagtag_sector;

	rcu_read_lock();
	for_each_connection_rcu(connection, resource) {
		/* use the "next" slot */
		unsigned int i = !connection->todo.unplug_slot;
		connection->todo.unplug_dagtag_sector[i] = dagtag_sector;
		wake_up(&connection->sender_work.q_wait);
	}
	rcu_read_unlock();
}

static void drbd_set_defaults(struct drbd_device *device)
{
	device->disk_state[NOW] = D_DISKLESS;
}

void drbd_cleanup_device(struct drbd_device *device)
{
	device->al_writ_cnt = 0;
	device->bm_writ_cnt = 0;
	device->read_cnt = 0;
	device->writ_cnt = 0;

	if (device->bitmap) {
		/* maybe never allocated. */
		drbd_bm_resize(device, 0, 1);
		drbd_bm_free(device->bitmap);
		device->bitmap = NULL;
	}

	clear_bit(AL_SUSPENDED, &device->flags);
	drbd_set_defaults(device);
}


static void drbd_destroy_mempools(void)
{
	struct page *page;

	while (drbd_pp_pool) {
		page = drbd_pp_pool;
		drbd_pp_pool = page_chain_next(page);
		__free_page(page);
		drbd_pp_vacant--;
	}

	/* D_ASSERT(device, atomic_read(&drbd_pp_vacant)==0); */

	bioset_exit(&drbd_io_bio_set);
	bioset_exit(&drbd_md_io_bio_set);
	mempool_exit(&drbd_md_io_page_pool);
	mempool_exit(&drbd_ee_mempool);
	mempool_exit(&drbd_request_mempool);
	if (drbd_ee_cache)
		kmem_cache_destroy(drbd_ee_cache);
	if (drbd_request_cache)
		kmem_cache_destroy(drbd_request_cache);
	if (drbd_bm_ext_cache)
		kmem_cache_destroy(drbd_bm_ext_cache);
	if (drbd_al_ext_cache)
		kmem_cache_destroy(drbd_al_ext_cache);

	drbd_ee_cache        = NULL;
	drbd_request_cache   = NULL;
	drbd_bm_ext_cache    = NULL;
	drbd_al_ext_cache    = NULL;

	return;
}

static int drbd_create_mempools(void)
{
	struct page *page;
	const int number = (DRBD_MAX_BIO_SIZE/PAGE_SIZE) * drbd_minor_count;
	int i, ret;

	/* caches */
	drbd_request_cache = kmem_cache_create(
		"drbd_req", sizeof(struct drbd_request), 0, 0, NULL);
	if (drbd_request_cache == NULL)
		goto Enomem;

	drbd_ee_cache = kmem_cache_create(
		"drbd_ee", sizeof(struct drbd_peer_request), 0, 0, NULL);
	if (drbd_ee_cache == NULL)
		goto Enomem;

	drbd_bm_ext_cache = kmem_cache_create(
		"drbd_bm", sizeof(struct bm_extent), 0, 0, NULL);
	if (drbd_bm_ext_cache == NULL)
		goto Enomem;

	drbd_al_ext_cache = kmem_cache_create(
		"drbd_al", sizeof(struct lc_element), 0, 0, NULL);
	if (drbd_al_ext_cache == NULL)
		goto Enomem;

	/* mempools */
	ret = bioset_init(&drbd_io_bio_set, BIO_POOL_SIZE, 0, 0);
	if (ret)
		goto Enomem;

	ret = bioset_init(&drbd_md_io_bio_set, DRBD_MIN_POOL_PAGES, 0,
			  BIOSET_NEED_BVECS);
	if (ret)
		goto Enomem;

	ret = mempool_init_page_pool(&drbd_md_io_page_pool, DRBD_MIN_POOL_PAGES, 0);
	if (ret)
		goto Enomem;

	ret = mempool_init_slab_pool(&drbd_request_mempool, number,
				     drbd_request_cache);
	if (ret)
		goto Enomem;

	ret = mempool_init_slab_pool(&drbd_ee_mempool, number, drbd_ee_cache);
	if (ret)
		goto Enomem;

	/* drbd's page pool */
	spin_lock_init(&drbd_pp_lock);

	for (i = 0; i < number; i++) {
		page = alloc_page(GFP_HIGHUSER);
		if (!page)
			goto Enomem;
		set_page_chain_next_offset_size(page, drbd_pp_pool, 0, 0);
		drbd_pp_pool = page;
	}
	drbd_pp_vacant = number;

	return 0;

Enomem:
	drbd_destroy_mempools(); /* in case we allocated some */
	return -ENOMEM;
}

static void free_peer_device(struct drbd_peer_device *peer_device)
{
	lc_destroy(peer_device->resync_lru);
	kfree(peer_device->rs_plan_s);
	kfree(peer_device->conf);
	kfree(peer_device);
}

static void drbd_device_finalize_work_fn(struct work_struct *work)
{
	struct drbd_device *device = container_of(work, struct drbd_device, finalize_work);
	struct drbd_resource *resource = device->resource;

	if (device->this_bdev)
		bdput(device->this_bdev);

	if (device->bitmap) {
		drbd_bm_free(device->bitmap);
		device->bitmap = NULL;
	}

	put_disk(device->vdisk);
	blk_cleanup_queue(device->rq_queue);

	kfree(device);

	kref_debug_put(&resource->kref_debug, 4);
	kref_put(&resource->kref, drbd_destroy_resource);
}

/* may not sleep, called from call_rcu. */
void drbd_destroy_device(struct kref *kref)
{
	struct drbd_device *device = container_of(kref, struct drbd_device, kref);
	struct drbd_peer_device *peer_device, *tmp;

	/* cleanup stuff that may have been allocated during
	 * device (re-)configuration or state changes */

	free_openers(device);

	lc_destroy(device->act_log);
	for_each_peer_device_safe(peer_device, tmp, device) {
		kref_debug_put(&peer_device->connection->kref_debug, 3);
		kref_put(&peer_device->connection->kref, drbd_destroy_connection);
		free_peer_device(peer_device);
	}

	__free_page(device->md_io.page);
	kref_debug_destroy(&device->kref_debug);

	INIT_WORK(&device->finalize_work, drbd_device_finalize_work_fn);
	schedule_work(&device->finalize_work);
}

void drbd_destroy_resource(struct kref *kref)
{
	struct drbd_resource *resource = container_of(kref, struct drbd_resource, kref);

	idr_destroy(&resource->devices);
	free_cpumask_var(resource->cpu_mask);
	kfree(resource->name);
	kref_debug_destroy(&resource->kref_debug);
	kfree(resource);
	module_put(THIS_MODULE);
}

void drbd_reclaim_resource(struct rcu_head *rp)
{
	struct drbd_resource *resource = container_of(rp, struct drbd_resource, rcu);
	struct queued_twopc *q, *q1;
	struct drbd_connection *connection, *tmp;

	spin_lock_irq(&resource->queued_twopc_lock);
	list_for_each_entry_safe(q, q1, &resource->queued_twopc, w.list) {
		list_del(&q->w.list);
		kref_put(&q->connection->kref, drbd_destroy_connection);
		kfree(q);
	}
	spin_unlock_irq(&resource->queued_twopc_lock);

	drbd_thread_stop_nowait(&resource->worker);

	list_for_each_entry_safe(connection, tmp, &resource->twopc_parents, twopc_parent_list) {
		kref_debug_put(&connection->kref_debug, 9);
		kref_put(&connection->kref, drbd_destroy_connection);
	}
	mempool_free(resource->peer_ack_req, &drbd_request_mempool);
	kref_debug_put(&resource->kref_debug, 8);
	kref_put(&resource->kref, drbd_destroy_resource);
}

/* One global retry thread, if we need to push back some bio and have it
 * reinserted through our make request function.
 */
static struct retry_worker {
	struct workqueue_struct *wq;
	struct work_struct worker;

	spinlock_t lock;
	struct list_head writes;
} retry;

void drbd_req_destroy_lock(struct kref *kref)
{
	struct drbd_request *req = container_of(kref, struct drbd_request, kref);
	struct drbd_resource *resource = req->device->resource;

	read_lock_irq(&resource->state_rwlock);
	drbd_req_destroy(kref);
	read_unlock_irq(&resource->state_rwlock);
}

static void do_retry(struct work_struct *ws)
{
	struct retry_worker *retry = container_of(ws, struct retry_worker, worker);
	LIST_HEAD(writes);
	struct drbd_request *req, *tmp;

	spin_lock_irq(&retry->lock);
	list_splice_init(&retry->writes, &writes);
	spin_unlock_irq(&retry->lock);

	list_for_each_entry_safe(req, tmp, &writes, list) {
		struct drbd_device *device = req->device;
		struct bio *bio = req->master_bio;
		unsigned long start_jif = req->start_jif;
		bool expected;
		ktime_get_accounting_assign(ktime_t start_kt, req->start_kt);


		/* no locking when accssing local_rq_state & net_rq_state, since
		   this request are not active at the moment */
		expected =
			expect(device, atomic_read(&req->completion_ref) == 0) &&
			expect(device, req->local_rq_state & RQ_POSTPONED) &&
			expect(device, (req->local_rq_state & RQ_LOCAL_PENDING) == 0 ||
			       (req->local_rq_state & RQ_LOCAL_ABORTED) != 0);

		if (!expected)
			drbd_err(device, "req=%p completion_ref=%d rq_state=%x\n",
				req, atomic_read(&req->completion_ref),
				req->local_rq_state);

		/* We still need to put one kref associated with the
		 * "completion_ref" going zero in the code path that queued it
		 * here.  The request object may still be referenced by a
		 * frozen local req->private_bio, in case we force-detached.
		 */
		kref_put(&req->kref, drbd_req_destroy_lock);

		/* A single suspended or otherwise blocking device may stall
		 * all others as well.  Fortunately, this code path is to
		 * recover from a situation that "should not happen":
		 * concurrent writes in multi-primary setup.
		 * In a "normal" lifecycle, this workqueue is supposed to be
		 * destroyed without ever doing anything.
		 * If it turns out to be an issue anyways, we can do per
		 * resource (replication group) or per device (minor) retry
		 * workqueues instead.
		 */

		/* We are not just doing generic_make_request(),
		 * as we want to keep the start_time information. */
		__drbd_make_request(device, bio, start_kt, start_jif);
	}
}

/* called via drbd_req_put_completion_ref() */
void drbd_restart_request(struct drbd_request *req)
{
	unsigned long flags;
	spin_lock_irqsave(&retry.lock, flags);
	list_move_tail(&req->list, &retry.writes);
	spin_unlock_irqrestore(&retry.lock, flags);

	/* Drop the extra reference that would otherwise
	 * have been dropped by complete_master_bio.
	 * do_retry() needs to grab a new one. */
	dec_ap_bio(req->device, bio_data_dir(req->master_bio));

	queue_work(retry.wq, &retry.worker);
}


static void drbd_cleanup(void)
{
	/* first remove proc,
	 * drbdsetup uses its presence to detect
	 * whether DRBD is loaded.
	 * If we would get stuck in proc removal,
	 * but have netlink already deregistered,
	 * some drbdsetup commands may wait forever
	 * for an answer.
	 */
	if (drbd_proc)
		remove_proc_entry("drbd", NULL);

	if (retry.wq)
		destroy_workqueue(retry.wq);

	drbd_genl_unregister();
	drbd_debugfs_cleanup();

	drbd_destroy_mempools();
	unregister_blkdev(DRBD_MAJOR, "drbd");

	idr_destroy(&drbd_devices);

	pr_info("module cleanup done.\n");
}

/**
 * drbd_congested() - Callback for the flusher thread
 * @congested_data:	User data
 * @bdi_bits:		Bits the BDI flusher thread is currently interested in
 *
 * Returns 1<<WB_async_congested and/or 1<<WB_sync_congested if we are congested.
 */
static int drbd_congested(void *congested_data, int bdi_bits)
{
	struct drbd_device *device = congested_data;
	struct request_queue *q;
	int r = 0;

	if (!may_inc_ap_bio(device)) {
		/* DRBD has frozen IO */
		r = bdi_bits;
		goto out;
	}

	if (test_bit(CALLBACK_PENDING, &device->resource->flags)) {
		r |= (1 << WB_async_congested);
		/* Without good local data, we would need to read from remote,
		 * and that would need the worker thread as well, which is
		 * currently blocked waiting for that usermode helper to
		 * finish.
		 */
		if (!get_ldev_if_state(device, D_UP_TO_DATE))
			r |= (1 << WB_sync_congested);
		else
			put_ldev(device);
		r &= bdi_bits;
		goto out;
	}

	if (get_ldev(device)) {
		q = bdev_get_queue(device->ldev->backing_bdev);
		r = bdi_congested(q->backing_dev_info, bdi_bits);
		put_ldev(device);
	}

	if (bdi_bits & (1 << WB_async_congested)) {
		struct drbd_peer_device *peer_device;

		rcu_read_lock();
		for_each_peer_device_rcu(peer_device, device) {
			if (test_bit(NET_CONGESTED, &peer_device->connection->transport.flags)) {
				r |= (1 << WB_async_congested);
				break;
			}
		}
		rcu_read_unlock();
	}

out:
	return r;
}

static void drbd_init_workqueue(struct drbd_work_queue* wq)
{
	spin_lock_init(&wq->q_lock);
	INIT_LIST_HEAD(&wq->q);
	init_waitqueue_head(&wq->q_wait);
}

struct completion_work {
	struct drbd_work w;
	struct completion done;
};

static int w_complete(struct drbd_work *w, int cancel)
{
	struct completion_work *completion_work =
		container_of(w, struct completion_work, w);

	complete(&completion_work->done);
	return 0;
}

void drbd_queue_work(struct drbd_work_queue *q, struct drbd_work *w)
{
	unsigned long flags;

	spin_lock_irqsave(&q->q_lock, flags);
	list_add_tail(&w->list, &q->q);
	spin_unlock_irqrestore(&q->q_lock, flags);
	wake_up(&q->q_wait);
}

void drbd_flush_workqueue(struct drbd_work_queue *work_queue)
{
	struct completion_work completion_work;

	completion_work.w.cb = w_complete;
	init_completion(&completion_work.done);
	drbd_queue_work(work_queue, &completion_work.w);
	wait_for_completion(&completion_work.done);
}

struct drbd_resource *drbd_find_resource(const char *name)
{
	struct drbd_resource *resource;

	if (!name || !name[0])
		return NULL;

	rcu_read_lock();
	for_each_resource_rcu(resource, &drbd_resources) {
		if (!strcmp(resource->name, name)) {
			kref_get(&resource->kref);
			goto found;
		}
	}
	resource = NULL;
found:
	rcu_read_unlock();
	return resource;
}

static void drbd_put_send_buffers(struct drbd_connection *connection)
{
	unsigned int i;

	for (i = DATA_STREAM; i <= CONTROL_STREAM ; i++) {
		if (connection->send_buffer[i].page) {
			put_page(connection->send_buffer[i].page);
			connection->send_buffer[i].page = NULL;
		}
	}
}

static int drbd_alloc_send_buffers(struct drbd_connection *connection)
{
	unsigned int i;

	for (i = DATA_STREAM; i <= CONTROL_STREAM ; i++) {
		struct page *page;

		page = alloc_page(GFP_KERNEL);
		if (!page) {
			drbd_put_send_buffers(connection);
			return -ENOMEM;
		}
		connection->send_buffer[i].page = page;
		connection->send_buffer[i].unsent =
		connection->send_buffer[i].pos = page_address(page);
	}

	return 0;
}

void drbd_flush_peer_acks(struct drbd_resource *resource)
{
	spin_lock_irq(&resource->peer_ack_lock);
	if (resource->peer_ack_req) {
		resource->last_peer_acked_dagtag = resource->peer_ack_req->dagtag_sector;
		drbd_queue_peer_ack(resource, resource->peer_ack_req);
		resource->peer_ack_req = NULL;
	}
	spin_unlock_irq(&resource->peer_ack_lock);
}

static void peer_ack_timer_fn(struct timer_list *t)
{
	struct drbd_resource *resource = from_timer(resource, t, peer_ack_timer);

	drbd_flush_peer_acks(resource);
}

void conn_free_crypto(struct drbd_connection *connection)
{
	crypto_free_ahash(connection->csums_tfm);
	crypto_free_ahash(connection->verify_tfm);
	crypto_free_shash(connection->cram_hmac_tfm);
	crypto_free_ahash(connection->integrity_tfm);
	crypto_free_ahash(connection->peer_integrity_tfm);
	kfree(connection->int_dig_in);
	kfree(connection->int_dig_vv);

	connection->csums_tfm = NULL;
	connection->verify_tfm = NULL;
	connection->cram_hmac_tfm = NULL;
	connection->integrity_tfm = NULL;
	connection->peer_integrity_tfm = NULL;
	connection->int_dig_in = NULL;
	connection->int_dig_vv = NULL;
}

static void wake_all_device_misc(struct drbd_resource *resource)
{
	struct drbd_device *device;
	int vnr;
	rcu_read_lock();
	idr_for_each_entry(&resource->devices, device, vnr)
		wake_up(&device->misc_wait);
	rcu_read_unlock();
}

int set_resource_options(struct drbd_resource *resource, struct res_opts *res_opts)
{
	struct drbd_connection *connection;
	cpumask_var_t new_cpu_mask;
	int err;
	bool wake_device_misc = false;
	bool force_state_recalc = false;
	unsigned long irq_flags;

	if (!zalloc_cpumask_var(&new_cpu_mask, GFP_KERNEL))
		return -ENOMEM;

	/* silently ignore cpu mask on UP kernel */
	if (nr_cpu_ids > 1 && res_opts->cpu_mask[0] != 0) {
		err = bitmap_parse(res_opts->cpu_mask, DRBD_CPU_MASK_SIZE,
				   cpumask_bits(new_cpu_mask), nr_cpu_ids);
		if (err == -EOVERFLOW) {
			/* So what. mask it out. */
			cpumask_var_t tmp_cpu_mask;
			if (zalloc_cpumask_var(&tmp_cpu_mask, GFP_KERNEL)) {
				cpumask_setall(tmp_cpu_mask);
				cpumask_and(new_cpu_mask, new_cpu_mask, tmp_cpu_mask);
				drbd_warn(resource, "Overflow in bitmap_parse(%.12s%s), truncating to %u bits\n",
					res_opts->cpu_mask,
					strlen(res_opts->cpu_mask) > 12 ? "..." : "",
					nr_cpu_ids);
				free_cpumask_var(tmp_cpu_mask);
				err = 0;
			}
		}
		if (err) {
			drbd_warn(resource, "bitmap_parse() failed with %d\n", err);
			/* retcode = ERR_CPU_MASK_PARSE; */
			goto fail;
		}
	}
	if (res_opts->nr_requests < DRBD_NR_REQUESTS_MIN)
		res_opts->nr_requests = DRBD_NR_REQUESTS_MIN;

	if (resource->res_opts.on_no_quorum == ONQ_SUSPEND_IO &&
	    res_opts->on_no_quorum == ONQ_IO_ERROR) {
		/* when changing from suspend-io to io-error, we need
		 * to wake all waitqueues which are blocking io. we also
		 * need to cancel all pending requests with an io error. */
		force_state_recalc = true;
		wake_device_misc = true;

		for_each_connection(connection, resource) {
			tl_walk(connection, COMPLETION_RESUMED);
		}
	}

	if (resource->res_opts.nr_requests < res_opts->nr_requests)
		wake_device_misc = true;

	resource->res_opts = *res_opts;
	if (cpumask_empty(new_cpu_mask))
		drbd_calc_cpu_mask(&new_cpu_mask);
	if (!cpumask_equal(resource->cpu_mask, new_cpu_mask)) {
		cpumask_copy(resource->cpu_mask, new_cpu_mask);
		rcu_read_lock();
		for_each_connection_rcu(connection, resource) {
			connection->receiver.reset_cpu_mask = 1;
			connection->ack_receiver.reset_cpu_mask = 1;
			connection->sender.reset_cpu_mask = 1;
		}
		rcu_read_unlock();
	}
	err = 0;

	if (force_state_recalc) {
		begin_state_change(resource, &irq_flags, CS_VERBOSE | CS_FORCE_RECALC);
		end_state_change(resource, &irq_flags);
	}

	if (wake_device_misc)
		wake_all_device_misc(resource);

fail:
	free_cpumask_var(new_cpu_mask);
	return err;

}

struct drbd_resource *drbd_create_resource(const char *name,
					   struct res_opts *res_opts)
{
	struct drbd_resource *resource;

	resource = kzalloc(sizeof(struct drbd_resource), GFP_KERNEL);
	if (!resource)
		goto fail;
	resource->name = kstrdup(name, GFP_KERNEL);
	if (!resource->name)
		goto fail_free_resource;
	if (!zalloc_cpumask_var(&resource->cpu_mask, GFP_KERNEL))
		goto fail_free_name;
	kref_init(&resource->kref);
	kref_debug_init(&resource->kref_debug, &resource->kref, &kref_class_resource);
	idr_init(&resource->devices);
	INIT_LIST_HEAD(&resource->connections);
	spin_lock_init(&resource->tl_update_lock);
	INIT_LIST_HEAD(&resource->transfer_log);
	spin_lock_init(&resource->peer_ack_lock);
	INIT_LIST_HEAD(&resource->peer_ack_list);
	timer_setup(&resource->peer_ack_timer, peer_ack_timer_fn, 0);
	timer_setup(&resource->repost_up_to_date_timer, repost_up_to_date_fn, 0);
	sema_init(&resource->state_sem, 1);
	resource->role[NOW] = R_SECONDARY;
	if (set_resource_options(resource, res_opts))
		goto fail_free_name;
	resource->max_node_id = res_opts->node_id;
	resource->twopc_reply.initiator_node_id = -1;
	mutex_init(&resource->conf_update);
	mutex_init(&resource->adm_mutex);
	mutex_init(&resource->open_release);
	rwlock_init(&resource->state_rwlock);
	INIT_LIST_HEAD(&resource->listeners);
	spin_lock_init(&resource->listeners_lock);
	init_waitqueue_head(&resource->state_wait);
	init_waitqueue_head(&resource->twopc_wait);
	init_waitqueue_head(&resource->barrier_wait);
	INIT_LIST_HEAD(&resource->twopc_parents);
	timer_setup(&resource->twopc_timer, twopc_timer_fn, 0);
	INIT_LIST_HEAD(&resource->twopc_work.list);
	INIT_LIST_HEAD(&resource->queued_twopc);
	spin_lock_init(&resource->queued_twopc_lock);
	timer_setup(&resource->queued_twopc_timer, queued_twopc_timer_fn, 0);
	drbd_init_workqueue(&resource->work);
	drbd_thread_init(resource, &resource->worker, drbd_worker, "worker");
	drbd_thread_start(&resource->worker);
	spin_lock_init(&resource->current_tle_lock);
	drbd_debugfs_resource_add(resource);
	resource->cached_min_aggreed_protocol_version = drbd_protocol_version_min;

	list_add_tail_rcu(&resource->resources, &drbd_resources);

	return resource;

fail_free_name:
	kfree(resource->name);
fail_free_resource:
	kfree(resource);
fail:
	return NULL;
}

/* caller must be under adm_mutex */
struct drbd_connection *drbd_create_connection(struct drbd_resource *resource,
					       struct drbd_transport_class *tc)
{
	struct drbd_connection *connection;
	int size;

	size = sizeof(*connection) - sizeof(connection->transport) + tc->instance_size;
	connection = kzalloc(size, GFP_KERNEL);
	if (!connection)
		return NULL;

	if (drbd_alloc_send_buffers(connection))
		goto fail;

	connection->current_epoch = kzalloc(sizeof(struct drbd_epoch), GFP_KERNEL);
	if (!connection->current_epoch)
		goto fail;

	INIT_LIST_HEAD(&connection->current_epoch->list);
	connection->epochs = 1;
	spin_lock_init(&connection->epoch_lock);

	INIT_LIST_HEAD(&connection->todo.work_list);
	connection->todo.req = NULL;

	atomic_set(&connection->ap_in_flight, 0);
	atomic_set(&connection->rs_in_flight, 0);
	connection->send.seen_any_write_yet = false;
	connection->send.current_epoch_nr = 0;
	connection->send.current_epoch_writes = 0;
	connection->send.current_dagtag_sector = 0;

	connection->cstate[NOW] = C_STANDALONE;
	connection->peer_role[NOW] = R_UNKNOWN;
	idr_init(&connection->peer_devices);

	drbd_init_workqueue(&connection->sender_work);
	mutex_init(&connection->mutex[DATA_STREAM]);
	mutex_init(&connection->mutex[CONTROL_STREAM]);

	INIT_LIST_HEAD(&connection->connect_timer_work.list);
	timer_setup(&connection->connect_timer, connect_timer_fn, 0);

	drbd_thread_init(resource, &connection->receiver, drbd_receiver, "receiver");
	connection->receiver.connection = connection;
	drbd_thread_init(resource, &connection->sender, drbd_sender, "sender");
	connection->sender.connection = connection;
	drbd_thread_init(resource, &connection->ack_receiver, drbd_ack_receiver, "ack_recv");
	connection->ack_receiver.connection = connection;
	spin_lock_init(&connection->peer_reqs_lock);
	INIT_LIST_HEAD(&connection->peer_requests);
	INIT_LIST_HEAD(&connection->connections);
	INIT_LIST_HEAD(&connection->active_ee);
	INIT_LIST_HEAD(&connection->sync_ee);
	INIT_LIST_HEAD(&connection->read_ee);
	INIT_LIST_HEAD(&connection->net_ee);
	INIT_LIST_HEAD(&connection->done_ee);
	init_waitqueue_head(&connection->ee_wait);

	kref_init(&connection->kref);
	kref_debug_init(&connection->kref_debug, &connection->kref, &kref_class_connection);

	INIT_WORK(&connection->peer_ack_work, drbd_send_peer_ack_wf);
	INIT_WORK(&connection->send_acks_work, drbd_send_acks_wf);

	kref_get(&resource->kref);
	kref_debug_get(&resource->kref_debug, 3);
	connection->resource = resource;

	INIT_LIST_HEAD(&connection->transport.paths);
	connection->transport.log_prefix = resource->name;
	if (tc->init(&connection->transport))
		goto fail;

	return connection;

fail:
	drbd_put_send_buffers(connection);
	kfree(connection->current_epoch);
	kfree(connection);

	return NULL;
}

/* free the transport specific members (e.g., sockets) of a connection */
void drbd_transport_shutdown(struct drbd_connection *connection, enum drbd_tr_free_op op)
{
	mutex_lock(&connection->mutex[DATA_STREAM]);
	mutex_lock(&connection->mutex[CONTROL_STREAM]);

	flush_send_buffer(connection, DATA_STREAM);
	flush_send_buffer(connection, CONTROL_STREAM);

	connection->transport.ops->free(&connection->transport, op);
	if (op == DESTROY_TRANSPORT)
		drbd_put_transport_class(connection->transport.class);

	mutex_unlock(&connection->mutex[CONTROL_STREAM]);
	mutex_unlock(&connection->mutex[DATA_STREAM]);
}

void drbd_destroy_path(struct kref *kref)
{
	struct drbd_path *path = container_of(kref, struct drbd_path, kref);

	kfree(path);
}

void drbd_destroy_connection(struct kref *kref)
{
	struct drbd_connection *connection = container_of(kref, struct drbd_connection, kref);
	struct drbd_resource *resource = connection->resource;
	struct drbd_peer_device *peer_device;
	int vnr;

	if (atomic_read(&connection->current_epoch->epoch_size) !=  0)
		drbd_err(connection, "epoch_size:%d\n", atomic_read(&connection->current_epoch->epoch_size));
	kfree(connection->current_epoch);

	idr_for_each_entry(&connection->peer_devices, peer_device, vnr) {
		kref_debug_put(&peer_device->device->kref_debug, 1);
		kref_put(&peer_device->device->kref, drbd_destroy_device);
		free_peer_device(peer_device);
	}
	idr_destroy(&connection->peer_devices);

	kfree(connection->transport.net_conf);
	kref_debug_destroy(&connection->kref_debug);
	kfree(connection);
	kref_debug_put(&resource->kref_debug, 3);
	kref_put(&resource->kref, drbd_destroy_resource);
}

struct drbd_peer_device *create_peer_device(struct drbd_device *device, struct drbd_connection *connection)
{
	struct drbd_peer_device *peer_device;
	int err;

	peer_device = kzalloc(sizeof(struct drbd_peer_device), GFP_KERNEL);
	if (!peer_device)
		return NULL;

	peer_device->connection = connection;
	peer_device->device = device;
	peer_device->disk_state[NOW] = D_UNKNOWN;
	peer_device->repl_state[NOW] = L_OFF;
	spin_lock_init(&peer_device->peer_seq_lock);

	err = drbd_create_peer_device_default_config(peer_device);
	if (err) {
		kfree(peer_device);
		return NULL;
	}

	timer_setup(&peer_device->start_resync_timer, start_resync_timer_fn, 0);

	INIT_LIST_HEAD(&peer_device->resync_work.list);
	peer_device->resync_work.cb  = w_resync_timer;
	timer_setup(&peer_device->resync_timer, resync_timer_fn, 0);

	INIT_LIST_HEAD(&peer_device->propagate_uuids_work.list);
	peer_device->propagate_uuids_work.cb = w_send_uuids;

	mutex_init(&peer_device->resync_next_bit_mutex);

	atomic_set(&peer_device->ap_pending_cnt, 0);
	atomic_set(&peer_device->unacked_cnt, 0);
	atomic_set(&peer_device->rs_pending_cnt, 0);
	atomic_set(&peer_device->rs_sect_in, 0);

	peer_device->bitmap_index = -1;
	peer_device->resync_wenr = LC_FREE;
	peer_device->resync_finished_pdsk = D_UNKNOWN;

	return peer_device;
}

static int init_submitter(struct drbd_device *device)
{
	/* opencoded create_singlethread_workqueue(),
	 * to be able to use format string arguments */
	device->submit.wq =
#if LINUX_VERSION_CODE >= KERNEL_VERSION(3,3,0)
		alloc_ordered_workqueue("drbd%u_submit", WQ_MEM_RECLAIM, device->minor);
#else
		create_singlethread_workqueue("drbd_submit");
#endif
	if (!device->submit.wq)
		return -ENOMEM;
	INIT_WORK(&device->submit.worker, do_submit);
	INIT_LIST_HEAD(&device->submit.writes);
	INIT_LIST_HEAD(&device->submit.peer_writes);
	spin_lock_init(&device->submit.lock);
	return 0;
}

enum drbd_ret_code drbd_create_device(struct drbd_config_context *adm_ctx, unsigned int minor,
				      struct device_conf *device_conf, struct drbd_device **p_device)
{
	struct drbd_resource *resource = adm_ctx->resource;
	struct drbd_connection *connection;
	struct drbd_device *device;
	struct drbd_peer_device *peer_device, *tmp_peer_device;
	struct gendisk *disk;
	struct request_queue *q;
	LIST_HEAD(peer_devices);
	LIST_HEAD(tmp);
	int id;
	int vnr = adm_ctx->volume;
	enum drbd_ret_code err = ERR_NOMEM;
	bool locked = false;

	lockdep_assert_held(&resource->conf_update);

	device = minor_to_device(minor);
	if (device)
		return ERR_MINOR_OR_VOLUME_EXISTS;

	/* GFP_KERNEL, we are outside of all write-out paths */
	device = kzalloc(sizeof(struct drbd_device), GFP_KERNEL);
	if (!device)
		return ERR_NOMEM;
	kref_init(&device->kref);
	kref_debug_init(&device->kref_debug, &device->kref, &kref_class_device);

	kref_get(&resource->kref);
	kref_debug_get(&resource->kref_debug, 4);
	device->resource = resource;
	device->minor = minor;
	device->vnr = vnr;
	device->device_conf = *device_conf;

#ifdef PARANOIA
	SET_MDEV_MAGIC(device);
#endif

	drbd_set_defaults(device);

	atomic_set(&device->ap_bio_cnt[READ], 0);
	atomic_set(&device->ap_bio_cnt[WRITE], 0);
	atomic_set(&device->ap_actlog_cnt, 0);
	atomic_set(&device->wait_for_actlog, 0);
	atomic_set(&device->wait_for_actlog_ecnt, 0);
	atomic_set(&device->local_cnt, 0);
	atomic_set(&device->rs_sect_ev, 0);
	atomic_set(&device->md_io.in_use, 0);

#ifdef CONFIG_DRBD_TIMING_STATS
	spin_lock_init(&device->timing_lock);
#endif
	spin_lock_init(&device->al_lock);

	spin_lock_init(&device->pending_completion_lock);
	INIT_LIST_HEAD(&device->pending_master_completion[0]);
	INIT_LIST_HEAD(&device->pending_master_completion[1]);
	INIT_LIST_HEAD(&device->pending_completion[0]);
	INIT_LIST_HEAD(&device->pending_completion[1]);
	INIT_LIST_HEAD(&device->openers.list);

	atomic_set(&device->pending_bitmap_work.n, 0);
	spin_lock_init(&device->pending_bitmap_work.q_lock);
	INIT_LIST_HEAD(&device->pending_bitmap_work.q);

	timer_setup(&device->md_sync_timer, md_sync_timer_fn, 0);
	timer_setup(&device->request_timer, request_timer_fn, 0);

	init_waitqueue_head(&device->misc_wait);
	init_waitqueue_head(&device->al_wait);
	init_waitqueue_head(&device->seq_wait);

	q = blk_alloc_queue(GFP_KERNEL);
	if (!q)
		goto out_no_q;
	device->rq_queue = q;
	q->queuedata   = device;

	disk = alloc_disk(1);
	if (!disk)
		goto out_no_disk;
	device->vdisk = disk;

	set_disk_ro(disk, true);

	disk->queue = q;
	disk->major = DRBD_MAJOR;
	disk->first_minor = minor;
	disk->fops = &drbd_ops;
	sprintf(disk->disk_name, "drbd%d", minor);
	disk->private_data = device;

	device->this_bdev = bdget(MKDEV(DRBD_MAJOR, minor));
	/* we have no partitions. we contain only ourselves. */
	device->this_bdev->bd_contains = device->this_bdev;

	init_bdev_info(q->backing_dev_info, drbd_congested, device);

	blk_queue_make_request(q, drbd_make_request);
	blk_queue_write_cache(q, true, true);
<<<<<<< HEAD
#ifdef COMPAT_HAVE_BLK_QUEUE_MERGE_BVEC
	blk_queue_merge_bvec(q, drbd_merge_bvec);
=======
#ifdef blk_queue_plugged
	q->queue_lock = &resource->req_lock; /* needed since we use */
	/* plugging on a queue, that actually has no requests! */
	q->unplug_fn = drbd_unplug_fn;
>>>>>>> 4ff94aff
#endif

	device->md_io.page = alloc_page(GFP_KERNEL);
	if (!device->md_io.page)
		goto out_no_io_page;

	device->bitmap = drbd_bm_alloc();
	if (!device->bitmap)
		goto out_no_bitmap;
	spin_lock_init(&device->interval_lock);
	device->read_requests = RB_ROOT;
	device->write_requests = RB_ROOT;

	BUG_ON(!mutex_is_locked(&resource->conf_update));
	for_each_connection(connection, resource) {
		peer_device = create_peer_device(device, connection);
		if (!peer_device)
			goto out_no_peer_device;
		list_add(&peer_device->peer_devices, &peer_devices);
	}

	/* Insert the new device into all idrs under state_rwlock write lock
	   to guarantee a consistent object model. idr_preload() doesn't help
	   because it can only guarantee that a single idr_alloc() will
	   succeed. This fails (and will be retried) if no memory is
	   immediately available.
	   Keep in mid that RCU readers might find the device in the moment
	   we add it to the resources->devices IDR!
	*/

	INIT_LIST_HEAD(&device->peer_devices);
	spin_lock_init(&device->pending_bmio_lock);
	INIT_LIST_HEAD(&device->pending_bitmap_io);

	locked = true;
	write_lock_irq(&resource->state_rwlock);
	id = idr_alloc(&drbd_devices, device, minor, minor + 1, GFP_NOWAIT);
	if (id < 0) {
		if (id == -ENOSPC)
			err = ERR_MINOR_OR_VOLUME_EXISTS;
		goto out_no_minor_idr;
	}
	kref_get(&device->kref);
	kref_debug_get(&device->kref_debug, 1);

	id = idr_alloc(&resource->devices, device, vnr, vnr + 1, GFP_NOWAIT);
	if (id < 0) {
		if (id == -ENOSPC)
			err = ERR_MINOR_OR_VOLUME_EXISTS;
		goto out_idr_remove_minor;
	}
	kref_get(&device->kref);
	kref_debug_get(&device->kref_debug, 1);

	list_for_each_entry_safe(peer_device, tmp_peer_device, &peer_devices, peer_devices) {
		connection = peer_device->connection;
		id = idr_alloc(&connection->peer_devices, peer_device,
			       device->vnr, device->vnr + 1, GFP_NOWAIT);
		if (id < 0)
			goto out_remove_peer_device;
		list_del(&peer_device->peer_devices);
		list_add_rcu(&peer_device->peer_devices, &device->peer_devices);
		kref_get(&connection->kref);
		kref_debug_get(&connection->kref_debug, 3);
		kref_get(&device->kref);
		kref_debug_get(&device->kref_debug, 1);
	}
	write_unlock_irq(&resource->state_rwlock);
	locked = false;

	if (init_submitter(device)) {
		err = ERR_NOMEM;
		goto out_remove_peer_device;
	}

	add_disk(disk);
	device->have_quorum[OLD] =
	device->have_quorum[NEW] =
		(resource->res_opts.quorum == QOU_OFF);

	for_each_peer_device(peer_device, device) {
		connection = peer_device->connection;
		peer_device->node_id = connection->peer_node_id;

		if (connection->cstate[NOW] >= C_CONNECTED)
			drbd_connected(peer_device);
	}

	drbd_debugfs_device_add(device);
	*p_device = device;
	return NO_ERROR;

out_remove_peer_device:
	list_add_rcu(&tmp, &device->peer_devices);
	list_del_init(&device->peer_devices);
	synchronize_rcu();
	list_for_each_entry_safe(peer_device, tmp_peer_device, &tmp, peer_devices) {
		struct drbd_connection *connection = peer_device->connection;

		idr_remove(&connection->peer_devices, device->vnr);
		list_del(&peer_device->peer_devices);
		kfree(peer_device);
		kref_debug_put(&connection->kref_debug, 3);
		kref_put(&connection->kref, drbd_destroy_connection);
		kref_debug_put(&device->kref_debug, 1);
	}
	idr_remove(&resource->devices, vnr);
	kref_debug_put(&device->kref_debug, 1);

out_idr_remove_minor:
	idr_remove(&drbd_devices, minor);
	kref_debug_put(&device->kref_debug, 1);
out_no_minor_idr:
	if (locked)
		write_unlock_irq(&resource->state_rwlock);
	synchronize_rcu();

out_no_peer_device:
	list_for_each_entry_safe(peer_device, tmp_peer_device, &peer_devices, peer_devices) {
		list_del(&peer_device->peer_devices);
		kfree(peer_device);
	}

	drbd_bm_free(device->bitmap);
out_no_bitmap:
	__free_page(device->md_io.page);
out_no_io_page:
	put_disk(disk);
out_no_disk:
	blk_cleanup_queue(q);
out_no_q:
	kref_put(&resource->kref, drbd_destroy_resource);
	kref_debug_put(&resource->kref_debug, 4);
		/* kref debugging wants an extra put, see has_refs() */
	kref_debug_put(&device->kref_debug, 4);
	kref_debug_destroy(&device->kref_debug);
	kfree(device);
	return err;
}

/**
 * drbd_unregister_device()  -  make a device "invisible"
 *
 * Remove the device from the drbd object model and unregister it in the
 * kernel.  Keep reference counts on device->kref; they are dropped in
 * drbd_reclaim_device().
 */
void drbd_unregister_device(struct drbd_device *device)
{
	struct drbd_resource *resource = device->resource;
	struct drbd_connection *connection;
	struct drbd_peer_device *peer_device;

	write_lock_irq(&resource->state_rwlock);
	for_each_connection(connection, resource) {
		idr_remove(&connection->peer_devices, device->vnr);
	}
	idr_remove(&resource->devices, device->vnr);
	idr_remove(&drbd_devices, device_to_minor(device));
	write_unlock_irq(&resource->state_rwlock);

	for_each_peer_device(peer_device, device)
		drbd_debugfs_peer_device_cleanup(peer_device);
	drbd_debugfs_device_cleanup(device);
	del_gendisk(device->vdisk);

	destroy_workqueue(device->submit.wq);
	device->submit.wq = NULL;
	del_timer_sync(&device->request_timer);
}

void drbd_reclaim_device(struct rcu_head *rp)
{
	struct drbd_device *device = container_of(rp, struct drbd_device, rcu);
	struct drbd_peer_device *peer_device;
	int i;

	for_each_peer_device(peer_device, device) {
		kref_debug_put(&device->kref_debug, 1);
		kref_put(&device->kref, drbd_destroy_device);
	}

	for (i = 0; i < 3; i++) {
		kref_debug_put(&device->kref_debug, 1);
		kref_put(&device->kref, drbd_destroy_device);
	}
}

/**
 * drbd_unregister_connection()  -  make a connection "invisible"
 *
 * Remove the connection from the drbd object model.  Keep reference counts on
 * connection->kref; they are dropped in drbd_reclaim_connection().
 */
void drbd_unregister_connection(struct drbd_connection *connection)
{
	struct drbd_resource *resource = connection->resource;
	struct drbd_peer_device *peer_device;
	LIST_HEAD(work_list);
	int vnr, rr;

	write_lock_irq(&resource->state_rwlock);
	set_bit(C_UNREGISTERED, &connection->flags);
	smp_wmb();
	idr_for_each_entry(&connection->peer_devices, peer_device, vnr) {
		list_del_rcu(&peer_device->peer_devices);
		list_add(&peer_device->peer_devices, &work_list);
	}
	list_del_rcu(&connection->connections);
	write_unlock_irq(&resource->state_rwlock);

	list_for_each_entry(peer_device, &work_list, peer_devices)
		drbd_debugfs_peer_device_cleanup(peer_device);
	drbd_debugfs_connection_cleanup(connection);

	del_connect_timer(connection);

	rr = drbd_free_peer_reqs(connection, &connection->done_ee, false);
	if (rr)
		drbd_err(connection, "%d EEs in done list found!\n", rr);

	rr = drbd_free_peer_reqs(connection, &connection->net_ee, true);
	if (rr)
		drbd_err(connection, "%d EEs in net list found!\n", rr);

	drbd_transport_shutdown(connection, DESTROY_TRANSPORT);
	drbd_put_send_buffers(connection);
	conn_free_crypto(connection);
}

void del_connect_timer(struct drbd_connection *connection)
{
	if (del_timer_sync(&connection->connect_timer)) {
		kref_debug_put(&connection->kref_debug, 11);
		kref_put(&connection->kref, drbd_destroy_connection);
	}
}

void drbd_reclaim_connection(struct rcu_head *rp)
{
	struct drbd_connection *connection =
		container_of(rp, struct drbd_connection, rcu);
	struct drbd_peer_device *peer_device;
	int vnr;

	idr_for_each_entry(&connection->peer_devices, peer_device, vnr) {
		kref_debug_put(&connection->kref_debug, 3);
		kref_put(&connection->kref, drbd_destroy_connection);
	}
	kref_debug_put(&connection->kref_debug, 10);
	kref_put(&connection->kref, drbd_destroy_connection);
}

static int __init double_check_for_kabi_breakage(void)
{
#if defined(RHEL_RELEASE_CODE) && ((RHEL_RELEASE_CODE & 0xff00) == 0x700)
	/* RHEL 7.5 chose to change sizeof(struct nla_policy), and to
	 * lie about that, which makes the module version magic believe
	 * it was compatible, while it is not.  To avoid "surprises" in
	 * nla_parse() later, we ask the running kernel about its
	 * opinion about the nla_policy_len() of this dummy nla_policy,
	 * and if it does not agree, we fail on module load already. */
	static struct nla_policy dummy[] = {
		[0] = { .type = NLA_UNSPEC, .len =   8, },
		[1] = { .type = NLA_UNSPEC, .len =  80, },
		[2] = { .type = NLA_UNSPEC, .len = 800, },
		[9] = { .type = NLA_UNSPEC, },
	};
	int len = nla_policy_len(dummy, 3);
	if (len != 900) {
		pr_notice("kernel disagrees about the layout of struct nla_policy (%d)\n", len);
		pr_err("kABI breakage detected! module compiled for: " UTS_RELEASE "\n");
		return -EINVAL;
	}
#endif
	return 0;
}

static int __init drbd_init(void)
{
	int err;

	if (double_check_for_kabi_breakage())
		return -EINVAL;

	initialize_kref_debugging();

	if (drbd_minor_count < DRBD_MINOR_COUNT_MIN
	||  drbd_minor_count > DRBD_MINOR_COUNT_MAX) {
		pr_err("invalid minor_count (%d)\n", drbd_minor_count);
#ifdef MODULE
		return -EINVAL;
#else
		drbd_minor_count = DRBD_MINOR_COUNT_DEF;
#endif
	}

	err = register_blkdev(DRBD_MAJOR, "drbd");
	if (err) {
		pr_err("unable to register block device major %d\n",
		       DRBD_MAJOR);
		return err;
	}

	/*
	 * allocate all necessary structs
	 */
	init_waitqueue_head(&drbd_pp_wait);

	drbd_proc = NULL; /* play safe for drbd_cleanup */
	idr_init(&drbd_devices);

	mutex_init(&resources_mutex);
	INIT_LIST_HEAD(&drbd_resources);

	err = drbd_genl_register();
	if (err) {
		pr_err("unable to register generic netlink family\n");
		goto fail;
	}

	err = drbd_create_mempools();
	if (err)
		goto fail;

	err = -ENOMEM;
	drbd_proc = proc_create_single("drbd", S_IFREG | 0444 , NULL,
			drbd_seq_show);

	if (!drbd_proc)	{
		pr_err("unable to register proc file\n");
		goto fail;
	}

	retry.wq = create_singlethread_workqueue("drbd-reissue");
	if (!retry.wq) {
		pr_err("unable to create retry workqueue\n");
		goto fail;
	}
	INIT_WORK(&retry.worker, do_retry);
	spin_lock_init(&retry.lock);
	INIT_LIST_HEAD(&retry.writes);

	if (drbd_debugfs_init())
		pr_notice("failed to initialize debugfs -- will not be available\n");

	pr_info("initialized. "
	       "Version: " REL_VERSION " (api:%d/proto:%d-%d)\n",
	       GENL_MAGIC_VERSION, PRO_VERSION_MIN, PRO_VERSION_MAX);
	pr_info("%s\n", drbd_buildtag());
	pr_info("registered as block device major %d\n", DRBD_MAJOR);
	return 0; /* Success! */

fail:
	drbd_cleanup();
	if (err == -ENOMEM)
		pr_err("ran out of memory\n");
	else
		pr_err("initialization failure\n");
	return err;
}

/* meta data management */

static
void drbd_md_encode(struct drbd_device *device, struct meta_data_on_disk_9 *buffer)
{
	int i;

	buffer->effective_size = cpu_to_be64(device->ldev->md.effective_size);
	buffer->current_uuid = cpu_to_be64(device->ldev->md.current_uuid);
	buffer->flags = cpu_to_be32(device->ldev->md.flags);
	buffer->magic = cpu_to_be32(DRBD_MD_MAGIC_09);

	buffer->md_size_sect  = cpu_to_be32(device->ldev->md.md_size_sect);
	buffer->al_offset     = cpu_to_be32(device->ldev->md.al_offset);
	buffer->al_nr_extents = cpu_to_be32(device->act_log->nr_elements);
	buffer->bm_bytes_per_bit = cpu_to_be32(BM_BLOCK_SIZE);
	buffer->device_uuid = cpu_to_be64(device->ldev->md.device_uuid);

	buffer->bm_offset = cpu_to_be32(device->ldev->md.bm_offset);
	buffer->la_peer_max_bio_size = cpu_to_be32(device->device_conf.max_bio_size);
	buffer->bm_max_peers = cpu_to_be32(device->bitmap->bm_max_peers);
	buffer->node_id = cpu_to_be32(device->ldev->md.node_id);
	for (i = 0; i < DRBD_NODE_ID_MAX; i++) {
		struct drbd_peer_md *peer_md = &device->ldev->md.peers[i];

		buffer->peers[i].bitmap_uuid = cpu_to_be64(peer_md->bitmap_uuid);
		buffer->peers[i].bitmap_dagtag = cpu_to_be64(peer_md->bitmap_dagtag);
		buffer->peers[i].flags = cpu_to_be32(peer_md->flags);
		buffer->peers[i].bitmap_index = cpu_to_be32(peer_md->bitmap_index);
	}
	BUILD_BUG_ON(ARRAY_SIZE(device->ldev->md.history_uuids) != ARRAY_SIZE(buffer->history_uuids));
	for (i = 0; i < ARRAY_SIZE(buffer->history_uuids); i++)
		buffer->history_uuids[i] = cpu_to_be64(device->ldev->md.history_uuids[i]);

	buffer->al_stripes = cpu_to_be32(device->ldev->md.al_stripes);
	buffer->al_stripe_size_4k = cpu_to_be32(device->ldev->md.al_stripe_size_4k);
}

void drbd_md_write(struct drbd_device *device, struct meta_data_on_disk_9 *buffer)
{
	sector_t sector;

	if (drbd_md_dax_active(device->ldev)) {
		drbd_md_encode(device, drbd_dax_md_addr(device->ldev));
		arch_wb_cache_pmem(drbd_dax_md_addr(device->ldev),
				   sizeof(struct meta_data_on_disk_9));
		return;
	}

	memset(buffer, 0, sizeof(*buffer));

	drbd_md_encode(device, buffer);

	D_ASSERT(device, drbd_md_ss(device->ldev) == device->ldev->md.md_offset);
	sector = device->ldev->md.md_offset;

	if (drbd_md_sync_page_io(device, device->ldev, sector, REQ_OP_WRITE)) {
		/* this was a try anyways ... */
		drbd_err(device, "meta data update failed!\n");
		drbd_chk_io_error(device, 1, DRBD_META_IO_ERROR);
	}
}

/**
 * __drbd_md_sync() - Writes the meta data super block (conditionally) if the MD_DIRTY flag bit is set
 * @device:	DRBD device.
 * @maybe:	meta data may in fact be "clean", the actual write may be skipped.
 */
static void __drbd_md_sync(struct drbd_device *device, bool maybe)
{
	struct meta_data_on_disk_9 *buffer;

	/* Don't accidentally change the DRBD meta data layout. */
	BUILD_BUG_ON(DRBD_PEERS_MAX != 32);
	BUILD_BUG_ON(HISTORY_UUIDS != 32);
	BUILD_BUG_ON(sizeof(struct meta_data_on_disk_9) != 4096);

	del_timer(&device->md_sync_timer);
	/* timer may be rearmed by drbd_md_mark_dirty() now. */
	if (!test_and_clear_bit(MD_DIRTY, &device->flags) && maybe)
		return;

	/* We use here D_FAILED and not D_ATTACHING because we try to write
	 * metadata even if we detach due to a disk failure! */
	if (!get_ldev_if_state(device, D_DETACHING))
		return;

	buffer = drbd_md_get_buffer(device, __func__);
	if (!buffer)
		goto out;

	drbd_md_write(device, buffer);

	drbd_md_put_buffer(device);
out:
	put_ldev(device);
}

void drbd_md_sync(struct drbd_device *device)
{
	__drbd_md_sync(device, false);
}

void drbd_md_sync_if_dirty(struct drbd_device *device)
{
	__drbd_md_sync(device, true);
}

static int check_activity_log_stripe_size(struct drbd_device *device,
		struct meta_data_on_disk_9 *on_disk,
		struct drbd_md *in_core)
{
	u32 al_stripes = be32_to_cpu(on_disk->al_stripes);
	u32 al_stripe_size_4k = be32_to_cpu(on_disk->al_stripe_size_4k);
	u64 al_size_4k;

	/* both not set: default to old fixed size activity log */
	if (al_stripes == 0 && al_stripe_size_4k == 0) {
		al_stripes = 1;
		al_stripe_size_4k = (32768 >> 9)/8;
	}

	/* some paranoia plausibility checks */

	/* we need both values to be set */
	if (al_stripes == 0 || al_stripe_size_4k == 0)
		goto err;

	al_size_4k = (u64)al_stripes * al_stripe_size_4k;

	/* Upper limit of activity log area, to avoid potential overflow
	 * problems in al_tr_number_to_on_disk_sector(). As right now, more
	 * than 72 * 4k blocks total only increases the amount of history,
	 * limiting this arbitrarily to 16 GB is not a real limitation ;-)  */
	if (al_size_4k > (16 * 1024 * 1024/4))
		goto err;

	/* Lower limit: we need at least 8 transaction slots (32kB)
	 * to not break existing setups */
	if (al_size_4k < (32768 >> 9)/8)
		goto err;

	in_core->al_stripe_size_4k = al_stripe_size_4k;
	in_core->al_stripes = al_stripes;
	in_core->al_size_4k = al_size_4k;

	return 0;
err:
	drbd_err(device, "invalid activity log striping: al_stripes=%u, al_stripe_size_4k=%u\n",
			al_stripes, al_stripe_size_4k);
	return -EINVAL;
}

static int check_offsets_and_sizes(struct drbd_device *device,
		struct meta_data_on_disk_9 *on_disk,
		struct drbd_backing_dev *bdev)
{
	sector_t capacity = drbd_get_capacity(bdev->md_bdev);
	struct drbd_md *in_core = &bdev->md;
	u32 max_peers = be32_to_cpu(on_disk->bm_max_peers);
	s32 on_disk_al_sect;
	s32 on_disk_bm_sect;

	if (max_peers > DRBD_PEERS_MAX) {
		drbd_err(device, "bm_max_peers too high\n");
		goto err;
	}
	device->bitmap->bm_max_peers = max_peers;

	in_core->al_offset = be32_to_cpu(on_disk->al_offset);
	in_core->bm_offset = be32_to_cpu(on_disk->bm_offset);
	in_core->md_size_sect = be32_to_cpu(on_disk->md_size_sect);

	/* The on-disk size of the activity log, calculated from offsets, and
	 * the size of the activity log calculated from the stripe settings,
	 * should match.
	 * Though we could relax this a bit: it is ok, if the striped activity log
	 * fits in the available on-disk activity log size.
	 * Right now, that would break how resize is implemented.
	 * TODO: make drbd_determine_dev_size() (and the drbdmeta tool) aware
	 * of possible unused padding space in the on disk layout. */
	if (in_core->al_offset < 0) {
		if (in_core->bm_offset > in_core->al_offset)
			goto err;
		on_disk_al_sect = -in_core->al_offset;
		on_disk_bm_sect = in_core->al_offset - in_core->bm_offset;
	} else {
		if (in_core->al_offset != (4096 >> 9))
			goto err;
		if (in_core->bm_offset < in_core->al_offset + in_core->al_size_4k * (4096 >> 9))
			goto err;

		on_disk_al_sect = in_core->bm_offset - (4096 >> 9);
		on_disk_bm_sect = in_core->md_size_sect - in_core->bm_offset;
	}

	/* old fixed size meta data is exactly that: fixed. */
	if (in_core->meta_dev_idx >= 0) {
		if (in_core->md_size_sect != (128 << 20 >> 9)
		||  in_core->al_offset != (4096 >> 9)
		||  in_core->bm_offset != (4096 >> 9) + (32768 >> 9)
		||  in_core->al_stripes != 1
		||  in_core->al_stripe_size_4k != (32768 >> 12))
			goto err;
	}

	if (capacity < in_core->md_size_sect)
		goto err;
	if (capacity - in_core->md_size_sect < drbd_md_first_sector(bdev))
		goto err;

	/* should be aligned, and at least 32k */
	if ((on_disk_al_sect & 7) || (on_disk_al_sect < (32768 >> 9)))
		goto err;

	/* should fit (for now: exactly) into the available on-disk space;
	 * overflow prevention is in check_activity_log_stripe_size() above. */
	if (on_disk_al_sect != in_core->al_size_4k * (4096 >> 9))
		goto err;

	/* again, should be aligned */
	if (in_core->bm_offset & 7)
		goto err;

	/* FIXME check for device grow with flex external meta data? */

	/* can the available bitmap space cover the last agreed device size? */
	if (on_disk_bm_sect < drbd_capacity_to_on_disk_bm_sect(
				in_core->effective_size, max_peers))
		goto err;

	return 0;

err:
	drbd_err(device, "meta data offsets don't make sense: idx=%d "
			"al_s=%u, al_sz4k=%u, al_offset=%d, bm_offset=%d, "
			"md_size_sect=%u, la_size=%llu, md_capacity=%llu\n",
			in_core->meta_dev_idx,
			in_core->al_stripes, in_core->al_stripe_size_4k,
			in_core->al_offset, in_core->bm_offset, in_core->md_size_sect,
			(unsigned long long)in_core->effective_size,
			(unsigned long long)capacity);

	return -EINVAL;
}

static
int drbd_md_decode(struct drbd_device *device,
		   struct drbd_backing_dev *bdev,
		   struct meta_data_on_disk_9 *buffer)
{
	u32 magic, flags;
	int i, rv = NO_ERROR;
	int my_node_id = device->resource->res_opts.node_id;
	u32 max_peers;

	magic = be32_to_cpu(buffer->magic);
	flags = be32_to_cpu(buffer->flags);
	if (magic == DRBD_MD_MAGIC_09 && !(flags & MDF_AL_CLEAN)) {
			/* btw: that's Activity Log clean, not "all" clean. */
		drbd_err(device, "Found unclean meta data. Did you \"drbdadm apply-al\"?\n");
		rv = ERR_MD_UNCLEAN;
		goto err;
	}
	rv = ERR_MD_INVALID;
	if (magic != DRBD_MD_MAGIC_09) {
		if (magic == DRBD_MD_MAGIC_07 ||
		    magic == DRBD_MD_MAGIC_08 ||
		    magic == DRBD_MD_MAGIC_84_UNCLEAN)
			drbd_err(device, "Found old meta data magic. Did you \"drbdadm create-md\"?\n");
		else
			drbd_err(device, "Meta data magic not found. Did you \"drbdadm create-md\"?\n");
		goto err;
	}

	if (be32_to_cpu(buffer->bm_bytes_per_bit) != BM_BLOCK_SIZE) {
		drbd_err(device, "unexpected bm_bytes_per_bit: %u (expected %u)\n",
		    be32_to_cpu(buffer->bm_bytes_per_bit), BM_BLOCK_SIZE);
		goto err;
	}

	if (check_activity_log_stripe_size(device, buffer, &bdev->md))
		goto err;
	if (check_offsets_and_sizes(device, buffer, bdev))
		goto err;

	bdev->md.effective_size = be64_to_cpu(buffer->effective_size);
	bdev->md.current_uuid = be64_to_cpu(buffer->current_uuid);
	bdev->md.flags = be32_to_cpu(buffer->flags);
	bdev->md.device_uuid = be64_to_cpu(buffer->device_uuid);
	bdev->md.node_id = be32_to_cpu(buffer->node_id);

	bdev->md.node_id = be32_to_cpu(buffer->node_id);

	if (bdev->md.node_id != -1 && bdev->md.node_id != my_node_id) {
		drbd_err(device, "ambiguous node id: meta-data: %d, config: %d\n",
			bdev->md.node_id, my_node_id);
		goto err;
	}

	max_peers = be32_to_cpu(buffer->bm_max_peers);
	for (i = 0; i < DRBD_NODE_ID_MAX; i++) {
		struct drbd_peer_md *peer_md = &bdev->md.peers[i];

		peer_md->bitmap_uuid = be64_to_cpu(buffer->peers[i].bitmap_uuid);
		peer_md->bitmap_dagtag = be64_to_cpu(buffer->peers[i].bitmap_dagtag);
		peer_md->flags = be32_to_cpu(buffer->peers[i].flags);
		peer_md->bitmap_index = be32_to_cpu(buffer->peers[i].bitmap_index);

		if (peer_md->bitmap_index == -1)
			continue;
		if (i == my_node_id) {
			drbd_warn(device, "my own node id (%d) should not have a bitmap index (%d)\n",
				my_node_id, peer_md->bitmap_index);
			goto err;
		}
		if (peer_md->bitmap_index < -1 || peer_md->bitmap_index >= max_peers) {
			drbd_warn(device, "peer node id %d: bitmap index (%d) exceeds allocated bitmap slots (%d)\n",
				i, peer_md->bitmap_index, max_peers);
			goto err;
		}
		/* maybe: for each bitmap_index != -1, create a connection object
		 * with peer_node_id = i, unless already present. */
	}
	BUILD_BUG_ON(ARRAY_SIZE(bdev->md.history_uuids) != ARRAY_SIZE(buffer->history_uuids));
	for (i = 0; i < ARRAY_SIZE(buffer->history_uuids); i++)
		bdev->md.history_uuids[i] = be64_to_cpu(buffer->history_uuids[i]);

	rv = NO_ERROR;

err:
	return rv;
}

/**
 * drbd_md_read() - Reads in the meta data super block
 * @device:	DRBD device.
 * @bdev:	Device from which the meta data should be read in.
 *
 * Return NO_ERROR on success, and an enum drbd_ret_code in case
 * something goes wrong.
 *
 * Called exactly once during drbd_adm_attach(), while still being D_DISKLESS,
 * even before @bdev is assigned to @device->ldev.
 */
int drbd_md_read(struct drbd_device *device, struct drbd_backing_dev *bdev)
{
	struct meta_data_on_disk_9 *buffer;
	int rv;

	if (device->disk_state[NOW] != D_DISKLESS)
		return ERR_DISK_CONFIGURED;

	/* First, figure out where our meta data superblock is located,
	 * and read it. */
	bdev->md.meta_dev_idx = bdev->disk_conf->meta_dev_idx;
	bdev->md.md_offset = drbd_md_ss(bdev);
	/* Even for (flexible or indexed) external meta data,
	 * initially restrict us to the 4k superblock for now.
	 * Affects the paranoia out-of-range access check in drbd_md_sync_page_io(). */
	bdev->md.md_size_sect = 8;

	drbd_dax_open(bdev);
	if (drbd_md_dax_active(bdev)) {
		drbd_info(device, "meta-data IO uses: dax-pmem\n");
		rv = drbd_md_decode(device, bdev, drbd_dax_md_addr(bdev));
		if (rv != NO_ERROR)
			return rv;
		if (drbd_dax_map(bdev))
			return ERR_IO_MD_DISK;
		return NO_ERROR;
	}
	drbd_info(device, "meta-data IO uses: blk-bio\n");

	buffer = drbd_md_get_buffer(device, __func__);
	if (!buffer)
		return ERR_NOMEM;

	if (drbd_md_sync_page_io(device, bdev, bdev->md.md_offset,
				 REQ_OP_READ)) {
		/* NOTE: can't do normal error processing here as this is
		   called BEFORE disk is attached */
		drbd_err(device, "Error while reading metadata.\n");
		rv = ERR_IO_MD_DISK;
		goto err;
	}

	rv = drbd_md_decode(device, bdev, buffer);
 err:
	drbd_md_put_buffer(device);

	return rv;
}

/**
 * drbd_md_mark_dirty() - Mark meta data super block as dirty
 * @device:	DRBD device.
 *
 * Call this function if you change anything that should be written to
 * the meta-data super block. This function sets MD_DIRTY, and starts a
 * timer that ensures that within five seconds you have to call drbd_md_sync().
 */
#ifdef DRBD_DEBUG_MD_SYNC
void drbd_md_mark_dirty_(struct drbd_device *device, unsigned int line, const char *func)
{
	if (!test_and_set_bit(MD_DIRTY, &device->flags)) {
		mod_timer(&device->md_sync_timer, jiffies + HZ);
		device->last_md_mark_dirty.line = line;
		device->last_md_mark_dirty.func = func;
	}
}
#else
void drbd_md_mark_dirty(struct drbd_device *device)
{
	if (!test_and_set_bit(MD_DIRTY, &device->flags))
		mod_timer(&device->md_sync_timer, jiffies + 5*HZ);
}
#endif

void _drbd_uuid_push_history(struct drbd_device *device, u64 val) __must_hold(local)
{
	struct drbd_md *md = &device->ldev->md;
	int i;

	if (val == UUID_JUST_CREATED)
		return;
	val &= ~1;  /* The lowest bit only indicates that the node was primary */

	for (i = 0; i < ARRAY_SIZE(md->history_uuids); i++) {
		if (md->history_uuids[i] == val)
			return;
	}

	for (i = ARRAY_SIZE(md->history_uuids) - 1; i > 0; i--)
		md->history_uuids[i] = md->history_uuids[i - 1];
	md->history_uuids[i] = val;
}

u64 _drbd_uuid_pull_history(struct drbd_peer_device *peer_device) __must_hold(local)
{
	struct drbd_device *device = peer_device->device;
	struct drbd_md *md = &device->ldev->md;
	u64 first_history_uuid;
	int i;

	first_history_uuid = md->history_uuids[0];
	for (i = 0; i < ARRAY_SIZE(md->history_uuids) - 1; i++)
		md->history_uuids[i] = md->history_uuids[i + 1];
	md->history_uuids[i] = 0;

	return first_history_uuid;
}

static void __drbd_uuid_set_current(struct drbd_device *device, u64 val)
{
	drbd_md_mark_dirty(device);
	if (device->resource->role[NOW] == R_PRIMARY)
		val |= UUID_PRIMARY;
	else
		val &= ~UUID_PRIMARY;

	device->ldev->md.current_uuid = val;
	drbd_set_exposed_data_uuid(device, val);
}

void __drbd_uuid_set_bitmap(struct drbd_peer_device *peer_device, u64 val)
{
	struct drbd_device *device = peer_device->device;
	struct drbd_peer_md *peer_md = &device->ldev->md.peers[peer_device->node_id];

	drbd_md_mark_dirty(device);
	peer_md->bitmap_uuid = val;
	peer_md->bitmap_dagtag = val ? device->resource->dagtag_sector : 0;
}

void _drbd_uuid_set_current(struct drbd_device *device, u64 val) __must_hold(local)
{
	unsigned long flags;

	spin_lock_irqsave(&device->ldev->md.uuid_lock, flags);
	__drbd_uuid_set_current(device, val);
	spin_unlock_irqrestore(&device->ldev->md.uuid_lock, flags);
}

void _drbd_uuid_set_bitmap(struct drbd_peer_device *peer_device, u64 val) __must_hold(local)
{
	struct drbd_device *device = peer_device->device;
	unsigned long flags;

	spin_lock_irqsave(&device->ldev->md.uuid_lock, flags);
	__drbd_uuid_set_bitmap(peer_device, val);
	spin_unlock_irqrestore(&device->ldev->md.uuid_lock, flags);
}

void drbd_uuid_set_bitmap(struct drbd_peer_device *peer_device, u64 uuid) __must_hold(local)
{
	struct drbd_device *device = peer_device->device;
	unsigned long flags;
	u64 previous_uuid;

	spin_lock_irqsave(&device->ldev->md.uuid_lock, flags);
	previous_uuid = drbd_bitmap_uuid(peer_device);
	if (previous_uuid)
		_drbd_uuid_push_history(device, previous_uuid);
	__drbd_uuid_set_bitmap(peer_device, uuid);
	spin_unlock_irqrestore(&device->ldev->md.uuid_lock, flags);
}

static u64 rotate_current_into_bitmap(struct drbd_device *device, u64 weak_nodes, u64 dagtag) __must_hold(local)
{
	struct drbd_peer_md *peer_md = device->ldev->md.peers;
	struct drbd_peer_device *peer_device;
	int node_id;
	u64 bm_uuid, prev_c_uuid;
	u64 node_mask = 0;  /* bit mask of node-ids processed */
	u64 slot_mask = 0;  /* bit mask of on-disk bitmap slots processed */
	/* return value, bit mask of node-ids for which we
	 * actually set a new bitmap uuid */
	u64 got_new_bitmap_uuid = 0;

	if (device->ldev->md.current_uuid != UUID_JUST_CREATED)
		prev_c_uuid = device->ldev->md.current_uuid;
	else
		get_random_bytes(&prev_c_uuid, sizeof(u64));

	rcu_read_lock();
	for_each_peer_device_rcu(peer_device, device) {
		enum drbd_disk_state pdsk;
		if (peer_device->bitmap_index == -1)
			continue;
		node_id = peer_device->node_id;
		node_mask |= NODE_MASK(node_id);
		__set_bit(peer_device->bitmap_index, (unsigned long*)&slot_mask);
		bm_uuid = peer_md[node_id].bitmap_uuid;
		if (bm_uuid)
			continue;

		pdsk = peer_device->disk_state[NOW];
		if ((pdsk <= D_UNKNOWN && pdsk != D_NEGOTIATING) ||
		    (NODE_MASK(node_id) & weak_nodes)) {
			peer_md[node_id].bitmap_uuid = prev_c_uuid;
			peer_md[node_id].bitmap_dagtag = dagtag;
			drbd_md_mark_dirty(device);
			got_new_bitmap_uuid |= NODE_MASK(node_id);
		}
	}
	for (node_id = 0; node_id < DRBD_NODE_ID_MAX; node_id++) {
		int slot_nr;
		if (node_id == device->ldev->md.node_id)
			continue;
		if (node_mask & NODE_MASK(node_id))
			continue;
		slot_nr = peer_md[node_id].bitmap_index;
		if (slot_nr != -1) {
			if (test_bit(slot_nr, (unsigned long*)&slot_mask))
				continue;
			__set_bit(slot_nr, (unsigned long*)&slot_mask);
		}
		bm_uuid = peer_md[node_id].bitmap_uuid;
		if (bm_uuid)
			continue;
		if (slot_nr == -1) {
			slot_nr = find_first_zero_bit((unsigned long*)&slot_mask, sizeof(slot_mask) * BITS_PER_BYTE);
			__set_bit(slot_nr, (unsigned long*)&slot_mask);
		}
		peer_md[node_id].bitmap_uuid = prev_c_uuid;
		peer_md[node_id].bitmap_dagtag = dagtag;
		drbd_md_mark_dirty(device);
		/* count, but only if that bitmap index exists. */
		if (slot_nr < device->bitmap->bm_max_peers)
			got_new_bitmap_uuid |= NODE_MASK(node_id);
	}
	rcu_read_unlock();

	return got_new_bitmap_uuid;
}

static u64 initial_resync_nodes(struct drbd_device *device)
{
	struct drbd_peer_device *peer_device;
	u64 nodes = 0;

	for_each_peer_device(peer_device, device) {
		if (peer_device->disk_state[NOW] == D_INCONSISTENT &&
		    peer_device->repl_state[NOW] == L_ESTABLISHED)
			nodes |= NODE_MASK(peer_device->node_id);
	}

	return nodes;
}

u64 drbd_weak_nodes_device(struct drbd_device *device)
{
	struct drbd_peer_device *peer_device;
	u64 not_weak = NODE_MASK(device->resource->res_opts.node_id);

	rcu_read_lock();
	for_each_peer_device_rcu(peer_device, device) {
		enum drbd_disk_state pdsk = peer_device->disk_state[NOW];
		if (!(pdsk <= D_FAILED || pdsk == D_UNKNOWN || pdsk == D_OUTDATED))
			not_weak |= NODE_MASK(peer_device->node_id);

	}
	rcu_read_unlock();

	return ~not_weak;
}


static void __drbd_uuid_new_current(struct drbd_device *device, bool forced, bool send) __must_hold(local)
{
	struct drbd_peer_device *peer_device;
	u64 got_new_bitmap_uuid, weak_nodes, val;

	spin_lock_irq(&device->ldev->md.uuid_lock);
	got_new_bitmap_uuid = rotate_current_into_bitmap(device,
					forced ? initial_resync_nodes(device) : 0,
					device->resource->dagtag_sector);

	if (!got_new_bitmap_uuid) {
		spin_unlock_irq(&device->ldev->md.uuid_lock);
		return;
	}

	get_random_bytes(&val, sizeof(u64));
	__drbd_uuid_set_current(device, val);
	spin_unlock_irq(&device->ldev->md.uuid_lock);
	weak_nodes = drbd_weak_nodes_device(device);
	drbd_info(device, "new current UUID: %016llX weak: %016llX\n",
		  device->ldev->md.current_uuid, weak_nodes);

	/* get it to stable storage _now_ */
	drbd_md_sync(device);

	if (!send)
		return;

	for_each_peer_device(peer_device, device) {
		if (peer_device->repl_state[NOW] >= L_ESTABLISHED)
			drbd_send_uuids(peer_device, forced ? 0 : UUID_FLAG_NEW_DATAGEN, weak_nodes);
	}
}

/**
 * drbd_uuid_new_current() - Creates a new current UUID
 * @device:	DRBD device.
 *
 * Creates a new current UUID, and rotates the old current UUID into
 * the bitmap slot. Causes an incremental resync upon next connect.
 * The caller must hold adm_mutex or conf_update
 */
void drbd_uuid_new_current(struct drbd_device *device, bool forced)
{
	if (get_ldev_if_state(device, D_UP_TO_DATE)) {
		__drbd_uuid_new_current(device, forced, true);
		put_ldev(device);
	} else {
		struct drbd_peer_device *peer_device;
		/* The peers will store the new current UUID... */
		u64 current_uuid, weak_nodes;
		get_random_bytes(&current_uuid, sizeof(u64));
		if (device->resource->role[NOW] == R_PRIMARY)
			current_uuid |= UUID_PRIMARY;
		else
			current_uuid &= ~UUID_PRIMARY;
		drbd_set_exposed_data_uuid(device, current_uuid);
		drbd_info(device, "sending new current UUID: %016llX\n", current_uuid);

		weak_nodes = drbd_weak_nodes_device(device);
		for_each_peer_device(peer_device, device) {
			drbd_send_current_uuid(peer_device, current_uuid, weak_nodes);
			peer_device->current_uuid = current_uuid; /* In case resync finishes soon */
		}
	}
}

void drbd_uuid_new_current_by_user(struct drbd_device *device)
{
	if (get_ldev(device)) {
		__drbd_uuid_new_current(device, false, false);
		put_ldev(device);
	}
}

static void drbd_propagate_uuids(struct drbd_device *device, u64 nodes)
{
	struct drbd_peer_device *peer_device;

	rcu_read_lock();
	for_each_peer_device_rcu(peer_device, device) {
		if (!(nodes & NODE_MASK(peer_device->node_id)))
			continue;

		if (peer_device->repl_state[NOW] < L_ESTABLISHED)
			continue;

		if (list_empty(&peer_device->propagate_uuids_work.list))
			drbd_queue_work(&peer_device->connection->sender_work,
					&peer_device->propagate_uuids_work);
	}
	rcu_read_unlock();
}

void drbd_uuid_received_new_current(struct drbd_peer_device *from_pd, u64 val, u64 weak_nodes) __must_hold(local)
{
	struct drbd_device *device = from_pd->device;
	u64 dagtag = from_pd->connection->last_dagtag_sector;
	struct drbd_peer_device *peer_device;
	u64 receipients = 0;
	bool set_current = true;

	spin_lock_irq(&device->ldev->md.uuid_lock);

	rcu_read_lock();
	for_each_peer_device_rcu(peer_device, device) {
		if (peer_device->repl_state[NOW] == L_SYNC_TARGET ||
		    peer_device->repl_state[NOW] == L_BEHIND      ||
		    peer_device->repl_state[NOW] == L_PAUSED_SYNC_T) {
			peer_device->current_uuid = val;
			set_current = false;
		}
		if (peer_device->repl_state[NOW] == L_SYNC_SOURCE ||
		    peer_device->repl_state[NOW] == L_PAUSED_SYNC_S)
			receipients |= NODE_MASK(peer_device->node_id);

		if (peer_device != from_pd &&
		    peer_device->disk_state[NOW] == D_DISKLESS &&
		    peer_device->current_uuid != drbd_current_uuid(device))
			receipients |= NODE_MASK(peer_device->node_id);
	}
	rcu_read_unlock();

	if (set_current) {
		if (device->disk_state[NOW] == D_UP_TO_DATE)
			receipients |= rotate_current_into_bitmap(device, weak_nodes, dagtag);
		__drbd_uuid_set_current(device, val);
	}

	spin_unlock_irq(&device->ldev->md.uuid_lock);
	if (set_current)
		drbd_propagate_uuids(device, receipients);
}

static u64 __set_bitmap_slots(struct drbd_device *device, u64 bitmap_uuid, u64 do_nodes) __must_hold(local)
{
	struct drbd_peer_md *peer_md = device->ldev->md.peers;
	u64 modified = 0;
	int node_id;

	for (node_id = 0; node_id < DRBD_NODE_ID_MAX; node_id++) {
		if (node_id == device->ldev->md.node_id)
			continue;
		if (!(do_nodes & NODE_MASK(node_id)))
			continue;
		if (peer_md[node_id].bitmap_index == -1)
			continue;
		if (peer_md[node_id].bitmap_uuid != bitmap_uuid) {
			_drbd_uuid_push_history(device, peer_md[node_id].bitmap_uuid);
			/* drbd_info(device, "XXX bitmap[node_id=%d] = %llX\n", node_id, bitmap_uuid); */
			peer_md[node_id].bitmap_uuid = bitmap_uuid;
			peer_md[node_id].bitmap_dagtag =
				bitmap_uuid ? device->resource->dagtag_sector : 0;
			drbd_md_mark_dirty(device);
			modified |= NODE_MASK(node_id);
		}
	}

	return modified;
}

static u64 __test_bitmap_slots_of_peer(struct drbd_peer_device *peer_device) __must_hold(local)
{
	u64 set_bitmap_slots = 0;
	int node_id;

	for (node_id = 0; node_id < DRBD_NODE_ID_MAX; node_id++) {
		u64 bitmap_uuid = peer_device->bitmap_uuids[node_id];

		if (bitmap_uuid != 0 && bitmap_uuid != -1)
			set_bitmap_slots |= NODE_MASK(node_id);
	}

	return set_bitmap_slots;
}

/* __test_bitmap_slots_of_peer() operates on view of the world I know the
   SyncSource had. It might be that in the mean time some peers sent more
   recent UUIDs to me. Remove all peers that are on the same UUID as I am
   now from the set of nodes */
static u64
remove_peers_with_current_uuid(struct drbd_device *device, u64 current_uuid, u64 nodes)
{
	struct drbd_peer_device *peer_device;

	current_uuid &= ~UUID_PRIMARY;
	rcu_read_lock();
	for_each_peer_device_rcu(peer_device, device) {
		int peer_node_id = peer_device->node_id;

		if (!(NODE_MASK(peer_node_id) & nodes))
			continue;
		if (current_uuid == (peer_device->current_uuid & ~UUID_PRIMARY))
			nodes &= ~NODE_MASK(peer_node_id);
	}
	rcu_read_unlock();

	return nodes;
}

u64 drbd_uuid_resync_finished(struct drbd_peer_device *peer_device) __must_hold(local)
{
	struct drbd_device *device = peer_device->device;
	u64 set_bitmap_slots, newer;
	unsigned long flags;

	spin_lock_irqsave(&device->ldev->md.uuid_lock, flags);
	set_bitmap_slots = __test_bitmap_slots_of_peer(peer_device);
	set_bitmap_slots = remove_peers_with_current_uuid(device,
							  peer_device->current_uuid,
							  set_bitmap_slots);
	newer = __set_bitmap_slots(device, drbd_current_uuid(device), set_bitmap_slots);
	__set_bitmap_slots(device, 0, ~set_bitmap_slots);
	_drbd_uuid_push_history(device, drbd_current_uuid(device));
	__drbd_uuid_set_current(device, peer_device->current_uuid);
	spin_unlock_irqrestore(&device->ldev->md.uuid_lock, flags);

	return newer;
}

static const char* name_of_node_id(struct drbd_resource *resource, int node_id)
{
	/* Caller need to hold rcu_read_lock */
	struct drbd_connection *connection = drbd_connection_by_node_id(resource, node_id);

	return connection ? rcu_dereference(connection->transport.net_conf)->name : "";
}

static void forget_bitmap(struct drbd_device *device, int node_id) __must_hold(local)
{
	int bitmap_index = device->ldev->md.peers[node_id].bitmap_index;
	const char* name;

	if (_drbd_bm_total_weight(device, bitmap_index) == 0)
		return;

	spin_unlock_irq(&device->ldev->md.uuid_lock);
	rcu_read_lock();
	name = name_of_node_id(device->resource, node_id);
	drbd_info(device, "clearing bitmap UUID and content (%lu bits) for node %d (%s)(slot %d)\n",
		  _drbd_bm_total_weight(device, bitmap_index), node_id, name, bitmap_index);
	rcu_read_unlock();
	drbd_suspend_io(device, WRITE_ONLY);
	drbd_bm_lock(device, "forget_bitmap()", BM_LOCK_TEST | BM_LOCK_SET);
	_drbd_bm_clear_many_bits(device, bitmap_index, 0, -1UL);
	drbd_bm_unlock(device);
	drbd_resume_io(device);
	drbd_md_mark_dirty(device);
	spin_lock_irq(&device->ldev->md.uuid_lock);
}

static void copy_bitmap(struct drbd_device *device, int from_id, int to_id) __must_hold(local)
{
	int from_index = device->ldev->md.peers[from_id].bitmap_index;
	int to_index = device->ldev->md.peers[to_id].bitmap_index;
	const char *from_name, *to_name;

	spin_unlock_irq(&device->ldev->md.uuid_lock);
	rcu_read_lock();
	from_name = name_of_node_id(device->resource, from_id);
	to_name = name_of_node_id(device->resource, to_id);
	drbd_info(device, "Node %d (%s) synced up to node %d (%s). copying bitmap slot %d to %d.\n",
		  to_id, to_name, from_id, from_name, from_index, to_index);
	rcu_read_unlock();
	drbd_suspend_io(device, WRITE_ONLY);
	drbd_bm_lock(device, "copy_bitmap()", BM_LOCK_ALL);
	drbd_bm_copy_slot(device, from_index, to_index);
	drbd_bm_unlock(device);
	drbd_resume_io(device);
	drbd_md_mark_dirty(device);
	spin_lock_irq(&device->ldev->md.uuid_lock);
}

static int find_node_id_by_bitmap_uuid(struct drbd_device *device, u64 bm_uuid) __must_hold(local)
{
	struct drbd_peer_md *peer_md = device->ldev->md.peers;
	int node_id;

	bm_uuid &= ~UUID_PRIMARY;

	for (node_id = 0; node_id < DRBD_NODE_ID_MAX; node_id++) {
		if ((peer_md[node_id].bitmap_uuid & ~UUID_PRIMARY) == bm_uuid &&
		    peer_md[node_id].bitmap_index != -1)
			return node_id;
	}

	for (node_id = 0; node_id < DRBD_NODE_ID_MAX; node_id++) {
		if ((peer_md[node_id].bitmap_uuid & ~UUID_PRIMARY) == bm_uuid)
			return node_id;
	}

	return -1;
}

static bool node_connected(struct drbd_resource *resource, int node_id)
{
	struct drbd_connection *connection;
	bool r = false;

	rcu_read_lock();
	connection = drbd_connection_by_node_id(resource, node_id);
	if (connection)
		r = connection->cstate[NOW] == C_CONNECTED;
	rcu_read_unlock();

	return r;
}

static bool detect_copy_ops_on_peer(struct drbd_peer_device *peer_device) __must_hold(local)
{
	struct drbd_device *device = peer_device->device;
	struct drbd_peer_md *peer_md = device->ldev->md.peers;
	struct drbd_resource *resource = device->resource;
	int node_id1, node_id2, from_id;
	u64 peer_bm_uuid;
	bool modified = false;

	for (node_id1 = 0; node_id1 < DRBD_NODE_ID_MAX; node_id1++) {
		if (device->ldev->md.peers[node_id1].bitmap_index == -1)
			continue;

		if (node_connected(resource, node_id1))
			continue;

		peer_bm_uuid = peer_device->bitmap_uuids[node_id1];
		if (peer_bm_uuid == 0 || peer_bm_uuid == -1ULL)
			continue;

		peer_bm_uuid &= ~UUID_PRIMARY;
		for (node_id2 = node_id1 + 1; node_id2 < DRBD_NODE_ID_MAX; node_id2++) {
			if (device->ldev->md.peers[node_id2].bitmap_index == -1)
				continue;

			if (node_connected(resource, node_id2))
				continue;

			if (peer_bm_uuid == (peer_device->bitmap_uuids[node_id2] & ~UUID_PRIMARY))
				goto found;
		}
	}
	return false;

found:
	from_id = find_node_id_by_bitmap_uuid(device, peer_bm_uuid);
	if (from_id == -1) {
		if (peer_md[node_id1].bitmap_uuid == 0 && peer_md[node_id2].bitmap_uuid == 0)
			return false;
		drbd_err(peer_device, "unexpected\n");
		drbd_err(peer_device, "In UUIDs from node %d found equal UUID (%llX) for nodes %d %d\n",
			 peer_device->node_id, peer_bm_uuid, node_id1, node_id2);
		drbd_err(peer_device, "I have %llX for node_id=%d\n",
			 peer_md[node_id1].bitmap_uuid, node_id1);
		drbd_err(peer_device, "I have %llX for node_id=%d\n",
			 peer_md[node_id2].bitmap_uuid, node_id2);
		return false;
	}

	if (peer_md[from_id].bitmap_index == -1)
		return false;

	if (from_id != node_id1 &&
	    peer_md[node_id1].bitmap_uuid != peer_bm_uuid) {
		peer_md[node_id1].bitmap_uuid = peer_bm_uuid;
		peer_md[node_id1].bitmap_dagtag = peer_md[from_id].bitmap_dagtag;
		copy_bitmap(device, from_id, node_id1);
		modified = true;

	}
	if (from_id != node_id2 &&
	    peer_md[node_id2].bitmap_uuid != peer_bm_uuid) {
		peer_md[node_id2].bitmap_uuid = peer_bm_uuid;
		peer_md[node_id2].bitmap_dagtag = peer_md[from_id].bitmap_dagtag;
		copy_bitmap(device, from_id, node_id2);
		modified = true;
	}

	return modified;
}

void drbd_uuid_detect_finished_resyncs(struct drbd_peer_device *peer_device) __must_hold(local)
{
	struct drbd_device *device = peer_device->device;
	struct drbd_peer_md *peer_md = device->ldev->md.peers;
	int node_id;
	bool write_bm = false;
	bool filled = false;

	spin_lock_irq(&device->ldev->md.uuid_lock);
	for (node_id = 0; node_id < DRBD_NODE_ID_MAX; node_id++) {
		if (node_id == device->ldev->md.node_id)
			continue;

		if (peer_md[node_id].bitmap_index == -1 && !(peer_md[node_id].flags & MDF_NODE_EXISTS))
			continue;

		if (peer_device->bitmap_uuids[node_id] == 0 && peer_md[node_id].bitmap_uuid != 0) {
			u64 peer_current_uuid = peer_device->current_uuid & ~UUID_PRIMARY;
			int from_node_id;

			if (peer_current_uuid == (drbd_current_uuid(device) & ~UUID_PRIMARY)) {
				_drbd_uuid_push_history(device, peer_md[node_id].bitmap_uuid);
				peer_md[node_id].bitmap_uuid = 0;
				if (node_id == peer_device->node_id)
					drbd_print_uuids(peer_device, "updated UUIDs");
				else if (peer_md[node_id].bitmap_index != -1)
					forget_bitmap(device, node_id);
				else
					drbd_info(device, "Clearing bitmap UUID for node %d\n",
						  node_id);
				drbd_md_mark_dirty(device);
				write_bm = true;
			}

			from_node_id = find_node_id_by_bitmap_uuid(device, peer_current_uuid);
			if (from_node_id != -1 && node_id != from_node_id &&
			    dagtag_newer(peer_md[from_node_id].bitmap_dagtag,
					 peer_md[node_id].bitmap_dagtag)) {
				_drbd_uuid_push_history(device, peer_md[node_id].bitmap_uuid);
				peer_md[node_id].bitmap_uuid = peer_md[from_node_id].bitmap_uuid;
				peer_md[node_id].bitmap_dagtag = peer_md[from_node_id].bitmap_dagtag;
				if (peer_md[node_id].bitmap_index != -1 &&
				    peer_md[from_node_id].bitmap_index != -1)
					copy_bitmap(device, from_node_id, node_id);
				else
					drbd_info(device, "Node %d synced up to node %d.\n",
						  node_id, from_node_id);
				drbd_md_mark_dirty(device);
				filled = true;
			}
		}
	}

	write_bm |= detect_copy_ops_on_peer(peer_device);
	spin_unlock_irq(&device->ldev->md.uuid_lock);

	if (write_bm || filled) {
		u64 to_nodes = filled ? -1 : ~NODE_MASK(peer_device->node_id);
		drbd_propagate_uuids(device, to_nodes);
		drbd_suspend_io(device, WRITE_ONLY);
		drbd_bm_lock(device, "detect_finished_resyncs()", BM_LOCK_BULK);
		drbd_bm_write(device, NULL);
		drbd_bm_unlock(device);
		drbd_resume_io(device);
	}
}

int drbd_bmio_set_all_n_write(struct drbd_device *device,
			      struct drbd_peer_device *peer_device) __must_hold(local)
{
	drbd_bm_set_all(device);
	return drbd_bm_write(device, NULL);
}

/**
 * drbd_bmio_set_n_write() - io_fn for drbd_queue_bitmap_io() or drbd_bitmap_io()
 * @device:	DRBD device.
 *
 * Sets all bits in the bitmap and writes the whole bitmap to stable storage.
 */
int drbd_bmio_set_n_write(struct drbd_device *device,
			  struct drbd_peer_device *peer_device) __must_hold(local)
{
	int rv = -EIO;

	drbd_md_set_peer_flag(peer_device, MDF_PEER_FULL_SYNC);
	drbd_md_sync(device);
	drbd_bm_set_many_bits(peer_device, 0, -1UL);

	rv = drbd_bm_write(device, NULL);

	if (!rv) {
		drbd_md_clear_peer_flag(peer_device, MDF_PEER_FULL_SYNC);
		drbd_md_sync(device);
	}

	return rv;
}

/**
 * drbd_bmio_clear_all_n_write() - io_fn for drbd_queue_bitmap_io() or drbd_bitmap_io()
 * @device:	DRBD device.
 *
 * Clears all bits in the bitmap and writes the whole bitmap to stable storage.
 */
int drbd_bmio_clear_all_n_write(struct drbd_device *device,
			    struct drbd_peer_device *peer_device) __must_hold(local)
{
	drbd_resume_al(device);
	drbd_bm_clear_all(device);
	return drbd_bm_write(device, NULL);
}

static int w_bitmap_io(struct drbd_work *w, int unused)
{
	struct bm_io_work *work =
		container_of(w, struct bm_io_work, w);
	struct drbd_device *device = work->device;
	int rv = -EIO;

	if (get_ldev(device)) {
		if (work->flags & BM_LOCK_SINGLE_SLOT)
			drbd_bm_slot_lock(work->peer_device, work->why, work->flags);
		else
			drbd_bm_lock(device, work->why, work->flags);
		rv = work->io_fn(device, work->peer_device);
		if (work->flags & BM_LOCK_SINGLE_SLOT)
			drbd_bm_slot_unlock(work->peer_device);
		else
			drbd_bm_unlock(device);
		put_ldev(device);
	}

	if (work->done)
		work->done(device, work->peer_device, rv);

	if (atomic_dec_and_test(&device->pending_bitmap_work.n))
		wake_up(&device->misc_wait);
	kfree(work);

	return 0;
}

void drbd_queue_pending_bitmap_work(struct drbd_device *device)
{
	unsigned long flags;

	spin_lock_irqsave(&device->pending_bitmap_work.q_lock, flags);
	spin_lock(&device->resource->work.q_lock);
	list_splice_tail_init(&device->pending_bitmap_work.q, &device->resource->work.q);
	spin_unlock(&device->resource->work.q_lock);
	spin_unlock_irqrestore(&device->pending_bitmap_work.q_lock, flags);
	wake_up(&device->resource->work.q_wait);
}

/**
 * drbd_queue_bitmap_io() - Queues an IO operation on the whole bitmap
 * @device:	DRBD device.
 * @io_fn:	IO callback to be called when bitmap IO is possible
 * @done:	callback to be called after the bitmap IO was performed
 * @why:	Descriptive text of the reason for doing the IO
 *
 * While IO on the bitmap happens we freeze application IO thus we ensure
 * that drbd_set_out_of_sync() can not be called. This function MAY ONLY be
 * called from sender context. It MUST NOT be used while a previous such
 * work is still pending!
 *
 * Its worker function encloses the call of io_fn() by get_ldev() and
 * put_ldev().
 */
void drbd_queue_bitmap_io(struct drbd_device *device,
			  int (*io_fn)(struct drbd_device *, struct drbd_peer_device *),
			  void (*done)(struct drbd_device *, struct drbd_peer_device *, int),
			  char *why, enum bm_flag flags,
			  struct drbd_peer_device *peer_device)
{
	struct bm_io_work *bm_io_work;

	D_ASSERT(device, current == device->resource->worker.task);

	bm_io_work = kmalloc(sizeof(*bm_io_work), GFP_NOIO);
	if (!bm_io_work) {
		done(device, peer_device, -ENOMEM);
		return;
	}
	bm_io_work->w.cb = w_bitmap_io;
	bm_io_work->device = device;
	bm_io_work->peer_device = peer_device;
	bm_io_work->io_fn = io_fn;
	bm_io_work->done = done;
	bm_io_work->why = why;
	bm_io_work->flags = flags;

	/*
	 * Whole-bitmap operations can only take place when there is no
	 * concurrent application I/O.  We ensure exclusion between the two
	 * types of I/O  with the following mechanism:
	 *
	 *  - device->ap_bio_cnt keeps track of the number of application I/O
	 *    requests in progress.
	 *
	 *  - A non-empty device->pending_bitmap_work list indicates that
	 *    whole-bitmap I/O operations are pending, and no new application
	 *    I/O should be started.  We make sure that the list doesn't appear
	 *    empty system wide before trying to queue the whole-bitmap I/O.
	 *
	 *  - In dec_ap_bio(), we decrement device->ap_bio_cnt.  If it reaches
	 *    zero and the device->pending_bitmap_work list is non-empty, we
	 *    queue the whole-bitmap operations.
	 *
	 *  - In inc_ap_bio(), we increment device->ap_bio_cnt before checking
	 *    if the device->pending_bitmap_work list is non-empty.  If
	 *    device->pending_bitmap_work is non-empty, we immediately call
	 *    dec_ap_bio().
	 *
	 * This ensures that whenever there is pending whole-bitmap I/O, we
	 * realize in dec_ap_bio().
	 *
	 */

	/* no one should accidentally schedule the next bitmap IO
	 * when it is only half-queued yet */
	atomic_inc(&device->ap_bio_cnt[WRITE]);
	atomic_inc(&device->pending_bitmap_work.n);
	spin_lock_irq(&device->pending_bitmap_work.q_lock);
	list_add_tail(&bm_io_work->w.list, &device->pending_bitmap_work.q);
	spin_unlock_irq(&device->pending_bitmap_work.q_lock);
	dec_ap_bio(device, WRITE);  /* may move to actual work queue */
}

/**
 * drbd_bitmap_io() -  Does an IO operation on the whole bitmap
 * @device:	DRBD device.
 * @io_fn:	IO callback to be called when bitmap IO is possible
 * @why:	Descriptive text of the reason for doing the IO
 *
 * freezes application IO while that the actual IO operations runs. This
 * functions MAY NOT be called from sender context.
 */
int drbd_bitmap_io(struct drbd_device *device,
		int (*io_fn)(struct drbd_device *, struct drbd_peer_device *),
		char *why, enum bm_flag flags,
		struct drbd_peer_device *peer_device)
{
	/* Only suspend io, if some operation is supposed to be locked out */
	const bool do_suspend_io = flags & (BM_LOCK_CLEAR|BM_LOCK_SET|BM_LOCK_TEST);
	int rv;

	D_ASSERT(device, current != device->resource->worker.task);

	if (do_suspend_io)
		drbd_suspend_io(device, WRITE_ONLY);

	if (flags & BM_LOCK_SINGLE_SLOT)
		drbd_bm_slot_lock(peer_device, why, flags);
	else
		drbd_bm_lock(device, why, flags);

	rv = io_fn(device, peer_device);

	if (flags & BM_LOCK_SINGLE_SLOT)
		drbd_bm_slot_unlock(peer_device);
	else
		drbd_bm_unlock(device);

	if (do_suspend_io)
		drbd_resume_io(device);

	return rv;
}

void drbd_md_set_flag(struct drbd_device *device, enum mdf_flag flag) __must_hold(local)
{
	if ((device->ldev->md.flags & flag) != flag) {
		drbd_md_mark_dirty(device);
		device->ldev->md.flags |= flag;
	}
}

void drbd_md_set_peer_flag(struct drbd_peer_device *peer_device,
			   enum mdf_peer_flag flag) __must_hold(local)
{
	struct drbd_device *device = peer_device->device;
	struct drbd_md *md = &device->ldev->md;

	if (!(md->peers[peer_device->node_id].flags & flag)) {
		drbd_md_mark_dirty(device);
		md->peers[peer_device->node_id].flags |= flag;
	}
}

void drbd_md_clear_flag(struct drbd_device *device, enum mdf_flag flag) __must_hold(local)
{
	if ((device->ldev->md.flags & flag) != 0) {
		drbd_md_mark_dirty(device);
		device->ldev->md.flags &= ~flag;
	}
}

void drbd_md_clear_peer_flag(struct drbd_peer_device *peer_device,
			     enum mdf_peer_flag flag) __must_hold(local)
{
	struct drbd_device *device = peer_device->device;
	struct drbd_md *md = &device->ldev->md;

	if (md->peers[peer_device->node_id].flags & flag) {
		drbd_md_mark_dirty(device);
		md->peers[peer_device->node_id].flags &= ~flag;
	}
}

int drbd_md_test_flag(struct drbd_backing_dev *bdev, enum mdf_flag flag)
{
	return (bdev->md.flags & flag) != 0;
}

bool drbd_md_test_peer_flag(struct drbd_peer_device *peer_device, enum mdf_peer_flag flag)
{
	struct drbd_md *md = &peer_device->device->ldev->md;

	if (peer_device->bitmap_index == -1)
		return false;

	return md->peers[peer_device->node_id].flags & flag;
}

static void md_sync_timer_fn(struct timer_list *t)
{
	struct drbd_device *device = from_timer(device, t, md_sync_timer);
	drbd_device_post_work(device, MD_SYNC);
}


#ifndef __maybe_unused
#define __maybe_unused                  __attribute__((unused))
#endif
void lock_all_resources(void)
{
	struct drbd_resource *resource;
	int __maybe_unused i = 0;

	mutex_lock(&resources_mutex);
	local_irq_disable();
	for_each_resource(resource, &drbd_resources)
		read_lock(&resource->state_rwlock);
}

void unlock_all_resources(void)
{
	struct drbd_resource *resource;

	for_each_resource(resource, &drbd_resources)
		read_unlock(&resource->state_rwlock);
	local_irq_enable();
	mutex_unlock(&resources_mutex);
}

long twopc_timeout(struct drbd_resource *resource)
{
	return resource->res_opts.twopc_timeout * HZ/10;
}

u64 directly_connected_nodes(struct drbd_resource *resource, enum which_state which)
{
	u64 directly_connected = 0;
	struct drbd_connection *connection;

	rcu_read_lock();
	for_each_connection_rcu(connection, resource) {
		if (connection->cstate[which] < C_CONNECTED)
			continue;
		directly_connected |= NODE_MASK(connection->peer_node_id);
	}
	rcu_read_unlock();

	return directly_connected;
}

#ifdef CONFIG_DRBD_FAULT_INJECTION
/* Fault insertion support including random number generator shamelessly
 * stolen from kernel/rcutorture.c */
struct fault_random_state {
	unsigned long state;
	unsigned long count;
};

#define FAULT_RANDOM_MULT 39916801  /* prime */
#define FAULT_RANDOM_ADD	479001701 /* prime */
#define FAULT_RANDOM_REFRESH 10000

/*
 * Crude but fast random-number generator.  Uses a linear congruential
 * generator, with occasional help from get_random_bytes().
 */
static unsigned long
_drbd_fault_random(struct fault_random_state *rsp)
{
	long refresh;

	if (!rsp->count--) {
		get_random_bytes(&refresh, sizeof(refresh));
		rsp->state += refresh;
		rsp->count = FAULT_RANDOM_REFRESH;
	}
	rsp->state = rsp->state * FAULT_RANDOM_MULT + FAULT_RANDOM_ADD;
	return swahw32(rsp->state);
}

static char *
_drbd_fault_str(unsigned int type) {
	static char *_faults[] = {
		[DRBD_FAULT_MD_WR] = "Meta-data write",
		[DRBD_FAULT_MD_RD] = "Meta-data read",
		[DRBD_FAULT_RS_WR] = "Resync write",
		[DRBD_FAULT_RS_RD] = "Resync read",
		[DRBD_FAULT_DT_WR] = "Data write",
		[DRBD_FAULT_DT_RD] = "Data read",
		[DRBD_FAULT_DT_RA] = "Data read ahead",
		[DRBD_FAULT_BM_ALLOC] = "BM allocation",
		[DRBD_FAULT_AL_EE] = "EE allocation",
		[DRBD_FAULT_RECEIVE] = "receive data corruption",
	};

	return (type < DRBD_FAULT_MAX) ? _faults[type] : "**Unknown**";
}

unsigned int
_drbd_insert_fault(struct drbd_device *device, unsigned int type)
{
	static struct fault_random_state rrs = {0, 0};

	unsigned int ret = (
		(drbd_fault_devs == 0 ||
			((1 << device_to_minor(device)) & drbd_fault_devs) != 0) &&
		(((_drbd_fault_random(&rrs) % 100) + 1) <= drbd_fault_rate));

	if (ret) {
		drbd_fault_count++;

		if (drbd_ratelimit())
			drbd_warn(device, "***Simulating %s failure\n",
				_drbd_fault_str(type));
	}

	return ret;
}
#endif

module_init(drbd_init)
module_exit(drbd_cleanup)

/* For transport layer */
EXPORT_SYMBOL(drbd_destroy_connection);
EXPORT_SYMBOL(drbd_destroy_path);<|MERGE_RESOLUTION|>--- conflicted
+++ resolved
@@ -3570,16 +3570,6 @@
 
 	blk_queue_make_request(q, drbd_make_request);
 	blk_queue_write_cache(q, true, true);
-<<<<<<< HEAD
-#ifdef COMPAT_HAVE_BLK_QUEUE_MERGE_BVEC
-	blk_queue_merge_bvec(q, drbd_merge_bvec);
-=======
-#ifdef blk_queue_plugged
-	q->queue_lock = &resource->req_lock; /* needed since we use */
-	/* plugging on a queue, that actually has no requests! */
-	q->unplug_fn = drbd_unplug_fn;
->>>>>>> 4ff94aff
-#endif
 
 	device->md_io.page = alloc_page(GFP_KERNEL);
 	if (!device->md_io.page)
