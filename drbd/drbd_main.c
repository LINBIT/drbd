--- conflicted
+++ resolved
@@ -3696,11 +3696,7 @@
 		||  in_core->al_offset != (4096 >> 9)
 		||  in_core->bm_offset != (4096 >> 9) + (32768 >> 9)
 		||  in_core->al_stripes != 1
-<<<<<<< HEAD
-		||  in_core->al_stripe_size_4k != (32768 >> 9))
-=======
-		||  in_core->al_stripe_size_4k != MD_32kB_SECT/8)
->>>>>>> 82cf5fea
+		||  in_core->al_stripe_size_4k != (32768 >> 12))
 			goto err;
 	}
 
