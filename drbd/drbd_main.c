--- conflicted
+++ resolved
@@ -255,20 +255,15 @@
 		goto bail;
 	}
 
-<<<<<<< HEAD
-	/* Clean up list of requests processed during current epoch */
-	list_for_each_entry_safe(req, r, &resource->transfer_log, tl_requests) {
-		struct drbd_peer_device *peer_device;
-=======
 	/* Clean up list of requests processed during current epoch. */
 	/* this extra list walk restart is paranoia,
 	 * to catch requests being barrier-acked "unexpectedly".
 	 * It usually should find the same req again, or some READ preceding it. */
-	list_for_each_entry(req, &tconn->transfer_log, tl_requests)
+	list_for_each_entry(req, &resource->transfer_log, tl_requests)
 		if (req->epoch == expect_epoch)
 			break;
-	list_for_each_entry_safe_from(req, r, &tconn->transfer_log, tl_requests) {
->>>>>>> 1391effd
+	list_for_each_entry_safe_from(req, r, &resource->transfer_log, tl_requests) {
+		struct drbd_peer_device *peer_device;
 		if (req->epoch != expect_epoch)
 			break;
 		peer_device = conn_peer_device(connection, req->device->vnr);
