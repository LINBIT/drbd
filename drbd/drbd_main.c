--- conflicted
+++ resolved
@@ -114,14 +114,8 @@
 
 /* module parameter, defined */
 unsigned int minor_count = DRBD_MINOR_COUNT_DEF;
-<<<<<<< HEAD
-int disable_sendpage;
-int allow_oos;
-=======
 bool disable_sendpage;
 bool allow_oos;
-unsigned int cn_idx = CN_IDX_DRBD;
->>>>>>> 603c6de9
 int proc_details;       /* Detail level in proc drbd*/
 
 /* Module parameter for setting the user mode helper program
