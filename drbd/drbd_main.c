--- conflicted
+++ resolved
@@ -2598,29 +2598,23 @@
 		goto out;
 	}
 
-<<<<<<< HEAD
-	if (get_ldev(device)) {
-		q = bdev_get_queue(device->ldev->backing_bdev);
-=======
-	if (test_bit(CALLBACK_PENDING, &mdev->tconn->flags)) {
+	if (test_bit(CALLBACK_PENDING, &device->resource->flags)) {
 		r |= (1 << BDI_async_congested);
 		/* Without good local data, we would need to read from remote,
 		 * and that would need the worker thread as well, which is
 		 * currently blocked waiting for that usermode helper to
 		 * finish.
 		 */
-		if (!get_ldev_if_state(mdev, D_UP_TO_DATE))
+		if (!get_ldev_if_state(device, D_UP_TO_DATE))
 			r |= (1 << BDI_sync_congested);
 		else
-			put_ldev(mdev);
+			put_ldev(device);
 		r &= bdi_bits;
-		reason = 'c';
 		goto out;
 	}
 
-	if (get_ldev(mdev)) {
-		q = bdev_get_queue(mdev->ldev->backing_bdev);
->>>>>>> e9824063
+	if (get_ldev(device)) {
+		q = bdev_get_queue(device->ldev->backing_bdev);
 		r = bdi_congested(&q->backing_dev_info, bdi_bits);
 		put_ldev(device);
 	}
