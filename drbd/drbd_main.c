--- conflicted
+++ resolved
@@ -1517,26 +1517,6 @@
 	up_read(&device->uuid_sem);
 }
 
-<<<<<<< HEAD
-=======
-/* All callers hold resource->conf_update */
-int drbd_attach_peer_device(struct drbd_peer_device *const peer_device) __must_hold(local)
-{
-	struct lru_cache *resync_lru = NULL;
-	int err = -ENOMEM;
-
-	resync_lru = lc_create("resync", drbd_bm_ext_cache,
-	                       1, 61, sizeof(struct bm_extent),
-	                       offsetof(struct bm_extent, lce));
-	if (resync_lru != NULL) {
-		peer_device->resync_lru = resync_lru;
-		err = 0;
-	}
-
-	return err;
-}
-
->>>>>>> 501071ca
 int drbd_send_sizes(struct drbd_peer_device *peer_device,
 		    uint64_t u_size_diskless, enum dds_flags flags)
 {
@@ -2896,7 +2876,6 @@
 	kref_put(&device->kref, drbd_destroy_device);  /* might destroy the resource as well */
 }
 
-<<<<<<< HEAD
 /** __drbd_net_exit is called when a network namespace is removed.
  *
  * For DRBD this means it needs to remove any sockets assigned to that namespace,
@@ -2973,8 +2952,6 @@
 	}
 }
 
-=======
->>>>>>> 501071ca
 void drbd_queue_unplug(struct drbd_device *device)
 {
 	struct drbd_resource *resource = device->resource;
@@ -3650,11 +3627,6 @@
 	connection->receiver.connection = connection;
 	drbd_thread_init(resource, &connection->sender, drbd_sender, "sender");
 	connection->sender.connection = connection;
-<<<<<<< HEAD
-=======
-	drbd_thread_init(resource, &connection->ack_receiver, drbd_ack_receiver, "ack_recv");
-	connection->ack_receiver.connection = connection;
->>>>>>> 501071ca
 	spin_lock_init(&connection->peer_reqs_lock);
 	INIT_LIST_HEAD(&connection->peer_requests);
 	INIT_LIST_HEAD(&connection->connections);
@@ -3801,18 +3773,7 @@
 static void drbd_ldev_destroy(struct work_struct *ws)
 {
 	struct drbd_device *device = container_of(ws, struct drbd_device, ldev_destroy_work);
-<<<<<<< HEAD
-
-=======
-	struct drbd_peer_device *peer_device;
-
-	rcu_read_lock();
-	for_each_peer_device_rcu(peer_device, device) {
-		lc_destroy(peer_device->resync_lru);
-		peer_device->resync_lru = NULL;
-	}
-	rcu_read_unlock();
->>>>>>> 501071ca
+
 	lc_destroy(device->act_log);
 	device->act_log = NULL;
 	__acquire(local);
@@ -3825,7 +3786,6 @@
 	kref_put(&device->kref, drbd_destroy_device);
 }
 
-<<<<<<< HEAD
 static int init_conflict_submitter(struct drbd_device *device)
 {
 	/* Short name so that it is recognizable from the first 15 characters. */
@@ -3842,8 +3802,6 @@
 	return 0;
 }
 
-=======
->>>>>>> 501071ca
 static int init_submitter(struct drbd_device *device)
 {
 	device->submit.wq =
