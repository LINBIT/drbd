--- conflicted
+++ resolved
@@ -1005,14 +1005,9 @@
 {
 	struct drbd_send_buffer *sbuf = &connection->send_buffer[drbd_stream];
 	struct drbd_transport *transport = &connection->transport;
-<<<<<<< HEAD
-	struct drbd_transport_ops *tr_ops = transport->ops;
+	struct drbd_transport_ops *tr_ops = &transport->class->ops;
 	unsigned int flags, offset, size;
 	int err;
-=======
-	struct drbd_transport_ops *tr_ops = &transport->class->ops;
-	int flags, err, offset, size;
->>>>>>> 9380a385
 
 	size = sbuf->pos - sbuf->unsent + sbuf->allocated_size;
 	if (size == 0)
@@ -3072,7 +3067,9 @@
 
 		mutex_lock(&connection->resource->adm_mutex);
 		list_for_each_entry_safe(path, tmp, &connection->transport.paths, list) {
-			int err = connection->transport.ops->remove_path(&connection->transport, path);
+			struct drbd_transport *transport = &connection->transport;
+
+			int err = transport->class->ops.remove_path(transport, path);
 			if (err)
 				drbd_err(connection, "Failed to remove path after disconnect: %d\n", err);
 
