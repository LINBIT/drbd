/*
-*- Linux-c -*-
   drbd.c
   Kernel module for 2.6.x Kernels

   This file is part of DRBD by Philipp Reisner and Lars Ellenberg.

   Copyright (C) 2001-2007, LINBIT Information Technologies GmbH.
   Copyright (C) 1999-2007, Philipp Reisner <philipp.reisner@linbit.com>.
   Copyright (C) 2002-2007, Lars Ellenberg <lars.ellenberg@linbit.com>.

   drbd is free software; you can redistribute it and/or modify
   it under the terms of the GNU General Public License as published by
   the Free Software Foundation; either version 2, or (at your option)
   any later version.

   drbd is distributed in the hope that it will be useful,
   but WITHOUT ANY WARRANTY; without even the implied warranty of
   MERCHANTABILITY or FITNESS FOR A PARTICULAR PURPOSE.  See the
   GNU General Public License for more details.

   You should have received a copy of the GNU General Public License
   along with drbd; see the file COPYING.  If not, write to
   the Free Software Foundation, 675 Mass Ave, Cambridge, MA 02139, USA.

 */

#include <linux/autoconf.h>
#include <linux/module.h>
#include <linux/version.h>

#include <asm/uaccess.h>
#include <asm/types.h>
#include <net/sock.h>
#include <linux/ctype.h>
#include <linux/smp_lock.h>
#include <linux/fs.h>
#include <linux/file.h>
#include <linux/proc_fs.h>
#include <linux/init.h>
#include <linux/mm.h>
#include <linux/drbd_config.h>
#include <linux/mm_inline.h>
#include <linux/slab.h>
#include <linux/random.h>
#include <linux/reboot.h>
#include <linux/notifier.h>
#include <linux/byteorder/swabb.h>

#define __KERNEL_SYSCALLS__
#include <linux/unistd.h>
#include <linux/vmalloc.h>

#include <linux/drbd.h>
#include <linux/drbd_limits.h>
#include "drbd_int.h"
#include "drbd_req.h" /* only for _req_mod in tl_release and tl_clear */

struct after_state_chg_work {
	struct drbd_work w;
	union drbd_state_t os;
	union drbd_state_t ns;
	enum chg_state_flags flags;
};

int drbdd_init(struct Drbd_thread *);
int drbd_worker(struct Drbd_thread *);
int drbd_asender(struct Drbd_thread *);

int drbd_init(void);
int drbd_open(struct inode *inode, struct file *file);
int drbd_close(struct inode *inode, struct file *file);
int w_after_state_ch(struct drbd_conf *mdev, struct drbd_work *w, int unused);
int w_md_sync(struct drbd_conf *mdev, struct drbd_work *w, int unused);
void md_sync_timer_fn(unsigned long data);

MODULE_AUTHOR("Philipp Reisner <phil@linbit.com>, "
	      "Lars Ellenberg <lars@linbit.com>");
MODULE_DESCRIPTION("drbd - Distributed Replicated Block Device v" REL_VERSION);
MODULE_LICENSE("GPL");
MODULE_PARM_DESC(minor_count, "Maximum number of drbd devices (1-255)");
MODULE_ALIAS_BLOCKDEV_MAJOR(DRBD_MAJOR);

#include <linux/moduleparam.h>
/* allow_open_on_secondary */
MODULE_PARM_DESC(allow_oos, "DONT USE!");
/* thanks to these macros, if compiled into the kernel (not-module),
 * this becomes the boot parameter drbd.minor_count */
module_param(minor_count, int, 0);
module_param(allow_oos, int, 0);

#ifdef DRBD_ENABLE_FAULTS
int enable_faults;
int fault_rate;
int fault_count;
int fault_devs;
/* bitmap of enabled faults */
module_param(enable_faults, int, 0664);
/* fault rate % value - applies to all enabled faults */
module_param(fault_rate, int, 0664);
/* count of faults inserted */
module_param(fault_count, int, 0664);
/* bitmap of devices to insert faults on */
module_param(fault_devs, int, 0644);
#endif

/* module parameter, defined */
int minor_count = 32;
int allow_oos;

#ifdef ENABLE_DYNAMIC_TRACE
int trace_type;		/* Bitmap of trace types to enable */
int trace_level;	/* Current trace level */
int trace_devs;		/* Bitmap of devices to trace */

module_param(trace_level, int, 0644);
module_param(trace_type, int, 0644);
module_param(trace_devs, int, 0644);
#endif

/* Module parameter for setting the user mode helper program
 * to run. Default is /sbin/drbdadm */
char usermode_helper[80] = "/sbin/drbdadm";

module_param_string(usermode_helper, usermode_helper,
	sizeof(usermode_helper), 0644);

/* in 2.6.x, our device mapping and config info contains our virtual gendisks
 * as member "struct gendisk *vdisk;"
 */
struct drbd_conf **minor_table;

struct kmem_cache *drbd_request_cache;
struct kmem_cache *drbd_ee_cache;
mempool_t *drbd_request_mempool;
mempool_t *drbd_ee_mempool;

/* I do not use a standard mempool, because:
   1) I want to hand out the preallocated objects first.
   2) I want to be able to interrupt sleeping allocation with a signal.
   Note: This is a single linked list, the next pointer is the private
	 member of struct page.
 */
struct page *drbd_pp_pool;
spinlock_t   drbd_pp_lock;
int          drbd_pp_vacant;
wait_queue_head_t drbd_pp_wait;

struct block_device_operations drbd_ops = {
	.owner =   THIS_MODULE,
	.open =    drbd_open,
	.release = drbd_close,
};

#define ARRY_SIZE(A) (sizeof(A)/sizeof(A[0]))

/************************* The transfer log start */
int tl_init(struct drbd_conf *mdev)
{
	struct drbd_barrier *b;

	b = kmalloc(sizeof(struct drbd_barrier), GFP_KERNEL);
	if (!b)
		return 0;
	INIT_LIST_HEAD(&b->requests);
	INIT_LIST_HEAD(&b->w.list);
	b->next = 0;
	b->br_number = 4711;
	b->n_req = 0;

	mdev->oldest_barrier = b;
	mdev->newest_barrier = b;

	mdev->tl_hash = NULL;
	mdev->tl_hash_s = 0;

	return 1;
}

void tl_cleanup(struct drbd_conf *mdev)
{
	D_ASSERT(mdev->oldest_barrier == mdev->newest_barrier);
	kfree(mdev->oldest_barrier);
	kfree(mdev->tl_hash);
	mdev->tl_hash_s = 0;
}

/**
 * _tl_add_barrier: Adds a barrier to the TL.
 * It returns the previously newest barrier
 * (not the just created barrier) to the caller.
 */
struct drbd_barrier *_tl_add_barrier(struct drbd_conf *mdev,
	struct drbd_barrier *new)
{
	struct drbd_barrier *newest_before;

	INIT_LIST_HEAD(&new->requests);
	INIT_LIST_HEAD(&new->w.list);
	new->next = 0;
	new->n_req = 0;

	newest_before = mdev->newest_barrier;
	/* never send a barrier number == 0, because that is special-cased
	 * when using TCQ for our write ordering code */
	new->br_number = (newest_before->br_number+1) ?: 1;
	mdev->newest_barrier->next = new;
	mdev->newest_barrier = new;

	return newest_before;
}

/* when we receive a barrier ack */
void tl_release(struct drbd_conf *mdev, unsigned int barrier_nr,
		       unsigned int set_size)
{
	struct drbd_barrier *b;
	struct list_head *le, *tle;
	struct drbd_request *r;

	spin_lock_irq(&mdev->req_lock);

	b = mdev->oldest_barrier;
	mdev->oldest_barrier = b->next;

	/* Clean up list of requests processed during current epoch */
	list_for_each_safe(le, tle, &b->requests) {
		r = list_entry(le, struct drbd_request, tl_requests);
		_req_mod(r, barrier_acked, 0);
	}
	list_del(&b->requests);
	/* There could be requests on the list waiting for completion
	   of the write to the local disk, to avoid corruptions of
	   slab's data structures we have to remove the lists head */

	spin_unlock_irq(&mdev->req_lock);

	D_ASSERT(b->br_number == barrier_nr);
	D_ASSERT(b->n_req == set_size);

#if 1
	if (b->br_number != barrier_nr) {
		DUMPI(b->br_number);
		DUMPI(barrier_nr);
	}
	if (b->n_req != set_size) {
		DUMPI(b->n_req);
		DUMPI(set_size);
	}
#endif

	kfree(b);
}


/* called by drbd_disconnect (exiting receiver thread)
 * or from some after_state_ch */
void tl_clear(struct drbd_conf *mdev)
{
	struct drbd_barrier *b, *tmp;

	WARN("tl_clear()\n");

	spin_lock_irq(&mdev->req_lock);
	b = mdev->oldest_barrier;
	while ( b ) {
		struct list_head *le, *tle;
		struct drbd_request *r;

		list_for_each_safe(le, tle, &b->requests) {
			r = list_entry(le, struct drbd_request, tl_requests);
			_req_mod(r, connection_lost_while_pending, 0);
		}
		tmp = b->next;

		/* there could still be requests on that ring list,
		 * in case local io is still pending */
		list_del(&b->requests);

		if (b == mdev->newest_barrier) {
			D_ASSERT(tmp == NULL);
			b->br_number = 4711;
			b->n_req = 0;
			INIT_LIST_HEAD(&b->requests);
			mdev->oldest_barrier = b;
			break;
		}
		kfree(b);
		b = tmp;
		/* dec_ap_pending corresponding to _drbd_send_barrier;
		 * note: the barrier for the current epoch (newest_barrier)
		 * has not been sent yet, so we don't dec_ap_pending for it
		 * here, either */
		dec_ap_pending(mdev);
	}
	D_ASSERT(mdev->newest_barrier == mdev->oldest_barrier);
	D_ASSERT(mdev->newest_barrier->br_number == 4711);
	spin_unlock_irq(&mdev->req_lock);
}

/**
 * drbd_io_error: Handles the on_io_error setting, should be called in the
 * unlikely(!drbd_bio_uptodate(e->bio)) case from kernel thread context.
 * See also drbd_chk_io_error
 *
 * NOTE: we set ourselves FAILED here if on_io_error is Detach or Panic OR
 *	 if the forcedetach flag is set. This flag is set when failures
 *	 occur writing the meta data portion of the disk as they are
 *	 not recoverable. We also try to write the "need full sync bit" here
 *	 anyways.  This is to make sure that you get a resynchronisation of
 *	 the full device the next time you connect.
 */
int drbd_io_error(struct drbd_conf *mdev, int forcedetach)
{
	enum io_error_handler eh;
	unsigned long flags;
	int send;
	int ok = 1;

	eh = PassOn;
	if (inc_local_if_state(mdev, Failed)) {
		eh = mdev->bc->dc.on_io_error;
		dec_local(mdev);
	}

	if (!forcedetach && eh == PassOn)
		return 1;

	spin_lock_irqsave(&mdev->req_lock, flags);
	send = (mdev->state.disk == Failed);
	if (send)
		_drbd_set_state(_NS(mdev, disk, Diskless),
				ChgStateHard|ScheduleAfter);
	spin_unlock_irqrestore(&mdev->req_lock, flags);

	if (!send)
		return ok;

<<<<<<< HEAD
	ok = drbd_send_state(mdev);
	if (ok)
		WARN("Notified peer that my disk is broken.\n");
	else
		ERR("Sending state in drbd_io_error() failed\n");

	/* Make sure we try to flush meta-data to disk - we come
	 * in here because of a local disk error so it might fail
	 * but we still need to try -- both because the error might
	 * be in the data portion of the disk and because we need
	 * to ensure the md-sync-timer is stopped if running. */
=======
	if (mdev->state.conn >= Connected) {
		ok = drbd_send_state(mdev);
		if (ok) WARN("Notified peer that my disk is broken.\n");
		else ERR("Sending state in drbd_io_error() failed\n");
	}

	// Make sure we try to flush meta-data to disk - we come
	// in here because of a local disk error so it might fail
	// but we still need to try -- both because the error might
	// be in the data portion of the disk and because we need
	// to ensure the md-sync-timer is stopped if running.
>>>>>>> 4eb23eb3
	drbd_md_sync(mdev);

	/* Releasing the backing device is done in after_state_ch() */

	if (eh == CallIOEHelper)
		drbd_khelper(mdev, "local-io-error");

	return ok;
}

/**
 * cl_wide_st_chg:
 * Returns TRUE if this state change should be preformed as a cluster wide
 * transaction. Of course it returns 0 as soon as the connection is lost.
 */
int cl_wide_st_chg(struct drbd_conf *mdev,
	union drbd_state_t os, union drbd_state_t ns)
{
	return ( os.conn >= Connected && ns.conn >= Connected &&
		 ( ( os.role != Primary && ns.role == Primary ) ||
		   ( os.conn != StartingSyncT && ns.conn == StartingSyncT ) ||
		   ( os.conn != StartingSyncS && ns.conn == StartingSyncS ) ||
		   ( os.disk != Diskless && ns.disk == Diskless ) ) ) ||
		(os.conn >= Connected && ns.conn == Disconnecting);
}

int drbd_change_state(struct drbd_conf *mdev, enum chg_state_flags f,
		      union drbd_state_t mask, union drbd_state_t val)
{
	unsigned long flags;
	union drbd_state_t os, ns;
	int rv;

	spin_lock_irqsave(&mdev->req_lock, flags);
	os = mdev->state;
	ns.i = (os.i & ~mask.i) | val.i;
	rv = _drbd_set_state(mdev, ns, f);
	ns = mdev->state;
	spin_unlock_irqrestore(&mdev->req_lock, flags);
	if (rv == SS_Success && !(f&ScheduleAfter))
		after_state_ch(mdev, os, ns, f);

	return rv;
}

void drbd_force_state(struct drbd_conf *mdev,
	union drbd_state_t mask, union drbd_state_t val)
{
	drbd_change_state(mdev, ChgStateHard, mask, val);
}

int is_valid_state(struct drbd_conf *mdev, union drbd_state_t ns);
int is_valid_state_transition(struct drbd_conf *,
	union drbd_state_t, union drbd_state_t);
int drbd_send_state_req(struct drbd_conf *,
	union drbd_state_t, union drbd_state_t);

enum set_st_err _req_st_cond(struct drbd_conf *mdev,
	union drbd_state_t mask, union drbd_state_t val)
{
	union drbd_state_t os, ns;
	unsigned long flags;
	int rv;

	if (test_and_clear_bit(CL_ST_CHG_SUCCESS, &mdev->flags))
		return SS_CW_Success;

	if (test_and_clear_bit(CL_ST_CHG_FAIL, &mdev->flags))
		return SS_CW_FailedByPeer;

	rv = 0;
	spin_lock_irqsave(&mdev->req_lock, flags);
	os = mdev->state;
	ns.i = (os.i & ~mask.i) | val.i;
	if ( !cl_wide_st_chg(mdev, os, ns) ) rv = SS_CW_NoNeed;
	if (!rv) {
		rv = is_valid_state(mdev, ns);
		if (rv == SS_Success) {
			rv = is_valid_state_transition(mdev, ns, os);
			if (rv == SS_Success)
				rv = 0; /* cont waiting, otherwise fail. */
		}
	}
	spin_unlock_irqrestore(&mdev->req_lock, flags);

	return rv;
}

/**
 * _drbd_request_state:
 * This function is the most gracefull way to change state. For some state
 * transition this function even does a cluster wide transaction.
 * It has a cousin named drbd_request_state(), which is always verbose.
 */
int _drbd_request_state(struct drbd_conf *mdev,
	union drbd_state_t mask, union drbd_state_t val,
		       enum chg_state_flags f)
{
	unsigned long flags;
	union drbd_state_t os, ns;
	int rv;

	spin_lock_irqsave(&mdev->req_lock, flags);
	os = mdev->state;
	ns.i = (os.i & ~mask.i) | val.i;

	if (cl_wide_st_chg(mdev, os, ns)) {
		rv = is_valid_state(mdev, ns);
		if (rv == SS_Success)
			rv = is_valid_state_transition(mdev, ns, os);
		spin_unlock_irqrestore(&mdev->req_lock, flags);

		if (rv < SS_Success) {
			if (f & ChgStateVerbose)
				print_st_err(mdev, os, ns, rv);
			return rv;
		}

		drbd_state_lock(mdev);
		if ( !drbd_send_state_req(mdev, mask, val) ) {
			drbd_state_unlock(mdev);
			rv = SS_CW_FailedByPeer;
			if (f & ChgStateVerbose)
				print_st_err(mdev, os, ns, rv);
			return rv;
		}

		wait_event(mdev->state_wait,
			(rv = _req_st_cond(mdev, mask, val)));

		if (rv < SS_Success) {
			/* nearly dead code. */
			drbd_state_unlock(mdev);
			if (f & ChgStateVerbose)
				print_st_err(mdev, os, ns, rv);
			return rv;
		}
		spin_lock_irqsave(&mdev->req_lock, flags);
		os = mdev->state;
		ns.i = (os.i & ~mask.i) | val.i;
		drbd_state_unlock(mdev);
	}

	rv = _drbd_set_state(mdev, ns, f);
	ns = mdev->state;
	spin_unlock_irqrestore(&mdev->req_lock, flags);

	if (rv == SS_Success && !(f&ScheduleAfter))
		after_state_ch(mdev, os, ns, f);

	return rv;
}


void print_st(struct drbd_conf *mdev, char *name, union drbd_state_t ns)
{
	ERR(" %s = { cs:%s st:%s/%s ds:%s/%s %c%c%c%c }\n",
	    name,
	    conns_to_name(ns.conn),
	    roles_to_name(ns.role),
	    roles_to_name(ns.peer),
	    disks_to_name(ns.disk),
	    disks_to_name(ns.pdsk),
	    ns.susp ? 's' : 'r',
	    ns.aftr_isp ? 'a' : '-',
	    ns.peer_isp ? 'p' : '-',
	    ns.user_isp ? 'u' : '-'
	    );
}

void print_st_err(struct drbd_conf *mdev,
	union drbd_state_t os, union drbd_state_t ns, int err)
{
	ERR("State change failed: %s\n", set_st_err_name(err));
	print_st(mdev, " state", os);
	print_st(mdev, "wanted", ns);
}


#define peers_to_name roles_to_name
#define pdsks_to_name disks_to_name

#define susps_to_name(A) ( (A) ? "1" : "0" )
#define aftr_isps_to_name(A) ( (A) ? "1" : "0" )
#define peer_isps_to_name(A) ( (A) ? "1" : "0" )
#define user_isps_to_name(A) ( (A) ? "1" : "0" )

#define PSC(A) \
	({ if (ns.A != os.A) { \
		pbp += sprintf(pbp, #A "( %s -> %s ) ", \
			      A##s_to_name(os.A), \
			      A##s_to_name(ns.A)); \
	} })

int is_valid_state(struct drbd_conf *mdev, union drbd_state_t ns)
{
	/* See drbd_state_sw_errors in drbd_strings.c */

	enum fencing_policy fp;
	int rv = SS_Success;

	fp = DontCare;
	if (inc_local(mdev)) {
		fp = mdev->bc->dc.fencing;
		dec_local(mdev);
	}

	if (inc_net(mdev)) {
		if ( !mdev->net_conf->two_primaries &&
		    ns.role == Primary && ns.peer == Primary )
			rv = SS_TwoPrimaries;
		dec_net(mdev);
	}

	if (rv <= 0)
		/* already found a reason to abort */;
	else if (ns.role == Secondary && mdev->open_cnt)
		rv = SS_DeviceInUse;

	else if ( ns.role == Primary && ns.conn < Connected &&
		 ns.disk < UpToDate ) rv = SS_NoUpToDateDisk;

	else if ( fp >= Resource &&
		 ns.role == Primary && ns.conn < Connected &&
		 ns.pdsk >= DUnknown ) rv = SS_PrimaryNOP;

	else if ( ns.role == Primary && ns.disk <= Inconsistent &&
		 ns.pdsk <= Inconsistent ) rv = SS_NoUpToDateDisk;

	else if ( ns.conn > Connected &&
		 ns.disk < UpToDate && ns.pdsk < UpToDate )
		rv = SS_BothInconsistent;

	else if ( ns.conn > Connected &&
		 (ns.disk == Diskless || ns.pdsk == Diskless ) )
		rv = SS_SyncingDiskless;

	else if ( (ns.conn == Connected ||
		  ns.conn == WFBitMapS ||
		  ns.conn == SyncSource ||
		  ns.conn == PausedSyncS) &&
		 ns.disk == Outdated ) rv = SS_ConnectedOutdates;

	return rv;
}

int is_valid_state_transition(struct drbd_conf *mdev,
	union drbd_state_t ns, union drbd_state_t os)
{
	int rv = SS_Success;

	if ( (ns.conn == StartingSyncT || ns.conn == StartingSyncS ) &&
	    os.conn > Connected) rv = SS_ResyncRunning;

	if (ns.conn == Disconnecting && os.conn == StandAlone)
		rv = SS_AlreadyStandAlone;

	if (ns.disk > Attaching && os.disk == Diskless)
		rv = SS_IsDiskLess;

	if ( ns.conn == WFConnection && os.conn < Unconnected )
		rv=SS_NoNetConfig;

	if ( ns.disk == Outdated && os.disk < Outdated && os.disk != Attaching)
		rv=SS_LowerThanOutdated;

	return rv;
}

int _drbd_set_state(struct drbd_conf *mdev,
	union drbd_state_t ns, enum chg_state_flags flags)
{
	union drbd_state_t os;
	int rv = SS_Success;
	int warn_sync_abort = 0;
	enum fencing_policy fp;

	MUST_HOLD(&mdev->req_lock);

	os = mdev->state;

	fp = DontCare;
	if (inc_local(mdev)) {
		fp = mdev->bc->dc.fencing;
		dec_local(mdev);
	}

	/* Early state sanitising. Dissalow the invalidate ioctl to connect  */
	if ( (ns.conn == StartingSyncS || ns.conn == StartingSyncT) &&
		os.conn < Connected ) {
		ns.conn = os.conn;
		ns.pdsk = os.pdsk;
	}

	/* Dissalow Network errors to configure a device's network part */
	if ( (ns.conn >= Timeout && ns.conn <= TearDown ) &&
	    os.conn <= Disconnecting )
		ns.conn = os.conn;

	/* Dissalow network errors (+TearDown) to overwrite each other.
	   Dissalow network errors to overwrite the Disconnecting state. */
	if ( ( (os.conn >= Timeout && os.conn <= TearDown)
	      || os.conn == Disconnecting ) &&
	    ns.conn >= Timeout && ns.conn <= TearDown )
		ns.conn = os.conn;

	if (ns.conn < Connected) {
		ns.peer_isp = 0;
		ns.peer = Unknown;
		if ( ns.pdsk > DUnknown ||
		     ns.pdsk < Inconsistent ) ns.pdsk = DUnknown;
	}

	if (ns.conn <= Disconnecting && ns.disk == Diskless)
		ns.pdsk = DUnknown;

	if ( ns.conn > Connected && (ns.disk <= Failed || ns.pdsk <= Failed )) {
		warn_sync_abort = 1;
		ns.conn = Connected;
	}

	if ( ns.conn >= Connected &&
	    ( ns.disk == Consistent || ns.disk == Outdated ) ) {
		switch (ns.conn) {
		case WFBitMapT:
		case PausedSyncT:
			ns.disk = Outdated;
			break;
		case Connected:
		case WFBitMapS:
		case SyncSource:
		case PausedSyncS:
			ns.disk = UpToDate;
			break;
		case SyncTarget:
			ns.disk = Inconsistent;
			WARN("Implicit set disk state Inconsistent!\n");
			break;
		}
		if (os.disk == Outdated && ns.disk == UpToDate)
			WARN("Implicit set disk from Outdate to UpToDate\n");
	}

	if ( ns.conn >= Connected &&
	    ( ns.pdsk == Consistent || ns.pdsk == Outdated ) ) {
		switch (ns.conn) {
		case Connected:
		case WFBitMapT:
		case PausedSyncT:
		case SyncTarget:
			ns.pdsk = UpToDate;
			break;
		case WFBitMapS:
		case PausedSyncS:
			ns.pdsk = Outdated;
			break;
		case SyncSource:
			ns.pdsk = Inconsistent;
			WARN("Implicit set pdsk Inconsistent!\n");
			break;
		}
		if (os.pdsk == Outdated && ns.pdsk == UpToDate)
			WARN("Implicit set pdsk from Outdate to UpToDate\n");
	}

	/* Connection breaks down before we finished "Negotiating" */
	if (ns.conn < Connected && ns.disk == Negotiating) {
		ns.disk = mdev->new_state_tmp.disk;
		ns.pdsk = mdev->new_state_tmp.pdsk;
	}

	if (fp == Stonith &&
	    (ns.role == Primary &&
	     ns.conn < Connected &&
	     ns.pdsk > Outdated))
			ns.susp = 1;

	if (ns.aftr_isp || ns.peer_isp || ns.user_isp) {
		if (ns.conn == SyncSource)
			ns.conn = PausedSyncS;
		if (ns.conn == SyncTarget)
			ns.conn = PausedSyncT;
	} else {
		if (ns.conn == PausedSyncS)
			ns.conn = SyncSource;
		if (ns.conn == PausedSyncT)
			ns.conn = SyncTarget;
	}

	if (ns.i == os.i)
		return SS_NothingToDo;

	if ( !(flags & ChgStateHard) ) {
		/*  pre-state-change checks ; only look at ns  */
		/* See drbd_state_sw_errors in drbd_strings.c */

		rv = is_valid_state(mdev, ns);
		if (rv < SS_Success) {
			/* If the old state was illegal as well, then let
			   this happen...*/

			if ( is_valid_state(mdev, os) == rv ) {
				ERR("Considering state change from bad state. "
				    "Error would be: '%s'\n",
				    set_st_err_name(rv));
				print_st(mdev, "old", os);
				print_st(mdev, "new", ns);
				rv = is_valid_state_transition(mdev,ns,os);
			}
		} else
			rv = is_valid_state_transition(mdev, ns, os);
	}

	if (rv < SS_Success) {
		if (flags & ChgStateVerbose)
			print_st_err(mdev, os, ns, rv);
		return rv;
	}

	if (warn_sync_abort)
		WARN("Resync aborted.\n");

#if DUMP_MD >= 2
	{
	char *pbp, pb[300];
	pbp = pb;
	*pbp = 0;
	PSC(role);
	PSC(peer);
	PSC(conn);
	PSC(disk);
	PSC(pdsk);
	PSC(susp);
	PSC(aftr_isp);
	PSC(peer_isp);
	PSC(user_isp);
	INFO("%s\n", pb);
	}
#endif

	mdev->state.i = ns.i;
	wake_up(&mdev->misc_wait);
	wake_up(&mdev->state_wait);

	/**   post-state-change actions   **/
	if (os.conn >= SyncSource   && ns.conn <= Connected) {
		set_bit(STOP_SYNC_TIMER, &mdev->flags);
		mod_timer(&mdev->resync_timer, jiffies);
	}

	if ( (os.conn == PausedSyncT || os.conn == PausedSyncS) &&
	    (ns.conn == SyncTarget  || ns.conn == SyncSource) ) {
		INFO("Syncer continues.\n");
		mdev->rs_paused += (long)jiffies-(long)mdev->rs_mark_time;
		if (ns.conn == SyncTarget) {
			if (!test_and_clear_bit(STOP_SYNC_TIMER,&mdev->flags)) {
				mod_timer(&mdev->resync_timer,jiffies);
			}
			/* This if (!test_bit) is only needed for the case
			   that a device that has ceased to used its timer,
			   i.e. it is already in drbd_resync_finished() gets
			   paused and resumed. */
		}
	}

	if ( (os.conn == SyncTarget  || os.conn == SyncSource) &&
	    (ns.conn == PausedSyncT || ns.conn == PausedSyncS) ) {
		INFO("Resync suspended\n");
		mdev->rs_mark_time = jiffies;
		if (ns.conn == PausedSyncT)
			set_bit(STOP_SYNC_TIMER, &mdev->flags);
	}

	if ( os.disk == Diskless && os.conn == StandAlone &&
	     (ns.disk > Diskless || ns.conn >= Unconnected) ) {
		int i;
		i = try_module_get(THIS_MODULE);
		D_ASSERT(i);
	}

<<<<<<< HEAD
	if (flags & ScheduleAfter) {
		struct after_state_chg_work *ascw;
=======
	/* Peer was forced UpToDate & Primary, consider to resync */
	if (os.disk == Inconsistent && os.pdsk == Inconsistent &&
	    os.peer == Secondary && ns.peer == Primary)
		set_bit(CONSIDER_RESYNC, &mdev->flags);

	if( flags & ScheduleAfter ) {
		struct after_state_chg_work* ascw;
>>>>>>> 4eb23eb3

		ascw = kmalloc(sizeof(*ascw), GFP_ATOMIC);
		if (ascw) {
			ascw->os = os;
			ascw->ns = ns;
			ascw->flags = flags;
			ascw->w.cb = w_after_state_ch;
			drbd_queue_work(&mdev->data.work, &ascw->w);
		} else {
			WARN("Could not kmalloc an ascw\n");
		}
	}

	return rv;
}

int w_after_state_ch(struct drbd_conf *mdev, struct drbd_work *w, int unused)
{
	struct after_state_chg_work *ascw;

	ascw = (struct after_state_chg_work *) w;
	after_state_ch(mdev, ascw->os, ascw->ns, ascw->flags);
	kfree(ascw);

	return 1;
}

void after_state_ch(struct drbd_conf *mdev, union drbd_state_t os,
	union drbd_state_t ns, enum chg_state_flags flags)
{
	enum fencing_policy fp;
	u32 mdf;

	if ( (os.conn != Connected && ns.conn == Connected) ) {
		clear_bit(CRASHED_PRIMARY, &mdev->flags);
		if (mdev->p_uuid)
			mdev->p_uuid[UUID_FLAGS] &= ~((u64)2);
	}

	fp = DontCare;
	if (inc_local(mdev)) {
		fp = mdev->bc->dc.fencing;

		mdf = mdev->bc->md.flags & ~(MDF_Consistent|MDF_PrimaryInd|
					     MDF_ConnectedInd|MDF_WasUpToDate|
					     MDF_PeerOutDated );

		if (test_bit(CRASHED_PRIMARY, &mdev->flags) ||
		    mdev->state.role == Primary ||
		    (mdev->state.pdsk < Inconsistent &&
		      mdev->state.peer == Primary))
			mdf |= MDF_PrimaryInd;
		if (mdev->state.conn > WFReportParams)
			mdf |= MDF_ConnectedInd;
		if (mdev->state.disk > Inconsistent)
			mdf |= MDF_Consistent;
		if (mdev->state.disk > Outdated)
			mdf |= MDF_WasUpToDate;
		if (mdev->state.pdsk <= Outdated &&
		    mdev->state.pdsk >= Inconsistent)
			mdf |= MDF_PeerOutDated;

		if (mdf != mdev->bc->md.flags) {
			mdev->bc->md.flags = mdf;
			drbd_md_mark_dirty(mdev);
		}
		dec_local(mdev);
	}

	/* Inform userspace about the change... */
	drbd_bcast_state(mdev, ns);

	/* Here we have the actions that are performed after a
	   state change. This function might sleep */

	if (fp == Stonith && ns.susp) {
		/* case1: The outdate peer handler is successfull:
		 * case2: The connection was established again: */
		if ( (os.pdsk > Outdated  && ns.pdsk <= Outdated) ||
		     (os.conn < Connected && ns.conn >= Connected) ) {
			tl_clear(mdev);
			spin_lock_irq(&mdev->req_lock);
			_drbd_set_state(_NS(mdev, susp, 0),
					ChgStateVerbose | ScheduleAfter );
			spin_unlock_irq(&mdev->req_lock);
		}
	}
	/* Do not change the order of the if above and below... */
	if (os.conn != WFBitMapS && ns.conn == WFBitMapS) {
		/* compare with drbd_make_request_common,
		 * wait_event and inc_ap_bio.
		 * Note: we may lose connection whilst waiting here.
		 * no worries though, should work out ok... */
		wait_event(mdev->misc_wait,
			mdev->state.conn != WFBitMapS ||
			!atomic_read(&mdev->ap_bio_cnt));
		drbd_bm_lock(mdev);
		drbd_send_bitmap(mdev);
		drbd_bm_unlock(mdev);
	}

	/* Lost contact to peer's copy of the data */
	if ( (os.pdsk >= Inconsistent &&
	      os.pdsk != DUnknown &&
	      os.pdsk != Outdated)
	&&   (ns.pdsk < Inconsistent ||
	      ns.pdsk == DUnknown ||
	      ns.pdsk == Outdated) ) {
		kfree(mdev->p_uuid);
		mdev->p_uuid = NULL;
		if (inc_local(mdev)) {
			/* generate new uuid, unless we did already */
			if (ns.role == Primary &&
			    mdev->bc->md.uuid[Bitmap] == 0)
				drbd_uuid_new_current(mdev);

			/* Note: The condition ns.peer == Primary implies
			 * that we are connected. Otherwise it would
			 * be ns.peer == Unknown.
			 * So this means our peer lost its disk.
			 * No rotation into BitMap-UUID! A FullSync is
			 * required after a primary detached from its disk! */
			if (ns.peer == Primary) {
				u64 uuid;
				INFO("Creating new current UUID [no BitMap]\n");
				get_random_bytes(&uuid, sizeof(u64));
				drbd_uuid_set(mdev, Current, uuid);
			}
			dec_local(mdev);
		}
	}

	if (ns.pdsk < Inconsistent && inc_local(mdev)) {
		/* Diskless Peer becomes primary */
		if (os.peer == Secondary && ns.peer == Primary && mdev->bc->md.uuid[Bitmap] == 0)
			drbd_uuid_new_current(mdev);
		/* Diskless Peer becomes secondary */
		if (os.peer == Primary && ns.peer == Secondary)
			drbd_al_to_on_disk_bm(mdev);
		dec_local(mdev);
	}

	/* Last part of the attaching process ... */
	if ( ns.conn >= Connected &&
	     os.disk == Attaching && ns.disk == Negotiating ) {
		kfree(mdev->p_uuid); /* We expect to receive up-to-date UUIDs soon. */
		mdev->p_uuid = NULL; /* ...to not use the old ones in the mean time */
		drbd_send_sizes(mdev);  /* to start sync... */
		drbd_send_uuids(mdev);
		drbd_send_state(mdev);
	}

	/* We want to pause/continue resync, tell peer. */
	if ( ns.conn >= Connected &&
	     (( os.aftr_isp != ns.aftr_isp ) ||
	      ( os.user_isp != ns.user_isp )) )
		drbd_send_state(mdev);

	/* In case one of the isp bits got set, suspend other devices. */
	if ( ( !os.aftr_isp && !os.peer_isp && !os.user_isp) &&
	     ( ns.aftr_isp || ns.peer_isp || ns.user_isp) )
		suspend_other_sg(mdev);

	/* Make sure the peer gets informed about eventual state
	   changes (ISP bits) while we were in WFReportParams. */
	if (os.conn == WFReportParams && ns.conn >= Connected) {
		drbd_send_state(mdev);
	}

	/* We are in the progress to start a full sync... */
	if ( ( os.conn != StartingSyncT && ns.conn == StartingSyncT ) ||
	     ( os.conn != StartingSyncS && ns.conn == StartingSyncS ) ) {

		drbd_bm_lock(mdev); /* racy... */

		drbd_md_set_flag(mdev, MDF_FullSync);
		drbd_md_sync(mdev);

		drbd_bm_set_all(mdev);
		drbd_bm_write(mdev);

		drbd_md_clear_flag(mdev, MDF_FullSync);
		drbd_md_sync(mdev);

		drbd_bm_unlock(mdev);

		if (ns.conn == StartingSyncT) {
			spin_lock_irq(&mdev->req_lock);
			_drbd_set_state(_NS(mdev, conn, WFSyncUUID),
					ChgStateVerbose | ScheduleAfter );
			spin_unlock_irq(&mdev->req_lock);
		} else { /* StartingSyncS */
			drbd_start_resync(mdev, SyncSource);
		}
	}

	/* We are invalidating our self... */
	if ( os.conn < Connected && ns.conn < Connected &&
	       os.disk > Inconsistent && ns.disk == Inconsistent ) {
		drbd_bm_lock(mdev); /* racy... */

		drbd_md_set_flag(mdev, MDF_FullSync);
		drbd_md_sync(mdev);

		drbd_bm_set_all(mdev);
		drbd_bm_write(mdev);

		drbd_md_clear_flag(mdev, MDF_FullSync);
		drbd_md_sync(mdev);

		drbd_bm_unlock(mdev);
	}

	if (os.disk > Diskless && ns.disk == Diskless) {
		/* since inc_local() only works as long as disk>=Inconsistent,
		   and it is Diskless here, local_cnt can only go down, it can
		   not increase... It will reach zero */
		wait_event(mdev->misc_wait, !atomic_read(&mdev->local_cnt));

		drbd_free_bc(mdev->bc);	mdev->bc = NULL;
		lc_free(mdev->resync);  mdev->resync = NULL;
		lc_free(mdev->act_log); mdev->act_log = NULL;
	}

	/* A resync finished or aborted, wake paused devices... */
	if ( (os.conn > Connected && ns.conn <= Connected) ||
	     (os.peer_isp && !ns.peer_isp) ||
	     (os.user_isp && !ns.user_isp) )
		resume_next_sg(mdev);

	/* Receiver should clean up itself */
	if (os.conn != Disconnecting && ns.conn == Disconnecting)
		drbd_thread_signal(&mdev->receiver);

	/* Now the receiver finished cleaning up itself, it should die now */
	if (os.conn != StandAlone && ns.conn == StandAlone)
		drbd_thread_stop_nowait(&mdev->receiver);

	/* Upon network failure, we need to restart the receiver. */
	if ( os.conn > TearDown &&
	     ns.conn <= TearDown && ns.conn >= Timeout)
		drbd_thread_restart_nowait(&mdev->receiver);

	if (os.conn == StandAlone && ns.conn == Unconnected)
		drbd_thread_start(&mdev->receiver);

	if ( os.disk == Diskless && os.conn <= Disconnecting &&
	     (ns.disk > Diskless || ns.conn >= Unconnected) ) {
		if (!drbd_thread_start(&mdev->worker))
			module_put(THIS_MODULE);
	}

	/* FIXME what about Primary, Diskless, and then losing
	 * the connection? since we survive that "somehow",
	 * maybe we may not stop the worker yet,
	 * since that would call drbd_mdev_cleanup.
	 * after which we probably won't survive the next
	 * request from the upper layers ... BOOM again :( */
	if ( (os.disk > Diskless || os.conn > StandAlone) &&
	     ns.disk == Diskless && ns.conn == StandAlone )
		drbd_thread_stop_nowait(&mdev->worker);
}


int drbd_thread_setup(void *arg)
{
	struct Drbd_thread *thi = (struct Drbd_thread *) arg;
	struct drbd_conf *mdev = thi->mdev;
	int retval;

	daemonize("drbd_thread");
	D_ASSERT(get_t_state(thi) == Running);
	D_ASSERT(thi->task == NULL);
	spin_lock(&thi->t_lock);
	thi->task = current;
	smp_mb();
	spin_unlock(&thi->t_lock);
	complete(&thi->startstop); /* notify: thi->task is set. */

	while (1) {
		retval = thi->function(thi);
		if (get_t_state(thi) != Restarting) break;
		thi->t_state = Running;
	}

	spin_lock(&thi->t_lock);
	thi->task = NULL;
	thi->t_state = None;
	smp_mb();
	spin_unlock(&thi->t_lock);

	/* THINK maybe two different completions? */
	complete(&thi->startstop); /* notify: thi->task unset. */

	return retval;
}

void drbd_thread_init(struct drbd_conf *mdev, struct Drbd_thread *thi,
		      int (*func) (struct Drbd_thread *))
{
	spin_lock_init(&thi->t_lock);
	thi->task    = NULL;
	thi->t_state = None;
	thi->function = func;
	thi->mdev = mdev;
}

int drbd_thread_start(struct Drbd_thread *thi)
{
	int pid;
	struct drbd_conf *mdev = thi->mdev;

	spin_lock(&thi->t_lock);

	/* INFO("drbd_thread_start: %s [%d]: %s %d -> Running\n",
	     current->comm, current->pid,
	     thi == &mdev->receiver ? "receiver" :
	     thi == &mdev->asender  ? "asender"  :
	     thi == &mdev->worker   ? "worker"	 : "NONSENSE",
	     thi->t_state); */

	if (thi->t_state == None) {
		init_completion(&thi->startstop);
		D_ASSERT(thi->task == NULL);
		thi->t_state = Running;
		spin_unlock(&thi->t_lock);
		flush_signals(current); /* otherw. may get -ERESTARTNOINTR */

		/* FIXME rewrite to use kthread interface */
		pid = kernel_thread(drbd_thread_setup, (void *) thi, CLONE_FS);
		if (pid < 0) {
			ERR("Couldn't start thread (%d)\n", pid);
			return FALSE;
		}
		/* waits until thi->task is set */
		wait_for_completion(&thi->startstop);
		D_ASSERT(thi->task);
		D_ASSERT(get_t_state(thi) == Running);
	} else {
		spin_unlock(&thi->t_lock);
	}

	return TRUE;
}


void _drbd_thread_stop(struct Drbd_thread *thi, int restart, int wait)
{
	struct drbd_conf *mdev = thi->mdev;
	enum Drbd_thread_state ns = restart ? Restarting : Exiting;

	spin_lock(&thi->t_lock);

	/* INFO("drbd_thread_stop: %s [%d]: %s %d -> %d; %d\n",
	     current->comm, current->pid,
	     thi->task ? thi->task->comm : "NULL", thi->t_state, ns, wait); */

	if (thi->t_state == None) {
		spin_unlock(&thi->t_lock);
		if (restart)
			drbd_thread_start(thi);
		return;
	}

	if (thi->t_state != ns) {
		if (thi->task == NULL) {
			spin_unlock(&thi->t_lock);
			return;
		}

		thi->t_state = ns;
		smp_mb();
		if (thi->task != current) {
			if (wait)
				init_completion(&thi->startstop);
			force_sig(DRBD_SIGKILL, thi->task);
		} else
			D_ASSERT(!wait);
	}
	spin_unlock(&thi->t_lock);

	if (wait) {
		D_ASSERT(thi->task != current);
		wait_for_completion(&thi->startstop);
		spin_lock(&thi->t_lock);
		D_ASSERT(thi->task == NULL);
		D_ASSERT(thi->t_state == None);
		spin_unlock(&thi->t_lock);
	}
}

void drbd_thread_signal(struct Drbd_thread *thi)
{
	spin_lock(&thi->t_lock);

	if (thi->t_state == None) {
		spin_unlock(&thi->t_lock);
		return;
	}

	if (thi->task != current)
		force_sig(DRBD_SIGKILL, thi->task);

	spin_unlock(&thi->t_lock);
}

/* the appropriate socket mutex must be held already */
int _drbd_send_cmd(struct drbd_conf *mdev, struct socket *sock,
			  enum Drbd_Packet_Cmd cmd, struct Drbd_Header *h,
			  size_t size, unsigned msg_flags)
{
	int sent, ok;

	ERR_IF(!h) return FALSE;
	ERR_IF(!size) return FALSE;

	h->magic   = BE_DRBD_MAGIC;
	h->command = cpu_to_be16(cmd);
	h->length  = cpu_to_be16(size-sizeof(struct Drbd_Header));

	dump_packet(mdev, sock, 0, (void *)h, __FILE__, __LINE__);
	sent = drbd_send(mdev, sock, h, size, msg_flags);

	ok = ( sent == size );
	if (!ok)
		ERR("short sent %s size=%d sent=%d\n",
		    cmdname(cmd), (int)size, sent);
	return ok;
}

/* don't pass the socket. we may only look at it
 * when we hold the appropriate socket mutex.
 */
int drbd_send_cmd(struct drbd_conf *mdev, int use_data_socket,
		  enum Drbd_Packet_Cmd cmd, struct Drbd_Header *h, size_t size)
{
	int ok = 0;
	struct socket *sock;

	if (use_data_socket) {
		down(&mdev->data.mutex);
		sock = mdev->data.socket;
	} else {
		down(&mdev->meta.mutex);
		sock = mdev->meta.socket;
	}

	/* drbd_disconnect() could have called drbd_free_sock()
	 * while we were waiting in down()... */
	if (likely(sock != NULL))
		ok = _drbd_send_cmd(mdev, sock, cmd, h, size, 0);

	if (use_data_socket)
		up(&mdev->data.mutex);
	else
		up(&mdev->meta.mutex);
	return ok;
}

int drbd_send_cmd2(struct drbd_conf *mdev, enum Drbd_Packet_Cmd cmd, char *data,
		   size_t size)
{
	struct Drbd_Header h;
	int ok;

	h.magic   = BE_DRBD_MAGIC;
	h.command = cpu_to_be16(cmd);
	h.length  = cpu_to_be16(size);

	if (!drbd_get_data_sock(mdev))
		return 0;

	dump_packet(mdev, mdev->data.socket, 0, (void *)&h, __FILE__, __LINE__);

	ok = ( sizeof(h) ==
		drbd_send(mdev, mdev->data.socket, &h, sizeof(h), 0) );
	ok = ok && ( size ==
		drbd_send(mdev, mdev->data.socket, data, size, 0) );

	drbd_put_data_sock(mdev);

	return ok;
}

int drbd_send_sync_param(struct drbd_conf *mdev, struct syncer_conf *sc)
{
	struct Drbd_SyncParam_Packet p;

	p.rate      = cpu_to_be32(sc->rate);

	return drbd_send_cmd(mdev, USE_DATA_SOCKET, SyncParam,
				(struct Drbd_Header *)&p, sizeof(p));
}

int drbd_send_protocol(struct drbd_conf *mdev)
{
	struct Drbd_Protocol_Packet p;

	p.protocol      = cpu_to_be32(mdev->net_conf->wire_protocol);
	p.after_sb_0p   = cpu_to_be32(mdev->net_conf->after_sb_0p);
	p.after_sb_1p   = cpu_to_be32(mdev->net_conf->after_sb_1p);
	p.after_sb_2p   = cpu_to_be32(mdev->net_conf->after_sb_2p);
	p.want_lose     = cpu_to_be32(mdev->net_conf->want_lose);
	p.two_primaries = cpu_to_be32(mdev->net_conf->two_primaries);

	return drbd_send_cmd(mdev, USE_DATA_SOCKET, ReportProtocol,
			     (struct Drbd_Header *)&p, sizeof(p));
}

int drbd_send_uuids(struct drbd_conf *mdev)
{
	struct Drbd_GenCnt_Packet p;
	int i;
	u64 uuid_flags = 0;

	if (!inc_local_if_state(mdev, Negotiating)) return 1; /* ok. */

	/* FIXME howto handle diskless ? */
	for (i = Current; i < UUID_SIZE; i++)
		p.uuid[i] = mdev->bc ? cpu_to_be64(mdev->bc->md.uuid[i]) : 0;

	mdev->comm_bm_set = drbd_bm_total_weight(mdev);
	p.uuid[UUID_SIZE] = cpu_to_be64(mdev->comm_bm_set);
	uuid_flags |= mdev->net_conf->want_lose ? 1 : 0;
	uuid_flags |= test_bit(CRASHED_PRIMARY, &mdev->flags) ? 2 : 0;
	p.uuid[UUID_FLAGS] = cpu_to_be64(uuid_flags);

	dec_local(mdev);

	return drbd_send_cmd(mdev, USE_DATA_SOCKET, ReportUUIDs,
			     (struct Drbd_Header *)&p, sizeof(p));
}

int drbd_send_sync_uuid(struct drbd_conf *mdev, u64 val)
{
	struct Drbd_SyncUUID_Packet p;

	p.uuid = cpu_to_be64(val);

	return drbd_send_cmd(mdev, USE_DATA_SOCKET, ReportSyncUUID,
			     (struct Drbd_Header *)&p, sizeof(p));
}

int drbd_send_sizes(struct drbd_conf *mdev)
{
	struct Drbd_Sizes_Packet p;
	sector_t d_size, u_size;
	int q_order_type;
	int ok;

	if (inc_local_if_state(mdev, Negotiating)) {
		D_ASSERT(mdev->bc->backing_bdev);
		d_size = drbd_get_max_capacity(mdev->bc);
		u_size = mdev->bc->dc.disk_size;
		q_order_type = drbd_queue_order_type(mdev);
		p.queue_order_type = cpu_to_be32(drbd_queue_order_type(mdev));
		dec_local(mdev);
	} else {
		d_size = 0;
		u_size = 0;
		q_order_type = QUEUE_ORDERED_NONE;
	}

	p.d_size = cpu_to_be64(d_size);
	p.u_size = cpu_to_be64(u_size);
	p.c_size = cpu_to_be64(drbd_get_capacity(mdev->this_bdev));
	p.max_segment_size = cpu_to_be32(mdev->rq_queue->max_segment_size);
	p.queue_order_type = cpu_to_be32(q_order_type);

	ok = drbd_send_cmd(mdev, USE_DATA_SOCKET, ReportSizes,
			   (struct Drbd_Header *)&p, sizeof(p));
	return ok;
}

<<<<<<< HEAD
int drbd_send_state(struct drbd_conf *mdev)
=======
/**
 * drbd_send_state:
 * Informs the peer about our state. Only call it when
 * mdev->state.conn >= Connected (I.e. you may not call it while in
 * WFReportParams. Though there is one valid and necessary exception,
 * drbd_connect() calls drbd_send_state() while in it WFReportParams.
 */
int drbd_send_state(drbd_dev *mdev)
>>>>>>> 4eb23eb3
{
	struct socket *sock;
	struct Drbd_State_Packet p;
	int ok = 0;

	down(&mdev->data.mutex);

	p.state = cpu_to_be32(mdev->state.i); /* Within the send mutex */
	sock = mdev->data.socket;

	if (likely(sock != NULL)) {
		ok = _drbd_send_cmd(mdev, sock, ReportState,
				    (struct Drbd_Header*)&p, sizeof(p), 0);
	}

	up(&mdev->data.mutex);

	return ok;
}

int drbd_send_state_req(struct drbd_conf *mdev,
	union drbd_state_t mask, union drbd_state_t val)
{
	struct Drbd_Req_State_Packet p;

	p.mask    = cpu_to_be32(mask.i);
	p.val     = cpu_to_be32(val.i);

	return drbd_send_cmd(mdev, USE_DATA_SOCKET, StateChgRequest,
			     (struct Drbd_Header *)&p, sizeof(p));
}

int drbd_send_sr_reply(struct drbd_conf *mdev, int retcode)
{
	struct Drbd_RqS_Reply_Packet p;

	p.retcode    = cpu_to_be32(retcode);

	return drbd_send_cmd(mdev, USE_META_SOCKET, StateChgReply,
			     (struct Drbd_Header *)&p, sizeof(p));
}


/* See the comment at receive_bitmap() */
int _drbd_send_bitmap(struct drbd_conf *mdev)
{
	int want;
	int ok = TRUE;
	int bm_i = 0;
	size_t bm_words, num_words;
	unsigned long *buffer;
	struct Drbd_Header *p;

	ERR_IF(!mdev->bitmap) return FALSE;

	bm_words = drbd_bm_words(mdev);
	p  = vmalloc(PAGE_SIZE); /* sleeps. cannot fail. */
	buffer = (unsigned long *)p->payload;

	if (drbd_md_test_flag(mdev->bc, MDF_FullSync)) {
		drbd_bm_set_all(mdev);
		drbd_bm_write(mdev);

		/* if write_bm did fail, Leave full sync flag set in Meta Data
		 * but otherwise process as per normal - need to tell other
		 * side that a full resync is required! */
		if (unlikely(mdev->state.disk <= Failed)) {
			ERR("Failed to write bitmap to disk!\n");
		} else {
			drbd_md_clear_flag(mdev, MDF_FullSync);
			drbd_md_sync(mdev);
		}
	}

	/*
	 * maybe TODO use some simple compression scheme, nowadays there are
	 * some such algorithms in the kernel anyways.
	 */
	do {
		num_words = min_t(size_t, BM_PACKET_WORDS, bm_words-bm_i );
		want = num_words * sizeof(long);
		if (want)
			drbd_bm_get_lel(mdev, bm_i, num_words, buffer);
		ok = _drbd_send_cmd(mdev, mdev->data.socket, ReportBitMap,
				   p, sizeof(*p) + want, 0);
		bm_i += num_words;
	} while (ok && want);

	vfree(p);
	return ok;
}

int drbd_send_bitmap(struct drbd_conf *mdev)
{
	int ok;

	if (!drbd_get_data_sock(mdev))
		return 0;
	ok = _drbd_send_bitmap(mdev);
	drbd_put_data_sock(mdev);
	return ok;
}

int drbd_send_b_ack(struct drbd_conf *mdev, u32 barrier_nr, u32 set_size)
{
	int ok;
	struct Drbd_BarrierAck_Packet p;

	p.barrier  = barrier_nr;
	p.set_size = cpu_to_be32(set_size);

	ok = drbd_send_cmd(mdev, USE_META_SOCKET, BarrierAck,
			(struct Drbd_Header *)&p, sizeof(p));
	return ok;
}

/**
 * _drbd_send_ack:
 * This helper function expects the sector and block_id parameter already
 * in big endian!
 */
int _drbd_send_ack(struct drbd_conf *mdev, enum Drbd_Packet_Cmd cmd,
			  u64 sector,
			  u32 blksize,
			  u64 block_id)
{
	int ok;
	struct Drbd_BlockAck_Packet p;

	p.sector   = sector;
	p.block_id = block_id;
	p.blksize  = blksize;
	p.seq_num  = cpu_to_be32(atomic_add_return(1, &mdev->packet_seq));

	if (!mdev->meta.socket || mdev->state.conn < Connected)
		return FALSE;
	ok = drbd_send_cmd(mdev, USE_META_SOCKET, cmd,
				(struct Drbd_Header *)&p, sizeof(p));
	return ok;
}

int drbd_send_ack_dp(struct drbd_conf *mdev, enum Drbd_Packet_Cmd cmd,
		     struct Drbd_Data_Packet *dp)
{
	const int header_size = sizeof(struct Drbd_Data_Packet)
			      - sizeof(struct Drbd_Header);
	int data_size  = ((struct Drbd_Header *)dp)->length - header_size;

	return _drbd_send_ack(mdev, cmd, dp->sector, cpu_to_be32(data_size),
			      dp->block_id);
}

int drbd_send_ack_rp(struct drbd_conf *mdev, enum Drbd_Packet_Cmd cmd,
		     struct Drbd_BlockRequest_Packet *rp)
{
	return _drbd_send_ack(mdev, cmd, rp->sector, rp->blksize, rp->block_id);
}

int drbd_send_ack(struct drbd_conf *mdev,
	enum Drbd_Packet_Cmd cmd, struct Tl_epoch_entry *e)
{
	return _drbd_send_ack(mdev, cmd,
			      cpu_to_be64(e->sector),
			      cpu_to_be32(e->size),
			      e->block_id);
}

int drbd_send_drequest(struct drbd_conf *mdev, int cmd,
		       sector_t sector, int size, u64 block_id)
{
	int ok;
	struct Drbd_BlockRequest_Packet p;

	p.sector   = cpu_to_be64(sector);
	p.block_id = block_id;
	p.blksize  = cpu_to_be32(size);

	/* FIXME BIO_RW_SYNC ? */

	ok = drbd_send_cmd(mdev, USE_DATA_SOCKET, cmd,
				(struct Drbd_Header *)&p, sizeof(p));
	return ok;
}

/* called on sndtimeo
 * returns FALSE if we should retry,
 * TRUE if we think connection is dead
 */
int we_should_drop_the_connection(struct drbd_conf *mdev, struct socket *sock)
{
	int drop_it;
	/* long elapsed = (long)(jiffies - mdev->last_received); */
	/* DUMPLU(elapsed); // elapsed ignored for now. */

	drop_it =   mdev->meta.socket == sock
		|| !mdev->asender.task
		|| get_t_state(&mdev->asender) != Running
		|| mdev->state.conn < Connected;

	if (drop_it)
		return TRUE;

	drop_it = !--mdev->ko_count;
	if (!drop_it) {
		ERR("[%s/%d] sock_sendmsg time expired, ko = %u\n",
		       current->comm, current->pid, mdev->ko_count);
		request_ping(mdev);
	}

	return drop_it; /* && (mdev->state == Primary) */;
}

/* The idea of sendpage seems to be to put some kind of reference
 * to the page into the skb, and to hand it over to the NIC. In
 * this process get_page() gets called.
 *
 * As soon as the page was really sent over the network put_page()
 * gets called by some part of the network layer. [ NIC driver? ]
 *
 * [ get_page() / put_page() increment/decrement the count. If count
 *   reaches 0 the page will be freed. ]
 *
 * This works nicely with pages from FSs.
 * But this means that in protocol A we might signal IO completion too early!
 *
 * In order not to corrupt data during a resync we must make sure
 * that we do not reuse our own buffer pages (EEs) to early, therefore
 * we have the net_ee list.
 *
 * XFS seems to have problems, still, it submits pages with page_count == 0!
 * As a workaround, we disable sendpage on pages
 * with page_count == 0 or PageSlab.
 */
int _drbd_no_send_page(struct drbd_conf *mdev, struct page *page,
		   int offset, size_t size)
{
       int ret;
       ret = drbd_send(mdev, mdev->data.socket, kmap(page) + offset, size, 0);
       kunmap(page);
       return ret;
}

int _drbd_send_page(struct drbd_conf *mdev, struct page *page,
		    int offset, size_t size)
{
	mm_segment_t oldfs = get_fs();
	int sent, ok;
	int len = size;

#ifdef SHOW_SENDPAGE_USAGE
	unsigned long now = jiffies;
	static unsigned long total;
	static unsigned long fallback;
	static unsigned long last_rep;

	/* report statistics every hour,
	 * if we had at least one fallback.
	 */
	++total;
	if (fallback && time_before(last_rep+3600*HZ, now)) {
		last_rep = now;
		printk(KERN_INFO "drbd: sendpage() omitted: %lu/%lu\n",
			fallback, total);
	}
#endif

	/* PARANOIA. if this ever triggers,
	 * something in the layers above us is really kaputt.
	 *one roundtrip later:
	 * doh. it triggered. so XFS _IS_ really kaputt ...
	 * oh well...
	 */
	if ( (page_count(page) < 1) || PageSlab(page) ) {
		/* e.g. XFS meta- & log-data is in slab pages, which have a
		 * page_count of 0 and/or have PageSlab() set...
		 */
#ifdef SHOW_SENDPAGE_USAGE
		++fallback;
#endif
		sent =  _drbd_no_send_page(mdev, page, offset, size);
		if (likely(sent > 0)) len -= sent;
		goto out;
	}

	set_fs(KERNEL_DS);
	do {
		sent = mdev->data.socket->ops->sendpage(mdev->data.socket, page,
							offset, len,
							MSG_NOSIGNAL);
		if (sent == -EAGAIN) {
			if (we_should_drop_the_connection(mdev,
							  mdev->data.socket))
				break;
			else
				continue;
		}
		if (sent <= 0) {
			WARN("%s: size=%d len=%d sent=%d\n",
			     __func__, (int)size, len, sent);
			break;
		}
		len    -= sent;
		offset += sent;
		/* FIXME test "last_received" ... */
	} while (len > 0 /* THINK && mdev->cstate >= Connected*/);
	set_fs(oldfs);

out:
	ok = (len == 0);
	if (likely(ok))
		mdev->send_cnt += size>>9;
	return ok;
}

int _drbd_send_zc_bio(struct drbd_conf *mdev, struct bio *bio)
{
	struct bio_vec *bvec;
	int i;
	__bio_for_each_segment(bvec, bio, i, 0) {
		if (!_drbd_send_page(mdev, bvec->bv_page,
				     bvec->bv_offset, bvec->bv_len))
			return 0;
	}

	return 1;
}

/* Used to send write requests
 * Primary -> Peer	(Data)
 */
int drbd_send_dblock(struct drbd_conf *mdev, struct drbd_request *req)
{
	int ok = 1;
	struct Drbd_Data_Packet p;
	unsigned int dp_flags = 0;

	if (!drbd_get_data_sock(mdev))
		return 0;

	p.head.magic   = BE_DRBD_MAGIC;
	p.head.command = cpu_to_be16(Data);
	p.head.length  = cpu_to_be16(sizeof(p)
			-sizeof(struct Drbd_Header)+req->size);

	p.sector   = cpu_to_be64(req->sector);
	p.block_id = (unsigned long)req;
	p.seq_num  = cpu_to_be32( req->seq_num =
				  atomic_add_return(1, &mdev->packet_seq) );
	dp_flags = 0;
<<<<<<< HEAD
	if (req->master_bio->bi_rw & BIO_RW_BARRIER)
		dp_flags |= DP_HARDBARRIER;
	if (req->master_bio->bi_rw & BIO_RW_SYNC)
		dp_flags |= DP_RW_SYNC;
	if (mdev->state.conn >= SyncSource &&
	   mdev->state.conn <= PausedSyncT)
		dp_flags |= DP_MAY_SET_IN_SYNC;

	p.dp_flags = cpu_to_be32(dp_flags);
	dump_packet(mdev, mdev->data.socket, 0, (void *)&p, __FILE__, __LINE__);
	set_bit(UNPLUG_REMOTE, &mdev->flags);
	ok = (sizeof(p) ==
		drbd_send(mdev, mdev->data.socket, &p, sizeof(p), MSG_MORE));
	if (ok) {
		if (mdev->net_conf->wire_protocol == DRBD_PROT_A)
			ok = _drbd_send_bio(mdev, req->master_bio);
		else
			ok = _drbd_send_zc_bio(mdev, req->master_bio);
=======

	/* NOTE: no need to check if barriers supported here as we would
	 *       not pass the test in make_request_common in that case
	 */
	if (bio_barrier(req->master_bio))
		dp_flags |= DP_HARDBARRIER;
	if (bio_sync(req->master_bio))
		dp_flags |= DP_RW_SYNC;
	if (mdev->state.conn >= SyncSource &&
	    mdev->state.conn <= PausedSyncT)
		dp_flags |= DP_MAY_SET_IN_SYNC;

	p.dp_flags = cpu_to_be32(dp_flags);
	dump_packet(mdev,mdev->data.socket,0,(void*)&p, __FILE__, __LINE__);
	set_bit(UNPLUG_REMOTE,&mdev->flags);
	ok = sizeof(p) == drbd_send(mdev,mdev->data.socket,&p,sizeof(p),MSG_MORE);
	if (ok) {
		if (mdev->net_conf->wire_protocol == DRBD_PROT_A)
			ok = _drbd_send_bio(mdev,req->master_bio);
		else
			ok = _drbd_send_zc_bio(mdev,req->master_bio);
>>>>>>> 4eb23eb3
	}

	drbd_put_data_sock(mdev);
	return ok;
}

/* answer packet, used to send data back for read requests:
 *  Peer       -> (diskless) Primary   (DataReply)
 *  SyncSource -> SyncTarget         (RSDataReply)
 */
int drbd_send_block(struct drbd_conf *mdev, enum Drbd_Packet_Cmd cmd,
		    struct Tl_epoch_entry *e)
{
	int ok;
	struct Drbd_Data_Packet p;

	p.head.magic   = BE_DRBD_MAGIC;
	p.head.command = cpu_to_be16(cmd);
	p.head.length  = cpu_to_be16( sizeof(p)
			-sizeof(struct Drbd_Header) + e->size);

	p.sector   = cpu_to_be64(e->sector);
	p.block_id = e->block_id;
	/* p.seq_num  = 0;    No sequence numbers here.. */

	/* Only called by our kernel thread.
	 * This one may be interupted by DRBD_SIG and/or DRBD_SIGKILL
	 * in response to ioctl or module unload.
	 */
	if (!drbd_get_data_sock(mdev))
		return 0;

	dump_packet(mdev, mdev->data.socket, 0, (void *)&p, __FILE__, __LINE__);
	ok = sizeof(p) == drbd_send(mdev, mdev->data.socket, &p,
					sizeof(p), MSG_MORE);
	if (ok)
		ok = _drbd_send_zc_bio(mdev, e->private_bio);

	drbd_put_data_sock(mdev);
	return ok;
}

/*
  drbd_send distinguishes two cases:

  Packets sent via the data socket "sock"
  and packets sent via the meta data socket "msock"

		    sock                      msock
  -----------------+-------------------------+------------------------------
  timeout           conf.timeout / 2          conf.timeout / 2
  timeout action    send a ping via msock     Abort communication
					      and close all sockets
*/

/*
 * you must have down()ed the appropriate [m]sock_mutex elsewhere!
 */
int drbd_send(struct drbd_conf *mdev, struct socket *sock,
	      void *buf, size_t size, unsigned msg_flags)
{
#if !HAVE_KERNEL_SENDMSG
	mm_segment_t oldfs;
	struct iovec iov;
#else
	struct kvec iov;
#endif
	struct msghdr msg;
	int rv, sent = 0;

	if (!sock)
		return -1000;

	/* THINK  if (signal_pending) return ... ? */

	iov.iov_base = buf;
	iov.iov_len  = size;

	msg.msg_name       = 0;
	msg.msg_namelen    = 0;
#if !HAVE_KERNEL_SENDMSG
	msg.msg_iov        = &iov;
	msg.msg_iovlen     = 1;
#endif
	msg.msg_control    = NULL;
	msg.msg_controllen = 0;
	msg.msg_flags      = msg_flags | MSG_NOSIGNAL;

#if !HAVE_KERNEL_SENDMSG
	oldfs = get_fs();
	set_fs(KERNEL_DS);
#endif

	if (sock == mdev->data.socket)
		mdev->ko_count = mdev->net_conf->ko_count;
	do {
		/* STRANGE
		 * tcp_sendmsg does _not_ use its size parameter at all ?
		 *
		 * -EAGAIN on timeout, -EINTR on signal.
		 */
/* THINK
 * do we need to block DRBD_SIG if sock == &meta.socket ??
 * otherwise wake_asender() might interrupt some send_*Ack !
 */
#if !HAVE_KERNEL_SENDMSG
		rv = sock_sendmsg(sock, &msg, iov.iov_len );
#else
		rv = kernel_sendmsg(sock, &msg, &iov, 1, size);
#endif
		if (rv == -EAGAIN) {
			if (we_should_drop_the_connection(mdev, sock))
				break;
			else
				continue;
		}
		D_ASSERT(rv != 0);
		if (rv == -EINTR) {
#if 0
			/* FIXME this happens all the time.
			 * we don't care for now!
			 * eventually this should be sorted out be the proper
			 * use of the SIGNAL_ASENDER bit... */
			if (DRBD_ratelimit(5*HZ, 5)) {
				DBG("Got a signal in drbd_send(,%c,)!\n",
				    sock == mdev->meta.socket ? 'm' : 's');
				/* dump_stack(); */
			}
#endif
			flush_signals(current);
			rv = 0;
		}
		if (rv < 0)
			break;
		sent += rv;
		iov.iov_base += rv;
		iov.iov_len  -= rv;
	} while (sent < size);

#if !HAVE_KERNEL_SENDMSG
	set_fs(oldfs);
#endif

	if (rv <= 0) {
		if (rv != -EAGAIN) {
			ERR("%s_sendmsg returned %d\n",
			    sock == mdev->meta.socket ? "msock" : "sock",
			    rv);
			drbd_force_state(mdev, NS(conn, BrokenPipe));
		} else
			drbd_force_state(mdev, NS(conn, Timeout));
	}

	return sent;
}

int drbd_open(struct inode *inode, struct file *file)
{
	struct drbd_conf *mdev;
	unsigned long flags;
	int rv = 0;

	mdev = minor_to_mdev(MINOR(inode->i_rdev));
	if (!mdev)
		return -ENODEV;

	spin_lock_irqsave(&mdev->req_lock, flags);
	/* to have a stable mdev->state.role
	 * and no race with updating open_cnt */

	if (mdev->state.role != Primary) {
		if (file->f_mode & FMODE_WRITE)
			rv = -EROFS;
		else if (!allow_oos)
			rv = -EMEDIUMTYPE;
	}

	if (!rv)
		mdev->open_cnt++;
	spin_unlock_irqrestore(&mdev->req_lock, flags);

	return rv;
}

int drbd_close(struct inode *inode, struct file *file)
{
	/* do not use *file (May be NULL, in case of a unmount :-) */
	struct drbd_conf *mdev;

	mdev = minor_to_mdev(MINOR(inode->i_rdev));
	if (!mdev)
		return -ENODEV;

	/*
	printk(KERN_ERR "drbd: close(inode=%p,file=%p)"
	       "current=%p,minor=%d,wc=%d\n", inode, file, current, minor,
	       inode->i_writecount);
	*/

	mdev->open_cnt--;

	return 0;
}

void drbd_unplug_fn(struct request_queue *q)
{
	struct drbd_conf *mdev = q->queuedata;

	MTRACE(TraceTypeUnplug, TraceLvlSummary,
	       INFO("got unplugged ap_bio_count=%d\n",
		    atomic_read(&mdev->ap_bio_cnt));
	       );

	/* unplug FIRST */
	spin_lock_irq(q->queue_lock);
	blk_remove_plug(q);
	spin_unlock_irq(q->queue_lock);

	/* only if connected */
	spin_lock_irq(&mdev->req_lock);
	if (mdev->state.pdsk >= Inconsistent && mdev->state.conn >= Connected) {
		D_ASSERT(mdev->state.role == Primary);
		if (test_and_clear_bit(UNPLUG_REMOTE, &mdev->flags)) {
			/* add to the data.work queue,
			 * unless already queued.
			 * XXX this might be a good addition to drbd_queue_work
			 * anyways, to detect "double queuing" ... */
			if (list_empty(&mdev->unplug_work.list))
				drbd_queue_work(&mdev->data.work,
						&mdev->unplug_work);
		}
	}
	spin_unlock_irq(&mdev->req_lock);

	if (mdev->state.disk >= Inconsistent)
		drbd_kick_lo(mdev);
}

void drbd_set_defaults(struct drbd_conf *mdev)
{
	mdev->sync_conf.after      = DRBD_AFTER_DEF;
	mdev->sync_conf.rate       = DRBD_RATE_DEF;
	mdev->sync_conf.al_extents = DRBD_AL_EXTENTS_DEF;
	mdev->state = (union drbd_state_t) {
		{ Secondary, Unknown, StandAlone, Diskless, DUnknown, 0 } };
}

void drbd_init_set_defaults(struct drbd_conf *mdev)
{
	/* the memset(,0,) did most of this.
	 * note: only assignments, no allocation in here */

#ifdef PARANOIA
	SET_MDEV_MAGIC(mdev);
#endif

	drbd_set_defaults(mdev);

<<<<<<< HEAD
	atomic_set(&mdev->ap_bio_cnt, 0);
	atomic_set(&mdev->ap_pending_cnt, 0);
	atomic_set(&mdev->rs_pending_cnt, 0);
	atomic_set(&mdev->unacked_cnt, 0);
	atomic_set(&mdev->local_cnt, 0);
	atomic_set(&mdev->net_cnt, 0);
	atomic_set(&mdev->packet_seq, 0);
=======
	/* for now, we do NOT yet support it,
	 * even though we start some framework
	 * to eventually support barriers */
	set_bit(NO_BARRIER_SUPP,&mdev->flags);

	atomic_set(&mdev->ap_bio_cnt,0);
	atomic_set(&mdev->ap_pending_cnt,0);
	atomic_set(&mdev->rs_pending_cnt,0);
	atomic_set(&mdev->unacked_cnt,0);
	atomic_set(&mdev->local_cnt,0);
	atomic_set(&mdev->net_cnt,0);
	atomic_set(&mdev->packet_seq,0);
>>>>>>> 4eb23eb3
	atomic_set(&mdev->pp_in_use, 0);

	init_MUTEX(&mdev->md_io_mutex);
	init_MUTEX(&mdev->data.mutex);
	init_MUTEX(&mdev->meta.mutex);
	sema_init(&mdev->data.work.s, 0);
	sema_init(&mdev->meta.work.s, 0);

	spin_lock_init(&mdev->data.work.q_lock);
	spin_lock_init(&mdev->meta.work.q_lock);

	spin_lock_init(&mdev->al_lock);
	spin_lock_init(&mdev->req_lock);
	spin_lock_init(&mdev->peer_seq_lock);

	INIT_LIST_HEAD(&mdev->active_ee);
	INIT_LIST_HEAD(&mdev->sync_ee);
	INIT_LIST_HEAD(&mdev->done_ee);
	INIT_LIST_HEAD(&mdev->read_ee);
	INIT_LIST_HEAD(&mdev->net_ee);
	INIT_LIST_HEAD(&mdev->resync_reads);
	INIT_LIST_HEAD(&mdev->data.work.q);
	INIT_LIST_HEAD(&mdev->meta.work.q);
	INIT_LIST_HEAD(&mdev->resync_work.list);
	INIT_LIST_HEAD(&mdev->unplug_work.list);
	INIT_LIST_HEAD(&mdev->md_sync_work.list);
	mdev->resync_work.cb  = w_resync_inactive;
	mdev->unplug_work.cb  = w_send_write_hint;
	mdev->md_sync_work.cb = w_md_sync;
	init_timer(&mdev->resync_timer);
	init_timer(&mdev->md_sync_timer);
	mdev->resync_timer.function = resync_timer_fn;
	mdev->resync_timer.data = (unsigned long) mdev;
	mdev->md_sync_timer.function = md_sync_timer_fn;
	mdev->md_sync_timer.data = (unsigned long) mdev;

	init_waitqueue_head(&mdev->misc_wait);
	init_waitqueue_head(&mdev->state_wait);
	init_waitqueue_head(&mdev->ee_wait);
	init_waitqueue_head(&mdev->al_wait);
	init_waitqueue_head(&mdev->seq_wait);

	drbd_thread_init(mdev, &mdev->receiver, drbdd_init);
	drbd_thread_init(mdev, &mdev->worker, drbd_worker);
	drbd_thread_init(mdev, &mdev->asender, drbd_asender);

#ifdef __arch_um__
	INFO("mdev = 0x%p\n", mdev);
#endif
}

void drbd_mdev_cleanup(struct drbd_conf *mdev)
{
	/* I'd like to cleanup completely, and memset(,0,) it.
	 * but I'd have to reinit it.
	 * FIXME: do the right thing...
	 */

	/* list of things that may still
	 * hold data of the previous config

	 * act_log        ** re-initialized in set_disk
	 * on_io_error

	 * al_tr_cycle    ** re-initialized in ... FIXME??
	 * al_tr_number
	 * al_tr_pos

	 * backing_bdev   ** re-initialized in drbd_free_ll_dev
	 * lo_file
	 * md_bdev
	 * md_file
	 * md_index

	 * ko_count       ** re-initialized in set_net

	 * last_received  ** currently ignored

	 * mbds_id        ** re-initialized in ... FIXME??

	 * resync         ** re-initialized in ... FIXME??

	*** no re-init necessary (?) ***
	 * md_io_page
	 * this_bdev

	 * vdisk             ?

	 * rq_queue       ** FIXME ASSERT ??
	 * newest_barrier
	 * oldest_barrier
	 */

	drbd_thread_stop(&mdev->receiver);

	/* no need to lock it, I'm the only thread alive */
	if (mdev->epoch_size !=  0)
		ERR("epoch_size:%d\n", mdev->epoch_size);
	mdev->al_writ_cnt  =
	mdev->bm_writ_cnt  =
	mdev->read_cnt     =
	mdev->recv_cnt     =
	mdev->send_cnt     =
	mdev->writ_cnt     =
	mdev->p_size       =
	mdev->rs_start     =
	mdev->rs_total     =
	mdev->rs_failed    =
	mdev->rs_mark_left =
	mdev->rs_mark_time = 0;
	D_ASSERT(mdev->net_conf == NULL);
	drbd_set_my_capacity(mdev, 0);
	drbd_bm_resize(mdev, 0);

	/* just in case */
	drbd_free_resources(mdev);

	/*
	 * currently we drbd_init_ee only on module load, so
	 * we may do drbd_release_ee only on module unload!
	 */
	D_ASSERT(list_empty(&mdev->active_ee));
	D_ASSERT(list_empty(&mdev->sync_ee));
	D_ASSERT(list_empty(&mdev->done_ee));
	D_ASSERT(list_empty(&mdev->read_ee));
	D_ASSERT(list_empty(&mdev->net_ee));
	D_ASSERT(list_empty(&mdev->resync_reads));
	D_ASSERT(list_empty(&mdev->data.work.q));
	D_ASSERT(list_empty(&mdev->meta.work.q));
	D_ASSERT(list_empty(&mdev->resync_work.list));
	D_ASSERT(list_empty(&mdev->unplug_work.list));

}


void drbd_destroy_mempools(void)
{
	struct page *page;

	while (drbd_pp_pool) {
		page = drbd_pp_pool;
		drbd_pp_pool = (struct page *)page_private(page);
		__free_page(page);
		drbd_pp_vacant--;
	}

	/* D_ASSERT(atomic_read(&drbd_pp_vacant)==0); */

	if (drbd_ee_mempool)
		mempool_destroy(drbd_ee_mempool);
	if (drbd_request_mempool)
		mempool_destroy(drbd_request_mempool);
	if (drbd_ee_cache)
		kmem_cache_destroy(drbd_ee_cache);
	if (drbd_request_cache)
		kmem_cache_destroy(drbd_request_cache);

	drbd_ee_mempool      = NULL;
	drbd_request_mempool = NULL;
	drbd_ee_cache        = NULL;
	drbd_request_cache   = NULL;

	return;
}

int drbd_create_mempools(void)
{
	struct page *page;
	const int number = (DRBD_MAX_SEGMENT_SIZE/PAGE_SIZE) * minor_count;
	int i;

	/* prepare our caches and mempools */
	drbd_request_mempool = NULL;
	drbd_ee_cache        = NULL;
	drbd_request_cache   = NULL;
	drbd_pp_pool         = NULL;

	/* caches */
	drbd_request_cache = kmem_cache_create(
		"drbd_req_cache", sizeof(struct drbd_request), 0, 0, NULL);
	if (drbd_request_cache == NULL)
		goto Enomem;

	drbd_ee_cache = kmem_cache_create(
		"drbd_ee_cache", sizeof(struct Tl_epoch_entry), 0, 0, NULL);
	if (drbd_ee_cache == NULL)
		goto Enomem;

	/* mempools */
	drbd_request_mempool = mempool_create( number,
		mempool_alloc_slab, mempool_free_slab, drbd_request_cache);
	if (drbd_request_mempool == NULL)
		goto Enomem;

	drbd_ee_mempool = mempool_create( number,
		mempool_alloc_slab, mempool_free_slab, drbd_ee_cache);
	if (drbd_request_mempool == NULL)
		goto Enomem;

	/* drbd's page pool */
	spin_lock_init(&drbd_pp_lock);

	for (i = 0; i < number; i++) {
		page = alloc_page(GFP_HIGHUSER);
		if (!page)
			goto Enomem;
		set_page_private(page, (unsigned long)drbd_pp_pool);
		drbd_pp_pool = page;
	}
	drbd_pp_vacant = number;

	return 0;

Enomem:
	drbd_destroy_mempools(); /* in case we allocated some */
	return -ENOMEM;
}

int drbd_notify_sys(struct notifier_block *this, unsigned long code,
	void *unused)
{
	/* just so we have it.  you never know what interessting things we
	 * might want to do here some day...
	 */

	return NOTIFY_DONE;
}

struct notifier_block drbd_notifier = {
	.notifier_call = drbd_notify_sys,
};


void __exit drbd_cleanup(void)
{
	int i, rr;

	unregister_reboot_notifier(&drbd_notifier);

	drbd_nl_cleanup();

	if (minor_table) {
		if (drbd_proc)
			remove_proc_entry("drbd", &proc_root);
		i = minor_count;
		while (i--) {
			struct drbd_conf        *mdev  = minor_to_mdev(i);
			struct gendisk  **disk = &mdev->vdisk;
			struct request_queue **q    = &mdev->rq_queue;

			if (!mdev)
				continue;
			drbd_free_resources(mdev);

			if (*disk) {
				del_gendisk(*disk);
				put_disk(*disk);
				*disk = NULL;
			}
			if (*q)
				blk_put_queue(*q);
			*q = NULL;

			D_ASSERT(mdev->open_cnt == 0);
			if (mdev->this_bdev)
				bdput(mdev->this_bdev);

			tl_cleanup(mdev);
			if (mdev->bitmap)
				drbd_bm_cleanup(mdev);
			if (mdev->resync)
				lc_free(mdev->resync);

			rr = drbd_release_ee(mdev, &mdev->active_ee);
			if (rr)
				ERR("%d EEs in active list found!\n", rr);

			rr = drbd_release_ee(mdev, &mdev->sync_ee);
			if (rr)
				ERR("%d EEs in sync list found!\n", rr);

			rr = drbd_release_ee(mdev, &mdev->read_ee);
			if (rr)
				ERR("%d EEs in read list found!\n", rr);

			rr = drbd_release_ee(mdev, &mdev->done_ee);
			if (rr)
				ERR("%d EEs in done list found!\n", rr);

			rr = drbd_release_ee(mdev, &mdev->net_ee);
			if (rr)
				ERR("%d EEs in net list found!\n", rr);

			ERR_IF (!list_empty(&mdev->data.work.q)) {
				struct list_head *lp;
				list_for_each(lp, &mdev->data.work.q) {
					DUMPP(lp);
				}
			};

			if (mdev->md_io_page)
				__free_page(mdev->md_io_page);

			if (mdev->md_io_tmpp)
				__free_page(mdev->md_io_tmpp);

			if (mdev->act_log)
				lc_free(mdev->act_log);

			kfree(mdev->ee_hash);
			mdev->ee_hash_s = 0;
			mdev->ee_hash = NULL;

			kfree(mdev->tl_hash);
			mdev->tl_hash_s = 0;
			mdev->tl_hash = NULL;

			kfree(mdev->app_reads_hash);
			mdev->app_reads_hash = NULL;

			kfree(mdev->p_uuid);
			mdev->p_uuid = NULL;
		}
		drbd_destroy_mempools();
	}

	kfree(minor_table);

	drbd_unregister_blkdev(DRBD_MAJOR, "drbd");

	printk(KERN_INFO "drbd: module cleanup done.\n");
}

struct drbd_conf *drbd_new_device(int minor)
{
	struct drbd_conf *mdev = NULL;
	struct gendisk *disk;
	struct request_queue *q;

	mdev = kzalloc(sizeof(struct drbd_conf), GFP_KERNEL);
	if (!mdev)
		goto Enomem;

	mdev->minor = minor;

	drbd_init_set_defaults(mdev);

	q = blk_alloc_queue(GFP_KERNEL);
	if (!q)
		goto Enomem;
	mdev->rq_queue = q;
	q->queuedata   = mdev;
	q->max_segment_size = DRBD_MAX_SEGMENT_SIZE;

	disk = alloc_disk(1);
	if (!disk)
		goto Enomem;
	mdev->vdisk = disk;

	set_disk_ro( disk, TRUE );

	disk->queue = q;
	disk->major = DRBD_MAJOR;
	disk->first_minor = minor;
	disk->fops = &drbd_ops;
	sprintf(disk->disk_name, "drbd%d", minor);
	disk->private_data = mdev;
	add_disk(disk);

	mdev->this_bdev = bdget(MKDEV(DRBD_MAJOR, minor));
	/* we have no partitions. we contain only ourselves. */
	mdev->this_bdev->bd_contains = mdev->this_bdev;

	blk_queue_make_request(q, drbd_make_request_26);
	blk_queue_merge_bvec(q, drbd_merge_bvec);
	q->queue_lock = &mdev->req_lock; /* needed since we use */
		/* plugging on a queue, that actually has no requests! */
	q->unplug_fn = drbd_unplug_fn;

	mdev->md_io_page = alloc_page(GFP_KERNEL);
	if (!mdev->md_io_page)
		goto Enomem;

	if (drbd_bm_init(mdev)) goto Enomem;
	/* no need to lock access, we are still initializing the module. */
	if (!tl_init(mdev)) goto Enomem;

	mdev->app_reads_hash = kzalloc(APP_R_HSIZE*sizeof(void *), GFP_KERNEL);
	if (!mdev->app_reads_hash)
		goto Enomem;

	return mdev;

 Enomem:
	if (mdev) {
		kfree(mdev->app_reads_hash);
		if (mdev->md_io_page)
			__free_page(mdev->md_io_page);
		kfree(mdev);
	}
	return NULL;
}

int __init drbd_init(void)
{
	int err;

#ifdef __arch_um__
	printk(KERN_INFO "drbd_module = 0x%p core = 0x%p\n",
	       THIS_MODULE, THIS_MODULE->module_core);
#endif

	/* FIXME should be a compile time assert */
	if (sizeof(struct Drbd_HandShake_Packet) != 80) {
		printk(KERN_ERR
		       "drbd: never change the size or layout "
		       "of the HandShake packet.\n");
		return -EINVAL;
	}

	if (1 > minor_count || minor_count > 255) {
		printk(KERN_ERR
			"drbd: invalid minor_count (%d)\n", minor_count);
#ifdef MODULE
		return -EINVAL;
#else
		minor_count = 8;
#endif
	}

	err = drbd_nl_init();
	if (err)
		return err;

	err = register_blkdev(DRBD_MAJOR, "drbd");
	if (err) {
		printk(KERN_ERR
		       "drbd: unable to register block device major %d\n",
		       DRBD_MAJOR);
		return err;
	}

	register_reboot_notifier(&drbd_notifier);

	/*
	 * allocate all necessary structs
	 */
	err = -ENOMEM;

	init_waitqueue_head(&drbd_pp_wait);

	drbd_proc = NULL; /* play safe for drbd_cleanup */
	minor_table = kzalloc(sizeof(struct drbd_conf *)*minor_count,
				GFP_KERNEL);
	if (!minor_table)
		goto Enomem;

	err = drbd_create_mempools();
	if (err)
		goto Enomem;

#if CONFIG_PROC_FS
	/*
	 * register with procfs
	 */
	drbd_proc = create_proc_entry("drbd",  S_IFREG | S_IRUGO , &proc_root);

	if (!drbd_proc)	{
		printk(KERN_ERR "drbd: unable to register proc file\n");
		goto Enomem;
	}

	drbd_proc->proc_fops = &drbd_proc_fops;
	drbd_proc->owner = THIS_MODULE;
#else
# error "Currently drbd depends on the proc file system (CONFIG_PROC_FS)"
#endif

	printk(KERN_INFO "drbd: initialised. "
	       "Version: " REL_VERSION " (api:%d/proto:%d)\n",
	       API_VERSION, PRO_VERSION);
	printk(KERN_INFO "drbd: %s\n", drbd_buildtag());
	printk(KERN_INFO "drbd: registered as block device major %d\n",
		DRBD_MAJOR);
	printk(KERN_INFO "drbd: minor_table @ 0x%p\n", minor_table);

	return 0; /* Success! */

Enomem:
	drbd_cleanup();
	if (err == -ENOMEM)
		/* currently always the case */
		printk(KERN_ERR "drbd: ran out of memory\n");
	else
		printk(KERN_ERR "drbd: initialization failure\n");
	return err;
}

void drbd_free_bc(struct drbd_backing_dev *bc)
{
	if (bc == NULL)
		return;

	bd_release(bc->backing_bdev);
	bd_release(bc->md_bdev);

	fput(bc->lo_file);
	fput(bc->md_file);

	kfree(bc);
}

void drbd_free_sock(struct drbd_conf *mdev)
{
	if (mdev->data.socket) {
		sock_release(mdev->data.socket);
		mdev->data.socket = 0;
	}
	if (mdev->meta.socket) {
		sock_release(mdev->meta.socket);
		mdev->meta.socket = 0;
	}
}


void drbd_free_resources(struct drbd_conf *mdev)
{
	if (mdev->cram_hmac_tfm) {
		crypto_free_hash(mdev->cram_hmac_tfm);
		mdev->cram_hmac_tfm = NULL;
	}
	drbd_free_sock(mdev);
	drbd_free_bc(mdev->bc);
	mdev->bc = 0;
}

/*********************************/
/* meta data management */

struct meta_data_on_disk {
	u64 la_size;           /* last agreed size. */
	u64 uuid[UUID_SIZE];   /* UUIDs. */
	u64 device_uuid;
	u64 reserved_u64_1;
	u32 flags;             /* MDF */
	u32 magic;
	u32 md_size_sect;
	u32 al_offset;         /* offset to this block */
	u32 al_nr_extents;     /* important for restoring the AL */
	      /* `-- act_log->nr_elements <-- sync_conf.al_extents */
	u32 bm_offset;         /* offset to the bitmap, from here */
	u32 bm_bytes_per_bit;  /* BM_BLOCK_SIZE */
	u32 reserved_u32[4];

} __attribute((packed));

/**
 * drbd_md_sync:
 * Writes the meta data super block if the MD_DIRTY flag bit is set.
 */
void drbd_md_sync(struct drbd_conf *mdev)
{
	struct meta_data_on_disk *buffer;
	sector_t sector;
	int i;

	if (!test_and_clear_bit(MD_DIRTY, &mdev->flags)) return;
	del_timer(&mdev->md_sync_timer);

	/* We use here Failed and not Attaching because we try to write
	 * metadata even if we detach due to a disk failure! */
	if (!inc_local_if_state(mdev, Failed)) return;

	INFO("Writing meta data super block now.\n");

	down(&mdev->md_io_mutex);
	buffer = (struct meta_data_on_disk *)page_address(mdev->md_io_page);
	memset(buffer, 0, 512);

	buffer->la_size = cpu_to_be64(drbd_get_capacity(mdev->this_bdev));
	for (i = Current; i < UUID_SIZE; i++)
		buffer->uuid[i] = cpu_to_be64(mdev->bc->md.uuid[i]);
	buffer->flags = cpu_to_be32(mdev->bc->md.flags);
	buffer->magic = cpu_to_be32(DRBD_MD_MAGIC);

	buffer->md_size_sect  = cpu_to_be32(mdev->bc->md.md_size_sect);
	buffer->al_offset     = cpu_to_be32(mdev->bc->md.al_offset);
	buffer->al_nr_extents = cpu_to_be32(mdev->act_log->nr_elements);
	buffer->bm_bytes_per_bit = cpu_to_be32(BM_BLOCK_SIZE);
	buffer->device_uuid = cpu_to_be64(mdev->bc->md.device_uuid);

	buffer->bm_offset = cpu_to_be32(mdev->bc->md.bm_offset);

	D_ASSERT(drbd_md_ss__(mdev, mdev->bc) == mdev->bc->md.md_offset);
	sector = mdev->bc->md.md_offset;

	if (drbd_md_sync_page_io(mdev, mdev->bc, sector, WRITE)) {
		clear_bit(MD_DIRTY, &mdev->flags);
	} else {
		/* this was a try anyways ... */
		ERR("meta data update failed!\n");

		drbd_chk_io_error(mdev, 1, TRUE);
		drbd_io_error(mdev, TRUE);
	}

	/* Update mdev->bc->md.la_size_sect,
	 * since we updated it on metadata. */
	mdev->bc->md.la_size_sect = drbd_get_capacity(mdev->this_bdev);

	up(&mdev->md_io_mutex);
	dec_local(mdev);
}

/**
 * drbd_md_read:
 * @bdev: describes the backing storage and the meta-data storage
 * Reads the meta data from bdev. Return 0 (NoError) on success, and an
 * enum ret_codes in case something goes wrong.
 * Currently only: MDIOError, MDInvalid.
 */
int drbd_md_read(struct drbd_conf *mdev, struct drbd_backing_dev *bdev)
{
	struct meta_data_on_disk *buffer;
	int i, rv = NoError;

	if (!inc_local_if_state(mdev, Attaching)) return MDIOError;

	down(&mdev->md_io_mutex);
	buffer = (struct meta_data_on_disk *)page_address(mdev->md_io_page);

	if (!drbd_md_sync_page_io(mdev, bdev, bdev->md.md_offset, READ)) {
		/* NOTE: cant do normal error processing here as this is
		   called BEFORE disk is attached */
		ERR("Error while reading metadata.\n");
		rv = MDIOError;
		goto err;
	}

	if (be32_to_cpu(buffer->magic) != DRBD_MD_MAGIC) {
		ERR("Error while reading metadata, magic not found.\n");
		rv = MDInvalid;
		goto err;
	}
	if (be32_to_cpu(buffer->al_offset) != bdev->md.al_offset) {
		ERR("unexpected al_offset: %d (expected %d)\n",
		    be32_to_cpu(buffer->al_offset), bdev->md.al_offset);
		rv = MDInvalid;
		goto err;
	}
	if (be32_to_cpu(buffer->bm_offset) != bdev->md.bm_offset) {
		ERR("unexpected bm_offset: %d (expected %d)\n",
		    be32_to_cpu(buffer->bm_offset), bdev->md.bm_offset);
		rv = MDInvalid;
		goto err;
	}
	if (be32_to_cpu(buffer->md_size_sect) != bdev->md.md_size_sect) {
		ERR("unexpected md_size: %u (expected %u)\n",
		    be32_to_cpu(buffer->md_size_sect), bdev->md.md_size_sect);
		rv = MDInvalid;
		goto err;
	}

	if (be32_to_cpu(buffer->bm_bytes_per_bit) != BM_BLOCK_SIZE) {
		ERR("unexpected bm_bytes_per_bit: %u (expected %u)\n",
		    be32_to_cpu(buffer->bm_bytes_per_bit), BM_BLOCK_SIZE);
		rv = MDInvalid;
		goto err;
	}

	bdev->md.la_size_sect = be64_to_cpu(buffer->la_size);
	for (i = Current; i < UUID_SIZE; i++)
		bdev->md.uuid[i] = be64_to_cpu(buffer->uuid[i]);
	bdev->md.flags = be32_to_cpu(buffer->flags);
	mdev->sync_conf.al_extents = be32_to_cpu(buffer->al_nr_extents);
	bdev->md.device_uuid = be64_to_cpu(buffer->device_uuid);

	if (mdev->sync_conf.al_extents < 7)
		mdev->sync_conf.al_extents = 127;
		/* FIXME if this ever happens when reading meta data,
		 * it possibly screws up reading of the activity log?
		 */

 err:
	up(&mdev->md_io_mutex);
	dec_local(mdev);

	return rv;
}

/**
 * drbd_md_mark_dirty:
 * Call this function if you change enything that should be written to
 * the meta-data super block. This function sets MD_DIRTY, and starts a
 * timer that ensures that within five seconds you have to call drbd_md_sync().
 */
void drbd_md_mark_dirty(struct drbd_conf *mdev)
{
	set_bit(MD_DIRTY, &mdev->flags);
	mod_timer(&mdev->md_sync_timer, jiffies + 5*HZ );
}


void drbd_uuid_move_history(struct drbd_conf *mdev)
{
	int i;

	for ( i = History_start ; i < History_end ; i++ ) {
		mdev->bc->md.uuid[i+1] = mdev->bc->md.uuid[i];

		MTRACE(TraceTypeUuid, TraceLvlAll,
		       drbd_print_uuid(mdev, i+1);
			);
	}
}

void _drbd_uuid_set(struct drbd_conf *mdev, int idx, u64 val)
{
	if (idx == Current) {
		if (mdev->state.role == Primary)
			val |= 1;
		else
			val &= ~((u64)1);
	}

	mdev->bc->md.uuid[idx] = val;

	MTRACE(TraceTypeUuid, TraceLvlSummary,
	       drbd_print_uuid(mdev, idx);
		);

	drbd_md_mark_dirty(mdev);
}


void drbd_uuid_set(struct drbd_conf *mdev, int idx, u64 val)
{
	if (mdev->bc->md.uuid[idx]) {
		drbd_uuid_move_history(mdev);
		mdev->bc->md.uuid[History_start] = mdev->bc->md.uuid[idx];
		MTRACE(TraceTypeUuid, TraceLvlMetrics,
		       drbd_print_uuid(mdev, History_start);
			);
	}
	_drbd_uuid_set(mdev, idx, val);
}

void drbd_uuid_new_current(struct drbd_conf *mdev)
{
	INFO("Creating new current UUID\n");
	D_ASSERT(mdev->bc->md.uuid[Bitmap] == 0);
	mdev->bc->md.uuid[Bitmap] = mdev->bc->md.uuid[Current];
	MTRACE(TraceTypeUuid, TraceLvlMetrics,
	       drbd_print_uuid(mdev, Bitmap);
		);

	get_random_bytes(&mdev->bc->md.uuid[Current], sizeof(u64));
	if (mdev->state.role == Primary)
		mdev->bc->md.uuid[Current] |= 1;
	else
		mdev->bc->md.uuid[Current] &= ~((u64)1);

	MTRACE(TraceTypeUuid, TraceLvlSummary,
	       drbd_print_uuid(mdev, Current);
		);

	drbd_md_mark_dirty(mdev);
}

void drbd_uuid_set_bm(struct drbd_conf *mdev, u64 val)
{
	if (mdev->bc->md.uuid[Bitmap] == 0 && val == 0)
		return;

	if (val == 0) {
		drbd_uuid_move_history(mdev);
		mdev->bc->md.uuid[History_start] = mdev->bc->md.uuid[Bitmap];
		mdev->bc->md.uuid[Bitmap] = 0;

		MTRACE(TraceTypeUuid, TraceLvlMetrics,
		       drbd_print_uuid(mdev, History_start);
		       drbd_print_uuid(mdev, Bitmap);
			);
	} else {
		if (mdev->bc->md.uuid[Bitmap])
			WARN("bm UUID already set");

		mdev->bc->md.uuid[Bitmap] = val;
		mdev->bc->md.uuid[Bitmap] &= ~((u64)1);

		MTRACE(TraceTypeUuid, TraceLvlMetrics,
		       drbd_print_uuid(mdev, Bitmap);
			);
	}
	drbd_md_mark_dirty(mdev);
}


void drbd_md_set_flag(struct drbd_conf *mdev, int flag)
{
	MUST_HOLD(mdev->req_lock);
	if ( (mdev->bc->md.flags & flag) != flag) {
		drbd_md_mark_dirty(mdev);
		mdev->bc->md.flags |= flag;
	}
}
void drbd_md_clear_flag(struct drbd_conf *mdev, int flag)
{
	MUST_HOLD(mdev->req_lock);
	if ( (mdev->bc->md.flags & flag) != 0 ) {
		drbd_md_mark_dirty(mdev);
		mdev->bc->md.flags &= ~flag;
	}
}
int drbd_md_test_flag(struct drbd_backing_dev *bdev, int flag)
{
	return ((bdev->md.flags & flag) != 0);
}

void md_sync_timer_fn(unsigned long data)
{
	struct drbd_conf *mdev = (struct drbd_conf *) data;

	drbd_queue_work_front(&mdev->data.work, &mdev->md_sync_work);
}

int w_md_sync(struct drbd_conf *mdev, struct drbd_work *w, int unused)
{
	WARN("md_sync_timer expired! Worker calls drbd_md_sync().\n");
	drbd_md_sync(mdev);

	return 1;
}

#ifdef DRBD_ENABLE_FAULTS
/* Fault insertion support including random number generator shamelessly
 * stolen from kernel/rcutorture.c */
struct fault_random_state {
	unsigned long state;
	unsigned long count;
};

#define FAULT_RANDOM_MULT 39916801  /* prime */
#define FAULT_RANDOM_ADD	479001701 /* prime */
#define FAULT_RANDOM_REFRESH 10000

/*
 * Crude but fast random-number generator.  Uses a linear congruential
 * generator, with occasional help from get_random_bytes().
 */
unsigned long
_drbd_fault_random(struct fault_random_state *rsp)
{
	long refresh;

	if (--rsp->count < 0) {
		get_random_bytes(&refresh, sizeof(refresh));
		rsp->state += refresh;
		rsp->count = FAULT_RANDOM_REFRESH;
	}
	rsp->state = rsp->state * FAULT_RANDOM_MULT + FAULT_RANDOM_ADD;
	return swahw32(rsp->state);
}

char *
_drbd_fault_str(unsigned int type) {
	static char *_faults[] = {
		"Meta-data write",
		"Meta-data read",
		"Resync write",
		"Resync read",
		"Data write",
		"Data read",
		"Data read ahead",
	};

	return (type < DRBD_FAULT_MAX)? _faults[type] : "**Unknown**";
}

unsigned int
_drbd_insert_fault(struct drbd_conf *mdev, unsigned int type)
{
	static struct fault_random_state rrs = {0, 0};

	unsigned int ret = (
		(fault_devs == 0 ||
			((1 << mdev_to_minor(mdev)) & fault_devs) != 0) &&
		(((_drbd_fault_random(&rrs) % 100) + 1) <= fault_rate));

	if (ret) {
		fault_count++;

		if (printk_ratelimit())
			WARN("***Simulating %s failure\n",
				_drbd_fault_str(type));
	}

	return ret;
}
#endif

#ifdef ENABLE_DYNAMIC_TRACE

char *_drbd_uuid_str(unsigned int idx)
{
	static char *uuid_str[] = {
		"Current",
		"Bitmap",
		"History_start",
		"History_end",
		"UUID_SIZE",
		"UUID_FLAGS",
	};

	return (idx < EXT_UUID_SIZE) ? uuid_str[idx] : "*Unknown UUID index*";
}

/* Pretty print a UUID value */
void
drbd_print_uuid(struct drbd_conf *mdev, unsigned int idx) {
	INFO(" uuid[%s] now %016llX\n",
		_drbd_uuid_str(idx), mdev->bc->md.uuid[idx]);
}


/*
 *
 * drbd_print_buffer
 *
 * This routine dumps binary data to the debugging output. Can be
 * called at interrupt level.
 *
 * Arguments:
 *
 *     prefix      - String is output at the beginning of each line output
 *     flags       - Control operation of the routine. Currently defined
 *                   Flags are:
 *                   DBGPRINT_BUFFADDR; if set, each line starts with the
 *                       virtual address of the line being outupt. If clear,
 *                       each line starts with the offset from the beginning
 *                       of the buffer.
 *     size        - Indicates the size of each entry in the buffer. Supported
 *                   values are sizeof(char), sizeof(short) and sizeof(int)
 *     buffer      - Start address of buffer
 *     buffer_va   - Virtual address of start of buffer (normally the same
 *                   as Buffer, but having it separate allows it to hold
 *                   file address for example)
 *     length      - length of buffer
 *
 */
void
drbd_print_buffer(const char *prefix, unsigned int flags, int size,
		  const void *buffer, const void *buffer_va,
		  unsigned int length)

#define LINE_SIZE       16
#define LINE_ENTRIES    (int)(LINE_SIZE/size)
{
	const unsigned char *pstart;
	const unsigned char *pstart_va;
	const unsigned char *pend;
	char bytes_str[LINE_SIZE*3+8], ascii_str[LINE_SIZE+8];
	char *pbytes = bytes_str, *pascii = ascii_str;
	int  offset = 0;
	long sizemask;
	int  field_width;
	int  index;
	const unsigned char *pend_str;
	const unsigned char *p;
	int count;

	/* verify size parameter */
	if (size != sizeof(char) &&
	    size != sizeof(short) &&
	    size != sizeof(int)) {
		printk(KERN_DEBUG "drbd_print_buffer: "
			"ERROR invalid size %d\n", size);
		return;
	}

	sizemask = size-1;
	field_width = size*2;

	/* Adjust start/end to be on appropriate boundary for size */
	buffer = (const char *)((long)buffer & ~sizemask);
	pend   = (const unsigned char *)
		(((long)buffer + length + sizemask) & ~sizemask);

	if (flags & DBGPRINT_BUFFADDR) {
		/* Move start back to nearest multiple of line size,
		 * if printing address. This results in nicely formatted output
		 * with addresses being on line size (16) byte boundaries */
		pstart = (const unsigned char *)((long)buffer & ~(LINE_SIZE-1));
	} else {
		pstart = (const unsigned char *)buffer;
	}

	/* Set value of start VA to print if addresses asked for */
	pstart_va = (const unsigned char *)buffer_va
		 - ((const unsigned char *)buffer-pstart);

	/* Calculate end position to nicely align right hand side */
	pend_str = pstart + (((pend-pstart) + LINE_SIZE-1) & ~(LINE_SIZE-1));

	/* Init strings */
	*pbytes = *pascii = '\0';

	/* Start at beginning of first line */
	p = pstart;
	count = 0;

	while (p < pend_str) {
		if (p < (const unsigned char *)buffer || p >= pend) {
			/* Before start of buffer or after end- print spaces */
			pbytes += sprintf(pbytes, "%*c ", field_width, ' ');
			pascii += sprintf(pascii, "%*c", size, ' ');
			p += size;
		} else {
			/* Add hex and ascii to strings */
			int val;
			switch (size) {
			default:
			case 1:
				val = *(unsigned char *)p;
				break;
			case 2:
				val = *(unsigned short *)p;
				break;
			case 4:
				val = *(unsigned int *)p;
				break;
			}

			pbytes += sprintf(pbytes, "%0*x ", field_width, val);

			for (index = size; index; index--) {
				*pascii++ = isprint(*p) ? *p : '.';
				p++;
			}
		}

		count++;

		if (count == LINE_ENTRIES || p >= pend_str) {
			/* Null terminate and print record */
			*pascii = '\0';
			printk(KERN_DEBUG "%s%8.8lx: %*s|%*s|\n",
			       prefix,
			       (flags & DBGPRINT_BUFFADDR)
			       ? (long)pstart_va : (long)offset,
			       LINE_ENTRIES*(field_width+1), bytes_str,
			       LINE_SIZE, ascii_str);

			/* Move onto next line */
			pstart_va += (p-pstart);
			pstart = p;
			count  = 0;
			offset += LINE_SIZE;

			/* Re-init strings */
			pbytes = bytes_str;
			pascii = ascii_str;
			*pbytes = *pascii = '\0';
		}
	}
}

#define PSM(A)							\
do {								\
	if (mask.A) {						\
		int i = snprintf(p, len, " " #A "( %s )",	\
				A##s_to_name(val.A));		\
		if (i >= len)					\
			return op;				\
		p += i;						\
		len -= i;					\
	}							\
} while (0)

char *dump_st(char *p, int len, union drbd_state_t mask, union drbd_state_t val)
{
	char *op = p;
	*p = '\0';
	PSM(role);
	PSM(peer);
	PSM(conn);
	PSM(disk);
	PSM(pdsk);

	return op;
}

#define INFOP(fmt, args...) \
do { \
	if (trace_level >= TraceLvlAll) { \
		INFO("%s:%d: %s [%d] %s %s " fmt , \
		     file, line, current->comm, current->pid, \
		     sockname, recv?"<<<":">>>", \
		     ## args ); \
	} \
	else { \
		INFO("%s %s " fmt, sockname, \
		     recv?"<<<":">>>", \
		     ## args ); \
	} \
} while (0)

char *_dump_block_id(u64 block_id, char *buff)
{
    if (is_syncer_block_id(block_id))
	strcpy(buff, "SyncerId");
    else
	sprintf(buff, "%llx", block_id);

    return buff;
}

void
_dump_packet(struct drbd_conf *mdev, struct socket *sock,
	    int recv, union Drbd_Polymorph_Packet *p, char *file, int line)
{
	char *sockname = sock == mdev->meta.socket ? "meta" : "data";
	int cmd = (recv == 2) ? p->head.command : be16_to_cpu(p->head.command);
	char tmp[300];
	union drbd_state_t m, v;

	switch (cmd) {
	case HandShake:
		INFOP("%s (protocol %u)\n", cmdname(cmd),
			be32_to_cpu(p->HandShake.protocol_version));
		break;

	case ReportBitMap: /* don't report this */
		break;

	case Data:
		INFOP("%s (sector %llus, id %s, seq %u, f %x)\n", cmdname(cmd),
		      (unsigned long long)be64_to_cpu(p->Data.sector),
		      _dump_block_id(p->Data.block_id, tmp),
		      be32_to_cpu(p->Data.seq_num),
		      be32_to_cpu(p->Data.dp_flags)
			);
		break;

	case DataReply:
	case RSDataReply:
		INFOP("%s (sector %llus, id %s)\n", cmdname(cmd),
		      (unsigned long long)be64_to_cpu(p->Data.sector),
		      _dump_block_id(p->Data.block_id, tmp)
			);
		break;

	case RecvAck:
	case WriteAck:
	case RSWriteAck:
	case DiscardAck:
	case NegAck:
	case NegRSDReply:
		INFOP("%s (sector %llus, size %u, id %s, seq %u)\n",
			cmdname(cmd),
		      (long long)be64_to_cpu(p->BlockAck.sector),
		      be32_to_cpu(p->BlockAck.blksize),
		      _dump_block_id(p->BlockAck.block_id, tmp),
		      be32_to_cpu(p->BlockAck.seq_num)
			);
		break;

	case DataRequest:
	case RSDataRequest:
		INFOP("%s (sector %llus, size %u, id %s)\n", cmdname(cmd),
		      (long long)be64_to_cpu(p->BlockRequest.sector),
		      be32_to_cpu(p->BlockRequest.blksize),
		      _dump_block_id(p->BlockRequest.block_id, tmp)
			);
		break;

	case Barrier:
	case BarrierAck:
		INFOP("%s (barrier %u)\n", cmdname(cmd), p->Barrier.barrier);
		break;

	case ReportUUIDs:
		INFOP("%s Curr:%016llX, Bitmap:%016llX, "
		      "HisSt:%016llX, HisEnd:%016llX\n",
		      cmdname(cmd),
		      be64_to_cpu(p->GenCnt.uuid[Current]),
		      be64_to_cpu(p->GenCnt.uuid[Bitmap]),
		      be64_to_cpu(p->GenCnt.uuid[History_start]),
		      be64_to_cpu(p->GenCnt.uuid[History_end]));
		break;

	case ReportSizes:
		INFOP("%s (d %lluMiB, u %lluMiB, c %lldMiB, "
		      "max bio %x, q order %x)\n",
		      cmdname(cmd),
		      (long long)(be64_to_cpu(p->Sizes.d_size)>>(20-9)),
		      (long long)(be64_to_cpu(p->Sizes.u_size)>>(20-9)),
		      (long long)(be64_to_cpu(p->Sizes.c_size)>>(20-9)),
		      be32_to_cpu(p->Sizes.max_segment_size),
		      be32_to_cpu(p->Sizes.queue_order_type));
		break;

	case ReportState:
		v.i = be32_to_cpu(p->State.state);
		m.i = 0xffffffff;
		dump_st(tmp, sizeof(tmp), m, v);
		INFOP("%s (s %x {%s})\n", cmdname(cmd), v.i, tmp);
		break;

	case StateChgRequest:
		m.i = be32_to_cpu(p->ReqState.mask);
		v.i = be32_to_cpu(p->ReqState.val);
		dump_st(tmp, sizeof(tmp), m, v);
		INFOP("%s (m %x v %x {%s})\n", cmdname(cmd), m.i, v.i, tmp);
		break;

	case StateChgReply:
		INFOP("%s (ret %x)\n", cmdname(cmd),
		      be32_to_cpu(p->RqSReply.retcode));
		break;

	case Ping:
	case PingAck:
		/*
		 * Dont trace pings at summary level
		 */
		if (trace_level < TraceLvlAll)
			break;
		/* fall through... */
	default:
		INFOP("%s (%u)\n", cmdname(cmd), cmd);
		break;
	}
}

/* Debug routine to dump info about bio */

<<<<<<< HEAD
void _dump_bio(struct drbd_conf *mdev, struct bio *bio, int complete)
=======
void _dump_bio(const char *pfx, drbd_dev *mdev, struct bio *bio, int complete)
>>>>>>> 4eb23eb3
{
#ifdef CONFIG_LBD
#define SECTOR_FORMAT "%Lx"
#else
#define SECTOR_FORMAT "%lx"
#endif
#define SECTOR_SHIFT 9

	unsigned long lowaddr = (unsigned long)(bio->bi_sector << SECTOR_SHIFT);
	char *faddr = (char *)(lowaddr);
	struct bio_vec *bvec;
	int segno;

	const int rw = bio->bi_rw;
	const int biorw      = (rw & (RW_MASK|RWA_MASK));
	const int biobarrier = (rw & (1<<BIO_RW_BARRIER));
	const int biosync    = (rw & (1<<BIO_RW_SYNC));

	INFO("%s %s:%s%s%s Bio:%p - %soffset " SECTOR_FORMAT ", size %x\n",
	     complete? "<<<":">>>",
<<<<<<< HEAD
	     bio_rw(bio) == WRITE?"Write":"Read", bio,
=======
	     pfx,
	     biorw==WRITE?"Write":"Read",
	     biobarrier?":B":"",
	     biosync?":S":"",
	     bio,
>>>>>>> 4eb23eb3
	     complete? (drbd_bio_uptodate(bio)? "Success, ":"Failed, ") : "",
	     bio->bi_sector << SECTOR_SHIFT,
	     bio->bi_size);

	if (trace_level >= TraceLvlMetrics &&
	    ((biorw == WRITE) ^ complete) ) {
		printk(KERN_DEBUG "  ind     page   offset   length\n");
		__bio_for_each_segment(bvec, bio, segno, 0) {
			printk(KERN_DEBUG "  [%d] %p %8.8x %8.8x\n", segno,
			       bvec->bv_page, bvec->bv_offset, bvec->bv_len);

			if (trace_level >= TraceLvlAll) {
				char *bvec_buf;
				unsigned long flags;

				bvec_buf = bvec_kmap_irq(bvec, &flags);

				drbd_print_buffer("    ", DBGPRINT_BUFFADDR, 1,
						  bvec_buf,
						  faddr,
						  (bvec->bv_len <= 0x80)
						  ? bvec->bv_len : 0x80);

				bvec_kunmap_irq(bvec_buf, &flags);

				if (bvec->bv_len > 0x40)
					printk(KERN_DEBUG "    ....\n");

				faddr += bvec->bv_len;
			}
		}
	}
}
#endif

module_init(drbd_init)
module_exit(drbd_cleanup)<|MERGE_RESOLUTION|>--- conflicted
+++ resolved
@@ -336,31 +336,17 @@
 	if (!send)
 		return ok;
 
-<<<<<<< HEAD
-	ok = drbd_send_state(mdev);
-	if (ok)
-		WARN("Notified peer that my disk is broken.\n");
-	else
-		ERR("Sending state in drbd_io_error() failed\n");
+	if (mdev->state.conn >= Connected) {
+		ok = drbd_send_state(mdev);
+		if (ok) WARN("Notified peer that my disk is broken.\n");
+		else ERR("Sending state in drbd_io_error() failed\n");
+	}
 
 	/* Make sure we try to flush meta-data to disk - we come
 	 * in here because of a local disk error so it might fail
 	 * but we still need to try -- both because the error might
 	 * be in the data portion of the disk and because we need
 	 * to ensure the md-sync-timer is stopped if running. */
-=======
-	if (mdev->state.conn >= Connected) {
-		ok = drbd_send_state(mdev);
-		if (ok) WARN("Notified peer that my disk is broken.\n");
-		else ERR("Sending state in drbd_io_error() failed\n");
-	}
-
-	// Make sure we try to flush meta-data to disk - we come
-	// in here because of a local disk error so it might fail
-	// but we still need to try -- both because the error might
-	// be in the data portion of the disk and because we need
-	// to ensure the md-sync-timer is stopped if running.
->>>>>>> 4eb23eb3
 	drbd_md_sync(mdev);
 
 	/* Releasing the backing device is done in after_state_ch() */
@@ -841,18 +827,13 @@
 		D_ASSERT(i);
 	}
 
-<<<<<<< HEAD
-	if (flags & ScheduleAfter) {
-		struct after_state_chg_work *ascw;
-=======
 	/* Peer was forced UpToDate & Primary, consider to resync */
 	if (os.disk == Inconsistent && os.pdsk == Inconsistent &&
 	    os.peer == Secondary && ns.peer == Primary)
 		set_bit(CONSIDER_RESYNC, &mdev->flags);
 
-	if( flags & ScheduleAfter ) {
-		struct after_state_chg_work* ascw;
->>>>>>> 4eb23eb3
+	if (flags & ScheduleAfter) {
+		struct after_state_chg_work *ascw;
 
 		ascw = kmalloc(sizeof(*ascw), GFP_ATOMIC);
 		if (ascw) {
@@ -1427,9 +1408,6 @@
 	return ok;
 }
 
-<<<<<<< HEAD
-int drbd_send_state(struct drbd_conf *mdev)
-=======
 /**
  * drbd_send_state:
  * Informs the peer about our state. Only call it when
@@ -1437,8 +1415,7 @@
  * WFReportParams. Though there is one valid and necessary exception,
  * drbd_connect() calls drbd_send_state() while in it WFReportParams.
  */
-int drbd_send_state(drbd_dev *mdev)
->>>>>>> 4eb23eb3
+int drbd_send_state(struct drbd_conf *mdev)
 {
 	struct socket *sock;
 	struct Drbd_State_Packet p;
@@ -1788,13 +1765,16 @@
 	p.seq_num  = cpu_to_be32( req->seq_num =
 				  atomic_add_return(1, &mdev->packet_seq) );
 	dp_flags = 0;
-<<<<<<< HEAD
-	if (req->master_bio->bi_rw & BIO_RW_BARRIER)
+
+	/* NOTE: no need to check if barriers supported here as we would
+	 *       not pass the test in make_request_common in that case
+	 */
+	if (bio_barrier(req->master_bio))
 		dp_flags |= DP_HARDBARRIER;
-	if (req->master_bio->bi_rw & BIO_RW_SYNC)
+	if (bio_sync(req->master_bio))
 		dp_flags |= DP_RW_SYNC;
 	if (mdev->state.conn >= SyncSource &&
-	   mdev->state.conn <= PausedSyncT)
+	    mdev->state.conn <= PausedSyncT)
 		dp_flags |= DP_MAY_SET_IN_SYNC;
 
 	p.dp_flags = cpu_to_be32(dp_flags);
@@ -1807,29 +1787,6 @@
 			ok = _drbd_send_bio(mdev, req->master_bio);
 		else
 			ok = _drbd_send_zc_bio(mdev, req->master_bio);
-=======
-
-	/* NOTE: no need to check if barriers supported here as we would
-	 *       not pass the test in make_request_common in that case
-	 */
-	if (bio_barrier(req->master_bio))
-		dp_flags |= DP_HARDBARRIER;
-	if (bio_sync(req->master_bio))
-		dp_flags |= DP_RW_SYNC;
-	if (mdev->state.conn >= SyncSource &&
-	    mdev->state.conn <= PausedSyncT)
-		dp_flags |= DP_MAY_SET_IN_SYNC;
-
-	p.dp_flags = cpu_to_be32(dp_flags);
-	dump_packet(mdev,mdev->data.socket,0,(void*)&p, __FILE__, __LINE__);
-	set_bit(UNPLUG_REMOTE,&mdev->flags);
-	ok = sizeof(p) == drbd_send(mdev,mdev->data.socket,&p,sizeof(p),MSG_MORE);
-	if (ok) {
-		if (mdev->net_conf->wire_protocol == DRBD_PROT_A)
-			ok = _drbd_send_bio(mdev,req->master_bio);
-		else
-			ok = _drbd_send_zc_bio(mdev,req->master_bio);
->>>>>>> 4eb23eb3
 	}
 
 	drbd_put_data_sock(mdev);
@@ -2088,7 +2045,11 @@
 
 	drbd_set_defaults(mdev);
 
-<<<<<<< HEAD
+	/* for now, we do NOT yet support it,
+	 * even though we start some framework
+	 * to eventually support barriers */
+	set_bit(NO_BARRIER_SUPP, &mdev->flags);
+
 	atomic_set(&mdev->ap_bio_cnt, 0);
 	atomic_set(&mdev->ap_pending_cnt, 0);
 	atomic_set(&mdev->rs_pending_cnt, 0);
@@ -2096,20 +2057,6 @@
 	atomic_set(&mdev->local_cnt, 0);
 	atomic_set(&mdev->net_cnt, 0);
 	atomic_set(&mdev->packet_seq, 0);
-=======
-	/* for now, we do NOT yet support it,
-	 * even though we start some framework
-	 * to eventually support barriers */
-	set_bit(NO_BARRIER_SUPP,&mdev->flags);
-
-	atomic_set(&mdev->ap_bio_cnt,0);
-	atomic_set(&mdev->ap_pending_cnt,0);
-	atomic_set(&mdev->rs_pending_cnt,0);
-	atomic_set(&mdev->unacked_cnt,0);
-	atomic_set(&mdev->local_cnt,0);
-	atomic_set(&mdev->net_cnt,0);
-	atomic_set(&mdev->packet_seq,0);
->>>>>>> 4eb23eb3
 	atomic_set(&mdev->pp_in_use, 0);
 
 	init_MUTEX(&mdev->md_io_mutex);
@@ -3347,11 +3294,7 @@
 
 /* Debug routine to dump info about bio */
 
-<<<<<<< HEAD
-void _dump_bio(struct drbd_conf *mdev, struct bio *bio, int complete)
-=======
-void _dump_bio(const char *pfx, drbd_dev *mdev, struct bio *bio, int complete)
->>>>>>> 4eb23eb3
+void _dump_bio(const char *pfx, struct drbd_conf *mdev, struct bio *bio, int complete)
 {
 #ifdef CONFIG_LBD
 #define SECTOR_FORMAT "%Lx"
@@ -3372,15 +3315,11 @@
 
 	INFO("%s %s:%s%s%s Bio:%p - %soffset " SECTOR_FORMAT ", size %x\n",
 	     complete? "<<<":">>>",
-<<<<<<< HEAD
-	     bio_rw(bio) == WRITE?"Write":"Read", bio,
-=======
 	     pfx,
 	     biorw==WRITE?"Write":"Read",
 	     biobarrier?":B":"",
 	     biosync?":S":"",
 	     bio,
->>>>>>> 4eb23eb3
 	     complete? (drbd_bio_uptodate(bio)? "Success, ":"Failed, ") : "",
 	     bio->bi_sector << SECTOR_SHIFT,
 	     bio->bi_size);
