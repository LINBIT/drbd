/*
-*- Linux-c -*-
   drbd.c
   Kernel module for 2.6.x Kernels

   This file is part of DRBD by Philipp Reisner and Lars Ellenberg.

   Copyright (C) 2001-2008, LINBIT Information Technologies GmbH.
   Copyright (C) 1999-2008, Philipp Reisner <philipp.reisner@linbit.com>.
   Copyright (C) 2002-2008, Lars Ellenberg <lars.ellenberg@linbit.com>.

   drbd is free software; you can redistribute it and/or modify
   it under the terms of the GNU General Public License as published by
   the Free Software Foundation; either version 2, or (at your option)
   any later version.

   drbd is distributed in the hope that it will be useful,
   but WITHOUT ANY WARRANTY; without even the implied warranty of
   MERCHANTABILITY or FITNESS FOR A PARTICULAR PURPOSE.  See the
   GNU General Public License for more details.

   You should have received a copy of the GNU General Public License
   along with drbd; see the file COPYING.  If not, write to
   the Free Software Foundation, 675 Mass Ave, Cambridge, MA 02139, USA.

 */

#include <linux/autoconf.h>
#include <linux/module.h>
#include <linux/version.h>

#include <asm/uaccess.h>
#include <asm/types.h>
#include <net/sock.h>
#include <linux/ctype.h>
#include <linux/smp_lock.h>
#include <linux/fs.h>
#include <linux/file.h>
#include <linux/proc_fs.h>
#include <linux/init.h>
#include <linux/mm.h>
#include <linux/drbd_config.h>
#include <linux/memcontrol.h>
#include <linux/mm_inline.h>
#include <linux/slab.h>
#include <linux/random.h>
#include <linux/reboot.h>
#include <linux/notifier.h>
#ifdef HAVE_LINUX_BYTEORDER_SWABB_H
#include <linux/byteorder/swabb.h>
#else
#include <linux/swab.h>
#endif

#define __KERNEL_SYSCALLS__
#include <linux/unistd.h>
#include <linux/vmalloc.h>

#include <linux/drbd.h>
#include <linux/drbd_limits.h>
#include "drbd_int.h"
#include "drbd_req.h" /* only for _req_mod in tl_release and tl_clear */

struct after_state_chg_work {
	struct drbd_work w;
	union drbd_state os;
	union drbd_state ns;
	enum chg_state_flags flags;
	struct completion *done;
};

int drbdd_init(struct drbd_thread *);
int drbd_worker(struct drbd_thread *);
int drbd_asender(struct drbd_thread *);

int drbd_init(void);
#ifdef BD_OPS_USE_FMODE
static int drbd_open(struct block_device *bdev, fmode_t mode);
static int drbd_release(struct gendisk *gd, fmode_t mode);
#else
static int drbd_open(struct inode *inode, struct file *file);
static int drbd_release(struct inode *inode, struct file *file);
#endif
STATIC int w_after_state_ch(struct drbd_conf *mdev, struct drbd_work *w, int unused);
STATIC void after_state_ch(struct drbd_conf *mdev, union drbd_state os,
			   union drbd_state ns, enum chg_state_flags flags);
STATIC int w_md_sync(struct drbd_conf *mdev, struct drbd_work *w, int unused);
STATIC void md_sync_timer_fn(unsigned long data);

MODULE_AUTHOR("Philipp Reisner <phil@linbit.com>, "
	      "Lars Ellenberg <lars@linbit.com>");
MODULE_DESCRIPTION("drbd - Distributed Replicated Block Device v" REL_VERSION);
MODULE_LICENSE("GPL");
MODULE_PARM_DESC(minor_count, "Maximum number of drbd devices (1-255)");
MODULE_ALIAS_BLOCKDEV_MAJOR(DRBD_MAJOR);

#include <linux/moduleparam.h>
/* allow_open_on_secondary */
MODULE_PARM_DESC(allow_oos, "DONT USE!");
/* thanks to these macros, if compiled into the kernel (not-module),
 * this becomes the boot parameter drbd.minor_count */
module_param(minor_count, uint, 0444);
module_param(allow_oos, bool, 0);
module_param(cn_idx, uint, 0444);

#ifdef DRBD_ENABLE_FAULTS
int enable_faults;
int fault_rate;
static int fault_count;
int fault_devs;
/* bitmap of enabled faults */
module_param(enable_faults, int, 0664);
/* fault rate % value - applies to all enabled faults */
module_param(fault_rate, int, 0664);
/* count of faults inserted */
module_param(fault_count, int, 0664);
/* bitmap of devices to insert faults on */
module_param(fault_devs, int, 0644);
#endif

/* module parameter, defined */
unsigned int minor_count = 32;
int allow_oos;
unsigned int cn_idx = CN_IDX_DRBD;

#ifdef ENABLE_DYNAMIC_TRACE
int trace_type;		/* UI_BITMAP of trace types to enable */
int trace_level;	/* UI_CURRENT trace level */
int trace_devs;		/* UI_BITMAP of devices to trace */
int proc_details;       /* Detail level in proc drbd*/

module_param(trace_level, int, 0644);
module_param(trace_type, int, 0644);
module_param(trace_devs, int, 0644);
module_param(proc_details, int, 0644);
#endif

/* Module parameter for setting the user mode helper program
 * to run. Default is /sbin/drbdadm */
char usermode_helper[80] = "/sbin/drbdadm";

module_param_string(usermode_helper, usermode_helper, sizeof(usermode_helper), 0644);

/* in 2.6.x, our device mapping and config info contains our virtual gendisks
 * as member "struct gendisk *vdisk;"
 */
struct drbd_conf **minor_table;

struct kmem_cache *drbd_request_cache;
struct kmem_cache *drbd_ee_cache;
mempool_t *drbd_request_mempool;
mempool_t *drbd_ee_mempool;

/* I do not use a standard mempool, because:
   1) I want to hand out the preallocated objects first.
   2) I want to be able to interrupt sleeping allocation with a signal.
   Note: This is a single linked list, the next pointer is the private
	 member of struct page.
 */
struct page *drbd_pp_pool;
spinlock_t   drbd_pp_lock;
int          drbd_pp_vacant;
wait_queue_head_t drbd_pp_wait;

STATIC struct block_device_operations drbd_ops = {
	.owner =   THIS_MODULE,
	.open =    drbd_open,
	.release = drbd_release,
};

#define ARRY_SIZE(A) (sizeof(A)/sizeof(A[0]))

#ifdef __CHECKER__
/* When checking with sparse, and this is an inline function, sparse will
   give tons of false positives. When this is a real functions sparse works.
 */
int _get_ldev_if_state(struct drbd_conf *mdev, enum drbd_disk_state mins)
{
	int io_allowed;

	atomic_inc(&mdev->local_cnt);
	io_allowed = (mdev->state.disk >= mins);
	if (!io_allowed) {
		if (atomic_dec_and_test(&mdev->local_cnt))
			wake_up(&mdev->misc_wait);
	}
	return io_allowed;
}

#endif

/************************* The transfer log start */
STATIC int tl_init(struct drbd_conf *mdev)
{
	struct drbd_tl_epoch *b;

	b = kmalloc(sizeof(struct drbd_tl_epoch), GFP_KERNEL);
	if (!b)
		return 0;
	INIT_LIST_HEAD(&b->requests);
	INIT_LIST_HEAD(&b->w.list);
	b->next = NULL;
	b->br_number = 4711;
	b->n_req = 0;
	b->w.cb = NULL; /* if this is != NULL, we need to dec_ap_pending in tl_clear */

	mdev->oldest_tle = b;
	mdev->newest_tle = b;
	INIT_LIST_HEAD(&mdev->out_of_sequence_requests);

	mdev->tl_hash = NULL;
	mdev->tl_hash_s = 0;

	return 1;
}

STATIC void tl_cleanup(struct drbd_conf *mdev)
{
	D_ASSERT(mdev->oldest_tle == mdev->newest_tle);
	D_ASSERT(list_empty(&mdev->out_of_sequence_requests));
	kfree(mdev->oldest_tle);
	mdev->oldest_tle = NULL;
	kfree(mdev->unused_spare_tle);
	mdev->unused_spare_tle = NULL;
	kfree(mdev->tl_hash);
	mdev->tl_hash = NULL;
	mdev->tl_hash_s = 0;
}

/**
 * _tl_add_barrier: Adds a barrier to the TL.
 */
void _tl_add_barrier(struct drbd_conf *mdev, struct drbd_tl_epoch *new)
{
	struct drbd_tl_epoch *newest_before;

	INIT_LIST_HEAD(&new->requests);
	INIT_LIST_HEAD(&new->w.list);
	new->w.cb = NULL; /* if this is != NULL, we need to dec_ap_pending in tl_clear */
	new->next = NULL;
	new->n_req = 0;

	newest_before = mdev->newest_tle;
	/* never send a barrier number == 0, because that is special-cased
	 * when using TCQ for our write ordering code */
	new->br_number = (newest_before->br_number+1) ?: 1;
	if (mdev->newest_tle != new) {
		mdev->newest_tle->next = new;
		mdev->newest_tle = new;
	}
}

/* when we receive a barrier ack */
void tl_release(struct drbd_conf *mdev, unsigned int barrier_nr,
		       unsigned int set_size)
{
	struct drbd_tl_epoch *b, *nob; /* next old barrier */
	struct list_head *le, *tle;
	struct drbd_request *r;

	spin_lock_irq(&mdev->req_lock);

	b = mdev->oldest_tle;

	/* first some paranoia code */
	if (b == NULL) {
		ERR("BAD! BarrierAck #%u received, but no epoch in tl!?\n",
			barrier_nr);
		goto bail;
	}
	if (b->br_number != barrier_nr) {
		ERR("BAD! BarrierAck #%u received, expected #%u!\n",
			barrier_nr, b->br_number);
		goto bail;
	}
	if (b->n_req != set_size) {
		ERR("BAD! BarrierAck #%u received with n_req=%u, expected n_req=%u!\n",
			barrier_nr, set_size, b->n_req);
		goto bail;
	}

	/* Clean up list of requests processed during current epoch */
	list_for_each_safe(le, tle, &b->requests) {
		r = list_entry(le, struct drbd_request, tl_requests);
		_req_mod(r, barrier_acked, 0);
	}
	/* There could be requests on the list waiting for completion
	   of the write to the local disk. To avoid corruptions of
	   slab's data structures we have to remove the lists head.

	   Also there could have been a barrier ack out of sequence, overtaking
	   the write acks - which would be a but and violating write ordering.
	   To not deadlock in case we lose connection while such requests are
	   still pending, we need some way to find them for the
	   _req_mode(connection_lost_while_pending).

	   These have been list_move'd to the out_of_sequence_requests list in
	   _req_mod(, barrier_acked,) above.
	   */
	list_del_init(&b->requests);

	nob = b->next;
	if (test_and_clear_bit(CREATE_BARRIER, &mdev->flags)) {
		_tl_add_barrier(mdev, b);
		if (nob)
			mdev->oldest_tle = nob;
		/* if nob == NULL b was the only barrier, and becomes the new
		   barrer. Threfore mdev->oldest_tle points already to b */
	} else {
		D_ASSERT(nob != NULL);
		mdev->oldest_tle = nob;
		kfree(b);
	}

	spin_unlock_irq(&mdev->req_lock);
	dec_ap_pending(mdev);

	return;

bail:
	spin_unlock_irq(&mdev->req_lock);
	drbd_force_state(mdev, NS(conn, C_PROTOCOL_ERROR));
}


/* called by drbd_disconnect (exiting receiver thread)
 * or from some after_state_ch */
void tl_clear(struct drbd_conf *mdev)
{
	struct drbd_tl_epoch *b, *tmp;
	struct list_head *le, *tle;
	struct drbd_request *r;
	int new_initial_bnr = net_random();

	spin_lock_irq(&mdev->req_lock);

	b = mdev->oldest_tle;
	while (b) {
		list_for_each_safe(le, tle, &b->requests) {
			r = list_entry(le, struct drbd_request, tl_requests);
			_req_mod(r, connection_lost_while_pending, 0);
		}
		tmp = b->next;

		/* there could still be requests on that ring list,
		 * in case local io is still pending */
		list_del(&b->requests);

		/* dec_ap_pending corresponding to queue_barrier.
		 * the newest barrier may not have been queued yet,
		 * in which case w.cb is still NULL. */
		if (b->w.cb != NULL)
			dec_ap_pending(mdev);

		if (b == mdev->newest_tle) {
			/* recycle, but reinit! */
			D_ASSERT(tmp == NULL);
			INIT_LIST_HEAD(&b->requests);
			INIT_LIST_HEAD(&b->w.list);
			b->w.cb = NULL;
			b->br_number = new_initial_bnr;
			b->n_req = 0;

			mdev->oldest_tle = b;
			break;
		}
		kfree(b);
		b = tmp;
	}

	/* we expect this list to be empty. */
	D_ASSERT(list_empty(&mdev->out_of_sequence_requests));

	/* but just in case, clean it up anyways! */
	list_for_each_safe(le, tle, &mdev->out_of_sequence_requests) {
		r = list_entry(le, struct drbd_request, tl_requests);
		_req_mod(r, connection_lost_while_pending, 0);
	}

	/* ensure bit indicating barrier is required is clear */
	clear_bit(CREATE_BARRIER, &mdev->flags);

	spin_unlock_irq(&mdev->req_lock);
}

/**
 * drbd_io_error: Handles the on_io_error setting, should be called in the
 * unlikely(!drbd_bio_uptodate(e->bio)) case from kernel thread context.
 * See also drbd_chk_io_error
 *
 * NOTE: we set ourselves FAILED here if on_io_error is EP_DETACH or Panic OR
 *	 if the forcedetach flag is set. This flag is set when failures
 *	 occur writing the meta data portion of the disk as they are
 *	 not recoverable. We also try to write the "need full sync bit" here
 *	 anyways.  This is to make sure that you get a resynchronisation of
 *	 the full device the next time you connect.
 */
int drbd_io_error(struct drbd_conf *mdev, int forcedetach)
{
	enum drbd_io_error_p eh;
	unsigned long flags;
	int send;
	int ok = 1;

	eh = EP_PASS_ON;
	if (get_ldev_if_state(mdev, D_FAILED)) {
		eh = mdev->ldev->dc.on_io_error;
		put_ldev(mdev);
	}

	if (!forcedetach && eh == EP_PASS_ON)
		return 1;

	spin_lock_irqsave(&mdev->req_lock, flags);
	send = (mdev->state.disk == D_FAILED);
	if (send)
		_drbd_set_state(_NS(mdev, disk, D_DISKLESS), CS_HARD, NULL);
	spin_unlock_irqrestore(&mdev->req_lock, flags);

	if (!send)
		return ok;

	if (mdev->state.conn >= C_CONNECTED) {
		ok = drbd_send_state(mdev);
		if (ok)
			drbd_WARN("Notified peer that my disk is broken.\n");
		else
			ERR("Sending state in drbd_io_error() failed\n");
	}

	/* Make sure we try to flush meta-data to disk - we come
	 * in here because of a local disk error so it might fail
	 * but we still need to try -- both because the error might
	 * be in the data portion of the disk and because we need
	 * to ensure the md-sync-timer is stopped if running. */
	drbd_md_sync(mdev);

	/* Releasing the backing device is done in after_state_ch() */

	if (eh == EP_CALL_HELPER)
		drbd_khelper(mdev, "local-io-error");

	return ok;
}

#if DRBD_DEBUG_STATE_CHANGES
static void trace_st(struct drbd_conf *mdev, const unsigned long long seq,
		const char *func, unsigned int line,
		const char *name, union drbd_state s);
#endif

/**
 * cl_wide_st_chg:
 * Returns TRUE if this state change should be preformed as a cluster wide
 * transaction. Of course it returns 0 as soon as the connection is lost.
 */
STATIC int cl_wide_st_chg(struct drbd_conf *mdev,
			  union drbd_state os, union drbd_state ns)
{
	return (os.conn >= C_CONNECTED && ns.conn >= C_CONNECTED &&
		 ((os.role != R_PRIMARY && ns.role == R_PRIMARY) ||
		  (os.conn != C_STARTING_SYNC_T && ns.conn == C_STARTING_SYNC_T) ||
		  (os.conn != C_STARTING_SYNC_S && ns.conn == C_STARTING_SYNC_S) ||
		  (os.disk != D_DISKLESS && ns.disk == D_DISKLESS))) ||
		(os.conn >= C_CONNECTED && ns.conn == C_DISCONNECTING) ||
		(os.conn == C_CONNECTED && ns.conn == C_VERIFY_S);
}

int drbd_change_state(struct drbd_conf *mdev, enum chg_state_flags f,
		      union drbd_state mask, union drbd_state val)
{
#if DRBD_DEBUG_STATE_CHANGES
	static unsigned long long sseq = 0xf0000000LLU;
	unsigned long seq;
	unsigned int line = val.line;
	const char *func = val.func;
#endif

	unsigned long flags;
	union drbd_state os, ns;
	int rv;

	spin_lock_irqsave(&mdev->req_lock, flags);
	os = mdev->state;
	ns.i = (os.i & ~mask.i) | val.i;
#if DRBD_DEBUG_STATE_CHANGES
	seq = ++sseq;
	trace_st(mdev, seq, func, line, "!os", os);
	trace_st(mdev, seq, func, line, "!ns", ns);
	ns.func = NULL;
#endif
	rv = _drbd_set_state(mdev, ns, f, NULL);
	ns = mdev->state;
#if DRBD_DEBUG_STATE_CHANGES
	trace_st(mdev, seq, func, line, "=ns", ns);
#endif
	spin_unlock_irqrestore(&mdev->req_lock, flags);

	return rv;
}

void drbd_force_state(struct drbd_conf *mdev,
	union drbd_state mask, union drbd_state val)
{
	drbd_change_state(mdev, CS_HARD, mask, val);
}

int is_valid_state(struct drbd_conf *mdev, union drbd_state ns);
int is_valid_state_transition(struct drbd_conf *,
	union drbd_state, union drbd_state);
int drbd_send_state_req(struct drbd_conf *,
	union drbd_state, union drbd_state);

STATIC enum drbd_state_ret_codes _req_st_cond(struct drbd_conf *mdev,
				    union drbd_state mask, union drbd_state val)
{
	union drbd_state os, ns;
	unsigned long flags;
	int rv;

	if (test_and_clear_bit(CL_ST_CHG_SUCCESS, &mdev->flags))
		return SS_CW_SUCCESS;

	if (test_and_clear_bit(CL_ST_CHG_FAIL, &mdev->flags))
		return SS_CW_FAILED_BY_PEER;

	rv = 0;
	spin_lock_irqsave(&mdev->req_lock, flags);
	os = mdev->state;
	ns.i = (os.i & ~mask.i) | val.i;
	if (!cl_wide_st_chg(mdev, os, ns))
		rv = SS_CW_NO_NEED;
	if (!rv) {
		rv = is_valid_state(mdev, ns);
		if (rv == SS_SUCCESS) {
			rv = is_valid_state_transition(mdev, ns, os);
			if (rv == SS_SUCCESS)
				rv = 0; /* cont waiting, otherwise fail. */
		}
	}
	spin_unlock_irqrestore(&mdev->req_lock, flags);

	return rv;
}

/**
 * _drbd_request_state:
 * This function is the most gracefull way to change state. For some state
 * transition this function even does a cluster wide transaction.
 * It has a cousin named drbd_request_state(), which is always verbose.
 */
STATIC int drbd_req_state(struct drbd_conf *mdev,
			  union drbd_state mask, union drbd_state val,
			  enum chg_state_flags f)
{
#if DRBD_DEBUG_STATE_CHANGES
	static unsigned long long sseq = 0;
	unsigned long seq;
	unsigned int line = val.line;
	const char *func = val.func;
#endif

	struct completion done;
	unsigned long flags;
	union drbd_state os, ns;
	int rv;

	init_completion(&done);

	if (f & CS_SERIALIZE)
		mutex_lock(&mdev->state_mutex);

	spin_lock_irqsave(&mdev->req_lock, flags);
	os = mdev->state;
	ns.i = (os.i & ~mask.i) | val.i;

#if DRBD_DEBUG_STATE_CHANGES
	seq = ++sseq;
	trace_st(mdev, seq, func, line, "?os", os);
	trace_st(mdev, seq, func, line, "?ns", ns);
	ns.func = NULL;
#endif

	if (cl_wide_st_chg(mdev, os, ns)) {
		rv = is_valid_state(mdev, ns);
		if (rv == SS_SUCCESS)
			rv = is_valid_state_transition(mdev, ns, os);
		spin_unlock_irqrestore(&mdev->req_lock, flags);

		if (rv < SS_SUCCESS) {
			if (f & CS_VERBOSE)
				print_st_err(mdev, os, ns, rv);
			goto abort;
		}

		drbd_state_lock(mdev);
		if (!drbd_send_state_req(mdev, mask, val)) {
			drbd_state_unlock(mdev);
			rv = SS_CW_FAILED_BY_PEER;
			if (f & CS_VERBOSE)
				print_st_err(mdev, os, ns, rv);
			goto abort;
		}

		wait_event(mdev->state_wait,
			(rv = _req_st_cond(mdev, mask, val)));

		if (rv < SS_SUCCESS) {
			/* nearly dead code. */
			drbd_state_unlock(mdev);
			if (f & CS_VERBOSE)
				print_st_err(mdev, os, ns, rv);
			goto abort;
		}
		spin_lock_irqsave(&mdev->req_lock, flags);
		os = mdev->state;
		ns.i = (os.i & ~mask.i) | val.i;
		rv = _drbd_set_state(mdev, ns, f, &done);
		drbd_state_unlock(mdev);
	} else {
		rv = _drbd_set_state(mdev, ns, f, &done);
	}

	spin_unlock_irqrestore(&mdev->req_lock, flags);

	if (f & CS_WAIT_COMPLETE && rv == SS_SUCCESS) {
		D_ASSERT(current != mdev->worker.task);
		wait_for_completion(&done);
	}

abort:
#if DRBD_DEBUG_STATE_CHANGES
	trace_st(mdev, seq, func, line, ":os", os);
	trace_st(mdev, seq, func, line, ":ns", ns);
#endif

	if (f & CS_SERIALIZE)
		mutex_unlock(&mdev->state_mutex);

	return rv;
}

/**
 * _drbd_request_state:
 * This function is the most gracefull way to change state. For some state
 * transition this function even does a cluster wide transaction.
 * It has a cousin named drbd_request_state(), which is always verbose.
 */
int _drbd_request_state(struct drbd_conf *mdev,	union drbd_state mask,
			union drbd_state val,	enum chg_state_flags f)
{
	int rv;

	wait_event(mdev->state_wait,
		   (rv = drbd_req_state(mdev, mask, val, f)) != SS_IN_TRANSIENT_STATE);

	return rv;
}

#if DRBD_DEBUG_STATE_CHANGES
static void trace_st(struct drbd_conf *mdev, const unsigned long long seq,
		const char *func, unsigned int line,
		const char *name, union drbd_state s)
{

	const struct task_struct *c = current;
	const char *context =
		c == mdev->worker.task ? "worker" :
		c == mdev->receiver.task ? "receiver" :
		c == mdev->asender.task ? "asender" : "other";

	DBG(" %8llx [%s] %s:%u %s = { cs:%s st:%s/%s ds:%s/%s %c%c%c%c }\n",
	    seq, context, func, line,
	    name,
	    conns_to_name(s.conn),
	    roles_to_name(s.role),
	    roles_to_name(s.peer),
	    disks_to_name(s.disk),
	    disks_to_name(s.pdsk),
	    s.susp ? 's' : 'r',
	    s.aftr_isp ? 'a' : '-',
	    s.peer_isp ? 'p' : '-',
	    s.user_isp ? 'u' : '-'
	    );
}
#else
#define trace_st(...) do { } while (0)
#endif

STATIC void print_st(struct drbd_conf *mdev, char *name, union drbd_state ns)
{
	ERR(" %s = { cs:%s st:%s/%s ds:%s/%s %c%c%c%c }\n",
	    name,
	    conns_to_name(ns.conn),
	    roles_to_name(ns.role),
	    roles_to_name(ns.peer),
	    disks_to_name(ns.disk),
	    disks_to_name(ns.pdsk),
	    ns.susp ? 's' : 'r',
	    ns.aftr_isp ? 'a' : '-',
	    ns.peer_isp ? 'p' : '-',
	    ns.user_isp ? 'u' : '-'
	    );
}

void print_st_err(struct drbd_conf *mdev,
	union drbd_state os, union drbd_state ns, int err)
{
	if (err == SS_IN_TRANSIENT_STATE)
		return;
	ERR("State change failed: %s\n", set_st_err_name(err));
	print_st(mdev, " state", os);
	print_st(mdev, "wanted", ns);
}


#define peers_to_name roles_to_name
#define pdsks_to_name disks_to_name

#define susps_to_name(A)     ((A) ? "1" : "0")
#define aftr_isps_to_name(A) ((A) ? "1" : "0")
#define peer_isps_to_name(A) ((A) ? "1" : "0")
#define user_isps_to_name(A) ((A) ? "1" : "0")

#define PSC(A) \
	({ if (ns.A != os.A) { \
		pbp += sprintf(pbp, #A "( %s -> %s ) ", \
			      A##s_to_name(os.A), \
			      A##s_to_name(ns.A)); \
	} })

int is_valid_state(struct drbd_conf *mdev, union drbd_state ns)
{
	/* See drbd_state_sw_errors in drbd_strings.c */

	enum drbd_fencing_p fp;
	int rv = SS_SUCCESS;

	fp = FP_DONT_CARE;
	if (get_ldev(mdev)) {
		fp = mdev->ldev->dc.fencing;
		put_ldev(mdev);
	}

	if (get_net_conf(mdev)) {
		if (!mdev->net_conf->two_primaries &&
		    ns.role == R_PRIMARY && ns.peer == R_PRIMARY)
			rv = SS_TWO_PRIMARIES;
		put_net_conf(mdev);
	}

	if (rv <= 0)
		/* already found a reason to abort */;
	else if (ns.role == R_SECONDARY && mdev->open_cnt)
		rv = SS_DEVICE_IN_USE;

	else if (ns.role == R_PRIMARY && ns.conn < C_CONNECTED && ns.disk < D_UP_TO_DATE)
		rv = SS_NO_UP_TO_DATE_DISK;

	else if (fp >= FP_RESOURCE &&
		 ns.role == R_PRIMARY && ns.conn < C_CONNECTED && ns.pdsk >= D_UNKNOWN)
		rv = SS_PRIMARY_NOP;

	else if (ns.role == R_PRIMARY && ns.disk <= D_INCONSISTENT && ns.pdsk <= D_INCONSISTENT)
		rv = SS_NO_UP_TO_DATE_DISK;

	else if (ns.conn > C_CONNECTED && ns.disk < D_UP_TO_DATE && ns.pdsk < D_UP_TO_DATE)
		rv = SS_BOTH_INCONSISTENT;

	else if (ns.conn > C_CONNECTED && (ns.disk == D_DISKLESS || ns.pdsk == D_DISKLESS))
		rv = SS_SYNCING_DISKLESS;

	else if ((ns.conn == C_CONNECTED ||
		  ns.conn == C_WF_BITMAP_S ||
		  ns.conn == C_SYNC_SOURCE ||
		  ns.conn == C_PAUSED_SYNC_S) &&
		  ns.disk == D_OUTDATED)
		rv = SS_CONNECTED_OUTDATES;

	else if( (ns.conn == C_VERIFY_S ||
		  ns.conn == C_VERIFY_T) &&
                  (mdev->sync_conf.verify_alg[0] == 0)) rv=SS_NO_VERIFY_ALG;

	else if( (ns.conn == C_VERIFY_S ||
		  ns.conn == C_VERIFY_T) &&
		  mdev->agreed_pro_version < 88) rv = SS_NOT_SUPPORTED;

	return rv;
}

int is_valid_state_transition(struct drbd_conf *mdev,
	union drbd_state ns, union drbd_state os)
{
	int rv = SS_SUCCESS;

	if ((ns.conn == C_STARTING_SYNC_T || ns.conn == C_STARTING_SYNC_S) &&
	    os.conn > C_CONNECTED)
		rv = SS_RESYNC_RUNNING;

	if (ns.conn == C_DISCONNECTING && os.conn == C_STANDALONE)
		rv = SS_ALREADY_STANDALONE;

	if (ns.disk > D_ATTACHING && os.disk == D_DISKLESS)
		rv = SS_IS_DISKLESS;

	if (ns.conn == C_WF_CONNECTION && os.conn < C_UNCONNECTED)
		rv = SS_NO_NET_CONFIG;

	if (ns.disk == D_OUTDATED && os.disk < D_OUTDATED && os.disk != D_ATTACHING)
		rv = SS_LOWER_THAN_OUTDATED;

	if (ns.conn == C_DISCONNECTING && os.conn == C_UNCONNECTED)
		rv = SS_IN_TRANSIENT_STATE;

	if (ns.conn == os.conn && ns.conn == C_WF_REPORT_PARAMS)
		rv = SS_IN_TRANSIENT_STATE;

	if( (ns.conn == C_VERIFY_S || ns.conn == C_VERIFY_T) && os.conn < C_CONNECTED )
		rv=SS_NEED_CONNECTION;

	if ((ns.conn == C_VERIFY_S || ns.conn == C_VERIFY_T) &&
	    ns.conn != os.conn && os.conn > C_CONNECTED)
		rv = SS_RESYNC_RUNNING;

	if ((ns.conn == C_STARTING_SYNC_S || ns.conn == C_STARTING_SYNC_T) &&
	    os.conn < C_CONNECTED)
		rv = SS_NEED_CONNECTION;

	return rv;
}

int _drbd_set_state(struct drbd_conf *mdev,
		    union drbd_state ns, enum chg_state_flags flags,
		    struct completion *done)
{
#if DRBD_DEBUG_STATE_CHANGES
	static unsigned long long sseq = 0xff000000LLU;
	unsigned long long seq = 0;
#endif
	union drbd_state os;
	int rv = SS_SUCCESS;
	int warn_sync_abort = 0;
	enum drbd_fencing_p fp;
	struct after_state_chg_work *ascw;

	MUST_HOLD(&mdev->req_lock);

	os = mdev->state;

#if DRBD_DEBUG_STATE_CHANGES
	if (ns.func) {
		seq = ++sseq;
		trace_st(mdev, seq, ns.func, ns.line, "==os", os);
		trace_st(mdev, seq, ns.func, ns.line, "==ns", ns);
	}
#endif

	fp = FP_DONT_CARE;
	if (get_ldev(mdev)) {
		fp = mdev->ldev->dc.fencing;
		put_ldev(mdev);
	}

	/* Early state sanitising. */

	/* Dissalow the invalidate command to connect  */
	if ((ns.conn == C_STARTING_SYNC_S || ns.conn == C_STARTING_SYNC_T) &&
		os.conn < C_CONNECTED) {
		ns.conn = os.conn;
		ns.pdsk = os.pdsk;
	}

	/* Dissalow Network errors to configure a device's network part */
	if ((ns.conn >= C_TIMEOUT && ns.conn <= C_TEAR_DOWN) &&
	    os.conn <= C_DISCONNECTING)
		ns.conn = os.conn;

	/* After a network error (+C_TEAR_DOWN) only C_UNCONNECTED or C_DISCONNECTING can follow */
	if (os.conn >= C_TIMEOUT && os.conn <= C_TEAR_DOWN &&
	    ns.conn != C_UNCONNECTED && ns.conn != C_DISCONNECTING)
		ns.conn = os.conn;

	/* After C_DISCONNECTING only C_STANDALONE may follow */
	if (os.conn == C_DISCONNECTING && ns.conn != C_STANDALONE)
		ns.conn = os.conn;

	if (ns.conn < C_CONNECTED) {
		ns.peer_isp = 0;
		ns.peer = R_UNKNOWN;
		if (ns.pdsk > D_UNKNOWN || ns.pdsk < D_INCONSISTENT)
			ns.pdsk = D_UNKNOWN;
	}

	/* Clear the aftr_isp when becomming Unconfigured */
	if (ns.conn == C_STANDALONE && ns.disk == D_DISKLESS && ns.role == R_SECONDARY)
		ns.aftr_isp = 0;

	if (ns.conn <= C_DISCONNECTING && ns.disk == D_DISKLESS)
		ns.pdsk = D_UNKNOWN;

	if (os.conn > C_CONNECTED && ns.conn > C_CONNECTED &&
            (ns.disk <= D_FAILED || ns.pdsk <= D_FAILED)) {
		warn_sync_abort = 1;
		ns.conn = C_CONNECTED;
	}

	if (ns.conn >= C_CONNECTED &&
	    ((ns.disk == D_CONSISTENT || ns.disk == D_OUTDATED) ||
	     (ns.disk == D_NEGOTIATING && ns.conn == C_WF_BITMAP_T))) {
		switch (ns.conn) {
		case C_WF_BITMAP_T:
		case C_PAUSED_SYNC_T:
			ns.disk = D_OUTDATED;
			break;
		case C_CONNECTED:
		case C_WF_BITMAP_S:
		case C_SYNC_SOURCE:
		case C_PAUSED_SYNC_S:
			ns.disk = D_UP_TO_DATE;
			break;
		case C_SYNC_TARGET:
			ns.disk = D_INCONSISTENT;
			drbd_WARN("Implicitly set disk state Inconsistent!\n");
			break;
		}
		if (os.disk == D_OUTDATED && ns.disk == D_UP_TO_DATE)
			drbd_WARN("Implicitly set disk from Outdated to UpToDate\n");
	}

	if (ns.conn >= C_CONNECTED &&
	    (ns.pdsk == D_CONSISTENT || ns.pdsk == D_OUTDATED)) {
		switch (ns.conn) {
		case C_CONNECTED:
		case C_WF_BITMAP_T:
		case C_PAUSED_SYNC_T:
		case C_SYNC_TARGET:
			ns.pdsk = D_UP_TO_DATE;
			break;
		case C_WF_BITMAP_S:
		case C_PAUSED_SYNC_S:
			ns.pdsk = D_OUTDATED;
			break;
		case C_SYNC_SOURCE:
			ns.pdsk = D_INCONSISTENT;
			drbd_WARN("Implicitly set pdsk Inconsistent!\n");
			break;
		}
		if (os.pdsk == D_OUTDATED && ns.pdsk == D_UP_TO_DATE)
			drbd_WARN("Implicitly set pdsk from Outdated to UpToDate\n");
	}

	/* Connection breaks down before we finished "Negotiating" */
	if (ns.conn < C_CONNECTED && ns.disk == D_NEGOTIATING &&
	    get_ldev_if_state(mdev, D_NEGOTIATING)) {
		if (mdev->ed_uuid == mdev->ldev->md.uuid[UI_CURRENT]) {
			ns.disk = mdev->new_state_tmp.disk;
			ns.pdsk = mdev->new_state_tmp.pdsk;
		} else {
			ALERT("Connection lost while negotiating, no data!\n");
			ns.disk = D_DISKLESS;
			ns.pdsk = D_UNKNOWN;
		}
		put_ldev(mdev);
	}

	if (fp == FP_STONITH &&
	    (ns.role == R_PRIMARY &&
	     ns.conn < C_CONNECTED &&
	     ns.pdsk > D_OUTDATED))
			ns.susp = 1;

	if (ns.aftr_isp || ns.peer_isp || ns.user_isp) {
		if (ns.conn == C_SYNC_SOURCE)
			ns.conn = C_PAUSED_SYNC_S;
		if (ns.conn == C_SYNC_TARGET)
			ns.conn = C_PAUSED_SYNC_T;
	} else {
		if (ns.conn == C_PAUSED_SYNC_S)
			ns.conn = C_SYNC_SOURCE;
		if (ns.conn == C_PAUSED_SYNC_T)
			ns.conn = C_SYNC_TARGET;
	}

#if DRBD_DEBUG_STATE_CHANGES
	if (ns.func)
		trace_st(mdev, seq, ns.func, ns.line, "==ns", ns);
#endif

	if (ns.i == os.i)
		return SS_NOTHING_TO_DO;

	if (!(flags & CS_HARD)) {
		/*  pre-state-change checks ; only look at ns  */
		/* See drbd_state_sw_errors in drbd_strings.c */

		rv = is_valid_state(mdev, ns);
		if (rv < SS_SUCCESS) {
			/* If the old state was illegal as well, then let
			   this happen...*/

			if (is_valid_state(mdev, os) == rv) {
				ERR("Considering state change from bad state. "
				    "Error would be: '%s'\n",
				    set_st_err_name(rv));
				print_st(mdev, "old", os);
				print_st(mdev, "new", ns);
				rv = is_valid_state_transition(mdev, ns, os);
			}
		} else
			rv = is_valid_state_transition(mdev, ns, os);
	}

	if (rv < SS_SUCCESS) {
		if (flags & CS_VERBOSE)
			print_st_err(mdev, os, ns, rv);
		return rv;
	}

	if (warn_sync_abort)
		drbd_WARN("Resync aborted.\n");

#if DUMP_MD >= 2
	{
	char *pbp, pb[300];
	pbp = pb;
	*pbp = 0;
	PSC(role);
	PSC(peer);
	PSC(conn);
	PSC(disk);
	PSC(pdsk);
	PSC(susp);
	PSC(aftr_isp);
	PSC(peer_isp);
	PSC(user_isp);
	INFO("%s\n", pb);
	}
#endif

#if DRBD_DEBUG_STATE_CHANGES
	if (ns.func)
		trace_st(mdev, seq, ns.func, ns.line, ":=ns", ns);
#endif

	/* solve the race between becoming unconfigured,
	 * worker doing the cleanup, and
	 * admin reconfiguring us:
	 * on (re)configure, first set CONFIG_PENDING,
	 * then wait for a potentially exiting worker,
	 * start the worker, and schedule one no_op.
	 * then proceed with configuration.
	 */
	if (ns.disk == D_DISKLESS &&
	    ns.conn == C_STANDALONE &&
	    ns.role == R_SECONDARY &&
	    !test_and_set_bit(CONFIG_PENDING, &mdev->flags))
		set_bit(DEVICE_DYING, &mdev->flags);

	mdev->state.i = ns.i;
	wake_up(&mdev->misc_wait);
	wake_up(&mdev->state_wait);

	/**   post-state-change actions   **/
	if (os.conn >= C_SYNC_SOURCE   && ns.conn <= C_CONNECTED) {
		set_bit(STOP_SYNC_TIMER, &mdev->flags);
		mod_timer(&mdev->resync_timer, jiffies);
	}

	if ((os.conn == C_PAUSED_SYNC_T || os.conn == C_PAUSED_SYNC_S) &&
	    (ns.conn == C_SYNC_TARGET  || ns.conn == C_SYNC_SOURCE)) {
		INFO("Syncer continues.\n");
		mdev->rs_paused += (long)jiffies-(long)mdev->rs_mark_time;
		if (ns.conn == C_SYNC_TARGET) {
			if (!test_and_clear_bit(STOP_SYNC_TIMER, &mdev->flags))
				mod_timer(&mdev->resync_timer, jiffies);
			/* This if (!test_bit) is only needed for the case
			   that a device that has ceased to used its timer,
			   i.e. it is already in drbd_resync_finished() gets
			   paused and resumed. */
		}
	}

	if ((os.conn == C_SYNC_TARGET  || os.conn == C_SYNC_SOURCE) &&
	    (ns.conn == C_PAUSED_SYNC_T || ns.conn == C_PAUSED_SYNC_S)) {
		INFO("Resync suspended\n");
		mdev->rs_mark_time = jiffies;
		if (ns.conn == C_PAUSED_SYNC_T)
			set_bit(STOP_SYNC_TIMER, &mdev->flags);
	}

<<<<<<< HEAD
	if (os.conn == C_CONNECTED &&
	    (ns.conn == C_VERIFY_S || ns.conn == C_VERIFY_T )) {
		mdev->ov_position = 0;
		mdev->ov_left  =
		mdev->rs_total =
		mdev->rs_mark_left = drbd_bm_bits(mdev);
		mdev->rs_start     =
		mdev->rs_mark_time = jiffies;
		mdev->ov_last_oos_size = 0;
		mdev->ov_last_oos_start = 0;

		if (ns.conn == C_VERIFY_S)
			mod_timer(&mdev->resync_timer,jiffies);
	}

	if (inc_local(mdev)) {
		u32 mdf = mdev->bc->md.flags & ~(MDF_CONSISTENT|MDF_PRIMARY_IND|
=======
	if (get_ldev(mdev)) {
		u32 mdf = mdev->ldev->md.flags & ~(MDF_CONSISTENT|MDF_PRIMARY_IND|
>>>>>>> 83f0c89a
						 MDF_CONNECTED_IND|MDF_WAS_UP_TO_DATE|
						 MDF_PEER_OUT_DATED);

		if (test_bit(CRASHED_PRIMARY, &mdev->flags) ||
		    mdev->state.role == R_PRIMARY ||
		    (mdev->state.pdsk < D_INCONSISTENT && mdev->state.peer == R_PRIMARY))
			mdf |= MDF_PRIMARY_IND;
		if (mdev->state.conn > C_WF_REPORT_PARAMS)
			mdf |= MDF_CONNECTED_IND;
		if (mdev->state.disk > D_INCONSISTENT)
			mdf |= MDF_CONSISTENT;
		if (mdev->state.disk > D_OUTDATED)
			mdf |= MDF_WAS_UP_TO_DATE;
		if (mdev->state.pdsk <= D_OUTDATED && mdev->state.pdsk >= D_INCONSISTENT)
			mdf |= MDF_PEER_OUT_DATED;
		if (mdf != mdev->ldev->md.flags) {
			mdev->ldev->md.flags = mdf;
			drbd_md_mark_dirty(mdev);
		}
		if (os.disk < D_CONSISTENT && ns.disk >= D_CONSISTENT)
			drbd_set_ed_uuid(mdev, mdev->ldev->md.uuid[UI_CURRENT]);
		put_ldev(mdev);
	}

	/* Peer was forced D_UP_TO_DATE & R_PRIMARY, consider to resync */
	if (os.disk == D_INCONSISTENT && os.pdsk == D_INCONSISTENT &&
	    os.peer == R_SECONDARY && ns.peer == R_PRIMARY)
		set_bit(CONSIDER_RESYNC, &mdev->flags);

	/* Receiver should clean up itself */
	if (os.conn != C_DISCONNECTING && ns.conn == C_DISCONNECTING)
		drbd_thread_stop_nowait(&mdev->receiver);

	/* Now the receiver finished cleaning up itself, it should die */
	if (os.conn != C_STANDALONE && ns.conn == C_STANDALONE)
		drbd_thread_stop_nowait(&mdev->receiver);

	/* Upon network failure, we need to restart the receiver. */
	if (os.conn > C_TEAR_DOWN &&
	    ns.conn <= C_TEAR_DOWN && ns.conn >= C_TIMEOUT)
		drbd_thread_restart_nowait(&mdev->receiver);

	ascw = kmalloc(sizeof(*ascw), GFP_ATOMIC);
	if (ascw) {
		ascw->os = os;
		ascw->ns = ns;
		ascw->flags = flags;
		ascw->w.cb = w_after_state_ch;
		ascw->done = done;
		drbd_queue_work(&mdev->data.work, &ascw->w);
	} else {
		drbd_WARN("Could not kmalloc an ascw\n");
	}

	return rv;
}

STATIC int w_after_state_ch(struct drbd_conf *mdev, struct drbd_work *w, int unused)
{
	struct after_state_chg_work *ascw;

	ascw = (struct after_state_chg_work *) w;
	after_state_ch(mdev, ascw->os, ascw->ns, ascw->flags);
	if (ascw->flags & CS_WAIT_COMPLETE) {
		D_ASSERT(ascw->done != NULL);
		complete(ascw->done);
	}
	kfree(ascw);

	return 1;
}

static void abw_start_sync(struct drbd_conf *mdev, int rv)
{
	if (rv) {
		ERR("Writing the bitmap failed not starting resync.\n");
		_drbd_request_state(mdev, NS(conn, C_CONNECTED), CS_VERBOSE);
		return;
	}

	switch (mdev->state.conn) {
	case C_STARTING_SYNC_T:
		_drbd_request_state(mdev, NS(conn, C_WF_SYNC_UUID), CS_VERBOSE);
		break;
	case C_STARTING_SYNC_S:
		drbd_start_resync(mdev, C_SYNC_SOURCE);
		break;
	}
}

STATIC void after_state_ch(struct drbd_conf *mdev, union drbd_state os,
			   union drbd_state ns, enum chg_state_flags flags)
{
	enum drbd_fencing_p fp;

	if (os.conn != C_CONNECTED && ns.conn == C_CONNECTED) {
		clear_bit(CRASHED_PRIMARY, &mdev->flags);
		if (mdev->p_uuid)
			mdev->p_uuid[UI_FLAGS] &= ~((u64)2);
	}

	fp = FP_DONT_CARE;
	if (get_ldev(mdev)) {
		fp = mdev->ldev->dc.fencing;
		put_ldev(mdev);
	}

	/* Inform userspace about the change... */
	drbd_bcast_state(mdev, ns);

	if (!(os.role == R_PRIMARY && os.disk < D_UP_TO_DATE && os.pdsk < D_UP_TO_DATE) &&
	    (ns.role == R_PRIMARY && ns.disk < D_UP_TO_DATE && ns.pdsk < D_UP_TO_DATE))
		drbd_khelper(mdev, "pri-on-incon-degr");

	/* Here we have the actions that are performed after a
	   state change. This function might sleep */

	if (fp == FP_STONITH && ns.susp) {
		/* case1: The outdate peer handler is successfull:
		 * case2: The connection was established again: */
		if ((os.pdsk > D_OUTDATED  && ns.pdsk <= D_OUTDATED) ||
		    (os.conn < C_CONNECTED && ns.conn >= C_CONNECTED)) {
			tl_clear(mdev);
			spin_lock_irq(&mdev->req_lock);
			_drbd_set_state(_NS(mdev, susp, 0), CS_VERBOSE, NULL);
			spin_unlock_irq(&mdev->req_lock);
		}
	}
	/* Do not change the order of the if above and the two below... */
	if (os.pdsk == D_DISKLESS && ns.pdsk > D_DISKLESS) {      /* attach on the peer */
		drbd_send_uuids(mdev);
		drbd_send_state(mdev);
	}
	if (os.conn != C_WF_BITMAP_S && ns.conn == C_WF_BITMAP_S)
		drbd_queue_bitmap_io(mdev, &drbd_send_bitmap, NULL, "send_bitmap (WFBitMapS)");

	/* Lost contact to peer's copy of the data */
	if ((os.pdsk >= D_INCONSISTENT &&
	     os.pdsk != D_UNKNOWN &&
	     os.pdsk != D_OUTDATED)
	&&  (ns.pdsk < D_INCONSISTENT ||
	     ns.pdsk == D_UNKNOWN ||
	     ns.pdsk == D_OUTDATED)) {
		/* FIXME race with drbd_sync_handshake accessing this! */
		kfree(mdev->p_uuid);
		mdev->p_uuid = NULL;
		if (get_ldev(mdev)) {
			if (ns.role == R_PRIMARY && mdev->ldev->md.uuid[UI_BITMAP] == 0 &&
			    ns.disk >= D_UP_TO_DATE)
				drbd_uuid_new_current(mdev);
			if (ns.peer == R_PRIMARY) {
				/* Note: The condition ns.peer == R_PRIMARY implies
				   that we are connected. Otherwise it would
				   be ns.peer == Unknown. */
				/* A FullSync is required after a
				   primary detached from its disk! */
				_drbd_uuid_new_current(mdev);
				drbd_send_uuids(mdev);
			}
			put_ldev(mdev);
		}
	}

	if (ns.pdsk < D_INCONSISTENT && get_ldev(mdev)) {
		if (ns.peer == R_PRIMARY && mdev->ldev->md.uuid[UI_BITMAP] == 0) {
			/* D_DISKLESS Peer becomes primary */
			if (os.peer == R_SECONDARY)
				drbd_uuid_new_current(mdev);

			/* Got connected to diskless, primary peer */
			if (os.peer == R_UNKNOWN)
				_drbd_uuid_new_current(mdev);
		}

		/* D_DISKLESS Peer becomes secondary */
		if (os.peer == R_PRIMARY && ns.peer == R_SECONDARY)
			drbd_al_to_on_disk_bm(mdev);
		put_ldev(mdev);
	}

	/* Last part of the attaching process ... */
	if (ns.conn >= C_CONNECTED &&
	    os.disk == D_ATTACHING && ns.disk == D_NEGOTIATING) {
		kfree(mdev->p_uuid); /* We expect to receive up-to-date UUIDs soon. */
		mdev->p_uuid = NULL; /* ...to not use the old ones in the mean time */
		drbd_send_sizes(mdev);  /* to start sync... */
		drbd_send_uuids(mdev);
		drbd_send_state(mdev);
	}

	/* We want to pause/continue resync, tell peer. */
	if (ns.conn >= C_CONNECTED &&
	     ((os.aftr_isp != ns.aftr_isp) ||
	      (os.user_isp != ns.user_isp)))
		drbd_send_state(mdev);

	/* In case one of the isp bits got set, suspend other devices. */
	if ((!os.aftr_isp && !os.peer_isp && !os.user_isp) &&
	    (ns.aftr_isp || ns.peer_isp || ns.user_isp))
		suspend_other_sg(mdev);

	/* Make sure the peer gets informed about eventual state
	   changes (ISP bits) while we were in WFReportParams. */
	if (os.conn == C_WF_REPORT_PARAMS && ns.conn >= C_CONNECTED)
		drbd_send_state(mdev);

	/* We are in the progress to start a full sync... */
	if ((os.conn != C_STARTING_SYNC_T && ns.conn == C_STARTING_SYNC_T) ||
	    (os.conn != C_STARTING_SYNC_S && ns.conn == C_STARTING_SYNC_S))
		drbd_queue_bitmap_io(mdev, &drbd_bmio_set_n_write, &abw_start_sync, "set_n_write from StartingSync");

	/* We are invalidating our self... */
	if (os.conn < C_CONNECTED && ns.conn < C_CONNECTED &&
	    os.disk > D_INCONSISTENT && ns.disk == D_INCONSISTENT)
		drbd_queue_bitmap_io(mdev, &drbd_bmio_set_n_write, NULL, "set_n_write from invalidate");

	if (os.disk > D_DISKLESS && ns.disk == D_DISKLESS) {
		/* since get_ldev() only works as long as disk>=D_INCONSISTENT,
		   and it is D_DISKLESS here, local_cnt can only go down, it can
		   not increase... It will reach zero */
		wait_event(mdev->misc_wait, !atomic_read(&mdev->local_cnt));

		drbd_rs_cancel_all(mdev);
		mdev->rs_total = 0;
		mdev->rs_failed = 0;
		atomic_set(&mdev->rs_pending_cnt, 0);

		lc_free(mdev->resync);
		mdev->resync = NULL;
		lc_free(mdev->act_log);
		mdev->act_log = NULL;
		__no_warn(local,
			drbd_free_bc(mdev->ldev);
			mdev->ldev = NULL;);
	}

	/* Disks got bigger while they were detached */
	if (ns.disk > D_NEGOTIATING && ns.pdsk > D_NEGOTIATING &&
	    test_and_clear_bit(RESYNC_AFTER_NEG, &mdev->flags)) {
		if (ns.conn == C_CONNECTED)
			resync_after_online_grow(mdev);
	}

	/* A resync finished or aborted, wake paused devices... */
	if ((os.conn > C_CONNECTED && ns.conn <= C_CONNECTED) ||
	    (os.peer_isp && !ns.peer_isp) ||
	    (os.user_isp && !ns.user_isp))
		resume_next_sg(mdev);

	/* Upon network connection, we need to start the received */
	if (os.conn == C_STANDALONE && ns.conn == C_UNCONNECTED)
		drbd_thread_start(&mdev->receiver);

	/* Terminate worker thread if we are unconfigured - it will be
	   restarted as needed... */
	if (ns.disk == D_DISKLESS &&
	    ns.conn == C_STANDALONE &&
	    ns.role == R_SECONDARY) {
		if (os.aftr_isp != ns.aftr_isp)
			resume_next_sg(mdev);
		/* set in __drbd_set_state, unless CONFIG_PENDING was set */
		if (test_bit(DEVICE_DYING, &mdev->flags))
			drbd_thread_stop_nowait(&mdev->worker);
	}

	drbd_md_sync(mdev);
}


STATIC int drbd_thread_setup(void *arg)
{
	struct drbd_thread *thi = (struct drbd_thread *) arg;
	struct drbd_conf *mdev = thi->mdev;
	unsigned long flags;
	long timeout;
	int retval;
	const char *me =
		thi == &mdev->receiver ? "receiver" :
		thi == &mdev->asender  ? "asender"  :
		thi == &mdev->worker   ? "worker"   : "NONSENSE";

	daemonize("drbd_thread");
	D_ASSERT(get_t_state(thi) == Running);
	D_ASSERT(thi->task == NULL);
	/* state engine takes this lock (in drbd_thread_stop_nowait)
	 * while holding the req_lock irqsave */
	spin_lock_irqsave(&thi->t_lock, flags);
	thi->task = current;
	smp_mb();
	spin_unlock_irqrestore(&thi->t_lock, flags);

	/* stolen from kthread; FIXME we need to convert to kthread api!
	 * wait for wakeup */
	__set_current_state(TASK_UNINTERRUPTIBLE);
	complete(&thi->startstop); /* notify: thi->task is set. */
	timeout = schedule_timeout(10*HZ);
	D_ASSERT(timeout != 0);

restart:
	retval = thi->function(thi);

	spin_lock_irqsave(&thi->t_lock, flags);

	/* if the receiver has been "Exiting", the last thing it did
	 * was set the conn state to "StandAlone",
	 * if now a re-connect request comes in, conn state goes C_UNCONNECTED,
	 * and receiver thread will be "started".
	 * drbd_thread_start needs to set "Restarting" in that case.
	 * t_state check and assignement needs to be within the same spinlock,
	 * so either thread_start sees Exiting, and can remap to Restarting,
	 * or thread_start see None, and can proceed as normal.
	 */

	if (thi->t_state == Restarting) {
		INFO("Restarting %s thread\n", me);
		thi->t_state = Running;
		spin_unlock_irqrestore(&thi->t_lock, flags);
		goto restart;
	}

	thi->task = NULL;
	thi->t_state = None;
	smp_mb();

	/* THINK maybe two different completions? */
	complete(&thi->startstop); /* notify: thi->task unset. */
	INFO("Terminating %s thread\n", me);
	spin_unlock_irqrestore(&thi->t_lock, flags);

	/* Release mod reference taken when thread was started */
	module_put(THIS_MODULE);
	return retval;
}

STATIC void drbd_thread_init(struct drbd_conf *mdev, struct drbd_thread *thi,
		      int (*func) (struct drbd_thread *))
{
	spin_lock_init(&thi->t_lock);
	thi->task    = NULL;
	thi->t_state = None;
	thi->function = func;
	thi->mdev = mdev;
}

int drbd_thread_start(struct drbd_thread *thi)
{
	int pid;
	struct drbd_conf *mdev = thi->mdev;
	unsigned long flags;
	const char *me =
		thi == &mdev->receiver ? "receiver" :
		thi == &mdev->asender  ? "asender"  :
		thi == &mdev->worker   ? "worker"   : "NONSENSE";

	/* is used from state engine doing drbd_thread_stop_nowait,
	 * while holding the req lock irqsave */
	spin_lock_irqsave(&thi->t_lock, flags);

	switch (thi->t_state) {
	case None:
		INFO("Starting %s thread (from %s [%d])\n",
				me, current->comm, current->pid);

		/* Get ref on module for thread - this is released when thread exits */
		if (!try_module_get(THIS_MODULE)) {
			ERR("Failed to get module reference in drbd_thread_start\n");
			spin_unlock_irqrestore(&thi->t_lock, flags);
			return FALSE;
		}

		init_completion(&thi->startstop);
		D_ASSERT(thi->task == NULL);
		thi->reset_cpu_mask = 1;
		thi->t_state = Running;
		spin_unlock_irqrestore(&thi->t_lock, flags);
		flush_signals(current); /* otherw. may get -ERESTARTNOINTR */

		/* FIXME rewrite to use kthread interface */
		pid = kernel_thread(drbd_thread_setup, (void *) thi, CLONE_FS);
		if (pid < 0) {
			ERR("Couldn't start thread (%d)\n", pid);

			module_put(THIS_MODULE);
			return FALSE;
		}
		/* waits until thi->task is set */
		wait_for_completion(&thi->startstop);
		if (thi->t_state != Running)
			ERR("ASSERT FAILED: %s t_state == %d expected %d.\n",
					me, thi->t_state, Running);
		if (thi->task)
			wake_up_process(thi->task);
		else
			ERR("ASSERT FAILED thi->task is NULL where it should be set!?\n");
		break;
	case Exiting:
		thi->t_state = Restarting;
		INFO("Restarting %s thread (from %s [%d])\n",
				me, current->comm, current->pid);
		/* fall through */
	case Running:
	case Restarting:
	default:
		spin_unlock_irqrestore(&thi->t_lock, flags);
		break;
	}

	return TRUE;
}


void _drbd_thread_stop(struct drbd_thread *thi, int restart, int wait)
{
	struct drbd_conf *mdev = thi->mdev;
	unsigned long flags;
	enum drbd_thread_state ns = restart ? Restarting : Exiting;
	const char *me =
		thi == &mdev->receiver ? "receiver" :
		thi == &mdev->asender  ? "asender"  :
		thi == &mdev->worker   ? "worker"   : "NONSENSE";

	/* may be called from state engine, holding the req lock irqsave */
	spin_lock_irqsave(&thi->t_lock, flags);

	/* INFO("drbd_thread_stop: %s [%d]: %s %d -> %d; %d\n",
	     current->comm, current->pid,
	     thi->task ? thi->task->comm : "NULL", thi->t_state, ns, wait); */

	if (thi->t_state == None) {
		spin_unlock_irqrestore(&thi->t_lock, flags);
		if (restart)
			drbd_thread_start(thi);
		return;
	}

	if (thi->t_state != ns) {
		if (thi->task == NULL) {
			spin_unlock_irqrestore(&thi->t_lock, flags);
			return;
		}

		thi->t_state = ns;
		smp_mb();
		init_completion(&thi->startstop);
		if (thi->task != current) {
			force_sig(DRBD_SIGKILL, thi->task);
		} else
			D_ASSERT(!wait);
	}
	spin_unlock_irqrestore(&thi->t_lock, flags);

	if (wait) {
		D_ASSERT(thi->task != current);
		wait_for_completion(&thi->startstop);
		spin_lock_irqsave(&thi->t_lock, flags);
		D_ASSERT(thi->task == NULL);
		if (thi->t_state != None)
			ERR("ASSERT FAILED: %s t_state == %d expected %d.\n",
					me, thi->t_state, None);
		spin_unlock_irqrestore(&thi->t_lock, flags);
	}
}

#ifdef CONFIG_SMP
/**
 * drbd_calc_cpu_mask: Generates CPU masks, sprad over all CPUs.
 * Forces all threads of a device onto the same CPU. This is benificial for
 * DRBD's performance. May be overwritten by user's configuration.
 */
cpumask_t drbd_calc_cpu_mask(struct drbd_conf *mdev)
{
	int sv, cpu;
	cpumask_t av_cpu_m;

	if (cpus_weight(mdev->cpu_mask))
		return mdev->cpu_mask;

	av_cpu_m = cpu_online_map;
	sv = mdev_to_minor(mdev) % cpus_weight(av_cpu_m);

	for_each_cpu_mask(cpu, av_cpu_m) {
		if (sv-- == 0)
			return cpumask_of_cpu(cpu);
	}

	/* some kernel versions "forget" to add the (cpumask_t) typecast
	 * to that macro, which results in "parse error before '{'" ;-> */
	return (cpumask_t) CPU_MASK_ALL; /* Never reached. */
}

/* modifies the cpu mask of the _current_ thread,
 * call in the "main loop" of _all_ threads.
 * no need for any mutex, current won't die prematurely.
 */
void drbd_thread_current_set_cpu(struct drbd_conf *mdev)
{
	struct task_struct *p = current;
	struct drbd_thread *thi =
		p == mdev->asender.task  ? &mdev->asender  :
		p == mdev->receiver.task ? &mdev->receiver :
		p == mdev->worker.task   ? &mdev->worker   :
		NULL;
	ERR_IF(thi == NULL)
		return;
	if (!thi->reset_cpu_mask)
		return;
	thi->reset_cpu_mask = 0;
	/* preempt_disable();
	   Thas was a kernel that warned about a call to smp_processor_id() while preemt
	   was not disabled. It seems that this was fixed in manline. */
	set_cpus_allowed(p, mdev->cpu_mask);
	/* preempt_enable(); */
}
#endif

/* the appropriate socket mutex must be held already */
int _drbd_send_cmd(struct drbd_conf *mdev, struct socket *sock,
			  enum drbd_packets cmd, struct p_header *h,
			  size_t size, unsigned msg_flags)
{
	int sent, ok;

	ERR_IF(!h) return FALSE;
	ERR_IF(!size) return FALSE;

	h->magic   = BE_DRBD_MAGIC;
	h->command = cpu_to_be16(cmd);
	h->length  = cpu_to_be16(size-sizeof(struct p_header));

	dump_packet(mdev, sock, 0, (void *)h, __FILE__, __LINE__);
	sent = drbd_send(mdev, sock, h, size, msg_flags);

	ok = (sent == size);
	if (!ok)
		ERR("short sent %s size=%d sent=%d\n",
		    cmdname(cmd), (int)size, sent);
	return ok;
}

/* don't pass the socket. we may only look at it
 * when we hold the appropriate socket mutex.
 */
int drbd_send_cmd(struct drbd_conf *mdev, int use_data_socket,
		  enum drbd_packets cmd, struct p_header *h, size_t size)
{
	int ok = 0;
	struct socket *sock;

	if (use_data_socket) {
		down(&mdev->data.mutex);
		sock = mdev->data.socket;
	} else {
		down(&mdev->meta.mutex);
		sock = mdev->meta.socket;
	}

	/* drbd_disconnect() could have called drbd_free_sock()
	 * while we were waiting in down()... */
	if (likely(sock != NULL))
		ok = _drbd_send_cmd(mdev, sock, cmd, h, size, 0);

	if (use_data_socket)
		up(&mdev->data.mutex);
	else
		up(&mdev->meta.mutex);
	return ok;
}

int drbd_send_cmd2(struct drbd_conf *mdev, enum drbd_packets cmd, char *data,
		   size_t size)
{
	struct p_header h;
	int ok;

	h.magic   = BE_DRBD_MAGIC;
	h.command = cpu_to_be16(cmd);
	h.length  = cpu_to_be16(size);

	if (!drbd_get_data_sock(mdev))
		return 0;

	dump_packet(mdev, mdev->data.socket, 0, (void *)&h, __FILE__, __LINE__);

	ok = (sizeof(h) ==
		drbd_send(mdev, mdev->data.socket, &h, sizeof(h), 0));
	ok = ok && (size ==
		drbd_send(mdev, mdev->data.socket, data, size, 0));

	drbd_put_data_sock(mdev);

	return ok;
}

int drbd_send_sync_param(struct drbd_conf *mdev, struct syncer_conf *sc)
{
	struct p_rs_param *p;
	int size, rv;

	size = sizeof(struct p_rs_param);

	if (mdev->agreed_pro_version >= 88)
		size += strlen(mdev->sync_conf.verify_alg) + 1;

	p = kmalloc(size, GFP_KERNEL);
	if (p == NULL)
		return 0;

	p->rate      = cpu_to_be32(sc->rate);

	if (mdev->agreed_pro_version >= 88)
		strcpy(p->online_verify_alg,mdev->sync_conf.verify_alg);

	rv = drbd_send_cmd(mdev, USE_DATA_SOCKET, P_SYNC_PARAM,
			   (struct p_header *)p, size);
	kfree(p);
	return rv;
}

int drbd_send_protocol(struct drbd_conf *mdev)
{
	struct p_protocol *p;
	int size,rv;

	size = sizeof(struct p_protocol);

	if (mdev->agreed_pro_version >= 87)
		size += strlen(mdev->net_conf->integrity_alg) + 1;

	if ((p = kmalloc(size, GFP_KERNEL)) == NULL)
		return 0;

	p->protocol      = cpu_to_be32(mdev->net_conf->wire_protocol);
	p->after_sb_0p   = cpu_to_be32(mdev->net_conf->after_sb_0p);
	p->after_sb_1p   = cpu_to_be32(mdev->net_conf->after_sb_1p);
	p->after_sb_2p   = cpu_to_be32(mdev->net_conf->after_sb_2p);
	p->want_lose     = cpu_to_be32(mdev->net_conf->want_lose);
	p->two_primaries = cpu_to_be32(mdev->net_conf->two_primaries);

	if (mdev->agreed_pro_version >= 87)
		strcpy(p->integrity_alg, mdev->net_conf->integrity_alg);

	rv = drbd_send_cmd(mdev, USE_DATA_SOCKET, P_PROTOCOL,
			   (struct p_header *)p, size);
	kfree(p);
	return rv;
}

int drbd_send_uuids(struct drbd_conf *mdev)
{
	struct p_uuids p;
	int i;

	u64 uuid_flags = 0;

	if (!get_ldev_if_state(mdev, D_NEGOTIATING))
		return 1;

	/* FIXME howto handle diskless ? */
	for (i = UI_CURRENT; i < UI_SIZE; i++)
		p.uuid[i] = mdev->ldev ? cpu_to_be64(mdev->ldev->md.uuid[i]) : 0;

	mdev->comm_bm_set = drbd_bm_total_weight(mdev);
	p.uuid[UI_SIZE] = cpu_to_be64(mdev->comm_bm_set);
	uuid_flags |= mdev->net_conf->want_lose ? 1 : 0;
	uuid_flags |= test_bit(CRASHED_PRIMARY, &mdev->flags) ? 2 : 0;
	uuid_flags |= mdev->new_state_tmp.disk == D_INCONSISTENT ? 4 : 0;
	p.uuid[UI_FLAGS] = cpu_to_be64(uuid_flags);

	put_ldev(mdev);

	return drbd_send_cmd(mdev, USE_DATA_SOCKET, P_UUIDS,
			     (struct p_header *)&p, sizeof(p));
}

int drbd_send_sync_uuid(struct drbd_conf *mdev, u64 val)
{
	struct p_rs_uuid p;

	p.uuid = cpu_to_be64(val);

	return drbd_send_cmd(mdev, USE_DATA_SOCKET, P_SYNC_UUID,
			     (struct p_header *)&p, sizeof(p));
}

int drbd_send_sizes(struct drbd_conf *mdev)
{
	struct p_sizes p;
	sector_t d_size, u_size;
	int q_order_type;
	int ok;

	if (get_ldev_if_state(mdev, D_NEGOTIATING)) {
		D_ASSERT(mdev->ldev->backing_bdev);
		d_size = drbd_get_max_capacity(mdev->ldev);
		u_size = mdev->ldev->dc.disk_size;
		q_order_type = drbd_queue_order_type(mdev);
		p.queue_order_type = cpu_to_be32(drbd_queue_order_type(mdev));
		put_ldev(mdev);
	} else {
		d_size = 0;
		u_size = 0;
		q_order_type = QUEUE_ORDERED_NONE;
	}

	p.d_size = cpu_to_be64(d_size);
	p.u_size = cpu_to_be64(u_size);
	p.c_size = cpu_to_be64(drbd_get_capacity(mdev->this_bdev));
	p.max_segment_size = cpu_to_be32(mdev->rq_queue->max_segment_size);
	p.queue_order_type = cpu_to_be32(q_order_type);

	ok = drbd_send_cmd(mdev, USE_DATA_SOCKET, P_SIZES,
			   (struct p_header *)&p, sizeof(p));
	return ok;
}

/**
 * drbd_send_state:
 * Informs the peer about our state. Only call it when
 * mdev->state.conn >= C_CONNECTED (I.e. you may not call it while in
 * WFReportParams. Though there is one valid and necessary exception,
 * drbd_connect() calls drbd_send_state() while in it WFReportParams.
 */
int drbd_send_state(struct drbd_conf *mdev)
{
	struct socket *sock;
	struct p_state p;
	int ok = 0;

	/* Grab state lock so we wont send state if we're in the middle
	 * of a cluster wide state change on another thread */
	drbd_state_lock(mdev);

	down(&mdev->data.mutex);

	p.state = cpu_to_be32(mdev->state.i); /* Within the send mutex */
	sock = mdev->data.socket;

	if (likely(sock != NULL)) {
		ok = _drbd_send_cmd(mdev, sock, P_STATE,
				    (struct p_header *)&p, sizeof(p), 0);
	}

	up(&mdev->data.mutex);

	drbd_state_unlock(mdev);
	return ok;
}

int drbd_send_state_req(struct drbd_conf *mdev,
	union drbd_state mask, union drbd_state val)
{
	struct p_req_state p;

	p.mask    = cpu_to_be32(mask.i);
	p.val     = cpu_to_be32(val.i);

	return drbd_send_cmd(mdev, USE_DATA_SOCKET, P_STATE_CHG_REQ,
			     (struct p_header *)&p, sizeof(p));
}

int drbd_send_sr_reply(struct drbd_conf *mdev, int retcode)
{
	struct p_req_state_reply p;

	p.retcode    = cpu_to_be32(retcode);

	return drbd_send_cmd(mdev, USE_META_SOCKET, P_STATE_CHG_REPLY,
			     (struct p_header *)&p, sizeof(p));
}


/* See the comment at receive_bitmap() */
int _drbd_send_bitmap(struct drbd_conf *mdev)
{
	int want;
	int ok = TRUE;
	int bm_i = 0;
	size_t bm_words, num_words;
	unsigned long *buffer;
	struct p_header *p;

	ERR_IF(!mdev->bitmap) return FALSE;

	/* maybe we should use some per thread scratch page,
	 * and allocate that during initial device creation? */
	p = (struct p_header *) __get_free_page(GFP_NOIO);
	if (!p) {
		ERR("failed to allocate one page buffer in %s\n", __func__);
		return FALSE;
	}
	bm_words = drbd_bm_words(mdev);
	buffer = (unsigned long *)p->payload;

	if (get_ldev(mdev)) {
		if (drbd_md_test_flag(mdev->ldev, MDF_FULL_SYNC)) {
			INFO("Writing the whole bitmap, MDF_FullSync was set.\n");
			drbd_bm_set_all(mdev);
			if (drbd_bm_write(mdev)) {
				/* write_bm did fail! Leave full sync flag set in Meta P_DATA
				 * but otherwise process as per normal - need to tell other
				 * side that a full resync is required! */
				ERR("Failed to write bitmap to disk!\n");
			} else {
				drbd_md_clear_flag(mdev, MDF_FULL_SYNC);
				drbd_md_sync(mdev);
			}
		}
		put_ldev(mdev);
	}

	/*
	 * maybe TODO use some simple compression scheme, nowadays there are
	 * some such algorithms in the kernel anyways.
	 */
	do {
		num_words = min_t(size_t, BM_PACKET_WORDS, bm_words - bm_i);
		want = num_words * sizeof(long);
		if (want)
			drbd_bm_get_lel(mdev, bm_i, num_words, buffer);
		ok = _drbd_send_cmd(mdev, mdev->data.socket, P_BITMAP,
				   p, sizeof(*p) + want, 0);
		bm_i += num_words;
	} while (ok && want);

	free_page((unsigned long) p);
	return ok;
}

int drbd_send_bitmap(struct drbd_conf *mdev)
{
	int err;

	if (!drbd_get_data_sock(mdev))
		return -1;
	err = !_drbd_send_bitmap(mdev);
	drbd_put_data_sock(mdev);
	return err;
}

int drbd_send_b_ack(struct drbd_conf *mdev, u32 barrier_nr, u32 set_size)
{
	int ok;
	struct p_barrier_ack p;

	p.barrier  = barrier_nr;
	p.set_size = cpu_to_be32(set_size);

	if (mdev->state.conn < C_CONNECTED)
		return FALSE;
	ok = drbd_send_cmd(mdev, USE_META_SOCKET, P_BARRIER_ACK,
			(struct p_header *)&p, sizeof(p));
	return ok;
}

/**
 * _drbd_send_ack:
 * This helper function expects the sector and block_id parameter already
 * in big endian!
 */
STATIC int _drbd_send_ack(struct drbd_conf *mdev, enum drbd_packets cmd,
			  u64 sector,
			  u32 blksize,
			  u64 block_id)
{
	int ok;
	struct p_block_ack p;

	p.sector   = sector;
	p.block_id = block_id;
	p.blksize  = blksize;
	p.seq_num  = cpu_to_be32(atomic_add_return(1, &mdev->packet_seq));

	if (!mdev->meta.socket || mdev->state.conn < C_CONNECTED)
		return FALSE;
	ok = drbd_send_cmd(mdev, USE_META_SOCKET, cmd,
				(struct p_header *)&p, sizeof(p));
	return ok;
}

int drbd_send_ack_dp(struct drbd_conf *mdev, enum drbd_packets cmd,
		     struct p_data *dp)
{
	const int header_size = sizeof(struct p_data)
			      - sizeof(struct p_header);
	int data_size  = ((struct p_header *)dp)->length - header_size;

	return _drbd_send_ack(mdev, cmd, dp->sector, cpu_to_be32(data_size),
			      dp->block_id);
}

int drbd_send_ack_rp(struct drbd_conf *mdev, enum drbd_packets cmd,
		     struct p_block_req *rp)
{
	return _drbd_send_ack(mdev, cmd, rp->sector, rp->blksize, rp->block_id);
}

int drbd_send_ack(struct drbd_conf *mdev,
	enum drbd_packets cmd, struct drbd_epoch_entry *e)
{
	return _drbd_send_ack(mdev, cmd,
			      cpu_to_be64(e->sector),
			      cpu_to_be32(e->size),
			      e->block_id);
}

int drbd_send_ack_ex(struct drbd_conf *mdev, enum drbd_packets cmd,
		     sector_t sector, int blksize, u64 block_id)
{
   /* This function misuses the block_id field to signal if the blocks
      are is sync or not. */
	return _drbd_send_ack(mdev,cmd,
			      cpu_to_be64(sector),
			      cpu_to_be32(blksize),
			      cpu_to_be64(block_id));
}


int drbd_send_drequest(struct drbd_conf *mdev, int cmd,
		       sector_t sector, int size, u64 block_id)
{
	int ok;
	struct p_block_req p;

	p.sector   = cpu_to_be64(sector);
	p.block_id = block_id;
	p.blksize  = cpu_to_be32(size);

	/* FIXME BIO_RW_SYNC ? */

	ok = drbd_send_cmd(mdev, USE_DATA_SOCKET, cmd,
				(struct p_header *)&p, sizeof(p));
	return ok;
}


int drbd_send_drequest_csum(struct drbd_conf *mdev,
			    sector_t sector,int size,
			    void *digest, int digest_size,
			    enum drbd_packets cmd)
{
	int ok;
	struct p_block_req p;

	p.sector   = cpu_to_be64(sector);
	p.block_id = BE_DRBD_MAGIC + 0xbeef;
	p.blksize  = cpu_to_be32(size);

	p.head.magic   = BE_DRBD_MAGIC;
	p.head.command = cpu_to_be16(cmd);
	p.head.length  = cpu_to_be16( sizeof(p)-sizeof(struct p_header) + digest_size );

	down(&mdev->data.mutex);

	ok = ( sizeof(p) == drbd_send(mdev,mdev->data.socket,&p,sizeof(p),0) );
	ok = ok&& ( digest_size == drbd_send(mdev,mdev->data.socket,digest,digest_size,0) );

	up(&mdev->data.mutex);

	return ok;
}

int drbd_send_ov_request(struct drbd_conf *mdev,sector_t sector,int size)
{
	int ok;
	struct p_block_req p;

	p.sector   = cpu_to_be64(sector);
	p.block_id = BE_DRBD_MAGIC + 0xbabe;
	p.blksize  = cpu_to_be32(size);

	ok = drbd_send_cmd(mdev,USE_DATA_SOCKET, P_OV_REQUEST,
			   (struct p_header*)&p,sizeof(p));
	return ok;
}


/* called on sndtimeo
 * returns FALSE if we should retry,
 * TRUE if we think connection is dead
 */
STATIC int we_should_drop_the_connection(struct drbd_conf *mdev, struct socket *sock)
{
	int drop_it;
	/* long elapsed = (long)(jiffies - mdev->last_received); */
	/* DUMPLU(elapsed); // elapsed ignored for now. */

	drop_it =   mdev->meta.socket == sock
		|| !mdev->asender.task
		|| get_t_state(&mdev->asender) != Running
		|| mdev->state.conn < C_CONNECTED;

	if (drop_it)
		return TRUE;

	drop_it = !--mdev->ko_count;
	if (!drop_it) {
		ERR("[%s/%d] sock_sendmsg time expired, ko = %u\n",
		       current->comm, current->pid, mdev->ko_count);
		request_ping(mdev);
	}

	return drop_it; /* && (mdev->state == R_PRIMARY) */;
}

/* The idea of sendpage seems to be to put some kind of reference
 * to the page into the skb, and to hand it over to the NIC. In
 * this process get_page() gets called.
 *
 * As soon as the page was really sent over the network put_page()
 * gets called by some part of the network layer. [ NIC driver? ]
 *
 * [ get_page() / put_page() increment/decrement the count. If count
 *   reaches 0 the page will be freed. ]
 *
 * This works nicely with pages from FSs.
 * But this means that in protocol A we might signal IO completion too early!
 *
 * In order not to corrupt data during a resync we must make sure
 * that we do not reuse our own buffer pages (EEs) to early, therefore
 * we have the net_ee list.
 *
 * XFS seems to have problems, still, it submits pages with page_count == 0!
 * As a workaround, we disable sendpage on pages
 * with page_count == 0 or PageSlab.
 */
STATIC int _drbd_no_send_page(struct drbd_conf *mdev, struct page *page,
		   int offset, size_t size)
{
	int sent = drbd_send(mdev, mdev->data.socket, kmap(page) + offset, size, 0);
	kunmap(page);
	if (sent == size)
		mdev->send_cnt += size>>9;
	return sent == size;
}

int _drbd_send_page(struct drbd_conf *mdev, struct page *page,
		    int offset, size_t size)
{
	mm_segment_t oldfs = get_fs();
	int sent, ok;
	int len = size;

#ifdef SHOW_SENDPAGE_USAGE
	unsigned long now = jiffies;
	static unsigned long total;
	static unsigned long fallback;
	static unsigned long last_rep;

	/* report statistics every hour,
	 * if we had at least one fallback.
	 */
	++total;
	if (fallback && time_before(last_rep+3600*HZ, now)) {
		last_rep = now;
		printk(KERN_INFO "drbd: sendpage() omitted: %lu/%lu\n",
			fallback, total);
	}
#endif

	/* e.g. XFS meta- & log-data is in slab pages, which have a
	 * page_count of 0 and/or have PageSlab() set.
	 * we cannot use send_page for those, as that does get_page();
	 * put_page(); and would cause either a VM_BUG directly, or
	 * __page_cache_release a page that would actually still be referenced
	 * by someone, leading to some obscure delayed Oops somewhere else. */
	if ((page_count(page) < 1) || PageSlab(page)) {
#ifdef SHOW_SENDPAGE_USAGE
		++fallback;
#endif
		return _drbd_no_send_page(mdev, page, offset, size);
	}

	set_fs(KERNEL_DS);
	do {
		sent = mdev->data.socket->ops->sendpage(mdev->data.socket, page,
							offset, len,
							MSG_NOSIGNAL);
		if (sent == -EAGAIN) {
			if (we_should_drop_the_connection(mdev,
							  mdev->data.socket))
				break;
			else
				continue;
		}
		if (sent <= 0) {
			drbd_WARN("%s: size=%d len=%d sent=%d\n",
			     __func__, (int)size, len, sent);
			break;
		}
		len    -= sent;
		offset += sent;
		/* FIXME test "last_received" ... */
	} while (len > 0 /* THINK && mdev->cstate >= C_CONNECTED*/);
	set_fs(oldfs);

	ok = (len == 0);
	if (likely(ok))
		mdev->send_cnt += size>>9;
	return ok;
}

static inline int _drbd_send_bio(struct drbd_conf *mdev, struct bio *bio)
{
	struct bio_vec *bvec;
	int i;
	__bio_for_each_segment(bvec, bio, i, 0) {
		if (!_drbd_no_send_page(mdev, bvec->bv_page,
				     bvec->bv_offset, bvec->bv_len))
			return 0;
	}
	return 1;
}

static inline int _drbd_send_zc_bio(struct drbd_conf *mdev, struct bio *bio)
{
	struct bio_vec *bvec;
	int i;
	__bio_for_each_segment(bvec, bio, i, 0) {
		if (!_drbd_send_page(mdev, bvec->bv_page,
				     bvec->bv_offset, bvec->bv_len))
			return 0;
	}

	return 1;
}

/* Used to send write requests
 * R_PRIMARY -> Peer	(P_DATA)
 */
int drbd_send_dblock(struct drbd_conf *mdev, struct drbd_request *req)
{
	int ok = 1;
	struct p_data p;
	unsigned int dp_flags = 0;
	void *dgb;
	int dgs;

	if (!drbd_get_data_sock(mdev))
		return 0;

	dgs = (mdev->agreed_pro_version >= 87 && mdev->integrity_w_tfm) ?
		crypto_hash_digestsize(mdev->integrity_w_tfm) : 0;

	p.head.magic   = BE_DRBD_MAGIC;
	p.head.command = cpu_to_be16(P_DATA);
	p.head.length  =
		cpu_to_be16(sizeof(p) - sizeof(struct p_header) + dgs + req->size);

	p.sector   = cpu_to_be64(req->sector);
	p.block_id = (unsigned long)req;
	p.seq_num  = cpu_to_be32(req->seq_num =
				 atomic_add_return(1, &mdev->packet_seq));
	dp_flags = 0;

	/* NOTE: no need to check if barriers supported here as we would
	 *       not pass the test in make_request_common in that case
	 */
	if (bio_barrier(req->master_bio))
		dp_flags |= DP_HARDBARRIER;
	if (bio_sync(req->master_bio))
		dp_flags |= DP_RW_SYNC;
#ifdef BIO_RW_UNPLUG
	/* for now handle SYNCIO and UNPLUG
	 * as if they still were one and the same flag */
	if (bio_flagged(req->master_bio, BIO_RW_UNPLUG))
		dp_flags |= DP_RW_SYNC;
#endif
	if (mdev->state.conn >= C_SYNC_SOURCE &&
	    mdev->state.conn <= C_PAUSED_SYNC_T)
		dp_flags |= DP_MAY_SET_IN_SYNC;

	p.dp_flags = cpu_to_be32(dp_flags);
	dump_packet(mdev, mdev->data.socket, 0, (void *)&p, __FILE__, __LINE__);
	set_bit(UNPLUG_REMOTE, &mdev->flags);
	ok = (sizeof(p) ==
		drbd_send(mdev, mdev->data.socket, &p, sizeof(p), MSG_MORE));
	if (ok && dgs) {
		dgb = mdev->int_dig_out;
		drbd_csum(mdev, mdev->integrity_w_tfm, req->master_bio, dgb);
		ok = drbd_send(mdev, mdev->data.socket, dgb, dgs, MSG_MORE);
	}
	if (ok) {
		if (mdev->net_conf->wire_protocol == DRBD_PROT_A)
			ok = _drbd_send_bio(mdev, req->master_bio);
		else
			ok = _drbd_send_zc_bio(mdev, req->master_bio);
	}

	drbd_put_data_sock(mdev);
	return ok;
}

/* answer packet, used to send data back for read requests:
 *  Peer       -> (diskless) R_PRIMARY   (P_DATA_REPLY)
 *  C_SYNC_SOURCE -> C_SYNC_TARGET         (P_RS_DATA_REPLY)
 */
int drbd_send_block(struct drbd_conf *mdev, enum drbd_packets cmd,
		    struct drbd_epoch_entry *e)
{
	int ok;
	struct p_data p;
	void *dgb;
	int dgs;

	dgs = (mdev->agreed_pro_version >= 87 && mdev->integrity_w_tfm) ?
		crypto_hash_digestsize(mdev->integrity_w_tfm) : 0;

	p.head.magic   = BE_DRBD_MAGIC;
	p.head.command = cpu_to_be16(cmd);
	p.head.length  =
		cpu_to_be16(sizeof(p) - sizeof(struct p_header) + dgs + e->size);

	p.sector   = cpu_to_be64(e->sector);
	p.block_id = e->block_id;
	/* p.seq_num  = 0;    No sequence numbers here.. */

	/* Only called by our kernel thread.
	 * This one may be interupted by DRBD_SIG and/or DRBD_SIGKILL
	 * in response to admin command or module unload.
	 */
	if (!drbd_get_data_sock(mdev))
		return 0;

	dump_packet(mdev, mdev->data.socket, 0, (void *)&p, __FILE__, __LINE__);
	ok = sizeof(p) == drbd_send(mdev, mdev->data.socket, &p,
					sizeof(p), MSG_MORE);
	if (ok && dgs) {
		dgb = mdev->int_dig_out;
		drbd_csum(mdev, mdev->integrity_w_tfm, e->private_bio, dgb);
		ok = drbd_send(mdev, mdev->data.socket, dgb, dgs, MSG_MORE);
	}
	if (ok)
		ok = _drbd_send_zc_bio(mdev, e->private_bio);

	drbd_put_data_sock(mdev);
	return ok;
}

/*
  drbd_send distinguishes two cases:

  Packets sent via the data socket "sock"
  and packets sent via the meta data socket "msock"

		    sock                      msock
  -----------------+-------------------------+------------------------------
  timeout           conf.timeout / 2          conf.timeout / 2
  timeout action    send a ping via msock     Abort communication
					      and close all sockets
*/

/*
 * you must have down()ed the appropriate [m]sock_mutex elsewhere!
 */
int drbd_send(struct drbd_conf *mdev, struct socket *sock,
	      void *buf, size_t size, unsigned msg_flags)
{
#if !HAVE_KERNEL_SENDMSG
	mm_segment_t oldfs;
	struct iovec iov;
#else
	struct kvec iov;
#endif
	struct msghdr msg;
	int rv, sent = 0;

	if (!sock)
		return -1000;

	/* THINK  if (signal_pending) return ... ? */

	iov.iov_base = buf;
	iov.iov_len  = size;

	msg.msg_name       = NULL;
	msg.msg_namelen    = 0;
#if !HAVE_KERNEL_SENDMSG
	msg.msg_iov        = &iov;
	msg.msg_iovlen     = 1;
#endif
	msg.msg_control    = NULL;
	msg.msg_controllen = 0;
	msg.msg_flags      = msg_flags | MSG_NOSIGNAL;

#if !HAVE_KERNEL_SENDMSG
	oldfs = get_fs();
	set_fs(KERNEL_DS);
#endif

	if (sock == mdev->data.socket)
		mdev->ko_count = mdev->net_conf->ko_count;
	do {
		/* STRANGE
		 * tcp_sendmsg does _not_ use its size parameter at all ?
		 *
		 * -EAGAIN on timeout, -EINTR on signal.
		 */
/* THINK
 * do we need to block DRBD_SIG if sock == &meta.socket ??
 * otherwise wake_asender() might interrupt some send_*Ack !
 */
#if !HAVE_KERNEL_SENDMSG
		rv = sock_sendmsg(sock, &msg, iov.iov_len);
#else
		rv = kernel_sendmsg(sock, &msg, &iov, 1, size);
#endif
		if (rv == -EAGAIN) {
			if (we_should_drop_the_connection(mdev, sock))
				break;
			else
				continue;
		}
		D_ASSERT(rv != 0);
		if (rv == -EINTR) {
#if 0
			/* FIXME this happens all the time.
			 * we don't care for now!
			 * eventually this should be sorted out be the proper
			 * use of the SIGNAL_ASENDER bit... */
			if (DRBD_ratelimit(5*HZ, 5)) {
				DBG("Got a signal in drbd_send(,%c,)!\n",
				    sock == mdev->meta.socket ? 'm' : 's');
				/* dump_stack(); */
			}
#endif
			flush_signals(current);
			rv = 0;
		}
		if (rv < 0)
			break;
		sent += rv;
		iov.iov_base += rv;
		iov.iov_len  -= rv;
	} while (sent < size);

#if !HAVE_KERNEL_SENDMSG
	set_fs(oldfs);
#endif

	if (rv <= 0) {
		if (rv != -EAGAIN) {
			ERR("%s_sendmsg returned %d\n",
			    sock == mdev->meta.socket ? "msock" : "sock",
			    rv);
			drbd_force_state(mdev, NS(conn, C_BROKEN_PIPE));
		} else
			drbd_force_state(mdev, NS(conn, C_TIMEOUT));
	}

	return sent;
}

#ifdef BD_OPS_USE_FMODE
static int drbd_open(struct block_device *bdev, fmode_t mode)
#else
static int drbd_open(struct inode *inode, struct file *file)
#endif
{
#ifdef BD_OPS_USE_FMODE
	struct drbd_conf *mdev = bdev->bd_disk->private_data;
#else
	int mode = file->f_mode;
	struct drbd_conf *mdev = inode->i_bdev->bd_disk->private_data;
#endif
	unsigned long flags;
	int rv = 0;

	spin_lock_irqsave(&mdev->req_lock, flags);
	/* to have a stable mdev->state.role
	 * and no race with updating open_cnt */

	if (mdev->state.role != R_PRIMARY) {
		if (mode & FMODE_WRITE)
			rv = -EROFS;
		else if (!allow_oos)
			rv = -EMEDIUMTYPE;
	}

	if (!rv)
		mdev->open_cnt++;
	spin_unlock_irqrestore(&mdev->req_lock, flags);

	return rv;
}

#ifdef BD_OPS_USE_FMODE
static int drbd_release(struct gendisk *gd, fmode_t mode)
{
	struct drbd_conf *mdev = gd->private_data;
	mdev->open_cnt--;
	return 0;
}
#else
static int drbd_release(struct inode *inode, struct file *file)
{
	struct drbd_conf *mdev = inode->i_bdev->bd_disk->private_data;
	mdev->open_cnt--;
	return 0;
}
#endif

STATIC void drbd_unplug_fn(struct request_queue *q)
{
	struct drbd_conf *mdev = q->queuedata;

	MTRACE(TRACE_TYPE_UNPLUG, TRACE_LVL_SUMMARY,
	       INFO("got unplugged ap_bio_count=%d\n",
		    atomic_read(&mdev->ap_bio_cnt));
	       );

	/* unplug FIRST */
	spin_lock_irq(q->queue_lock);
	blk_remove_plug(q);
	spin_unlock_irq(q->queue_lock);

	/* only if connected */
	spin_lock_irq(&mdev->req_lock);
	if (mdev->state.pdsk >= D_INCONSISTENT && mdev->state.conn >= C_CONNECTED) {
		D_ASSERT(mdev->state.role == R_PRIMARY);
		if (test_and_clear_bit(UNPLUG_REMOTE, &mdev->flags)) {
			/* add to the data.work queue,
			 * unless already queued.
			 * XXX this might be a good addition to drbd_queue_work
			 * anyways, to detect "double queuing" ... */
			if (list_empty(&mdev->unplug_work.list))
				drbd_queue_work(&mdev->data.work,
						&mdev->unplug_work);
		}
	}
	spin_unlock_irq(&mdev->req_lock);

	if (mdev->state.disk >= D_INCONSISTENT)
		drbd_kick_lo(mdev);
}

STATIC void drbd_set_defaults(struct drbd_conf *mdev)
{
	mdev->sync_conf.after      = DRBD_AFTER_DEF;
	mdev->sync_conf.rate       = DRBD_RATE_DEF;
	mdev->sync_conf.al_extents = DRBD_AL_EXTENTS_DEF;
	mdev->state = (union drbd_state) {
		{ .role = R_SECONDARY,
		  .peer = R_UNKNOWN,
		  .conn = C_STANDALONE,
		  .disk = D_DISKLESS,
		  .pdsk = D_UNKNOWN,
		  .susp = 0
		} };
}

int w_bitmap_io(struct drbd_conf *mdev, struct drbd_work *w, int unused);

void drbd_init_set_defaults(struct drbd_conf *mdev)
{
	/* the memset(,0,) did most of this.
	 * note: only assignments, no allocation in here */

#ifdef PARANOIA
	SET_MDEV_MAGIC(mdev);
#endif

	drbd_set_defaults(mdev);

	/* for now, we do NOT yet support it,
	 * even though we start some framework
	 * to eventually support barriers */
	set_bit(NO_BARRIER_SUPP, &mdev->flags);

	atomic_set(&mdev->ap_bio_cnt, 0);
	atomic_set(&mdev->ap_pending_cnt, 0);
	atomic_set(&mdev->rs_pending_cnt, 0);
	atomic_set(&mdev->unacked_cnt, 0);
	atomic_set(&mdev->local_cnt, 0);
	atomic_set(&mdev->net_cnt, 0);
	atomic_set(&mdev->packet_seq, 0);
	atomic_set(&mdev->pp_in_use, 0);

	init_MUTEX(&mdev->md_io_mutex);
	init_MUTEX(&mdev->data.mutex);
	init_MUTEX(&mdev->meta.mutex);
	sema_init(&mdev->data.work.s, 0);
	sema_init(&mdev->meta.work.s, 0);
	mutex_init(&mdev->state_mutex);

	spin_lock_init(&mdev->data.work.q_lock);
	spin_lock_init(&mdev->meta.work.q_lock);

	spin_lock_init(&mdev->al_lock);
	spin_lock_init(&mdev->req_lock);
	spin_lock_init(&mdev->peer_seq_lock);
	spin_lock_init(&mdev->epoch_lock);

	INIT_LIST_HEAD(&mdev->active_ee);
	INIT_LIST_HEAD(&mdev->sync_ee);
	INIT_LIST_HEAD(&mdev->done_ee);
	INIT_LIST_HEAD(&mdev->read_ee);
	INIT_LIST_HEAD(&mdev->net_ee);
	INIT_LIST_HEAD(&mdev->resync_reads);
	INIT_LIST_HEAD(&mdev->data.work.q);
	INIT_LIST_HEAD(&mdev->meta.work.q);
	INIT_LIST_HEAD(&mdev->resync_work.list);
	INIT_LIST_HEAD(&mdev->unplug_work.list);
	INIT_LIST_HEAD(&mdev->md_sync_work.list);
	INIT_LIST_HEAD(&mdev->bm_io_work.w.list);
	mdev->resync_work.cb  = w_resync_inactive;
	mdev->unplug_work.cb  = w_send_write_hint;
	mdev->md_sync_work.cb = w_md_sync;
	mdev->bm_io_work.w.cb = w_bitmap_io;
	init_timer(&mdev->resync_timer);
	init_timer(&mdev->md_sync_timer);
	mdev->resync_timer.function = resync_timer_fn;
	mdev->resync_timer.data = (unsigned long) mdev;
	mdev->md_sync_timer.function = md_sync_timer_fn;
	mdev->md_sync_timer.data = (unsigned long) mdev;

	init_waitqueue_head(&mdev->misc_wait);
	init_waitqueue_head(&mdev->state_wait);
	init_waitqueue_head(&mdev->ee_wait);
	init_waitqueue_head(&mdev->al_wait);
	init_waitqueue_head(&mdev->seq_wait);

	drbd_thread_init(mdev, &mdev->receiver, drbdd_init);
	drbd_thread_init(mdev, &mdev->worker, drbd_worker);
	drbd_thread_init(mdev, &mdev->asender, drbd_asender);

	mdev->agreed_pro_version = PRO_VERSION_MAX;
	mdev->write_ordering = WO_bio_barrier;
#ifdef __arch_um__
	INFO("mdev = 0x%p\n", mdev);
#endif
	mdev->resync_wenr = LC_FREE;
}

void drbd_mdev_cleanup(struct drbd_conf *mdev)
{
	/* I'd like to cleanup completely, and memset(,0,) it.
	 * but I'd have to reinit it.
	 * FIXME: do the right thing...
	 */

	/* list of things that may still
	 * hold data of the previous config

	 * act_log        ** re-initialized in set_disk
	 * on_io_error

	 * al_tr_cycle    ** re-initialized in ... FIXME??
	 * al_tr_number
	 * al_tr_pos

	 * backing_bdev   ** re-initialized in drbd_free_ll_dev
	 * lo_file
	 * md_bdev
	 * md_file
	 * md_index

	 * ko_count       ** re-initialized in set_net

	 * last_received  ** currently ignored

	 * mbds_id        ** re-initialized in ... FIXME??

	 * resync         ** re-initialized in ... FIXME??

	*** no re-init necessary (?) ***
	 * md_io_page
	 * this_bdev

	 * vdisk             ?

	 * rq_queue       ** FIXME ASSERT ??
	 * newest_tle
	 * oldest_tle
	 */

	if (mdev->receiver.t_state != None)
		ERR("ASSERT FAILED: receiver t_state == %d expected 0.\n",
				mdev->receiver.t_state);

	/* no need to lock it, I'm the only thread alive */
	if (atomic_read(&mdev->current_epoch->epoch_size) !=  0)
		ERR("epoch_size:%d\n", atomic_read(&mdev->current_epoch->epoch_size));
	mdev->al_writ_cnt  =
	mdev->bm_writ_cnt  =
	mdev->read_cnt     =
	mdev->recv_cnt     =
	mdev->send_cnt     =
	mdev->writ_cnt     =
	mdev->p_size       =
	mdev->rs_start     =
	mdev->rs_total     =
	mdev->rs_failed    =
	mdev->rs_mark_left =
	mdev->rs_mark_time = 0;
	D_ASSERT(mdev->net_conf == NULL);

	drbd_set_my_capacity(mdev, 0);
	if (mdev->bitmap) {
		/* maybe never allocated. */
		drbd_bm_resize(mdev, 0);
		drbd_bm_cleanup(mdev);
	}

	drbd_free_resources(mdev);

	/*
	 * currently we drbd_init_ee only on module load, so
	 * we may do drbd_release_ee only on module unload!
	 */
	D_ASSERT(list_empty(&mdev->active_ee));
	D_ASSERT(list_empty(&mdev->sync_ee));
	D_ASSERT(list_empty(&mdev->done_ee));
	D_ASSERT(list_empty(&mdev->read_ee));
	D_ASSERT(list_empty(&mdev->net_ee));
	D_ASSERT(list_empty(&mdev->resync_reads));
	D_ASSERT(list_empty(&mdev->data.work.q));
	D_ASSERT(list_empty(&mdev->meta.work.q));
	D_ASSERT(list_empty(&mdev->resync_work.list));
	D_ASSERT(list_empty(&mdev->unplug_work.list));

}


STATIC void drbd_destroy_mempools(void)
{
	struct page *page;

	while (drbd_pp_pool) {
		page = drbd_pp_pool;
		drbd_pp_pool = (struct page *)page_private(page);
		__free_page(page);
		drbd_pp_vacant--;
	}

	/* D_ASSERT(atomic_read(&drbd_pp_vacant)==0); */

	if (drbd_ee_mempool)
		mempool_destroy(drbd_ee_mempool);
	if (drbd_request_mempool)
		mempool_destroy(drbd_request_mempool);
	if (drbd_ee_cache)
		kmem_cache_destroy(drbd_ee_cache);
	if (drbd_request_cache)
		kmem_cache_destroy(drbd_request_cache);

	drbd_ee_mempool      = NULL;
	drbd_request_mempool = NULL;
	drbd_ee_cache        = NULL;
	drbd_request_cache   = NULL;

	return;
}

STATIC int drbd_create_mempools(void)
{
	struct page *page;
	const int number = (DRBD_MAX_SEGMENT_SIZE/PAGE_SIZE) * minor_count;
	int i;

	/* prepare our caches and mempools */
	drbd_request_mempool = NULL;
	drbd_ee_cache        = NULL;
	drbd_request_cache   = NULL;
	drbd_pp_pool         = NULL;

	/* caches */
	drbd_request_cache = kmem_cache_create(
		"drbd_req_cache", sizeof(struct drbd_request), 0, 0, NULL);
	if (drbd_request_cache == NULL)
		goto Enomem;

	drbd_ee_cache = kmem_cache_create(
		"drbd_ee_cache", sizeof(struct drbd_epoch_entry), 0, 0, NULL);
	if (drbd_ee_cache == NULL)
		goto Enomem;

	/* mempools */
	drbd_request_mempool = mempool_create(number,
		mempool_alloc_slab, mempool_free_slab, drbd_request_cache);
	if (drbd_request_mempool == NULL)
		goto Enomem;

	drbd_ee_mempool = mempool_create(number,
		mempool_alloc_slab, mempool_free_slab, drbd_ee_cache);
	if (drbd_request_mempool == NULL)
		goto Enomem;

	/* drbd's page pool */
	spin_lock_init(&drbd_pp_lock);

	for (i = 0; i < number; i++) {
		page = alloc_page(GFP_HIGHUSER);
		if (!page)
			goto Enomem;
		set_page_private(page, (unsigned long)drbd_pp_pool);
		drbd_pp_pool = page;
	}
	drbd_pp_vacant = number;

	return 0;

Enomem:
	drbd_destroy_mempools(); /* in case we allocated some */
	return -ENOMEM;
}

STATIC int drbd_notify_sys(struct notifier_block *this, unsigned long code,
	void *unused)
{
	/* just so we have it.  you never know what interessting things we
	 * might want to do here some day...
	 */

	return NOTIFY_DONE;
}

STATIC struct notifier_block drbd_notifier = {
	.notifier_call = drbd_notify_sys,
};

static void drbd_release_ee_lists(struct drbd_conf *mdev)
{
	int rr;

	rr = drbd_release_ee(mdev, &mdev->active_ee);
	if (rr)
		ERR("%d EEs in active list found!\n", rr);

	rr = drbd_release_ee(mdev, &mdev->sync_ee);
	if (rr)
		ERR("%d EEs in sync list found!\n", rr);

	rr = drbd_release_ee(mdev, &mdev->read_ee);
	if (rr)
		ERR("%d EEs in read list found!\n", rr);

	rr = drbd_release_ee(mdev, &mdev->done_ee);
	if (rr)
		ERR("%d EEs in done list found!\n", rr);

	rr = drbd_release_ee(mdev, &mdev->net_ee);
	if (rr)
		ERR("%d EEs in net list found!\n", rr);
}

/* caution. no locking.
 * currently only used from module cleanup code. */
static void drbd_delete_device(unsigned int minor)
{
	struct drbd_conf *mdev = minor_to_mdev(minor);

	if (!mdev)
		return;

	/* paranoia asserts */
	if (mdev->open_cnt != 0)
		ERR("open_cnt = %d in %s:%u", mdev->open_cnt,
				__FILE__ , __LINE__ );

	ERR_IF (!list_empty(&mdev->data.work.q)) {
		struct list_head *lp;
		list_for_each(lp, &mdev->data.work.q) {
			DUMPP(lp);
		}
	};
	/* end paranoia asserts */

	del_gendisk(mdev->vdisk);

	/* cleanup stuff that may have been allocated during
	 * device (re-)configuration or state changes */

	if (mdev->this_bdev)
		bdput(mdev->this_bdev);

	drbd_free_resources(mdev);

	drbd_release_ee_lists(mdev);

	/* should be free'd on disconnect? */
	kfree(mdev->ee_hash);
	/*
	mdev->ee_hash_s = 0;
	mdev->ee_hash = NULL;
	*/

	/* should be free'd on detach? */
	if (mdev->md_io_tmpp)
		__free_page(mdev->md_io_tmpp);

	if (mdev->act_log)
		lc_free(mdev->act_log);
	if (mdev->resync)
		lc_free(mdev->resync);

	kfree(mdev->p_uuid);
	/* mdev->p_uuid = NULL; */

	kfree(mdev->int_dig_out);
	kfree(mdev->int_dig_in);
	kfree(mdev->int_dig_vv);

	/* cleanup the rest that has been
	 * allocated from drbd_new_device
	 * and actually free the mdev itself */
	drbd_free_mdev(mdev);
}

STATIC void drbd_cleanup(void)
{
	unsigned int i;

	unregister_reboot_notifier(&drbd_notifier);

	drbd_nl_cleanup();

	if (minor_table) {
		if (drbd_proc)
			remove_proc_entry("drbd", NULL);
		i = minor_count;
		while (i--)
			drbd_delete_device(i);
		drbd_destroy_mempools();
	}

	kfree(minor_table);

	drbd_unregister_blkdev(DRBD_MAJOR, "drbd");

	printk(KERN_INFO "drbd: module cleanup done.\n");
}

struct drbd_conf *drbd_new_device(unsigned int minor)
{
	struct drbd_conf *mdev;
	struct gendisk *disk;
	struct request_queue *q;

	mdev = kzalloc(sizeof(struct drbd_conf), GFP_KERNEL);
	if (!mdev)
		return NULL;

	mdev->minor = minor;

	drbd_init_set_defaults(mdev);

	q = blk_alloc_queue(GFP_KERNEL);
	if (!q)
		goto out_no_q;
	mdev->rq_queue = q;
	q->queuedata   = mdev;
	q->max_segment_size = DRBD_MAX_SEGMENT_SIZE;

	disk = alloc_disk(1);
	if (!disk)
		goto out_no_disk;
	mdev->vdisk = disk;

	set_disk_ro(disk, TRUE);

	disk->queue = q;
	disk->major = DRBD_MAJOR;
	disk->first_minor = minor;
	disk->fops = &drbd_ops;
	sprintf(disk->disk_name, "drbd%d", minor);
	disk->private_data = mdev;

	mdev->this_bdev = bdget(MKDEV(DRBD_MAJOR, minor));
	/* we have no partitions. we contain only ourselves. */
	mdev->this_bdev->bd_contains = mdev->this_bdev;

	blk_queue_make_request(q, drbd_make_request_26);
	blk_queue_bounce_limit(q, BLK_BOUNCE_ANY);
	blk_queue_merge_bvec(q, drbd_merge_bvec);
	q->queue_lock = &mdev->req_lock; /* needed since we use */
		/* plugging on a queue, that actually has no requests! */
	q->unplug_fn = drbd_unplug_fn;

	mdev->md_io_page = alloc_page(GFP_KERNEL);
	if (!mdev->md_io_page)
		goto out_no_io_page;

	if (drbd_bm_init(mdev))
		goto out_no_bitmap;
	/* no need to lock access, we are still initializing the module. */
	if (!tl_init(mdev))
		goto out_no_tl;

	mdev->app_reads_hash = kzalloc(APP_R_HSIZE*sizeof(void *), GFP_KERNEL);
	if (!mdev->app_reads_hash)
		goto out_no_app_reads;

	mdev->current_epoch = kzalloc(sizeof(struct drbd_epoch), GFP_KERNEL);
	if (!mdev->current_epoch)
		goto out_no_epoch;

	INIT_LIST_HEAD(&mdev->current_epoch->list);
	mdev->epochs = 1;

	return mdev;

/* out_whatever_else:
	kfree(mdev->current_epoch); */
out_no_epoch:
	kfree(mdev->app_reads_hash);
out_no_app_reads:
	tl_cleanup(mdev);
out_no_tl:
	drbd_bm_cleanup(mdev);
out_no_bitmap:
	__free_page(mdev->md_io_page);
out_no_io_page:
	put_disk(disk);
out_no_disk:
	blk_cleanup_queue(q);
out_no_q:
	kfree(mdev);
	return NULL;
}

/* counterpart of drbd_new_device.
 * last part of drbd_delete_device. */
void drbd_free_mdev(struct drbd_conf *mdev)
{
	kfree(mdev->current_epoch);
	kfree(mdev->app_reads_hash);
	tl_cleanup(mdev);
	if (mdev->bitmap) /* should no longer be there. */
		drbd_bm_cleanup(mdev);
	__free_page(mdev->md_io_page);
	put_disk(mdev->vdisk);
	blk_cleanup_queue(mdev->rq_queue);
	kfree(mdev);
}


int __init drbd_init(void)
{
	int err;

#ifdef __arch_um__
	printk(KERN_INFO "drbd_module = 0x%p core = 0x%p\n",
	       THIS_MODULE, THIS_MODULE->module_core);
#endif

	if (sizeof(struct p_handshake) != 80) {
		printk(KERN_ERR
		       "drbd: never change the size or layout "
		       "of the HandShake packet.\n");
		return -EINVAL;
	}

	if (1 > minor_count || minor_count > 255) {
		printk(KERN_ERR
			"drbd: invalid minor_count (%d)\n", minor_count);
#ifdef MODULE
		return -EINVAL;
#else
		minor_count = 8;
#endif
	}

	err = drbd_nl_init();
	if (err)
		return err;

	err = register_blkdev(DRBD_MAJOR, "drbd");
	if (err) {
		printk(KERN_ERR
		       "drbd: unable to register block device major %d\n",
		       DRBD_MAJOR);
		return err;
	}

	register_reboot_notifier(&drbd_notifier);

	/*
	 * allocate all necessary structs
	 */
	err = -ENOMEM;

	init_waitqueue_head(&drbd_pp_wait);

	drbd_proc = NULL; /* play safe for drbd_cleanup */
	minor_table = kzalloc(sizeof(struct drbd_conf *)*minor_count,
				GFP_KERNEL);
	if (!minor_table)
		goto Enomem;

	err = drbd_create_mempools();
	if (err)
		goto Enomem;

	drbd_proc = proc_create("drbd", S_IFREG | S_IRUGO , NULL, &drbd_proc_fops);
	if (!drbd_proc)	{
		printk(KERN_ERR "drbd: unable to register proc file\n");
		goto Enomem;
	}

	printk(KERN_INFO "drbd: initialised. "
	       "Version: " REL_VERSION " (api:%d/proto:%d-%d)\n",
	       API_VERSION, PRO_VERSION_MIN, PRO_VERSION_MAX);
	printk(KERN_INFO "drbd: %s\n", drbd_buildtag());
	printk(KERN_INFO "drbd: registered as block device major %d\n",
		DRBD_MAJOR);
	printk(KERN_INFO "drbd: minor_table @ 0x%p\n", minor_table);

	return 0; /* Success! */

Enomem:
	drbd_cleanup();
	if (err == -ENOMEM)
		/* currently always the case */
		printk(KERN_ERR "drbd: ran out of memory\n");
	else
		printk(KERN_ERR "drbd: initialization failure\n");
	return err;
}

void drbd_free_bc(struct drbd_backing_dev *ldev)
{
	if (ldev == NULL)
		return;

	bd_release(ldev->backing_bdev);
	bd_release(ldev->md_bdev);

	fput(ldev->lo_file);
	fput(ldev->md_file);

	kfree(ldev);
}

void drbd_free_sock(struct drbd_conf *mdev)
{
	if (mdev->data.socket) {
		sock_release(mdev->data.socket);
		mdev->data.socket = NULL;
	}
	if (mdev->meta.socket) {
		sock_release(mdev->meta.socket);
		mdev->meta.socket = NULL;
	}
}


void drbd_free_resources(struct drbd_conf *mdev)
{
	crypto_free_hash(mdev->verify_tfm);
	mdev->verify_tfm = NULL;
	crypto_free_hash(mdev->cram_hmac_tfm);
	mdev->cram_hmac_tfm = NULL;
	crypto_free_hash(mdev->integrity_w_tfm);
	mdev->integrity_w_tfm = NULL;
	crypto_free_hash(mdev->integrity_r_tfm);
	mdev->integrity_r_tfm = NULL;

	drbd_free_sock(mdev);

	__no_warn(local,
		  drbd_free_bc(mdev->ldev);
		  mdev->ldev = NULL;);
}

/*********************************/
/* meta data management */

struct meta_data_on_disk {
	u64 la_size;           /* last agreed size. */
	u64 uuid[UI_SIZE];   /* UUIDs. */
	u64 device_uuid;
	u64 reserved_u64_1;
	u32 flags;             /* MDF */
	u32 magic;
	u32 md_size_sect;
	u32 al_offset;         /* offset to this block */
	u32 al_nr_extents;     /* important for restoring the AL */
	      /* `-- act_log->nr_elements <-- sync_conf.al_extents */
	u32 bm_offset;         /* offset to the bitmap, from here */
	u32 bm_bytes_per_bit;  /* BM_BLOCK_SIZE */
	u32 reserved_u32[4];

} __attribute((packed));

/**
 * drbd_md_sync:
 * Writes the meta data super block if the MD_DIRTY flag bit is set.
 */
void drbd_md_sync(struct drbd_conf *mdev)
{
	struct meta_data_on_disk *buffer;
	sector_t sector;
	int i;

	if (!test_and_clear_bit(MD_DIRTY, &mdev->flags))
		return;
	del_timer(&mdev->md_sync_timer);

	/* We use here D_FAILED and not D_ATTACHING because we try to write
	 * metadata even if we detach due to a disk failure! */
	if (!get_ldev_if_state(mdev, D_FAILED))
		return;

	MTRACE(TRACE_TYPE_MD_IO, TRACE_LVL_SUMMARY,
	       INFO("Writing meta data super block now.\n");
	       );

	down(&mdev->md_io_mutex);
	buffer = (struct meta_data_on_disk *)page_address(mdev->md_io_page);
	memset(buffer, 0, 512);

	buffer->la_size = cpu_to_be64(drbd_get_capacity(mdev->this_bdev));
	for (i = UI_CURRENT; i < UI_SIZE; i++)
		buffer->uuid[i] = cpu_to_be64(mdev->ldev->md.uuid[i]);
	buffer->flags = cpu_to_be32(mdev->ldev->md.flags);
	buffer->magic = cpu_to_be32(DRBD_MD_MAGIC);

	buffer->md_size_sect  = cpu_to_be32(mdev->ldev->md.md_size_sect);
	buffer->al_offset     = cpu_to_be32(mdev->ldev->md.al_offset);
	buffer->al_nr_extents = cpu_to_be32(mdev->act_log->nr_elements);
	buffer->bm_bytes_per_bit = cpu_to_be32(BM_BLOCK_SIZE);
	buffer->device_uuid = cpu_to_be64(mdev->ldev->md.device_uuid);

	buffer->bm_offset = cpu_to_be32(mdev->ldev->md.bm_offset);

	D_ASSERT(drbd_md_ss__(mdev, mdev->ldev) == mdev->ldev->md.md_offset);
	sector = mdev->ldev->md.md_offset;

	if (drbd_md_sync_page_io(mdev, mdev->ldev, sector, WRITE)) {
		clear_bit(MD_DIRTY, &mdev->flags);
	} else {
		/* this was a try anyways ... */
		ERR("meta data update failed!\n");

		drbd_chk_io_error(mdev, 1, TRUE);
		drbd_io_error(mdev, TRUE);
	}

	/* Update mdev->ldev->md.la_size_sect,
	 * since we updated it on metadata. */
	mdev->ldev->md.la_size_sect = drbd_get_capacity(mdev->this_bdev);

	up(&mdev->md_io_mutex);
	put_ldev(mdev);
}

/**
 * drbd_md_read:
 * @bdev: describes the backing storage and the meta-data storage
 * Reads the meta data from bdev. Return 0 (NO_ERROR) on success, and an
 * enum drbd_ret_codes in case something goes wrong.
 * Currently only: ERR_IO_MD_DISK, MDInvalid.
 */
int drbd_md_read(struct drbd_conf *mdev, struct drbd_backing_dev *bdev)
{
	struct meta_data_on_disk *buffer;
	int i, rv = NO_ERROR;

	if (!get_ldev_if_state(mdev, D_ATTACHING))
		return ERR_IO_MD_DISK;

	down(&mdev->md_io_mutex);
	buffer = (struct meta_data_on_disk *)page_address(mdev->md_io_page);

	if (!drbd_md_sync_page_io(mdev, bdev, bdev->md.md_offset, READ)) {
		/* NOTE: cant do normal error processing here as this is
		   called BEFORE disk is attached */
		ERR("Error while reading metadata.\n");
		rv = ERR_IO_MD_DISK;
		goto err;
	}

	if (be32_to_cpu(buffer->magic) != DRBD_MD_MAGIC) {
		ERR("Error while reading metadata, magic not found.\n");
		rv = ERR_MD_INVALID;
		goto err;
	}
	if (be32_to_cpu(buffer->al_offset) != bdev->md.al_offset) {
		ERR("unexpected al_offset: %d (expected %d)\n",
		    be32_to_cpu(buffer->al_offset), bdev->md.al_offset);
		rv = ERR_MD_INVALID;
		goto err;
	}
	if (be32_to_cpu(buffer->bm_offset) != bdev->md.bm_offset) {
		ERR("unexpected bm_offset: %d (expected %d)\n",
		    be32_to_cpu(buffer->bm_offset), bdev->md.bm_offset);
		rv = ERR_MD_INVALID;
		goto err;
	}
	if (be32_to_cpu(buffer->md_size_sect) != bdev->md.md_size_sect) {
		ERR("unexpected md_size: %u (expected %u)\n",
		    be32_to_cpu(buffer->md_size_sect), bdev->md.md_size_sect);
		rv = ERR_MD_INVALID;
		goto err;
	}

	if (be32_to_cpu(buffer->bm_bytes_per_bit) != BM_BLOCK_SIZE) {
		ERR("unexpected bm_bytes_per_bit: %u (expected %u)\n",
		    be32_to_cpu(buffer->bm_bytes_per_bit), BM_BLOCK_SIZE);
		rv = ERR_MD_INVALID;
		goto err;
	}

	bdev->md.la_size_sect = be64_to_cpu(buffer->la_size);
	for (i = UI_CURRENT; i < UI_SIZE; i++)
		bdev->md.uuid[i] = be64_to_cpu(buffer->uuid[i]);
	bdev->md.flags = be32_to_cpu(buffer->flags);
	mdev->sync_conf.al_extents = be32_to_cpu(buffer->al_nr_extents);
	bdev->md.device_uuid = be64_to_cpu(buffer->device_uuid);

	if (mdev->sync_conf.al_extents < 7)
		mdev->sync_conf.al_extents = 127;
		/* FIXME if this ever happens when reading meta data,
		 * it possibly screws up reading of the activity log?
		 */

 err:
	up(&mdev->md_io_mutex);
	put_ldev(mdev);

	return rv;
}

/**
 * drbd_md_mark_dirty:
 * Call this function if you change enything that should be written to
 * the meta-data super block. This function sets MD_DIRTY, and starts a
 * timer that ensures that within five seconds you have to call drbd_md_sync().
 */
void drbd_md_mark_dirty(struct drbd_conf *mdev)
{
	set_bit(MD_DIRTY, &mdev->flags);
	mod_timer(&mdev->md_sync_timer, jiffies + 5*HZ);
}


STATIC void drbd_uuid_move_history(struct drbd_conf *mdev) __must_hold(local)
{
	int i;

	for (i = UI_HISTORY_START; i < UI_HISTORY_END; i++) {
		mdev->ldev->md.uuid[i+1] = mdev->ldev->md.uuid[i];

		MTRACE(TRACE_TYPE_UUID, TRACE_LVL_ALL,
		       drbd_print_uuid(mdev, i+1);
			);
	}
}

void _drbd_uuid_set(struct drbd_conf *mdev, int idx, u64 val) __must_hold(local)
{
	if (idx == UI_CURRENT) {
		if (mdev->state.role == R_PRIMARY)
			val |= 1;
		else
			val &= ~((u64)1);

		drbd_set_ed_uuid(mdev, val);
	}

	mdev->ldev->md.uuid[idx] = val;

	MTRACE(TRACE_TYPE_UUID, TRACE_LVL_SUMMARY,
	       drbd_print_uuid(mdev, idx);
		);

	drbd_md_mark_dirty(mdev);
}


void drbd_uuid_set(struct drbd_conf *mdev, int idx, u64 val) __must_hold(local)
{
	if (mdev->ldev->md.uuid[idx]) {
		drbd_uuid_move_history(mdev);
		mdev->ldev->md.uuid[UI_HISTORY_START] = mdev->ldev->md.uuid[idx];
		MTRACE(TRACE_TYPE_UUID, TRACE_LVL_METRICS,
		       drbd_print_uuid(mdev, UI_HISTORY_START);
			);
	}
	_drbd_uuid_set(mdev, idx, val);
}

/**
 * _drbd_uuid_new_current:
 * Creates a new current UUID, but does NOT rotate the old current
 * UUID into the bitmap slot (but into history). This causes a full
 * sync upon next connect. Aditionally the full sync is also requested
 * by the FullSync bit.
 */
void _drbd_uuid_new_current(struct drbd_conf *mdev) __must_hold(local)
{
	u64 uuid;

	/* Actually a seperate bit names DisklessPeer, would be
	   the right thing. But for now the FullSync bit is a
	   working substitute, to avoid repetitive generating
	   of new current UUIDs in case we loose connection
	   and reconnect in a loop. */
	if (mdev->ldev->md.flags & MDF_FULL_SYNC)
		return;
	INFO("Creating new current UUID [no BitMap]\n");
	get_random_bytes(&uuid, sizeof(u64));
	drbd_uuid_set(mdev, UI_CURRENT, uuid);
	drbd_md_set_flag(mdev, MDF_FULL_SYNC);
}

/**
 * drbd_uuid_new_current:
 * Creates a new current UUID, and rotates the old current UUID into
 * the bitmap slot. Causes an incremental resync upon next connect.
 */
void drbd_uuid_new_current(struct drbd_conf *mdev) __must_hold(local)
{
	u64 val;

	INFO("Creating new current UUID\n");
	D_ASSERT(mdev->ldev->md.uuid[UI_BITMAP] == 0);
	mdev->ldev->md.uuid[UI_BITMAP] = mdev->ldev->md.uuid[UI_CURRENT];
	MTRACE(TRACE_TYPE_UUID, TRACE_LVL_METRICS,
	       drbd_print_uuid(mdev, UI_BITMAP);
		);

	get_random_bytes(&val, sizeof(u64));
	_drbd_uuid_set(mdev, UI_CURRENT, val);
}

void drbd_uuid_set_bm(struct drbd_conf *mdev, u64 val) __must_hold(local)
{
	if (mdev->ldev->md.uuid[UI_BITMAP] == 0 && val == 0)
		return;

	if (val == 0) {
		drbd_uuid_move_history(mdev);
		mdev->ldev->md.uuid[UI_HISTORY_START] = mdev->ldev->md.uuid[UI_BITMAP];
		mdev->ldev->md.uuid[UI_BITMAP] = 0;

		MTRACE(TRACE_TYPE_UUID, TRACE_LVL_METRICS,
		       drbd_print_uuid(mdev, UI_HISTORY_START);
		       drbd_print_uuid(mdev, UI_BITMAP);
			);
	} else {
		if (mdev->ldev->md.uuid[UI_BITMAP])
			drbd_WARN("bm UUID already set");

		mdev->ldev->md.uuid[UI_BITMAP] = val;
		mdev->ldev->md.uuid[UI_BITMAP] &= ~((u64)1);

		MTRACE(TRACE_TYPE_UUID, TRACE_LVL_METRICS,
		       drbd_print_uuid(mdev, UI_BITMAP);
			);
	}
	drbd_md_mark_dirty(mdev);
}

/**
 * drbd_bmio_set_n_write:
 * Is an io_fn for drbd_queue_bitmap_io() or drbd_bitmap_io() that sets
 * all bits in the bitmap and writes the whole bitmap to stable storage.
 */
int drbd_bmio_set_n_write(struct drbd_conf *mdev)
{
	int rv = -EIO;

	if (get_ldev_if_state(mdev, D_ATTACHING)) {
		drbd_md_set_flag(mdev, MDF_FULL_SYNC);
		drbd_md_sync(mdev);
		drbd_bm_set_all(mdev);

		rv = drbd_bm_write(mdev);

		if (!rv) {
			drbd_md_clear_flag(mdev, MDF_FULL_SYNC);
			drbd_md_sync(mdev);
		}

		put_ldev(mdev);
	}

	return rv;
}

/**
 * drbd_bmio_clear_n_write:
 * Is an io_fn for drbd_queue_bitmap_io() or drbd_bitmap_io() that clears
 * all bits in the bitmap and writes the whole bitmap to stable storage.
 */
int drbd_bmio_clear_n_write(struct drbd_conf *mdev)
{
	int rv = -EIO;

	if (inc_local_if_state(mdev, D_ATTACHING)) {
		drbd_bm_clear_all(mdev);
		rv = drbd_bm_write(mdev);
		dec_local(mdev);
	}

	return rv;
}

int w_bitmap_io(struct drbd_conf *mdev, struct drbd_work *w, int unused)
{
	struct bm_io_work *work = (struct bm_io_work *)w;
	int rv;

	D_ASSERT(atomic_read(&mdev->ap_bio_cnt) == 0);

	drbd_bm_lock(mdev, work->why);
	rv = work->io_fn(mdev);
	drbd_bm_unlock(mdev);

	clear_bit(BITMAP_IO, &mdev->flags);
	wake_up(&mdev->misc_wait);

	if (work->done)
		work->done(mdev, rv);

	clear_bit(BITMAP_IO_QUEUED, &mdev->flags);
	work->why = NULL;

	return 1;
}

/**
 * drbd_queue_bitmap_io:
 * Queues an IO operation on the whole bitmap.
 * While IO on the bitmap happens we freeze appliation IO thus we ensure
 * that drbd_set_out_of_sync() can not be called.
 * This function MUST ONLY be called from worker context.
 * BAD API ALERT!
 * It MUST NOT be used while a previous such work is still pending!
 */
void drbd_queue_bitmap_io(struct drbd_conf *mdev,
			  int (*io_fn)(struct drbd_conf *),
			  void (*done)(struct drbd_conf *, int),
			  char *why)
{
	D_ASSERT(current == mdev->worker.task);

	D_ASSERT(!test_bit(BITMAP_IO_QUEUED, &mdev->flags));
	D_ASSERT(!test_bit(BITMAP_IO, &mdev->flags));
	D_ASSERT(list_empty(&mdev->bm_io_work.w.list));
	if (mdev->bm_io_work.why)
		ERR("FIXME going to queue '%s' but '%s' still pending?\n",
			why, mdev->bm_io_work.why);

	mdev->bm_io_work.io_fn = io_fn;
	mdev->bm_io_work.done = done;
	mdev->bm_io_work.why = why;

	set_bit(BITMAP_IO, &mdev->flags);
	if (atomic_read(&mdev->ap_bio_cnt) == 0) {
		if (list_empty(&mdev->bm_io_work.w.list)) {
			set_bit(BITMAP_IO_QUEUED, &mdev->flags);
			drbd_queue_work(&mdev->data.work, &mdev->bm_io_work.w);
		} else
			ERR("FIXME avoided double queuing bm_io_work\n");
	}
}

/**
 * drbd_bitmap_io:
 * Does an IO operation on the bitmap, freezing application IO while that
 * IO operations runs. This functions MUST NOT be called from worker context.
 */
int drbd_bitmap_io(struct drbd_conf *mdev, int (*io_fn)(struct drbd_conf *), char *why)
{
	int rv;

	D_ASSERT(current != mdev->worker.task);

	drbd_suspend_io(mdev);

	drbd_bm_lock(mdev, why);
	rv = io_fn(mdev);
	drbd_bm_unlock(mdev);

	drbd_resume_io(mdev);

	return rv;
}

void drbd_md_set_flag(struct drbd_conf *mdev, int flag) __must_hold(local)
{
	MUST_HOLD(mdev->req_lock);
	if ((mdev->ldev->md.flags & flag) != flag) {
		drbd_md_mark_dirty(mdev);
		mdev->ldev->md.flags |= flag;
	}
}

void drbd_md_clear_flag(struct drbd_conf *mdev, int flag) __must_hold(local)
{
	MUST_HOLD(mdev->req_lock);
	if ((mdev->ldev->md.flags & flag) != 0) {
		drbd_md_mark_dirty(mdev);
		mdev->ldev->md.flags &= ~flag;
	}
}
int drbd_md_test_flag(struct drbd_backing_dev *bdev, int flag)
{
	return (bdev->md.flags & flag) != 0;
}

STATIC void md_sync_timer_fn(unsigned long data)
{
	struct drbd_conf *mdev = (struct drbd_conf *) data;

	drbd_queue_work_front(&mdev->data.work, &mdev->md_sync_work);
}

STATIC int w_md_sync(struct drbd_conf *mdev, struct drbd_work *w, int unused)
{
	drbd_WARN("md_sync_timer expired! Worker calls drbd_md_sync().\n");
	drbd_md_sync(mdev);

	return 1;
}

#ifdef DRBD_ENABLE_FAULTS
/* Fault insertion support including random number generator shamelessly
 * stolen from kernel/rcutorture.c */
struct fault_random_state {
	unsigned long state;
	unsigned long count;
};

#define FAULT_RANDOM_MULT 39916801  /* prime */
#define FAULT_RANDOM_ADD	479001701 /* prime */
#define FAULT_RANDOM_REFRESH 10000

/*
 * Crude but fast random-number generator.  Uses a linear congruential
 * generator, with occasional help from get_random_bytes().
 */
STATIC unsigned long
_drbd_fault_random(struct fault_random_state *rsp)
{
	long refresh;

	if (--rsp->count < 0) {
		get_random_bytes(&refresh, sizeof(refresh));
		rsp->state += refresh;
		rsp->count = FAULT_RANDOM_REFRESH;
	}
	rsp->state = rsp->state * FAULT_RANDOM_MULT + FAULT_RANDOM_ADD;
	return swahw32(rsp->state);
}

STATIC char *
_drbd_fault_str(unsigned int type) {
	static char *_faults[] = {
		"Meta-data write",
		"Meta-data read",
		"Resync write",
		"Resync read",
		"Data write",
		"Data read",
		"Data read ahead",
		"BM allocation"
	};

	return (type < DRBD_FAULT_MAX) ? _faults[type] : "**Unknown**";
}

unsigned int
_drbd_insert_fault(struct drbd_conf *mdev, unsigned int type)
{
	static struct fault_random_state rrs = {0, 0};

	unsigned int ret = (
		(fault_devs == 0 ||
			((1 << mdev_to_minor(mdev)) & fault_devs) != 0) &&
		(((_drbd_fault_random(&rrs) % 100) + 1) <= fault_rate));

	if (ret) {
		fault_count++;

		if (printk_ratelimit())
			drbd_WARN("***Simulating %s failure\n",
				_drbd_fault_str(type));
	}

	return ret;
}
#endif

#ifdef ENABLE_DYNAMIC_TRACE

STATIC char *_drbd_uuid_str(unsigned int idx)
{
	static char *uuid_str[] = {
		"Current",
		"Bitmap",
		"History_start",
		"History_end",
		"UUID_SIZE",
		"UUID_FLAGS",
	};

	return (idx < UI_EXTENDED_SIZE) ? uuid_str[idx] : "*Unknown UUID index*";
}

/* Pretty print a UUID value */
void drbd_print_uuid(struct drbd_conf *mdev, unsigned int idx) __must_hold(local)
{
	INFO(" uuid[%s] now %016llX\n",
	     _drbd_uuid_str(idx), (unsigned long long)mdev->ldev->md.uuid[idx]);
}


/*
 *
 * drbd_print_buffer
 *
 * This routine dumps binary data to the debugging output. Can be
 * called at interrupt level.
 *
 * Arguments:
 *
 *     prefix      - String is output at the beginning of each line output
 *     flags       - Control operation of the routine. Currently defined
 *                   Flags are:
 *                   DBGPRINT_BUFFADDR; if set, each line starts with the
 *                       virtual address of the line being outupt. If clear,
 *                       each line starts with the offset from the beginning
 *                       of the buffer.
 *     size        - Indicates the size of each entry in the buffer. Supported
 *                   values are sizeof(char), sizeof(short) and sizeof(int)
 *     buffer      - Start address of buffer
 *     buffer_va   - Virtual address of start of buffer (normally the same
 *                   as Buffer, but having it separate allows it to hold
 *                   file address for example)
 *     length      - length of buffer
 *
 */
void
drbd_print_buffer(const char *prefix, unsigned int flags, int size,
		  const void *buffer, const void *buffer_va,
		  unsigned int length)

#define LINE_SIZE       16
#define LINE_ENTRIES    (int)(LINE_SIZE/size)
{
	const unsigned char *pstart;
	const unsigned char *pstart_va;
	const unsigned char *pend;
	char bytes_str[LINE_SIZE*3+8], ascii_str[LINE_SIZE+8];
	char *pbytes = bytes_str, *pascii = ascii_str;
	int  offset = 0;
	long sizemask;
	int  field_width;
	int  index;
	const unsigned char *pend_str;
	const unsigned char *p;
	int count;

	/* verify size parameter */
	if (size != sizeof(char) &&
	    size != sizeof(short) &&
	    size != sizeof(int)) {
		printk(KERN_DEBUG "drbd_print_buffer: "
			"ERROR invalid size %d\n", size);
		return;
	}

	sizemask = size-1;
	field_width = size*2;

	/* Adjust start/end to be on appropriate boundary for size */
	buffer = (const char *)((long)buffer & ~sizemask);
	pend   = (const unsigned char *)
		(((long)buffer + length + sizemask) & ~sizemask);

	if (flags & DBGPRINT_BUFFADDR) {
		/* Move start back to nearest multiple of line size,
		 * if printing address. This results in nicely formatted output
		 * with addresses being on line size (16) byte boundaries */
		pstart = (const unsigned char *)((long)buffer & ~(LINE_SIZE-1));
	} else {
		pstart = (const unsigned char *)buffer;
	}

	/* Set value of start VA to print if addresses asked for */
	pstart_va = (const unsigned char *)buffer_va
		 - ((const unsigned char *)buffer-pstart);

	/* Calculate end position to nicely align right hand side */
	pend_str = pstart + (((pend-pstart) + LINE_SIZE-1) & ~(LINE_SIZE-1));

	/* Init strings */
	*pbytes = *pascii = '\0';

	/* Start at beginning of first line */
	p = pstart;
	count = 0;

	while (p < pend_str) {
		if (p < (const unsigned char *)buffer || p >= pend) {
			/* Before start of buffer or after end- print spaces */
			pbytes += sprintf(pbytes, "%*c ", field_width, ' ');
			pascii += sprintf(pascii, "%*c", size, ' ');
			p += size;
		} else {
			/* Add hex and ascii to strings */
			int val;
			switch (size) {
			default:
			case 1:
				val = *(unsigned char *)p;
				break;
			case 2:
				val = *(unsigned short *)p;
				break;
			case 4:
				val = *(unsigned int *)p;
				break;
			}

			pbytes += sprintf(pbytes, "%0*x ", field_width, val);

			for (index = size; index; index--) {
				*pascii++ = isprint(*p) ? *p : '.';
				p++;
			}
		}

		count++;

		if (count == LINE_ENTRIES || p >= pend_str) {
			/* Null terminate and print record */
			*pascii = '\0';
			printk(KERN_DEBUG "%s%8.8lx: %*s|%*s|\n",
			       prefix,
			       (flags & DBGPRINT_BUFFADDR)
			       ? (long)pstart_va : (long)offset,
			       LINE_ENTRIES*(field_width+1), bytes_str,
			       LINE_SIZE, ascii_str);

			/* Move onto next line */
			pstart_va += (p-pstart);
			pstart = p;
			count  = 0;
			offset += LINE_SIZE;

			/* Re-init strings */
			pbytes = bytes_str;
			pascii = ascii_str;
			*pbytes = *pascii = '\0';
		}
	}
}

#define PSM(A)							\
do {								\
	if (mask.A) {						\
		int i = snprintf(p, len, " " #A "( %s )",	\
				A##s_to_name(val.A));		\
		if (i >= len)					\
			return op;				\
		p += i;						\
		len -= i;					\
	}							\
} while (0)

STATIC char *dump_st(char *p, int len, union drbd_state mask, union drbd_state val)
{
	char *op = p;
	*p = '\0';
	PSM(role);
	PSM(peer);
	PSM(conn);
	PSM(disk);
	PSM(pdsk);

	return op;
}

#define INFOP(fmt, args...) \
do { \
	if (trace_level >= TRACE_LVL_ALL) { \
		INFO("%s:%d: %s [%d] %s %s " fmt , \
		     file, line, current->comm, current->pid, \
		     sockname, recv ? "<<<" : ">>>" , \
		     ## args); \
	} else { \
		INFO("%s %s " fmt, sockname, \
		     recv ? "<<<" : ">>>" , \
		     ## args); \
	} \
} while (0)

STATIC char *_dump_block_id(u64 block_id, char *buff)
{
	if (is_syncer_block_id(block_id))
		strcpy(buff, "SyncerId");
	else
		sprintf(buff, "%llx", (unsigned long long)block_id);

	return buff;
}

void
_dump_packet(struct drbd_conf *mdev, struct socket *sock,
	    int recv, union p_polymorph *p, char *file, int line)
{
	char *sockname = sock == mdev->meta.socket ? "meta" : "data";
	int cmd = (recv == 2) ? p->header.command : be16_to_cpu(p->header.command);
	char tmp[300];
	union drbd_state m, v;

	switch (cmd) {
	case P_HAND_SHAKE:
		INFOP("%s (protocol %u-%u)\n", cmdname(cmd),
			be32_to_cpu(p->handshake.protocol_min),
			be32_to_cpu(p->handshake.protocol_max));
		break;

	case P_BITMAP: /* don't report this */
		break;

	case P_DATA:
		INFOP("%s (sector %llus, id %s, seq %u, f %x)\n", cmdname(cmd),
		      (unsigned long long)be64_to_cpu(p->data.sector),
		      _dump_block_id(p->data.block_id, tmp),
		      be32_to_cpu(p->data.seq_num),
		      be32_to_cpu(p->data.dp_flags)
			);
		break;

	case P_DATA_REPLY:
	case P_RS_DATA_REPLY:
		INFOP("%s (sector %llus, id %s)\n", cmdname(cmd),
		      (unsigned long long)be64_to_cpu(p->data.sector),
		      _dump_block_id(p->data.block_id, tmp)
			);
		break;

	case P_RECV_ACK:
	case P_WRITE_ACK:
	case P_RS_WRITE_ACK:
	case P_DISCARD_ACK:
	case P_NEG_ACK:
	case P_NEG_RS_DREPLY:
		INFOP("%s (sector %llus, size %u, id %s, seq %u)\n",
			cmdname(cmd),
		      (long long)be64_to_cpu(p->block_ack.sector),
		      be32_to_cpu(p->block_ack.blksize),
		      _dump_block_id(p->block_ack.block_id, tmp),
		      be32_to_cpu(p->block_ack.seq_num)
			);
		break;

	case P_DATA_REQUEST:
	case P_RS_DATA_REQUEST:
		INFOP("%s (sector %llus, size %u, id %s)\n", cmdname(cmd),
		      (long long)be64_to_cpu(p->block_req.sector),
		      be32_to_cpu(p->block_req.blksize),
		      _dump_block_id(p->block_req.block_id, tmp)
			);
		break;

	case P_BARRIER:
	case P_BARRIER_ACK:
		INFOP("%s (barrier %u)\n", cmdname(cmd), p->barrier.barrier);
		break;

	case P_UUIDS:
		INFOP("%s Curr:%016llX, Bitmap:%016llX, "
		      "HisSt:%016llX, HisEnd:%016llX\n",
		      cmdname(cmd),
		      (unsigned long long)be64_to_cpu(p->uuids.uuid[UI_CURRENT]),
		      (unsigned long long)be64_to_cpu(p->uuids.uuid[UI_BITMAP]),
		      (unsigned long long)be64_to_cpu(p->uuids.uuid[UI_HISTORY_START]),
		      (unsigned long long)be64_to_cpu(p->uuids.uuid[UI_HISTORY_END]));
		break;

	case P_SIZES:
		INFOP("%s (d %lluMiB, u %lluMiB, c %lldMiB, "
		      "max bio %x, q order %x)\n",
		      cmdname(cmd),
		      (long long)(be64_to_cpu(p->sizes.d_size)>>(20-9)),
		      (long long)(be64_to_cpu(p->sizes.u_size)>>(20-9)),
		      (long long)(be64_to_cpu(p->sizes.c_size)>>(20-9)),
		      be32_to_cpu(p->sizes.max_segment_size),
		      be32_to_cpu(p->sizes.queue_order_type));
		break;

	case P_STATE:
		v.i = be32_to_cpu(p->state.state);
		m.i = 0xffffffff;
		dump_st(tmp, sizeof(tmp), m, v);
		INFOP("%s (s %x {%s})\n", cmdname(cmd), v.i, tmp);
		break;

	case P_STATE_CHG_REQ:
		m.i = be32_to_cpu(p->req_state.mask);
		v.i = be32_to_cpu(p->req_state.val);
		dump_st(tmp, sizeof(tmp), m, v);
		INFOP("%s (m %x v %x {%s})\n", cmdname(cmd), m.i, v.i, tmp);
		break;

	case P_STATE_CHG_REPLY:
		INFOP("%s (ret %x)\n", cmdname(cmd),
		      be32_to_cpu(p->req_state_reply.retcode));
		break;

	case P_PING:
	case P_PING_ACK:
		/*
		 * Dont trace pings at summary level
		 */
		if (trace_level < TRACE_LVL_ALL)
			break;
		/* fall through... */
	default:
		INFOP("%s (%u)\n", cmdname(cmd), cmd);
		break;
	}
}

/* Debug routine to dump info about bio */

void _dump_bio(const char *pfx, struct drbd_conf *mdev, struct bio *bio, int complete, struct drbd_request *r)
{
#ifdef CONFIG_LBD
#define SECTOR_FORMAT "%Lx"
#else
#define SECTOR_FORMAT "%lx"
#endif
#define SECTOR_SHIFT 9

	unsigned long lowaddr = (unsigned long)(bio->bi_sector << SECTOR_SHIFT);
	char *faddr = (char *)(lowaddr);
	char rb[sizeof(void*)*2+6] = { 0, };
	struct bio_vec *bvec;
	int segno;

	const int rw = bio->bi_rw;
	const int biorw      = (rw & (RW_MASK|RWA_MASK));
	const int biobarrier = (rw & (1<<BIO_RW_BARRIER));
	const int biosync    =
#ifdef BIO_RW_UNPLUG
		rw & ((1<<BIO_RW_UNPLUG) | (1<<BIO_RW_SYNCIO));
#else
		rw & (1<<BIO_RW_SYNC);
#endif

	if (r)
		sprintf(rb,"Req:%p ", r);

	INFO("%s %s:%s%s%s Bio:%p %s- %soffset " SECTOR_FORMAT ", size %x\n",
	     complete ? "<<<" : ">>>",
	     pfx,
	     biorw == WRITE ? "Write" : "Read",
	     biobarrier ? " : B" : "",
	     biosync ? " : S" : "",
	     bio,
	     rb,
	     complete ? (drbd_bio_uptodate(bio) ? "Success, " : "Failed, ") : "",
	     bio->bi_sector << SECTOR_SHIFT,
	     bio->bi_size);

	if (trace_level >= TRACE_LVL_METRICS &&
	    ((biorw == WRITE) ^ complete)) {
		printk(KERN_DEBUG "  ind     page   offset   length\n");
		__bio_for_each_segment(bvec, bio, segno, 0) {
			printk(KERN_DEBUG "  [%d] %p %8.8x %8.8x\n", segno,
			       bvec->bv_page, bvec->bv_offset, bvec->bv_len);

			if (trace_level >= TRACE_LVL_ALL) {
				char *bvec_buf;
				unsigned long flags;

				bvec_buf = bvec_kmap_irq(bvec, &flags);

				drbd_print_buffer("    ", DBGPRINT_BUFFADDR, 1,
						  bvec_buf,
						  faddr,
						  (bvec->bv_len <= 0x80)
						  ? bvec->bv_len : 0x80);

				bvec_kunmap_irq(bvec_buf, &flags);

				if (bvec->bv_len > 0x40)
					printk(KERN_DEBUG "    ....\n");

				faddr += bvec->bv_len;
			}
		}
	}
}
#endif

module_init(drbd_init)
module_exit(drbd_cleanup)<|MERGE_RESOLUTION|>--- conflicted
+++ resolved
@@ -1088,7 +1088,6 @@
 			set_bit(STOP_SYNC_TIMER, &mdev->flags);
 	}
 
-<<<<<<< HEAD
 	if (os.conn == C_CONNECTED &&
 	    (ns.conn == C_VERIFY_S || ns.conn == C_VERIFY_T )) {
 		mdev->ov_position = 0;
@@ -1104,12 +1103,8 @@
 			mod_timer(&mdev->resync_timer,jiffies);
 	}
 
-	if (inc_local(mdev)) {
-		u32 mdf = mdev->bc->md.flags & ~(MDF_CONSISTENT|MDF_PRIMARY_IND|
-=======
 	if (get_ldev(mdev)) {
 		u32 mdf = mdev->ldev->md.flags & ~(MDF_CONSISTENT|MDF_PRIMARY_IND|
->>>>>>> 83f0c89a
 						 MDF_CONNECTED_IND|MDF_WAS_UP_TO_DATE|
 						 MDF_PEER_OUT_DATED);
 
@@ -3500,10 +3495,10 @@
 {
 	int rv = -EIO;
 
-	if (inc_local_if_state(mdev, D_ATTACHING)) {
+	if (get_ldev_if_state(mdev, D_ATTACHING)) {
 		drbd_bm_clear_all(mdev);
 		rv = drbd_bm_write(mdev);
-		dec_local(mdev);
+		put_ldev(mdev);
 	}
 
 	return rv;
