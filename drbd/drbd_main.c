--- conflicted
+++ resolved
@@ -68,22 +68,14 @@
 #else
 #define DRBD_RELEASE_RETURN int
 #endif
-<<<<<<< HEAD
 
 static int drbd_open(struct block_device *bdev, fmode_t mode);
 static DRBD_RELEASE_RETURN drbd_release(struct gendisk *gd, fmode_t mode);
-static int w_md_sync(struct drbd_work *w, int unused);
-STATIC void md_sync_timer_fn(unsigned long data);
-static int w_bitmap_io(struct drbd_work *w, int unused);
-static int w_go_diskless(struct drbd_work *w, int unused);
-static void drbd_destroy_device(struct kobject *kobj);
-=======
 static int w_md_sync(struct drbd_work *w, int unused);
 static void md_sync_timer_fn(unsigned long data);
 static int w_bitmap_io(struct drbd_work *w, int unused);
 static int w_go_diskless(struct drbd_work *w, int unused);
-static void drbd_minor_destroy(struct kobject *kobj);
->>>>>>> fb912718
+static void drbd_destroy_device(struct kobject *kobj);
 
 MODULE_AUTHOR("Philipp Reisner <phil@linbit.com>, "
 	      "Lars Ellenberg <lars@linbit.com>");
@@ -158,13 +150,9 @@
 int          drbd_pp_vacant;
 wait_queue_head_t drbd_pp_wait;
 
-<<<<<<< HEAD
 DEFINE_RATELIMIT_STATE(drbd_ratelimit_state, DEFAULT_RATELIMIT_INTERVAL, DEFAULT_RATELIMIT_BURST);
 
-STATIC const struct block_device_operations drbd_ops = {
-=======
 static const struct block_device_operations drbd_ops = {
->>>>>>> fb912718
 	.owner =   THIS_MODULE,
 	.open =    drbd_open,
 	.release = drbd_release,
@@ -424,13 +412,8 @@
 	return retval;
 }
 
-<<<<<<< HEAD
-STATIC void drbd_thread_init(struct drbd_resource *resource, struct drbd_thread *thi,
+static void drbd_thread_init(struct drbd_resource *resource, struct drbd_thread *thi,
 			     int (*func) (struct drbd_thread *), const char *name)
-=======
-static void drbd_thread_init(struct drbd_tconn *tconn, struct drbd_thread *thi,
-			     int (*func) (struct drbd_thread *), char *name)
->>>>>>> fb912718
 {
 	spin_lock_init(&thi->t_lock);
 	thi->task    = NULL;
@@ -1493,11 +1476,7 @@
  * code upon failure.
  */
 static int
-<<<<<<< HEAD
 send_bitmap_rle_or_plain(struct drbd_peer_device *peer_device, struct bm_xfer_ctx *c)
-=======
-send_bitmap_rle_or_plain(struct drbd_conf *mdev, struct bm_xfer_ctx *c)
->>>>>>> fb912718
 {
 	struct drbd_device *device = peer_device->device;
 	struct drbd_socket *sock = &peer_device->connection->data;
@@ -1629,11 +1608,7 @@
  * @blksize:	size in byte, needs to be in big endian byte order
  * @block_id:	Id, big endian byte order
  */
-<<<<<<< HEAD
-STATIC int _drbd_send_ack(struct drbd_peer_device *peer_device, enum drbd_packet cmd,
-=======
-static int _drbd_send_ack(struct drbd_conf *mdev, enum drbd_packet cmd,
->>>>>>> fb912718
+static int _drbd_send_ack(struct drbd_peer_device *peer_device, enum drbd_packet cmd,
 			  u64 sector, u32 blksize, u64 block_id)
 {
 	struct drbd_socket *sock;
@@ -1750,11 +1725,7 @@
  * returns false if we should retry,
  * true if we think connection is dead
  */
-<<<<<<< HEAD
-STATIC int we_should_drop_the_connection(struct drbd_connection *connection, struct socket *sock)
-=======
-static int we_should_drop_the_connection(struct drbd_tconn *tconn, struct socket *sock)
->>>>>>> fb912718
+static int we_should_drop_the_connection(struct drbd_connection *connection, struct socket *sock)
 {
 	int drop_it;
 
@@ -1804,11 +1775,7 @@
  * As a workaround, we disable sendpage on pages
  * with page_count == 0 or PageSlab.
  */
-<<<<<<< HEAD
-STATIC int _drbd_no_send_page(struct drbd_peer_device *peer_device, struct page *page,
-=======
-static int _drbd_no_send_page(struct drbd_conf *mdev, struct page *page,
->>>>>>> fb912718
+static int _drbd_no_send_page(struct drbd_peer_device *peer_device, struct page *page,
 			      int offset, size_t size, unsigned msg_flags)
 {
 	struct socket *socket;
@@ -1824,11 +1791,7 @@
 	return err;
 }
 
-<<<<<<< HEAD
-STATIC int _drbd_send_page(struct drbd_peer_device *peer_device, struct page *page,
-=======
-static int _drbd_send_page(struct drbd_conf *mdev, struct page *page,
->>>>>>> fb912718
+static int _drbd_send_page(struct drbd_peer_device *peer_device, struct page *page,
 		    int offset, size_t size, unsigned msg_flags)
 {
 	struct socket *socket = peer_device->connection->data.socket;
@@ -2340,11 +2303,7 @@
 }
 #endif
 
-<<<<<<< HEAD
-STATIC void drbd_set_defaults(struct drbd_device *device)
-=======
-static void drbd_set_defaults(struct drbd_conf *mdev)
->>>>>>> fb912718
+static void drbd_set_defaults(struct drbd_device *device)
 {
 	device->disk_state[NOW] = D_DISKLESS;
 }
@@ -4492,7 +4451,6 @@
 	return (bdev->md.flags & flag) != 0;
 }
 
-<<<<<<< HEAD
 bool drbd_md_test_peer_flag(struct drbd_peer_device *peer_device, enum mdf_peer_flag flag)
 {
 	struct drbd_md *md = &peer_device->device->ldev->md;
@@ -4503,10 +4461,7 @@
 	return md->peers[peer_device->bitmap_index].flags & flag;
 }
 
-STATIC void md_sync_timer_fn(unsigned long data)
-=======
 static void md_sync_timer_fn(unsigned long data)
->>>>>>> fb912718
 {
 	struct drbd_device *device = (struct drbd_device *) data;
 
