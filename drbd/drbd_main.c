/*
   drbd.c

   This file is part of DRBD by Philipp Reisner and Lars Ellenberg.

   Copyright (C) 2001-2008, LINBIT Information Technologies GmbH.
   Copyright (C) 1999-2008, Philipp Reisner <philipp.reisner@linbit.com>.
   Copyright (C) 2002-2008, Lars Ellenberg <lars.ellenberg@linbit.com>.

   Thanks to Carter Burden, Bart Grantham and Gennadiy Nerubayev
   from Logicworks, Inc. for making SDP replication support possible.

   drbd is free software; you can redistribute it and/or modify
   it under the terms of the GNU General Public License as published by
   the Free Software Foundation; either version 2, or (at your option)
   any later version.

   drbd is distributed in the hope that it will be useful,
   but WITHOUT ANY WARRANTY; without even the implied warranty of
   MERCHANTABILITY or FITNESS FOR A PARTICULAR PURPOSE.  See the
   GNU General Public License for more details.

   You should have received a copy of the GNU General Public License
   along with drbd; see the file COPYING.  If not, write to
   the Free Software Foundation, 675 Mass Ave, Cambridge, MA 02139, USA.

 */

#include <linux/module.h>
#include <linux/drbd.h>
#include <asm/uaccess.h>
#include <asm/types.h>
#include <net/sock.h>
#include <linux/ctype.h>
#include <linux/fs.h>
#include <linux/file.h>
#include <linux/proc_fs.h>
#include <linux/init.h>
#include <linux/mm.h>
#include <linux/memcontrol.h>
#include <linux/mm_inline.h>
#include <linux/slab.h>
#include <linux/crc32c.h>
#include <linux/reboot.h>
#include <linux/notifier.h>
#include <linux/workqueue.h>
#include <linux/kthread.h>
#define __KERNEL_SYSCALLS__
#include <linux/unistd.h>
#include <linux/vmalloc.h>
#include <linux/device.h>
#include <linux/dynamic_debug.h>

#include <linux/drbd_limits.h>
#include "drbd_int.h"
#include "drbd_protocol.h"
#include "drbd_req.h" /* only for _req_mod in tl_release and tl_clear */
#include "drbd_vli.h"

#ifdef COMPAT_HAVE_LINUX_BYTEORDER_SWABB_H
#include <linux/byteorder/swabb.h>
#else
#include <linux/swab.h>
#endif

#ifdef COMPAT_DRBD_RELEASE_RETURNS_VOID
#define DRBD_RELEASE_RETURN void
#else
#define DRBD_RELEASE_RETURN int
#endif

static int drbd_open(struct block_device *bdev, fmode_t mode);
static DRBD_RELEASE_RETURN drbd_release(struct gendisk *gd, fmode_t mode);
static int w_md_sync(struct drbd_work *w, int unused);
STATIC void md_sync_timer_fn(unsigned long data);
static int w_bitmap_io(struct drbd_work *w, int unused);
static int w_go_diskless(struct drbd_work *w, int unused);
static void drbd_destroy_device(struct kobject *kobj);

MODULE_AUTHOR("Philipp Reisner <phil@linbit.com>, "
	      "Lars Ellenberg <lars@linbit.com>");
MODULE_DESCRIPTION("drbd - Distributed Replicated Block Device v" REL_VERSION);
MODULE_VERSION(REL_VERSION);
MODULE_LICENSE("GPL");
MODULE_PARM_DESC(minor_count, "Approximate number of drbd devices ("
		 __stringify(DRBD_MINOR_COUNT_MIN) "-" __stringify(DRBD_MINOR_COUNT_MAX) ")");
MODULE_ALIAS_BLOCKDEV_MAJOR(DRBD_MAJOR);

#include <linux/moduleparam.h>
/* allow_open_on_secondary */
MODULE_PARM_DESC(allow_oos, "DONT USE!");
/* thanks to these macros, if compiled into the kernel (not-module),
 * this becomes the boot parameter drbd.minor_count */
module_param(minor_count, uint, 0444);
module_param(disable_sendpage, bool, 0644);
module_param(allow_oos, bool, 0);

#ifdef CONFIG_DRBD_FAULT_INJECTION
int enable_faults;
int fault_rate;
static int fault_count;
int fault_devs;
int two_phase_commit_fail;

/* bitmap of enabled faults */
module_param(enable_faults, int, 0664);
/* fault rate % value - applies to all enabled faults */
module_param(fault_rate, int, 0664);
/* count of faults inserted */
module_param(fault_count, int, 0664);
/* bitmap of devices to insert faults on */
module_param(fault_devs, int, 0644);
module_param(two_phase_commit_fail, int, 0644);
#endif

/* module parameter, defined */
unsigned int minor_count = DRBD_MINOR_COUNT_DEF;
bool disable_sendpage;
bool allow_oos;

/* Module parameter for setting the user mode helper program
 * to run. Default is /sbin/drbdadm */
char usermode_helper[80] = "/sbin/drbdadm";

module_param_string(usermode_helper, usermode_helper, sizeof(usermode_helper), 0644);

/* in 2.6.x, our device mapping and config info contains our virtual gendisks
 * as member "struct gendisk *vdisk;"
 */
struct idr drbd_devices;
struct list_head drbd_resources;

struct kmem_cache *drbd_request_cache;
struct kmem_cache *drbd_ee_cache;	/* peer requests */
struct kmem_cache *drbd_bm_ext_cache;	/* bitmap extents */
struct kmem_cache *drbd_al_ext_cache;	/* activity log extents */
mempool_t *drbd_request_mempool;
mempool_t *drbd_ee_mempool;
mempool_t *drbd_md_io_page_pool;
struct bio_set *drbd_md_io_bio_set;

/* I do not use a standard mempool, because:
   1) I want to hand out the pre-allocated objects first.
   2) I want to be able to interrupt sleeping allocation with a signal.
   Note: This is a single linked list, the next pointer is the private
	 member of struct page.
 */
struct page *drbd_pp_pool;
spinlock_t   drbd_pp_lock;
int          drbd_pp_vacant;
wait_queue_head_t drbd_pp_wait;

DEFINE_RATELIMIT_STATE(drbd_ratelimit_state, DEFAULT_RATELIMIT_INTERVAL, DEFAULT_RATELIMIT_BURST);

STATIC const struct block_device_operations drbd_ops = {
	.owner =   THIS_MODULE,
	.open =    drbd_open,
	.release = drbd_release,
};

static struct kobj_type drbd_device_kobj_type = {
	.release = drbd_destroy_device,
};

#ifdef COMPAT_HAVE_BIO_FREE
static void bio_destructor_drbd(struct bio *bio)
{
	bio_free(bio, drbd_md_io_bio_set);
}
#endif

struct bio *bio_alloc_drbd(gfp_t gfp_mask)
{
	struct bio *bio;

	if (!drbd_md_io_bio_set)
		return bio_alloc(gfp_mask, 1);

	bio = bio_alloc_bioset(gfp_mask, 1, drbd_md_io_bio_set);
	if (!bio)
		return NULL;
#ifdef COMPAT_HAVE_BIO_FREE
	bio->bi_destructor = bio_destructor_drbd;
#endif
	return bio;
}

#ifdef __CHECKER__
/* When checking with sparse, and this is an inline function, sparse will
   give tons of false positives. When this is a real functions sparse works.
 */
int _get_ldev_if_state(struct drbd_device *device, enum drbd_disk_state mins)
{
	int io_allowed;

	atomic_inc(&device->local_cnt);
	io_allowed = (device->disk_state[NOW] >= mins);
	if (!io_allowed) {
		if (atomic_dec_and_test(&device->local_cnt))
			wake_up(&device->misc_wait);
	}
	return io_allowed;
}

#endif

/**
 * tl_release() - mark as BARRIER_ACKED all requests in the corresponding transfer log epoch
 * @device:	DRBD device.
 * @barrier_nr:	Expected identifier of the DRBD write barrier packet.
 * @set_size:	Expected number of requests before that barrier.
 *
 * In case the passed barrier_nr or set_size does not match the oldest
 * epoch of not yet barrier-acked requests, this function will cause a
 * termination of the connection.
 */
void tl_release(struct drbd_connection *connection, unsigned int barrier_nr,
		unsigned int set_size)
{
	struct drbd_resource *resource = connection->resource;
	struct drbd_request *r;
	struct drbd_request *req = NULL;
	int expect_epoch = 0;
	int expect_size = 0;

	spin_lock_irq(&connection->resource->req_lock);

	/* find oldest not yet barrier-acked write request,
	 * count writes in its epoch. */
	list_for_each_entry(r, &resource->transfer_log, tl_requests) {
		struct drbd_peer_device *peer_device;
		int idx;
		peer_device = conn_peer_device(connection, r->device->vnr);
		idx = 1 + peer_device->node_id;

		if (!req) {
			if (!(r->rq_state[0] & RQ_WRITE))
				continue;
			if (!(r->rq_state[idx] & RQ_NET_MASK))
				continue;
			if (r->rq_state[idx] & RQ_NET_DONE)
				continue;
			req = r;
			expect_epoch = req->epoch;
			expect_size ++;
		} else {
			if (r->epoch != expect_epoch)
				break;
			if (!(r->rq_state[0] & RQ_WRITE))
				continue;
			/* if (s & RQ_DONE): not expected */
			/* if (!(s & RQ_NET_MASK)): not expected */
			expect_size++;
		}
	}

	/* first some paranoia code */
	if (req == NULL) {
		drbd_err(connection, "BAD! BarrierAck #%u received, but no epoch in tl!?\n",
			 barrier_nr);
		goto bail;
	}
	if (expect_epoch != barrier_nr) {
		drbd_err(connection, "BAD! BarrierAck #%u received, expected #%u!\n",
			 barrier_nr, expect_epoch);
		goto bail;
	}

	if (expect_size != set_size) {
		drbd_err(connection, "BAD! BarrierAck #%u received with n_writes=%u, expected n_writes=%u!\n",
			 barrier_nr, set_size, expect_size);
		goto bail;
	}

	/* Clean up list of requests processed during current epoch. */
	/* this extra list walk restart is paranoia,
	 * to catch requests being barrier-acked "unexpectedly".
	 * It usually should find the same req again, or some READ preceding it. */
	list_for_each_entry(req, &resource->transfer_log, tl_requests)
		if (req->epoch == expect_epoch)
			break;
	list_for_each_entry_safe_from(req, r, &resource->transfer_log, tl_requests) {
		struct drbd_peer_device *peer_device;
		if (req->epoch != expect_epoch)
			break;
		peer_device = conn_peer_device(connection, req->device->vnr);
		_req_mod(req, BARRIER_ACKED, peer_device);
	}
	spin_unlock_irq(&connection->resource->req_lock);

	return;

bail:
	spin_unlock_irq(&connection->resource->req_lock);
	change_cstate(connection, C_PROTOCOL_ERROR, CS_HARD);
}


/**
 * _tl_restart() - Walks the transfer log, and applies an action to all requests
 * @connection:	DRBD connection to operate on.
 * @what:       The action/event to perform with all request objects
 *
 * @what might be one of CONNECTION_LOST_WHILE_PENDING, RESEND, FAIL_FROZEN_DISK_IO,
 * RESTART_FROZEN_DISK_IO.
 */
/* must hold resource->req_lock */
void _tl_restart(struct drbd_connection *connection, enum drbd_req_event what)
{
	struct drbd_resource *resource = connection->resource;
	struct drbd_peer_device *peer_device;
	struct drbd_request *req, *r;

	list_for_each_entry_safe(req, r, &resource->transfer_log, tl_requests) {
		peer_device = conn_peer_device(connection, req->device->vnr);
		_req_mod(req, what, peer_device);
	}
}

void tl_restart(struct drbd_connection *connection, enum drbd_req_event what)
{
	spin_lock_irq(&connection->resource->req_lock);
	_tl_restart(connection, what);
	spin_unlock_irq(&connection->resource->req_lock);
}


/**
 * tl_clear() - Clears all requests and &struct drbd_tl_epoch objects out of the TL
 * @device:	DRBD device.
 *
 * This is called after the connection to the peer was lost. The storage covered
 * by the requests on the transfer gets marked as our of sync. Called from the
 * receiver thread and the sender thread.
 */
void tl_clear(struct drbd_connection *connection)
{
	tl_restart(connection, CONNECTION_LOST_WHILE_PENDING);
}

/**
 * tl_abort_disk_io() - Abort disk I/O for all requests for a certain device in the TL
 * @device:	DRBD device.
 */
void tl_abort_disk_io(struct drbd_device *device)
{
	struct drbd_resource *resource = device->resource;
	struct drbd_request *req, *r;

	spin_lock_irq(&resource->req_lock);
	list_for_each_entry_safe(req, r, &resource->transfer_log, tl_requests) {
		if (!(req->rq_state[0] & RQ_LOCAL_PENDING))
			continue;
		if (req->device != device)
			continue;
		_req_mod(req, ABORT_DISK_IO, NULL);
	}
	spin_unlock_irq(&resource->req_lock);
}

STATIC int drbd_thread_setup(void *arg)
{
	struct drbd_thread *thi = (struct drbd_thread *) arg;
	struct drbd_resource *resource = thi->resource;
	struct drbd_connection *connection = thi->connection;
	unsigned long flags;
	int retval;

restart:
	retval = thi->function(thi);

	spin_lock_irqsave(&thi->t_lock, flags);

	/* if the receiver has been "EXITING", the last thing it did
	 * was set the conn state to "StandAlone",
	 * if now a re-connect request comes in, conn state goes C_UNCONNECTED,
	 * and receiver thread will be "started".
	 * drbd_thread_start needs to set "RESTARTING" in that case.
	 * t_state check and assignment needs to be within the same spinlock,
	 * so either thread_start sees EXITING, and can remap to RESTARTING,
	 * or thread_start see NONE, and can proceed as normal.
	 */

	if (thi->t_state == RESTARTING) {
		if (connection)
			drbd_info(connection, "Restarting %s thread\n", thi->name);
		else
			drbd_info(resource, "Restarting %s thread\n", thi->name);
		thi->t_state = RUNNING;
		spin_unlock_irqrestore(&thi->t_lock, flags);
		goto restart;
	}

	thi->task = NULL;
	thi->t_state = NONE;
	smp_mb();

	complete(&thi->stop);
	spin_unlock_irqrestore(&thi->t_lock, flags);

	if (connection)
		drbd_info(connection, "Terminating %s thread\n", thi->name);
	else
		drbd_info(resource, "Terminating %s thread\n", thi->name);

	/* Release mod reference taken when thread was started */

	if (thi->connection)
		kref_put(&thi->connection->kref, drbd_destroy_connection);
	kref_put(&resource->kref, drbd_destroy_resource);
	module_put(THIS_MODULE);
	return retval;
}

STATIC void drbd_thread_init(struct drbd_resource *resource, struct drbd_thread *thi,
			     int (*func) (struct drbd_thread *), const char *name)
{
	spin_lock_init(&thi->t_lock);
	thi->task    = NULL;
	thi->t_state = NONE;
	thi->function = func;
	thi->resource = resource;
	thi->connection = NULL;
	thi->name = name;
}

int drbd_thread_start(struct drbd_thread *thi)
{
	struct drbd_resource *resource = thi->resource;
	struct drbd_connection *connection = thi->connection;
	struct task_struct *nt;
	unsigned long flags;

	/* is used from state engine doing drbd_thread_stop_nowait,
	 * while holding the req lock irqsave */
	spin_lock_irqsave(&thi->t_lock, flags);

	switch (thi->t_state) {
	case NONE:
		if (connection)
			drbd_info(connection, "Starting %s thread (from %s [%d])\n",
				 thi->name, current->comm, current->pid);
		else
			drbd_info(resource, "Starting %s thread (from %s [%d])\n",
				 thi->name, current->comm, current->pid);

		/* Get ref on module for thread - this is released when thread exits */
		if (!try_module_get(THIS_MODULE)) {
			drbd_err(resource, "Failed to get module reference in drbd_thread_start\n");
			spin_unlock_irqrestore(&thi->t_lock, flags);
			return false;
		}

		kref_get(&resource->kref);
		if (thi->connection)
			kref_get(&thi->connection->kref);

		init_completion(&thi->stop);
		D_ASSERT(resource, thi->task == NULL);
		thi->reset_cpu_mask = 1;
		thi->t_state = RUNNING;
		spin_unlock_irqrestore(&thi->t_lock, flags);
		flush_signals(current); /* otherw. may get -ERESTARTNOINTR */

		nt = kthread_create(drbd_thread_setup, (void *) thi,
				    "drbd_%c_%s", thi->name[0], resource->name);

		if (IS_ERR(nt)) {
			if (connection)
				drbd_err(connection, "Couldn't start thread\n");
			else
				drbd_err(resource, "Couldn't start thread\n");

			if (thi->connection)
				kref_put(&thi->connection->kref, drbd_destroy_connection);
			kref_put(&resource->kref, drbd_destroy_resource);
			module_put(THIS_MODULE);
			return false;
		}
		spin_lock_irqsave(&thi->t_lock, flags);
		thi->task = nt;
		thi->t_state = RUNNING;
		spin_unlock_irqrestore(&thi->t_lock, flags);
		wake_up_process(nt);
		break;
	case EXITING:
		thi->t_state = RESTARTING;
		if (connection)
			drbd_info(connection, "Restarting %s thread (from %s [%d])\n",
					thi->name, current->comm, current->pid);
		else
			drbd_info(resource, "Restarting %s thread (from %s [%d])\n",
					thi->name, current->comm, current->pid);
		/* fall through */
	case RUNNING:
	case RESTARTING:
	default:
		spin_unlock_irqrestore(&thi->t_lock, flags);
		break;
	}

	return true;
}


void _drbd_thread_stop(struct drbd_thread *thi, int restart, int wait)
{
	unsigned long flags;

	enum drbd_thread_state ns = restart ? RESTARTING : EXITING;

	/* may be called from state engine, holding the req lock irqsave */
	spin_lock_irqsave(&thi->t_lock, flags);

	if (thi->t_state == NONE) {
		spin_unlock_irqrestore(&thi->t_lock, flags);
		if (restart)
			drbd_thread_start(thi);
		return;
	}

	if (thi->t_state == EXITING && ns == RESTARTING) {
		/* Do not abort a stop request, otherwise a waiter might never wake up */
		spin_unlock_irqrestore(&thi->t_lock, flags);
		return;
	}

	if (thi->t_state != ns) {
		if (thi->task == NULL) {
			spin_unlock_irqrestore(&thi->t_lock, flags);
			return;
		}

		thi->t_state = ns;
		smp_mb();
		init_completion(&thi->stop);
		if (thi->task != current)
			force_sig(DRBD_SIGKILL, thi->task);
	}
	spin_unlock_irqrestore(&thi->t_lock, flags);

	if (wait)
		wait_for_completion(&thi->stop);
}

int conn_lowest_minor(struct drbd_connection *connection)
{
	struct drbd_peer_device *peer_device;
	int vnr = 0, minor = -1;

	rcu_read_lock();
	peer_device = idr_get_next(&connection->peer_devices, &vnr);
	if (peer_device)
		minor = device_to_minor(peer_device->device);
	rcu_read_unlock();

	return minor;
}

#ifdef CONFIG_SMP
/**
 * drbd_calc_cpu_mask() - Generate CPU masks, spread over all CPUs
 *
 * Forces all threads of a resource onto the same CPU. This is beneficial for
 * DRBD's performance. May be overwritten by user's configuration.
 */
static void drbd_calc_cpu_mask(cpumask_var_t *cpu_mask)
{
	unsigned int *resources_per_cpu, min_index = ~0;

	resources_per_cpu = kzalloc(nr_cpu_ids * sizeof(*resources_per_cpu), GFP_KERNEL);
	if (resources_per_cpu) {
		struct drbd_resource *resource;
		unsigned int cpu, min = ~0;

		rcu_read_lock();
		for_each_resource_rcu(resource, &drbd_resources) {
			for_each_cpu(cpu, resource->cpu_mask)
				resources_per_cpu[cpu]++;
		}
		rcu_read_unlock();
		for_each_online_cpu(cpu) {
			if (resources_per_cpu[cpu] < min) {
				min = resources_per_cpu[cpu];
				min_index = cpu;
			}
		}
		kfree(resources_per_cpu);
	}
	if (min_index == ~0) {
		cpumask_setall(*cpu_mask);
		return;
	}
	cpumask_set_cpu(min_index, *cpu_mask);
}

/**
 * drbd_thread_current_set_cpu() - modifies the cpu mask of the _current_ thread
 * @device:	DRBD device.
 * @thi:	drbd_thread object
 *
 * call in the "main loop" of _all_ threads, no need for any mutex, current won't die
 * prematurely.
 */
void drbd_thread_current_set_cpu(struct drbd_thread *thi)
{
	struct drbd_resource *resource = thi->resource;
	struct task_struct *p = current;

	if (!thi->reset_cpu_mask)
		return;
	thi->reset_cpu_mask = 0;
	set_cpus_allowed_ptr(p, resource->cpu_mask);
}
#else
#define drbd_calc_cpu_mask(A) ({})
#endif

/**
 * drbd_header_size  -  size of a packet header
 *
 * The header size is a multiple of 8, so any payload following the header is
 * word aligned on 64-bit architectures.  (The bitmap send and receive code
 * relies on this.)
 */
unsigned int drbd_header_size(struct drbd_connection *connection)
{
	if (connection->agreed_pro_version >= 100) {
		BUILD_BUG_ON(!IS_ALIGNED(sizeof(struct p_header100), 8));
		return sizeof(struct p_header100);
	} else {
		BUILD_BUG_ON(sizeof(struct p_header80) !=
			     sizeof(struct p_header95));
		BUILD_BUG_ON(!IS_ALIGNED(sizeof(struct p_header80), 8));
		return sizeof(struct p_header80);
	}
}

static unsigned int prepare_header80(struct p_header80 *h, enum drbd_packet cmd, int size)
{
	h->magic   = cpu_to_be32(DRBD_MAGIC);
	h->command = cpu_to_be16(cmd);
	h->length  = cpu_to_be16(size);
	return sizeof(struct p_header80);
}

static unsigned int prepare_header95(struct p_header95 *h, enum drbd_packet cmd, int size)
{
	h->magic   = cpu_to_be16(DRBD_MAGIC_BIG);
	h->command = cpu_to_be16(cmd);
	h->length = cpu_to_be32(size);
	return sizeof(struct p_header95);
}

static unsigned int prepare_header100(struct p_header100 *h, enum drbd_packet cmd,
				      int size, int vnr)
{
	h->magic = cpu_to_be32(DRBD_MAGIC_100);
	h->volume = cpu_to_be16(vnr);
	h->command = cpu_to_be16(cmd);
	h->length = cpu_to_be32(size);
	h->pad = 0;
	return sizeof(struct p_header100);
}

static unsigned int prepare_header(struct drbd_connection *connection, int vnr,
				   void *buffer, enum drbd_packet cmd, int size)
{
	if (connection->agreed_pro_version >= 100)
		return prepare_header100(buffer, cmd, size, vnr);
	else if (connection->agreed_pro_version >= 95 &&
		 size > DRBD_MAX_SIZE_H80_PACKET)
		return prepare_header95(buffer, cmd, size);
	else
		return prepare_header80(buffer, cmd, size);
}

static void *__conn_prepare_command(struct drbd_connection *connection,
				    struct drbd_socket *sock)
{
	if (!sock->socket)
		return NULL;
	return sock->sbuf + drbd_header_size(connection);
}

void *conn_prepare_command(struct drbd_connection *connection, struct drbd_socket *sock)
{
	void *p;

	mutex_lock(&sock->mutex);
	p = __conn_prepare_command(connection, sock);
	if (!p)
		mutex_unlock(&sock->mutex);

	return p;
}

void *drbd_prepare_command(struct drbd_peer_device *peer_device, struct drbd_socket *sock)
{
	return conn_prepare_command(peer_device->connection, sock);
}

static int __send_command(struct drbd_connection *connection, int vnr,
			  struct drbd_socket *sock, enum drbd_packet cmd,
			  unsigned int header_size, void *data,
			  unsigned int size)
{
	int msg_flags;
	int err;

	/*
	 * Called with @data == NULL and the size of the data blocks in @size
	 * for commands that send data blocks.  For those commands, omit the
	 * MSG_MORE flag: this will increase the likelihood that data blocks
	 * which are page aligned on the sender will end up page aligned on the
	 * receiver.
	 */
	msg_flags = data ? MSG_MORE : 0;

	header_size += prepare_header(connection, vnr, sock->sbuf, cmd,
				      header_size + size);
	err = drbd_send_all(connection, sock->socket, sock->sbuf, header_size,
			    msg_flags);
	if (data && !err)
		err = drbd_send_all(connection, sock->socket, data, size, 0);
	return err;
}

int send_command(struct drbd_connection *connection, int vnr, struct drbd_socket *sock,
		 enum drbd_packet cmd, unsigned int header_size,
		 void *data, unsigned int size)
{
	int err;

	err = __send_command(connection, vnr, sock, cmd, header_size, data, size);
	mutex_unlock(&sock->mutex);
	return err;
}

int drbd_send_command(struct drbd_peer_device *peer_device, struct drbd_socket *sock,
		      enum drbd_packet cmd, unsigned int header_size,
		      void *data, unsigned int size)
{
	return send_command(peer_device->connection, peer_device->device->vnr,
			    sock, cmd, header_size, data, size);
}

int drbd_send_ping(struct drbd_connection *connection)
{
	struct drbd_socket *sock;

	sock = &connection->meta;
	if (!conn_prepare_command(connection, sock))
		return -EIO;
	return send_command(connection, -1, sock, P_PING, 0, NULL, 0);
}

int drbd_send_ping_ack(struct drbd_connection *connection)
{
	struct drbd_socket *sock;

	sock = &connection->meta;
	if (!conn_prepare_command(connection, sock))
		return -EIO;
	return send_command(connection, -1, sock, P_PING_ACK, 0, NULL, 0);
}

extern int drbd_send_peer_ack(struct drbd_connection *connection,
			      struct drbd_request *req)
{
	struct drbd_peer_device *peer_device;
	struct drbd_socket *sock;
	struct p_peer_ack *p;
	u64 mask = 0;

	if (req->rq_state[0] & RQ_LOCAL_OK)
		mask |= NODE_MASK(connection->resource->res_opts.node_id);
	rcu_read_lock();
	for_each_peer_device(peer_device, req->device) {
		int idx = 1 + peer_device->node_id;

		if (req->rq_state[idx] & RQ_NET_OK)
			mask |= NODE_MASK(peer_device->node_id);
	}
	rcu_read_unlock();

	sock = &connection->meta;
	p = conn_prepare_command(connection, sock);
	if (!p)
		return -EIO;
	p->mask = cpu_to_be64(mask);
	p->dagtag = cpu_to_be64(req->dagtag_sector);
	return send_command(connection, -1, sock, P_PEER_ACK, sizeof(*p), NULL, 0);
}

int drbd_send_sync_param(struct drbd_peer_device *peer_device)
{
	struct drbd_socket *sock;
	struct p_rs_param_95 *p;
	int size;
	const int apv = peer_device->connection->agreed_pro_version;
	enum drbd_packet cmd;
	struct net_conf *nc;
	struct disk_conf *dc;

	sock = &peer_device->connection->data;
	p = drbd_prepare_command(peer_device, sock);
	if (!p)
		return -EIO;

	rcu_read_lock();
	nc = rcu_dereference(peer_device->connection->net_conf);

	size = apv <= 87 ? sizeof(struct p_rs_param)
		: apv == 88 ? sizeof(struct p_rs_param)
			+ strlen(nc->verify_alg) + 1
		: apv <= 94 ? sizeof(struct p_rs_param_89)
		: /* apv >= 95 */ sizeof(struct p_rs_param_95);

	cmd = apv >= 89 ? P_SYNC_PARAM89 : P_SYNC_PARAM;

	/* initialize verify_alg and csums_alg */
	memset(p->verify_alg, 0, 2 * SHARED_SECRET_MAX);

	if (get_ldev(peer_device->device)) {
		dc = rcu_dereference(peer_device->device->ldev->disk_conf);
		p->resync_rate = cpu_to_be32(dc->resync_rate);
		p->c_plan_ahead = cpu_to_be32(dc->c_plan_ahead);
		p->c_delay_target = cpu_to_be32(dc->c_delay_target);
		p->c_fill_target = cpu_to_be32(dc->c_fill_target);
		p->c_max_rate = cpu_to_be32(dc->c_max_rate);
		put_ldev(peer_device->device);
	} else {
		p->resync_rate = cpu_to_be32(DRBD_RESYNC_RATE_DEF);
		p->c_plan_ahead = cpu_to_be32(DRBD_C_PLAN_AHEAD_DEF);
		p->c_delay_target = cpu_to_be32(DRBD_C_DELAY_TARGET_DEF);
		p->c_fill_target = cpu_to_be32(DRBD_C_FILL_TARGET_DEF);
		p->c_max_rate = cpu_to_be32(DRBD_C_MAX_RATE_DEF);
	}

	if (apv >= 88)
		strcpy(p->verify_alg, nc->verify_alg);
	if (apv >= 89)
		strcpy(p->csums_alg, nc->csums_alg);
	rcu_read_unlock();

	return drbd_send_command(peer_device, sock, cmd, size, NULL, 0);
}

int __drbd_send_protocol(struct drbd_connection *connection, enum drbd_packet cmd)
{
	struct drbd_socket *sock;
	struct p_protocol *p;
	struct net_conf *nc;
	int size, cf;

	sock = &connection->data;
	p = __conn_prepare_command(connection, sock);
	if (!p)
		return -EIO;

	rcu_read_lock();
	nc = rcu_dereference(connection->net_conf);

	if (nc->tentative && connection->agreed_pro_version < 92) {
		rcu_read_unlock();
		mutex_unlock(&sock->mutex);
		drbd_err(connection, "--dry-run is not supported by peer");
		return -EOPNOTSUPP;
	}

	size = sizeof(*p);
	if (connection->agreed_pro_version >= 87)
		size += strlen(nc->integrity_alg) + 1;

	p->protocol      = cpu_to_be32(nc->wire_protocol);
	p->after_sb_0p   = cpu_to_be32(nc->after_sb_0p);
	p->after_sb_1p   = cpu_to_be32(nc->after_sb_1p);
	p->after_sb_2p   = cpu_to_be32(nc->after_sb_2p);
	p->two_primaries = cpu_to_be32(nc->two_primaries);
	cf = 0;
	if (nc->discard_my_data)
		cf |= CF_DISCARD_MY_DATA;
	if (nc->tentative)
		cf |= CF_DRY_RUN;
	p->conn_flags    = cpu_to_be32(cf);

	if (connection->agreed_pro_version >= 87)
		strcpy(p->integrity_alg, nc->integrity_alg);
	rcu_read_unlock();

	return __send_command(connection, -1, sock, cmd, size, NULL, 0);
}

int drbd_send_protocol(struct drbd_connection *connection)
{
	int err;

	mutex_lock(&connection->data.mutex);
	err = __drbd_send_protocol(connection, P_PROTOCOL);
	mutex_unlock(&connection->data.mutex);

	return err;
}

static int _drbd_send_uuids(struct drbd_peer_device *peer_device, u64 uuid_flags)
{
	struct drbd_device *device = peer_device->device;
	struct drbd_socket *sock;
	struct p_uuids *p;
	int i;

	if (!get_ldev_if_state(device, D_NEGOTIATING))
		return 0;

	sock = &peer_device->connection->data;
	p = drbd_prepare_command(peer_device, sock);
	if (!p) {
		put_ldev(device);
		return -EIO;
	}

	spin_lock_irq(&device->ldev->md.uuid_lock);
	p->current_uuid = cpu_to_be64(drbd_current_uuid(device));
	p->bitmap_uuid = cpu_to_be64(drbd_bitmap_uuid(peer_device));
	for (i = 0; i < ARRAY_SIZE(p->history_uuids); i++)
		p->history_uuids[i] = cpu_to_be64(drbd_history_uuid(device, i));
	spin_unlock_irq(&device->ldev->md.uuid_lock);

	peer_device->comm_bm_set = drbd_bm_total_weight(peer_device);
	p->dirty_bits = cpu_to_be64(peer_device->comm_bm_set);
	rcu_read_lock();
	if (rcu_dereference(peer_device->connection->net_conf)->discard_my_data)
		uuid_flags |= UUID_FLAG_DISCARD_MY_DATA;
	rcu_read_unlock();
	if (test_bit(CRASHED_PRIMARY, &device->flags))
		uuid_flags |= UUID_FLAG_CRASHED_PRIMARY;
	if (!drbd_md_test_flag(device->ldev, MDF_CONSISTENT))
		uuid_flags |= UUID_FLAG_INCONSISTENT;
	p->uuid_flags = cpu_to_be64(uuid_flags);

	put_ldev(device);
	return drbd_send_command(peer_device, sock, P_UUIDS, sizeof(*p), NULL, 0);
}

static int _drbd_send_uuids110(struct drbd_peer_device *peer_device, u64 uuid_flags, u64 mask)
{
	struct drbd_device *device = peer_device->device;
	struct drbd_peer_md *peer_md;
	struct drbd_socket *sock;
	struct p_uuids110 *p;
	int max_peers, i, pos = 0;
	u64 bitmap_uuids_mask = 0;

	if (!get_ldev_if_state(device, D_NEGOTIATING))
		return 0;

	peer_md = device->ldev->md.peers;

	sock = &peer_device->connection->data;
	p = drbd_prepare_command(peer_device, sock);
	if (!p) {
		put_ldev(device);
		return -EIO;
	}

	spin_lock_irq(&device->ldev->md.uuid_lock);
	p->current_uuid = cpu_to_be64(drbd_current_uuid(device));

	max_peers = device->bitmap->bm_max_peers;
	for (i = 0; i < max_peers; i++) {
		if (peer_md[i].bitmap_uuid)
			bitmap_uuids_mask |= NODE_MASK(peer_md[i].node_id);
	}

	for_each_set_bit(i, (unsigned long *)&bitmap_uuids_mask, sizeof(bitmap_uuids_mask)) {
		int bitmap_index = device->ldev->id_to_bit[i];
		p->other_uuids[pos++] = cpu_to_be64(peer_md[bitmap_index].bitmap_uuid);
	}

	for (i = 0; i < HISTORY_UUIDS; i++)
		p->other_uuids[pos++] = cpu_to_be64(drbd_history_uuid(device, i));
	spin_unlock_irq(&device->ldev->md.uuid_lock);

	p->bitmap_uuids_mask = cpu_to_be64(bitmap_uuids_mask);

	peer_device->comm_bm_set = drbd_bm_total_weight(peer_device);
	p->dirty_bits = cpu_to_be64(peer_device->comm_bm_set);
	rcu_read_lock();
	if (rcu_dereference(peer_device->connection->net_conf)->discard_my_data)
		uuid_flags |= UUID_FLAG_DISCARD_MY_DATA;
	rcu_read_unlock();
	if (test_bit(CRASHED_PRIMARY, &device->flags))
		uuid_flags |= UUID_FLAG_CRASHED_PRIMARY;
	if (!drbd_md_test_flag(device->ldev, MDF_CONSISTENT))
		uuid_flags |= UUID_FLAG_INCONSISTENT;
	p->uuid_flags = cpu_to_be64(uuid_flags);
	p->offline_mask = cpu_to_be64(mask);

	put_ldev(device);
	return drbd_send_command(peer_device, sock, P_UUIDS110,
				 sizeof(*p) +
				 (hweight64(bitmap_uuids_mask) + HISTORY_UUIDS) * sizeof(p->other_uuids[0]),
				 NULL, 0);
}

int drbd_send_uuids(struct drbd_peer_device *peer_device, u64 uuid_flags, u64 mask)
{
	if (peer_device->connection->agreed_pro_version >= 110)
		return _drbd_send_uuids110(peer_device, uuid_flags, mask);
	else
		return _drbd_send_uuids(peer_device, uuid_flags);
}

void drbd_print_uuids(struct drbd_peer_device *peer_device, const char *text)
{
	struct drbd_device *device = peer_device->device;

	if (get_ldev_if_state(device, D_NEGOTIATING)) {
		drbd_info(peer_device, "%s %016llX:%016llX:%016llX:%016llX\n",
			  text,
			  (unsigned long long)drbd_current_uuid(device),
			  (unsigned long long)drbd_bitmap_uuid(peer_device),
			  (unsigned long long)drbd_history_uuid(device, 0),
			  (unsigned long long)drbd_history_uuid(device, 1));
		put_ldev(device);
	} else {
		drbd_info(device, "%s effective data uuid: %016llX\n",
			  text,
			  (unsigned long long)device->exposed_data_uuid);
	}
}

void drbd_send_current_uuid(struct drbd_peer_device *peer_device, u64 current_uuid)
{
	struct drbd_socket *sock;
	struct p_uuid *p;

	sock = &peer_device->connection->data;
	p = drbd_prepare_command(peer_device, sock);
	if (p) {
		p->uuid = cpu_to_be64(current_uuid);
		drbd_send_command(peer_device, sock, P_CURRENT_UUID, sizeof(*p), NULL, 0);
	}
}

void drbd_gen_and_send_sync_uuid(struct drbd_peer_device *peer_device)
{
	struct drbd_device *device = peer_device->device;
	struct drbd_socket *sock;
	struct p_uuid *p;
	u64 uuid;

	D_ASSERT(device, device->disk_state[NOW] == D_UP_TO_DATE);

	uuid = drbd_bitmap_uuid(peer_device);
	if (uuid && uuid != UUID_JUST_CREATED)
		uuid = uuid + UUID_NEW_BM_OFFSET;
	else
		get_random_bytes(&uuid, sizeof(u64));
	drbd_uuid_set_bitmap(peer_device, uuid);
	drbd_print_uuids(peer_device, "updated sync UUID");
	drbd_md_sync(device);

	sock = &peer_device->connection->data;
	p = drbd_prepare_command(peer_device, sock);
	if (p) {
		p->uuid = cpu_to_be64(uuid);
		drbd_send_command(peer_device, sock, P_SYNC_UUID, sizeof(*p), NULL, 0);
	}
}

/* All callers hold resource->conf_update */
int drbd_attach_peer_device(struct drbd_peer_device *peer_device)
{
	struct drbd_device *device = peer_device->device;
	int err = -ENOMEM;
	struct disk_conf *disk_conf;
	struct fifo_buffer *resync_plan = NULL;
	struct lru_cache *resync_lru = NULL;

	if (!get_ldev_if_state(device, D_ATTACHING))
		return 0;

	disk_conf = rcu_dereference(device->ldev->disk_conf);

	resync_plan = fifo_alloc((disk_conf->c_plan_ahead * 10 * SLEEP_TIME) / HZ);
	if (!resync_plan)
		goto out;
	resync_lru = lc_create("resync", drbd_bm_ext_cache,
			       1, 61, sizeof(struct bm_extent),
			       offsetof(struct bm_extent, lce));
	if (!resync_lru)
		goto out;
	rcu_assign_pointer(peer_device->rs_plan_s, resync_plan);
	peer_device->resync_lru = resync_lru;
	err = 0;

out:
	if (err) {
		kfree(resync_lru);
		kfree(resync_plan);
	}
	put_ldev(device);
	return err;
}

int drbd_send_sizes(struct drbd_peer_device *peer_device, int trigger_reply, enum dds_flags flags)
{
	struct drbd_device *device = peer_device->device;
	struct drbd_socket *sock;
	struct p_sizes *p;
	sector_t d_size, u_size;
	int q_order_type;
	unsigned int max_bio_size;

	if (get_ldev_if_state(device, D_NEGOTIATING)) {
		D_ASSERT(device, device->ldev->backing_bdev);
		d_size = drbd_get_max_capacity(device->ldev);
		rcu_read_lock();
		u_size = rcu_dereference(device->ldev->disk_conf)->disk_size;
		rcu_read_unlock();
		q_order_type = drbd_queue_order_type(device);
		max_bio_size = queue_max_hw_sectors(device->ldev->backing_bdev->bd_disk->queue) << 9;
		max_bio_size = min(max_bio_size, DRBD_MAX_BIO_SIZE);
		put_ldev(device);
	} else {
		d_size = 0;
		u_size = 0;
		q_order_type = QUEUE_ORDERED_NONE;
		max_bio_size = DRBD_MAX_BIO_SIZE; /* ... multiple BIOs per peer_request */
	}

	sock = &peer_device->connection->data;
	p = drbd_prepare_command(peer_device, sock);
	if (!p)
		return -EIO;

	if (peer_device->connection->agreed_pro_version <= 94)
		max_bio_size = min(max_bio_size, DRBD_MAX_SIZE_H80_PACKET);
	else if (peer_device->connection->agreed_pro_version < 100)
		max_bio_size = min(max_bio_size, DRBD_MAX_BIO_SIZE_P95);

	p->d_size = cpu_to_be64(d_size);
	p->u_size = cpu_to_be64(u_size);
	p->c_size = cpu_to_be64(trigger_reply ? 0 : drbd_get_capacity(device->this_bdev));
	p->max_bio_size = cpu_to_be32(max_bio_size);
	p->queue_order_type = cpu_to_be16(q_order_type);
	p->dds_flags = cpu_to_be16(flags);
	return drbd_send_command(peer_device, sock, P_SIZES, sizeof(*p), NULL, 0);
}

int drbd_send_current_state(struct drbd_peer_device *peer_device)
{
	return drbd_send_state(peer_device, drbd_get_peer_device_state(peer_device, NOW));
}

/**
 * drbd_send_state() - Sends the drbd state to the peer
 * @device:	DRBD device.
 * @state:	state to send
 */
int drbd_send_state(struct drbd_peer_device *peer_device, union drbd_state state)
{
	struct drbd_socket *sock;
	struct p_state *p;

	sock = &peer_device->connection->data;
	p = drbd_prepare_command(peer_device, sock);
	if (!p)
		return -EIO;

	if (peer_device->connection->agreed_pro_version < 110)
		state.weak = 0;

	p->state = cpu_to_be32(state.i); /* Within the send mutex */
	return drbd_send_command(peer_device, sock, P_STATE, sizeof(*p), NULL, 0);
}

int conn_send_state_req(struct drbd_connection *connection, int vnr, enum drbd_packet cmd,
			union drbd_state mask, union drbd_state val)
{
	struct drbd_socket *sock;
	struct p_req_state *p;
	int err;

	/* Protocols before version 100 only support one volume and connection.
	 * All state change requests are via P_STATE_CHG_REQ. */
	if (connection->agreed_pro_version < 100)
		cmd = P_STATE_CHG_REQ;

	sock = &connection->data;
	p = conn_prepare_command(connection, sock);
	if (!p)
		return -EIO;
	p->mask = cpu_to_be32(mask.i);
	p->val = cpu_to_be32(val.i);
	err = __send_command(connection, vnr, sock, cmd, sizeof(*p), NULL, 0);
	mutex_unlock(&sock->mutex);
	return err;
}

int conn_send_twopc_request(struct drbd_connection *connection, int vnr, enum drbd_packet cmd,
			    struct p_twopc_request *request)
{
	struct drbd_socket *sock;
	struct p_twopc_request *p;
	int err;

	drbd_debug(connection, "Sending state change request %s [%u|%u] "
		   "(primary_nodes=%lX, weak_nodes=%lX)\n",
		   cmdname(cmd),
		   be32_to_cpu(request->val),
		   be32_to_cpu(request->mask),
		   (unsigned long)be64_to_cpu(request->primary_nodes),
		   (unsigned long)be64_to_cpu(request->weak_nodes));

	sock = &connection->data;
	p = conn_prepare_command(connection, sock);
	if (!p)
		return -EIO;
	memcpy(p, request, sizeof(*request));
	if (cmd == P_TWOPC_COMMIT) {
		connection->primary_mask_sent =
			be64_to_cpu(request->primary_nodes) & ~NODE_MASK(connection->net_conf->peer_node_id);
	}
	err = __send_command(connection, vnr, sock, cmd, sizeof(*p), NULL, 0);
	mutex_unlock(&sock->mutex);
	return err;
}

void drbd_send_sr_reply(struct drbd_connection *connection, int vnr, enum drbd_state_rv retcode)
{
	struct drbd_socket *sock;
	struct p_req_state_reply *p;

	sock = &connection->meta;
	p = conn_prepare_command(connection, sock);
	if (p) {
		enum drbd_packet cmd =
			connection->agreed_pro_version < 100 ? P_STATE_CHG_REPLY : P_CONN_ST_CHG_REPLY;

		p->retcode = cpu_to_be32(retcode);
		send_command(connection, vnr, sock, cmd, sizeof(*p), NULL, 0);
	}
}

void drbd_send_twopc_reply(struct drbd_connection *connection,
			   enum drbd_packet cmd, struct twopc_reply *reply)
{
	struct drbd_socket *sock;
	struct p_twopc_reply *p;

	sock = &connection->meta;
	p = conn_prepare_command(connection, sock);
	if (p) {
		p->tid = cpu_to_be32(reply->tid);
		p->initiator_node_id = cpu_to_be32(reply->initiator_node_id);
		p->reachable_nodes = cpu_to_be64(reply->reachable_nodes);
		p->primary_nodes = cpu_to_be64(reply->primary_nodes);
		p->weak_nodes = cpu_to_be64(reply->weak_nodes);
		drbd_debug(connection, "Sending %s reply for %u "
			   "(reachable_nodes=%lX, primary_nodes=%lX, "
			   "weak_nodes=%lX)\n",
			   cmdname(cmd),
			   reply->tid,
			   (unsigned long)reply->reachable_nodes,
			   (unsigned long)reply->primary_nodes,
			   (unsigned long)reply->weak_nodes);
		send_command(connection, reply->vnr, sock, cmd, sizeof(*p), NULL, 0);
	}
}

void drbd_send_peers_in_sync(struct drbd_peer_device *peer_device, u64 mask, sector_t sector, int size)
{
	struct drbd_socket *sock = &peer_device->connection->meta;
	struct p_peer_block_desc *p;

	p = drbd_prepare_command(peer_device, sock);
	if (p) {
		p->sector = cpu_to_be64(sector);
		p->mask = cpu_to_be64(mask);
		p->size = cpu_to_be32(size);
		drbd_send_command(peer_device, sock, P_PEERS_IN_SYNC, sizeof(*p), NULL, 0);
	}
}

int drbd_send_peer_dagtag(struct drbd_connection *connection, struct drbd_connection *lost_peer)
{
	struct drbd_socket *sock = &connection->data;
	struct p_peer_dagtag *p;
	struct net_conf *nc;
	int lost_node_id;

	p = conn_prepare_command(connection, sock);
	if (!p)
		return -EIO;

	rcu_read_lock();
	nc = rcu_dereference(lost_peer->net_conf);
	if (nc)
		lost_node_id = nc->peer_node_id;
	rcu_read_unlock();
	if (!nc)
		return 0;

	p->dagtag = cpu_to_be64(lost_peer->last_dagtag_sector);
	p->node_id = cpu_to_be32(lost_node_id);
	return send_command(connection, -1, sock, P_PEER_DAGTAG, sizeof(*p), NULL, 0);
}

static int drbd_send_reachability(struct drbd_connection *connection)
{
	struct drbd_socket *sock = &connection->data;
	struct p_pri_reachable *p;

	p = conn_prepare_command(connection, sock);
	if (!p)
		return -EIO;

	p->primary_mask = cpu_to_be64(connection->primary_mask_sent);

	return send_command(connection, -1, sock, P_PRI_REACHABLE, sizeof(*p), NULL, 0);
}

static u64 calc_reachability(struct drbd_connection *connection)
{
	struct drbd_resource *resource = connection->resource;
	const int my_node_id = resource->res_opts.node_id;
	u64 primary_mask = resource->role[NOW] == R_PRIMARY ? 1ULL << my_node_id : 0;
	struct drbd_connection *c;

	spin_lock_irq(&resource->req_lock);
	for_each_connection(c, resource) {
		if (c == connection)
			continue;
		primary_mask |= c->primary_mask;
	}
	primary_mask &= ~((u64)1 << connection->net_conf->peer_node_id);
	spin_unlock_irq(&resource->req_lock);

	return primary_mask;
}

int drbd_propagate_reachability(struct drbd_connection *connection)
{
	u64 primary_mask = calc_reachability(connection);
	int rv = 0;

	if (primary_mask != connection->primary_mask_sent) {
		connection->primary_mask_sent = primary_mask;
		rv = drbd_send_reachability(connection);
	}

	return rv;
}

static void dcbp_set_code(struct p_compressed_bm *p, enum drbd_bitmap_code code)
{
	BUG_ON(code & ~0xf);
	p->encoding = (p->encoding & ~0xf) | code;
}

static void dcbp_set_start(struct p_compressed_bm *p, int set)
{
	p->encoding = (p->encoding & ~0x80) | (set ? 0x80 : 0);
}

static void dcbp_set_pad_bits(struct p_compressed_bm *p, int n)
{
	BUG_ON(n & ~0x7);
	p->encoding = (p->encoding & (~0x7 << 4)) | (n << 4);
}

static int fill_bitmap_rle_bits(struct drbd_peer_device *peer_device,
				struct p_compressed_bm *p,
				unsigned int size,
				struct bm_xfer_ctx *c)
{
	struct bitstream bs;
	unsigned long plain_bits;
	unsigned long tmp;
	unsigned long rl;
	unsigned len;
	unsigned toggle;
	int bits, use_rle;

	/* may we use this feature? */
	rcu_read_lock();
	use_rle = rcu_dereference(peer_device->connection->net_conf)->use_rle;
	rcu_read_unlock();
	if (!use_rle || peer_device->connection->agreed_pro_version < 90)
		return 0;

	if (c->bit_offset >= c->bm_bits)
		return 0; /* nothing to do. */

	/* use at most thus many bytes */
	bitstream_init(&bs, p->code, size, 0);
	memset(p->code, 0, size);
	/* plain bits covered in this code string */
	plain_bits = 0;

	/* p->encoding & 0x80 stores whether the first run length is set.
	 * bit offset is implicit.
	 * start with toggle == 2 to be able to tell the first iteration */
	toggle = 2;

	/* see how much plain bits we can stuff into one packet
	 * using RLE and VLI. */
	do {
		tmp = (toggle == 0) ? _drbd_bm_find_next_zero(peer_device, c->bit_offset)
				    : _drbd_bm_find_next(peer_device, c->bit_offset);
		if (tmp == -1UL)
			tmp = c->bm_bits;
		rl = tmp - c->bit_offset;

		if (toggle == 2) { /* first iteration */
			if (rl == 0) {
				/* the first checked bit was set,
				 * store start value, */
				dcbp_set_start(p, 1);
				/* but skip encoding of zero run length */
				toggle = !toggle;
				continue;
			}
			dcbp_set_start(p, 0);
		}

		/* paranoia: catch zero runlength.
		 * can only happen if bitmap is modified while we scan it. */
		if (rl == 0) {
			drbd_err(peer_device, "unexpected zero runlength while encoding bitmap "
			    "t:%u bo:%lu\n", toggle, c->bit_offset);
			return -1;
		}

		bits = vli_encode_bits(&bs, rl);
		if (bits == -ENOBUFS) /* buffer full */
			break;
		if (bits <= 0) {
			drbd_err(peer_device, "error while encoding bitmap: %d\n", bits);
			return 0;
		}

		toggle = !toggle;
		plain_bits += rl;
		c->bit_offset = tmp;
	} while (c->bit_offset < c->bm_bits);

	len = bs.cur.b - p->code + !!bs.cur.bit;

	if (plain_bits < (len << 3)) {
		/* incompressible with this method.
		 * we need to rewind both word and bit position. */
		c->bit_offset -= plain_bits;
		bm_xfer_ctx_bit_to_word_offset(c);
		c->bit_offset = c->word_offset * BITS_PER_LONG;
		return 0;
	}

	/* RLE + VLI was able to compress it just fine.
	 * update c->word_offset. */
	bm_xfer_ctx_bit_to_word_offset(c);

	/* store pad_bits */
	dcbp_set_pad_bits(p, (8 - bs.cur.bit) & 0x7);

	return len;
}

/**
 * send_bitmap_rle_or_plain
 *
 * Return 0 when done, 1 when another iteration is needed, and a negative error
 * code upon failure.
 */
static int
send_bitmap_rle_or_plain(struct drbd_peer_device *peer_device, struct bm_xfer_ctx *c)
{
	struct drbd_device *device = peer_device->device;
	struct drbd_socket *sock = &peer_device->connection->data;
	unsigned int header_size = drbd_header_size(peer_device->connection);
	struct p_compressed_bm *p = sock->sbuf + header_size;
	int len, err;

	len = fill_bitmap_rle_bits(peer_device, p,
			DRBD_SOCKET_BUFFER_SIZE - header_size - sizeof(*p), c);
	if (len < 0)
		return -EIO;

	if (len) {
		dcbp_set_code(p, RLE_VLI_Bits);
		err = __send_command(peer_device->connection, device->vnr, sock,
				     P_COMPRESSED_BITMAP, sizeof(*p) + len,
				     NULL, 0);
		c->packets[0]++;
		c->bytes[0] += header_size + sizeof(*p) + len;

		if (c->bit_offset >= c->bm_bits)
			len = 0; /* DONE */
	} else {
		/* was not compressible.
		 * send a buffer full of plain text bits instead. */
		unsigned int data_size;
		unsigned long num_words;
		unsigned long *p = sock->sbuf + header_size;

		data_size = DRBD_SOCKET_BUFFER_SIZE - header_size;
		num_words = min_t(size_t, data_size / sizeof(*p),
				  c->bm_words - c->word_offset);
		len = num_words * sizeof(*p);
		if (len)
			drbd_bm_get_lel(peer_device, c->word_offset, num_words, p);
		err = __send_command(peer_device->connection, device->vnr, sock, P_BITMAP, len, NULL, 0);
		c->word_offset += num_words;
		c->bit_offset = c->word_offset * BITS_PER_LONG;

		c->packets[1]++;
		c->bytes[1] += header_size + len;

		if (c->bit_offset > c->bm_bits)
			c->bit_offset = c->bm_bits;
	}
	if (!err) {
		if (len == 0) {
			INFO_bm_xfer_stats(peer_device, "send", c);
			return 0;
		} else
			return 1;
	}
	return -EIO;
}

/* See the comment at receive_bitmap() */
static int _drbd_send_bitmap(struct drbd_device *device,
			     struct drbd_peer_device *peer_device)
{
	struct bm_xfer_ctx c;
	int err;

	if (!expect(device, device->bitmap))
		return false;

	if (get_ldev(device)) {
		if (drbd_md_test_peer_flag(peer_device, MDF_PEER_FULL_SYNC)) {
			drbd_info(device, "Writing the whole bitmap, MDF_FullSync was set.\n");
			drbd_bm_set_many_bits(peer_device, 0, -1UL);
			if (drbd_bm_write(device, NULL)) {
				/* write_bm did fail! Leave full sync flag set in Meta P_DATA
				 * but otherwise process as per normal - need to tell other
				 * side that a full resync is required! */
				drbd_err(device, "Failed to write bitmap to disk!\n");
			} else {
				drbd_md_clear_peer_flag(peer_device, MDF_PEER_FULL_SYNC);
				drbd_md_sync(device);
			}
		}
		put_ldev(device);
	}

	c = (struct bm_xfer_ctx) {
		.bm_bits = drbd_bm_bits(device),
		.bm_words = drbd_bm_words(device),
	};

	do {
		err = send_bitmap_rle_or_plain(peer_device, &c);
	} while (err > 0);

	return err == 0;
}

int drbd_send_bitmap(struct drbd_device *device, struct drbd_peer_device *peer_device)
{
	struct drbd_socket *sock = &peer_device->connection->data;
	int err = -1;

	mutex_lock(&sock->mutex);
	if (sock->socket)
		err = !_drbd_send_bitmap(device, peer_device);
	mutex_unlock(&sock->mutex);
	return err;
}

void drbd_send_b_ack(struct drbd_connection *connection, u32 barrier_nr, u32 set_size)
{
	struct drbd_socket *sock;
	struct p_barrier_ack *p;

	if (connection->cstate[NOW] < C_CONNECTED)
		return;

	sock = &connection->meta;
	p = conn_prepare_command(connection, sock);
	if (!p)
		return;
	p->barrier = barrier_nr;
	p->set_size = cpu_to_be32(set_size);
	send_command(connection, -1, sock, P_BARRIER_ACK, sizeof(*p), NULL, 0);
}

/**
 * _drbd_send_ack() - Sends an ack packet
 * @device:	DRBD device.
 * @cmd:	Packet command code.
 * @sector:	sector, needs to be in big endian byte order
 * @blksize:	size in byte, needs to be in big endian byte order
 * @block_id:	Id, big endian byte order
 */
STATIC int _drbd_send_ack(struct drbd_peer_device *peer_device, enum drbd_packet cmd,
			  u64 sector, u32 blksize, u64 block_id)
{
	struct drbd_socket *sock;
	struct p_block_ack *p;

	if (peer_device->repl_state[NOW] < L_ESTABLISHED)
		return -EIO;

	sock = &peer_device->connection->meta;
	p = drbd_prepare_command(peer_device, sock);
	if (!p)
		return -EIO;
	p->sector = sector;
	p->block_id = block_id;
	p->blksize = blksize;
	p->seq_num = cpu_to_be32(atomic_inc_return(&peer_device->packet_seq));
	return drbd_send_command(peer_device, sock, cmd, sizeof(*p), NULL, 0);
}

/* dp->sector and dp->block_id already/still in network byte order,
 * data_size is payload size according to dp->head,
 * and may need to be corrected for digest size. */
void drbd_send_ack_dp(struct drbd_peer_device *peer_device, enum drbd_packet cmd,
		      struct p_data *dp, int data_size)
{
	if (peer_device->connection->peer_integrity_tfm)
		data_size -= crypto_hash_digestsize(peer_device->connection->peer_integrity_tfm);
	_drbd_send_ack(peer_device, cmd, dp->sector, cpu_to_be32(data_size),
		       dp->block_id);
}

void drbd_send_ack_rp(struct drbd_peer_device *peer_device, enum drbd_packet cmd,
		      struct p_block_req *rp)
{
	_drbd_send_ack(peer_device, cmd, rp->sector, rp->blksize, rp->block_id);
}

/**
 * drbd_send_ack() - Sends an ack packet
 * @device:	DRBD device
 * @cmd:	packet command code
 * @peer_req:	peer request
 */
int drbd_send_ack(struct drbd_peer_device *peer_device, enum drbd_packet cmd,
		  struct drbd_peer_request *peer_req)
{
	return _drbd_send_ack(peer_device, cmd,
			      cpu_to_be64(peer_req->i.sector),
			      cpu_to_be32(peer_req->i.size),
			      peer_req->block_id);
}

/* This function misuses the block_id field to signal if the blocks
 * are is sync or not. */
int drbd_send_ack_ex(struct drbd_peer_device *peer_device, enum drbd_packet cmd,
		     sector_t sector, int blksize, u64 block_id)
{
	return _drbd_send_ack(peer_device, cmd,
			      cpu_to_be64(sector),
			      cpu_to_be32(blksize),
			      cpu_to_be64(block_id));
}

int drbd_send_drequest(struct drbd_peer_device *peer_device, int cmd,
		       sector_t sector, int size, u64 block_id)
{
	struct drbd_socket *sock;
	struct p_block_req *p;

	sock = &peer_device->connection->data;
	p = drbd_prepare_command(peer_device, sock);
	if (!p)
		return -EIO;
	p->sector = cpu_to_be64(sector);
	p->block_id = block_id;
	p->blksize = cpu_to_be32(size);
	return drbd_send_command(peer_device, sock, cmd, sizeof(*p), NULL, 0);
}

int drbd_send_drequest_csum(struct drbd_peer_device *peer_device, sector_t sector, int size,
			    void *digest, int digest_size, enum drbd_packet cmd)
{
	struct drbd_socket *sock;
	struct p_block_req *p;

	/* FIXME: Put the digest into the preallocated socket buffer.  */

	sock = &peer_device->connection->data;
	p = drbd_prepare_command(peer_device, sock);
	if (!p)
		return -EIO;
	p->sector = cpu_to_be64(sector);
	p->block_id = ID_SYNCER /* unused */;
	p->blksize = cpu_to_be32(size);
	return drbd_send_command(peer_device, sock, cmd, sizeof(*p), digest, digest_size);
}

int drbd_send_ov_request(struct drbd_peer_device *peer_device, sector_t sector, int size)
{
	struct drbd_socket *sock;
	struct p_block_req *p;

	sock = &peer_device->connection->data;
	p = drbd_prepare_command(peer_device, sock);
	if (!p)
		return -EIO;
	p->sector = cpu_to_be64(sector);
	p->block_id = ID_SYNCER /* unused */;
	p->blksize = cpu_to_be32(size);
	return drbd_send_command(peer_device, sock, P_OV_REQUEST, sizeof(*p), NULL, 0);
}

/* called on sndtimeo
 * returns false if we should retry,
 * true if we think connection is dead
 */
STATIC int we_should_drop_the_connection(struct drbd_connection *connection, struct socket *sock)
{
	int drop_it;

	drop_it =   connection->meta.socket == sock
		|| !connection->asender.task
		|| get_t_state(&connection->asender) != RUNNING
		|| connection->cstate[NOW] < C_CONNECTED;

	if (drop_it)
		return true;

	drop_it = !--connection->ko_count;
	if (!drop_it) {
		drbd_err(connection, "[%s/%d] sock_sendmsg time expired, ko = %u\n",
			 current->comm, current->pid, connection->ko_count);
		request_ping(connection);
	}

	return drop_it; /* && (device->state == R_PRIMARY) */;
}

static void drbd_update_congested(struct drbd_connection *connection)
{
	struct sock *sk = connection->data.socket->sk;
	if (sk->sk_wmem_queued > sk->sk_sndbuf * 4 / 5)
		set_bit(NET_CONGESTED, &connection->flags);
}

/* The idea of sendpage seems to be to put some kind of reference
 * to the page into the skb, and to hand it over to the NIC. In
 * this process get_page() gets called.
 *
 * As soon as the page was really sent over the network put_page()
 * gets called by some part of the network layer. [ NIC driver? ]
 *
 * [ get_page() / put_page() increment/decrement the count. If count
 *   reaches 0 the page will be freed. ]
 *
 * This works nicely with pages from FSs.
 * But this means that in protocol A we might signal IO completion too early!
 *
 * In order not to corrupt data during a resync we must make sure
 * that we do not reuse our own buffer pages (EEs) to early, therefore
 * we have the net_ee list.
 *
 * XFS seems to have problems, still, it submits pages with page_count == 0!
 * As a workaround, we disable sendpage on pages
 * with page_count == 0 or PageSlab.
 */
STATIC int _drbd_no_send_page(struct drbd_peer_device *peer_device, struct page *page,
			      int offset, size_t size, unsigned msg_flags)
{
	struct socket *socket;
	void *addr;
	int err;

	socket = peer_device->connection->data.socket;
	addr = kmap(page) + offset;
	err = drbd_send_all(peer_device->connection, socket, addr, size, msg_flags);
	kunmap(page);
	if (!err)
		peer_device->send_cnt += size >> 9;
	return err;
}

STATIC int _drbd_send_page(struct drbd_peer_device *peer_device, struct page *page,
		    int offset, size_t size, unsigned msg_flags)
{
	struct socket *socket = peer_device->connection->data.socket;
	mm_segment_t oldfs = get_fs();
	int len = size;
	int err = -EIO;

	/* e.g. XFS meta- & log-data is in slab pages, which have a
	 * page_count of 0 and/or have PageSlab() set.
	 * we cannot use send_page for those, as that does get_page();
	 * put_page(); and would cause either a VM_BUG directly, or
	 * __page_cache_release a page that would actually still be referenced
	 * by someone, leading to some obscure delayed Oops somewhere else. */
	if (disable_sendpage || (page_count(page) < 1) || PageSlab(page))
		return _drbd_no_send_page(peer_device, page, offset, size, msg_flags);

	msg_flags |= MSG_NOSIGNAL;
	drbd_update_congested(peer_device->connection);
	set_fs(KERNEL_DS);
	do {
		int sent;

		sent = socket->ops->sendpage(socket, page, offset, len, msg_flags);
		if (sent <= 0) {
			if (sent == -EAGAIN) {
				if (we_should_drop_the_connection(peer_device->connection, socket))
					break;
				continue;
			}
			drbd_warn(peer_device->device, "%s: size=%d len=%d sent=%d\n",
			     __func__, (int)size, len, sent);
			if (sent < 0)
				err = sent;
			break;
		}
		len    -= sent;
		offset += sent;
	} while (len > 0 /* THINK && peer_device->repl_state[NOW] >= L_ESTABLISHED */);
	set_fs(oldfs);
	clear_bit(NET_CONGESTED, &peer_device->connection->flags);

	if (len == 0) {
		err = 0;
		peer_device->send_cnt += size >> 9;
	}
	return err;
}

static int _drbd_send_bio(struct drbd_peer_device *peer_device, struct bio *bio)
{
	struct bio_vec *bvec;
	int i;
	/* hint all but last page with MSG_MORE */
	bio_for_each_segment(bvec, bio, i) {
		int err;

		err = _drbd_no_send_page(peer_device, bvec->bv_page,
					 bvec->bv_offset, bvec->bv_len,
					 i == bio->bi_vcnt - 1 ? 0 : MSG_MORE);
		if (err)
			return err;
	}
	return 0;
}

static int _drbd_send_zc_bio(struct drbd_peer_device *peer_device, struct bio *bio)
{
	struct bio_vec *bvec;
	int i;
	/* hint all but last page with MSG_MORE */
	bio_for_each_segment(bvec, bio, i) {
		int err;

		err = _drbd_send_page(peer_device, bvec->bv_page,
				      bvec->bv_offset, bvec->bv_len,
				      i == bio->bi_vcnt - 1 ? 0 : MSG_MORE);
		if (err)
			return err;
	}
	return 0;
}

static int _drbd_send_zc_ee(struct drbd_peer_device *peer_device,
			    struct drbd_peer_request *peer_req)
{
	struct page *page = peer_req->pages;
	unsigned len = peer_req->i.size;
	int err;

	/* hint all but last page with MSG_MORE */
	page_chain_for_each(page) {
		unsigned l = min_t(unsigned, len, PAGE_SIZE);

		err = _drbd_send_page(peer_device, page, 0, l,
				      page_chain_next(page) ? MSG_MORE : 0);
		if (err)
			return err;
		len -= l;
	}
	return 0;
}

/* see also wire_flags_to_bio()
 * DRBD_REQ_*, because we need to semantically map the flags to data packet
 * flags and back. We may replicate to other kernel versions. */
static u32 bio_flags_to_wire(struct drbd_connection *connection, unsigned long bi_rw)
{
	if (connection->agreed_pro_version >= 95)
		return  (bi_rw & DRBD_REQ_SYNC ? DP_RW_SYNC : 0) |
			(bi_rw & DRBD_REQ_UNPLUG ? DP_UNPLUG : 0) |
			(bi_rw & DRBD_REQ_FUA ? DP_FUA : 0) |
			(bi_rw & DRBD_REQ_FLUSH ? DP_FLUSH : 0) |
			(bi_rw & DRBD_REQ_DISCARD ? DP_DISCARD : 0);

	/* else: we used to communicate one bit only in older DRBD */
	return bi_rw & (DRBD_REQ_SYNC | DRBD_REQ_UNPLUG) ? DP_RW_SYNC : 0;
}

/* Used to send write requests
 * R_PRIMARY -> Peer	(P_DATA)
 */
int drbd_send_dblock(struct drbd_peer_device *peer_device, struct drbd_request *req)
{
	struct drbd_device *device = peer_device->device;
	struct drbd_socket *sock;
	struct p_data *p;
	unsigned int dp_flags = 0;
	int dgs;
	int err;
	const unsigned s = drbd_req_state_by_peer_device(req, peer_device);

	sock = &peer_device->connection->data;
	p = drbd_prepare_command(peer_device, sock);
	dgs = peer_device->connection->integrity_tfm ?
	      crypto_hash_digestsize(peer_device->connection->integrity_tfm) : 0;

	if (!p)
		return -EIO;
	p->sector = cpu_to_be64(req->i.sector);
	p->block_id = (unsigned long)req;
	p->seq_num = cpu_to_be32(atomic_inc_return(&peer_device->packet_seq));
	dp_flags = bio_flags_to_wire(peer_device->connection, req->master_bio->bi_rw);
	if (peer_device->repl_state[NOW] >= L_SYNC_SOURCE && peer_device->repl_state[NOW] <= L_PAUSED_SYNC_T)
		dp_flags |= DP_MAY_SET_IN_SYNC;
	if (peer_device->connection->agreed_pro_version >= 100) {
		if (s & RQ_EXP_RECEIVE_ACK)
			dp_flags |= DP_SEND_RECEIVE_ACK;
		if (s & RQ_EXP_WRITE_ACK)
			dp_flags |= DP_SEND_WRITE_ACK;
	}
	p->dp_flags = cpu_to_be32(dp_flags);
	if (dgs)
		drbd_csum_bio(peer_device->connection->integrity_tfm, req->master_bio, p + 1);
	err = __send_command(peer_device->connection, device->vnr, sock, P_DATA, sizeof(*p) + dgs, NULL, req->i.size);
	if (!err) {
		/* For protocol A, we have to memcpy the payload into
		 * socket buffers, as we may complete right away
		 * as soon as we handed it over to tcp, at which point the data
		 * pages may become invalid.
		 *
		 * For data-integrity enabled, we copy it as well, so we can be
		 * sure that even if the bio pages may still be modified, it
		 * won't change the data on the wire, thus if the digest checks
		 * out ok after sending on this side, but does not fit on the
		 * receiving side, we sure have detected corruption elsewhere.
		 */
		if (!(s & (RQ_EXP_RECEIVE_ACK | RQ_EXP_WRITE_ACK)) || dgs)
			err = _drbd_send_bio(peer_device, req->master_bio);
		else
			err = _drbd_send_zc_bio(peer_device, req->master_bio);

		/* double check digest, sometimes buffers have been modified in flight. */
		if (dgs > 0 && dgs <= 64) {
			/* 64 byte, 512 bit, is the largest digest size
			 * currently supported in kernel crypto. */
			unsigned char digest[64];
			drbd_csum_bio(peer_device->connection->integrity_tfm, req->master_bio, digest);
			if (memcmp(p + 1, digest, dgs)) {
				drbd_warn(device,
					"Digest mismatch, buffer modified by upper layers during write: %llus +%u\n",
					(unsigned long long)req->i.sector, req->i.size);
			}
		} /* else if (dgs > 64) {
		     ... Be noisy about digest too large ...
		} */
	}
	mutex_unlock(&sock->mutex);  /* locked by drbd_prepare_command() */

	return err;
}

/* answer packet, used to send data back for read requests:
 *  Peer       -> (diskless) R_PRIMARY   (P_DATA_REPLY)
 *  L_SYNC_SOURCE -> L_SYNC_TARGET         (P_RS_DATA_REPLY)
 */
int drbd_send_block(struct drbd_peer_device *peer_device, enum drbd_packet cmd,
		    struct drbd_peer_request *peer_req)
{
	struct drbd_socket *sock;
	struct p_data *p;
	int err;
	int dgs;

	sock = &peer_device->connection->data;
	p = drbd_prepare_command(peer_device, sock);

	dgs = peer_device->connection->integrity_tfm ?
	      crypto_hash_digestsize(peer_device->connection->integrity_tfm) : 0;

	if (!p)
		return -EIO;
	p->sector = cpu_to_be64(peer_req->i.sector);
	p->block_id = peer_req->block_id;
	p->seq_num = 0;  /* unused */
	p->dp_flags = 0;
	if (dgs)
		drbd_csum_ee(peer_device->connection->integrity_tfm, peer_req, p + 1);
	err = __send_command(peer_device->connection, peer_device->device->vnr, sock, cmd,
			     sizeof(*p) + dgs, NULL, peer_req->i.size);
	if (!err)
		err = _drbd_send_zc_ee(peer_device, peer_req);
	mutex_unlock(&sock->mutex);  /* locked by drbd_prepare_command() */

	return err;
}

int drbd_send_out_of_sync(struct drbd_peer_device *peer_device, struct drbd_request *req)
{
	struct drbd_socket *sock;
	struct p_block_desc *p;

	sock = &peer_device->connection->data;
	p = drbd_prepare_command(peer_device, sock);
	if (!p)
		return -EIO;
	p->sector = cpu_to_be64(req->i.sector);
	p->blksize = cpu_to_be32(req->i.size);
	return drbd_send_command(peer_device, sock, P_OUT_OF_SYNC, sizeof(*p), NULL, 0);
}

int drbd_send_dagtag(struct drbd_connection *connection, u64 dagtag)
{
	struct drbd_socket *sock;
	struct p_dagtag *p;

	sock = &connection->data;
	p = conn_prepare_command(connection, sock);
	if (!p)
		return -EIO;
	p->dagtag = cpu_to_be64(dagtag);
	return send_command(connection, -1, sock, P_DAGTAG, sizeof(*p), NULL, 0);
}

/*
  drbd_send distinguishes two cases:

  Packets sent via the data socket "sock"
  and packets sent via the meta data socket "msock"

		    sock                      msock
  -----------------+-------------------------+------------------------------
  timeout           conf.timeout / 2          conf.timeout / 2
  timeout action    send a ping via msock     Abort communication
					      and close all sockets
*/

/*
 * you must have down()ed the appropriate [m]sock_mutex elsewhere!
 */
int drbd_send(struct drbd_connection *connection, struct socket *sock,
	      void *buf, size_t size, unsigned msg_flags)
{
	struct kvec iov;
	struct msghdr msg;
	int rv, sent = 0;

	if (!sock)
		return -EBADR;

	/* THINK  if (signal_pending) return ... ? */

	iov.iov_base = buf;
	iov.iov_len  = size;

	msg.msg_name       = NULL;
	msg.msg_namelen    = 0;
	msg.msg_control    = NULL;
	msg.msg_controllen = 0;
	msg.msg_flags      = msg_flags | MSG_NOSIGNAL;

	if (sock == connection->data.socket) {
		rcu_read_lock();
		connection->ko_count = rcu_dereference(connection->net_conf)->ko_count;
		rcu_read_unlock();
		drbd_update_congested(connection);
	}
	do {
		/* STRANGE
		 * tcp_sendmsg does _not_ use its size parameter at all ?
		 *
		 * -EAGAIN on timeout, -EINTR on signal.
		 */
/* THINK
 * do we need to block DRBD_SIG if sock == &meta.socket ??
 * otherwise wake_asender() might interrupt some send_*Ack !
 */
		rv = kernel_sendmsg(sock, &msg, &iov, 1, size);
		if (rv == -EAGAIN) {
			if (we_should_drop_the_connection(connection, sock))
				break;
			else
				continue;
		}
		if (rv == -EINTR) {
			flush_signals(current);
			rv = 0;
		}
		if (rv < 0)
			break;
		sent += rv;
		iov.iov_base += rv;
		iov.iov_len  -= rv;
	} while (sent < size);

	if (sock == connection->data.socket)
		clear_bit(NET_CONGESTED, &connection->flags);

	if (rv <= 0) {
		if (rv != -EAGAIN) {
			drbd_err(connection, "%s_sendmsg returned %d\n",
				 sock == connection->meta.socket ? "msock" : "sock",
				 rv);
			change_cstate(connection, C_BROKEN_PIPE, CS_HARD);
		} else
			change_cstate(connection, C_TIMEOUT, CS_HARD);
	}

	return sent;
}

/**
 * drbd_send_all  -  Send an entire buffer
 *
 * Returns 0 upon success and a negative error value otherwise.
 */
int drbd_send_all(struct drbd_connection *connection, struct socket *sock, void *buffer,
		  size_t size, unsigned msg_flags)
{
	int err;

	err = drbd_send(connection, sock, buffer, size, msg_flags);
	if (err < 0)
		return err;
	if (err != size)
		return -EIO;
	return 0;
}

/* primary_peer_present_and_not_two_primaries_allowed() */
static bool primary_peer_present(struct drbd_resource *resource)
{
	struct drbd_connection *connection;
	struct net_conf *nc;
	bool two_primaries, rv = false;

	rcu_read_lock();
	for_each_connection_rcu(connection, resource) {
		nc = rcu_dereference(connection->net_conf);
		two_primaries = nc ? nc->two_primaries : false;

		if (connection->peer_role[NOW] == R_PRIMARY && !two_primaries) {
			rv = true;
			break;
		}
	}
	rcu_read_unlock();

	return rv;
}

static bool any_disk_is_uptodate(struct drbd_device *device)
{
	bool ret = false;

	rcu_read_lock();
	if (device->disk_state[NOW] == D_UP_TO_DATE)
		ret = true;
	else {
		struct drbd_peer_device *peer_device;

		for_each_peer_device(peer_device, device) {
			if (peer_device->disk_state[NOW] == D_UP_TO_DATE) {
				ret = true;
				break;
			}
		}
	}
	rcu_read_unlock();

	return ret;
}

static int drbd_open(struct block_device *bdev, fmode_t mode)
{
	struct drbd_device *device = bdev->bd_disk->private_data;
	struct drbd_resource *resource = device->resource;
	unsigned long flags;
	int rv = 0;

	if (resource->res_opts.auto_promote) {
		enum drbd_state_rv rv;
		/* Allow opening in read-only mode on an unconnected secondary.
		   This avoids split brain when the drbd volume gets opened
		   temporarily by udev while it scans for PV signatures. */

		if (mode & FMODE_WRITE && resource->role[NOW] == R_SECONDARY) {
			rv = drbd_set_role(resource, R_PRIMARY, false);
			if (rv < SS_SUCCESS)
				drbd_warn(resource, "Auto-promote failed: %s\n",
					  drbd_set_st_err_str(rv));
		}
	} else if (resource->role[NOW] != R_PRIMARY && !(mode & FMODE_WRITE) && !allow_oos)
		return -EMEDIUMTYPE;


	spin_lock_irqsave(&resource->req_lock, flags);
	/* to have a stable role and no race with updating open_cnt */

	if (mode & FMODE_WRITE) {
		if (resource->role[NOW] != R_PRIMARY)
			rv = -EROFS;
	} else /* READ access only */ {
		if (!any_disk_is_uptodate(device) ||
		    (resource->role[NOW] != R_PRIMARY &&
		     primary_peer_present(resource) &&
		     !allow_oos))
			rv = -EMEDIUMTYPE;
	}

	if (!rv) {
		kobject_get(&device->kobj);
		if (mode & FMODE_WRITE)
			resource->open_rw_cnt++;
		else
			resource->open_ro_cnt++;
	}
	spin_unlock_irqrestore(&resource->req_lock, flags);

	return rv;
}

static DRBD_RELEASE_RETURN drbd_release(struct gendisk *gd, fmode_t mode)
{
	struct drbd_device *device = gd->private_data;
	struct drbd_resource *resource = device->resource;
	unsigned long flags;
	int open_rw_cnt;

	spin_lock_irqsave(&resource->req_lock, flags);
	if (mode & FMODE_WRITE)
		resource->open_rw_cnt--;
	else
		resource->open_ro_cnt--;
	open_rw_cnt = resource->open_rw_cnt;
	spin_unlock_irqrestore(&resource->req_lock, flags);

	if (resource->res_opts.auto_promote) {
		enum drbd_state_rv rv;

		if (open_rw_cnt == 0 &&
		    resource->role[NOW] == R_PRIMARY &&
		    !test_bit(EXPLICIT_PRIMARY, &resource->flags)) {
			rv = drbd_set_role(resource, R_SECONDARY, false);
			if (rv < SS_SUCCESS)
				drbd_warn(resource, "Auto-demote failed: %s\n",
					  drbd_set_st_err_str(rv));
		}
	}
	kobject_put(&device->kobj); /* might destroy the resource as well */
#ifndef COMPAT_DRBD_RELEASE_RETURNS_VOID
	return 0;
#endif
}

#ifdef blk_queue_plugged
STATIC void drbd_unplug_fn(struct request_queue *q)
{
	struct drbd_device *device = q->queuedata;
	struct drbd_resource *resource = device->resource;
	struct drbd_connection *connection;
	u64 dagtag_sector;

	/* unplug FIRST */
	/* note: q->queue_lock == resource->req_lock */
	spin_lock_irq(&resource->req_lock);
	blk_remove_plug(q);

	dagtag_sector = resource->dagtag_sector;

	for_each_connection(connection, resource) {
		/* use the "next" slot */
		unsigned int i = !connection->todo.unplug_slot;
		connection->todo.unplug_dagtag_sector[i] = dagtag_sector;
		wake_up(&connection->sender_work.q_wait);
	}
	spin_unlock_irq(&resource->req_lock);

	drbd_kick_lo(device);
}
#endif

STATIC void drbd_set_defaults(struct drbd_device *device)
{
	device->disk_state[NOW] = D_DISKLESS;
}

void drbd_cleanup_device(struct drbd_device *device)
{
	device->al_writ_cnt = 0;
	device->bm_writ_cnt = 0;
	device->read_cnt = 0;
	device->writ_cnt = 0;

	if (device->bitmap) {
		/* maybe never allocated. */
		drbd_bm_resize(device, 0, 1);
		drbd_bm_free(device->bitmap);
		device->bitmap = NULL;
	}

	clear_bit(AL_SUSPENDED, &device->flags);

	D_ASSERT(device, list_empty(&device->active_ee));
	D_ASSERT(device, list_empty(&device->sync_ee));
	D_ASSERT(device, list_empty(&device->done_ee));
	D_ASSERT(device, list_empty(&device->read_ee));
	D_ASSERT(device, list_empty(&device->net_ee));
	D_ASSERT(device, list_empty(&device->go_diskless.list));
	drbd_set_defaults(device);
}


STATIC void drbd_destroy_mempools(void)
{
	struct page *page;

	while (drbd_pp_pool) {
		page = drbd_pp_pool;
		drbd_pp_pool = (struct page *)page_private(page);
		__free_page(page);
		drbd_pp_vacant--;
	}

	/* D_ASSERT(device, atomic_read(&drbd_pp_vacant)==0); */

	if (drbd_md_io_bio_set)
		bioset_free(drbd_md_io_bio_set);
	if (drbd_md_io_page_pool)
		mempool_destroy(drbd_md_io_page_pool);
	if (drbd_ee_mempool)
		mempool_destroy(drbd_ee_mempool);
	if (drbd_request_mempool)
		mempool_destroy(drbd_request_mempool);
	if (drbd_ee_cache)
		kmem_cache_destroy(drbd_ee_cache);
	if (drbd_request_cache)
		kmem_cache_destroy(drbd_request_cache);
	if (drbd_bm_ext_cache)
		kmem_cache_destroy(drbd_bm_ext_cache);
	if (drbd_al_ext_cache)
		kmem_cache_destroy(drbd_al_ext_cache);

	drbd_md_io_bio_set   = NULL;
	drbd_md_io_page_pool = NULL;
	drbd_ee_mempool      = NULL;
	drbd_request_mempool = NULL;
	drbd_ee_cache        = NULL;
	drbd_request_cache   = NULL;
	drbd_bm_ext_cache    = NULL;
	drbd_al_ext_cache    = NULL;

	return;
}

STATIC int drbd_create_mempools(void)
{
	struct page *page;
	const int number = (DRBD_MAX_BIO_SIZE/PAGE_SIZE) * minor_count;
	int i;

	/* prepare our caches and mempools */
	drbd_request_mempool = NULL;
	drbd_ee_cache        = NULL;
	drbd_request_cache   = NULL;
	drbd_bm_ext_cache    = NULL;
	drbd_al_ext_cache    = NULL;
	drbd_pp_pool         = NULL;
	drbd_md_io_page_pool = NULL;
	drbd_md_io_bio_set   = NULL;

	/* caches */
	drbd_request_cache = kmem_cache_create(
		"drbd_req", sizeof(struct drbd_request), 0, 0, NULL);
	if (drbd_request_cache == NULL)
		goto Enomem;

	drbd_ee_cache = kmem_cache_create(
		"drbd_ee", sizeof(struct drbd_peer_request), 0, 0, NULL);
	if (drbd_ee_cache == NULL)
		goto Enomem;

	drbd_bm_ext_cache = kmem_cache_create(
		"drbd_bm", sizeof(struct bm_extent), 0, 0, NULL);
	if (drbd_bm_ext_cache == NULL)
		goto Enomem;

	drbd_al_ext_cache = kmem_cache_create(
		"drbd_al", sizeof(struct lc_element), 0, 0, NULL);
	if (drbd_al_ext_cache == NULL)
		goto Enomem;

	/* mempools */
	drbd_md_io_bio_set = bioset_create(DRBD_MIN_POOL_PAGES, 0);
	if (drbd_md_io_bio_set == NULL)
		goto Enomem;

	drbd_md_io_page_pool = mempool_create_page_pool(DRBD_MIN_POOL_PAGES, 0);
	if (drbd_md_io_page_pool == NULL)
		goto Enomem;

	drbd_request_mempool = mempool_create(number,
		mempool_alloc_slab, mempool_free_slab, drbd_request_cache);
	if (drbd_request_mempool == NULL)
		goto Enomem;

	drbd_ee_mempool = mempool_create(number,
		mempool_alloc_slab, mempool_free_slab, drbd_ee_cache);
	if (drbd_ee_mempool == NULL)
		goto Enomem;

	/* drbd's page pool */
	spin_lock_init(&drbd_pp_lock);

	for (i = 0; i < number; i++) {
		page = alloc_page(GFP_HIGHUSER);
		if (!page)
			goto Enomem;
		set_page_private(page, (unsigned long)drbd_pp_pool);
		drbd_pp_pool = page;
	}
	drbd_pp_vacant = number;

	return 0;

Enomem:
	drbd_destroy_mempools(); /* in case we allocated some */
	return -ENOMEM;
}

STATIC int drbd_notify_sys(struct notifier_block *this, unsigned long code,
	void *unused)
{
	/* just so we have it.  you never know what interesting things we
	 * might want to do here some day...
	 */

	return NOTIFY_DONE;
}

STATIC struct notifier_block drbd_notifier = {
	.notifier_call = drbd_notify_sys,
};

static void drbd_release_all_peer_reqs(struct drbd_device *device)
{
	int rr;

	rr = drbd_free_peer_reqs(device, &device->active_ee);
	if (rr)
		drbd_err(device, "%d EEs in active list found!\n", rr);

	rr = drbd_free_peer_reqs(device, &device->sync_ee);
	if (rr)
		drbd_err(device, "%d EEs in sync list found!\n", rr);

	rr = drbd_free_peer_reqs(device, &device->read_ee);
	if (rr)
		drbd_err(device, "%d EEs in read list found!\n", rr);

	rr = drbd_free_peer_reqs(device, &device->done_ee);
	if (rr)
		drbd_err(device, "%d EEs in done list found!\n", rr);

	rr = drbd_free_peer_reqs(device, &device->net_ee);
	if (rr)
		drbd_err(device, "%d EEs in net list found!\n", rr);
}

static void free_peer_device(struct drbd_peer_device *peer_device)
{
	lc_destroy(peer_device->resync_lru);
	kfree(peer_device->rs_plan_s);
	kfree(peer_device);
}

/* caution. no locking. */
static void drbd_destroy_device(struct kobject *kobj)
{
	struct drbd_device *device = container_of(kobj, struct drbd_device, kobj);
	struct drbd_resource *resource = device->resource;
	struct drbd_peer_device *peer_device, *tmp;

	del_timer_sync(&device->request_timer);

	/* cleanup stuff that may have been allocated during
	 * device (re-)configuration or state changes */

	if (device->this_bdev)
		bdput(device->this_bdev);

	drbd_free_bc(device->ldev);
	device->ldev = NULL;

	drbd_release_all_peer_reqs(device);

	lc_destroy(device->act_log);
	for_each_peer_device_safe(peer_device, tmp, device) {
		kref_put(&peer_device->connection->kref, drbd_destroy_connection);
		free_peer_device(peer_device);
	}

	if (device->bitmap) { /* should no longer be there. */
		drbd_bm_free(device->bitmap);
		device->bitmap = NULL;
	}
	__free_page(device->md_io_page);
	put_disk(device->vdisk);
	blk_cleanup_queue(device->rq_queue);
	kfree(device);

	kref_put(&resource->kref, drbd_destroy_resource);
}

void drbd_destroy_resource(struct kref *kref)
{
	struct drbd_resource *resource = container_of(kref, struct drbd_resource, kref);

	idr_destroy(&resource->devices);
	free_cpumask_var(resource->cpu_mask);
	kfree(resource->name);
	kfree(resource);
}

void drbd_free_resource(struct drbd_resource *resource)
{
	struct drbd_connection *connection, *tmp;

	drbd_flush_workqueue(&resource->work);
	drbd_thread_stop(&resource->worker);
	for_each_connection_safe(connection, tmp, resource) {
		list_del(&connection->connections);
		kref_put(&connection->kref, drbd_destroy_connection);
	}
	if (resource->twopc_parent)
		kref_put(&resource->twopc_parent->kref,
			 drbd_destroy_connection);
	mempool_free(resource->peer_ack_req, drbd_request_mempool);
	del_timer_sync(&resource->twopc_timer);
	del_timer_sync(&resource->peer_ack_timer);
	kref_put(&resource->kref, drbd_destroy_resource);
}

/* One global retry thread, if we need to push back some bio and have it
 * reinserted through our make request function.
 */
static struct retry_worker {
	struct workqueue_struct *wq;
	struct work_struct worker;

	spinlock_t lock;
	struct list_head writes;
} retry;

static void do_retry(struct work_struct *ws)
{
	struct retry_worker *retry = container_of(ws, struct retry_worker, worker);
	LIST_HEAD(writes);
	struct drbd_request *req, *tmp;

	spin_lock_irq(&retry->lock);
	list_splice_init(&retry->writes, &writes);
	spin_unlock_irq(&retry->lock);

	list_for_each_entry_safe(req, tmp, &writes, tl_requests) {
		struct drbd_device *device = req->device;
		struct bio *bio = req->master_bio;
		unsigned long start_time = req->start_time;
		bool expected;

		expected =
			expect(device, atomic_read(&req->completion_ref) == 0) &&
			expect(device, req->rq_state[0] & RQ_POSTPONED) &&
			expect(device, (req->rq_state[0] & RQ_LOCAL_PENDING) == 0 ||
			       (req->rq_state[0] & RQ_LOCAL_ABORTED) != 0);

		if (!expected)
			drbd_err(device, "req=%p completion_ref=%d rq_state=%x\n",
				req, atomic_read(&req->completion_ref),
				req->rq_state[0]);

		/* We still need to put one kref associated with the
		 * "completion_ref" going zero in the code path that queued it
		 * here.  The request object may still be referenced by a
		 * frozen local req->private_bio, in case we force-detached.
		 */
		kref_put(&req->kref, drbd_req_destroy);

		/* A single suspended or otherwise blocking device may stall
		 * all others as well.  Fortunately, this code path is to
		 * recover from a situation that "should not happen":
		 * concurrent writes in multi-primary setup.
		 * In a "normal" lifecycle, this workqueue is supposed to be
		 * destroyed without ever doing anything.
		 * If it turns out to be an issue anyways, we can do per
		 * resource (replication group) or per device (minor) retry
		 * workqueues instead.
		 */

		/* We are not just doing generic_make_request(),
		 * as we want to keep the start_time information. */
		inc_ap_bio(device);
		__drbd_make_request(device, bio, start_time);
	}
}

void drbd_restart_request(struct drbd_request *req)
{
	unsigned long flags;
	spin_lock_irqsave(&retry.lock, flags);
	list_move_tail(&req->tl_requests, &retry.writes);
	spin_unlock_irqrestore(&retry.lock, flags);

	/* Drop the extra reference that would otherwise
	 * have been dropped by complete_master_bio.
	 * do_retry() needs to grab a new one. */
	dec_ap_bio(req->device);

	queue_work(retry.wq, &retry.worker);
}


STATIC void drbd_cleanup(void)
{
	unsigned int i;
	struct drbd_device *device;
	struct drbd_resource *resource, *tmp;

	unregister_reboot_notifier(&drbd_notifier);

	/* first remove proc,
	 * drbdsetup uses it's presence to detect
	 * whether DRBD is loaded.
	 * If we would get stuck in proc removal,
	 * but have netlink already deregistered,
	 * some drbdsetup commands may wait forever
	 * for an answer.
	 */
	if (drbd_proc)
		remove_proc_entry("drbd", NULL);

	if (retry.wq)
		destroy_workqueue(retry.wq);

	drbd_genl_unregister();

	idr_for_each_entry(&drbd_devices, device, i) {
		drbd_unregister_device(device);
		drbd_put_device(device);
	}

	/* not _rcu since, no other updater anymore. Genl already unregistered */
	for_each_resource_safe(resource, tmp, &drbd_resources) {
		list_del(&resource->resources);
		drbd_free_resource(resource);
	}

	drbd_destroy_mempools();
	drbd_unregister_blkdev(DRBD_MAJOR, "drbd");

	idr_destroy(&drbd_devices);

	printk(KERN_INFO "drbd: module cleanup done.\n");
}

/**
 * drbd_congested() - Callback for the flusher thread
 * @congested_data:	User data
 * @bdi_bits:		Bits the BDI flusher thread is currently interested in
 *
 * Returns 1<<BDI_async_congested and/or 1<<BDI_sync_congested if we are congested.
 */
static int drbd_congested(void *congested_data, int bdi_bits)
{
	struct drbd_device *device = congested_data;
	struct request_queue *q;
	int r = 0;

	if (!may_inc_ap_bio(device)) {
		/* DRBD has frozen IO */
		r = bdi_bits;
		goto out;
	}

	if (test_bit(CALLBACK_PENDING, &device->resource->flags)) {
		r |= (1 << BDI_async_congested);
		/* Without good local data, we would need to read from remote,
		 * and that would need the worker thread as well, which is
		 * currently blocked waiting for that usermode helper to
		 * finish.
		 */
		if (!get_ldev_if_state(device, D_UP_TO_DATE))
			r |= (1 << BDI_sync_congested);
		else
			put_ldev(device);
		r &= bdi_bits;
		goto out;
	}

	if (get_ldev(device)) {
		q = bdev_get_queue(device->ldev->backing_bdev);
		r = bdi_congested(&q->backing_dev_info, bdi_bits);
		put_ldev(device);
	}

	if (bdi_bits & (1 << BDI_async_congested)) {
		struct drbd_peer_device *peer_device;

		rcu_read_lock();
		for_each_peer_device(peer_device, device) {
			if (test_bit(NET_CONGESTED, &peer_device->connection->flags)) {
				r |= (1 << BDI_async_congested);
				break;
			}
		}
		rcu_read_unlock();
	}

out:
	return r;
}

static void drbd_init_workqueue(struct drbd_work_queue* wq)
{
	spin_lock_init(&wq->q_lock);
	INIT_LIST_HEAD(&wq->q);
	init_waitqueue_head(&wq->q_wait);
}

struct completion_work {
	struct drbd_work w;
	struct completion done;
};

static int w_complete(struct drbd_work *w, int cancel)
{
	struct completion_work *completion_work =
		container_of(w, struct completion_work, w);

	complete(&completion_work->done);
	return 0;
}

void drbd_flush_workqueue(struct drbd_work_queue *work_queue)
{
	struct completion_work completion_work;

	completion_work.w.cb = w_complete;
	init_completion(&completion_work.done);
	drbd_queue_work(work_queue, &completion_work.w);
	wait_for_completion(&completion_work.done);
}

struct drbd_resource *drbd_find_resource(const char *name)
{
	struct drbd_resource *resource;

	if (!name || !name[0])
		return NULL;

	rcu_read_lock();
	for_each_resource_rcu(resource, &drbd_resources) {
		if (!strcmp(resource->name, name)) {
			kref_get(&resource->kref);
			goto found;
		}
	}
	resource = NULL;
found:
	rcu_read_unlock();
	return resource;
}

struct drbd_connection *conn_get_by_addrs(void *my_addr, int my_addr_len,
					  void *peer_addr, int peer_addr_len)
{
	struct drbd_resource *resource;
	struct drbd_connection *connection;

	rcu_read_lock();
	for_each_resource_rcu(resource, &drbd_resources) {
		for_each_connection_rcu(connection, resource) {
			if (connection->my_addr_len == my_addr_len &&
			    connection->peer_addr_len == peer_addr_len &&
			    !memcmp(&connection->my_addr, my_addr, my_addr_len) &&
			    !memcmp(&connection->peer_addr, peer_addr, peer_addr_len)) {
				kref_get(&connection->kref);
				goto found;
			}
		}
	}
	connection = NULL;
found:
	rcu_read_unlock();
	return connection;
}

static int drbd_alloc_socket(struct drbd_socket *socket)
{
	socket->rbuf = (void *) __get_free_page(GFP_KERNEL);
	if (!socket->rbuf)
		return -ENOMEM;
	socket->sbuf = (void *) __get_free_page(GFP_KERNEL);
	if (!socket->sbuf)
		return -ENOMEM;
	return 0;
}

static void drbd_free_socket(struct drbd_socket *socket)
{
	free_page((unsigned long) socket->sbuf);
	free_page((unsigned long) socket->rbuf);
}

static void peer_ack_timer_fn(unsigned long data)
{
	struct drbd_resource *resource = (struct drbd_resource *) data;

	spin_lock_irq(&resource->req_lock);
	if (resource->peer_ack_req) {
		resource->last_peer_acked_dagtag = resource->peer_ack_req->dagtag_sector;
		drbd_queue_peer_ack(resource->peer_ack_req);
		resource->peer_ack_req = NULL;
	}
	spin_unlock_irq(&resource->req_lock);
}

void conn_free_crypto(struct drbd_connection *connection)
{
	drbd_free_sock(connection);

	crypto_free_hash(connection->csums_tfm);
	crypto_free_hash(connection->verify_tfm);
	crypto_free_hash(connection->cram_hmac_tfm);
	crypto_free_hash(connection->integrity_tfm);
	crypto_free_hash(connection->peer_integrity_tfm);
	kfree(connection->int_dig_in);
	kfree(connection->int_dig_vv);

	connection->csums_tfm = NULL;
	connection->verify_tfm = NULL;
	connection->cram_hmac_tfm = NULL;
	connection->integrity_tfm = NULL;
	connection->peer_integrity_tfm = NULL;
	connection->int_dig_in = NULL;
	connection->int_dig_vv = NULL;
}

int set_resource_options(struct drbd_resource *resource, struct res_opts *res_opts)
{
	struct drbd_connection *connection;
	cpumask_var_t new_cpu_mask;
	int err;

	if (!zalloc_cpumask_var(&new_cpu_mask, GFP_KERNEL))
		return -ENOMEM;

	/* silently ignore cpu mask on UP kernel */
	if (nr_cpu_ids > 1 && res_opts->cpu_mask[0] != 0) {
		err = bitmap_parse(res_opts->cpu_mask, DRBD_CPU_MASK_SIZE,
				cpumask_bits(new_cpu_mask), nr_cpu_ids);
		if (err) {
			drbd_warn(resource, "bitmap_parse() failed with %d\n", err);
			/* retcode = ERR_CPU_MASK_PARSE; */
			goto fail;
		}
	}
	resource->res_opts = *res_opts;
	if (cpumask_empty(new_cpu_mask))
		drbd_calc_cpu_mask(&new_cpu_mask);
	if (!cpumask_equal(resource->cpu_mask, new_cpu_mask)) {
		cpumask_copy(resource->cpu_mask, new_cpu_mask);
		for_each_connection_rcu(connection, resource) {
			connection->receiver.reset_cpu_mask = 1;
			connection->asender.reset_cpu_mask = 1;
			connection->sender.reset_cpu_mask = 1;
		}
	}
	err = 0;

fail:
	free_cpumask_var(new_cpu_mask);
	return err;

}

struct drbd_resource *drbd_create_resource(const char *name,
					   struct res_opts *res_opts)
{
	struct drbd_resource *resource;

	resource = kzalloc(sizeof(struct drbd_resource), GFP_KERNEL);
	if (!resource)
		goto fail;
	resource->name = kstrdup(name, GFP_KERNEL);
	if (!resource->name)
		goto fail_free_resource;
	if (!zalloc_cpumask_var(&resource->cpu_mask, GFP_KERNEL))
		goto fail_free_name;
	kref_init(&resource->kref);
	idr_init(&resource->devices);
	INIT_LIST_HEAD(&resource->connections);
	INIT_LIST_HEAD(&resource->transfer_log);
	INIT_LIST_HEAD(&resource->peer_ack_list);
	setup_timer(&resource->peer_ack_timer, peer_ack_timer_fn, (unsigned long) resource);
	sema_init(&resource->state_sem, 1);
	resource->role[NOW] = R_SECONDARY;
	resource->weak[NOW] = false;
	if (set_resource_options(resource, res_opts))
		goto fail_free_name;
	resource->max_node_id = res_opts->node_id;
	resource->twopc_reply.initiator_node_id = -1;
	list_add_tail_rcu(&resource->resources, &drbd_resources);
	mutex_init(&resource->conf_update);
	spin_lock_init(&resource->req_lock);
	INIT_LIST_HEAD(&resource->listeners);
	spin_lock_init(&resource->listeners_lock);
	init_waitqueue_head(&resource->state_wait);
	init_waitqueue_head(&resource->twopc_wait);

	setup_timer(&resource->twopc_timer, twopc_timer_fn, (unsigned long) resource);
	INIT_LIST_HEAD(&resource->twopc_work.list);

	drbd_init_workqueue(&resource->work);
	drbd_thread_init(resource, &resource->worker, drbd_worker, "worker");
	drbd_thread_start(&resource->worker);

	return resource;

fail_free_name:
	kfree(resource->name);
fail_free_resource:
	kfree(resource);
fail:
	return NULL;
}

/* caller must be under genl_lock() */
struct drbd_connection *drbd_create_connection(struct drbd_resource *resource)
{
	struct drbd_connection *connection;

	connection = kzalloc(sizeof(struct drbd_connection), GFP_KERNEL);
	if (!connection)
		return NULL;

	if (drbd_alloc_socket(&connection->data))
		goto fail;
	if (drbd_alloc_socket(&connection->meta))
		goto fail;

	connection->current_epoch = kzalloc(sizeof(struct drbd_epoch), GFP_KERNEL);
	if (!connection->current_epoch)
		goto fail;

	INIT_LIST_HEAD(&connection->current_epoch->list);
	connection->epochs = 1;
	spin_lock_init(&connection->epoch_lock);

	INIT_LIST_HEAD(&connection->todo.work_list);
	connection->todo.req = NULL;

	connection->send.seen_any_write_yet = false;
	connection->send.current_epoch_nr = 0;
	connection->send.current_epoch_writes = 0;
	connection->send.current_dagtag_sector = 0;

	connection->cstate[NOW] = C_STANDALONE;
	connection->peer_role[NOW] = R_UNKNOWN;
	init_waitqueue_head(&connection->ping_wait);
	idr_init(&connection->peer_devices);

	drbd_init_workqueue(&connection->sender_work);
	mutex_init(&connection->data.mutex);
	mutex_init(&connection->meta.mutex);

	INIT_LIST_HEAD(&connection->connect_timer_work.list);
	connection->connect_timer_work.cb = connect_timer_work;
	setup_timer(&connection->connect_timer,
		    connect_timer_fn,
		    (unsigned long) connection);

	drbd_thread_init(resource, &connection->receiver, drbd_receiver, "receiver");
	connection->receiver.connection = connection;
	drbd_thread_init(resource, &connection->sender, drbd_sender, "sender");
	connection->sender.connection = connection;
	drbd_thread_init(resource, &connection->asender, drbd_asender, "asender");
	connection->asender.connection = connection;
	INIT_LIST_HEAD(&connection->peer_requests);

	kref_init(&connection->kref);

	kref_get(&resource->kref);
	connection->resource = resource;
	list_add_tail_rcu(&connection->connections, &resource->connections);

	return connection;

fail:
	kfree(connection->current_epoch);
	drbd_free_socket(&connection->meta);
	drbd_free_socket(&connection->data);
	kfree(connection);

	return NULL;
}

void drbd_destroy_connection(struct kref *kref)
{
	struct drbd_connection *connection = container_of(kref, struct drbd_connection, kref);
	struct drbd_resource *resource = connection->resource;
	struct drbd_peer_device *peer_device;
	int vnr;

	if (atomic_read(&connection->current_epoch->epoch_size) !=  0)
		drbd_err(connection, "epoch_size:%d\n", atomic_read(&connection->current_epoch->epoch_size));
	kfree(connection->current_epoch);

	idr_for_each_entry(&connection->peer_devices, peer_device, vnr) {
		kobject_put(&peer_device->device->kobj);
		free_peer_device(peer_device);
	}
	idr_destroy(&connection->peer_devices);

	drbd_free_socket(&connection->meta);
	drbd_free_socket(&connection->data);
	kfree(connection->net_conf);
	conn_free_crypto(connection);
	kfree(connection);
	kref_put(&resource->kref, drbd_destroy_resource);
}

struct drbd_peer_device *create_peer_device(struct drbd_device *device, struct drbd_connection *connection)
{
	struct drbd_peer_device *peer_device;

	peer_device = kzalloc(sizeof(struct drbd_peer_device), GFP_KERNEL);
	if (!peer_device)
		return NULL;

	peer_device->connection = connection;
	peer_device->device = device;
	peer_device->disk_state[NOW] = D_UNKNOWN;
	peer_device->repl_state[NOW] = L_OFF;
	spin_lock_init(&peer_device->peer_seq_lock);

	INIT_LIST_HEAD(&peer_device->start_resync_work.list);
	peer_device->start_resync_work.cb = w_start_resync;
	init_timer(&peer_device->start_resync_timer);
	peer_device->start_resync_timer.function = start_resync_timer_fn;
	peer_device->start_resync_timer.data = (unsigned long) peer_device;

	INIT_LIST_HEAD(&peer_device->resync_work.list);
	peer_device->resync_work.cb  = w_resync_timer;
	init_timer(&peer_device->resync_timer);
	peer_device->resync_timer.function = resync_timer_fn;
	peer_device->resync_timer.data = (unsigned long) peer_device;

	INIT_LIST_HEAD(&peer_device->propagate_uuids_work.list);
	peer_device->propagate_uuids_work.cb = w_send_uuids;

	atomic_set(&peer_device->ap_pending_cnt, 0);
	atomic_set(&peer_device->unacked_cnt, 0);
	atomic_set(&peer_device->rs_pending_cnt, 0);
	atomic_set(&peer_device->rs_sect_in, 0);

	peer_device->bitmap_index = -1;
	peer_device->resync_wenr = LC_FREE;
	return peer_device;
}

int init_submitter(struct drbd_device *device)
{
#if LINUX_VERSION_CODE >= KERNEL_VERSION(3,3,0)
	/* opencoded create_singlethread_workqueue(),
	 * to be able to say "drbd%d", ..., minor */
	device->submit.wq = alloc_workqueue("drbd%u_submit",
			WQ_UNBOUND | WQ_MEM_RECLAIM, 1, device->minor);
#else
	device->submit.wq = create_singlethread_workqueue("drbd_submit");
#endif
	if (!device->submit.wq)
		return -ENOMEM;
#ifdef COMPAT_INIT_WORK_HAS_THREE_ARGUMENTS
	INIT_WORK(&device->submit.worker, do_submit, &device->submit.worker);
#else
	INIT_WORK(&device->submit.worker, do_submit);
#endif
	spin_lock_init(&device->submit.lock);
	INIT_LIST_HEAD(&device->submit.writes);
	return 0;
}

enum drbd_ret_code drbd_create_device(struct drbd_resource *resource, unsigned int minor, int vnr,
				      struct device_conf *device_conf, struct drbd_device **p_device)
{
	struct kobject *parent;
	struct drbd_connection *connection;
	struct drbd_device *device;
	struct drbd_peer_device *peer_device, *tmp_peer_device;
	struct gendisk *disk;
	struct request_queue *q;
	int id;
	enum drbd_ret_code err = ERR_NOMEM;

	device = minor_to_mdev(minor);
	if (device)
		return ERR_MINOR_OR_VOLUME_EXISTS;

	/* GFP_KERNEL, we are outside of all write-out paths */
	device = kzalloc(sizeof(struct drbd_device), GFP_KERNEL);
	if (!device)
		return ERR_NOMEM;
	kobject_init(&device->kobj, &drbd_device_kobj_type);

	kref_get(&resource->kref);
	device->resource = resource;
	device->minor = minor;
	device->vnr = vnr;
	device->device_conf = *device_conf;

#ifdef PARANOIA
	SET_MDEV_MAGIC(device);
#endif

	drbd_set_defaults(device);

	atomic_set(&device->ap_bio_cnt, 0);
	atomic_set(&device->local_cnt, 0);
	atomic_set(&device->pp_in_use_by_net, 0);
	atomic_set(&device->rs_sect_ev, 0);
	atomic_set(&device->ap_in_flight, 0);
	atomic_set(&device->md_io_in_use, 0);

	spin_lock_init(&device->al_lock);

	INIT_LIST_HEAD(&device->active_ee);
	INIT_LIST_HEAD(&device->sync_ee);
	INIT_LIST_HEAD(&device->done_ee);
	INIT_LIST_HEAD(&device->read_ee);
	INIT_LIST_HEAD(&device->net_ee);
	INIT_LIST_HEAD(&device->go_diskless.list);
	INIT_LIST_HEAD(&device->md_sync_work.list);
	INIT_LIST_HEAD(&device->pending_bitmap_work);

	device->go_diskless.cb  = w_go_diskless;
	device->md_sync_work.cb = w_md_sync;

	init_timer(&device->md_sync_timer);
	init_timer(&device->request_timer);
	device->md_sync_timer.function = md_sync_timer_fn;
	device->md_sync_timer.data = (unsigned long) device;
	device->request_timer.function = request_timer_fn;
	device->request_timer.data = (unsigned long) device;

	init_waitqueue_head(&device->misc_wait);
	init_waitqueue_head(&device->ee_wait);
	init_waitqueue_head(&device->al_wait);
	init_waitqueue_head(&device->seq_wait);

	q = blk_alloc_queue(GFP_KERNEL);
	if (!q)
		goto out_no_q;
	device->rq_queue = q;
	q->queuedata   = device;

	disk = alloc_disk(1);
	if (!disk)
		goto out_no_disk;
	device->vdisk = disk;

	set_disk_ro(disk, true);

	disk->queue = q;
	disk->major = DRBD_MAJOR;
	disk->first_minor = minor;
	disk->fops = &drbd_ops;
	sprintf(disk->disk_name, "drbd%d", minor);
	disk->private_data = device;

	device->this_bdev = bdget(MKDEV(DRBD_MAJOR, minor));
	/* we have no partitions. we contain only ourselves. */
	device->this_bdev->bd_contains = device->this_bdev;

	q->backing_dev_info.congested_fn = drbd_congested;
	q->backing_dev_info.congested_data = device;

	blk_queue_make_request(q, drbd_make_request);
#ifdef REQ_FLUSH
	blk_queue_flush(q, REQ_FLUSH | REQ_FUA);
#endif
	blk_queue_bounce_limit(q, BLK_BOUNCE_ANY);
	blk_queue_merge_bvec(q, drbd_merge_bvec);
	q->queue_lock = &resource->req_lock; /* needed since we use */
#ifdef blk_queue_plugged
		/* plugging on a queue, that actually has no requests! */
	q->unplug_fn = drbd_unplug_fn;
#endif

	device->md_io_page = alloc_page(GFP_KERNEL);
	if (!device->md_io_page)
		goto out_no_io_page;

	device->bitmap = drbd_bm_alloc();
	if (!device->bitmap)
		goto out_no_bitmap;
	device->read_requests = RB_ROOT;
	device->write_requests = RB_ROOT;

	id = idr_alloc(&drbd_devices, device, minor, minor + 1, GFP_KERNEL);
	if (id < 0) {
		if (id == -ENOSPC)
			err = ERR_MINOR_OR_VOLUME_EXISTS;
		goto out_no_minor_idr;
	}
	kobject_get(&device->kobj);

	id = idr_alloc(&resource->devices, device, vnr, vnr + 1, GFP_KERNEL);
	if (id < 0) {
		if (id == -ENOSPC)
			err = ERR_MINOR_OR_VOLUME_EXISTS;
		goto out_idr_remove_minor;
	}
	kobject_get(&device->kobj);

	INIT_LIST_HEAD(&device->peer_devices);
	for_each_connection(connection, resource) {
		peer_device = create_peer_device(device, connection);
		if (!peer_device)
			goto out_no_peer_device;
		list_add_rcu(&peer_device->peer_devices, &device->peer_devices);
		id = idr_alloc(&connection->peer_devices, peer_device,
			       device->vnr, device->vnr + 1, GFP_KERNEL);
		if (id < 0)
			goto out_no_peer_device;
	}

	spin_lock_irq(&resource->req_lock);
	for_each_peer_device(peer_device, device) {
		kref_get(&connection->kref);
		kobject_get(&device->kobj);
	}
	spin_unlock_irq(&resource->req_lock);

	if (init_submitter(device)) {
		err = ERR_NOMEM;
		drbd_err(device, "unable to create submit workqueue");
		goto out_no_peer_device;
	}

	add_disk(disk);
	parent = &disk_to_dev(disk)->kobj;

	if (kobject_add(&device->kobj, parent, "drbd"))
		goto out_del_disk;

	for_each_peer_device(peer_device, device) {
		peer_device->node_id = connection->net_conf->peer_node_id;

		if (peer_device->connection->cstate[NOW] >= C_CONNECTED)
			drbd_connected(peer_device);
	}

	*p_device = device;
	return NO_ERROR;

out_del_disk:
	destroy_workqueue(device->submit.wq);
	del_gendisk(device->vdisk);
out_no_peer_device:
	for_each_peer_device_safe(peer_device, tmp_peer_device, device) {
		struct drbd_connection *connection = peer_device->connection;

		idr_remove(&connection->peer_devices, device->vnr);
		list_del(&peer_device->peer_devices);
		kfree(peer_device);
	}

out_idr_remove_minor:
	idr_remove(&drbd_devices, minor);
	synchronize_rcu();
out_no_minor_idr:
	drbd_bm_free(device->bitmap);
out_no_bitmap:
	__free_page(device->md_io_page);
out_no_io_page:
	put_disk(disk);
out_no_disk:
	blk_cleanup_queue(q);
out_no_q:
	kref_put(&resource->kref, drbd_destroy_resource);
	kfree(device);
	return err;
}

/**
 * drbd_unregister_device()  -  make a device "invisible"
 *
 * Remove the device from the drbd object model and unregister it in the
 * kernel.  Keep reference counts on device->kref; they are dropped in
 * drbd_put_device().
 */
void drbd_unregister_device(struct drbd_device *device)
{
	struct drbd_resource *resource = device->resource;
	struct drbd_connection *connection;

	for_each_connection(connection, resource)
		idr_remove(&connection->peer_devices, device->vnr);
	idr_remove(&resource->devices, device->vnr);
	idr_remove(&drbd_devices, device_to_minor(device));
}

void drbd_put_device(struct drbd_device *device)
{
	struct drbd_peer_device *peer_device;
	int refs = 3, i;

	destroy_workqueue(device->submit.wq);
	device->submit.wq = NULL;
	del_gendisk(device->vdisk);
	for_each_peer_device(peer_device, device)
		refs++;

	for (i = 0; i < refs; i++)
		kobject_put(&device->kobj);
}

/**
 * drbd_unregister_connection()  -  make a connection "invisible"
 *
 * Remove the connection from the drbd object model.  Keep reference counts on
 * connection->kref; they are dropped in drbd_put_connection().
 */
void drbd_unregister_connection(struct drbd_connection *connection)
{
	struct drbd_peer_device *peer_device;
	int vnr;

	idr_for_each_entry(&connection->peer_devices, peer_device, vnr)
		list_del_rcu(&peer_device->peer_devices);
	list_del_rcu(&connection->connections);
}

void drbd_put_connection(struct drbd_connection *connection)
{
	struct drbd_peer_device *peer_device;
	int vnr, refs = 1;

	del_timer_sync(&connection->connect_timer);

	idr_for_each_entry(&connection->peer_devices, peer_device, vnr)
		refs++;
	kref_sub(&connection->kref, refs, drbd_destroy_connection);
}

int __init drbd_init(void)
{
	int err;

	if (minor_count < DRBD_MINOR_COUNT_MIN || minor_count > DRBD_MINOR_COUNT_MAX) {
		printk(KERN_ERR
		       "drbd: invalid minor_count (%d)\n", minor_count);
#ifdef MODULE
		return -EINVAL;
#else
		minor_count = DRBD_MINOR_COUNT_DEF;
#endif
	}

	err = register_blkdev(DRBD_MAJOR, "drbd");
	if (err) {
		printk(KERN_ERR
		       "drbd: unable to register block device major %d\n",
		       DRBD_MAJOR);
		return err;
	}

	err = drbd_genl_register();
	if (err) {
		printk(KERN_ERR "drbd: unable to register generic netlink family\n");
		goto fail;
	}


	register_reboot_notifier(&drbd_notifier);

	/*
	 * allocate all necessary structs
	 */
	init_waitqueue_head(&drbd_pp_wait);

	drbd_proc = NULL; /* play safe for drbd_cleanup */
	idr_init(&drbd_devices);

	err = drbd_create_mempools();
	if (err)
		goto fail;

	drbd_proc = proc_create_data("drbd", S_IFREG | S_IRUGO , NULL, &drbd_proc_fops, NULL);
	if (!drbd_proc)	{
		printk(KERN_ERR "drbd: unable to register proc file\n");
		goto fail;
	}

	mutex_init(&global_state_mutex);
	INIT_LIST_HEAD(&drbd_resources);

	retry.wq = create_singlethread_workqueue("drbd-reissue");
	if (!retry.wq) {
		printk(KERN_ERR "drbd: unable to create retry workqueue\n");
		goto fail;
	}
	INIT_WORK(&retry.worker, do_retry);
	spin_lock_init(&retry.lock);
	INIT_LIST_HEAD(&retry.writes);

	printk(KERN_INFO "drbd: initialized. "
	       "Version: " REL_VERSION " (api:%d/proto:%d-%d)\n",
	       API_VERSION, PRO_VERSION_MIN, PRO_VERSION_MAX);
	printk(KERN_INFO "drbd: %s\n", drbd_buildtag());
	printk(KERN_INFO "drbd: registered as block device major %d\n",
		DRBD_MAJOR);

	return 0; /* Success! */

fail:
	drbd_cleanup();
	if (err == -ENOMEM)
		/* currently always the case */
		printk(KERN_ERR "drbd: ran out of memory\n");
	else
		printk(KERN_ERR "drbd: initialization failure\n");
	return err;
}

void drbd_free_bc(struct drbd_backing_dev *ldev)
{
	if (ldev == NULL)
		return;

	blkdev_put(ldev->backing_bdev, FMODE_READ | FMODE_WRITE | FMODE_EXCL);
	blkdev_put(ldev->md_bdev, FMODE_READ | FMODE_WRITE | FMODE_EXCL);

	kfree(ldev->md.peers);
	kobject_del(&ldev->kobject);
	kobject_put(&ldev->kobject);
}


void drbd_free_sock(struct drbd_connection *connection)
{
	if (connection->data.socket) {
		mutex_lock(&connection->data.mutex);
		kernel_sock_shutdown(connection->data.socket, SHUT_RDWR);
		sock_release(connection->data.socket);
		connection->data.socket = NULL;
		mutex_unlock(&connection->data.mutex);
	}
	if (connection->meta.socket) {
		mutex_lock(&connection->meta.mutex);
		kernel_sock_shutdown(connection->meta.socket, SHUT_RDWR);
		sock_release(connection->meta.socket);
		connection->meta.socket = NULL;
		mutex_unlock(&connection->meta.mutex);
	}
}

/* meta data management */

struct peer_dev_md_on_disk {
	u64 bitmap_uuid;
	u32 flags;
	s32 node_id;
	u32 reserved_u32[4];
} __packed;

/* aligned 4kByte */
struct meta_data_on_disk {
	u64 effective_size;    /* last agreed size (sectors) */
	u64 current_uuid;
	u64 reserved_u64[4];   /* to have the magic at the same position as in v07, and v08 */
	u64 device_uuid;
	u32 flags;             /* MDF */
	u32 magic;
	u32 md_size_sect;
	u32 al_offset;         /* offset to this block */
	u32 al_nr_extents;     /* important for restoring the AL (userspace) */
	      /* `-- act_log->nr_elements <-- ldev->dc.al_extents */
	u32 bm_offset;         /* offset to the bitmap, from here */
	u32 bm_bytes_per_bit;  /* BM_BLOCK_SIZE */
	u32 la_peer_max_bio_size;   /* last peer max_bio_size */
	u32 bm_max_peers;
	s32 node_id;

	/* see al_tr_number_to_on_disk_sector() */
	u32 al_stripes;
	u32 al_stripe_size_4k;

	u32 reserved_u32[2];

	struct peer_dev_md_on_disk peers[MAX_PEERS];
	u64 history_uuids[HISTORY_UUIDS];

	char reserved_u8[4096 - (7*8 + 14*4 + 32*(8+6*4) + 32*8)];
} __packed;

/**
 * drbd_md_sync() - Writes the meta data super block if the MD_DIRTY flag bit is set
 * @device:	DRBD device.
 */
void drbd_md_sync(struct drbd_device *device)
{
	struct meta_data_on_disk *buffer;
	sector_t sector;
	int i;

	/* Don't accidentally change the DRBD meta data layout. */
	BUILD_BUG_ON(MAX_PEERS != 32);
	BUILD_BUG_ON(HISTORY_UUIDS != 32);
	BUILD_BUG_ON(sizeof(struct meta_data_on_disk) != 4096);

	del_timer(&device->md_sync_timer);
	/* timer may be rearmed by drbd_md_mark_dirty() now. */
	if (!test_and_clear_bit(MD_DIRTY, &device->flags))
		return;

	/* We use here D_FAILED and not D_ATTACHING because we try to write
	 * metadata even if we detach due to a disk failure! */
	if (!get_ldev_if_state(device, D_FAILED))
		return;

	buffer = drbd_md_get_buffer(device);
	if (!buffer)
		goto out;

	memset(buffer, 0, sizeof(*buffer));

	buffer->effective_size = cpu_to_be64(device->ldev->md.effective_size);
	buffer->current_uuid = cpu_to_be64(device->ldev->md.current_uuid);
	buffer->flags = cpu_to_be32(device->ldev->md.flags);
	buffer->magic = cpu_to_be32(DRBD_MD_MAGIC_09);

	buffer->md_size_sect  = cpu_to_be32(device->ldev->md.md_size_sect);
	buffer->al_offset     = cpu_to_be32(device->ldev->md.al_offset);
	buffer->al_nr_extents = cpu_to_be32(device->act_log->nr_elements);
	buffer->bm_bytes_per_bit = cpu_to_be32(BM_BLOCK_SIZE);
	buffer->device_uuid = cpu_to_be64(device->ldev->md.device_uuid);

	buffer->bm_offset = cpu_to_be32(device->ldev->md.bm_offset);
	buffer->la_peer_max_bio_size = cpu_to_be32(device->device_conf.max_bio_size);
	buffer->bm_max_peers = cpu_to_be32(device->bitmap->bm_max_peers);
	buffer->node_id = cpu_to_be32(device->ldev->md.node_id);
	for (i = 0; i < device->bitmap->bm_max_peers; i++) {
		struct drbd_peer_md *peer_md = &device->ldev->md.peers[i];

		buffer->peers[i].bitmap_uuid = cpu_to_be64(peer_md->bitmap_uuid);
		buffer->peers[i].flags = cpu_to_be32(peer_md->flags);
		buffer->peers[i].node_id = cpu_to_be32(peer_md->node_id);
	}
	BUILD_BUG_ON(ARRAY_SIZE(device->ldev->md.history_uuids) != ARRAY_SIZE(buffer->history_uuids));
	for (i = 0; i < ARRAY_SIZE(buffer->history_uuids); i++)
		buffer->history_uuids[i] = cpu_to_be64(device->ldev->md.history_uuids[i]);

	buffer->al_stripes = cpu_to_be32(device->ldev->md.al_stripes);
	buffer->al_stripe_size_4k = cpu_to_be32(device->ldev->md.al_stripe_size_4k);

	D_ASSERT(device, drbd_md_ss(device->ldev) == device->ldev->md.md_offset);
	sector = device->ldev->md.md_offset;

	if (drbd_md_sync_page_io(device, device->ldev, sector, WRITE)) {
		/* this was a try anyways ... */
		drbd_err(device, "meta data update failed!\n");
		drbd_chk_io_error(device, 1, DRBD_META_IO_ERROR);
	}

	drbd_md_put_buffer(device);
out:
	put_ldev(device);
}

static int check_activity_log_stripe_size(struct drbd_device *device,
		struct meta_data_on_disk *on_disk,
		struct drbd_md *in_core)
{
	u32 al_stripes = be32_to_cpu(on_disk->al_stripes);
	u32 al_stripe_size_4k = be32_to_cpu(on_disk->al_stripe_size_4k);
	u64 al_size_4k;

	/* both not set: default to old fixed size activity log */
	if (al_stripes == 0 && al_stripe_size_4k == 0) {
		al_stripes = 1;
		al_stripe_size_4k = MD_32kB_SECT/8;
	}

	/* some paranoia plausibility checks */

	/* we need both values to be set */
	if (al_stripes == 0 || al_stripe_size_4k == 0)
		goto err;

	al_size_4k = (u64)al_stripes * al_stripe_size_4k;

	/* Upper limit of activity log area, to avoid potential overflow
	 * problems in al_tr_number_to_on_disk_sector(). As right now, more
	 * than 72 * 4k blocks total only increases the amount of history,
	 * limiting this arbitrarily to 16 GB is not a real limitation ;-)  */
	if (al_size_4k > (16 * 1024 * 1024/4))
		goto err;

	/* Lower limit: we need at least 8 transaction slots (32kB)
	 * to not break existing setups */
	if (al_size_4k < MD_32kB_SECT/8)
		goto err;

	in_core->al_stripe_size_4k = al_stripe_size_4k;
	in_core->al_stripes = al_stripes;
	in_core->al_size_4k = al_size_4k;

	return 0;
err:
	drbd_err(device, "invalid activity log striping: al_stripes=%u, al_stripe_size_4k=%u\n",
			al_stripes, al_stripe_size_4k);
	return -EINVAL;
}

static int check_offsets_and_sizes(struct drbd_device *device,
		struct meta_data_on_disk *on_disk,
		struct drbd_backing_dev *bdev)
{
	sector_t capacity = drbd_get_capacity(bdev->md_bdev);
	struct drbd_md *in_core = &bdev->md;
	u32 max_peers = be32_to_cpu(on_disk->bm_max_peers);
	s32 on_disk_al_sect;
	s32 on_disk_bm_sect;

	if (max_peers > MAX_PEERS) {
		drbd_err(device, "bm_max_peers too high\n");
		goto err;
	}
	device->bitmap->bm_max_peers = max_peers;

	in_core->al_offset = be32_to_cpu(on_disk->al_offset);
	in_core->bm_offset = be32_to_cpu(on_disk->bm_offset);
	in_core->md_size_sect = be32_to_cpu(on_disk->md_size_sect);

	/* The on-disk size of the activity log, calculated from offsets, and
	 * the size of the activity log calculated from the stripe settings,
	 * should match.
	 * Though we could relax this a bit: it is ok, if the striped activity log
	 * fits in the available on-disk activity log size.
	 * Right now, that would break how resize is implemented.
	 * TODO: make drbd_determine_dev_size() (and the drbdmeta tool) aware
	 * of possible unused padding space in the on disk layout. */
	if (in_core->al_offset < 0) {
		if (in_core->bm_offset > in_core->al_offset)
			goto err;
		on_disk_al_sect = -in_core->al_offset;
		on_disk_bm_sect = in_core->al_offset - in_core->bm_offset;
	} else {
		if (in_core->al_offset != MD_4kB_SECT)
			goto err;
		if (in_core->bm_offset < in_core->al_offset + in_core->al_size_4k * MD_4kB_SECT)
			goto err;

		on_disk_al_sect = in_core->bm_offset - MD_4kB_SECT;
		on_disk_bm_sect = in_core->md_size_sect - in_core->bm_offset;
	}

	/* old fixed size meta data is exactly that: fixed. */
	if (in_core->meta_dev_idx >= 0) {
		if (in_core->md_size_sect != MD_128MB_SECT
		||  in_core->al_offset != MD_4kB_SECT
		||  in_core->bm_offset != MD_4kB_SECT + MD_32kB_SECT
		||  in_core->al_stripes != 1
		||  in_core->al_stripe_size_4k != MD_32kB_SECT)
			goto err;
	}

	if (capacity < in_core->md_size_sect)
		goto err;
	if (capacity - in_core->md_size_sect < drbd_md_first_sector(bdev))
		goto err;

	/* should be aligned, and at least 32k */
	if ((on_disk_al_sect & 7) || (on_disk_al_sect < MD_32kB_SECT))
		goto err;

	/* should fit (for now: exactly) into the available on-disk space;
	 * overflow prevention is in check_activity_log_stripe_size() above. */
	if (on_disk_al_sect != in_core->al_size_4k * MD_4kB_SECT)
		goto err;

	/* again, should be aligned */
	if (in_core->bm_offset & 7)
		goto err;

	/* FIXME check for device grow with flex external meta data? */

	/* can the available bitmap space cover the last agreed device size? */
	if (on_disk_bm_sect < drbd_capacity_to_on_disk_bm_sect(
				in_core->effective_size, max_peers))
		goto err;

	return 0;

err:
	drbd_err(device, "meta data offsets don't make sense: idx=%d "
			"al_s=%u, al_sz4k=%u, al_offset=%d, bm_offset=%d, "
			"md_size_sect=%u, la_size=%llu, md_capacity=%llu\n",
			in_core->meta_dev_idx,
			in_core->al_stripes, in_core->al_stripe_size_4k,
			in_core->al_offset, in_core->bm_offset, in_core->md_size_sect,
			(unsigned long long)in_core->effective_size,
			(unsigned long long)capacity);

	return -EINVAL;
}


/**
 * drbd_md_read() - Reads in the meta data super block
 * @device:	DRBD device.
 * @bdev:	Device from which the meta data should be read in.
 *
 * Return NO_ERROR on success, and an enum drbd_ret_code in case
 * something goes wrong.
 *
 * Called exactly once during drbd_adm_attach(), while still being D_DISKLESS,
 * even before @bdev is assigned to @device->ldev.
 */
int drbd_md_read(struct drbd_device *device, struct drbd_backing_dev *bdev)
{
	struct meta_data_on_disk *buffer;
	u32 magic, flags;
	int i, rv = NO_ERROR;

	if (device->disk_state[NOW] != D_DISKLESS)
		return ERR_DISK_CONFIGURED;

	buffer = drbd_md_get_buffer(device);
	if (!buffer)
		return ERR_NOMEM;

	/* First, figure out where our meta data superblock is located,
	 * and read it. */
	bdev->md.meta_dev_idx = bdev->disk_conf->meta_dev_idx;
	bdev->md.md_offset = drbd_md_ss(bdev);

	if (drbd_md_sync_page_io(device, bdev, bdev->md.md_offset, READ)) {
		/* NOTE: can't do normal error processing here as this is
		   called BEFORE disk is attached */
		drbd_err(device, "Error while reading metadata.\n");
		rv = ERR_IO_MD_DISK;
		goto err;
	}

	magic = be32_to_cpu(buffer->magic);
	flags = be32_to_cpu(buffer->flags);
	if (magic == DRBD_MD_MAGIC_09 && !(flags & MDF_AL_CLEAN)) {
			/* btw: that's Activity Log clean, not "all" clean. */
		drbd_err(device, "Found unclean meta data. Did you \"drbdadm apply-al\"?\n");
		rv = ERR_MD_UNCLEAN;
		goto err;
	}
	rv = ERR_MD_INVALID;
	if (magic != DRBD_MD_MAGIC_09) {
		if (magic == DRBD_MD_MAGIC_07 ||
		    magic == DRBD_MD_MAGIC_08 ||
		    magic == DRBD_MD_MAGIC_84_UNCLEAN)
			drbd_err(device, "Found old meta data magic. Did you \"drbdadm create-md\"?\n");
		else
			drbd_err(device, "Meta data magic not found. Did you \"drbdadm create-md\"?\n");
		goto err;
	}

	if (be32_to_cpu(buffer->bm_bytes_per_bit) != BM_BLOCK_SIZE) {
		drbd_err(device, "unexpected bm_bytes_per_bit: %u (expected %u)\n",
		    be32_to_cpu(buffer->bm_bytes_per_bit), BM_BLOCK_SIZE);
		goto err;
	}

	if (check_activity_log_stripe_size(device, buffer, &bdev->md))
		goto err;
	if (check_offsets_and_sizes(device, buffer, bdev))
		goto err;

	bdev->md.peers = kmalloc(sizeof(struct drbd_peer_md) * device->bitmap->bm_max_peers, GFP_NOIO);
	if (!bdev->md.peers) {
		rv = ERR_NOMEM;
		goto err;
	}

	bdev->md.effective_size = be64_to_cpu(buffer->effective_size);
	bdev->md.current_uuid = be64_to_cpu(buffer->current_uuid);
	bdev->md.flags = be32_to_cpu(buffer->flags);
	bdev->md.device_uuid = be64_to_cpu(buffer->device_uuid);
	bdev->md.node_id = be32_to_cpu(buffer->node_id);

	for (i = 0; i < device->bitmap->bm_max_peers; i++) {
		struct drbd_peer_md *peer_md = &bdev->md.peers[i];

		peer_md->bitmap_uuid = be64_to_cpu(buffer->peers[i].bitmap_uuid);
		peer_md->flags = be32_to_cpu(buffer->peers[i].flags);
		peer_md->node_id = be32_to_cpu(buffer->peers[i].node_id);
	}
	BUILD_BUG_ON(ARRAY_SIZE(bdev->md.history_uuids) != ARRAY_SIZE(buffer->history_uuids));
	for (i = 0; i < ARRAY_SIZE(buffer->history_uuids); i++)
		bdev->md.history_uuids[i] = be64_to_cpu(buffer->history_uuids[i]);

	rv = NO_ERROR;
 err:
	drbd_md_put_buffer(device);

	return rv;
}

/**
 * drbd_md_mark_dirty() - Mark meta data super block as dirty
 * @device:	DRBD device.
 *
 * Call this function if you change anything that should be written to
 * the meta-data super block. This function sets MD_DIRTY, and starts a
 * timer that ensures that within five seconds you have to call drbd_md_sync().
 */
#ifdef DRBD_DEBUG_MD_SYNC
void drbd_md_mark_dirty_(struct drbd_device *device, unsigned int line, const char *func)
{
	if (!test_and_set_bit(MD_DIRTY, &device->flags)) {
		mod_timer(&device->md_sync_timer, jiffies + HZ);
		device->last_md_mark_dirty.line = line;
		device->last_md_mark_dirty.func = func;
	}
}
#else
void drbd_md_mark_dirty(struct drbd_device *device)
{
	if (!test_and_set_bit(MD_DIRTY, &device->flags))
		mod_timer(&device->md_sync_timer, jiffies + 5*HZ);
}
#endif

void _drbd_uuid_push_history(struct drbd_peer_device *peer_device, u64 val) __must_hold(local)
{
	struct drbd_device *device = peer_device->device;
	struct drbd_md *md = &device->ldev->md;
	int i;

	if (val == UUID_JUST_CREATED)
		return;
	val &= ~1;  /* The lowest bit only indicates that the node was primary */

	for (i = 0; i < ARRAY_SIZE(md->history_uuids); i++) {
		if (md->history_uuids[i] == val)
			return;
	}

	for (i = ARRAY_SIZE(md->history_uuids) - 1; i > 0; i--)
		md->history_uuids[i] = md->history_uuids[i - 1];
	md->history_uuids[i] = val;
}

u64 _drbd_uuid_pull_history(struct drbd_peer_device *peer_device) __must_hold(local)
{
	struct drbd_device *device = peer_device->device;
	struct drbd_md *md = &device->ldev->md;
	u64 first_history_uuid;
	int i;

	first_history_uuid = md->history_uuids[0];
	for (i = 0; i < ARRAY_SIZE(md->history_uuids) - 1; i++)
		md->history_uuids[i] = md->history_uuids[i + 1];
	md->history_uuids[i] = 0;

	return first_history_uuid;
}

void __drbd_uuid_set_current(struct drbd_device *device, u64 val)
{
	if (device->resource->role[NOW] == R_PRIMARY)
		val |= 1;
	else
		val &= ~((u64)1);

	device->ldev->md.current_uuid = val;
	drbd_set_exposed_data_uuid(device, val);
}

void __drbd_uuid_set_bitmap(struct drbd_peer_device *peer_device, u64 val)
{
	struct drbd_device *device = peer_device->device;
	struct drbd_peer_md *peer_md = &device->ldev->md.peers[peer_device->bitmap_index];

	drbd_md_mark_dirty(device);
	peer_md->bitmap_uuid = val;
}

void _drbd_uuid_set_current(struct drbd_device *device, u64 val) __must_hold(local)
{
	unsigned long flags;

	spin_lock_irqsave(&device->ldev->md.uuid_lock, flags);
	__drbd_uuid_set_current(device, val);
	spin_unlock_irqrestore(&device->ldev->md.uuid_lock, flags);
}

void _drbd_uuid_set_bitmap(struct drbd_peer_device *peer_device, u64 val) __must_hold(local)
{
	struct drbd_device *device = peer_device->device;
	unsigned long flags;

	spin_lock_irqsave(&device->ldev->md.uuid_lock, flags);
	__drbd_uuid_set_bitmap(peer_device, val);
	spin_unlock_irqrestore(&device->ldev->md.uuid_lock, flags);
}

void drbd_uuid_set_bitmap(struct drbd_peer_device *peer_device, u64 uuid) __must_hold(local)
{
	struct drbd_device *device = peer_device->device;
	unsigned long flags;
	u64 previous_uuid;

	spin_lock_irqsave(&device->ldev->md.uuid_lock, flags);
	previous_uuid = drbd_bitmap_uuid(peer_device);
	if (previous_uuid)
		_drbd_uuid_push_history(peer_device, previous_uuid);
	__drbd_uuid_set_bitmap(peer_device, uuid);
	spin_unlock_irqrestore(&device->ldev->md.uuid_lock, flags);
}

static struct drbd_peer_device *
peer_device_by_bitmap_index(struct drbd_device *device, int bitmap_index)
{
	struct drbd_peer_device *peer_device;

	for_each_peer_device(peer_device, device) {
		if (peer_device->bitmap_index == bitmap_index)
			return peer_device;
	}

	return NULL;
}

static u64 _rotate_current_into_bitmap(struct drbd_device *device, u64 force_mask) __must_hold(local)
{
	struct drbd_peer_md *peer_md = device->ldev->md.peers;
	struct drbd_peer_device *peer_device;
	int max_peers, bitmap_index, node_id;
	unsigned long long bm_uuid;
	u64 mask = 0;
	bool do_it;

	max_peers = device->bitmap->bm_max_peers;
	for (bitmap_index = 0; bitmap_index < max_peers; bitmap_index++) {
		bm_uuid = peer_md[bitmap_index].bitmap_uuid;
		if (bm_uuid)
			continue;
		peer_device = peer_device_by_bitmap_index(device, bitmap_index);
		if (peer_device) {
			enum drbd_disk_state pdsk = peer_device->disk_state[NOW];
			do_it = pdsk <= D_FAILED || pdsk == D_UNKNOWN || pdsk == D_OUTDATED;
			node_id = peer_device->node_id;
			do_it = do_it || NODE_MASK(peer_device->node_id) & force_mask;
		} else {
			do_it = true;
			node_id = peer_md[bitmap_index].node_id;
			if (node_id == -1) {
				node_id = 63; /* Works as long as MAX_PEERS < 63 */
				BUILD_BUG_ON(MAX_PEERS >= 63);
			}
		}
		if (do_it) {
			peer_md[bitmap_index].bitmap_uuid = device->ldev->md.current_uuid;
			drbd_md_mark_dirty(device);
			mask |= NODE_MASK(node_id);
		}
	}

	return mask;
}

static u64 rotate_current_into_bitmap(struct drbd_device *device, u64 force_mask) __must_hold(local)
{
	if (device->disk_state[NOW] < D_UP_TO_DATE)
		return 0;

	return _rotate_current_into_bitmap(device, force_mask);
}


/**
 * drbd_uuid_new_current() - Creates a new current UUID
 * @device:	DRBD device.
 *
 * Creates a new current UUID, and rotates the old current UUID into
 * the bitmap slot. Causes an incremental resync upon next connect.
 */
void _drbd_uuid_new_current(struct drbd_device *device, bool forced) __must_hold(local)
{
	struct drbd_peer_device *peer_device;
	u64 node_mask, val;

	spin_lock_irq(&device->ldev->md.uuid_lock);
	node_mask = rotate_current_into_bitmap(device, forced ? ~0ULL : 0);

	if (!node_mask) {
		spin_unlock_irq(&device->ldev->md.uuid_lock);
		return;
	}

	get_random_bytes(&val, sizeof(u64));
	__drbd_uuid_set_current(device, val);
	spin_unlock_irq(&device->ldev->md.uuid_lock);
	drbd_info(device, "new current UUID: %016llX\n", device->ldev->md.current_uuid);

	/* get it to stable storage _now_ */
	drbd_md_sync(device);

	for_each_peer_device(peer_device, device) {
		if (peer_device->repl_state[NOW] >= L_ESTABLISHED)
			drbd_send_uuids(peer_device, forced ? 0 : UUID_FLAG_NEW_DATAGEN, node_mask);
	}
}

void drbd_uuid_set_bm(struct drbd_peer_device *peer_device, u64 val) __must_hold(local)
{
	struct drbd_device *device = peer_device->device;
	struct drbd_peer_md *peer_md = &device->ldev->md.peers[peer_device->bitmap_index];
	unsigned long flags;

	if (peer_md->bitmap_uuid == 0 && val == 0)
		return;

	spin_lock_irqsave(&device->ldev->md.uuid_lock, flags);
	if (val == 0) {
		_drbd_uuid_push_history(peer_device, peer_md->bitmap_uuid);
		peer_md->bitmap_uuid = 0;
	} else {
		unsigned long long bm_uuid = peer_md->bitmap_uuid;
		if (bm_uuid)
			drbd_warn(device, "bm UUID was already set: %llX\n", bm_uuid);

		peer_md->bitmap_uuid = val & ~((u64)1);
	}
	spin_unlock_irqrestore(&device->ldev->md.uuid_lock, flags);

	drbd_md_mark_dirty(device);
}

static void propagate_uuids(struct drbd_device *device, u64 nodes)
{
	struct drbd_peer_device *peer_device;

	for_each_peer_device(peer_device, device) {
		if (!(nodes & (1ULL << peer_device->node_id)))
			continue;
		if (peer_device->repl_state[NOW] < L_ESTABLISHED)
			continue;

		if (list_empty(&peer_device->propagate_uuids_work.list))
			drbd_queue_work(&peer_device->connection->sender_work,
					&peer_device->propagate_uuids_work);
	}
}

void drbd_uuid_received_new_current(struct drbd_device *device, u64 val, u64 node_mask) __must_hold(local)
{
	bool set_current = true;
	struct drbd_peer_device *peer_device;
	u64 got_new_bitmap_uuid = 0;

	spin_lock_irq(&device->ldev->md.uuid_lock);

	for_each_peer_device(peer_device, device) {
		if (peer_device->repl_state[NOW] == L_SYNC_TARGET ||
		    peer_device->repl_state[NOW] == L_PAUSED_SYNC_T) {
			peer_device->current_uuid = val;
			set_current = false;
		}
	}

	if (set_current) {
		got_new_bitmap_uuid = rotate_current_into_bitmap(device, node_mask);
		__drbd_uuid_set_current(device, val);
	}

	spin_unlock_irq(&device->ldev->md.uuid_lock);
	propagate_uuids(device, got_new_bitmap_uuid);
}

void drbd_uuid_resync_finished(struct drbd_peer_device *peer_device) __must_hold(local)
{
	struct drbd_device *device = peer_device->device;
	u64 got_new_bitmap_uuid;
	unsigned long flags;

	spin_lock_irqsave(&device->ldev->md.uuid_lock, flags);
	got_new_bitmap_uuid = _rotate_current_into_bitmap(device, 1ULL << peer_device->node_id);
	__drbd_uuid_set_current(device, peer_device->current_uuid);
	spin_unlock_irqrestore(&device->ldev->md.uuid_lock, flags);

	propagate_uuids(device, got_new_bitmap_uuid);
}

int drbd_bmio_set_all_n_write(struct drbd_device *device,
			      struct drbd_peer_device *peer_device)
{
	int rv = -EIO;

	if (get_ldev_if_state(device, D_ATTACHING)) {
		drbd_bm_set_all(device);
		rv = drbd_bm_write(device, NULL);
		put_ldev(device);
	}

	return rv;
}

/**
 * drbd_bmio_set_n_write() - io_fn for drbd_queue_bitmap_io() or drbd_bitmap_io()
 * @device:	DRBD device.
 *
 * Sets all bits in the bitmap and writes the whole bitmap to stable storage.
 */
int drbd_bmio_set_n_write(struct drbd_device *device,
			  struct drbd_peer_device *peer_device)
{
	int rv = -EIO;

	if (get_ldev_if_state(device, D_ATTACHING)) {
		drbd_md_set_peer_flag(peer_device, MDF_PEER_FULL_SYNC);
		drbd_md_sync(device);
		drbd_bm_set_many_bits(peer_device, 0, -1UL);

		rv = drbd_bm_write(device, NULL);

		if (!rv) {
			drbd_md_clear_peer_flag(peer_device, MDF_PEER_FULL_SYNC);
			drbd_md_sync(device);
		}

		put_ldev(device);
	}

	return rv;
}

/**
 * drbd_bmio_clear_n_write() - io_fn for drbd_queue_bitmap_io() or drbd_bitmap_io()
 * @device:	DRBD device.
 *
 * Clears all bits in the bitmap and writes the whole bitmap to stable storage.
 */
int drbd_bmio_clear_n_write(struct drbd_device *device,
			    struct drbd_peer_device *peer_device)
{
	int rv = -EIO;

	drbd_resume_al(device);
	if (get_ldev_if_state(device, D_ATTACHING)) {
		drbd_bm_clear_all(device);
		rv = drbd_bm_write(device, NULL);
		put_ldev(device);
	}

	return rv;
}

static int w_bitmap_io(struct drbd_work *w, int unused)
{
	struct bm_io_work *work =
		container_of(w, struct bm_io_work, w);
	struct drbd_device *device = work->device;
	int rv = -EIO;

	if (get_ldev(device)) {
		if (work->flags & BM_LOCK_SINGLE_SLOT)
			drbd_bm_slot_lock(work->peer_device, work->why, work->flags);
		else
			drbd_bm_lock(device, work->why, work->flags);
		rv = work->io_fn(device, work->peer_device);
		if (work->flags & BM_LOCK_SINGLE_SLOT)
			drbd_bm_slot_unlock(work->peer_device);
		else
			drbd_bm_unlock(device);
		put_ldev(device);
	}

	if (!list_empty(&device->pending_bitmap_work))
		wake_up(&device->misc_wait);

	if (work->done)
		work->done(device, work->peer_device, rv);
	kfree(work);

	return 0;
}

void drbd_ldev_destroy(struct drbd_device *device)
{
	struct drbd_peer_device *peer_device;

	rcu_read_lock();
	for_each_peer_device(peer_device, device) {
		lc_destroy(peer_device->resync_lru);
		peer_device->resync_lru = NULL;
	}
	rcu_read_unlock();
	lc_destroy(device->act_log);
	device->act_log = NULL;
	__no_warn(local,
		drbd_free_bc(device->ldev);
		device->ldev = NULL;);

	clear_bit(GO_DISKLESS, &device->flags);
}

static int w_go_diskless(struct drbd_work *w, int unused)
{
	struct drbd_device *device =
		container_of(w, struct drbd_device, go_diskless);

	D_ASSERT(device, device->disk_state[NOW] == D_FAILED);
	/* we cannot assert local_cnt == 0 here, as get_ldev_if_state will
	 * inc/dec it frequently. Once we are D_DISKLESS, no one will touch
	 * the protected members anymore, though, so once put_ldev reaches zero
	 * again, it will be safe to free them. */

	/* Try to write changed bitmap pages, read errors may have just
	 * set some bits outside the area covered by the activity log.
	 *
	 * If we have an IO error during the bitmap writeout,
	 * we will want a full sync next time, just in case.
	 * (Do we want a specific meta data flag for this?)
	 *
	 * If that does not make it to stable storage either,
	 * we cannot do anything about that anymore.
	 *
	 * We still need to check if both bitmap and ldev are present, we may
	 * end up here after a failed attach, before ldev was even assigned.
	 */
<<<<<<< HEAD
	if (device->bitmap && device->ldev) {
		if (drbd_bitmap_io_from_worker(device, drbd_bm_write,
					       "detach", BM_LOCK_ALL, NULL)) {
			if (test_bit(CRASHED_PRIMARY, &device->flags)) {
				struct drbd_peer_device *peer_device;

				for_each_peer_device(peer_device, device)
					drbd_md_set_peer_flag(peer_device, MDF_PEER_FULL_SYNC);

				drbd_md_sync(device);
=======
	if (mdev->bitmap && mdev->ldev) {
		/* An interrupted resync or similar is allowed to recounts bits
		 * while we detach.
		 * Any modifications would not be expected anymore, though.
		 */
		if (drbd_bitmap_io_from_worker(mdev, drbd_bm_write,
					"detach", BM_LOCKED_TEST_ALLOWED)) {
		  if (test_bit(WAS_READ_ERROR, &mdev->flags)) {
				drbd_md_set_flag(mdev, MDF_FULL_SYNC);
				drbd_md_sync(mdev);
>>>>>>> 9e1dece7
			}
		}
	}

	change_disk_state(device, D_DISKLESS, CS_HARD);
	return 0;
}

void drbd_go_diskless(struct drbd_device *device)
{
	D_ASSERT(device, device->disk_state[NOW] == D_FAILED);
	if (!test_and_set_bit(GO_DISKLESS, &device->flags))
		drbd_queue_work(&device->resource->work, &device->go_diskless);
}

void drbd_queue_pending_bitmap_work(struct drbd_device *device)
{
	unsigned long flags;
	struct bm_io_work *work, *tmp;

	spin_lock_irqsave(&device->resource->req_lock, flags);
	list_for_each_entry_safe(work, tmp, &device->pending_bitmap_work, w.list) {
		list_del(&work->w.list);
		drbd_queue_work(&device->resource->work, &work->w);
	}
	spin_unlock_irqrestore(&device->resource->req_lock, flags);
}

/**
 * drbd_queue_bitmap_io() - Queues an IO operation on the whole bitmap
 * @device:	DRBD device.
 * @io_fn:	IO callback to be called when bitmap IO is possible
 * @done:	callback to be called after the bitmap IO was performed
 * @why:	Descriptive text of the reason for doing the IO
 *
 * While IO on the bitmap happens we freeze application IO thus we ensure
 * that drbd_set_out_of_sync() can not be called. This function MAY ONLY be
 * called from sender context. It MUST NOT be used while a previous such
 * work is still pending!
 */
void drbd_queue_bitmap_io(struct drbd_device *device,
			  int (*io_fn)(struct drbd_device *, struct drbd_peer_device *),
			  void (*done)(struct drbd_device *, struct drbd_peer_device *, int),
			  char *why, enum bm_flag flags,
			  struct drbd_peer_device *peer_device)
{
	struct bm_io_work *bm_io_work;

	D_ASSERT(device, current == device->resource->worker.task);

	bm_io_work = kmalloc(sizeof(*bm_io_work), GFP_NOIO);
	bm_io_work->w.cb = w_bitmap_io;
	bm_io_work->device = device;
	bm_io_work->peer_device = peer_device;
	bm_io_work->io_fn = io_fn;
	bm_io_work->done = done;
	bm_io_work->why = why;
	bm_io_work->flags = flags;

	/*
	 * Whole-bitmap operations can only take place when there is no
	 * concurrent application I/O.  We ensure exclusion between the two
	 * types of I/O  with the following mechanism:
	 *
	 *  - device->ap_bio_cnt keeps track of the number of application I/O
	 *    requests in progress.
	 *
	 *  - A non-empty device->pending_bitmap_work list indicates that
	 *    whole-bitmap I/O operations are pending, and no new application
	 *    I/O should be started.  We make sure that the list doesn't appear
	 *    empty system wide before trying to queue the whole-bitmap I/O.
	 *
	 *  - In dec_ap_bio(), we decrement device->ap_bio_cnt.  If it reaches
	 *    zero and the device->pending_bitmap_work list is non-empty, we
	 *    queue the whole-bitmap operations.
	 *
	 *  - In inc_ap_bio(), we increment device->ap_bio_cnt before checking
	 *    if the device->pending_bitmap_work list is non-empty.  If
	 *    device->pending_bitmap_work is non-empty, we immediately call
	 *    dec_ap_bio().
	 *
	 * This ensures that whenver there is pending whole-bitmap I/O, we
	 * realize in dec_ap_bio().
	 *
	 */

	spin_lock_irq(&device->resource->req_lock);
	list_add_tail(&bm_io_work->w.list, &device->pending_bitmap_work);
	spin_unlock_irq(&device->resource->req_lock);
	atomic_inc(&device->ap_bio_cnt);
	dec_ap_bio(device);
}

/**
 * drbd_bitmap_io() -  Does an IO operation on the whole bitmap
 * @device:	DRBD device.
 * @io_fn:	IO callback to be called when bitmap IO is possible
 * @why:	Descriptive text of the reason for doing the IO
 *
 * freezes application IO while that the actual IO operations runs. This
 * functions MAY NOT be called from sender context.
 */
int drbd_bitmap_io(struct drbd_device *device,
		int (*io_fn)(struct drbd_device *, struct drbd_peer_device *),
		char *why, enum bm_flag flags,
		struct drbd_peer_device *peer_device)
{
	int rv;

	D_ASSERT(device, current != device->resource->worker.task);

	if (!(flags & BM_LOCK_CLEAR))
		drbd_suspend_io(device);

	if (flags & BM_LOCK_SINGLE_SLOT)
		drbd_bm_slot_lock(peer_device, why, flags);
	else
		drbd_bm_lock(device, why, flags);

	rv = io_fn(device, peer_device);

	if (flags & BM_LOCK_SINGLE_SLOT)
		drbd_bm_slot_unlock(peer_device);
	else
		drbd_bm_unlock(device);

	if (!(flags & BM_LOCK_CLEAR))
		drbd_resume_io(device);

	return rv;
}

void drbd_md_set_flag(struct drbd_device *device, enum mdf_flag flag) __must_hold(local)
{
	if ((device->ldev->md.flags & flag) != flag) {
		drbd_md_mark_dirty(device);
		device->ldev->md.flags |= flag;
	}
}

void drbd_md_set_peer_flag(struct drbd_peer_device *peer_device,
			   enum mdf_peer_flag flag) __must_hold(local)
{
	struct drbd_device *device = peer_device->device;
	struct drbd_md *md = &device->ldev->md;

	if (!(md->peers[peer_device->bitmap_index].flags & flag)) {
		drbd_md_mark_dirty(device);
		md->peers[peer_device->bitmap_index].flags |= flag;
	}
}

void drbd_md_clear_flag(struct drbd_device *device, enum mdf_flag flag) __must_hold(local)
{
	if ((device->ldev->md.flags & flag) != 0) {
		drbd_md_mark_dirty(device);
		device->ldev->md.flags &= ~flag;
	}
}

void drbd_md_clear_peer_flag(struct drbd_peer_device *peer_device,
			     enum mdf_peer_flag flag) __must_hold(local)
{
	struct drbd_device *device = peer_device->device;
	struct drbd_md *md = &device->ldev->md;

	if (md->peers[peer_device->bitmap_index].flags & flag) {
		drbd_md_mark_dirty(device);
		md->peers[peer_device->bitmap_index].flags &= ~flag;
	}
}

int drbd_md_test_flag(struct drbd_backing_dev *bdev, enum mdf_flag flag)
{
	return (bdev->md.flags & flag) != 0;
}

bool drbd_md_test_peer_flag(struct drbd_peer_device *peer_device, enum mdf_peer_flag flag)
{
	struct drbd_md *md = &peer_device->device->ldev->md;

	if (!expect(peer_device, peer_device->bitmap_index != -1))
		return false;

	return md->peers[peer_device->bitmap_index].flags & flag;
}

STATIC void md_sync_timer_fn(unsigned long data)
{
	struct drbd_device *device = (struct drbd_device *) data;

	/* must not double-queue! */
	if (list_empty(&device->md_sync_work.list))
		drbd_queue_work(&device->resource->work, &device->md_sync_work);
}

STATIC int w_md_sync(struct drbd_work *w, int unused)
{
	struct drbd_device *device =
		container_of(w, struct drbd_device, md_sync_work);

	drbd_warn(device, "md_sync_timer expired! Worker calls drbd_md_sync().\n");
#ifdef DRBD_DEBUG_MD_SYNC
	drbd_warn(device, "last md_mark_dirty: %s:%u\n",
		device->last_md_mark_dirty.func, device->last_md_mark_dirty.line);
#endif
	drbd_md_sync(device);
	return 0;
}

const char *cmdname(enum drbd_packet cmd)
{
	/* THINK may need to become several global tables
	 * when we want to support more than
	 * one PRO_VERSION */
	static const char *cmdnames[] = {
		[P_DATA]	        = "Data",
		[P_DATA_REPLY]	        = "DataReply",
		[P_RS_DATA_REPLY]	= "RSDataReply",
		[P_BARRIER]	        = "Barrier",
		[P_BITMAP]	        = "ReportBitMap",
		[P_BECOME_SYNC_TARGET]  = "BecomeSyncTarget",
		[P_BECOME_SYNC_SOURCE]  = "BecomeSyncSource",
		[P_UNPLUG_REMOTE]	= "UnplugRemote",
		[P_DATA_REQUEST]	= "DataRequest",
		[P_RS_DATA_REQUEST]     = "RSDataRequest",
		[P_SYNC_PARAM]	        = "SyncParam",
		[P_SYNC_PARAM89]	= "SyncParam89",
		[P_PROTOCOL]            = "ReportProtocol",
		[P_UUIDS]	        = "ReportUUIDs",
		[P_SIZES]	        = "ReportSizes",
		[P_STATE]	        = "ReportState",
		[P_SYNC_UUID]           = "ReportSyncUUID",
		[P_AUTH_CHALLENGE]      = "AuthChallenge",
		[P_AUTH_RESPONSE]	= "AuthResponse",
		[P_PING]		= "Ping",
		[P_PING_ACK]	        = "PingAck",
		[P_RECV_ACK]	        = "RecvAck",
		[P_WRITE_ACK]	        = "WriteAck",
		[P_RS_WRITE_ACK]	= "RSWriteAck",
		[P_SUPERSEDED]		= "DiscardWrite",
		[P_NEG_ACK]	        = "NegAck",
		[P_NEG_DREPLY]	        = "NegDReply",
		[P_NEG_RS_DREPLY]	= "NegRSDReply",
		[P_BARRIER_ACK]	        = "BarrierAck",
		[P_STATE_CHG_REQ]       = "StateChgRequest",
		[P_STATE_CHG_REPLY]     = "StateChgReply",
		[P_OV_REQUEST]          = "OVRequest",
		[P_OV_REPLY]            = "OVReply",
		[P_OV_RESULT]           = "OVResult",
		[P_CSUM_RS_REQUEST]     = "CsumRSRequest",
		[P_RS_IS_IN_SYNC]	= "CsumRSIsInSync",
		[P_COMPRESSED_BITMAP]   = "CBitmap",
		[P_DELAY_PROBE]         = "DelayProbe",
		[P_OUT_OF_SYNC]		= "OutOfSync",
		[P_RETRY_WRITE]		= "RetryWrite",
		[P_RS_CANCEL]		= "RSCancel",
		[P_CONN_ST_CHG_REQ]	= "conn_st_chg_req",
		[P_CONN_ST_CHG_REPLY]	= "conn_st_chg_reply",
		[P_RETRY_WRITE]		= "retry_write",
		[P_PROTOCOL_UPDATE]	= "protocol_update",
		[P_TWOPC_PREPARE]	= "twopc_prepare",
		[P_TWOPC_ABORT]		= "twopc_abort",
		[P_DAGTAG]		= "dagtag",
		[P_PEER_ACK]		= "peer_ack",
		[P_PEERS_IN_SYNC]       = "peers_in_sync",
		[P_UUIDS110]            = "uuids_110",
		[P_PEER_DAGTAG]         = "peer_dagtag",
		[P_CURRENT_UUID]        = "current_uuid",
		[P_TWOPC_COMMIT]	= "twopc_commit",
		[P_TWOPC_YES]		= "twopc_yes",
		[P_TWOPC_NO]		= "twopc_no",
		[P_TWOPC_RETRY]		= "twopc_retry",
		[P_PRI_REACHABLE]       = "pri_reachable",
		/* enum drbd_packet, but not commands - obsoleted flags:
		 *	P_MAY_IGNORE
		 *	P_MAX_OPT_CMD
		 */
	};

	/* too big for the array: 0xfffX */
	if (cmd == P_INITIAL_META)
		return "InitialMeta";
	if (cmd == P_INITIAL_DATA)
		return "InitialData";
	if (cmd == P_CONNECTION_FEATURES)
		return "ConnectionFeatures";
	if (cmd >= ARRAY_SIZE(cmdnames))
		return "Unknown";
	return cmdnames[cmd];
}

/**
 * drbd_wait_misc  -  wait for a request or peer request to make progress
 * @device:	device associated with the request or peer request
 * @peer_device: NULL when waiting for a request; the peer device of the peer
 *		 request when waiting for a peer request
 * @i:		the struct drbd_interval embedded in struct drbd_request or
 *		struct drbd_peer_request
 */
int drbd_wait_misc(struct drbd_device *device, struct drbd_peer_device *peer_device, struct drbd_interval *i)
{
	DEFINE_WAIT(wait);
	long timeout;

	rcu_read_lock();
	if (peer_device) {
		struct net_conf *net_conf = rcu_dereference(peer_device->connection->net_conf);
		if (!net_conf) {
			rcu_read_unlock();
			return -ETIMEDOUT;
		}
		timeout = net_conf->ko_count ? net_conf->timeout * HZ / 10 * net_conf->ko_count :
					       MAX_SCHEDULE_TIMEOUT;
	} else {
		struct disk_conf *disk_conf = rcu_dereference(device->ldev->disk_conf);
		timeout = disk_conf->disk_timeout * HZ / 10;
	}
	rcu_read_unlock();

	/* Indicate to wake up device->misc_wait on progress.  */
	i->waiting = true;
	prepare_to_wait(&device->misc_wait, &wait, TASK_INTERRUPTIBLE);
	spin_unlock_irq(&device->resource->req_lock);
	timeout = schedule_timeout(timeout);
	finish_wait(&device->misc_wait, &wait);
	spin_lock_irq(&device->resource->req_lock);
	if (!timeout || (peer_device && peer_device->repl_state[NOW] < L_ESTABLISHED))
		return -ETIMEDOUT;
	if (signal_pending(current))
		return -ERESTARTSYS;
	return 0;
}

static int idr_has_entry(int id, void *p, void *data)
{
	return 1;
}

bool idr_is_empty(struct idr *idr)
{
	return !idr_for_each(idr, idr_has_entry, NULL);
}

void lock_all_resources(void)
{
	struct drbd_resource *resource;

	mutex_lock(&global_state_mutex);
	local_irq_disable();
	for_each_resource(resource, &drbd_resources)
		spin_lock(&resource->req_lock);
}

void unlock_all_resources(void)
{
	struct drbd_resource *resource;

	for_each_resource(resource, &drbd_resources)
		spin_unlock(&resource->req_lock);
	local_irq_enable();
	mutex_unlock(&global_state_mutex);
}

/**
 * disk_state_from_md()  -  determine initial disk state
 *
 * When a disk is attached to a device, we set the disk state to D_NEGOTIATING.
 * We then wait for all connected peers to send the peer disk state.  Once that
 * has happened, we can determine the actual disk state based on the peer disk
 * states and the state of the disk itself.
 *
 * The initial disk state becomes D_UP_TO_DATE without fencing or when we know
 * that all peers have been outdated, and D_CONSISTENT otherwise.
 */
enum drbd_disk_state disk_state_from_md(struct drbd_device *device)
{
	struct drbd_peer_device *peer_device;
	enum drbd_disk_state disk_state;

	if (!drbd_md_test_flag(device->ldev, MDF_CONSISTENT))
		disk_state = D_INCONSISTENT;
	else if (!drbd_md_test_flag(device->ldev, MDF_WAS_UP_TO_DATE))
		disk_state = D_OUTDATED;
	else {
		bool all_peers_outdated = true;

		if (get_ldev_if_state(device, D_ATTACHING)) {
			struct drbd_bitmap *bitmap = device->bitmap;
			int bitmap_index;

			for (bitmap_index = 0; bitmap_index < bitmap->bm_max_peers; bitmap_index++) {
				struct drbd_peer_md *peer_md = &device->ldev->md.peers[bitmap_index];
				enum drbd_disk_state peer_disk_state;

				if (!peer_md->bitmap_uuid ||
				    !(peer_md->flags & MDF_PEER_FENCING))
					continue;
				peer_disk_state = D_UNKNOWN;
				for_each_peer_device(peer_device, device) {
					if (peer_device->bitmap_index == bitmap_index) {
						peer_disk_state = peer_device->disk_state[NEW];
						break;
					}
				}
				if (peer_disk_state == D_OUTDATED ||
				    peer_disk_state == D_INCONSISTENT)
					continue;
				else if (peer_disk_state != D_UNKNOWN ||
					 !(peer_md->flags & MDF_PEER_OUTDATED)) {
						all_peers_outdated = false;
						break;
				}
			}
			put_ldev(device);
		}
		disk_state = all_peers_outdated ? D_UP_TO_DATE : D_CONSISTENT;
	}

	return disk_state;
}

long twopc_timeout(struct drbd_resource *resource)
{
	return resource->res_opts.twopc_timeout * HZ/10;
}

#ifdef CONFIG_DRBD_FAULT_INJECTION
/* Fault insertion support including random number generator shamelessly
 * stolen from kernel/rcutorture.c */
struct fault_random_state {
	unsigned long state;
	unsigned long count;
};

#define FAULT_RANDOM_MULT 39916801  /* prime */
#define FAULT_RANDOM_ADD	479001701 /* prime */
#define FAULT_RANDOM_REFRESH 10000

/*
 * Crude but fast random-number generator.  Uses a linear congruential
 * generator, with occasional help from get_random_bytes().
 */
STATIC unsigned long
_drbd_fault_random(struct fault_random_state *rsp)
{
	long refresh;

	if (!rsp->count--) {
		get_random_bytes(&refresh, sizeof(refresh));
		rsp->state += refresh;
		rsp->count = FAULT_RANDOM_REFRESH;
	}
	rsp->state = rsp->state * FAULT_RANDOM_MULT + FAULT_RANDOM_ADD;
	return swahw32(rsp->state);
}

STATIC char *
_drbd_fault_str(unsigned int type) {
	static char *_faults[] = {
		[DRBD_FAULT_MD_WR] = "Meta-data write",
		[DRBD_FAULT_MD_RD] = "Meta-data read",
		[DRBD_FAULT_RS_WR] = "Resync write",
		[DRBD_FAULT_RS_RD] = "Resync read",
		[DRBD_FAULT_DT_WR] = "Data write",
		[DRBD_FAULT_DT_RD] = "Data read",
		[DRBD_FAULT_DT_RA] = "Data read ahead",
		[DRBD_FAULT_BM_ALLOC] = "BM allocation",
		[DRBD_FAULT_AL_EE] = "EE allocation",
		[DRBD_FAULT_RECEIVE] = "receive data corruption",
	};

	return (type < DRBD_FAULT_MAX) ? _faults[type] : "**Unknown**";
}

unsigned int
_drbd_insert_fault(struct drbd_device *device, unsigned int type)
{
	static struct fault_random_state rrs = {0, 0};

	unsigned int ret = (
		(fault_devs == 0 ||
			((1 << device_to_minor(device)) & fault_devs) != 0) &&
		(((_drbd_fault_random(&rrs) % 100) + 1) <= fault_rate));

	if (ret) {
		fault_count++;

		if (drbd_ratelimit())
			drbd_warn(device, "***Simulating %s failure\n",
				_drbd_fault_str(type));
	}

	return ret;
}
#endif

module_init(drbd_init)
module_exit(drbd_cleanup)

/* For drbd_tracing: */
EXPORT_SYMBOL(drbd_conn_str);
EXPORT_SYMBOL(drbd_role_str);
EXPORT_SYMBOL(drbd_disk_str);
EXPORT_SYMBOL(drbd_set_st_err_str);<|MERGE_RESOLUTION|>--- conflicted
+++ resolved
@@ -4262,10 +4262,11 @@
 	 * We still need to check if both bitmap and ldev are present, we may
 	 * end up here after a failed attach, before ldev was even assigned.
 	 */
-<<<<<<< HEAD
 	if (device->bitmap && device->ldev) {
 		if (drbd_bitmap_io_from_worker(device, drbd_bm_write,
-					       "detach", BM_LOCK_ALL, NULL)) {
+					       "detach",
+					       BM_LOCK_SET | BM_LOCK_CLEAR | BM_LOCK_BULK,
+					       NULL)) {
 			if (test_bit(CRASHED_PRIMARY, &device->flags)) {
 				struct drbd_peer_device *peer_device;
 
@@ -4273,18 +4274,6 @@
 					drbd_md_set_peer_flag(peer_device, MDF_PEER_FULL_SYNC);
 
 				drbd_md_sync(device);
-=======
-	if (mdev->bitmap && mdev->ldev) {
-		/* An interrupted resync or similar is allowed to recounts bits
-		 * while we detach.
-		 * Any modifications would not be expected anymore, though.
-		 */
-		if (drbd_bitmap_io_from_worker(mdev, drbd_bm_write,
-					"detach", BM_LOCKED_TEST_ALLOWED)) {
-		  if (test_bit(WAS_READ_ERROR, &mdev->flags)) {
-				drbd_md_set_flag(mdev, MDF_FULL_SYNC);
-				drbd_md_sync(mdev);
->>>>>>> 9e1dece7
 			}
 		}
 	}
