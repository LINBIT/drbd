/*
-*- Linux-c -*-
   drbd.c
   Kernel module for 2.6.x Kernels

   This file is part of DRBD by Philipp Reisner and Lars Ellenberg.

   Copyright (C) 2001-2008, LINBIT Information Technologies GmbH.
   Copyright (C) 1999-2008, Philipp Reisner <philipp.reisner@linbit.com>.
   Copyright (C) 2002-2008, Lars Ellenberg <lars.ellenberg@linbit.com>.

   drbd is free software; you can redistribute it and/or modify
   it under the terms of the GNU General Public License as published by
   the Free Software Foundation; either version 2, or (at your option)
   any later version.

   drbd is distributed in the hope that it will be useful,
   but WITHOUT ANY WARRANTY; without even the implied warranty of
   MERCHANTABILITY or FITNESS FOR A PARTICULAR PURPOSE.  See the
   GNU General Public License for more details.

   You should have received a copy of the GNU General Public License
   along with drbd; see the file COPYING.  If not, write to
   the Free Software Foundation, 675 Mass Ave, Cambridge, MA 02139, USA.

 */

#include <linux/autoconf.h>
#include <linux/module.h>
#include <linux/version.h>

#include <asm/uaccess.h>
#include <asm/types.h>
#include <net/sock.h>
#include <linux/ctype.h>
#include <linux/smp_lock.h>
#include <linux/fs.h>
#include <linux/file.h>
#include <linux/proc_fs.h>
#include <linux/init.h>
#include <linux/mm.h>
#include <linux/drbd_config.h>
#include <linux/mm_inline.h>
#include <linux/slab.h>
#include <linux/random.h>
#include <linux/reboot.h>
#include <linux/notifier.h>
#include <linux/byteorder/swabb.h>

#define __KERNEL_SYSCALLS__
#include <linux/unistd.h>
#include <linux/vmalloc.h>

#include <linux/drbd.h>
#include <linux/drbd_limits.h>
#include "drbd_int.h"
#include "drbd_req.h" /* only for _req_mod in tl_release and tl_clear */

struct after_state_chg_work {
	struct drbd_work w;
	union drbd_state_t os;
	union drbd_state_t ns;
	enum chg_state_flags flags;
};

int drbdd_init(struct Drbd_thread *);
int drbd_worker(struct Drbd_thread *);
int drbd_asender(struct Drbd_thread *);

int drbd_init(void);
<<<<<<< HEAD
int drbd_open(struct inode *inode, struct file *file);
int drbd_close(struct inode *inode, struct file *file);
int w_after_state_ch(struct drbd_conf *mdev, struct drbd_work *w, int unused);
int w_md_sync(struct drbd_conf *mdev, struct drbd_work *w, int unused);
void md_sync_timer_fn(unsigned long data);

MODULE_AUTHOR("Philipp Reisner <phil@linbit.com>, "
	      "Lars Ellenberg <lars@linbit.com>");
=======
STATIC int drbd_open(struct inode *inode, struct file *file);
STATIC int drbd_close(struct inode *inode, struct file *file);
STATIC int w_after_state_ch(drbd_dev *mdev, struct drbd_work *w, int unused);
STATIC void after_state_ch(drbd_dev* mdev, drbd_state_t os, drbd_state_t ns,
			   enum chg_state_flags flags);
STATIC int w_md_sync(drbd_dev *mdev, struct drbd_work *w, int unused);
STATIC void md_sync_timer_fn(unsigned long data);

MODULE_AUTHOR("Philipp Reisner <phil@linbit.com>, Lars Ellenberg <lars@linbit.com>");
>>>>>>> 110b4927
MODULE_DESCRIPTION("drbd - Distributed Replicated Block Device v" REL_VERSION);
MODULE_LICENSE("GPL");
MODULE_PARM_DESC(minor_count, "Maximum number of drbd devices (1-255)");
MODULE_ALIAS_BLOCKDEV_MAJOR(DRBD_MAJOR);

#include <linux/moduleparam.h>
/* allow_open_on_secondary */
MODULE_PARM_DESC(allow_oos, "DONT USE!");
/* thanks to these macros, if compiled into the kernel (not-module),
 * this becomes the boot parameter drbd.minor_count */
module_param(minor_count, int,0444);
module_param(allow_oos, bool,0);

#ifdef DRBD_ENABLE_FAULTS
int enable_faults;
int fault_rate;
int fault_count;
int fault_devs;
/* bitmap of enabled faults */
module_param(enable_faults, int, 0664);
/* fault rate % value - applies to all enabled faults */
module_param(fault_rate, int, 0664);
/* count of faults inserted */
module_param(fault_count, int, 0664);
/* bitmap of devices to insert faults on */
module_param(fault_devs, int, 0644);
#endif

/* module parameter, defined */
int minor_count = 32;
int allow_oos;

#ifdef ENABLE_DYNAMIC_TRACE
int trace_type;		/* Bitmap of trace types to enable */
int trace_level;	/* Current trace level */
int trace_devs;		/* Bitmap of devices to trace */

module_param(trace_level, int, 0644);
module_param(trace_type, int, 0644);
module_param(trace_devs, int, 0644);
#endif

/* Module parameter for setting the user mode helper program
 * to run. Default is /sbin/drbdadm */
char usermode_helper[80] = "/sbin/drbdadm";

module_param_string(usermode_helper, usermode_helper,
	sizeof(usermode_helper), 0644);

/* in 2.6.x, our device mapping and config info contains our virtual gendisks
 * as member "struct gendisk *vdisk;"
 */
struct drbd_conf **minor_table;

struct kmem_cache *drbd_request_cache;
struct kmem_cache *drbd_ee_cache;
mempool_t *drbd_request_mempool;
mempool_t *drbd_ee_mempool;

/* I do not use a standard mempool, because:
   1) I want to hand out the preallocated objects first.
   2) I want to be able to interrupt sleeping allocation with a signal.
   Note: This is a single linked list, the next pointer is the private
	 member of struct page.
 */
struct page *drbd_pp_pool;
spinlock_t   drbd_pp_lock;
int          drbd_pp_vacant;
wait_queue_head_t drbd_pp_wait;

struct block_device_operations drbd_ops = {
	.owner =   THIS_MODULE,
	.open =    drbd_open,
	.release = drbd_close,
};

#define ARRY_SIZE(A) (sizeof(A)/sizeof(A[0]))

/************************* The transfer log start */
int tl_init(struct drbd_conf *mdev)
{
	struct drbd_barrier *b;

	b = kmalloc(sizeof(struct drbd_barrier), GFP_KERNEL);
	if (!b)
		return 0;
	INIT_LIST_HEAD(&b->requests);
	INIT_LIST_HEAD(&b->w.list);
	b->next = 0;
	b->br_number = 4711;
	b->n_req = 0;

	mdev->oldest_barrier = b;
	mdev->newest_barrier = b;

	mdev->tl_hash = NULL;
	mdev->tl_hash_s = 0;

	return 1;
}

void tl_cleanup(struct drbd_conf *mdev)
{
	D_ASSERT(mdev->oldest_barrier == mdev->newest_barrier);
	kfree(mdev->oldest_barrier);
	kfree(mdev->tl_hash);
	mdev->tl_hash_s = 0;
}

/**
 * _tl_add_barrier: Adds a barrier to the TL.
 */
void _tl_add_barrier(struct drbd_conf *mdev, struct drbd_barrier *new)
{
	struct drbd_barrier *newest_before;

	INIT_LIST_HEAD(&new->requests);
	INIT_LIST_HEAD(&new->w.list);
	new->next = 0;
	new->n_req = 0;

	newest_before = mdev->newest_barrier;
	/* never send a barrier number == 0, because that is special-cased
	 * when using TCQ for our write ordering code */
	new->br_number = (newest_before->br_number+1) ?: 1;
	if (mdev->newest_barrier != new) {
		mdev->newest_barrier->next = new;
		mdev->newest_barrier = new;
	}
}

/* when we receive a barrier ack */
void tl_release(struct drbd_conf *mdev, unsigned int barrier_nr,
		       unsigned int set_size)
{
	struct drbd_barrier *b, *nob; /* next old barrier */
	struct list_head *le, *tle;
	struct drbd_request *r;

	spin_lock_irq(&mdev->req_lock);

	b = mdev->oldest_barrier;

	/* Clean up list of requests processed during current epoch */
	list_for_each_safe(le, tle, &b->requests) {
		r = list_entry(le, struct drbd_request, tl_requests);
		_req_mod(r, barrier_acked, 0);
	}
	list_del(&b->requests);
	/* There could be requests on the list waiting for completion
	   of the write to the local disk, to avoid corruptions of
	   slab's data structures we have to remove the lists head */

	D_ASSERT(b->br_number == barrier_nr);
	D_ASSERT(b->n_req == set_size);

#if 1
	if (b->br_number != barrier_nr) {
		DUMPI(b->br_number);
		DUMPI(barrier_nr);
	}
	if (b->n_req != set_size) {
		DUMPI(b->n_req);
		DUMPI(set_size);
	}
#endif

	nob = b->next;
	if (test_and_clear_bit(CREATE_BARRIER, &mdev->flags)) {
		_tl_add_barrier(mdev, b);
		if (nob)
			mdev->oldest_barrier = nob;
		/* if nob == NULL b was the only barrier, and becomes the new
		   barrer. Threfore mdev->oldest_barrier points already to b */
	} else {
		D_ASSERT(nob != NULL);
		mdev->oldest_barrier = nob;
		kfree(b);
	}

	spin_unlock_irq(&mdev->req_lock);
}


/* called by drbd_disconnect (exiting receiver thread)
 * or from some after_state_ch */
void tl_clear(struct drbd_conf *mdev)
{
	struct drbd_barrier *b, *tmp;

	WARN("tl_clear()\n");

	spin_lock_irq(&mdev->req_lock);
	b = mdev->oldest_barrier;
	while ( b ) {
		struct list_head *le, *tle;
		struct drbd_request *r;

		list_for_each_safe(le, tle, &b->requests) {
			r = list_entry(le, struct drbd_request, tl_requests);
			_req_mod(r, connection_lost_while_pending, 0);
		}
		tmp = b->next;

		/* there could still be requests on that ring list,
		 * in case local io is still pending */
		list_del(&b->requests);

		if (b == mdev->newest_barrier) {
			D_ASSERT(tmp == NULL);
			b->br_number = 4711;
			b->n_req = 0;
			INIT_LIST_HEAD(&b->requests);
			mdev->oldest_barrier = b;
			break;
		}
		kfree(b);
		b = tmp;
		/* dec_ap_pending corresponding to _drbd_send_barrier;
		 * note: the barrier for the current epoch (newest_barrier)
		 * has not been sent yet, so we don't dec_ap_pending for it
		 * here, either */
		dec_ap_pending(mdev);
	}
	D_ASSERT(mdev->newest_barrier == mdev->oldest_barrier);
	D_ASSERT(mdev->newest_barrier->br_number == 4711);
	spin_unlock_irq(&mdev->req_lock);
}

/**
 * drbd_io_error: Handles the on_io_error setting, should be called in the
 * unlikely(!drbd_bio_uptodate(e->bio)) case from kernel thread context.
 * See also drbd_chk_io_error
 *
 * NOTE: we set ourselves FAILED here if on_io_error is Detach or Panic OR
 *	 if the forcedetach flag is set. This flag is set when failures
 *	 occur writing the meta data portion of the disk as they are
 *	 not recoverable. We also try to write the "need full sync bit" here
 *	 anyways.  This is to make sure that you get a resynchronisation of
 *	 the full device the next time you connect.
 */
int drbd_io_error(struct drbd_conf *mdev, int forcedetach)
{
	enum io_error_handler eh;
	unsigned long flags;
	int send;
	int ok = 1;

	eh = PassOn;
	if (inc_local_if_state(mdev, Failed)) {
		eh = mdev->bc->dc.on_io_error;
		dec_local(mdev);
	}

	if (!forcedetach && eh == PassOn)
		return 1;

<<<<<<< HEAD
	spin_lock_irqsave(&mdev->req_lock, flags);
	send = (mdev->state.disk == Failed);
	if (send)
		_drbd_set_state(_NS(mdev, disk, Diskless),
				ChgStateHard|ScheduleAfter);
	spin_unlock_irqrestore(&mdev->req_lock, flags);
=======
	spin_lock_irqsave(&mdev->req_lock,flags);
	if( (send = (mdev->state.disk == Failed)) ) {
		_drbd_set_state(_NS(mdev,disk,Diskless),ChgStateHard);
	}
	spin_unlock_irqrestore(&mdev->req_lock,flags);
>>>>>>> 110b4927

	if (!send)
		return ok;

	if (mdev->state.conn >= Connected) {
		ok = drbd_send_state(mdev);
		if (ok) WARN("Notified peer that my disk is broken.\n");
		else ERR("Sending state in drbd_io_error() failed\n");
	}

	/* Make sure we try to flush meta-data to disk - we come
	 * in here because of a local disk error so it might fail
	 * but we still need to try -- both because the error might
	 * be in the data portion of the disk and because we need
	 * to ensure the md-sync-timer is stopped if running. */
	drbd_md_sync(mdev);

	/* Releasing the backing device is done in after_state_ch() */

	if (eh == CallIOEHelper)
		drbd_khelper(mdev, "local-io-error");

	return ok;
}

/**
 * cl_wide_st_chg:
 * Returns TRUE if this state change should be preformed as a cluster wide
 * transaction. Of course it returns 0 as soon as the connection is lost.
 */
int cl_wide_st_chg(struct drbd_conf *mdev,
	union drbd_state_t os, union drbd_state_t ns)
{
	return ( os.conn >= Connected && ns.conn >= Connected &&
		 ( ( os.role != Primary && ns.role == Primary ) ||
		   ( os.conn != StartingSyncT && ns.conn == StartingSyncT ) ||
		   ( os.conn != StartingSyncS && ns.conn == StartingSyncS ) ||
		   ( os.disk != Diskless && ns.disk == Diskless ) ) ) ||
		(os.conn >= Connected && ns.conn == Disconnecting);
}

int drbd_change_state(struct drbd_conf *mdev, enum chg_state_flags f,
		      union drbd_state_t mask, union drbd_state_t val)
{
	unsigned long flags;
	union drbd_state_t os, ns;
	int rv;

	spin_lock_irqsave(&mdev->req_lock, flags);
	os = mdev->state;
	ns.i = (os.i & ~mask.i) | val.i;
	rv = _drbd_set_state(mdev, ns, f);
	ns = mdev->state;
<<<<<<< HEAD
	spin_unlock_irqrestore(&mdev->req_lock, flags);
	if (rv == SS_Success && !(f&ScheduleAfter))
		after_state_ch(mdev, os, ns, f);
=======
	spin_unlock_irqrestore(&mdev->req_lock,flags);
>>>>>>> 110b4927

	return rv;
}

void drbd_force_state(struct drbd_conf *mdev,
	union drbd_state_t mask, union drbd_state_t val)
{
	drbd_change_state(mdev, ChgStateHard, mask, val);
}

int is_valid_state(struct drbd_conf *mdev, union drbd_state_t ns);
int is_valid_state_transition(struct drbd_conf *,
	union drbd_state_t, union drbd_state_t);
int drbd_send_state_req(struct drbd_conf *,
	union drbd_state_t, union drbd_state_t);

enum set_st_err _req_st_cond(struct drbd_conf *mdev,
	union drbd_state_t mask, union drbd_state_t val)
{
	union drbd_state_t os, ns;
	unsigned long flags;
	int rv;

	if (test_and_clear_bit(CL_ST_CHG_SUCCESS, &mdev->flags))
		return SS_CW_Success;

	if (test_and_clear_bit(CL_ST_CHG_FAIL, &mdev->flags))
		return SS_CW_FailedByPeer;

	rv = 0;
	spin_lock_irqsave(&mdev->req_lock, flags);
	os = mdev->state;
	ns.i = (os.i & ~mask.i) | val.i;
	if ( !cl_wide_st_chg(mdev, os, ns) ) rv = SS_CW_NoNeed;
	if (!rv) {
		rv = is_valid_state(mdev, ns);
		if (rv == SS_Success) {
			rv = is_valid_state_transition(mdev, ns, os);
			if (rv == SS_Success)
				rv = 0; /* cont waiting, otherwise fail. */
		}
	}
	spin_unlock_irqrestore(&mdev->req_lock, flags);

	return rv;
}

/**
 * _drbd_request_state:
 * This function is the most gracefull way to change state. For some state
 * transition this function even does a cluster wide transaction.
 * It has a cousin named drbd_request_state(), which is always verbose.
 */
int _drbd_request_state(struct drbd_conf *mdev,
	union drbd_state_t mask, union drbd_state_t val,
		       enum chg_state_flags f)
{
	unsigned long flags;
	union drbd_state_t os, ns;
	int rv;

	spin_lock_irqsave(&mdev->req_lock, flags);
	os = mdev->state;
	ns.i = (os.i & ~mask.i) | val.i;

	if (cl_wide_st_chg(mdev, os, ns)) {
		rv = is_valid_state(mdev, ns);
		if (rv == SS_Success)
			rv = is_valid_state_transition(mdev, ns, os);
		spin_unlock_irqrestore(&mdev->req_lock, flags);

		if (rv < SS_Success) {
			if (f & ChgStateVerbose)
				print_st_err(mdev, os, ns, rv);
			return rv;
		}

		drbd_state_lock(mdev);
		if ( !drbd_send_state_req(mdev, mask, val) ) {
			drbd_state_unlock(mdev);
			rv = SS_CW_FailedByPeer;
			if (f & ChgStateVerbose)
				print_st_err(mdev, os, ns, rv);
			return rv;
		}

		wait_event(mdev->state_wait,
			(rv = _req_st_cond(mdev, mask, val)));

		if (rv < SS_Success) {
			/* nearly dead code. */
			drbd_state_unlock(mdev);
			if (f & ChgStateVerbose)
				print_st_err(mdev, os, ns, rv);
			return rv;
		}
		spin_lock_irqsave(&mdev->req_lock, flags);
		os = mdev->state;
		ns.i = (os.i & ~mask.i) | val.i;
		drbd_state_unlock(mdev);
	}

	rv = _drbd_set_state(mdev, ns, f);
	ns = mdev->state;
	spin_unlock_irqrestore(&mdev->req_lock, flags);

<<<<<<< HEAD
	if (rv == SS_Success && !(f&ScheduleAfter))
		after_state_ch(mdev, os, ns, f);

=======
>>>>>>> 110b4927
	return rv;
}


void print_st(struct drbd_conf *mdev, char *name, union drbd_state_t ns)
{
	ERR(" %s = { cs:%s st:%s/%s ds:%s/%s %c%c%c%c }\n",
	    name,
	    conns_to_name(ns.conn),
	    roles_to_name(ns.role),
	    roles_to_name(ns.peer),
	    disks_to_name(ns.disk),
	    disks_to_name(ns.pdsk),
	    ns.susp ? 's' : 'r',
	    ns.aftr_isp ? 'a' : '-',
	    ns.peer_isp ? 'p' : '-',
	    ns.user_isp ? 'u' : '-'
	    );
}

void print_st_err(struct drbd_conf *mdev,
	union drbd_state_t os, union drbd_state_t ns, int err)
{
	ERR("State change failed: %s\n", set_st_err_name(err));
	print_st(mdev, " state", os);
	print_st(mdev, "wanted", ns);
}


#define peers_to_name roles_to_name
#define pdsks_to_name disks_to_name

#define susps_to_name(A) ( (A) ? "1" : "0" )
#define aftr_isps_to_name(A) ( (A) ? "1" : "0" )
#define peer_isps_to_name(A) ( (A) ? "1" : "0" )
#define user_isps_to_name(A) ( (A) ? "1" : "0" )

#define PSC(A) \
	({ if (ns.A != os.A) { \
		pbp += sprintf(pbp, #A "( %s -> %s ) ", \
			      A##s_to_name(os.A), \
			      A##s_to_name(ns.A)); \
	} })

int is_valid_state(struct drbd_conf *mdev, union drbd_state_t ns)
{
	/* See drbd_state_sw_errors in drbd_strings.c */

	enum fencing_policy fp;
	int rv = SS_Success;

	fp = DontCare;
	if (inc_local(mdev)) {
		fp = mdev->bc->dc.fencing;
		dec_local(mdev);
	}

	if (inc_net(mdev)) {
		if ( !mdev->net_conf->two_primaries &&
		    ns.role == Primary && ns.peer == Primary )
			rv = SS_TwoPrimaries;
		dec_net(mdev);
	}

	if (rv <= 0)
		/* already found a reason to abort */;
	else if (ns.role == Secondary && mdev->open_cnt)
		rv = SS_DeviceInUse;

	else if ( ns.role == Primary && ns.conn < Connected &&
		 ns.disk < UpToDate ) rv = SS_NoUpToDateDisk;

	else if ( fp >= Resource &&
		 ns.role == Primary && ns.conn < Connected &&
		 ns.pdsk >= DUnknown ) rv = SS_PrimaryNOP;

	else if ( ns.role == Primary && ns.disk <= Inconsistent &&
		 ns.pdsk <= Inconsistent ) rv = SS_NoUpToDateDisk;

	else if ( ns.conn > Connected &&
		 ns.disk < UpToDate && ns.pdsk < UpToDate )
		rv = SS_BothInconsistent;

	else if ( ns.conn > Connected &&
		 (ns.disk == Diskless || ns.pdsk == Diskless ) )
		rv = SS_SyncingDiskless;

	else if ( (ns.conn == Connected ||
		  ns.conn == WFBitMapS ||
		  ns.conn == SyncSource ||
		  ns.conn == PausedSyncS) &&
		 ns.disk == Outdated ) rv = SS_ConnectedOutdates;

	return rv;
}

int is_valid_state_transition(struct drbd_conf *mdev,
	union drbd_state_t ns, union drbd_state_t os)
{
	int rv = SS_Success;

	if ( (ns.conn == StartingSyncT || ns.conn == StartingSyncS ) &&
	    os.conn > Connected) rv = SS_ResyncRunning;

	if (ns.conn == Disconnecting && os.conn == StandAlone)
		rv = SS_AlreadyStandAlone;

	if (ns.disk > Attaching && os.disk == Diskless)
		rv = SS_IsDiskLess;

	if ( ns.conn == WFConnection && os.conn < Unconnected )
		rv=SS_NoNetConfig;

	if ( ns.disk == Outdated && os.disk < Outdated && os.disk != Attaching)
		rv=SS_LowerThanOutdated;

	return rv;
}

int _drbd_set_state(struct drbd_conf *mdev,
	union drbd_state_t ns, enum chg_state_flags flags)
{
	union drbd_state_t os;
	int rv = SS_Success;
	int warn_sync_abort = 0;
	enum fencing_policy fp;
	struct after_state_chg_work* ascw;

	MUST_HOLD(&mdev->req_lock);

	os = mdev->state;

	fp = DontCare;
	if (inc_local(mdev)) {
		fp = mdev->bc->dc.fencing;
		dec_local(mdev);
	}

	/* Early state sanitising. Dissalow the invalidate ioctl to connect  */
	if ( (ns.conn == StartingSyncS || ns.conn == StartingSyncT) &&
		os.conn < Connected ) {
		ns.conn = os.conn;
		ns.pdsk = os.pdsk;
	}

	/* Dissalow Network errors to configure a device's network part */
	if ( (ns.conn >= Timeout && ns.conn <= TearDown ) &&
	    os.conn <= Disconnecting )
		ns.conn = os.conn;

	/* Dissalow network errors (+TearDown) to overwrite each other.
	   Dissalow network errors to overwrite the Disconnecting state. */
	if ( ( (os.conn >= Timeout && os.conn <= TearDown)
	      || os.conn == Disconnecting ) &&
	    ns.conn >= Timeout && ns.conn <= TearDown )
		ns.conn = os.conn;

	if (ns.conn < Connected) {
		ns.peer_isp = 0;
		ns.peer = Unknown;
		if ( ns.pdsk > DUnknown ||
		     ns.pdsk < Inconsistent ) ns.pdsk = DUnknown;
	}

	if (ns.conn <= Disconnecting && ns.disk == Diskless)
		ns.pdsk = DUnknown;

	if ( ns.conn > Connected && (ns.disk <= Failed || ns.pdsk <= Failed )) {
		warn_sync_abort = 1;
		ns.conn = Connected;
	}

	if ( ns.conn >= Connected &&
	    ( ns.disk == Consistent || ns.disk == Outdated ) ) {
		switch (ns.conn) {
		case WFBitMapT:
		case PausedSyncT:
			ns.disk = Outdated;
			break;
		case Connected:
		case WFBitMapS:
		case SyncSource:
		case PausedSyncS:
			ns.disk = UpToDate;
			break;
		case SyncTarget:
			ns.disk = Inconsistent;
			WARN("Implicit set disk state Inconsistent!\n");
			break;
		}
		if (os.disk == Outdated && ns.disk == UpToDate)
			WARN("Implicit set disk from Outdate to UpToDate\n");
	}

	if ( ns.conn >= Connected &&
	    ( ns.pdsk == Consistent || ns.pdsk == Outdated ) ) {
		switch (ns.conn) {
		case Connected:
		case WFBitMapT:
		case PausedSyncT:
		case SyncTarget:
			ns.pdsk = UpToDate;
			break;
		case WFBitMapS:
		case PausedSyncS:
			ns.pdsk = Outdated;
			break;
		case SyncSource:
			ns.pdsk = Inconsistent;
			WARN("Implicit set pdsk Inconsistent!\n");
			break;
		}
		if (os.pdsk == Outdated && ns.pdsk == UpToDate)
			WARN("Implicit set pdsk from Outdate to UpToDate\n");
	}

	/* Connection breaks down before we finished "Negotiating" */
	if (ns.conn < Connected && ns.disk == Negotiating) {
		ns.disk = mdev->new_state_tmp.disk;
		ns.pdsk = mdev->new_state_tmp.pdsk;
	}

	if (fp == Stonith &&
	    (ns.role == Primary &&
	     ns.conn < Connected &&
	     ns.pdsk > Outdated))
			ns.susp = 1;

	if (ns.aftr_isp || ns.peer_isp || ns.user_isp) {
		if (ns.conn == SyncSource)
			ns.conn = PausedSyncS;
		if (ns.conn == SyncTarget)
			ns.conn = PausedSyncT;
	} else {
		if (ns.conn == PausedSyncS)
			ns.conn = SyncSource;
		if (ns.conn == PausedSyncT)
			ns.conn = SyncTarget;
	}

	if (ns.i == os.i)
		return SS_NothingToDo;

	if ( !(flags & ChgStateHard) ) {
		/*  pre-state-change checks ; only look at ns  */
		/* See drbd_state_sw_errors in drbd_strings.c */

		rv = is_valid_state(mdev, ns);
		if (rv < SS_Success) {
			/* If the old state was illegal as well, then let
			   this happen...*/

			if ( is_valid_state(mdev, os) == rv ) {
				ERR("Considering state change from bad state. "
				    "Error would be: '%s'\n",
				    set_st_err_name(rv));
				print_st(mdev, "old", os);
				print_st(mdev, "new", ns);
				rv = is_valid_state_transition(mdev,ns,os);
			}
		} else
			rv = is_valid_state_transition(mdev, ns, os);
	}

	if (rv < SS_Success) {
		if (flags & ChgStateVerbose)
			print_st_err(mdev, os, ns, rv);
		return rv;
	}

	if (warn_sync_abort)
		WARN("Resync aborted.\n");

#if DUMP_MD >= 2
	{
	char *pbp, pb[300];
	pbp = pb;
	*pbp = 0;
	PSC(role);
	PSC(peer);
	PSC(conn);
	PSC(disk);
	PSC(pdsk);
	PSC(susp);
	PSC(aftr_isp);
	PSC(peer_isp);
	PSC(user_isp);
	INFO("%s\n", pb);
	}
#endif

	mdev->state.i = ns.i;
	wake_up(&mdev->misc_wait);
	wake_up(&mdev->state_wait);

	/**   post-state-change actions   **/
	if (os.conn >= SyncSource   && ns.conn <= Connected) {
		set_bit(STOP_SYNC_TIMER, &mdev->flags);
		mod_timer(&mdev->resync_timer, jiffies);
	}

	if ( (os.conn == PausedSyncT || os.conn == PausedSyncS) &&
	    (ns.conn == SyncTarget  || ns.conn == SyncSource) ) {
		INFO("Syncer continues.\n");
		mdev->rs_paused += (long)jiffies-(long)mdev->rs_mark_time;
		if (ns.conn == SyncTarget) {
			if (!test_and_clear_bit(STOP_SYNC_TIMER,&mdev->flags)) {
				mod_timer(&mdev->resync_timer,jiffies);
			}
			/* This if (!test_bit) is only needed for the case
			   that a device that has ceased to used its timer,
			   i.e. it is already in drbd_resync_finished() gets
			   paused and resumed. */
		}
	}

	if ( (os.conn == SyncTarget  || os.conn == SyncSource) &&
	    (ns.conn == PausedSyncT || ns.conn == PausedSyncS) ) {
		INFO("Resync suspended\n");
		mdev->rs_mark_time = jiffies;
		if (ns.conn == PausedSyncT)
			set_bit(STOP_SYNC_TIMER, &mdev->flags);
	}

	if(inc_local(mdev)) {
		u32 mdf = mdev->bc->md.flags & ~(MDF_Consistent|MDF_PrimaryInd|
						 MDF_ConnectedInd|MDF_WasUpToDate|
						 MDF_PeerOutDated );

		if (test_bit(CRASHED_PRIMARY,&mdev->flags) ||
		    mdev->state.role == Primary ||
		    ( mdev->state.pdsk < Inconsistent &&
		      mdev->state.peer == Primary ) )  mdf |= MDF_PrimaryInd;
		if (mdev->state.conn > WFReportParams) mdf |= MDF_ConnectedInd;
		if (mdev->state.disk > Inconsistent)   mdf |= MDF_Consistent;
		if (mdev->state.disk > Outdated)       mdf |= MDF_WasUpToDate;
		if (mdev->state.pdsk <= Outdated &&
		    mdev->state.pdsk >= Inconsistent)  mdf |= MDF_PeerOutDated;
		if( mdf != mdev->bc->md.flags) {
			mdev->bc->md.flags = mdf;
			drbd_md_mark_dirty(mdev);
		}
		dec_local(mdev);
	}

	/* Peer was forced UpToDate & Primary, consider to resync */
	if (os.disk == Inconsistent && os.pdsk == Inconsistent &&
	    os.peer == Secondary && ns.peer == Primary)
		set_bit(CONSIDER_RESYNC, &mdev->flags);

<<<<<<< HEAD
	if (flags & ScheduleAfter) {
		struct after_state_chg_work *ascw;

		ascw = kmalloc(sizeof(*ascw), GFP_ATOMIC);
		if (ascw) {
			ascw->os = os;
			ascw->ns = ns;
			ascw->flags = flags;
			ascw->w.cb = w_after_state_ch;
			drbd_queue_work(&mdev->data.work, &ascw->w);
		} else {
			WARN("Could not kmalloc an ascw\n");
		}
=======
	// Receiver should clean up itself
	if (os.conn != Disconnecting && ns.conn == Disconnecting)
		drbd_thread_signal(&mdev->receiver);

	// Now the receiver finished cleaning up itself, it should die
	if (os.conn != StandAlone && ns.conn == StandAlone)
		drbd_thread_stop_nowait(&mdev->receiver);

	// Upon network failure, we need to restart the receiver.
	if (os.conn > TearDown &&
	    ns.conn <= TearDown && ns.conn >= Timeout)
		drbd_thread_restart_nowait(&mdev->receiver);

	ascw = kmalloc(sizeof(*ascw), GFP_ATOMIC);
	if (ascw) {
		ascw->os = os;
		ascw->ns = ns;
		ascw->flags = flags;
		ascw->w.cb = w_after_state_ch;
		drbd_queue_work(&mdev->data.work, &ascw->w);
	} else {
		WARN("Could not kmalloc an ascw\n");
>>>>>>> 110b4927
	}

	return rv;
}

int w_after_state_ch(struct drbd_conf *mdev, struct drbd_work *w, int unused)
{
	struct after_state_chg_work *ascw;

	ascw = (struct after_state_chg_work *) w;
	after_state_ch(mdev, ascw->os, ascw->ns, ascw->flags);
	kfree(ascw);

	return 1;
}

<<<<<<< HEAD
void after_state_ch(struct drbd_conf *mdev, union drbd_state_t os,
	union drbd_state_t ns, enum chg_state_flags flags)
=======
STATIC void after_state_ch(drbd_dev* mdev, drbd_state_t os, drbd_state_t ns,
			   enum chg_state_flags flags)
>>>>>>> 110b4927
{
	enum fencing_policy fp;

	if ( (os.conn != Connected && ns.conn == Connected) ) {
		clear_bit(CRASHED_PRIMARY, &mdev->flags);
		if (mdev->p_uuid)
			mdev->p_uuid[UUID_FLAGS] &= ~((u64)2);
	}

	fp = DontCare;
	if (inc_local(mdev)) {
		fp = mdev->bc->dc.fencing;
<<<<<<< HEAD

		mdf = mdev->bc->md.flags & ~(MDF_Consistent|MDF_PrimaryInd|
					     MDF_ConnectedInd|MDF_WasUpToDate|
					     MDF_PeerOutDated );

		if (test_bit(CRASHED_PRIMARY, &mdev->flags) ||
		    mdev->state.role == Primary ||
		    (mdev->state.pdsk < Inconsistent &&
		      mdev->state.peer == Primary))
			mdf |= MDF_PrimaryInd;
		if (mdev->state.conn > WFReportParams)
			mdf |= MDF_ConnectedInd;
		if (mdev->state.disk > Inconsistent)
			mdf |= MDF_Consistent;
		if (mdev->state.disk > Outdated)
			mdf |= MDF_WasUpToDate;
		if (mdev->state.pdsk <= Outdated &&
		    mdev->state.pdsk >= Inconsistent)
			mdf |= MDF_PeerOutDated;

		if (mdf != mdev->bc->md.flags) {
			mdev->bc->md.flags = mdf;
			drbd_md_mark_dirty(mdev);
		}
=======
>>>>>>> 110b4927
		dec_local(mdev);
	}

	/* Inform userspace about the change... */
	drbd_bcast_state(mdev, ns);

	/* Here we have the actions that are performed after a
	   state change. This function might sleep */

	if (fp == Stonith && ns.susp) {
		/* case1: The outdate peer handler is successfull:
		 * case2: The connection was established again: */
		if ( (os.pdsk > Outdated  && ns.pdsk <= Outdated) ||
		     (os.conn < Connected && ns.conn >= Connected) ) {
			tl_clear(mdev);
			spin_lock_irq(&mdev->req_lock);
<<<<<<< HEAD
			_drbd_set_state(_NS(mdev, susp, 0),
					ChgStateVerbose | ScheduleAfter );
=======
			_drbd_set_state(_NS(mdev,susp,0),ChgStateVerbose);
>>>>>>> 110b4927
			spin_unlock_irq(&mdev->req_lock);
		}
	}
	/* Do not change the order of the if above and below... */
	if (os.conn != WFBitMapS && ns.conn == WFBitMapS) {
		/* compare with drbd_make_request_common,
		 * wait_event and inc_ap_bio.
		 * Note: we may lose connection whilst waiting here.
		 * no worries though, should work out ok... */
		wait_event(mdev->misc_wait,
			mdev->state.conn != WFBitMapS ||
			!atomic_read(&mdev->ap_bio_cnt));
		drbd_bm_lock(mdev);
		drbd_send_bitmap(mdev);
		drbd_bm_unlock(mdev);
	}

	/* Lost contact to peer's copy of the data */
	if ( (os.pdsk >= Inconsistent &&
	      os.pdsk != DUnknown &&
	      os.pdsk != Outdated)
	&&   (ns.pdsk < Inconsistent ||
	      ns.pdsk == DUnknown ||
	      ns.pdsk == Outdated) ) {
		kfree(mdev->p_uuid);
		mdev->p_uuid = NULL;
		if (inc_local(mdev)) {
			/* generate new uuid, unless we did already */
			if (ns.role == Primary &&
			    mdev->bc->md.uuid[Bitmap] == 0)
				drbd_uuid_new_current(mdev);

			/* Note: The condition ns.peer == Primary implies
			 * that we are connected. Otherwise it would
			 * be ns.peer == Unknown.
			 * So this means our peer lost its disk.
			 * No rotation into BitMap-UUID! A FullSync is
			 * required after a primary detached from its disk! */
			if (ns.peer == Primary) {
				u64 uuid;
				INFO("Creating new current UUID [no BitMap]\n");
				get_random_bytes(&uuid, sizeof(u64));
				drbd_uuid_set(mdev, Current, uuid);
			}
			dec_local(mdev);
		}
	}

	if (ns.pdsk < Inconsistent && inc_local(mdev)) {
		/* Diskless Peer becomes primary */
		if (os.peer == Secondary && ns.peer == Primary && mdev->bc->md.uuid[Bitmap] == 0)
			drbd_uuid_new_current(mdev);
		/* Diskless Peer becomes secondary */
		if (os.peer == Primary && ns.peer == Secondary)
			drbd_al_to_on_disk_bm(mdev);
		dec_local(mdev);
	}

	/* Last part of the attaching process ... */
	if ( ns.conn >= Connected &&
	     os.disk == Attaching && ns.disk == Negotiating ) {
		kfree(mdev->p_uuid); /* We expect to receive up-to-date UUIDs soon. */
		mdev->p_uuid = NULL; /* ...to not use the old ones in the mean time */
		drbd_send_sizes(mdev);  /* to start sync... */
		drbd_send_uuids(mdev);
		drbd_send_state(mdev);
	}

	/* We want to pause/continue resync, tell peer. */
	if ( ns.conn >= Connected &&
	     (( os.aftr_isp != ns.aftr_isp ) ||
	      ( os.user_isp != ns.user_isp )) )
		drbd_send_state(mdev);

	/* In case one of the isp bits got set, suspend other devices. */
	if ( ( !os.aftr_isp && !os.peer_isp && !os.user_isp) &&
	     ( ns.aftr_isp || ns.peer_isp || ns.user_isp) )
		suspend_other_sg(mdev);

	/* Make sure the peer gets informed about eventual state
	   changes (ISP bits) while we were in WFReportParams. */
	if (os.conn == WFReportParams && ns.conn >= Connected) {
		drbd_send_state(mdev);
	}

	/* We are in the progress to start a full sync... */
	if ( ( os.conn != StartingSyncT && ns.conn == StartingSyncT ) ||
	     ( os.conn != StartingSyncS && ns.conn == StartingSyncS ) ) {

		drbd_bm_lock(mdev); /* racy... */

		drbd_md_set_flag(mdev, MDF_FullSync);
		drbd_md_sync(mdev);

		drbd_bm_set_all(mdev);
		drbd_bm_write(mdev);

		drbd_md_clear_flag(mdev, MDF_FullSync);
		drbd_md_sync(mdev);

		drbd_bm_unlock(mdev);

		if (ns.conn == StartingSyncT) {
			spin_lock_irq(&mdev->req_lock);
<<<<<<< HEAD
			_drbd_set_state(_NS(mdev, conn, WFSyncUUID),
					ChgStateVerbose | ScheduleAfter );
=======
			_drbd_set_state(_NS(mdev,conn,WFSyncUUID),ChgStateVerbose);
>>>>>>> 110b4927
			spin_unlock_irq(&mdev->req_lock);
		} else { /* StartingSyncS */
			drbd_start_resync(mdev, SyncSource);
		}
	}

	/* We are invalidating our self... */
	if ( os.conn < Connected && ns.conn < Connected &&
	       os.disk > Inconsistent && ns.disk == Inconsistent ) {
		drbd_bm_lock(mdev); /* racy... */

		drbd_md_set_flag(mdev, MDF_FullSync);
		drbd_md_sync(mdev);

		drbd_bm_set_all(mdev);
		drbd_bm_write(mdev);

		drbd_md_clear_flag(mdev, MDF_FullSync);
		drbd_md_sync(mdev);

		drbd_bm_unlock(mdev);
	}

	if (os.disk > Diskless && ns.disk == Diskless) {
		/* since inc_local() only works as long as disk>=Inconsistent,
		   and it is Diskless here, local_cnt can only go down, it can
		   not increase... It will reach zero */
		wait_event(mdev->misc_wait, !atomic_read(&mdev->local_cnt));

		drbd_free_bc(mdev->bc);	mdev->bc = NULL;
		lc_free(mdev->resync);  mdev->resync = NULL;
		lc_free(mdev->act_log); mdev->act_log = NULL;
	}

	/* A resync finished or aborted, wake paused devices... */
	if ( (os.conn > Connected && ns.conn <= Connected) ||
	     (os.peer_isp && !ns.peer_isp) ||
	     (os.user_isp && !ns.user_isp) )
		resume_next_sg(mdev);

<<<<<<< HEAD
	/* Receiver should clean up itself */
	if (os.conn != Disconnecting && ns.conn == Disconnecting)
		drbd_thread_signal(&mdev->receiver);

	/* Now the receiver finished cleaning up itself, it should die now */
	if (os.conn != StandAlone && ns.conn == StandAlone)
		drbd_thread_stop_nowait(&mdev->receiver);

	/* Upon network failure, we need to restart the receiver. */
	if ( os.conn > TearDown &&
	     ns.conn <= TearDown && ns.conn >= Timeout)
		drbd_thread_restart_nowait(&mdev->receiver);

	if (os.conn == StandAlone && ns.conn == Unconnected)
=======
	// Upon network connection, we need to start the received
	if ( os.conn == StandAlone && ns.conn == Unconnected) {
>>>>>>> 110b4927
		drbd_thread_start(&mdev->receiver);

<<<<<<< HEAD
	if ( os.disk == Diskless && os.conn <= Disconnecting &&
	     (ns.disk > Diskless || ns.conn >= Unconnected) ) {
		if (!drbd_thread_start(&mdev->worker))
			module_put(THIS_MODULE);
	}

	/* FIXME what about Primary, Diskless, and then losing
	 * the connection? since we survive that "somehow",
	 * maybe we may not stop the worker yet,
	 * since that would call drbd_mdev_cleanup.
	 * after which we probably won't survive the next
	 * request from the upper layers ... BOOM again :( */
	if ( (os.disk > Diskless || os.conn > StandAlone) &&
	     ns.disk == Diskless && ns.conn == StandAlone )
=======
	// Terminate worker thread if we are unconfigured - it will be
	// restarted as needed...
	if (ns.disk == Diskless && ns.conn == StandAlone) {
>>>>>>> 110b4927
		drbd_thread_stop_nowait(&mdev->worker);
}


int drbd_thread_setup(void *arg)
{
	struct Drbd_thread *thi = (struct Drbd_thread *) arg;
	struct drbd_conf *mdev = thi->mdev;
	int retval;

	daemonize("drbd_thread");
	D_ASSERT(get_t_state(thi) == Running);
	D_ASSERT(thi->task == NULL);
	spin_lock(&thi->t_lock);
	thi->task = current;
	smp_mb();
	spin_unlock(&thi->t_lock);
	complete(&thi->startstop); /* notify: thi->task is set. */

	while (1) {
		retval = thi->function(thi);
		if (get_t_state(thi) != Restarting) break;
		thi->t_state = Running;
	}

	spin_lock(&thi->t_lock);
	thi->task = NULL;
	thi->t_state = None;
	smp_mb();
	spin_unlock(&thi->t_lock);

	/* THINK maybe two different completions? */
	complete(&thi->startstop); /* notify: thi->task unset. */

	INFO("Terminating %s thread\n",
	     thi == &mdev->receiver ? "receiver" :
	     thi == &mdev->asender  ? "asender"  :
	     thi == &mdev->worker   ? "worker"   : "NONSENSE");

	// Release mod reference taken when thread was started
	module_put(THIS_MODULE);
	return retval;
}

void drbd_thread_init(struct drbd_conf *mdev, struct Drbd_thread *thi,
		      int (*func) (struct Drbd_thread *))
{
	spin_lock_init(&thi->t_lock);
	thi->task    = NULL;
	thi->t_state = None;
	thi->function = func;
	thi->mdev = mdev;
}

int drbd_thread_start(struct Drbd_thread *thi)
{
	int pid;
	struct drbd_conf *mdev = thi->mdev;

	spin_lock(&thi->t_lock);

<<<<<<< HEAD
	/* INFO("drbd_thread_start: %s [%d]: %s %d -> Running\n",
	     current->comm, current->pid,
	     thi == &mdev->receiver ? "receiver" :
	     thi == &mdev->asender  ? "asender"  :
	     thi == &mdev->worker   ? "worker"	 : "NONSENSE",
	     thi->t_state); */

=======
>>>>>>> 110b4927
	if (thi->t_state == None) {
		INFO("Starting %s thread (from %s [%d])\n",
		     thi == &mdev->receiver ? "receiver" :
		     thi == &mdev->asender  ? "asender"  :
		     thi == &mdev->worker   ? "worker"   : "NONSENSE",
		     current->comm, current->pid);

		// Get ref on module for thread - this is released when thread exits
		if (!try_module_get(THIS_MODULE)) {
			ERR("Failed to get module reference in drbd_thread_start\n");
			spin_unlock(&thi->t_lock);
			return FALSE;
		}

		init_completion(&thi->startstop);
		D_ASSERT(thi->task == NULL);
		thi->t_state = Running;
		spin_unlock(&thi->t_lock);
<<<<<<< HEAD
		flush_signals(current); /* otherw. may get -ERESTARTNOINTR */

		/* FIXME rewrite to use kthread interface */
=======

		flush_signals(current); // otherw. may get -ERESTARTNOINTR
>>>>>>> 110b4927
		pid = kernel_thread(drbd_thread_setup, (void *) thi, CLONE_FS);
		if (pid < 0) {
			ERR("Couldn't start thread (%d)\n", pid);

			module_put(THIS_MODULE);
			return FALSE;
		}
<<<<<<< HEAD
		/* waits until thi->task is set */
		wait_for_completion(&thi->startstop);
=======

		wait_for_completion(&thi->startstop); // waits until thi->task is set

>>>>>>> 110b4927
		D_ASSERT(thi->task);
		D_ASSERT(get_t_state(thi) == Running);
	} else {
		spin_unlock(&thi->t_lock);
	}

	return TRUE;
}


void _drbd_thread_stop(struct Drbd_thread *thi, int restart, int wait)
{
	struct drbd_conf *mdev = thi->mdev;
	enum Drbd_thread_state ns = restart ? Restarting : Exiting;

	spin_lock(&thi->t_lock);

	/* INFO("drbd_thread_stop: %s [%d]: %s %d -> %d; %d\n",
	     current->comm, current->pid,
	     thi->task ? thi->task->comm : "NULL", thi->t_state, ns, wait); */

	if (thi->t_state == None) {
		spin_unlock(&thi->t_lock);
		if (restart)
			drbd_thread_start(thi);
		return;
	}

	if (thi->t_state != ns) {
		if (thi->task == NULL) {
			spin_unlock(&thi->t_lock);
			return;
		}

		thi->t_state = ns;
		smp_mb();
		if (thi->task != current) {
			if (wait)
				init_completion(&thi->startstop);
			force_sig(DRBD_SIGKILL, thi->task);
		} else
			D_ASSERT(!wait);
	}
	spin_unlock(&thi->t_lock);

	if (wait) {
		D_ASSERT(thi->task != current);
		wait_for_completion(&thi->startstop);
		spin_lock(&thi->t_lock);
		D_ASSERT(thi->task == NULL);
		D_ASSERT(thi->t_state == None);
		spin_unlock(&thi->t_lock);
	}
}

void drbd_thread_signal(struct Drbd_thread *thi)
{
	spin_lock(&thi->t_lock);

	if (thi->t_state == None) {
		spin_unlock(&thi->t_lock);
		return;
	}

	if (thi->task != current)
		force_sig(DRBD_SIGKILL, thi->task);

	spin_unlock(&thi->t_lock);
}

/* the appropriate socket mutex must be held already */
int _drbd_send_cmd(struct drbd_conf *mdev, struct socket *sock,
			  enum Drbd_Packet_Cmd cmd, struct Drbd_Header *h,
			  size_t size, unsigned msg_flags)
{
	int sent, ok;

	ERR_IF(!h) return FALSE;
	ERR_IF(!size) return FALSE;

	h->magic   = BE_DRBD_MAGIC;
	h->command = cpu_to_be16(cmd);
	h->length  = cpu_to_be16(size-sizeof(struct Drbd_Header));

	dump_packet(mdev, sock, 0, (void *)h, __FILE__, __LINE__);
	sent = drbd_send(mdev, sock, h, size, msg_flags);

	ok = ( sent == size );
	if (!ok)
		ERR("short sent %s size=%d sent=%d\n",
		    cmdname(cmd), (int)size, sent);
	return ok;
}

/* don't pass the socket. we may only look at it
 * when we hold the appropriate socket mutex.
 */
int drbd_send_cmd(struct drbd_conf *mdev, int use_data_socket,
		  enum Drbd_Packet_Cmd cmd, struct Drbd_Header *h, size_t size)
{
	int ok = 0;
	struct socket *sock;

	if (use_data_socket) {
		down(&mdev->data.mutex);
		sock = mdev->data.socket;
	} else {
		down(&mdev->meta.mutex);
		sock = mdev->meta.socket;
	}

	/* drbd_disconnect() could have called drbd_free_sock()
	 * while we were waiting in down()... */
	if (likely(sock != NULL))
		ok = _drbd_send_cmd(mdev, sock, cmd, h, size, 0);

	if (use_data_socket)
		up(&mdev->data.mutex);
	else
		up(&mdev->meta.mutex);
	return ok;
}

int drbd_send_cmd2(struct drbd_conf *mdev, enum Drbd_Packet_Cmd cmd, char *data,
		   size_t size)
{
	struct Drbd_Header h;
	int ok;

	h.magic   = BE_DRBD_MAGIC;
	h.command = cpu_to_be16(cmd);
	h.length  = cpu_to_be16(size);

	if (!drbd_get_data_sock(mdev))
		return 0;

	dump_packet(mdev, mdev->data.socket, 0, (void *)&h, __FILE__, __LINE__);

	ok = ( sizeof(h) ==
		drbd_send(mdev, mdev->data.socket, &h, sizeof(h), 0) );
	ok = ok && ( size ==
		drbd_send(mdev, mdev->data.socket, data, size, 0) );

	drbd_put_data_sock(mdev);

	return ok;
}

int drbd_send_sync_param(struct drbd_conf *mdev, struct syncer_conf *sc)
{
	struct Drbd_SyncParam_Packet p;

	p.rate      = cpu_to_be32(sc->rate);

	return drbd_send_cmd(mdev, USE_DATA_SOCKET, SyncParam,
				(struct Drbd_Header *)&p, sizeof(p));
}

int drbd_send_protocol(struct drbd_conf *mdev)
{
	struct Drbd_Protocol_Packet p;

	p.protocol      = cpu_to_be32(mdev->net_conf->wire_protocol);
	p.after_sb_0p   = cpu_to_be32(mdev->net_conf->after_sb_0p);
	p.after_sb_1p   = cpu_to_be32(mdev->net_conf->after_sb_1p);
	p.after_sb_2p   = cpu_to_be32(mdev->net_conf->after_sb_2p);
	p.want_lose     = cpu_to_be32(mdev->net_conf->want_lose);
	p.two_primaries = cpu_to_be32(mdev->net_conf->two_primaries);

	return drbd_send_cmd(mdev, USE_DATA_SOCKET, ReportProtocol,
			     (struct Drbd_Header *)&p, sizeof(p));
}

int drbd_send_uuids(struct drbd_conf *mdev)
{
	struct Drbd_GenCnt_Packet p;
	int i;
	u64 uuid_flags = 0;

	if (!inc_local_if_state(mdev, Negotiating)) return 1; /* ok. */

	/* FIXME howto handle diskless ? */
	for (i = Current; i < UUID_SIZE; i++)
		p.uuid[i] = mdev->bc ? cpu_to_be64(mdev->bc->md.uuid[i]) : 0;

	mdev->comm_bm_set = drbd_bm_total_weight(mdev);
	p.uuid[UUID_SIZE] = cpu_to_be64(mdev->comm_bm_set);
	uuid_flags |= mdev->net_conf->want_lose ? 1 : 0;
	uuid_flags |= test_bit(CRASHED_PRIMARY, &mdev->flags) ? 2 : 0;
	p.uuid[UUID_FLAGS] = cpu_to_be64(uuid_flags);

	dec_local(mdev);

	return drbd_send_cmd(mdev, USE_DATA_SOCKET, ReportUUIDs,
			     (struct Drbd_Header *)&p, sizeof(p));
}

int drbd_send_sync_uuid(struct drbd_conf *mdev, u64 val)
{
	struct Drbd_SyncUUID_Packet p;

	p.uuid = cpu_to_be64(val);

	return drbd_send_cmd(mdev, USE_DATA_SOCKET, ReportSyncUUID,
			     (struct Drbd_Header *)&p, sizeof(p));
}

int drbd_send_sizes(struct drbd_conf *mdev)
{
	struct Drbd_Sizes_Packet p;
	sector_t d_size, u_size;
	int q_order_type;
	int ok;

	if (inc_local_if_state(mdev, Negotiating)) {
		D_ASSERT(mdev->bc->backing_bdev);
		d_size = drbd_get_max_capacity(mdev->bc);
		u_size = mdev->bc->dc.disk_size;
		q_order_type = drbd_queue_order_type(mdev);
		p.queue_order_type = cpu_to_be32(drbd_queue_order_type(mdev));
		dec_local(mdev);
	} else {
		d_size = 0;
		u_size = 0;
		q_order_type = QUEUE_ORDERED_NONE;
	}

	p.d_size = cpu_to_be64(d_size);
	p.u_size = cpu_to_be64(u_size);
	p.c_size = cpu_to_be64(drbd_get_capacity(mdev->this_bdev));
	p.max_segment_size = cpu_to_be32(mdev->rq_queue->max_segment_size);
	p.queue_order_type = cpu_to_be32(q_order_type);

	ok = drbd_send_cmd(mdev, USE_DATA_SOCKET, ReportSizes,
			   (struct Drbd_Header *)&p, sizeof(p));
	return ok;
}

/**
 * drbd_send_state:
 * Informs the peer about our state. Only call it when
 * mdev->state.conn >= Connected (I.e. you may not call it while in
 * WFReportParams. Though there is one valid and necessary exception,
 * drbd_connect() calls drbd_send_state() while in it WFReportParams.
 */
int drbd_send_state(struct drbd_conf *mdev)
{
	struct socket *sock;
	struct Drbd_State_Packet p;
	int ok = 0;

	down(&mdev->data.mutex);

	p.state = cpu_to_be32(mdev->state.i); /* Within the send mutex */
	sock = mdev->data.socket;

	if (likely(sock != NULL)) {
		ok = _drbd_send_cmd(mdev, sock, ReportState,
				    (struct Drbd_Header*)&p, sizeof(p), 0);
	}

	up(&mdev->data.mutex);

	return ok;
}

int drbd_send_state_req(struct drbd_conf *mdev,
	union drbd_state_t mask, union drbd_state_t val)
{
	struct Drbd_Req_State_Packet p;

	p.mask    = cpu_to_be32(mask.i);
	p.val     = cpu_to_be32(val.i);

	return drbd_send_cmd(mdev, USE_DATA_SOCKET, StateChgRequest,
			     (struct Drbd_Header *)&p, sizeof(p));
}

int drbd_send_sr_reply(struct drbd_conf *mdev, int retcode)
{
	struct Drbd_RqS_Reply_Packet p;

	p.retcode    = cpu_to_be32(retcode);

	return drbd_send_cmd(mdev, USE_META_SOCKET, StateChgReply,
			     (struct Drbd_Header *)&p, sizeof(p));
}


/* See the comment at receive_bitmap() */
int _drbd_send_bitmap(struct drbd_conf *mdev)
{
	int want;
	int ok = TRUE;
	int bm_i = 0;
	size_t bm_words, num_words;
	unsigned long *buffer;
	struct Drbd_Header *p;

	ERR_IF(!mdev->bitmap) return FALSE;

	bm_words = drbd_bm_words(mdev);
	p  = vmalloc(PAGE_SIZE); /* sleeps. cannot fail. */
	buffer = (unsigned long *)p->payload;

	if (drbd_md_test_flag(mdev->bc, MDF_FullSync)) {
		drbd_bm_set_all(mdev);
		drbd_bm_write(mdev);

		/* if write_bm did fail, Leave full sync flag set in Meta Data
		 * but otherwise process as per normal - need to tell other
		 * side that a full resync is required! */
		if (unlikely(mdev->state.disk <= Failed)) {
			ERR("Failed to write bitmap to disk!\n");
		} else {
			drbd_md_clear_flag(mdev, MDF_FullSync);
			drbd_md_sync(mdev);
		}
	}

	/*
	 * maybe TODO use some simple compression scheme, nowadays there are
	 * some such algorithms in the kernel anyways.
	 */
	do {
		num_words = min_t(size_t, BM_PACKET_WORDS, bm_words-bm_i );
		want = num_words * sizeof(long);
		if (want)
			drbd_bm_get_lel(mdev, bm_i, num_words, buffer);
		ok = _drbd_send_cmd(mdev, mdev->data.socket, ReportBitMap,
				   p, sizeof(*p) + want, 0);
		bm_i += num_words;
	} while (ok && want);

	vfree(p);
	return ok;
}

int drbd_send_bitmap(struct drbd_conf *mdev)
{
	int ok;

	if (!drbd_get_data_sock(mdev))
		return 0;
	ok = _drbd_send_bitmap(mdev);
	drbd_put_data_sock(mdev);
	return ok;
}

int drbd_send_b_ack(struct drbd_conf *mdev, u32 barrier_nr, u32 set_size)
{
	int ok;
	struct Drbd_BarrierAck_Packet p;

	p.barrier  = barrier_nr;
	p.set_size = cpu_to_be32(set_size);

	ok = drbd_send_cmd(mdev, USE_META_SOCKET, BarrierAck,
			(struct Drbd_Header *)&p, sizeof(p));
	return ok;
}

/**
 * _drbd_send_ack:
 * This helper function expects the sector and block_id parameter already
 * in big endian!
 */
int _drbd_send_ack(struct drbd_conf *mdev, enum Drbd_Packet_Cmd cmd,
			  u64 sector,
			  u32 blksize,
			  u64 block_id)
{
	int ok;
	struct Drbd_BlockAck_Packet p;

	p.sector   = sector;
	p.block_id = block_id;
	p.blksize  = blksize;
	p.seq_num  = cpu_to_be32(atomic_add_return(1, &mdev->packet_seq));

	if (!mdev->meta.socket || mdev->state.conn < Connected)
		return FALSE;
	ok = drbd_send_cmd(mdev, USE_META_SOCKET, cmd,
				(struct Drbd_Header *)&p, sizeof(p));
	return ok;
}

int drbd_send_ack_dp(struct drbd_conf *mdev, enum Drbd_Packet_Cmd cmd,
		     struct Drbd_Data_Packet *dp)
{
	const int header_size = sizeof(struct Drbd_Data_Packet)
			      - sizeof(struct Drbd_Header);
	int data_size  = ((struct Drbd_Header *)dp)->length - header_size;

	return _drbd_send_ack(mdev, cmd, dp->sector, cpu_to_be32(data_size),
			      dp->block_id);
}

int drbd_send_ack_rp(struct drbd_conf *mdev, enum Drbd_Packet_Cmd cmd,
		     struct Drbd_BlockRequest_Packet *rp)
{
	return _drbd_send_ack(mdev, cmd, rp->sector, rp->blksize, rp->block_id);
}

int drbd_send_ack(struct drbd_conf *mdev,
	enum Drbd_Packet_Cmd cmd, struct Tl_epoch_entry *e)
{
	return _drbd_send_ack(mdev, cmd,
			      cpu_to_be64(e->sector),
			      cpu_to_be32(e->size),
			      e->block_id);
}

int drbd_send_drequest(struct drbd_conf *mdev, int cmd,
		       sector_t sector, int size, u64 block_id)
{
	int ok;
	struct Drbd_BlockRequest_Packet p;

	p.sector   = cpu_to_be64(sector);
	p.block_id = block_id;
	p.blksize  = cpu_to_be32(size);

	/* FIXME BIO_RW_SYNC ? */

	ok = drbd_send_cmd(mdev, USE_DATA_SOCKET, cmd,
				(struct Drbd_Header *)&p, sizeof(p));
	return ok;
}

/* called on sndtimeo
 * returns FALSE if we should retry,
 * TRUE if we think connection is dead
 */
int we_should_drop_the_connection(struct drbd_conf *mdev, struct socket *sock)
{
	int drop_it;
	/* long elapsed = (long)(jiffies - mdev->last_received); */
	/* DUMPLU(elapsed); // elapsed ignored for now. */

	drop_it =   mdev->meta.socket == sock
		|| !mdev->asender.task
		|| get_t_state(&mdev->asender) != Running
		|| mdev->state.conn < Connected;

	if (drop_it)
		return TRUE;

	drop_it = !--mdev->ko_count;
	if (!drop_it) {
		ERR("[%s/%d] sock_sendmsg time expired, ko = %u\n",
		       current->comm, current->pid, mdev->ko_count);
		request_ping(mdev);
	}

	return drop_it; /* && (mdev->state == Primary) */;
}

/* The idea of sendpage seems to be to put some kind of reference
 * to the page into the skb, and to hand it over to the NIC. In
 * this process get_page() gets called.
 *
 * As soon as the page was really sent over the network put_page()
 * gets called by some part of the network layer. [ NIC driver? ]
 *
 * [ get_page() / put_page() increment/decrement the count. If count
 *   reaches 0 the page will be freed. ]
 *
 * This works nicely with pages from FSs.
 * But this means that in protocol A we might signal IO completion too early!
 *
 * In order not to corrupt data during a resync we must make sure
 * that we do not reuse our own buffer pages (EEs) to early, therefore
 * we have the net_ee list.
 *
 * XFS seems to have problems, still, it submits pages with page_count == 0!
 * As a workaround, we disable sendpage on pages
 * with page_count == 0 or PageSlab.
 */
int _drbd_no_send_page(struct drbd_conf *mdev, struct page *page,
		   int offset, size_t size)
{
       int ret;
       ret = drbd_send(mdev, mdev->data.socket, kmap(page) + offset, size, 0);
       kunmap(page);
       return ret;
}

int _drbd_send_page(struct drbd_conf *mdev, struct page *page,
		    int offset, size_t size)
{
	mm_segment_t oldfs = get_fs();
	int sent, ok;
	int len = size;

#ifdef SHOW_SENDPAGE_USAGE
	unsigned long now = jiffies;
	static unsigned long total;
	static unsigned long fallback;
	static unsigned long last_rep;

	/* report statistics every hour,
	 * if we had at least one fallback.
	 */
	++total;
	if (fallback && time_before(last_rep+3600*HZ, now)) {
		last_rep = now;
		printk(KERN_INFO "drbd: sendpage() omitted: %lu/%lu\n",
			fallback, total);
	}
#endif

	/* PARANOIA. if this ever triggers,
	 * something in the layers above us is really kaputt.
	 *one roundtrip later:
	 * doh. it triggered. so XFS _IS_ really kaputt ...
	 * oh well...
	 */
	if ( (page_count(page) < 1) || PageSlab(page) ) {
		/* e.g. XFS meta- & log-data is in slab pages, which have a
		 * page_count of 0 and/or have PageSlab() set...
		 */
#ifdef SHOW_SENDPAGE_USAGE
		++fallback;
#endif
		sent =  _drbd_no_send_page(mdev, page, offset, size);
		if (likely(sent > 0)) len -= sent;
		goto out;
	}

	set_fs(KERNEL_DS);
	do {
		sent = mdev->data.socket->ops->sendpage(mdev->data.socket, page,
							offset, len,
							MSG_NOSIGNAL);
		if (sent == -EAGAIN) {
			if (we_should_drop_the_connection(mdev,
							  mdev->data.socket))
				break;
			else
				continue;
		}
		if (sent <= 0) {
			WARN("%s: size=%d len=%d sent=%d\n",
			     __func__, (int)size, len, sent);
			break;
		}
		len    -= sent;
		offset += sent;
		/* FIXME test "last_received" ... */
	} while (len > 0 /* THINK && mdev->cstate >= Connected*/);
	set_fs(oldfs);

out:
	ok = (len == 0);
	if (likely(ok))
		mdev->send_cnt += size>>9;
	return ok;
}

static inline int _drbd_send_bio(struct drbd_conf *mdev, struct bio *bio)
{
	struct bio_vec *bvec;
	int i;
	__bio_for_each_segment(bvec, bio, i, 0) {
		if (!_drbd_no_send_page(mdev, bvec->bv_page,
				     bvec->bv_offset, bvec->bv_len))
			return 0;
	}
	return 1;
}

static inline int _drbd_send_zc_bio(struct drbd_conf *mdev, struct bio *bio)
{
	struct bio_vec *bvec;
	int i;
	__bio_for_each_segment(bvec, bio, i, 0) {
		if (!_drbd_send_page(mdev, bvec->bv_page,
				     bvec->bv_offset, bvec->bv_len))
			return 0;
	}

	return 1;
}

/* Used to send write requests
 * Primary -> Peer	(Data)
 */
int drbd_send_dblock(struct drbd_conf *mdev, struct drbd_request *req)
{
	int ok = 1;
	struct Drbd_Data_Packet p;
	unsigned int dp_flags = 0;

	if (!drbd_get_data_sock(mdev))
		return 0;

	p.head.magic   = BE_DRBD_MAGIC;
	p.head.command = cpu_to_be16(Data);
	p.head.length  = cpu_to_be16(sizeof(p)
			-sizeof(struct Drbd_Header)+req->size);

	p.sector   = cpu_to_be64(req->sector);
	p.block_id = (unsigned long)req;
	p.seq_num  = cpu_to_be32( req->seq_num =
				  atomic_add_return(1, &mdev->packet_seq) );
	dp_flags = 0;

	/* NOTE: no need to check if barriers supported here as we would
	 *       not pass the test in make_request_common in that case
	 */
	if (bio_barrier(req->master_bio))
		dp_flags |= DP_HARDBARRIER;
	if (bio_sync(req->master_bio))
		dp_flags |= DP_RW_SYNC;
	if (mdev->state.conn >= SyncSource &&
	    mdev->state.conn <= PausedSyncT)
		dp_flags |= DP_MAY_SET_IN_SYNC;

	p.dp_flags = cpu_to_be32(dp_flags);
	dump_packet(mdev, mdev->data.socket, 0, (void *)&p, __FILE__, __LINE__);
	set_bit(UNPLUG_REMOTE, &mdev->flags);
	ok = (sizeof(p) ==
		drbd_send(mdev, mdev->data.socket, &p, sizeof(p), MSG_MORE));
	if (ok) {
		if (mdev->net_conf->wire_protocol == DRBD_PROT_A)
			ok = _drbd_send_bio(mdev, req->master_bio);
		else
			ok = _drbd_send_zc_bio(mdev, req->master_bio);
	}

	drbd_put_data_sock(mdev);
	return ok;
}

/* answer packet, used to send data back for read requests:
 *  Peer       -> (diskless) Primary   (DataReply)
 *  SyncSource -> SyncTarget         (RSDataReply)
 */
int drbd_send_block(struct drbd_conf *mdev, enum Drbd_Packet_Cmd cmd,
		    struct Tl_epoch_entry *e)
{
	int ok;
	struct Drbd_Data_Packet p;

	p.head.magic   = BE_DRBD_MAGIC;
	p.head.command = cpu_to_be16(cmd);
	p.head.length  = cpu_to_be16( sizeof(p)
			-sizeof(struct Drbd_Header) + e->size);

	p.sector   = cpu_to_be64(e->sector);
	p.block_id = e->block_id;
	/* p.seq_num  = 0;    No sequence numbers here.. */

	/* Only called by our kernel thread.
	 * This one may be interupted by DRBD_SIG and/or DRBD_SIGKILL
	 * in response to ioctl or module unload.
	 */
	if (!drbd_get_data_sock(mdev))
		return 0;

	dump_packet(mdev, mdev->data.socket, 0, (void *)&p, __FILE__, __LINE__);
	ok = sizeof(p) == drbd_send(mdev, mdev->data.socket, &p,
					sizeof(p), MSG_MORE);
	if (ok)
		ok = _drbd_send_zc_bio(mdev, e->private_bio);

	drbd_put_data_sock(mdev);
	return ok;
}

/*
  drbd_send distinguishes two cases:

  Packets sent via the data socket "sock"
  and packets sent via the meta data socket "msock"

		    sock                      msock
  -----------------+-------------------------+------------------------------
  timeout           conf.timeout / 2          conf.timeout / 2
  timeout action    send a ping via msock     Abort communication
					      and close all sockets
*/

/*
 * you must have down()ed the appropriate [m]sock_mutex elsewhere!
 */
int drbd_send(struct drbd_conf *mdev, struct socket *sock,
	      void *buf, size_t size, unsigned msg_flags)
{
#if !HAVE_KERNEL_SENDMSG
	mm_segment_t oldfs;
	struct iovec iov;
#else
	struct kvec iov;
#endif
	struct msghdr msg;
	int rv, sent = 0;

	if (!sock)
		return -1000;

	/* THINK  if (signal_pending) return ... ? */

	iov.iov_base = buf;
	iov.iov_len  = size;

	msg.msg_name       = 0;
	msg.msg_namelen    = 0;
#if !HAVE_KERNEL_SENDMSG
	msg.msg_iov        = &iov;
	msg.msg_iovlen     = 1;
#endif
	msg.msg_control    = NULL;
	msg.msg_controllen = 0;
	msg.msg_flags      = msg_flags | MSG_NOSIGNAL;

#if !HAVE_KERNEL_SENDMSG
	oldfs = get_fs();
	set_fs(KERNEL_DS);
#endif

	if (sock == mdev->data.socket)
		mdev->ko_count = mdev->net_conf->ko_count;
	do {
		/* STRANGE
		 * tcp_sendmsg does _not_ use its size parameter at all ?
		 *
		 * -EAGAIN on timeout, -EINTR on signal.
		 */
/* THINK
 * do we need to block DRBD_SIG if sock == &meta.socket ??
 * otherwise wake_asender() might interrupt some send_*Ack !
 */
#if !HAVE_KERNEL_SENDMSG
		rv = sock_sendmsg(sock, &msg, iov.iov_len );
#else
		rv = kernel_sendmsg(sock, &msg, &iov, 1, size);
#endif
		if (rv == -EAGAIN) {
			if (we_should_drop_the_connection(mdev, sock))
				break;
			else
				continue;
		}
		D_ASSERT(rv != 0);
		if (rv == -EINTR) {
#if 0
			/* FIXME this happens all the time.
			 * we don't care for now!
			 * eventually this should be sorted out be the proper
			 * use of the SIGNAL_ASENDER bit... */
			if (DRBD_ratelimit(5*HZ, 5)) {
				DBG("Got a signal in drbd_send(,%c,)!\n",
				    sock == mdev->meta.socket ? 'm' : 's');
				/* dump_stack(); */
			}
#endif
			flush_signals(current);
			rv = 0;
		}
		if (rv < 0)
			break;
		sent += rv;
		iov.iov_base += rv;
		iov.iov_len  -= rv;
	} while (sent < size);

#if !HAVE_KERNEL_SENDMSG
	set_fs(oldfs);
#endif

	if (rv <= 0) {
		if (rv != -EAGAIN) {
			ERR("%s_sendmsg returned %d\n",
			    sock == mdev->meta.socket ? "msock" : "sock",
			    rv);
			drbd_force_state(mdev, NS(conn, BrokenPipe));
		} else
			drbd_force_state(mdev, NS(conn, Timeout));
	}

	return sent;
}

int drbd_open(struct inode *inode, struct file *file)
{
	struct drbd_conf *mdev;
	unsigned long flags;
	int rv = 0;

	mdev = minor_to_mdev(MINOR(inode->i_rdev));
	if (!mdev)
		return -ENODEV;

	spin_lock_irqsave(&mdev->req_lock, flags);
	/* to have a stable mdev->state.role
	 * and no race with updating open_cnt */

	if (mdev->state.role != Primary) {
		if (file->f_mode & FMODE_WRITE)
			rv = -EROFS;
		else if (!allow_oos)
			rv = -EMEDIUMTYPE;
	}

	if (!rv)
		mdev->open_cnt++;
	spin_unlock_irqrestore(&mdev->req_lock, flags);

	return rv;
}

int drbd_close(struct inode *inode, struct file *file)
{
	/* do not use *file (May be NULL, in case of a unmount :-) */
	struct drbd_conf *mdev;

	mdev = minor_to_mdev(MINOR(inode->i_rdev));
	if (!mdev)
		return -ENODEV;

	/*
	printk(KERN_ERR "drbd: close(inode=%p,file=%p)"
	       "current=%p,minor=%d,wc=%d\n", inode, file, current, minor,
	       inode->i_writecount);
	*/

	mdev->open_cnt--;

	return 0;
}

void drbd_unplug_fn(struct request_queue *q)
{
	struct drbd_conf *mdev = q->queuedata;

	MTRACE(TraceTypeUnplug, TraceLvlSummary,
	       INFO("got unplugged ap_bio_count=%d\n",
		    atomic_read(&mdev->ap_bio_cnt));
	       );

	/* unplug FIRST */
	spin_lock_irq(q->queue_lock);
	blk_remove_plug(q);
	spin_unlock_irq(q->queue_lock);

	/* only if connected */
	spin_lock_irq(&mdev->req_lock);
	if (mdev->state.pdsk >= Inconsistent && mdev->state.conn >= Connected) {
		D_ASSERT(mdev->state.role == Primary);
		if (test_and_clear_bit(UNPLUG_REMOTE, &mdev->flags)) {
			/* add to the data.work queue,
			 * unless already queued.
			 * XXX this might be a good addition to drbd_queue_work
			 * anyways, to detect "double queuing" ... */
			if (list_empty(&mdev->unplug_work.list))
				drbd_queue_work(&mdev->data.work,
						&mdev->unplug_work);
		}
	}
	spin_unlock_irq(&mdev->req_lock);

	if (mdev->state.disk >= Inconsistent)
		drbd_kick_lo(mdev);
}

void drbd_set_defaults(struct drbd_conf *mdev)
{
	mdev->sync_conf.after      = DRBD_AFTER_DEF;
	mdev->sync_conf.rate       = DRBD_RATE_DEF;
	mdev->sync_conf.al_extents = DRBD_AL_EXTENTS_DEF;
	mdev->state = (union drbd_state_t) {
		{ Secondary, Unknown, StandAlone, Diskless, DUnknown, 0 } };
}

void drbd_init_set_defaults(struct drbd_conf *mdev)
{
	/* the memset(,0,) did most of this.
	 * note: only assignments, no allocation in here */

#ifdef PARANOIA
	SET_MDEV_MAGIC(mdev);
#endif

	drbd_set_defaults(mdev);

	/* for now, we do NOT yet support it,
	 * even though we start some framework
	 * to eventually support barriers */
	set_bit(NO_BARRIER_SUPP, &mdev->flags);

	atomic_set(&mdev->ap_bio_cnt, 0);
	atomic_set(&mdev->ap_pending_cnt, 0);
	atomic_set(&mdev->rs_pending_cnt, 0);
	atomic_set(&mdev->unacked_cnt, 0);
	atomic_set(&mdev->local_cnt, 0);
	atomic_set(&mdev->net_cnt, 0);
	atomic_set(&mdev->packet_seq, 0);
	atomic_set(&mdev->pp_in_use, 0);

	init_MUTEX(&mdev->md_io_mutex);
	init_MUTEX(&mdev->data.mutex);
	init_MUTEX(&mdev->meta.mutex);
	sema_init(&mdev->data.work.s, 0);
	sema_init(&mdev->meta.work.s, 0);

	spin_lock_init(&mdev->data.work.q_lock);
	spin_lock_init(&mdev->meta.work.q_lock);

	spin_lock_init(&mdev->al_lock);
	spin_lock_init(&mdev->req_lock);
	spin_lock_init(&mdev->peer_seq_lock);

	INIT_LIST_HEAD(&mdev->active_ee);
	INIT_LIST_HEAD(&mdev->sync_ee);
	INIT_LIST_HEAD(&mdev->done_ee);
	INIT_LIST_HEAD(&mdev->read_ee);
	INIT_LIST_HEAD(&mdev->net_ee);
	INIT_LIST_HEAD(&mdev->resync_reads);
	INIT_LIST_HEAD(&mdev->data.work.q);
	INIT_LIST_HEAD(&mdev->meta.work.q);
	INIT_LIST_HEAD(&mdev->resync_work.list);
	INIT_LIST_HEAD(&mdev->unplug_work.list);
	INIT_LIST_HEAD(&mdev->md_sync_work.list);
	mdev->resync_work.cb  = w_resync_inactive;
	mdev->unplug_work.cb  = w_send_write_hint;
	mdev->md_sync_work.cb = w_md_sync;
	init_timer(&mdev->resync_timer);
	init_timer(&mdev->md_sync_timer);
	mdev->resync_timer.function = resync_timer_fn;
	mdev->resync_timer.data = (unsigned long) mdev;
	mdev->md_sync_timer.function = md_sync_timer_fn;
	mdev->md_sync_timer.data = (unsigned long) mdev;

	init_waitqueue_head(&mdev->misc_wait);
	init_waitqueue_head(&mdev->state_wait);
	init_waitqueue_head(&mdev->ee_wait);
	init_waitqueue_head(&mdev->al_wait);
	init_waitqueue_head(&mdev->seq_wait);

	drbd_thread_init(mdev, &mdev->receiver, drbdd_init);
	drbd_thread_init(mdev, &mdev->worker, drbd_worker);
	drbd_thread_init(mdev, &mdev->asender, drbd_asender);

#ifdef __arch_um__
	INFO("mdev = 0x%p\n", mdev);
#endif
}

void drbd_mdev_cleanup(struct drbd_conf *mdev)
{
	/* I'd like to cleanup completely, and memset(,0,) it.
	 * but I'd have to reinit it.
	 * FIXME: do the right thing...
	 */

	/* list of things that may still
	 * hold data of the previous config

	 * act_log        ** re-initialized in set_disk
	 * on_io_error

	 * al_tr_cycle    ** re-initialized in ... FIXME??
	 * al_tr_number
	 * al_tr_pos

	 * backing_bdev   ** re-initialized in drbd_free_ll_dev
	 * lo_file
	 * md_bdev
	 * md_file
	 * md_index

	 * ko_count       ** re-initialized in set_net

	 * last_received  ** currently ignored

	 * mbds_id        ** re-initialized in ... FIXME??

	 * resync         ** re-initialized in ... FIXME??

	*** no re-init necessary (?) ***
	 * md_io_page
	 * this_bdev

	 * vdisk             ?

	 * rq_queue       ** FIXME ASSERT ??
	 * newest_barrier
	 * oldest_barrier
	 */

	drbd_thread_stop(&mdev->receiver);

	/* no need to lock it, I'm the only thread alive */
	if (mdev->epoch_size !=  0)
		ERR("epoch_size:%d\n", mdev->epoch_size);
	mdev->al_writ_cnt  =
	mdev->bm_writ_cnt  =
	mdev->read_cnt     =
	mdev->recv_cnt     =
	mdev->send_cnt     =
	mdev->writ_cnt     =
	mdev->p_size       =
	mdev->rs_start     =
	mdev->rs_total     =
	mdev->rs_failed    =
	mdev->rs_mark_left =
	mdev->rs_mark_time = 0;
	D_ASSERT(mdev->net_conf == NULL);
	drbd_set_my_capacity(mdev, 0);
	drbd_bm_resize(mdev, 0);

	/* just in case */
	drbd_free_resources(mdev);

	/*
	 * currently we drbd_init_ee only on module load, so
	 * we may do drbd_release_ee only on module unload!
	 */
	D_ASSERT(list_empty(&mdev->active_ee));
	D_ASSERT(list_empty(&mdev->sync_ee));
	D_ASSERT(list_empty(&mdev->done_ee));
	D_ASSERT(list_empty(&mdev->read_ee));
	D_ASSERT(list_empty(&mdev->net_ee));
	D_ASSERT(list_empty(&mdev->resync_reads));
	D_ASSERT(list_empty(&mdev->data.work.q));
	D_ASSERT(list_empty(&mdev->meta.work.q));
	D_ASSERT(list_empty(&mdev->resync_work.list));
	D_ASSERT(list_empty(&mdev->unplug_work.list));

}


void drbd_destroy_mempools(void)
{
	struct page *page;

	while (drbd_pp_pool) {
		page = drbd_pp_pool;
		drbd_pp_pool = (struct page *)page_private(page);
		__free_page(page);
		drbd_pp_vacant--;
	}

	/* D_ASSERT(atomic_read(&drbd_pp_vacant)==0); */

	if (drbd_ee_mempool)
		mempool_destroy(drbd_ee_mempool);
	if (drbd_request_mempool)
		mempool_destroy(drbd_request_mempool);
	if (drbd_ee_cache)
		kmem_cache_destroy(drbd_ee_cache);
	if (drbd_request_cache)
		kmem_cache_destroy(drbd_request_cache);

	drbd_ee_mempool      = NULL;
	drbd_request_mempool = NULL;
	drbd_ee_cache        = NULL;
	drbd_request_cache   = NULL;

	return;
}

int drbd_create_mempools(void)
{
	struct page *page;
	const int number = (DRBD_MAX_SEGMENT_SIZE/PAGE_SIZE) * minor_count;
	int i;

	/* prepare our caches and mempools */
	drbd_request_mempool = NULL;
	drbd_ee_cache        = NULL;
	drbd_request_cache   = NULL;
	drbd_pp_pool         = NULL;

	/* caches */
	drbd_request_cache = kmem_cache_create(
		"drbd_req_cache", sizeof(struct drbd_request), 0, 0, NULL);
	if (drbd_request_cache == NULL)
		goto Enomem;

	drbd_ee_cache = kmem_cache_create(
		"drbd_ee_cache", sizeof(struct Tl_epoch_entry), 0, 0, NULL);
	if (drbd_ee_cache == NULL)
		goto Enomem;

	/* mempools */
	drbd_request_mempool = mempool_create( number,
		mempool_alloc_slab, mempool_free_slab, drbd_request_cache);
	if (drbd_request_mempool == NULL)
		goto Enomem;

	drbd_ee_mempool = mempool_create( number,
		mempool_alloc_slab, mempool_free_slab, drbd_ee_cache);
	if (drbd_request_mempool == NULL)
		goto Enomem;

	/* drbd's page pool */
	spin_lock_init(&drbd_pp_lock);

	for (i = 0; i < number; i++) {
		page = alloc_page(GFP_HIGHUSER);
		if (!page)
			goto Enomem;
		set_page_private(page, (unsigned long)drbd_pp_pool);
		drbd_pp_pool = page;
	}
	drbd_pp_vacant = number;

	return 0;

Enomem:
	drbd_destroy_mempools(); /* in case we allocated some */
	return -ENOMEM;
}

int drbd_notify_sys(struct notifier_block *this, unsigned long code,
	void *unused)
{
	/* just so we have it.  you never know what interessting things we
	 * might want to do here some day...
	 */

	return NOTIFY_DONE;
}

struct notifier_block drbd_notifier = {
	.notifier_call = drbd_notify_sys,
};


void __exit drbd_cleanup(void)
{
	int i, rr;

	unregister_reboot_notifier(&drbd_notifier);

	drbd_nl_cleanup();

	if (minor_table) {
		if (drbd_proc)
			remove_proc_entry("drbd", &proc_root);
		i = minor_count;
		while (i--) {
			struct drbd_conf        *mdev  = minor_to_mdev(i);
			struct gendisk  **disk = &mdev->vdisk;
			struct request_queue **q    = &mdev->rq_queue;

			if (!mdev)
				continue;
			drbd_free_resources(mdev);

			if (*disk) {
				del_gendisk(*disk);
				put_disk(*disk);
				*disk = NULL;
			}
			if (*q)
				blk_put_queue(*q);
			*q = NULL;

			D_ASSERT(mdev->open_cnt == 0);
			if (mdev->this_bdev)
				bdput(mdev->this_bdev);

			tl_cleanup(mdev);
			if (mdev->bitmap)
				drbd_bm_cleanup(mdev);
			if (mdev->resync)
				lc_free(mdev->resync);

			rr = drbd_release_ee(mdev, &mdev->active_ee);
			if (rr)
				ERR("%d EEs in active list found!\n", rr);

			rr = drbd_release_ee(mdev, &mdev->sync_ee);
			if (rr)
				ERR("%d EEs in sync list found!\n", rr);

			rr = drbd_release_ee(mdev, &mdev->read_ee);
			if (rr)
				ERR("%d EEs in read list found!\n", rr);

			rr = drbd_release_ee(mdev, &mdev->done_ee);
			if (rr)
				ERR("%d EEs in done list found!\n", rr);

			rr = drbd_release_ee(mdev, &mdev->net_ee);
			if (rr)
				ERR("%d EEs in net list found!\n", rr);

			ERR_IF (!list_empty(&mdev->data.work.q)) {
				struct list_head *lp;
				list_for_each(lp, &mdev->data.work.q) {
					DUMPP(lp);
				}
			};

			if (mdev->md_io_page)
				__free_page(mdev->md_io_page);

			if (mdev->md_io_tmpp)
				__free_page(mdev->md_io_tmpp);

			if (mdev->act_log)
				lc_free(mdev->act_log);

			kfree(mdev->ee_hash);
			mdev->ee_hash_s = 0;
			mdev->ee_hash = NULL;

			kfree(mdev->tl_hash);
			mdev->tl_hash_s = 0;
			mdev->tl_hash = NULL;

			kfree(mdev->app_reads_hash);
			mdev->app_reads_hash = NULL;

			kfree(mdev->p_uuid);
			mdev->p_uuid = NULL;
		}
		drbd_destroy_mempools();
	}

	kfree(minor_table);

	drbd_unregister_blkdev(DRBD_MAJOR, "drbd");

	printk(KERN_INFO "drbd: module cleanup done.\n");
}

struct drbd_conf *drbd_new_device(int minor)
{
	struct drbd_conf *mdev = NULL;
	struct gendisk *disk;
	struct request_queue *q;

	mdev = kzalloc(sizeof(struct drbd_conf), GFP_KERNEL);
	if (!mdev)
		goto Enomem;

	mdev->minor = minor;

	drbd_init_set_defaults(mdev);

	q = blk_alloc_queue(GFP_KERNEL);
	if (!q)
		goto Enomem;
	mdev->rq_queue = q;
	q->queuedata   = mdev;
	q->max_segment_size = DRBD_MAX_SEGMENT_SIZE;

	disk = alloc_disk(1);
	if (!disk)
		goto Enomem;
	mdev->vdisk = disk;

	set_disk_ro( disk, TRUE );

	disk->queue = q;
	disk->major = DRBD_MAJOR;
	disk->first_minor = minor;
	disk->fops = &drbd_ops;
	sprintf(disk->disk_name, "drbd%d", minor);
	disk->private_data = mdev;
	add_disk(disk);

	mdev->this_bdev = bdget(MKDEV(DRBD_MAJOR, minor));
	/* we have no partitions. we contain only ourselves. */
	mdev->this_bdev->bd_contains = mdev->this_bdev;

	blk_queue_make_request(q, drbd_make_request_26);
	blk_queue_merge_bvec(q, drbd_merge_bvec);
	q->queue_lock = &mdev->req_lock; /* needed since we use */
		/* plugging on a queue, that actually has no requests! */
	q->unplug_fn = drbd_unplug_fn;

	mdev->md_io_page = alloc_page(GFP_KERNEL);
	if (!mdev->md_io_page)
		goto Enomem;

	if (drbd_bm_init(mdev)) goto Enomem;
	/* no need to lock access, we are still initializing the module. */
	if (!tl_init(mdev)) goto Enomem;

	mdev->app_reads_hash = kzalloc(APP_R_HSIZE*sizeof(void *), GFP_KERNEL);
	if (!mdev->app_reads_hash)
		goto Enomem;

	return mdev;

 Enomem:
	if (mdev) {
		kfree(mdev->app_reads_hash);
		if (mdev->md_io_page)
			__free_page(mdev->md_io_page);
		kfree(mdev);
	}
	return NULL;
}

int __init drbd_init(void)
{
	int err;

#ifdef __arch_um__
	printk(KERN_INFO "drbd_module = 0x%p core = 0x%p\n",
	       THIS_MODULE, THIS_MODULE->module_core);
#endif

	/* FIXME should be a compile time assert */
	if (sizeof(struct Drbd_HandShake_Packet) != 80) {
		printk(KERN_ERR
		       "drbd: never change the size or layout "
		       "of the HandShake packet.\n");
		return -EINVAL;
	}

	if (1 > minor_count || minor_count > 255) {
		printk(KERN_ERR
			"drbd: invalid minor_count (%d)\n", minor_count);
#ifdef MODULE
		return -EINVAL;
#else
		minor_count = 8;
#endif
	}

	err = drbd_nl_init();
	if (err)
		return err;

	err = register_blkdev(DRBD_MAJOR, "drbd");
	if (err) {
		printk(KERN_ERR
		       "drbd: unable to register block device major %d\n",
		       DRBD_MAJOR);
		return err;
	}

	register_reboot_notifier(&drbd_notifier);

	/*
	 * allocate all necessary structs
	 */
	err = -ENOMEM;

	init_waitqueue_head(&drbd_pp_wait);

	drbd_proc = NULL; /* play safe for drbd_cleanup */
	minor_table = kzalloc(sizeof(struct drbd_conf *)*minor_count,
				GFP_KERNEL);
	if (!minor_table)
		goto Enomem;

	err = drbd_create_mempools();
	if (err)
		goto Enomem;

#if CONFIG_PROC_FS
	/*
	 * register with procfs
	 */
	drbd_proc = create_proc_entry("drbd",  S_IFREG | S_IRUGO , &proc_root);

	if (!drbd_proc)	{
		printk(KERN_ERR "drbd: unable to register proc file\n");
		goto Enomem;
	}

	drbd_proc->proc_fops = &drbd_proc_fops;
	drbd_proc->owner = THIS_MODULE;
#else
# error "Currently drbd depends on the proc file system (CONFIG_PROC_FS)"
#endif

	printk(KERN_INFO "drbd: initialised. "
	       "Version: " REL_VERSION " (api:%d/proto:%d)\n",
	       API_VERSION, PRO_VERSION);
	printk(KERN_INFO "drbd: %s\n", drbd_buildtag());
	printk(KERN_INFO "drbd: registered as block device major %d\n",
		DRBD_MAJOR);
	printk(KERN_INFO "drbd: minor_table @ 0x%p\n", minor_table);

	return 0; /* Success! */

Enomem:
	drbd_cleanup();
	if (err == -ENOMEM)
		/* currently always the case */
		printk(KERN_ERR "drbd: ran out of memory\n");
	else
		printk(KERN_ERR "drbd: initialization failure\n");
	return err;
}

void drbd_free_bc(struct drbd_backing_dev *bc)
{
	if (bc == NULL)
		return;

	bd_release(bc->backing_bdev);
	bd_release(bc->md_bdev);

	fput(bc->lo_file);
	fput(bc->md_file);

	kfree(bc);
}

void drbd_free_sock(struct drbd_conf *mdev)
{
	if (mdev->data.socket) {
		sock_release(mdev->data.socket);
		mdev->data.socket = 0;
	}
	if (mdev->meta.socket) {
		sock_release(mdev->meta.socket);
		mdev->meta.socket = 0;
	}
}


void drbd_free_resources(struct drbd_conf *mdev)
{
	if (mdev->cram_hmac_tfm) {
		crypto_free_hash(mdev->cram_hmac_tfm);
		mdev->cram_hmac_tfm = NULL;
	}
	drbd_free_sock(mdev);
	drbd_free_bc(mdev->bc);
	mdev->bc = 0;
}

/*********************************/
/* meta data management */

struct meta_data_on_disk {
	u64 la_size;           /* last agreed size. */
	u64 uuid[UUID_SIZE];   /* UUIDs. */
	u64 device_uuid;
	u64 reserved_u64_1;
	u32 flags;             /* MDF */
	u32 magic;
	u32 md_size_sect;
	u32 al_offset;         /* offset to this block */
	u32 al_nr_extents;     /* important for restoring the AL */
	      /* `-- act_log->nr_elements <-- sync_conf.al_extents */
	u32 bm_offset;         /* offset to the bitmap, from here */
	u32 bm_bytes_per_bit;  /* BM_BLOCK_SIZE */
	u32 reserved_u32[4];

} __attribute((packed));

/**
 * drbd_md_sync:
 * Writes the meta data super block if the MD_DIRTY flag bit is set.
 */
void drbd_md_sync(struct drbd_conf *mdev)
{
	struct meta_data_on_disk *buffer;
	sector_t sector;
	int i;

	if (!test_and_clear_bit(MD_DIRTY, &mdev->flags)) return;
	del_timer(&mdev->md_sync_timer);

	/* We use here Failed and not Attaching because we try to write
	 * metadata even if we detach due to a disk failure! */
	if (!inc_local_if_state(mdev, Failed)) return;

	INFO("Writing meta data super block now.\n");

	down(&mdev->md_io_mutex);
	buffer = (struct meta_data_on_disk *)page_address(mdev->md_io_page);
	memset(buffer, 0, 512);

	buffer->la_size = cpu_to_be64(drbd_get_capacity(mdev->this_bdev));
	for (i = Current; i < UUID_SIZE; i++)
		buffer->uuid[i] = cpu_to_be64(mdev->bc->md.uuid[i]);
	buffer->flags = cpu_to_be32(mdev->bc->md.flags);
	buffer->magic = cpu_to_be32(DRBD_MD_MAGIC);

	buffer->md_size_sect  = cpu_to_be32(mdev->bc->md.md_size_sect);
	buffer->al_offset     = cpu_to_be32(mdev->bc->md.al_offset);
	buffer->al_nr_extents = cpu_to_be32(mdev->act_log->nr_elements);
	buffer->bm_bytes_per_bit = cpu_to_be32(BM_BLOCK_SIZE);
	buffer->device_uuid = cpu_to_be64(mdev->bc->md.device_uuid);

	buffer->bm_offset = cpu_to_be32(mdev->bc->md.bm_offset);

	D_ASSERT(drbd_md_ss__(mdev, mdev->bc) == mdev->bc->md.md_offset);
	sector = mdev->bc->md.md_offset;

	if (drbd_md_sync_page_io(mdev, mdev->bc, sector, WRITE)) {
		clear_bit(MD_DIRTY, &mdev->flags);
	} else {
		/* this was a try anyways ... */
		ERR("meta data update failed!\n");

		drbd_chk_io_error(mdev, 1, TRUE);
		drbd_io_error(mdev, TRUE);
	}

	/* Update mdev->bc->md.la_size_sect,
	 * since we updated it on metadata. */
	mdev->bc->md.la_size_sect = drbd_get_capacity(mdev->this_bdev);

	up(&mdev->md_io_mutex);
	dec_local(mdev);
}

/**
 * drbd_md_read:
 * @bdev: describes the backing storage and the meta-data storage
 * Reads the meta data from bdev. Return 0 (NoError) on success, and an
 * enum ret_codes in case something goes wrong.
 * Currently only: MDIOError, MDInvalid.
 */
int drbd_md_read(struct drbd_conf *mdev, struct drbd_backing_dev *bdev)
{
	struct meta_data_on_disk *buffer;
	int i, rv = NoError;

	if (!inc_local_if_state(mdev, Attaching)) return MDIOError;

	down(&mdev->md_io_mutex);
	buffer = (struct meta_data_on_disk *)page_address(mdev->md_io_page);

	if (!drbd_md_sync_page_io(mdev, bdev, bdev->md.md_offset, READ)) {
		/* NOTE: cant do normal error processing here as this is
		   called BEFORE disk is attached */
		ERR("Error while reading metadata.\n");
		rv = MDIOError;
		goto err;
	}

	if (be32_to_cpu(buffer->magic) != DRBD_MD_MAGIC) {
		ERR("Error while reading metadata, magic not found.\n");
		rv = MDInvalid;
		goto err;
	}
	if (be32_to_cpu(buffer->al_offset) != bdev->md.al_offset) {
		ERR("unexpected al_offset: %d (expected %d)\n",
		    be32_to_cpu(buffer->al_offset), bdev->md.al_offset);
		rv = MDInvalid;
		goto err;
	}
	if (be32_to_cpu(buffer->bm_offset) != bdev->md.bm_offset) {
		ERR("unexpected bm_offset: %d (expected %d)\n",
		    be32_to_cpu(buffer->bm_offset), bdev->md.bm_offset);
		rv = MDInvalid;
		goto err;
	}
	if (be32_to_cpu(buffer->md_size_sect) != bdev->md.md_size_sect) {
		ERR("unexpected md_size: %u (expected %u)\n",
		    be32_to_cpu(buffer->md_size_sect), bdev->md.md_size_sect);
		rv = MDInvalid;
		goto err;
	}

	if (be32_to_cpu(buffer->bm_bytes_per_bit) != BM_BLOCK_SIZE) {
		ERR("unexpected bm_bytes_per_bit: %u (expected %u)\n",
		    be32_to_cpu(buffer->bm_bytes_per_bit), BM_BLOCK_SIZE);
		rv = MDInvalid;
		goto err;
	}

	bdev->md.la_size_sect = be64_to_cpu(buffer->la_size);
	for (i = Current; i < UUID_SIZE; i++)
		bdev->md.uuid[i] = be64_to_cpu(buffer->uuid[i]);
	bdev->md.flags = be32_to_cpu(buffer->flags);
	mdev->sync_conf.al_extents = be32_to_cpu(buffer->al_nr_extents);
	bdev->md.device_uuid = be64_to_cpu(buffer->device_uuid);

	if (mdev->sync_conf.al_extents < 7)
		mdev->sync_conf.al_extents = 127;
		/* FIXME if this ever happens when reading meta data,
		 * it possibly screws up reading of the activity log?
		 */

 err:
	up(&mdev->md_io_mutex);
	dec_local(mdev);

	return rv;
}

/**
 * drbd_md_mark_dirty:
 * Call this function if you change enything that should be written to
 * the meta-data super block. This function sets MD_DIRTY, and starts a
 * timer that ensures that within five seconds you have to call drbd_md_sync().
 */
void drbd_md_mark_dirty(struct drbd_conf *mdev)
{
	set_bit(MD_DIRTY, &mdev->flags);
	mod_timer(&mdev->md_sync_timer, jiffies + 5*HZ );
}


void drbd_uuid_move_history(struct drbd_conf *mdev)
{
	int i;

	for ( i = History_start ; i < History_end ; i++ ) {
		mdev->bc->md.uuid[i+1] = mdev->bc->md.uuid[i];

		MTRACE(TraceTypeUuid, TraceLvlAll,
		       drbd_print_uuid(mdev, i+1);
			);
	}
}

void _drbd_uuid_set(struct drbd_conf *mdev, int idx, u64 val)
{
	if (idx == Current) {
		if (mdev->state.role == Primary)
			val |= 1;
		else
			val &= ~((u64)1);
	}

	mdev->bc->md.uuid[idx] = val;

	MTRACE(TraceTypeUuid, TraceLvlSummary,
	       drbd_print_uuid(mdev, idx);
		);

	drbd_md_mark_dirty(mdev);
}


void drbd_uuid_set(struct drbd_conf *mdev, int idx, u64 val)
{
	if (mdev->bc->md.uuid[idx]) {
		drbd_uuid_move_history(mdev);
		mdev->bc->md.uuid[History_start] = mdev->bc->md.uuid[idx];
		MTRACE(TraceTypeUuid, TraceLvlMetrics,
		       drbd_print_uuid(mdev, History_start);
			);
	}
	_drbd_uuid_set(mdev, idx, val);
}

void drbd_uuid_new_current(struct drbd_conf *mdev)
{
	INFO("Creating new current UUID\n");
	D_ASSERT(mdev->bc->md.uuid[Bitmap] == 0);
	mdev->bc->md.uuid[Bitmap] = mdev->bc->md.uuid[Current];
	MTRACE(TraceTypeUuid, TraceLvlMetrics,
	       drbd_print_uuid(mdev, Bitmap);
		);

	get_random_bytes(&mdev->bc->md.uuid[Current], sizeof(u64));
	if (mdev->state.role == Primary)
		mdev->bc->md.uuid[Current] |= 1;
	else
		mdev->bc->md.uuid[Current] &= ~((u64)1);

	MTRACE(TraceTypeUuid, TraceLvlSummary,
	       drbd_print_uuid(mdev, Current);
		);

	drbd_md_mark_dirty(mdev);
}

void drbd_uuid_set_bm(struct drbd_conf *mdev, u64 val)
{
	if (mdev->bc->md.uuid[Bitmap] == 0 && val == 0)
		return;

	if (val == 0) {
		drbd_uuid_move_history(mdev);
		mdev->bc->md.uuid[History_start] = mdev->bc->md.uuid[Bitmap];
		mdev->bc->md.uuid[Bitmap] = 0;

		MTRACE(TraceTypeUuid, TraceLvlMetrics,
		       drbd_print_uuid(mdev, History_start);
		       drbd_print_uuid(mdev, Bitmap);
			);
	} else {
		if (mdev->bc->md.uuid[Bitmap])
			WARN("bm UUID already set");

		mdev->bc->md.uuid[Bitmap] = val;
		mdev->bc->md.uuid[Bitmap] &= ~((u64)1);

		MTRACE(TraceTypeUuid, TraceLvlMetrics,
		       drbd_print_uuid(mdev, Bitmap);
			);
	}
	drbd_md_mark_dirty(mdev);
}


void drbd_md_set_flag(struct drbd_conf *mdev, int flag)
{
	MUST_HOLD(mdev->req_lock);
	if ( (mdev->bc->md.flags & flag) != flag) {
		drbd_md_mark_dirty(mdev);
		mdev->bc->md.flags |= flag;
	}
}
void drbd_md_clear_flag(struct drbd_conf *mdev, int flag)
{
	MUST_HOLD(mdev->req_lock);
	if ( (mdev->bc->md.flags & flag) != 0 ) {
		drbd_md_mark_dirty(mdev);
		mdev->bc->md.flags &= ~flag;
	}
}
int drbd_md_test_flag(struct drbd_backing_dev *bdev, int flag)
{
	return ((bdev->md.flags & flag) != 0);
}

void md_sync_timer_fn(unsigned long data)
{
	struct drbd_conf *mdev = (struct drbd_conf *) data;

	drbd_queue_work_front(&mdev->data.work, &mdev->md_sync_work);
}

int w_md_sync(struct drbd_conf *mdev, struct drbd_work *w, int unused)
{
	WARN("md_sync_timer expired! Worker calls drbd_md_sync().\n");
	drbd_md_sync(mdev);

	return 1;
}

#ifdef DRBD_ENABLE_FAULTS
/* Fault insertion support including random number generator shamelessly
 * stolen from kernel/rcutorture.c */
struct fault_random_state {
	unsigned long state;
	unsigned long count;
};

#define FAULT_RANDOM_MULT 39916801  /* prime */
#define FAULT_RANDOM_ADD	479001701 /* prime */
#define FAULT_RANDOM_REFRESH 10000

/*
 * Crude but fast random-number generator.  Uses a linear congruential
 * generator, with occasional help from get_random_bytes().
 */
unsigned long
_drbd_fault_random(struct fault_random_state *rsp)
{
	long refresh;

	if (--rsp->count < 0) {
		get_random_bytes(&refresh, sizeof(refresh));
		rsp->state += refresh;
		rsp->count = FAULT_RANDOM_REFRESH;
	}
	rsp->state = rsp->state * FAULT_RANDOM_MULT + FAULT_RANDOM_ADD;
	return swahw32(rsp->state);
}

char *
_drbd_fault_str(unsigned int type) {
	static char *_faults[] = {
		"Meta-data write",
		"Meta-data read",
		"Resync write",
		"Resync read",
		"Data write",
		"Data read",
		"Data read ahead",
	};

	return (type < DRBD_FAULT_MAX)? _faults[type] : "**Unknown**";
}

unsigned int
_drbd_insert_fault(struct drbd_conf *mdev, unsigned int type)
{
	static struct fault_random_state rrs = {0, 0};

	unsigned int ret = (
		(fault_devs == 0 ||
			((1 << mdev_to_minor(mdev)) & fault_devs) != 0) &&
		(((_drbd_fault_random(&rrs) % 100) + 1) <= fault_rate));

	if (ret) {
		fault_count++;

		if (printk_ratelimit())
			WARN("***Simulating %s failure\n",
				_drbd_fault_str(type));
	}

	return ret;
}
#endif

#ifdef ENABLE_DYNAMIC_TRACE

char *_drbd_uuid_str(unsigned int idx)
{
	static char *uuid_str[] = {
		"Current",
		"Bitmap",
		"History_start",
		"History_end",
		"UUID_SIZE",
		"UUID_FLAGS",
	};

	return (idx < EXT_UUID_SIZE) ? uuid_str[idx] : "*Unknown UUID index*";
}

/* Pretty print a UUID value */
void
drbd_print_uuid(struct drbd_conf *mdev, unsigned int idx) {
	INFO(" uuid[%s] now %016llX\n",
		_drbd_uuid_str(idx), mdev->bc->md.uuid[idx]);
}


/*
 *
 * drbd_print_buffer
 *
 * This routine dumps binary data to the debugging output. Can be
 * called at interrupt level.
 *
 * Arguments:
 *
 *     prefix      - String is output at the beginning of each line output
 *     flags       - Control operation of the routine. Currently defined
 *                   Flags are:
 *                   DBGPRINT_BUFFADDR; if set, each line starts with the
 *                       virtual address of the line being outupt. If clear,
 *                       each line starts with the offset from the beginning
 *                       of the buffer.
 *     size        - Indicates the size of each entry in the buffer. Supported
 *                   values are sizeof(char), sizeof(short) and sizeof(int)
 *     buffer      - Start address of buffer
 *     buffer_va   - Virtual address of start of buffer (normally the same
 *                   as Buffer, but having it separate allows it to hold
 *                   file address for example)
 *     length      - length of buffer
 *
 */
void
drbd_print_buffer(const char *prefix, unsigned int flags, int size,
		  const void *buffer, const void *buffer_va,
		  unsigned int length)

#define LINE_SIZE       16
#define LINE_ENTRIES    (int)(LINE_SIZE/size)
{
	const unsigned char *pstart;
	const unsigned char *pstart_va;
	const unsigned char *pend;
	char bytes_str[LINE_SIZE*3+8], ascii_str[LINE_SIZE+8];
	char *pbytes = bytes_str, *pascii = ascii_str;
	int  offset = 0;
	long sizemask;
	int  field_width;
	int  index;
	const unsigned char *pend_str;
	const unsigned char *p;
	int count;

	/* verify size parameter */
	if (size != sizeof(char) &&
	    size != sizeof(short) &&
	    size != sizeof(int)) {
		printk(KERN_DEBUG "drbd_print_buffer: "
			"ERROR invalid size %d\n", size);
		return;
	}

	sizemask = size-1;
	field_width = size*2;

	/* Adjust start/end to be on appropriate boundary for size */
	buffer = (const char *)((long)buffer & ~sizemask);
	pend   = (const unsigned char *)
		(((long)buffer + length + sizemask) & ~sizemask);

	if (flags & DBGPRINT_BUFFADDR) {
		/* Move start back to nearest multiple of line size,
		 * if printing address. This results in nicely formatted output
		 * with addresses being on line size (16) byte boundaries */
		pstart = (const unsigned char *)((long)buffer & ~(LINE_SIZE-1));
	} else {
		pstart = (const unsigned char *)buffer;
	}

	/* Set value of start VA to print if addresses asked for */
	pstart_va = (const unsigned char *)buffer_va
		 - ((const unsigned char *)buffer-pstart);

	/* Calculate end position to nicely align right hand side */
	pend_str = pstart + (((pend-pstart) + LINE_SIZE-1) & ~(LINE_SIZE-1));

	/* Init strings */
	*pbytes = *pascii = '\0';

	/* Start at beginning of first line */
	p = pstart;
	count = 0;

	while (p < pend_str) {
		if (p < (const unsigned char *)buffer || p >= pend) {
			/* Before start of buffer or after end- print spaces */
			pbytes += sprintf(pbytes, "%*c ", field_width, ' ');
			pascii += sprintf(pascii, "%*c", size, ' ');
			p += size;
		} else {
			/* Add hex and ascii to strings */
			int val;
			switch (size) {
			default:
			case 1:
				val = *(unsigned char *)p;
				break;
			case 2:
				val = *(unsigned short *)p;
				break;
			case 4:
				val = *(unsigned int *)p;
				break;
			}

			pbytes += sprintf(pbytes, "%0*x ", field_width, val);

			for (index = size; index; index--) {
				*pascii++ = isprint(*p) ? *p : '.';
				p++;
			}
		}

		count++;

		if (count == LINE_ENTRIES || p >= pend_str) {
			/* Null terminate and print record */
			*pascii = '\0';
			printk(KERN_DEBUG "%s%8.8lx: %*s|%*s|\n",
			       prefix,
			       (flags & DBGPRINT_BUFFADDR)
			       ? (long)pstart_va : (long)offset,
			       LINE_ENTRIES*(field_width+1), bytes_str,
			       LINE_SIZE, ascii_str);

			/* Move onto next line */
			pstart_va += (p-pstart);
			pstart = p;
			count  = 0;
			offset += LINE_SIZE;

			/* Re-init strings */
			pbytes = bytes_str;
			pascii = ascii_str;
			*pbytes = *pascii = '\0';
		}
	}
}

#define PSM(A)							\
do {								\
	if (mask.A) {						\
		int i = snprintf(p, len, " " #A "( %s )",	\
				A##s_to_name(val.A));		\
		if (i >= len)					\
			return op;				\
		p += i;						\
		len -= i;					\
	}							\
} while (0)

char *dump_st(char *p, int len, union drbd_state_t mask, union drbd_state_t val)
{
	char *op = p;
	*p = '\0';
	PSM(role);
	PSM(peer);
	PSM(conn);
	PSM(disk);
	PSM(pdsk);

	return op;
}

#define INFOP(fmt, args...) \
do { \
	if (trace_level >= TraceLvlAll) { \
		INFO("%s:%d: %s [%d] %s %s " fmt , \
		     file, line, current->comm, current->pid, \
		     sockname, recv?"<<<":">>>", \
		     ## args ); \
	} \
	else { \
		INFO("%s %s " fmt, sockname, \
		     recv?"<<<":">>>", \
		     ## args ); \
	} \
} while (0)

char *_dump_block_id(u64 block_id, char *buff)
{
    if (is_syncer_block_id(block_id))
	strcpy(buff, "SyncerId");
    else
	sprintf(buff, "%llx", block_id);

    return buff;
}

void
_dump_packet(struct drbd_conf *mdev, struct socket *sock,
	    int recv, union Drbd_Polymorph_Packet *p, char *file, int line)
{
	char *sockname = sock == mdev->meta.socket ? "meta" : "data";
	int cmd = (recv == 2) ? p->head.command : be16_to_cpu(p->head.command);
	char tmp[300];
	union drbd_state_t m, v;

	switch (cmd) {
	case HandShake:
		INFOP("%s (protocol %u)\n", cmdname(cmd),
			be32_to_cpu(p->HandShake.protocol_version));
		break;

	case ReportBitMap: /* don't report this */
		break;

	case Data:
		INFOP("%s (sector %llus, id %s, seq %u, f %x)\n", cmdname(cmd),
		      (unsigned long long)be64_to_cpu(p->Data.sector),
		      _dump_block_id(p->Data.block_id, tmp),
		      be32_to_cpu(p->Data.seq_num),
		      be32_to_cpu(p->Data.dp_flags)
			);
		break;

	case DataReply:
	case RSDataReply:
		INFOP("%s (sector %llus, id %s)\n", cmdname(cmd),
		      (unsigned long long)be64_to_cpu(p->Data.sector),
		      _dump_block_id(p->Data.block_id, tmp)
			);
		break;

	case RecvAck:
	case WriteAck:
	case RSWriteAck:
	case DiscardAck:
	case NegAck:
	case NegRSDReply:
		INFOP("%s (sector %llus, size %u, id %s, seq %u)\n",
			cmdname(cmd),
		      (long long)be64_to_cpu(p->BlockAck.sector),
		      be32_to_cpu(p->BlockAck.blksize),
		      _dump_block_id(p->BlockAck.block_id, tmp),
		      be32_to_cpu(p->BlockAck.seq_num)
			);
		break;

	case DataRequest:
	case RSDataRequest:
		INFOP("%s (sector %llus, size %u, id %s)\n", cmdname(cmd),
		      (long long)be64_to_cpu(p->BlockRequest.sector),
		      be32_to_cpu(p->BlockRequest.blksize),
		      _dump_block_id(p->BlockRequest.block_id, tmp)
			);
		break;

	case Barrier:
	case BarrierAck:
		INFOP("%s (barrier %u)\n", cmdname(cmd), p->Barrier.barrier);
		break;

	case ReportUUIDs:
		INFOP("%s Curr:%016llX, Bitmap:%016llX, "
		      "HisSt:%016llX, HisEnd:%016llX\n",
		      cmdname(cmd),
		      be64_to_cpu(p->GenCnt.uuid[Current]),
		      be64_to_cpu(p->GenCnt.uuid[Bitmap]),
		      be64_to_cpu(p->GenCnt.uuid[History_start]),
		      be64_to_cpu(p->GenCnt.uuid[History_end]));
		break;

	case ReportSizes:
		INFOP("%s (d %lluMiB, u %lluMiB, c %lldMiB, "
		      "max bio %x, q order %x)\n",
		      cmdname(cmd),
		      (long long)(be64_to_cpu(p->Sizes.d_size)>>(20-9)),
		      (long long)(be64_to_cpu(p->Sizes.u_size)>>(20-9)),
		      (long long)(be64_to_cpu(p->Sizes.c_size)>>(20-9)),
		      be32_to_cpu(p->Sizes.max_segment_size),
		      be32_to_cpu(p->Sizes.queue_order_type));
		break;

	case ReportState:
		v.i = be32_to_cpu(p->State.state);
		m.i = 0xffffffff;
		dump_st(tmp, sizeof(tmp), m, v);
		INFOP("%s (s %x {%s})\n", cmdname(cmd), v.i, tmp);
		break;

	case StateChgRequest:
		m.i = be32_to_cpu(p->ReqState.mask);
		v.i = be32_to_cpu(p->ReqState.val);
		dump_st(tmp, sizeof(tmp), m, v);
		INFOP("%s (m %x v %x {%s})\n", cmdname(cmd), m.i, v.i, tmp);
		break;

	case StateChgReply:
		INFOP("%s (ret %x)\n", cmdname(cmd),
		      be32_to_cpu(p->RqSReply.retcode));
		break;

	case Ping:
	case PingAck:
		/*
		 * Dont trace pings at summary level
		 */
		if (trace_level < TraceLvlAll)
			break;
		/* fall through... */
	default:
		INFOP("%s (%u)\n", cmdname(cmd), cmd);
		break;
	}
}

/* Debug routine to dump info about bio */

void _dump_bio(const char *pfx, struct drbd_conf *mdev, struct bio *bio, int complete)
{
#ifdef CONFIG_LBD
#define SECTOR_FORMAT "%Lx"
#else
#define SECTOR_FORMAT "%lx"
#endif
#define SECTOR_SHIFT 9

	unsigned long lowaddr = (unsigned long)(bio->bi_sector << SECTOR_SHIFT);
	char *faddr = (char *)(lowaddr);
	struct bio_vec *bvec;
	int segno;

	const int rw = bio->bi_rw;
	const int biorw      = (rw & (RW_MASK|RWA_MASK));
	const int biobarrier = (rw & (1<<BIO_RW_BARRIER));
	const int biosync    = (rw & (1<<BIO_RW_SYNC));

	INFO("%s %s:%s%s%s Bio:%p - %soffset " SECTOR_FORMAT ", size %x\n",
	     complete? "<<<":">>>",
	     pfx,
	     biorw==WRITE?"Write":"Read",
	     biobarrier?":B":"",
	     biosync?":S":"",
	     bio,
	     complete? (drbd_bio_uptodate(bio)? "Success, ":"Failed, ") : "",
	     bio->bi_sector << SECTOR_SHIFT,
	     bio->bi_size);

	if (trace_level >= TraceLvlMetrics &&
	    ((biorw == WRITE) ^ complete) ) {
		printk(KERN_DEBUG "  ind     page   offset   length\n");
		__bio_for_each_segment(bvec, bio, segno, 0) {
			printk(KERN_DEBUG "  [%d] %p %8.8x %8.8x\n", segno,
			       bvec->bv_page, bvec->bv_offset, bvec->bv_len);

			if (trace_level >= TraceLvlAll) {
				char *bvec_buf;
				unsigned long flags;

				bvec_buf = bvec_kmap_irq(bvec, &flags);

				drbd_print_buffer("    ", DBGPRINT_BUFFADDR, 1,
						  bvec_buf,
						  faddr,
						  (bvec->bv_len <= 0x80)
						  ? bvec->bv_len : 0x80);

				bvec_kunmap_irq(bvec_buf, &flags);

				if (bvec->bv_len > 0x40)
					printk(KERN_DEBUG "    ....\n");

				faddr += bvec->bv_len;
			}
		}
	}
}
#endif

module_init(drbd_init)
module_exit(drbd_cleanup)<|MERGE_RESOLUTION|>--- conflicted
+++ resolved
@@ -68,26 +68,16 @@
 int drbd_asender(struct Drbd_thread *);
 
 int drbd_init(void);
-<<<<<<< HEAD
 int drbd_open(struct inode *inode, struct file *file);
 int drbd_close(struct inode *inode, struct file *file);
 int w_after_state_ch(struct drbd_conf *mdev, struct drbd_work *w, int unused);
+static void after_state_ch(struct drbd_conf *mdev, union drbd_state_t os,
+			   union drbd_state_t ns, enum chg_state_flags flags);
 int w_md_sync(struct drbd_conf *mdev, struct drbd_work *w, int unused);
 void md_sync_timer_fn(unsigned long data);
 
 MODULE_AUTHOR("Philipp Reisner <phil@linbit.com>, "
 	      "Lars Ellenberg <lars@linbit.com>");
-=======
-STATIC int drbd_open(struct inode *inode, struct file *file);
-STATIC int drbd_close(struct inode *inode, struct file *file);
-STATIC int w_after_state_ch(drbd_dev *mdev, struct drbd_work *w, int unused);
-STATIC void after_state_ch(drbd_dev* mdev, drbd_state_t os, drbd_state_t ns,
-			   enum chg_state_flags flags);
-STATIC int w_md_sync(drbd_dev *mdev, struct drbd_work *w, int unused);
-STATIC void md_sync_timer_fn(unsigned long data);
-
-MODULE_AUTHOR("Philipp Reisner <phil@linbit.com>, Lars Ellenberg <lars@linbit.com>");
->>>>>>> 110b4927
 MODULE_DESCRIPTION("drbd - Distributed Replicated Block Device v" REL_VERSION);
 MODULE_LICENSE("GPL");
 MODULE_PARM_DESC(minor_count, "Maximum number of drbd devices (1-255)");
@@ -345,20 +335,11 @@
 	if (!forcedetach && eh == PassOn)
 		return 1;
 
-<<<<<<< HEAD
 	spin_lock_irqsave(&mdev->req_lock, flags);
 	send = (mdev->state.disk == Failed);
 	if (send)
-		_drbd_set_state(_NS(mdev, disk, Diskless),
-				ChgStateHard|ScheduleAfter);
+		_drbd_set_state(_NS(mdev, disk, Diskless), ChgStateHard);
 	spin_unlock_irqrestore(&mdev->req_lock, flags);
-=======
-	spin_lock_irqsave(&mdev->req_lock,flags);
-	if( (send = (mdev->state.disk == Failed)) ) {
-		_drbd_set_state(_NS(mdev,disk,Diskless),ChgStateHard);
-	}
-	spin_unlock_irqrestore(&mdev->req_lock,flags);
->>>>>>> 110b4927
 
 	if (!send)
 		return ok;
@@ -412,13 +393,7 @@
 	ns.i = (os.i & ~mask.i) | val.i;
 	rv = _drbd_set_state(mdev, ns, f);
 	ns = mdev->state;
-<<<<<<< HEAD
 	spin_unlock_irqrestore(&mdev->req_lock, flags);
-	if (rv == SS_Success && !(f&ScheduleAfter))
-		after_state_ch(mdev, os, ns, f);
-=======
-	spin_unlock_irqrestore(&mdev->req_lock,flags);
->>>>>>> 110b4927
 
 	return rv;
 }
@@ -525,12 +500,6 @@
 	ns = mdev->state;
 	spin_unlock_irqrestore(&mdev->req_lock, flags);
 
-<<<<<<< HEAD
-	if (rv == SS_Success && !(f&ScheduleAfter))
-		after_state_ch(mdev, os, ns, f);
-
-=======
->>>>>>> 110b4927
 	return rv;
 }
 
@@ -881,30 +850,15 @@
 	    os.peer == Secondary && ns.peer == Primary)
 		set_bit(CONSIDER_RESYNC, &mdev->flags);
 
-<<<<<<< HEAD
-	if (flags & ScheduleAfter) {
-		struct after_state_chg_work *ascw;
-
-		ascw = kmalloc(sizeof(*ascw), GFP_ATOMIC);
-		if (ascw) {
-			ascw->os = os;
-			ascw->ns = ns;
-			ascw->flags = flags;
-			ascw->w.cb = w_after_state_ch;
-			drbd_queue_work(&mdev->data.work, &ascw->w);
-		} else {
-			WARN("Could not kmalloc an ascw\n");
-		}
-=======
-	// Receiver should clean up itself
+	/* Receiver should clean up itself */
 	if (os.conn != Disconnecting && ns.conn == Disconnecting)
 		drbd_thread_signal(&mdev->receiver);
 
-	// Now the receiver finished cleaning up itself, it should die
+	/* Now the receiver finished cleaning up itself, it should die */
 	if (os.conn != StandAlone && ns.conn == StandAlone)
 		drbd_thread_stop_nowait(&mdev->receiver);
 
-	// Upon network failure, we need to restart the receiver.
+	/* Upon network failure, we need to restart the receiver. */
 	if (os.conn > TearDown &&
 	    ns.conn <= TearDown && ns.conn >= Timeout)
 		drbd_thread_restart_nowait(&mdev->receiver);
@@ -918,7 +872,6 @@
 		drbd_queue_work(&mdev->data.work, &ascw->w);
 	} else {
 		WARN("Could not kmalloc an ascw\n");
->>>>>>> 110b4927
 	}
 
 	return rv;
@@ -935,13 +888,8 @@
 	return 1;
 }
 
-<<<<<<< HEAD
-void after_state_ch(struct drbd_conf *mdev, union drbd_state_t os,
-	union drbd_state_t ns, enum chg_state_flags flags)
-=======
-STATIC void after_state_ch(drbd_dev* mdev, drbd_state_t os, drbd_state_t ns,
-			   enum chg_state_flags flags)
->>>>>>> 110b4927
+static void after_state_ch(struct drbd_conf *mdev, union drbd_state_t os,
+			   union drbd_state_t ns, enum chg_state_flags flags)
 {
 	enum fencing_policy fp;
 
@@ -954,33 +902,6 @@
 	fp = DontCare;
 	if (inc_local(mdev)) {
 		fp = mdev->bc->dc.fencing;
-<<<<<<< HEAD
-
-		mdf = mdev->bc->md.flags & ~(MDF_Consistent|MDF_PrimaryInd|
-					     MDF_ConnectedInd|MDF_WasUpToDate|
-					     MDF_PeerOutDated );
-
-		if (test_bit(CRASHED_PRIMARY, &mdev->flags) ||
-		    mdev->state.role == Primary ||
-		    (mdev->state.pdsk < Inconsistent &&
-		      mdev->state.peer == Primary))
-			mdf |= MDF_PrimaryInd;
-		if (mdev->state.conn > WFReportParams)
-			mdf |= MDF_ConnectedInd;
-		if (mdev->state.disk > Inconsistent)
-			mdf |= MDF_Consistent;
-		if (mdev->state.disk > Outdated)
-			mdf |= MDF_WasUpToDate;
-		if (mdev->state.pdsk <= Outdated &&
-		    mdev->state.pdsk >= Inconsistent)
-			mdf |= MDF_PeerOutDated;
-
-		if (mdf != mdev->bc->md.flags) {
-			mdev->bc->md.flags = mdf;
-			drbd_md_mark_dirty(mdev);
-		}
-=======
->>>>>>> 110b4927
 		dec_local(mdev);
 	}
 
@@ -997,12 +918,7 @@
 		     (os.conn < Connected && ns.conn >= Connected) ) {
 			tl_clear(mdev);
 			spin_lock_irq(&mdev->req_lock);
-<<<<<<< HEAD
-			_drbd_set_state(_NS(mdev, susp, 0),
-					ChgStateVerbose | ScheduleAfter );
-=======
-			_drbd_set_state(_NS(mdev,susp,0),ChgStateVerbose);
->>>>>>> 110b4927
+			_drbd_set_state(_NS(mdev, susp, 0), ChgStateVerbose);
 			spin_unlock_irq(&mdev->req_lock);
 		}
 	}
@@ -1107,12 +1023,7 @@
 
 		if (ns.conn == StartingSyncT) {
 			spin_lock_irq(&mdev->req_lock);
-<<<<<<< HEAD
-			_drbd_set_state(_NS(mdev, conn, WFSyncUUID),
-					ChgStateVerbose | ScheduleAfter );
-=======
-			_drbd_set_state(_NS(mdev,conn,WFSyncUUID),ChgStateVerbose);
->>>>>>> 110b4927
+			_drbd_set_state(_NS(mdev, conn, WFSyncUUID), ChgStateVerbose);
 			spin_unlock_irq(&mdev->req_lock);
 		} else { /* StartingSyncS */
 			drbd_start_resync(mdev, SyncSource);
@@ -1153,47 +1064,13 @@
 	     (os.user_isp && !ns.user_isp) )
 		resume_next_sg(mdev);
 
-<<<<<<< HEAD
-	/* Receiver should clean up itself */
-	if (os.conn != Disconnecting && ns.conn == Disconnecting)
-		drbd_thread_signal(&mdev->receiver);
-
-	/* Now the receiver finished cleaning up itself, it should die now */
-	if (os.conn != StandAlone && ns.conn == StandAlone)
-		drbd_thread_stop_nowait(&mdev->receiver);
-
-	/* Upon network failure, we need to restart the receiver. */
-	if ( os.conn > TearDown &&
-	     ns.conn <= TearDown && ns.conn >= Timeout)
-		drbd_thread_restart_nowait(&mdev->receiver);
-
+	/* Upon network connection, we need to start the received */
 	if (os.conn == StandAlone && ns.conn == Unconnected)
-=======
-	// Upon network connection, we need to start the received
-	if ( os.conn == StandAlone && ns.conn == Unconnected) {
->>>>>>> 110b4927
 		drbd_thread_start(&mdev->receiver);
 
-<<<<<<< HEAD
-	if ( os.disk == Diskless && os.conn <= Disconnecting &&
-	     (ns.disk > Diskless || ns.conn >= Unconnected) ) {
-		if (!drbd_thread_start(&mdev->worker))
-			module_put(THIS_MODULE);
-	}
-
-	/* FIXME what about Primary, Diskless, and then losing
-	 * the connection? since we survive that "somehow",
-	 * maybe we may not stop the worker yet,
-	 * since that would call drbd_mdev_cleanup.
-	 * after which we probably won't survive the next
-	 * request from the upper layers ... BOOM again :( */
-	if ( (os.disk > Diskless || os.conn > StandAlone) &&
-	     ns.disk == Diskless && ns.conn == StandAlone )
-=======
-	// Terminate worker thread if we are unconfigured - it will be
-	// restarted as needed...
-	if (ns.disk == Diskless && ns.conn == StandAlone) {
->>>>>>> 110b4927
+	/* Terminate worker thread if we are unconfigured - it will be
+	   restarted as needed... */
+	if (ns.disk == Diskless && ns.conn == StandAlone)
 		drbd_thread_stop_nowait(&mdev->worker);
 }
 
@@ -1255,16 +1132,6 @@
 
 	spin_lock(&thi->t_lock);
 
-<<<<<<< HEAD
-	/* INFO("drbd_thread_start: %s [%d]: %s %d -> Running\n",
-	     current->comm, current->pid,
-	     thi == &mdev->receiver ? "receiver" :
-	     thi == &mdev->asender  ? "asender"  :
-	     thi == &mdev->worker   ? "worker"	 : "NONSENSE",
-	     thi->t_state); */
-
-=======
->>>>>>> 110b4927
 	if (thi->t_state == None) {
 		INFO("Starting %s thread (from %s [%d])\n",
 		     thi == &mdev->receiver ? "receiver" :
@@ -1272,7 +1139,7 @@
 		     thi == &mdev->worker   ? "worker"   : "NONSENSE",
 		     current->comm, current->pid);
 
-		// Get ref on module for thread - this is released when thread exits
+		/* Get ref on module for thread - this is released when thread exits */
 		if (!try_module_get(THIS_MODULE)) {
 			ERR("Failed to get module reference in drbd_thread_start\n");
 			spin_unlock(&thi->t_lock);
@@ -1283,14 +1150,9 @@
 		D_ASSERT(thi->task == NULL);
 		thi->t_state = Running;
 		spin_unlock(&thi->t_lock);
-<<<<<<< HEAD
 		flush_signals(current); /* otherw. may get -ERESTARTNOINTR */
 
 		/* FIXME rewrite to use kthread interface */
-=======
-
-		flush_signals(current); // otherw. may get -ERESTARTNOINTR
->>>>>>> 110b4927
 		pid = kernel_thread(drbd_thread_setup, (void *) thi, CLONE_FS);
 		if (pid < 0) {
 			ERR("Couldn't start thread (%d)\n", pid);
@@ -1298,14 +1160,8 @@
 			module_put(THIS_MODULE);
 			return FALSE;
 		}
-<<<<<<< HEAD
 		/* waits until thi->task is set */
 		wait_for_completion(&thi->startstop);
-=======
-
-		wait_for_completion(&thi->startstop); // waits until thi->task is set
-
->>>>>>> 110b4927
 		D_ASSERT(thi->task);
 		D_ASSERT(get_t_state(thi) == Running);
 	} else {
