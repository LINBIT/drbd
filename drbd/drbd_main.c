/*
   drbd.c

   This file is part of DRBD by Philipp Reisner and Lars Ellenberg.

   Copyright (C) 2001-2008, LINBIT Information Technologies GmbH.
   Copyright (C) 1999-2008, Philipp Reisner <philipp.reisner@linbit.com>.
   Copyright (C) 2002-2008, Lars Ellenberg <lars.ellenberg@linbit.com>.

   Thanks to Carter Burden, Bart Grantham and Gennadiy Nerubayev
   from Logicworks, Inc. for making SDP replication support possible.

   drbd is free software; you can redistribute it and/or modify
   it under the terms of the GNU General Public License as published by
   the Free Software Foundation; either version 2, or (at your option)
   any later version.

   drbd is distributed in the hope that it will be useful,
   but WITHOUT ANY WARRANTY; without even the implied warranty of
   MERCHANTABILITY or FITNESS FOR A PARTICULAR PURPOSE.  See the
   GNU General Public License for more details.

   You should have received a copy of the GNU General Public License
   along with drbd; see the file COPYING.  If not, write to
   the Free Software Foundation, 675 Mass Ave, Cambridge, MA 02139, USA.

 */

#include <linux/autoconf.h>
#include <linux/module.h>
#include <linux/drbd.h>
#include <asm/uaccess.h>
#include <asm/types.h>
#include <net/sock.h>
#include <linux/ctype.h>
#include <linux/fs.h>
#include <linux/file.h>
#include <linux/proc_fs.h>
#include <linux/init.h>
#include <linux/mm.h>
#include <linux/memcontrol.h>
#include <linux/mm_inline.h>
#include <linux/slab.h>
#include <linux/random.h>
#include <linux/reboot.h>
#include <linux/notifier.h>
#define __KERNEL_SYSCALLS__
#include <linux/unistd.h>
#include <linux/vmalloc.h>
#include <linux/device.h>
#include <linux/dynamic_debug.h>

#include <linux/drbd_limits.h>
#include "drbd_int.h"
#include "drbd_req.h" /* only for _req_mod in tl_release and tl_clear */
#include "drbd_vli.h"

#ifdef COMPAT_HAVE_LINUX_BYTEORDER_SWABB_H
#include <linux/byteorder/swabb.h>
#else
#include <linux/swab.h>
#endif

int drbdd_init(struct drbd_thread *);
int drbd_worker(struct drbd_thread *);
int drbd_asender(struct drbd_thread *);

int drbd_init(void);
#ifdef BD_OPS_USE_FMODE
static int drbd_open(struct block_device *bdev, fmode_t mode);
static int drbd_release(struct gendisk *gd, fmode_t mode);
#else
static int drbd_open(struct inode *inode, struct file *file);
static int drbd_release(struct inode *inode, struct file *file);
#endif
STATIC int w_md_sync(struct drbd_work *w, int unused);
STATIC void md_sync_timer_fn(unsigned long data);
STATIC int w_bitmap_io(struct drbd_work *w, int unused);
STATIC int w_go_diskless(struct drbd_work *w, int unused);

MODULE_AUTHOR("Philipp Reisner <phil@linbit.com>, "
	      "Lars Ellenberg <lars@linbit.com>");
MODULE_DESCRIPTION("drbd - Distributed Replicated Block Device v" REL_VERSION);
MODULE_VERSION(REL_VERSION);
MODULE_LICENSE("GPL");
MODULE_PARM_DESC(minor_count, "Approximate number of drbd devices ("
		 __stringify(DRBD_MINOR_COUNT_MIN) "-" __stringify(DRBD_MINOR_COUNT_MAX) ")");
MODULE_ALIAS_BLOCKDEV_MAJOR(DRBD_MAJOR);

#include <linux/moduleparam.h>
/* allow_open_on_secondary */
MODULE_PARM_DESC(allow_oos, "DONT USE!");
/* thanks to these macros, if compiled into the kernel (not-module),
 * this becomes the boot parameter drbd.minor_count */
module_param(minor_count, uint, 0444);
module_param(disable_sendpage, bool, 0644);
module_param(allow_oos, bool, 0);
module_param(proc_details, int, 0644);

#ifdef DRBD_ENABLE_FAULTS
int enable_faults;
int fault_rate;
static int fault_count;
int fault_devs;
/* bitmap of enabled faults */
module_param(enable_faults, int, 0664);
/* fault rate % value - applies to all enabled faults */
module_param(fault_rate, int, 0664);
/* count of faults inserted */
module_param(fault_count, int, 0664);
/* bitmap of devices to insert faults on */
module_param(fault_devs, int, 0644);
#endif

/* module parameter, defined */
unsigned int minor_count = DRBD_MINOR_COUNT_DEF;
int disable_sendpage;
int allow_oos;
int proc_details;       /* Detail level in proc drbd*/

/* Module parameter for setting the user mode helper program
 * to run. Default is /sbin/drbdadm */
char usermode_helper[80] = "/sbin/drbdadm";

module_param_string(usermode_helper, usermode_helper, sizeof(usermode_helper), 0644);

/* in 2.6.x, our device mapping and config info contains our virtual gendisks
 * as member "struct gendisk *vdisk;"
 */
struct idr minors;
struct list_head drbd_tconns;  /* list of struct drbd_tconn */

struct kmem_cache *drbd_request_cache;
struct kmem_cache *drbd_ee_cache;	/* peer requests */
struct kmem_cache *drbd_bm_ext_cache;	/* bitmap extents */
struct kmem_cache *drbd_al_ext_cache;	/* activity log extents */
mempool_t *drbd_request_mempool;
mempool_t *drbd_ee_mempool;
mempool_t *drbd_md_io_page_pool;
struct bio_set *drbd_md_io_bio_set;

/* I do not use a standard mempool, because:
   1) I want to hand out the pre-allocated objects first.
   2) I want to be able to interrupt sleeping allocation with a signal.
   Note: This is a single linked list, the next pointer is the private
	 member of struct page.
 */
struct page *drbd_pp_pool;
spinlock_t   drbd_pp_lock;
int          drbd_pp_vacant;
wait_queue_head_t drbd_pp_wait;

STATIC const struct block_device_operations drbd_ops = {
	.owner =   THIS_MODULE,
	.open =    drbd_open,
	.release = drbd_release,
};

static void bio_destructor_drbd(struct bio *bio)
{
	bio_free(bio, drbd_md_io_bio_set);
}

struct bio *bio_alloc_drbd(gfp_t gfp_mask)
{
	struct bio *bio;

	if (!drbd_md_io_bio_set)
		return bio_alloc(gfp_mask, 1);

	bio = bio_alloc_bioset(gfp_mask, 1, drbd_md_io_bio_set);
	if (!bio)
		return NULL;
	bio->bi_destructor = bio_destructor_drbd;
	return bio;
}

#ifdef __CHECKER__
/* When checking with sparse, and this is an inline function, sparse will
   give tons of false positives. When this is a real functions sparse works.
 */
int _get_ldev_if_state(struct drbd_conf *mdev, enum drbd_disk_state mins)
{
	int io_allowed;

	atomic_inc(&mdev->local_cnt);
	io_allowed = (mdev->state.disk >= mins);
	if (!io_allowed) {
		if (atomic_dec_and_test(&mdev->local_cnt))
			wake_up(&mdev->misc_wait);
	}
	return io_allowed;
}

#endif

/**
 * DOC: The transfer log
 *
 * The transfer log is a single linked list of &struct drbd_tl_epoch objects.
 * mdev->tconn->newest_tle points to the head, mdev->tconn->oldest_tle points to the tail
 * of the list. There is always at least one &struct drbd_tl_epoch object.
 *
 * Each &struct drbd_tl_epoch has a circular double linked list of requests
 * attached.
 */
STATIC int tl_init(struct drbd_tconn *tconn)
{
	struct drbd_tl_epoch *b;

	/* during device minor initialization, we may well use GFP_KERNEL */
	b = kmalloc(sizeof(struct drbd_tl_epoch), GFP_KERNEL);
	if (!b)
		return 0;
	INIT_LIST_HEAD(&b->requests);
	INIT_LIST_HEAD(&b->w.list);
	b->next = NULL;
	b->br_number = 4711;
	b->n_writes = 0;
	b->w.cb = NULL; /* if this is != NULL, we need to dec_ap_pending in tl_clear */

	tconn->oldest_tle = b;
	tconn->newest_tle = b;
	INIT_LIST_HEAD(&tconn->out_of_sequence_requests);

	return 1;
}

STATIC void tl_cleanup(struct drbd_tconn *tconn)
{
	if (tconn->oldest_tle != tconn->newest_tle)
		conn_err(tconn, "ASSERT FAILED: oldest_tle == newest_tle\n");
	if (!list_empty(&tconn->out_of_sequence_requests))
		conn_err(tconn, "ASSERT FAILED: list_mepty(out_of_sequence_requests)\n");
	kfree(tconn->oldest_tle);
	tconn->oldest_tle = NULL;
	kfree(tconn->unused_spare_tle);
	tconn->unused_spare_tle = NULL;
}

/**
 * _tl_add_barrier() - Adds a barrier to the transfer log
 * @mdev:	DRBD device.
 * @new:	Barrier to be added before the current head of the TL.
 *
 * The caller must hold the req_lock.
 */
void _tl_add_barrier(struct drbd_tconn *tconn, struct drbd_tl_epoch *new)
{
	struct drbd_tl_epoch *newest_before;

	INIT_LIST_HEAD(&new->requests);
	INIT_LIST_HEAD(&new->w.list);
	new->w.cb = NULL; /* if this is != NULL, we need to dec_ap_pending in tl_clear */
	new->next = NULL;
	new->n_writes = 0;

	newest_before = tconn->newest_tle;
	/* never send a barrier number == 0, because that is special-cased
	 * when using TCQ for our write ordering code */
	new->br_number = (newest_before->br_number+1) ?: 1;
	if (tconn->newest_tle != new) {
		tconn->newest_tle->next = new;
		tconn->newest_tle = new;
	}
}

/**
 * tl_release() - Free or recycle the oldest &struct drbd_tl_epoch object of the TL
 * @mdev:	DRBD device.
 * @barrier_nr:	Expected identifier of the DRBD write barrier packet.
 * @set_size:	Expected number of requests before that barrier.
 *
 * In case the passed barrier_nr or set_size does not match the oldest
 * &struct drbd_tl_epoch objects this function will cause a termination
 * of the connection.
 */
void tl_release(struct drbd_tconn *tconn, unsigned int barrier_nr,
		unsigned int set_size)
{
	struct drbd_conf *mdev;
	struct drbd_tl_epoch *b, *nob; /* next old barrier */
	struct list_head *le, *tle;
	struct drbd_request *r;

	spin_lock_irq(&tconn->req_lock);

	b = tconn->oldest_tle;

	/* first some paranoia code */
	if (b == NULL) {
		conn_err(tconn, "BAD! BarrierAck #%u received, but no epoch in tl!?\n",
			 barrier_nr);
		goto bail;
	}
	if (b->br_number != barrier_nr) {
		conn_err(tconn, "BAD! BarrierAck #%u received, expected #%u!\n",
			 barrier_nr, b->br_number);
		goto bail;
	}
	if (b->n_writes != set_size) {
		conn_err(tconn, "BAD! BarrierAck #%u received with n_writes=%u, expected n_writes=%u!\n",
			 barrier_nr, set_size, b->n_writes);
		goto bail;
	}

	/* Clean up list of requests processed during current epoch */
	list_for_each_safe(le, tle, &b->requests) {
		r = list_entry(le, struct drbd_request, tl_requests);
		_req_mod(r, BARRIER_ACKED);
	}
	/* There could be requests on the list waiting for completion
	   of the write to the local disk. To avoid corruptions of
	   slab's data structures we have to remove the lists head.

	   Also there could have been a barrier ack out of sequence, overtaking
	   the write acks - which would be a bug and violating write ordering.
	   To not deadlock in case we lose connection while such requests are
	   still pending, we need some way to find them for the
	   _req_mode(CONNECTION_LOST_WHILE_PENDING).

	   These have been list_move'd to the out_of_sequence_requests list in
	   _req_mod(, BARRIER_ACKED) above.
	   */
	list_del_init(&b->requests);
	mdev = b->w.mdev;

	nob = b->next;
	if (test_and_clear_bit(CREATE_BARRIER, &mdev->flags)) {
		_tl_add_barrier(tconn, b);
		if (nob)
			tconn->oldest_tle = nob;
		/* if nob == NULL b was the only barrier, and becomes the new
		   barrier. Therefore tconn->oldest_tle points already to b */
	} else {
		D_ASSERT(nob != NULL);
		tconn->oldest_tle = nob;
		kfree(b);
	}

	spin_unlock_irq(&tconn->req_lock);
	dec_ap_pending(mdev);

	return;

bail:
	spin_unlock_irq(&tconn->req_lock);
	conn_request_state(tconn, NS(conn, C_PROTOCOL_ERROR), CS_HARD);
}


/**
 * _tl_restart() - Walks the transfer log, and applies an action to all requests
 * @mdev:	DRBD device.
 * @what:       The action/event to perform with all request objects
 *
 * @what might be one of CONNECTION_LOST_WHILE_PENDING, RESEND, FAIL_FROZEN_DISK_IO,
 * RESTART_FROZEN_DISK_IO.
 */
void _tl_restart(struct drbd_tconn *tconn, enum drbd_req_event what)
{
	struct drbd_tl_epoch *b, *tmp, **pn;
	struct list_head *le, *tle, carry_reads;
	struct drbd_request *req;
	int rv, n_writes, n_reads;

	b = tconn->oldest_tle;
	pn = &tconn->oldest_tle;
	while (b) {
		n_writes = 0;
		n_reads = 0;
		INIT_LIST_HEAD(&carry_reads);
		list_for_each_safe(le, tle, &b->requests) {
			req = list_entry(le, struct drbd_request, tl_requests);
			rv = _req_mod(req, what);

			n_writes += (rv & MR_WRITE) >> MR_WRITE_SHIFT;
			n_reads  += (rv & MR_READ) >> MR_READ_SHIFT;
		}
		tmp = b->next;

		if (n_writes) {
			if (what == RESEND) {
				b->n_writes = n_writes;
				if (b->w.cb == NULL) {
					b->w.cb = w_send_barrier;
					inc_ap_pending(b->w.mdev);
					set_bit(CREATE_BARRIER, &b->w.mdev->flags);
				}

				drbd_queue_work(&tconn->data.work, &b->w);
			}
			pn = &b->next;
		} else {
			if (n_reads)
				list_add(&carry_reads, &b->requests);
			/* there could still be requests on that ring list,
			 * in case local io is still pending */
			list_del(&b->requests);

			/* dec_ap_pending corresponding to queue_barrier.
			 * the newest barrier may not have been queued yet,
			 * in which case w.cb is still NULL. */
			if (b->w.cb != NULL)
				dec_ap_pending(b->w.mdev);

			if (b == tconn->newest_tle) {
				/* recycle, but reinit! */
				if (tmp != NULL)
					conn_err(tconn, "ASSERT FAILED tmp == NULL");
				INIT_LIST_HEAD(&b->requests);
				list_splice(&carry_reads, &b->requests);
				INIT_LIST_HEAD(&b->w.list);
				b->w.cb = NULL;
				b->br_number = net_random();
				b->n_writes = 0;

				*pn = b;
				break;
			}
			*pn = tmp;
			kfree(b);
		}
		b = tmp;
		list_splice(&carry_reads, &b->requests);
	}
}


/**
 * tl_clear() - Clears all requests and &struct drbd_tl_epoch objects out of the TL
 * @mdev:	DRBD device.
 *
 * This is called after the connection to the peer was lost. The storage covered
 * by the requests on the transfer gets marked as our of sync. Called from the
 * receiver thread and the worker thread.
 */
void tl_clear(struct drbd_tconn *tconn)
{
	struct drbd_conf *mdev;
	struct list_head *le, *tle;
	struct drbd_request *r;
	int vnr;

	spin_lock_irq(&tconn->req_lock);

	_tl_restart(tconn, CONNECTION_LOST_WHILE_PENDING);

	/* we expect this list to be empty. */
	if (!list_empty(&tconn->out_of_sequence_requests))
		conn_err(tconn, "ASSERT FAILED list_empty(&out_of_sequence_requests)\n");

	/* but just in case, clean it up anyways! */
	list_for_each_safe(le, tle, &tconn->out_of_sequence_requests) {
		r = list_entry(le, struct drbd_request, tl_requests);
		/* It would be nice to complete outside of spinlock.
		 * But this is easier for now. */
		_req_mod(r, CONNECTION_LOST_WHILE_PENDING);
	}

	/* ensure bit indicating barrier is required is clear */
	rcu_read_lock();
	idr_for_each_entry(&tconn->volumes, mdev, vnr)
		clear_bit(CREATE_BARRIER, &mdev->flags);
	rcu_read_unlock();

	spin_unlock_irq(&tconn->req_lock);
}

void tl_restart(struct drbd_tconn *tconn, enum drbd_req_event what)
{
	spin_lock_irq(&tconn->req_lock);
	_tl_restart(tconn, what);
	spin_unlock_irq(&tconn->req_lock);
}


STATIC int drbd_thread_setup(void *arg)
{
	struct drbd_thread *thi = (struct drbd_thread *) arg;
	struct drbd_tconn *tconn = thi->tconn;
	unsigned long flags;
	long timeout;
	int retval;

	daemonize("drbd_thread");
	/* state engine takes this lock (in drbd_thread_stop_nowait)
	 * while holding the req_lock irqsave */
	spin_lock_irqsave(&thi->t_lock, flags);
	thi->task = current;
	smp_mb();
	spin_unlock_irqrestore(&thi->t_lock, flags);

	__set_current_state(TASK_UNINTERRUPTIBLE);
	complete(&thi->startstop); /* notify: thi->task is set. */
	timeout = schedule_timeout(10*HZ);
	snprintf(current->comm, sizeof(current->comm), "drbd_%c_%s",
			thi->name[0], thi->tconn->name);

restart:
	retval = thi->function(thi);

	spin_lock_irqsave(&thi->t_lock, flags);

	/* if the receiver has been "EXITING", the last thing it did
	 * was set the conn state to "StandAlone",
	 * if now a re-connect request comes in, conn state goes C_UNCONNECTED,
	 * and receiver thread will be "started".
	 * drbd_thread_start needs to set "RESTARTING" in that case.
	 * t_state check and assignment needs to be within the same spinlock,
	 * so either thread_start sees EXITING, and can remap to RESTARTING,
	 * or thread_start see NONE, and can proceed as normal.
	 */

	if (thi->t_state == RESTARTING) {
		conn_info(tconn, "Restarting %s thread\n", thi->name);
		thi->t_state = RUNNING;
		spin_unlock_irqrestore(&thi->t_lock, flags);
		goto restart;
	}

	thi->task = NULL;
	thi->t_state = NONE;
	smp_mb();

	/* THINK maybe two different completions? */
	complete_all(&thi->startstop); /* notify: thi->task unset. */
	conn_info(tconn, "Terminating %s thread\n", thi->name);
	spin_unlock_irqrestore(&thi->t_lock, flags);

	/* Release mod reference taken when thread was started */

	kref_put(&tconn->kref, &conn_destroy);
	module_put(THIS_MODULE);
	return retval;
}

STATIC void drbd_thread_init(struct drbd_tconn *tconn, struct drbd_thread *thi,
			     int (*func) (struct drbd_thread *), char *name)
{
	spin_lock_init(&thi->t_lock);
	thi->task    = NULL;
	thi->t_state = NONE;
	thi->function = func;
	thi->tconn = tconn;
	strncpy(thi->name, name, ARRAY_SIZE(thi->name));
}

int drbd_thread_start(struct drbd_thread *thi)
{
	struct drbd_tconn *tconn = thi->tconn;
	unsigned long flags;
	int pid;

	/* is used from state engine doing drbd_thread_stop_nowait,
	 * while holding the req lock irqsave */
	spin_lock_irqsave(&thi->t_lock, flags);

	switch (thi->t_state) {
	case NONE:
		conn_info(tconn, "Starting %s thread (from %s [%d])\n",
			 thi->name, current->comm, current->pid);

		/* Get ref on module for thread - this is released when thread exits */
		if (!try_module_get(THIS_MODULE)) {
			conn_err(tconn, "Failed to get module reference in drbd_thread_start\n");
			spin_unlock_irqrestore(&thi->t_lock, flags);
			return false;
		}

		kref_get(&thi->tconn->kref);

		init_completion(&thi->startstop);
		thi->reset_cpu_mask = 1;
		thi->t_state = RUNNING;
		spin_unlock_irqrestore(&thi->t_lock, flags);
		flush_signals(current); /* otherw. may get -ERESTARTNOINTR */

		pid = kernel_thread(drbd_thread_setup, (void *) thi, CLONE_FS);
		if (pid < 0) {
			conn_err(tconn, "Couldn't start thread (%d)\n", pid);

			kref_put(&tconn->kref, &conn_destroy);
			module_put(THIS_MODULE);
			return false;
		}
		/* waits until thi->task is set */
		wait_for_completion(&thi->startstop);
		if (thi->t_state != RUNNING)
			conn_err(tconn, "ASSERT FAILED: %s t_state == %d expected %d.\n",
					thi->name, thi->t_state, RUNNING);
		if (thi->task)
			wake_up_process(thi->task);
		else
			conn_err(tconn, "ASSERT FAILED thi->task is NULL where it should be set!?\n");
		break;
	case EXITING:
		thi->t_state = RESTARTING;
		conn_info(tconn, "Restarting %s thread (from %s [%d])\n",
				thi->name, current->comm, current->pid);
		/* fall through */
	case RUNNING:
	case RESTARTING:
	default:
		spin_unlock_irqrestore(&thi->t_lock, flags);
		break;
	}

	return true;
}


void _drbd_thread_stop(struct drbd_thread *thi, int restart, int wait)
{
	struct drbd_tconn *tconn = thi->tconn;
	unsigned long flags;
	enum drbd_thread_state ns = restart ? RESTARTING : EXITING;

	/* may be called from state engine, holding the req lock irqsave */
	spin_lock_irqsave(&thi->t_lock, flags);

	/* conn_err(tconn, "drbd_thread_stop: %s [%d]: %s %d -> %d; %d\n",
	     current->comm, current->pid,
	     thi->task ? thi->task->comm : "NULL", thi->t_state, ns, wait); */

	if (thi->t_state == NONE) {
		spin_unlock_irqrestore(&thi->t_lock, flags);
		if (restart)
			drbd_thread_start(thi);
		return;
	}

	if (thi->t_state != ns) {
		if (thi->task == NULL) {
			spin_unlock_irqrestore(&thi->t_lock, flags);
			return;
		}

		thi->t_state = ns;
		smp_mb();
		init_completion(&thi->startstop);
		if (thi->task != current)
			force_sig(DRBD_SIGKILL, thi->task);
		else if (wait)
			conn_err(tconn, "ASSERT FAILED: wait=%d\n", wait);
	}
	spin_unlock_irqrestore(&thi->t_lock, flags);

	if (wait) {
		if (thi->task == current) {
			conn_err(tconn, "ASSERT FAILED: Trying to wait for current task!\n");
			return;
		}
		wait_for_completion(&thi->startstop);
		spin_lock_irqsave(&thi->t_lock, flags);
		if (thi->t_state != NONE)
			conn_err(tconn, "ASSERT FAILED: %s t_state == %d expected %d.\n",
				 thi->name, thi->t_state, NONE);
		spin_unlock_irqrestore(&thi->t_lock, flags);
	}
}

static struct drbd_thread *drbd_task_to_thread(struct drbd_tconn *tconn, struct task_struct *task)
{
	struct drbd_thread *thi =
		task == tconn->receiver.task ? &tconn->receiver :
		task == tconn->asender.task  ? &tconn->asender :
		task == tconn->worker.task   ? &tconn->worker : NULL;

	return thi;
}

char *drbd_task_to_thread_name(struct drbd_tconn *tconn, struct task_struct *task)
{
	struct drbd_thread *thi = drbd_task_to_thread(tconn, task);
	return thi ? thi->name : task->comm;
}

int conn_lowest_minor(struct drbd_tconn *tconn)
{
	struct drbd_conf *mdev;
	int vnr = 0, m;

	rcu_read_lock();
	mdev = idr_get_next(&tconn->volumes, &vnr);
	m = mdev ? mdev_to_minor(mdev) : -1;
	rcu_read_unlock();

	return m;
}

#ifdef CONFIG_SMP
/**
 * drbd_calc_cpu_mask() - Generate CPU masks, spread over all CPUs
 * @mdev:	DRBD device.
 *
 * Forces all threads of a device onto the same CPU. This is beneficial for
 * DRBD's performance. May be overwritten by user's configuration.
 */
void drbd_calc_cpu_mask(struct drbd_tconn *tconn)
{
	int ord, cpu;

	/* user override. */
	if (cpumask_weight(tconn->cpu_mask))
		return;

	ord = conn_lowest_minor(tconn) % cpumask_weight(cpu_online_mask);
	for_each_online_cpu(cpu) {
		if (ord-- == 0) {
			cpumask_set_cpu(cpu, tconn->cpu_mask);
			return;
		}
	}
	/* should not be reached */
	cpumask_setall(tconn->cpu_mask);
}

/**
 * drbd_thread_current_set_cpu() - modifies the cpu mask of the _current_ thread
 * @mdev:	DRBD device.
 * @thi:	drbd_thread object
 *
 * call in the "main loop" of _all_ threads, no need for any mutex, current won't die
 * prematurely.
 */
void drbd_thread_current_set_cpu(struct drbd_thread *thi)
{
	struct task_struct *p = current;

	if (!thi->reset_cpu_mask)
		return;
	thi->reset_cpu_mask = 0;
	set_cpus_allowed_ptr(p, thi->tconn->cpu_mask);
}
#endif

/**
 * drbd_header_size  -  size of a packet header
 *
 * The header size is a multiple of 8, so any payload following the header is
 * word aligned on 64-bit architectures.  (The bitmap send and receive code
 * relies on this.)
 */
unsigned int drbd_header_size(struct drbd_tconn *tconn)
{
	if (tconn->agreed_pro_version >= 100) {
		BUILD_BUG_ON(!IS_ALIGNED(sizeof(struct p_header100), 8));
		return sizeof(struct p_header100);
	} else {
		BUILD_BUG_ON(sizeof(struct p_header80) !=
			     sizeof(struct p_header95));
		BUILD_BUG_ON(!IS_ALIGNED(sizeof(struct p_header80), 8));
		return sizeof(struct p_header80);
	}
}

static unsigned int prepare_header80(struct p_header80 *h, enum drbd_packet cmd, int size)
{
	h->magic   = cpu_to_be32(DRBD_MAGIC);
	h->command = cpu_to_be16(cmd);
	h->length  = cpu_to_be16(size);
	return sizeof(struct p_header80);
}

static unsigned int prepare_header95(struct p_header95 *h, enum drbd_packet cmd, int size)
{
	h->magic   = cpu_to_be16(DRBD_MAGIC_BIG);
	h->command = cpu_to_be16(cmd);
	h->length = cpu_to_be32(size);
	return sizeof(struct p_header95);
}

static unsigned int prepare_header100(struct p_header100 *h, enum drbd_packet cmd,
				      int size, int vnr)
{
	h->magic = cpu_to_be32(DRBD_MAGIC_100);
	h->volume = cpu_to_be16(vnr);
	h->command = cpu_to_be16(cmd);
	h->length = cpu_to_be32(size);
	h->pad = 0;
	return sizeof(struct p_header100);
}

static unsigned int prepare_header(struct drbd_tconn *tconn, int vnr,
				   void *buffer, enum drbd_packet cmd, int size)
{
	if (tconn->agreed_pro_version >= 100)
		return prepare_header100(buffer, cmd, size, vnr);
	else if (tconn->agreed_pro_version >= 95 &&
		 size > DRBD_MAX_SIZE_H80_PACKET)
		return prepare_header95(buffer, cmd, size);
	else
		return prepare_header80(buffer, cmd, size);
}

static void *__conn_prepare_command(struct drbd_tconn *tconn,
				    struct drbd_socket *sock)
{
	if (!sock->socket)
		return NULL;
	return sock->sbuf + drbd_header_size(tconn);
}

void *conn_prepare_command(struct drbd_tconn *tconn, struct drbd_socket *sock)
{
	void *p;

	mutex_lock(&sock->mutex);
	p = __conn_prepare_command(tconn, sock);
	if (!p)
		mutex_unlock(&sock->mutex);

	return p;
}

void *drbd_prepare_command(struct drbd_conf *mdev, struct drbd_socket *sock)
{
	return conn_prepare_command(mdev->tconn, sock);
}

static int __send_command(struct drbd_tconn *tconn, int vnr,
			  struct drbd_socket *sock, enum drbd_packet cmd,
			  unsigned int header_size, void *data,
			  unsigned int size)
{
	int msg_flags;
	int err;

	/*
	 * Called with @data == NULL and the size of the data blocks in @size
	 * for commands that send data blocks.  For those commands, omit the
	 * MSG_MORE flag: this will increase the likelihood that data blocks
	 * which are page aligned on the sender will end up page aligned on the
	 * receiver.
	 */
	msg_flags = data ? MSG_MORE : 0;

	header_size += prepare_header(tconn, vnr, sock->sbuf, cmd,
				      header_size + size);
	err = drbd_send_all(tconn, sock->socket, sock->sbuf, header_size,
			    msg_flags);
	if (data && !err)
		err = drbd_send_all(tconn, sock->socket, data, size, 0);
	return err;
}

static int __conn_send_command(struct drbd_tconn *tconn, struct drbd_socket *sock,
			       enum drbd_packet cmd, unsigned int header_size,
			       void *data, unsigned int size)
{
	return __send_command(tconn, 0, sock, cmd, header_size, data, size);
}

int conn_send_command(struct drbd_tconn *tconn, struct drbd_socket *sock,
		      enum drbd_packet cmd, unsigned int header_size,
		      void *data, unsigned int size)
{
	int err;

	err = __conn_send_command(tconn, sock, cmd, header_size, data, size);
	mutex_unlock(&sock->mutex);
	return err;
}

int drbd_send_command(struct drbd_conf *mdev, struct drbd_socket *sock,
		      enum drbd_packet cmd, unsigned int header_size,
		      void *data, unsigned int size)
{
	int err;

	err = __send_command(mdev->tconn, mdev->vnr, sock, cmd, header_size,
			     data, size);
	mutex_unlock(&sock->mutex);
	return err;
}

int drbd_send_ping(struct drbd_tconn *tconn)
{
	struct drbd_socket *sock;

	sock = &tconn->meta;
	if (!conn_prepare_command(tconn, sock))
		return -EIO;
	return conn_send_command(tconn, sock, P_PING, 0, NULL, 0);
}

int drbd_send_ping_ack(struct drbd_tconn *tconn)
{
	struct drbd_socket *sock;

	sock = &tconn->meta;
	if (!conn_prepare_command(tconn, sock))
		return -EIO;
	return conn_send_command(tconn, sock, P_PING_ACK, 0, NULL, 0);
}

int drbd_send_sync_param(struct drbd_conf *mdev)
{
	struct drbd_socket *sock;
	struct p_rs_param_95 *p;
	int size;
	const int apv = mdev->tconn->agreed_pro_version;
	enum drbd_packet cmd;
	struct net_conf *nc;
	struct disk_conf *dc;

	sock = &mdev->tconn->data;
	p = drbd_prepare_command(mdev, sock);
	if (!p)
		return -EIO;

	rcu_read_lock();
	nc = rcu_dereference(mdev->tconn->net_conf);

	size = apv <= 87 ? sizeof(struct p_rs_param)
		: apv == 88 ? sizeof(struct p_rs_param)
			+ strlen(nc->verify_alg) + 1
		: apv <= 94 ? sizeof(struct p_rs_param_89)
		: /* apv >= 95 */ sizeof(struct p_rs_param_95);

	cmd = apv >= 89 ? P_SYNC_PARAM89 : P_SYNC_PARAM;

	/* initialize verify_alg and csums_alg */
	memset(p->verify_alg, 0, 2 * SHARED_SECRET_MAX);

	if (get_ldev(mdev)) {
		dc = rcu_dereference(mdev->ldev->disk_conf);
		p->resync_rate = cpu_to_be32(dc->resync_rate);
		p->c_plan_ahead = cpu_to_be32(dc->c_plan_ahead);
		p->c_delay_target = cpu_to_be32(dc->c_delay_target);
		p->c_fill_target = cpu_to_be32(dc->c_fill_target);
		p->c_max_rate = cpu_to_be32(dc->c_max_rate);
		put_ldev(mdev);
	} else {
		p->resync_rate = cpu_to_be32(DRBD_RESYNC_RATE_DEF);
		p->c_plan_ahead = cpu_to_be32(DRBD_C_PLAN_AHEAD_DEF);
		p->c_delay_target = cpu_to_be32(DRBD_C_DELAY_TARGET_DEF);
		p->c_fill_target = cpu_to_be32(DRBD_C_FILL_TARGET_DEF);
		p->c_max_rate = cpu_to_be32(DRBD_C_MAX_RATE_DEF);
	}

	if (apv >= 88)
		strcpy(p->verify_alg, nc->verify_alg);
	if (apv >= 89)
		strcpy(p->csums_alg, nc->csums_alg);
	rcu_read_unlock();

	return drbd_send_command(mdev, sock, cmd, size, NULL, 0);
}

int __drbd_send_protocol(struct drbd_tconn *tconn, enum drbd_packet cmd)
{
	struct drbd_socket *sock;
	struct p_protocol *p;
	struct net_conf *nc;
	int size, cf;

	sock = &tconn->data;
	p = __conn_prepare_command(tconn, sock);
	if (!p)
		return -EIO;

	rcu_read_lock();
	nc = rcu_dereference(tconn->net_conf);

	if (nc->tentative && tconn->agreed_pro_version < 92) {
		rcu_read_unlock();
		mutex_unlock(&sock->mutex);
		conn_err(tconn, "--dry-run is not supported by peer");
		return -EOPNOTSUPP;
	}

	size = sizeof(*p);
	if (tconn->agreed_pro_version >= 87)
		size += strlen(nc->integrity_alg) + 1;

	p->protocol      = cpu_to_be32(nc->wire_protocol);
	p->after_sb_0p   = cpu_to_be32(nc->after_sb_0p);
	p->after_sb_1p   = cpu_to_be32(nc->after_sb_1p);
	p->after_sb_2p   = cpu_to_be32(nc->after_sb_2p);
	p->two_primaries = cpu_to_be32(nc->two_primaries);
	cf = 0;
	if (nc->discard_my_data)
		cf |= CF_DISCARD_MY_DATA;
	if (nc->tentative)
		cf |= CF_DRY_RUN;
	p->conn_flags    = cpu_to_be32(cf);

	if (tconn->agreed_pro_version >= 87)
		strcpy(p->integrity_alg, nc->integrity_alg);
	rcu_read_unlock();

	return __conn_send_command(tconn, sock, cmd, size, NULL, 0);
}

int drbd_send_protocol(struct drbd_tconn *tconn)
{
	int err;

	mutex_lock(&tconn->data.mutex);
	err = __drbd_send_protocol(tconn, P_PROTOCOL);
	mutex_unlock(&tconn->data.mutex);

	return err;
}

int _drbd_send_uuids(struct drbd_conf *mdev, u64 uuid_flags)
{
	struct drbd_socket *sock;
	struct p_uuids *p;
	int i;

	if (!get_ldev_if_state(mdev, D_NEGOTIATING))
		return 0;

	sock = &mdev->tconn->data;
	p = drbd_prepare_command(mdev, sock);
	if (!p) {
		put_ldev(mdev);
		return -EIO;
	}
	for (i = UI_CURRENT; i < UI_SIZE; i++)
		p->uuid[i] = mdev->ldev ? cpu_to_be64(mdev->ldev->md.uuid[i]) : 0;

	mdev->comm_bm_set = drbd_bm_total_weight(mdev);
	p->uuid[UI_SIZE] = cpu_to_be64(mdev->comm_bm_set);
	rcu_read_lock();
	uuid_flags |= rcu_dereference(mdev->tconn->net_conf)->discard_my_data ? 1 : 0;
	rcu_read_unlock();
	uuid_flags |= test_bit(CRASHED_PRIMARY, &mdev->flags) ? 2 : 0;
	uuid_flags |= mdev->new_state_tmp.disk == D_INCONSISTENT ? 4 : 0;
	p->uuid[UI_FLAGS] = cpu_to_be64(uuid_flags);

	put_ldev(mdev);
	return drbd_send_command(mdev, sock, P_UUIDS, sizeof(*p), NULL, 0);
}

int drbd_send_uuids(struct drbd_conf *mdev)
{
	return _drbd_send_uuids(mdev, 0);
}

int drbd_send_uuids_skip_initial_sync(struct drbd_conf *mdev)
{
	return _drbd_send_uuids(mdev, 8);
}

void drbd_print_uuids(struct drbd_conf *mdev, const char *text)
{
	if (get_ldev_if_state(mdev, D_NEGOTIATING)) {
		u64 *uuid = mdev->ldev->md.uuid;
		dev_info(DEV, "%s %016llX:%016llX:%016llX:%016llX\n",
		     text,
		     (unsigned long long)uuid[UI_CURRENT],
		     (unsigned long long)uuid[UI_BITMAP],
		     (unsigned long long)uuid[UI_HISTORY_START],
		     (unsigned long long)uuid[UI_HISTORY_END]);
		put_ldev(mdev);
	} else {
		dev_info(DEV, "%s effective data uuid: %016llX\n",
				text,
				(unsigned long long)mdev->ed_uuid);
	}
}

void drbd_gen_and_send_sync_uuid(struct drbd_conf *mdev)
{
	struct drbd_socket *sock;
	struct p_rs_uuid *p;
	u64 uuid;

	D_ASSERT(mdev->state.disk == D_UP_TO_DATE);

	uuid = mdev->ldev->md.uuid[UI_BITMAP] + UUID_NEW_BM_OFFSET;
	drbd_uuid_set(mdev, UI_BITMAP, uuid);
	drbd_print_uuids(mdev, "updated sync UUID");
	drbd_md_sync(mdev);

	sock = &mdev->tconn->data;
	p = drbd_prepare_command(mdev, sock);
	if (p) {
		p->uuid = cpu_to_be64(uuid);
		drbd_send_command(mdev, sock, P_SYNC_UUID, sizeof(*p), NULL, 0);
	}
}

int drbd_send_sizes(struct drbd_conf *mdev, int trigger_reply, enum dds_flags flags)
{
	struct drbd_socket *sock;
	struct p_sizes *p;
	sector_t d_size, u_size;
	int q_order_type, max_bio_size;

	if (get_ldev_if_state(mdev, D_NEGOTIATING)) {
		D_ASSERT(mdev->ldev->backing_bdev);
		d_size = drbd_get_max_capacity(mdev->ldev);
		rcu_read_lock();
		u_size = rcu_dereference(mdev->ldev->disk_conf)->disk_size;
		rcu_read_unlock();
		q_order_type = drbd_queue_order_type(mdev);
		max_bio_size = queue_max_hw_sectors(mdev->ldev->backing_bdev->bd_disk->queue) << 9;
		max_bio_size = min_t(int, max_bio_size, DRBD_MAX_BIO_SIZE);
		put_ldev(mdev);
	} else {
		d_size = 0;
		u_size = 0;
		q_order_type = QUEUE_ORDERED_NONE;
		max_bio_size = DRBD_MAX_BIO_SIZE; /* ... multiple BIOs per peer_request */
	}

<<<<<<< HEAD
	sock = &mdev->tconn->data;
	p = drbd_prepare_command(mdev, sock);
	if (!p)
		return -EIO;
	p->d_size = cpu_to_be64(d_size);
	p->u_size = cpu_to_be64(u_size);
	p->c_size = cpu_to_be64(trigger_reply ? 0 : drbd_get_capacity(mdev->this_bdev));
	p->max_bio_size = cpu_to_be32(max_bio_size);
	p->queue_order_type = cpu_to_be16(q_order_type);
	p->dds_flags = cpu_to_be16(flags);
	return drbd_send_command(mdev, sock, P_SIZES, sizeof(*p), NULL, 0);
=======
	/* Never allow old drbd (up to 8.3.7) to see more than 32KiB */
	if (mdev->agreed_pro_version <= 94)
		max_bio_size = min_t(int, max_bio_size, DRBD_MAX_SIZE_H80_PACKET);

	p.d_size = cpu_to_be64(d_size);
	p.u_size = cpu_to_be64(u_size);
	p.c_size = cpu_to_be64(trigger_reply ? 0 : drbd_get_capacity(mdev->this_bdev));
	p.max_bio_size = cpu_to_be32(max_bio_size);
	p.queue_order_type = cpu_to_be16(q_order_type);
	p.dds_flags = cpu_to_be16(flags);

	ok = drbd_send_cmd(mdev, USE_DATA_SOCKET, P_SIZES,
			   (struct p_header80 *)&p, sizeof(p));
	return ok;
>>>>>>> b7bbd6bc
}

/**
 * drbd_send_state() - Sends the drbd state to the peer
 * @mdev:	DRBD device.
 */
int drbd_send_state_(struct drbd_conf *mdev, const char *func, unsigned int line)
{
	struct drbd_socket *sock;
	struct p_state *p;

	sock = &mdev->tconn->data;
	p = drbd_prepare_command(mdev, sock);
	if (!p)
		return -EIO;
	p->state = cpu_to_be32(mdev->state.i); /* Within the send mutex */
	return drbd_send_command(mdev, sock, P_STATE, sizeof(*p), NULL, 0);
}

int drbd_send_state_req(struct drbd_conf *mdev, union drbd_state mask, union drbd_state val)
{
	struct drbd_socket *sock;
	struct p_req_state *p;

	sock = &mdev->tconn->data;
	p = drbd_prepare_command(mdev, sock);
	if (!p)
		return -EIO;
	p->mask = cpu_to_be32(mask.i);
	p->val = cpu_to_be32(val.i);
	return drbd_send_command(mdev, sock, P_STATE_CHG_REQ, sizeof(*p), NULL, 0);

}

int conn_send_state_req(struct drbd_tconn *tconn, union drbd_state mask, union drbd_state val)
{
	enum drbd_packet cmd;
	struct drbd_socket *sock;
	struct p_req_state *p;

	cmd = tconn->agreed_pro_version < 100 ? P_STATE_CHG_REQ : P_CONN_ST_CHG_REQ;
	sock = &tconn->data;
	p = conn_prepare_command(tconn, sock);
	if (!p)
		return -EIO;
	p->mask = cpu_to_be32(mask.i);
	p->val = cpu_to_be32(val.i);
	return conn_send_command(tconn, sock, cmd, sizeof(*p), NULL, 0);
}

void drbd_send_sr_reply(struct drbd_conf *mdev, enum drbd_state_rv retcode)
{
	struct drbd_socket *sock;
	struct p_req_state_reply *p;

	sock = &mdev->tconn->meta;
	p = drbd_prepare_command(mdev, sock);
	if (p) {
		p->retcode = cpu_to_be32(retcode);
		drbd_send_command(mdev, sock, P_STATE_CHG_REPLY, sizeof(*p), NULL, 0);
	}
}

void conn_send_sr_reply(struct drbd_tconn *tconn, enum drbd_state_rv retcode)
{
	struct drbd_socket *sock;
	struct p_req_state_reply *p;
	enum drbd_packet cmd = tconn->agreed_pro_version < 100 ? P_STATE_CHG_REPLY : P_CONN_ST_CHG_REPLY;

	sock = &tconn->meta;
	p = conn_prepare_command(tconn, sock);
	if (p) {
		p->retcode = cpu_to_be32(retcode);
		conn_send_command(tconn, sock, cmd, sizeof(*p), NULL, 0);
	}
}

static void dcbp_set_code(struct p_compressed_bm *p, enum drbd_bitmap_code code)
{
	BUG_ON(code & ~0xf);
	p->encoding = (p->encoding & ~0xf) | code;
}

static void dcbp_set_start(struct p_compressed_bm *p, int set)
{
	p->encoding = (p->encoding & ~0x80) | (set ? 0x80 : 0);
}

static void dcbp_set_pad_bits(struct p_compressed_bm *p, int n)
{
	BUG_ON(n & ~0x7);
	p->encoding = (p->encoding & (~0x7 << 4)) | (n << 4);
}

int fill_bitmap_rle_bits(struct drbd_conf *mdev,
			 struct p_compressed_bm *p,
			 unsigned int size,
			 struct bm_xfer_ctx *c)
{
	struct bitstream bs;
	unsigned long plain_bits;
	unsigned long tmp;
	unsigned long rl;
	unsigned len;
	unsigned toggle;
	int bits, use_rle;

	/* may we use this feature? */
	rcu_read_lock();
	use_rle = rcu_dereference(mdev->tconn->net_conf)->use_rle;
	rcu_read_unlock();
	if (!use_rle || mdev->tconn->agreed_pro_version < 90)
		return 0;

	if (c->bit_offset >= c->bm_bits)
		return 0; /* nothing to do. */

	/* use at most thus many bytes */
	bitstream_init(&bs, p->code, size, 0);
	memset(p->code, 0, size);
	/* plain bits covered in this code string */
	plain_bits = 0;

	/* p->encoding & 0x80 stores whether the first run length is set.
	 * bit offset is implicit.
	 * start with toggle == 2 to be able to tell the first iteration */
	toggle = 2;

	/* see how much plain bits we can stuff into one packet
	 * using RLE and VLI. */
	do {
		tmp = (toggle == 0) ? _drbd_bm_find_next_zero(mdev, c->bit_offset)
				    : _drbd_bm_find_next(mdev, c->bit_offset);
		if (tmp == -1UL)
			tmp = c->bm_bits;
		rl = tmp - c->bit_offset;

		if (toggle == 2) { /* first iteration */
			if (rl == 0) {
				/* the first checked bit was set,
				 * store start value, */
				dcbp_set_start(p, 1);
				/* but skip encoding of zero run length */
				toggle = !toggle;
				continue;
			}
			dcbp_set_start(p, 0);
		}

		/* paranoia: catch zero runlength.
		 * can only happen if bitmap is modified while we scan it. */
		if (rl == 0) {
			dev_err(DEV, "unexpected zero runlength while encoding bitmap "
			    "t:%u bo:%lu\n", toggle, c->bit_offset);
			return -1;
		}

		bits = vli_encode_bits(&bs, rl);
		if (bits == -ENOBUFS) /* buffer full */
			break;
		if (bits <= 0) {
			dev_err(DEV, "error while encoding bitmap: %d\n", bits);
			return 0;
		}

		toggle = !toggle;
		plain_bits += rl;
		c->bit_offset = tmp;
	} while (c->bit_offset < c->bm_bits);

	len = bs.cur.b - p->code + !!bs.cur.bit;

	if (plain_bits < (len << 3)) {
		/* incompressible with this method.
		 * we need to rewind both word and bit position. */
		c->bit_offset -= plain_bits;
		bm_xfer_ctx_bit_to_word_offset(c);
		c->bit_offset = c->word_offset * BITS_PER_LONG;
		return 0;
	}

	/* RLE + VLI was able to compress it just fine.
	 * update c->word_offset. */
	bm_xfer_ctx_bit_to_word_offset(c);

	/* store pad_bits */
	dcbp_set_pad_bits(p, (8 - bs.cur.bit) & 0x7);

	return len;
}

/**
 * send_bitmap_rle_or_plain
 *
 * Return 0 when done, 1 when another iteration is needed, and a negative error
 * code upon failure.
 */
STATIC int
send_bitmap_rle_or_plain(struct drbd_conf *mdev, struct bm_xfer_ctx *c)
{
	struct drbd_socket *sock = &mdev->tconn->data;
	unsigned int header_size = drbd_header_size(mdev->tconn);
	struct p_compressed_bm *p = sock->sbuf + header_size;
	int len, err;

	len = fill_bitmap_rle_bits(mdev, p,
			DRBD_SOCKET_BUFFER_SIZE - header_size - sizeof(*p), c);
	if (len < 0)
		return -EIO;

	if (len) {
		dcbp_set_code(p, RLE_VLI_Bits);
		err = __send_command(mdev->tconn, mdev->vnr, sock,
				     P_COMPRESSED_BITMAP, sizeof(*p) + len,
				     NULL, 0);
		c->packets[0]++;
		c->bytes[0] += header_size + sizeof(*p) + len;

		if (c->bit_offset >= c->bm_bits)
			len = 0; /* DONE */
	} else {
		/* was not compressible.
		 * send a buffer full of plain text bits instead. */
		unsigned int data_size;
		unsigned long num_words;
		unsigned long *p = sock->sbuf + header_size;

		data_size = DRBD_SOCKET_BUFFER_SIZE - header_size;
		num_words = min_t(size_t, data_size / sizeof(*p),
				  c->bm_words - c->word_offset);
		len = num_words * sizeof(*p);
		if (len)
			drbd_bm_get_lel(mdev, c->word_offset, num_words, p);
		err = __send_command(mdev->tconn, mdev->vnr, sock, P_BITMAP, len, NULL, 0);
		c->word_offset += num_words;
		c->bit_offset = c->word_offset * BITS_PER_LONG;

		c->packets[1]++;
		c->bytes[1] += header_size + len;

		if (c->bit_offset > c->bm_bits)
			c->bit_offset = c->bm_bits;
	}
	if (!err) {
		if (len == 0) {
			INFO_bm_xfer_stats(mdev, "send", c);
			return 0;
		} else
			return 1;
	}
	return -EIO;
}

/* See the comment at receive_bitmap() */
static int _drbd_send_bitmap(struct drbd_conf *mdev)
{
	struct bm_xfer_ctx c;
	int err;

	if (!expect(mdev->bitmap))
		return false;

	if (get_ldev(mdev)) {
		if (drbd_md_test_flag(mdev->ldev, MDF_FULL_SYNC)) {
			dev_info(DEV, "Writing the whole bitmap, MDF_FullSync was set.\n");
			drbd_bm_set_all(mdev);
			if (drbd_bm_write(mdev)) {
				/* write_bm did fail! Leave full sync flag set in Meta P_DATA
				 * but otherwise process as per normal - need to tell other
				 * side that a full resync is required! */
				dev_err(DEV, "Failed to write bitmap to disk!\n");
			} else {
				drbd_md_clear_flag(mdev, MDF_FULL_SYNC);
				drbd_md_sync(mdev);
			}
		}
		put_ldev(mdev);
	}

	c = (struct bm_xfer_ctx) {
		.bm_bits = drbd_bm_bits(mdev),
		.bm_words = drbd_bm_words(mdev),
	};

	do {
		err = send_bitmap_rle_or_plain(mdev, &c);
	} while (err > 0);

	return err == 0;
}

int drbd_send_bitmap(struct drbd_conf *mdev)
{
	struct drbd_socket *sock = &mdev->tconn->data;
	int err = -1;

	mutex_lock(&sock->mutex);
	if (sock->socket)
		err = !_drbd_send_bitmap(mdev);
	mutex_unlock(&sock->mutex);
	return err;
}

void drbd_send_b_ack(struct drbd_conf *mdev, u32 barrier_nr, u32 set_size)
{
	struct drbd_socket *sock;
	struct p_barrier_ack *p;

	if (mdev->state.conn < C_CONNECTED)
		return;

	sock = &mdev->tconn->meta;
	p = drbd_prepare_command(mdev, sock);
	if (!p)
		return;
	p->barrier = barrier_nr;
	p->set_size = cpu_to_be32(set_size);
	drbd_send_command(mdev, sock, P_BARRIER_ACK, sizeof(*p), NULL, 0);
}

/**
 * _drbd_send_ack() - Sends an ack packet
 * @mdev:	DRBD device.
 * @cmd:	Packet command code.
 * @sector:	sector, needs to be in big endian byte order
 * @blksize:	size in byte, needs to be in big endian byte order
 * @block_id:	Id, big endian byte order
 */
STATIC int _drbd_send_ack(struct drbd_conf *mdev, enum drbd_packet cmd,
			  u64 sector, u32 blksize, u64 block_id)
{
	struct drbd_socket *sock;
	struct p_block_ack *p;

	if (mdev->state.conn < C_CONNECTED)
		return -EIO;

	sock = &mdev->tconn->meta;
	p = drbd_prepare_command(mdev, sock);
	if (!p)
		return -EIO;
	p->sector = sector;
	p->block_id = block_id;
	p->blksize = blksize;
	p->seq_num = cpu_to_be32(atomic_inc_return(&mdev->packet_seq));
	return drbd_send_command(mdev, sock, cmd, sizeof(*p), NULL, 0);
}

/* dp->sector and dp->block_id already/still in network byte order,
 * data_size is payload size according to dp->head,
 * and may need to be corrected for digest size. */
void drbd_send_ack_dp(struct drbd_conf *mdev, enum drbd_packet cmd,
		      struct p_data *dp, int data_size)
{
	if (mdev->tconn->peer_integrity_tfm)
		data_size -= crypto_hash_digestsize(mdev->tconn->peer_integrity_tfm);
	_drbd_send_ack(mdev, cmd, dp->sector, cpu_to_be32(data_size),
		       dp->block_id);
}

void drbd_send_ack_rp(struct drbd_conf *mdev, enum drbd_packet cmd,
		      struct p_block_req *rp)
{
	_drbd_send_ack(mdev, cmd, rp->sector, rp->blksize, rp->block_id);
}

/**
 * drbd_send_ack() - Sends an ack packet
 * @mdev:	DRBD device
 * @cmd:	packet command code
 * @peer_req:	peer request
 */
int drbd_send_ack(struct drbd_conf *mdev, enum drbd_packet cmd,
		  struct drbd_peer_request *peer_req)
{
	return _drbd_send_ack(mdev, cmd,
			      cpu_to_be64(peer_req->i.sector),
			      cpu_to_be32(peer_req->i.size),
			      peer_req->block_id);
}

/* This function misuses the block_id field to signal if the blocks
 * are is sync or not. */
int drbd_send_ack_ex(struct drbd_conf *mdev, enum drbd_packet cmd,
		     sector_t sector, int blksize, u64 block_id)
{
	return _drbd_send_ack(mdev, cmd,
			      cpu_to_be64(sector),
			      cpu_to_be32(blksize),
			      cpu_to_be64(block_id));
}

int drbd_send_drequest(struct drbd_conf *mdev, int cmd,
		       sector_t sector, int size, u64 block_id)
{
	struct drbd_socket *sock;
	struct p_block_req *p;

	sock = &mdev->tconn->data;
	p = drbd_prepare_command(mdev, sock);
	if (!p)
		return -EIO;
	p->sector = cpu_to_be64(sector);
	p->block_id = block_id;
	p->blksize = cpu_to_be32(size);
	return drbd_send_command(mdev, sock, cmd, sizeof(*p), NULL, 0);
}

int drbd_send_drequest_csum(struct drbd_conf *mdev, sector_t sector, int size,
			    void *digest, int digest_size, enum drbd_packet cmd)
{
	struct drbd_socket *sock;
	struct p_block_req *p;

	/* FIXME: Put the digest into the preallocated socket buffer.  */

	sock = &mdev->tconn->data;
	p = drbd_prepare_command(mdev, sock);
	if (!p)
		return -EIO;
	p->sector = cpu_to_be64(sector);
	p->block_id = ID_SYNCER /* unused */;
	p->blksize = cpu_to_be32(size);
	return drbd_send_command(mdev, sock, cmd, sizeof(*p),
				 digest, digest_size);
}

int drbd_send_ov_request(struct drbd_conf *mdev, sector_t sector, int size)
{
	struct drbd_socket *sock;
	struct p_block_req *p;

	sock = &mdev->tconn->data;
	p = drbd_prepare_command(mdev, sock);
	if (!p)
		return -EIO;
	p->sector = cpu_to_be64(sector);
	p->block_id = ID_SYNCER /* unused */;
	p->blksize = cpu_to_be32(size);
	return drbd_send_command(mdev, sock, P_OV_REQUEST, sizeof(*p), NULL, 0);
}

/* called on sndtimeo
 * returns false if we should retry,
 * true if we think connection is dead
 */
STATIC int we_should_drop_the_connection(struct drbd_tconn *tconn, struct socket *sock)
{
	int drop_it;

	drop_it =   tconn->meta.socket == sock
		|| !tconn->asender.task
		|| get_t_state(&tconn->asender) != RUNNING
		|| tconn->cstate < C_WF_REPORT_PARAMS;

	if (drop_it)
		return true;

	drop_it = !--tconn->ko_count;
	if (!drop_it) {
		conn_err(tconn, "[%s/%d] sock_sendmsg time expired, ko = %u\n",
			 current->comm, current->pid, tconn->ko_count);
		request_ping(tconn);
	}

	return drop_it; /* && (mdev->state == R_PRIMARY) */;
}

static void drbd_update_congested(struct drbd_tconn *tconn)
{
	struct sock *sk = tconn->data.socket->sk;
	if (sk->sk_wmem_queued > sk->sk_sndbuf * 4 / 5)
		set_bit(NET_CONGESTED, &tconn->flags);
}

/* The idea of sendpage seems to be to put some kind of reference
 * to the page into the skb, and to hand it over to the NIC. In
 * this process get_page() gets called.
 *
 * As soon as the page was really sent over the network put_page()
 * gets called by some part of the network layer. [ NIC driver? ]
 *
 * [ get_page() / put_page() increment/decrement the count. If count
 *   reaches 0 the page will be freed. ]
 *
 * This works nicely with pages from FSs.
 * But this means that in protocol A we might signal IO completion too early!
 *
 * In order not to corrupt data during a resync we must make sure
 * that we do not reuse our own buffer pages (EEs) to early, therefore
 * we have the net_ee list.
 *
 * XFS seems to have problems, still, it submits pages with page_count == 0!
 * As a workaround, we disable sendpage on pages
 * with page_count == 0 or PageSlab.
 */
STATIC int _drbd_no_send_page(struct drbd_conf *mdev, struct page *page,
			      int offset, size_t size, unsigned msg_flags)
{
	struct socket *socket;
	void *addr;
	int err;

	socket = mdev->tconn->data.socket;
	addr = kmap(page) + offset;
	err = drbd_send_all(mdev->tconn, socket, addr, size, msg_flags);
	kunmap(page);
	if (!err)
		mdev->send_cnt += size >> 9;
	return err;
}

STATIC int _drbd_send_page(struct drbd_conf *mdev, struct page *page,
		    int offset, size_t size, unsigned msg_flags)
{
	struct socket *socket = mdev->tconn->data.socket;
	mm_segment_t oldfs = get_fs();
	int len = size;
	int err = -EIO;

	/* e.g. XFS meta- & log-data is in slab pages, which have a
	 * page_count of 0 and/or have PageSlab() set.
	 * we cannot use send_page for those, as that does get_page();
	 * put_page(); and would cause either a VM_BUG directly, or
	 * __page_cache_release a page that would actually still be referenced
	 * by someone, leading to some obscure delayed Oops somewhere else. */
	if (disable_sendpage || (page_count(page) < 1) || PageSlab(page))
		return _drbd_no_send_page(mdev, page, offset, size, msg_flags);

	msg_flags |= MSG_NOSIGNAL;
	drbd_update_congested(mdev->tconn);
	set_fs(KERNEL_DS);
	do {
		int sent;

		sent = socket->ops->sendpage(socket, page, offset, len, msg_flags);
		if (sent <= 0) {
			if (sent == -EAGAIN) {
				if (we_should_drop_the_connection(mdev->tconn, socket))
					break;
				continue;
			}
			dev_warn(DEV, "%s: size=%d len=%d sent=%d\n",
			     __func__, (int)size, len, sent);
			if (sent < 0)
				err = sent;
			break;
		}
		len    -= sent;
		offset += sent;
	} while (len > 0 /* THINK && mdev->cstate >= C_CONNECTED*/);
	set_fs(oldfs);
	clear_bit(NET_CONGESTED, &mdev->tconn->flags);

	if (len == 0) {
		err = 0;
		mdev->send_cnt += size >> 9;
	}
	return err;
}

static int _drbd_send_bio(struct drbd_conf *mdev, struct bio *bio)
{
	struct bio_vec *bvec;
	int i;
	/* hint all but last page with MSG_MORE */
	__bio_for_each_segment(bvec, bio, i, 0) {
		int err;

		err = _drbd_no_send_page(mdev, bvec->bv_page,
					 bvec->bv_offset, bvec->bv_len,
					 i == bio->bi_vcnt - 1 ? 0 : MSG_MORE);
		if (err)
			return err;
	}
	return 0;
}

static int _drbd_send_zc_bio(struct drbd_conf *mdev, struct bio *bio)
{
	struct bio_vec *bvec;
	int i;
	/* hint all but last page with MSG_MORE */
	__bio_for_each_segment(bvec, bio, i, 0) {
		int err;

		err = _drbd_send_page(mdev, bvec->bv_page,
				      bvec->bv_offset, bvec->bv_len,
				      i == bio->bi_vcnt - 1 ? 0 : MSG_MORE);
		if (err)
			return err;
	}
	return 0;
}

static int _drbd_send_zc_ee(struct drbd_conf *mdev,
			    struct drbd_peer_request *peer_req)
{
	struct page *page = peer_req->pages;
	unsigned len = peer_req->i.size;
	int err;

	/* hint all but last page with MSG_MORE */
	page_chain_for_each(page) {
		unsigned l = min_t(unsigned, len, PAGE_SIZE);

		err = _drbd_send_page(mdev, page, 0, l,
				      page_chain_next(page) ? MSG_MORE : 0);
		if (err)
			return err;
		len -= l;
	}
	return 0;
}

/* see also wire_flags_to_bio()
 * DRBD_REQ_*, because we need to semantically map the flags to data packet
 * flags and back. We may replicate to other kernel versions. */
static u32 bio_flags_to_wire(struct drbd_conf *mdev, unsigned long bi_rw)
{
	if (mdev->tconn->agreed_pro_version >= 95)
		return  (bi_rw & DRBD_REQ_SYNC ? DP_RW_SYNC : 0) |
			(bi_rw & DRBD_REQ_FUA ? DP_FUA : 0) |
			(bi_rw & DRBD_REQ_FLUSH ? DP_FLUSH : 0) |
			(bi_rw & DRBD_REQ_DISCARD ? DP_DISCARD : 0);

	/* else: we used to communicate one bit only in older DRBD */
	return bi_rw & DRBD_REQ_SYNC ? DP_RW_SYNC : 0;
}

/* Used to send write requests
 * R_PRIMARY -> Peer	(P_DATA)
 */
int drbd_send_dblock(struct drbd_conf *mdev, struct drbd_request *req)
{
	struct drbd_socket *sock;
	struct p_data *p;
	unsigned int dp_flags = 0;
	int dgs;
	int err;

	sock = &mdev->tconn->data;
	p = drbd_prepare_command(mdev, sock);
	dgs = (mdev->tconn->agreed_pro_version >= 87 && mdev->tconn->integrity_tfm) ?
		crypto_hash_digestsize(mdev->tconn->integrity_tfm) : 0;

	if (!p)
		return -EIO;
	p->sector = cpu_to_be64(req->i.sector);
	p->block_id = (unsigned long)req;
	p->seq_num = cpu_to_be32(req->seq_num = atomic_inc_return(&mdev->packet_seq));
	dp_flags = bio_flags_to_wire(mdev, req->master_bio->bi_rw);
	if (mdev->state.conn >= C_SYNC_SOURCE &&
	    mdev->state.conn <= C_PAUSED_SYNC_T)
		dp_flags |= DP_MAY_SET_IN_SYNC;
	if (mdev->tconn->agreed_pro_version >= 100) {
		if (req->rq_state & RQ_EXP_RECEIVE_ACK)
			dp_flags |= DP_SEND_RECEIVE_ACK;
		if (req->rq_state & RQ_EXP_WRITE_ACK)
			dp_flags |= DP_SEND_WRITE_ACK;
	}
	p->dp_flags = cpu_to_be32(dp_flags);
	if (dgs)
		drbd_csum_bio(mdev, mdev->tconn->integrity_tfm, req->master_bio, p + 1);
	err = __send_command(mdev->tconn, mdev->vnr, sock, P_DATA, sizeof(*p) + dgs, NULL, req->i.size);
	if (!err) {
		/* For protocol A, we have to memcpy the payload into
		 * socket buffers, as we may complete right away
		 * as soon as we handed it over to tcp, at which point the data
		 * pages may become invalid.
		 *
		 * For data-integrity enabled, we copy it as well, so we can be
		 * sure that even if the bio pages may still be modified, it
		 * won't change the data on the wire, thus if the digest checks
		 * out ok after sending on this side, but does not fit on the
		 * receiving side, we sure have detected corruption elsewhere.
		 */
		if (!(req->rq_state & (RQ_EXP_RECEIVE_ACK | RQ_EXP_WRITE_ACK)) || dgs)
			err = _drbd_send_bio(mdev, req->master_bio);
		else
			err = _drbd_send_zc_bio(mdev, req->master_bio);

		/* double check digest, sometimes buffers have been modified in flight. */
		if (dgs > 0 && dgs <= 64) {
			/* 64 byte, 512 bit, is the largest digest size
			 * currently supported in kernel crypto. */
			unsigned char digest[64];
			drbd_csum_bio(mdev, mdev->tconn->integrity_tfm, req->master_bio, digest);
			if (memcmp(p + 1, digest, dgs)) {
				dev_warn(DEV,
					"Digest mismatch, buffer modified by upper layers during write: %llus +%u\n",
					(unsigned long long)req->i.sector, req->i.size);
			}
		} /* else if (dgs > 64) {
		     ... Be noisy about digest too large ...
		} */
	}
	mutex_unlock(&sock->mutex);  /* locked by drbd_prepare_command() */

	return err;
}

/* answer packet, used to send data back for read requests:
 *  Peer       -> (diskless) R_PRIMARY   (P_DATA_REPLY)
 *  C_SYNC_SOURCE -> C_SYNC_TARGET         (P_RS_DATA_REPLY)
 */
int drbd_send_block(struct drbd_conf *mdev, enum drbd_packet cmd,
		    struct drbd_peer_request *peer_req)
{
	struct drbd_socket *sock;
	struct p_data *p;
	int err;
	int dgs;

	sock = &mdev->tconn->data;
	p = drbd_prepare_command(mdev, sock);

	dgs = (mdev->tconn->agreed_pro_version >= 87 && mdev->tconn->integrity_tfm) ?
		crypto_hash_digestsize(mdev->tconn->integrity_tfm) : 0;

	if (!p)
		return -EIO;
	p->sector = cpu_to_be64(peer_req->i.sector);
	p->block_id = peer_req->block_id;
	p->seq_num = 0;  /* unused */
	if (dgs)
		drbd_csum_ee(mdev, mdev->tconn->integrity_tfm, peer_req, p + 1);
	err = __send_command(mdev->tconn, mdev->vnr, sock, cmd, sizeof(*p) + dgs, NULL, peer_req->i.size);
	if (!err)
		err = _drbd_send_zc_ee(mdev, peer_req);
	mutex_unlock(&sock->mutex);  /* locked by drbd_prepare_command() */

	return err;
}

int drbd_send_out_of_sync(struct drbd_conf *mdev, struct drbd_request *req)
{
	struct drbd_socket *sock;
	struct p_block_desc *p;

	sock = &mdev->tconn->data;
	p = drbd_prepare_command(mdev, sock);
	if (!p)
		return -EIO;
	p->sector = cpu_to_be64(req->i.sector);
	p->blksize = cpu_to_be32(req->i.size);
	return drbd_send_command(mdev, sock, P_OUT_OF_SYNC, sizeof(*p), NULL, 0);
}

/*
  drbd_send distinguishes two cases:

  Packets sent via the data socket "sock"
  and packets sent via the meta data socket "msock"

		    sock                      msock
  -----------------+-------------------------+------------------------------
  timeout           conf.timeout / 2          conf.timeout / 2
  timeout action    send a ping via msock     Abort communication
					      and close all sockets
*/

/*
 * you must have down()ed the appropriate [m]sock_mutex elsewhere!
 */
int drbd_send(struct drbd_tconn *tconn, struct socket *sock,
	      void *buf, size_t size, unsigned msg_flags)
{
	struct kvec iov;
	struct msghdr msg;
	int rv, sent = 0;

	if (!sock)
		return -EBADR;

	/* THINK  if (signal_pending) return ... ? */

	iov.iov_base = buf;
	iov.iov_len  = size;

	msg.msg_name       = NULL;
	msg.msg_namelen    = 0;
	msg.msg_control    = NULL;
	msg.msg_controllen = 0;
	msg.msg_flags      = msg_flags | MSG_NOSIGNAL;

	if (sock == tconn->data.socket) {
		rcu_read_lock();
		tconn->ko_count = rcu_dereference(tconn->net_conf)->ko_count;
		rcu_read_unlock();
		drbd_update_congested(tconn);
	}
	do {
		/* STRANGE
		 * tcp_sendmsg does _not_ use its size parameter at all ?
		 *
		 * -EAGAIN on timeout, -EINTR on signal.
		 */
/* THINK
 * do we need to block DRBD_SIG if sock == &meta.socket ??
 * otherwise wake_asender() might interrupt some send_*Ack !
 */
		rv = kernel_sendmsg(sock, &msg, &iov, 1, size);
		if (rv == -EAGAIN) {
			if (we_should_drop_the_connection(tconn, sock))
				break;
			else
				continue;
		}
		if (rv == -EINTR) {
			flush_signals(current);
			rv = 0;
		}
		if (rv < 0)
			break;
		sent += rv;
		iov.iov_base += rv;
		iov.iov_len  -= rv;
	} while (sent < size);

	if (sock == tconn->data.socket)
		clear_bit(NET_CONGESTED, &tconn->flags);

	if (rv <= 0) {
		if (rv != -EAGAIN) {
			conn_err(tconn, "%s_sendmsg returned %d\n",
				 sock == tconn->meta.socket ? "msock" : "sock",
				 rv);
			conn_request_state(tconn, NS(conn, C_BROKEN_PIPE), CS_HARD);
		} else
			conn_request_state(tconn, NS(conn, C_TIMEOUT), CS_HARD);
	}

	return sent;
}

/**
 * drbd_send_all  -  Send an entire buffer
 *
 * Returns 0 upon success and a negative error value otherwise.
 */
int drbd_send_all(struct drbd_tconn *tconn, struct socket *sock, void *buffer,
		  size_t size, unsigned msg_flags)
{
	int err;

	err = drbd_send(tconn, sock, buffer, size, msg_flags);
	if (err < 0)
		return err;
	if (err != size)
		return -EIO;
	return 0;
}

#ifdef BD_OPS_USE_FMODE
static int drbd_open(struct block_device *bdev, fmode_t mode)
#else
static int drbd_open(struct inode *inode, struct file *file)
#endif
{
#ifdef BD_OPS_USE_FMODE
	struct drbd_conf *mdev = bdev->bd_disk->private_data;
#else
	int mode = file->f_mode;
	struct drbd_conf *mdev = inode->i_bdev->bd_disk->private_data;
#endif
	unsigned long flags;
	int rv = 0;

	spin_lock_irqsave(&mdev->tconn->req_lock, flags);
	/* to have a stable mdev->state.role
	 * and no race with updating open_cnt */

	if (mdev->state.role != R_PRIMARY) {
		if (mode & FMODE_WRITE)
			rv = -EROFS;
		else if (!allow_oos)
			rv = -EMEDIUMTYPE;
	}

	if (!rv)
		mdev->open_cnt++;
	spin_unlock_irqrestore(&mdev->tconn->req_lock, flags);

	return rv;
}

#ifdef BD_OPS_USE_FMODE
static int drbd_release(struct gendisk *gd, fmode_t mode)
{
	struct drbd_conf *mdev = gd->private_data;
	mdev->open_cnt--;
	return 0;
}
#else
static int drbd_release(struct inode *inode, struct file *file)
{
	struct drbd_conf *mdev = inode->i_bdev->bd_disk->private_data;
	mdev->open_cnt--;
	return 0;
}
#endif

STATIC void drbd_set_defaults(struct drbd_conf *mdev)
{
	/* Beware! The actual layout differs
	 * between big endian and little endian */
	mdev->state = (union drbd_dev_state) {
		{ .role = R_SECONDARY,
		  .peer = R_UNKNOWN,
		  .conn = C_STANDALONE,
		  .disk = D_DISKLESS,
		  .pdsk = D_UNKNOWN,
		} };
}

void drbd_init_set_defaults(struct drbd_conf *mdev)
{
	/* the memset(,0,) did most of this.
	 * note: only assignments, no allocation in here */

#ifdef PARANOIA
	SET_MDEV_MAGIC(mdev);
#endif

	drbd_set_defaults(mdev);

	/* for now, we do NOT yet support it,
	 * even though we start some framework
	 * to eventually support barriers */
	set_bit(NO_BARRIER_SUPP, &mdev->flags);

	atomic_set(&mdev->ap_bio_cnt, 0);
	atomic_set(&mdev->ap_pending_cnt, 0);
	atomic_set(&mdev->rs_pending_cnt, 0);
	atomic_set(&mdev->unacked_cnt, 0);
	atomic_set(&mdev->local_cnt, 0);
	atomic_set(&mdev->pp_in_use_by_net, 0);
	atomic_set(&mdev->rs_sect_in, 0);
	atomic_set(&mdev->rs_sect_ev, 0);
	atomic_set(&mdev->ap_in_flight, 0);

	mutex_init(&mdev->md_io_mutex);
	mutex_init(&mdev->own_state_mutex);
	mdev->state_mutex = &mdev->own_state_mutex;

	spin_lock_init(&mdev->al_lock);
	spin_lock_init(&mdev->peer_seq_lock);
	spin_lock_init(&mdev->epoch_lock);

	INIT_LIST_HEAD(&mdev->active_ee);
	INIT_LIST_HEAD(&mdev->sync_ee);
	INIT_LIST_HEAD(&mdev->done_ee);
	INIT_LIST_HEAD(&mdev->read_ee);
	INIT_LIST_HEAD(&mdev->net_ee);
	INIT_LIST_HEAD(&mdev->resync_reads);
	INIT_LIST_HEAD(&mdev->resync_work.list);
	INIT_LIST_HEAD(&mdev->unplug_work.list);
	INIT_LIST_HEAD(&mdev->go_diskless.list);
	INIT_LIST_HEAD(&mdev->md_sync_work.list);
	INIT_LIST_HEAD(&mdev->start_resync_work.list);
	INIT_LIST_HEAD(&mdev->bm_io_work.w.list);

	mdev->resync_work.cb  = w_resync_timer;
	mdev->unplug_work.cb  = w_send_write_hint;
	mdev->go_diskless.cb  = w_go_diskless;
	mdev->md_sync_work.cb = w_md_sync;
	mdev->bm_io_work.w.cb = w_bitmap_io;
	mdev->start_resync_work.cb = w_start_resync;

	mdev->resync_work.mdev  = mdev;
	mdev->unplug_work.mdev  = mdev;
	mdev->go_diskless.mdev  = mdev;
	mdev->md_sync_work.mdev = mdev;
	mdev->bm_io_work.w.mdev = mdev;
	mdev->start_resync_work.mdev = mdev;

	init_timer(&mdev->resync_timer);
	init_timer(&mdev->md_sync_timer);
	init_timer(&mdev->start_resync_timer);
	init_timer(&mdev->request_timer);
	mdev->resync_timer.function = resync_timer_fn;
	mdev->resync_timer.data = (unsigned long) mdev;
	mdev->md_sync_timer.function = md_sync_timer_fn;
	mdev->md_sync_timer.data = (unsigned long) mdev;
	mdev->start_resync_timer.function = start_resync_timer_fn;
	mdev->start_resync_timer.data = (unsigned long) mdev;
	mdev->request_timer.function = request_timer_fn;
	mdev->request_timer.data = (unsigned long) mdev;

	init_waitqueue_head(&mdev->misc_wait);
	init_waitqueue_head(&mdev->state_wait);
	init_waitqueue_head(&mdev->ee_wait);
	init_waitqueue_head(&mdev->al_wait);
	init_waitqueue_head(&mdev->seq_wait);

	mdev->write_ordering = WO_bio_barrier;
	mdev->resync_wenr = LC_FREE;
	mdev->peer_max_bio_size = DRBD_MAX_BIO_SIZE_SAFE;
	mdev->local_max_bio_size = DRBD_MAX_BIO_SIZE_SAFE;
}

void drbd_mdev_cleanup(struct drbd_conf *mdev)
{
	int i;
	if (mdev->tconn->receiver.t_state != NONE)
		dev_err(DEV, "ASSERT FAILED: receiver t_state == %d expected 0.\n",
				mdev->tconn->receiver.t_state);

	/* no need to lock it, I'm the only thread alive */
	if (atomic_read(&mdev->current_epoch->epoch_size) !=  0)
		dev_err(DEV, "epoch_size:%d\n", atomic_read(&mdev->current_epoch->epoch_size));
	mdev->al_writ_cnt  =
	mdev->bm_writ_cnt  =
	mdev->read_cnt     =
	mdev->recv_cnt     =
	mdev->send_cnt     =
	mdev->writ_cnt     =
	mdev->p_size       =
	mdev->rs_start     =
	mdev->rs_total     =
	mdev->rs_failed    = 0;
	mdev->rs_last_events = 0;
	mdev->rs_last_sect_ev = 0;
	for (i = 0; i < DRBD_SYNC_MARKS; i++) {
		mdev->rs_mark_left[i] = 0;
		mdev->rs_mark_time[i] = 0;
	}
	D_ASSERT(mdev->tconn->net_conf == NULL);

	drbd_set_my_capacity(mdev, 0);
	if (mdev->bitmap) {
		/* maybe never allocated. */
		drbd_bm_resize(mdev, 0, 1);
		drbd_bm_cleanup(mdev);
	}

	drbd_free_bc(mdev->ldev);
	mdev->ldev = NULL;

	clear_bit(AL_SUSPENDED, &mdev->flags);

	D_ASSERT(list_empty(&mdev->active_ee));
	D_ASSERT(list_empty(&mdev->sync_ee));
	D_ASSERT(list_empty(&mdev->done_ee));
	D_ASSERT(list_empty(&mdev->read_ee));
	D_ASSERT(list_empty(&mdev->net_ee));
	D_ASSERT(list_empty(&mdev->resync_reads));
	D_ASSERT(list_empty(&mdev->tconn->data.work.q));
	D_ASSERT(list_empty(&mdev->tconn->meta.work.q));
	D_ASSERT(list_empty(&mdev->resync_work.list));
	D_ASSERT(list_empty(&mdev->unplug_work.list));
	D_ASSERT(list_empty(&mdev->go_diskless.list));

	drbd_set_defaults(mdev);
}


STATIC void drbd_destroy_mempools(void)
{
	struct page *page;

	while (drbd_pp_pool) {
		page = drbd_pp_pool;
		drbd_pp_pool = (struct page *)page_private(page);
		__free_page(page);
		drbd_pp_vacant--;
	}

	/* D_ASSERT(atomic_read(&drbd_pp_vacant)==0); */

	if (drbd_md_io_bio_set)
		bioset_free(drbd_md_io_bio_set);
	if (drbd_md_io_page_pool)
		mempool_destroy(drbd_md_io_page_pool);
	if (drbd_ee_mempool)
		mempool_destroy(drbd_ee_mempool);
	if (drbd_request_mempool)
		mempool_destroy(drbd_request_mempool);
	if (drbd_ee_cache)
		kmem_cache_destroy(drbd_ee_cache);
	if (drbd_request_cache)
		kmem_cache_destroy(drbd_request_cache);
	if (drbd_bm_ext_cache)
		kmem_cache_destroy(drbd_bm_ext_cache);
	if (drbd_al_ext_cache)
		kmem_cache_destroy(drbd_al_ext_cache);

	drbd_md_io_bio_set   = NULL;
	drbd_md_io_page_pool = NULL;
	drbd_ee_mempool      = NULL;
	drbd_request_mempool = NULL;
	drbd_ee_cache        = NULL;
	drbd_request_cache   = NULL;
	drbd_bm_ext_cache    = NULL;
	drbd_al_ext_cache    = NULL;

	return;
}

STATIC int drbd_create_mempools(void)
{
	struct page *page;
	const int number = (DRBD_MAX_BIO_SIZE/PAGE_SIZE) * minor_count;
	int i;

	/* prepare our caches and mempools */
	drbd_request_mempool = NULL;
	drbd_ee_cache        = NULL;
	drbd_request_cache   = NULL;
	drbd_bm_ext_cache    = NULL;
	drbd_al_ext_cache    = NULL;
	drbd_pp_pool         = NULL;
	drbd_md_io_page_pool = NULL;
	drbd_md_io_bio_set   = NULL;

	/* caches */
	drbd_request_cache = kmem_cache_create(
		"drbd_req", sizeof(struct drbd_request), 0, 0, NULL);
	if (drbd_request_cache == NULL)
		goto Enomem;

	drbd_ee_cache = kmem_cache_create(
		"drbd_ee", sizeof(struct drbd_peer_request), 0, 0, NULL);
	if (drbd_ee_cache == NULL)
		goto Enomem;

	drbd_bm_ext_cache = kmem_cache_create(
		"drbd_bm", sizeof(struct bm_extent), 0, 0, NULL);
	if (drbd_bm_ext_cache == NULL)
		goto Enomem;

	drbd_al_ext_cache = kmem_cache_create(
		"drbd_al", sizeof(struct lc_element), 0, 0, NULL);
	if (drbd_al_ext_cache == NULL)
		goto Enomem;

	/* mempools */
	drbd_md_io_bio_set = bioset_create(DRBD_MIN_POOL_PAGES, 0);
	if (drbd_md_io_bio_set == NULL)
		goto Enomem;

	drbd_md_io_page_pool = mempool_create_page_pool(DRBD_MIN_POOL_PAGES, 0);
	if (drbd_md_io_page_pool == NULL)
		goto Enomem;

	drbd_request_mempool = mempool_create(number,
		mempool_alloc_slab, mempool_free_slab, drbd_request_cache);
	if (drbd_request_mempool == NULL)
		goto Enomem;

	drbd_ee_mempool = mempool_create(number,
		mempool_alloc_slab, mempool_free_slab, drbd_ee_cache);
	if (drbd_ee_mempool == NULL)
		goto Enomem;

	/* drbd's page pool */
	spin_lock_init(&drbd_pp_lock);

	for (i = 0; i < number; i++) {
		page = alloc_page(GFP_HIGHUSER);
		if (!page)
			goto Enomem;
		set_page_private(page, (unsigned long)drbd_pp_pool);
		drbd_pp_pool = page;
	}
	drbd_pp_vacant = number;

	return 0;

Enomem:
	drbd_destroy_mempools(); /* in case we allocated some */
	return -ENOMEM;
}

STATIC int drbd_notify_sys(struct notifier_block *this, unsigned long code,
	void *unused)
{
	/* just so we have it.  you never know what interesting things we
	 * might want to do here some day...
	 */

	return NOTIFY_DONE;
}

STATIC struct notifier_block drbd_notifier = {
	.notifier_call = drbd_notify_sys,
};

static void drbd_release_all_peer_reqs(struct drbd_conf *mdev)
{
	int rr;

	rr = drbd_free_peer_reqs(mdev, &mdev->active_ee);
	if (rr)
		dev_err(DEV, "%d EEs in active list found!\n", rr);

	rr = drbd_free_peer_reqs(mdev, &mdev->sync_ee);
	if (rr)
		dev_err(DEV, "%d EEs in sync list found!\n", rr);

	rr = drbd_free_peer_reqs(mdev, &mdev->read_ee);
	if (rr)
		dev_err(DEV, "%d EEs in read list found!\n", rr);

	rr = drbd_free_peer_reqs(mdev, &mdev->done_ee);
	if (rr)
		dev_err(DEV, "%d EEs in done list found!\n", rr);

	rr = drbd_free_peer_reqs(mdev, &mdev->net_ee);
	if (rr)
		dev_err(DEV, "%d EEs in net list found!\n", rr);
}

/* caution. no locking. */
void drbd_minor_destroy(struct kref *kref)
{
	struct drbd_conf *mdev = container_of(kref, struct drbd_conf, kref);
	struct drbd_tconn *tconn = mdev->tconn;

	/* paranoia asserts */
	D_ASSERT(mdev->open_cnt == 0);
	D_ASSERT(list_empty(&mdev->tconn->data.work.q));
	/* end paranoia asserts */

	/* cleanup stuff that may have been allocated during
	 * device (re-)configuration or state changes */

	if (mdev->this_bdev)
		bdput(mdev->this_bdev);

	drbd_free_bc(mdev->ldev);
	mdev->ldev = NULL;

	drbd_release_all_peer_reqs(mdev);

	lc_destroy(mdev->act_log);
	lc_destroy(mdev->resync);

	kfree(mdev->p_uuid);
	/* mdev->p_uuid = NULL; */

	kfree(mdev->current_epoch);
	if (mdev->bitmap) /* should no longer be there. */
		drbd_bm_cleanup(mdev);
	__free_page(mdev->md_io_page);
	put_disk(mdev->vdisk);
	blk_cleanup_queue(mdev->rq_queue);
	kfree(mdev->rs_plan_s);
	kfree(mdev);

	kref_put(&tconn->kref, &conn_destroy);
}

STATIC void drbd_cleanup(void)
{
	unsigned int i;
	struct drbd_conf *mdev;
	struct drbd_tconn *tconn, *tmp;

	unregister_reboot_notifier(&drbd_notifier);

	/* first remove proc,
	 * drbdsetup uses it's presence to detect
	 * whether DRBD is loaded.
	 * If we would get stuck in proc removal,
	 * but have netlink already deregistered,
	 * some drbdsetup commands may wait forever
	 * for an answer.
	 */
	if (drbd_proc)
		remove_proc_entry("drbd", NULL);

	drbd_genl_unregister();

	idr_for_each_entry(&minors, mdev, i) {
		idr_remove(&minors, mdev_to_minor(mdev));
		idr_remove(&mdev->tconn->volumes, mdev->vnr);
		del_gendisk(mdev->vdisk);
		/* synchronize_rcu(); No other threads running at this point */
		kref_put(&mdev->kref, &drbd_minor_destroy);
	}

	/* not _rcu since, no other updater anymore. Genl already unregistered */
	list_for_each_entry_safe(tconn, tmp, &drbd_tconns, all_tconn) {
		list_del(&tconn->all_tconn); /* not _rcu no proc, not other threads */
		/* synchronize_rcu(); */
		kref_put(&tconn->kref, &conn_destroy);
	}

	drbd_destroy_mempools();
	drbd_unregister_blkdev(DRBD_MAJOR, "drbd");

	idr_destroy(&minors);

	printk(KERN_INFO "drbd: module cleanup done.\n");
}

/**
 * drbd_congested() - Callback for pdflush
 * @congested_data:	User data
 * @bdi_bits:		Bits pdflush is currently interested in
 *
 * Returns 1<<BDI_async_congested and/or 1<<BDI_sync_congested if we are congested.
 */
static int drbd_congested(void *congested_data, int bdi_bits)
{
	struct drbd_conf *mdev = congested_data;
	struct request_queue *q;
	char reason = '-';
	int r = 0;

	if (!may_inc_ap_bio(mdev)) {
		/* DRBD has frozen IO */
		r = bdi_bits;
		reason = 'd';
		goto out;
	}

	if (get_ldev(mdev)) {
		q = bdev_get_queue(mdev->ldev->backing_bdev);
		r = bdi_congested(&q->backing_dev_info, bdi_bits);
		put_ldev(mdev);
		if (r)
			reason = 'b';
	}

	if (bdi_bits & (1 << BDI_async_congested) && test_bit(NET_CONGESTED, &mdev->tconn->flags)) {
		r |= (1 << BDI_async_congested);
		reason = reason == 'b' ? 'a' : 'n';
	}

out:
	mdev->congestion_reason = reason;
	return r;
}

static void drbd_init_workqueue(struct drbd_work_queue* wq)
{
	sema_init(&wq->s, 0);
	spin_lock_init(&wq->q_lock);
	INIT_LIST_HEAD(&wq->q);
}

struct drbd_tconn *conn_get_by_name(const char *name)
{
	struct drbd_tconn *tconn;

	if (!name || !name[0])
		return NULL;

	rcu_read_lock();
	list_for_each_entry_rcu(tconn, &drbd_tconns, all_tconn) {
		if (!strcmp(tconn->name, name)) {
			kref_get(&tconn->kref);
			goto found;
		}
	}
	tconn = NULL;
found:
	rcu_read_unlock();
	return tconn;
}

struct drbd_tconn *conn_get_by_addrs(void *my_addr, int my_addr_len,
				     void *peer_addr, int peer_addr_len)
{
	struct drbd_tconn *tconn;

	rcu_read_lock();
	list_for_each_entry_rcu(tconn, &drbd_tconns, all_tconn) {
		if (tconn->my_addr_len == my_addr_len &&
		    tconn->peer_addr_len == peer_addr_len &&
		    !memcmp(&tconn->my_addr, my_addr, my_addr_len) &&
		    !memcmp(&tconn->peer_addr, peer_addr, peer_addr_len)) {
			kref_get(&tconn->kref);
			goto found;
		}
	}
	tconn = NULL;
found:
	rcu_read_unlock();
	return tconn;
}

static int drbd_alloc_socket(struct drbd_socket *socket)
{
	socket->rbuf = (void *) __get_free_page(GFP_KERNEL);
	if (!socket->rbuf)
		return -ENOMEM;
	socket->sbuf = (void *) __get_free_page(GFP_KERNEL);
	if (!socket->sbuf)
		return -ENOMEM;
	return 0;
}

static void drbd_free_socket(struct drbd_socket *socket)
{
	free_page((unsigned long) socket->sbuf);
	free_page((unsigned long) socket->rbuf);
}

void conn_free_crypto(struct drbd_tconn *tconn)
{
	drbd_free_sock(tconn);

	crypto_free_hash(tconn->csums_tfm);
	crypto_free_hash(tconn->verify_tfm);
	crypto_free_hash(tconn->cram_hmac_tfm);
	crypto_free_hash(tconn->integrity_tfm);
	crypto_free_hash(tconn->peer_integrity_tfm);
	kfree(tconn->int_dig_in);
	kfree(tconn->int_dig_vv);

	tconn->csums_tfm = NULL;
	tconn->verify_tfm = NULL;
	tconn->cram_hmac_tfm = NULL;
	tconn->integrity_tfm = NULL;
	tconn->peer_integrity_tfm = NULL;
	tconn->int_dig_in = NULL;
	tconn->int_dig_vv = NULL;
}

int set_resource_options(struct drbd_tconn *tconn, struct res_opts *res_opts)
{
	cpumask_var_t new_cpu_mask;
	int err;

	if (!zalloc_cpumask_var(&new_cpu_mask, GFP_KERNEL))
		return -ENOMEM;
		/*
		retcode = ERR_NOMEM;
		drbd_msg_put_info("unable to allocate cpumask");
		*/

	/* silently ignore cpu mask on UP kernel */
	if (nr_cpu_ids > 1 && res_opts->cpu_mask[0] != 0) {
		/* FIXME: Get rid of constant 32 here */
		err = __bitmap_parse(res_opts->cpu_mask, 32, 0,
				cpumask_bits(new_cpu_mask), nr_cpu_ids);
		if (err) {
			conn_warn(tconn, "__bitmap_parse() failed with %d\n", err);
			/* retcode = ERR_CPU_MASK_PARSE; */
			goto fail;
		}
	}
	tconn->res_opts = *res_opts;
	if (!cpumask_equal(tconn->cpu_mask, new_cpu_mask)) {
		cpumask_copy(tconn->cpu_mask, new_cpu_mask);
		drbd_calc_cpu_mask(tconn);
		tconn->receiver.reset_cpu_mask = 1;
		tconn->asender.reset_cpu_mask = 1;
		tconn->worker.reset_cpu_mask = 1;
	}
	err = 0;

fail:
	free_cpumask_var(new_cpu_mask);
	return err;

}

/* caller must be under genl_lock() */
struct drbd_tconn *conn_create(const char *name, struct res_opts *res_opts)
{
	struct drbd_tconn *tconn;

	tconn = kzalloc(sizeof(struct drbd_tconn), GFP_KERNEL);
	if (!tconn)
		return NULL;

	tconn->name = kstrdup(name, GFP_KERNEL);
	if (!tconn->name)
		goto fail;

	if (drbd_alloc_socket(&tconn->data))
		goto fail;
	if (drbd_alloc_socket(&tconn->meta))
		goto fail;

	if (!zalloc_cpumask_var(&tconn->cpu_mask, GFP_KERNEL))
		goto fail;

	if (set_resource_options(tconn, res_opts))
		goto fail;

	if (!tl_init(tconn))
		goto fail;

	tconn->cstate = C_STANDALONE;
	mutex_init(&tconn->cstate_mutex);
	spin_lock_init(&tconn->req_lock);
	mutex_init(&tconn->conf_update);
	init_waitqueue_head(&tconn->ping_wait);
	idr_init(&tconn->volumes);

	drbd_init_workqueue(&tconn->data.work);
	mutex_init(&tconn->data.mutex);

	drbd_init_workqueue(&tconn->meta.work);
	mutex_init(&tconn->meta.mutex);

	drbd_thread_init(tconn, &tconn->receiver, drbdd_init, "receiver");
	drbd_thread_init(tconn, &tconn->worker, drbd_worker, "worker");
	drbd_thread_init(tconn, &tconn->asender, drbd_asender, "asender");

	kref_init(&tconn->kref);
	list_add_tail_rcu(&tconn->all_tconn, &drbd_tconns);

	return tconn;

fail:
	tl_cleanup(tconn);
	free_cpumask_var(tconn->cpu_mask);
	drbd_free_socket(&tconn->meta);
	drbd_free_socket(&tconn->data);
	kfree(tconn->name);
	kfree(tconn);

	return NULL;
}

void conn_destroy(struct kref *kref)
{
	struct drbd_tconn *tconn = container_of(kref, struct drbd_tconn, kref);

	idr_destroy(&tconn->volumes);

	free_cpumask_var(tconn->cpu_mask);
	drbd_free_socket(&tconn->meta);
	drbd_free_socket(&tconn->data);
	kfree(tconn->name);
	kfree(tconn->int_dig_in);
	kfree(tconn->int_dig_vv);
	kfree(tconn);
}

enum drbd_ret_code conn_new_minor(struct drbd_tconn *tconn, unsigned int minor, int vnr)
{
	struct drbd_conf *mdev;
	struct gendisk *disk;
	struct request_queue *q;
	int vnr_got = vnr;
	int minor_got = minor;
	enum drbd_ret_code err = ERR_NOMEM;

	mdev = minor_to_mdev(minor);
	if (mdev)
		return ERR_MINOR_EXISTS;

	/* GFP_KERNEL, we are outside of all write-out paths */
	mdev = kzalloc(sizeof(struct drbd_conf), GFP_KERNEL);
	if (!mdev)
		return ERR_NOMEM;

	kref_get(&tconn->kref);
	mdev->tconn = tconn;

	mdev->minor = minor;
	mdev->vnr = vnr;

	drbd_init_set_defaults(mdev);

	q = blk_alloc_queue(GFP_KERNEL);
	if (!q)
		goto out_no_q;
	mdev->rq_queue = q;
	q->queuedata   = mdev;

	disk = alloc_disk(1);
	if (!disk)
		goto out_no_disk;
	mdev->vdisk = disk;

	set_disk_ro(disk, true);

	disk->queue = q;
	disk->major = DRBD_MAJOR;
	disk->first_minor = minor;
	disk->fops = &drbd_ops;
	sprintf(disk->disk_name, "drbd%d", minor);
	disk->private_data = mdev;

	mdev->this_bdev = bdget(MKDEV(DRBD_MAJOR, minor));
	/* we have no partitions. we contain only ourselves. */
	mdev->this_bdev->bd_contains = mdev->this_bdev;

	q->backing_dev_info.congested_fn = drbd_congested;
	q->backing_dev_info.congested_data = mdev;

	blk_queue_make_request(q, drbd_make_request);
	/* Setting the max_hw_sectors to an odd value of 8kibyte here
	   This triggers a max_bio_size message upon first attach or connect */
	blk_queue_max_hw_sectors(q, DRBD_MAX_BIO_SIZE_SAFE >> 8);
	blk_queue_bounce_limit(q, BLK_BOUNCE_ANY);
	blk_queue_merge_bvec(q, drbd_merge_bvec);
	q->queue_lock = &mdev->tconn->req_lock;

	mdev->md_io_page = alloc_page(GFP_KERNEL);
	if (!mdev->md_io_page)
		goto out_no_io_page;

	if (drbd_bm_init(mdev))
		goto out_no_bitmap;
	mdev->read_requests = RB_ROOT;
	mdev->write_requests = RB_ROOT;

	mdev->current_epoch = kzalloc(sizeof(struct drbd_epoch), GFP_KERNEL);
	if (!mdev->current_epoch)
		goto out_no_epoch;

	INIT_LIST_HEAD(&mdev->current_epoch->list);
	mdev->epochs = 1;

	if (!idr_pre_get(&minors, GFP_KERNEL))
		goto out_no_minor_idr;
	if (idr_get_new_above(&minors, mdev, minor, &minor_got))
		goto out_no_minor_idr;
	if (minor_got != minor) {
		err = ERR_MINOR_EXISTS;
		drbd_msg_put_info("requested minor exists already");
		goto out_idr_remove_minor;
	}

	if (!idr_pre_get(&tconn->volumes, GFP_KERNEL))
		goto out_idr_remove_minor;
	if (idr_get_new_above(&tconn->volumes, mdev, vnr, &vnr_got))
		goto out_idr_remove_minor;
	if (vnr_got != vnr) {
		err = ERR_INVALID_REQUEST;
		drbd_msg_put_info("requested volume exists already");
		goto out_idr_remove_vol;
	}
	add_disk(disk);
	kref_init(&mdev->kref); /* one ref for both idrs and the the add_disk */

	/* inherit the connection state */
	mdev->state.conn = tconn->cstate;
	if (mdev->state.conn == C_WF_REPORT_PARAMS)
		drbd_connected(mdev);

	return NO_ERROR;

out_idr_remove_vol:
	idr_remove(&tconn->volumes, vnr_got);
out_idr_remove_minor:
	idr_remove(&minors, minor_got);
	synchronize_rcu();
out_no_minor_idr:
	kfree(mdev->current_epoch);
out_no_epoch:
	drbd_bm_cleanup(mdev);
out_no_bitmap:
	__free_page(mdev->md_io_page);
out_no_io_page:
	put_disk(disk);
out_no_disk:
	blk_cleanup_queue(q);
out_no_q:
	kfree(mdev);
	kref_put(&tconn->kref, &conn_destroy);
	return err;
}

int __init drbd_init(void)
{
	int err;

	if (minor_count < DRBD_MINOR_COUNT_MIN || minor_count > DRBD_MINOR_COUNT_MAX) {
		printk(KERN_ERR
		       "drbd: invalid minor_count (%d)\n", minor_count);
#ifdef MODULE
		return -EINVAL;
#else
		minor_count = DRBD_MINOR_COUNT_DEF;
#endif
	}

	err = register_blkdev(DRBD_MAJOR, "drbd");
	if (err) {
		printk(KERN_ERR
		       "drbd: unable to register block device major %d\n",
		       DRBD_MAJOR);
		return err;
	}

	err = drbd_genl_register();
	if (err) {
		printk(KERN_ERR "drbd: unable to register generic netlink family\n");
		goto fail;
	}


	register_reboot_notifier(&drbd_notifier);

	/*
	 * allocate all necessary structs
	 */
	err = -ENOMEM;

	init_waitqueue_head(&drbd_pp_wait);

	drbd_proc = NULL; /* play safe for drbd_cleanup */
	idr_init(&minors);

	err = drbd_create_mempools();
	if (err)
		goto fail;

	drbd_proc = proc_create_data("drbd", S_IFREG | S_IRUGO , NULL, &drbd_proc_fops, NULL);
	if (!drbd_proc)	{
		printk(KERN_ERR "drbd: unable to register proc file\n");
		goto fail;
	}

	rwlock_init(&global_state_lock);
	INIT_LIST_HEAD(&drbd_tconns);

	printk(KERN_INFO "drbd: initialized. "
	       "Version: " REL_VERSION " (api:%d/proto:%d-%d)\n",
	       API_VERSION, PRO_VERSION_MIN, PRO_VERSION_MAX);
	printk(KERN_INFO "drbd: %s\n", drbd_buildtag());
	printk(KERN_INFO "drbd: registered as block device major %d\n",
		DRBD_MAJOR);

	return 0; /* Success! */

fail:
	drbd_cleanup();
	if (err == -ENOMEM)
		/* currently always the case */
		printk(KERN_ERR "drbd: ran out of memory\n");
	else
		printk(KERN_ERR "drbd: initialization failure\n");
	return err;
}

void drbd_free_bc(struct drbd_backing_dev *ldev)
{
	if (ldev == NULL)
		return;

	blkdev_put(ldev->backing_bdev, FMODE_READ | FMODE_WRITE | FMODE_EXCL);
	blkdev_put(ldev->md_bdev, FMODE_READ | FMODE_WRITE | FMODE_EXCL);

	kfree(ldev);
}


void drbd_free_sock(struct drbd_tconn *tconn)
{
	if (tconn->data.socket) {
		mutex_lock(&tconn->data.mutex);
		kernel_sock_shutdown(tconn->data.socket, SHUT_RDWR);
		sock_release(tconn->data.socket);
		tconn->data.socket = NULL;
		mutex_unlock(&tconn->data.mutex);
	}
	if (tconn->meta.socket) {
		mutex_lock(&tconn->meta.mutex);
		kernel_sock_shutdown(tconn->meta.socket, SHUT_RDWR);
		sock_release(tconn->meta.socket);
		tconn->meta.socket = NULL;
		mutex_unlock(&tconn->meta.mutex);
	}
}

/* meta data management */

struct meta_data_on_disk {
	u64 la_size;           /* last agreed size. */
	u64 uuid[UI_SIZE];   /* UUIDs. */
	u64 device_uuid;
	u64 reserved_u64_1;
	u32 flags;             /* MDF */
	u32 magic;
	u32 md_size_sect;
	u32 al_offset;         /* offset to this block */
	u32 al_nr_extents;     /* important for restoring the AL */
	      /* `-- act_log->nr_elements <-- ldev->dc.al_extents */
	u32 bm_offset;         /* offset to the bitmap, from here */
	u32 bm_bytes_per_bit;  /* BM_BLOCK_SIZE */
	u32 la_peer_max_bio_size;   /* last peer max_bio_size */
	u32 reserved_u32[3];

} __packed;

/**
 * drbd_md_sync() - Writes the meta data super block if the MD_DIRTY flag bit is set
 * @mdev:	DRBD device.
 */
void drbd_md_sync(struct drbd_conf *mdev)
{
	struct meta_data_on_disk *buffer;
	sector_t sector;
	int i;

	del_timer(&mdev->md_sync_timer);
	/* timer may be rearmed by drbd_md_mark_dirty() now. */
	if (!test_and_clear_bit(MD_DIRTY, &mdev->flags))
		return;

	/* We use here D_FAILED and not D_ATTACHING because we try to write
	 * metadata even if we detach due to a disk failure! */
	if (!get_ldev_if_state(mdev, D_FAILED))
		return;

	mutex_lock(&mdev->md_io_mutex);
	buffer = (struct meta_data_on_disk *)page_address(mdev->md_io_page);
	memset(buffer, 0, 512);

	buffer->la_size = cpu_to_be64(drbd_get_capacity(mdev->this_bdev));
	for (i = UI_CURRENT; i < UI_SIZE; i++)
		buffer->uuid[i] = cpu_to_be64(mdev->ldev->md.uuid[i]);
	buffer->flags = cpu_to_be32(mdev->ldev->md.flags);
	buffer->magic = cpu_to_be32(DRBD_MD_MAGIC);

	buffer->md_size_sect  = cpu_to_be32(mdev->ldev->md.md_size_sect);
	buffer->al_offset     = cpu_to_be32(mdev->ldev->md.al_offset);
	buffer->al_nr_extents = cpu_to_be32(mdev->act_log->nr_elements);
	buffer->bm_bytes_per_bit = cpu_to_be32(BM_BLOCK_SIZE);
	buffer->device_uuid = cpu_to_be64(mdev->ldev->md.device_uuid);

	buffer->bm_offset = cpu_to_be32(mdev->ldev->md.bm_offset);
	buffer->la_peer_max_bio_size = cpu_to_be32(mdev->peer_max_bio_size);

	D_ASSERT(drbd_md_ss__(mdev, mdev->ldev) == mdev->ldev->md.md_offset);
	sector = mdev->ldev->md.md_offset;

	if (drbd_md_sync_page_io(mdev, mdev->ldev, sector, WRITE)) {
		/* this was a try anyways ... */
		dev_err(DEV, "meta data update failed!\n");
		drbd_chk_io_error(mdev, 1, true);
	}

	/* Update mdev->ldev->md.la_size_sect,
	 * since we updated it on metadata. */
	mdev->ldev->md.la_size_sect = drbd_get_capacity(mdev->this_bdev);

	mutex_unlock(&mdev->md_io_mutex);
	put_ldev(mdev);
}

/**
 * drbd_md_read() - Reads in the meta data super block
 * @mdev:	DRBD device.
 * @bdev:	Device from which the meta data should be read in.
 *
 * Return 0 (NO_ERROR) on success, and an enum drbd_ret_code in case
 * something goes wrong.  Currently only: ERR_IO_MD_DISK, ERR_MD_INVALID.
 */
int drbd_md_read(struct drbd_conf *mdev, struct drbd_backing_dev *bdev)
{
	struct meta_data_on_disk *buffer;
	int i, rv = NO_ERROR;

	if (!get_ldev_if_state(mdev, D_ATTACHING))
		return ERR_IO_MD_DISK;

	mutex_lock(&mdev->md_io_mutex);
	buffer = (struct meta_data_on_disk *)page_address(mdev->md_io_page);

	if (drbd_md_sync_page_io(mdev, bdev, bdev->md.md_offset, READ)) {
		/* NOTE: can't do normal error processing here as this is
		   called BEFORE disk is attached */
		dev_err(DEV, "Error while reading metadata.\n");
		rv = ERR_IO_MD_DISK;
		goto err;
	}

	if (buffer->magic != cpu_to_be32(DRBD_MD_MAGIC)) {
		dev_err(DEV, "Error while reading metadata, magic not found.\n");
		rv = ERR_MD_INVALID;
		goto err;
	}
	if (be32_to_cpu(buffer->al_offset) != bdev->md.al_offset) {
		dev_err(DEV, "unexpected al_offset: %d (expected %d)\n",
		    be32_to_cpu(buffer->al_offset), bdev->md.al_offset);
		rv = ERR_MD_INVALID;
		goto err;
	}
	if (be32_to_cpu(buffer->bm_offset) != bdev->md.bm_offset) {
		dev_err(DEV, "unexpected bm_offset: %d (expected %d)\n",
		    be32_to_cpu(buffer->bm_offset), bdev->md.bm_offset);
		rv = ERR_MD_INVALID;
		goto err;
	}
	if (be32_to_cpu(buffer->md_size_sect) != bdev->md.md_size_sect) {
		dev_err(DEV, "unexpected md_size: %u (expected %u)\n",
		    be32_to_cpu(buffer->md_size_sect), bdev->md.md_size_sect);
		rv = ERR_MD_INVALID;
		goto err;
	}

	if (be32_to_cpu(buffer->bm_bytes_per_bit) != BM_BLOCK_SIZE) {
		dev_err(DEV, "unexpected bm_bytes_per_bit: %u (expected %u)\n",
		    be32_to_cpu(buffer->bm_bytes_per_bit), BM_BLOCK_SIZE);
		rv = ERR_MD_INVALID;
		goto err;
	}

	bdev->md.la_size_sect = be64_to_cpu(buffer->la_size);
	for (i = UI_CURRENT; i < UI_SIZE; i++)
		bdev->md.uuid[i] = be64_to_cpu(buffer->uuid[i]);
	bdev->md.flags = be32_to_cpu(buffer->flags);
	bdev->md.device_uuid = be64_to_cpu(buffer->device_uuid);

	spin_lock_irq(&mdev->tconn->req_lock);
	if (mdev->state.conn < C_CONNECTED) {
		int peer;
		peer = be32_to_cpu(buffer->la_peer_max_bio_size);
		peer = max_t(int, peer, DRBD_MAX_BIO_SIZE_SAFE);
		mdev->peer_max_bio_size = peer;
	}
	spin_unlock_irq(&mdev->tconn->req_lock);

	/* This blocks wants to be get removed... */
	bdev->disk_conf->al_extents = be32_to_cpu(buffer->al_nr_extents);
	if (bdev->disk_conf->al_extents < DRBD_AL_EXTENTS_MIN)
		bdev->disk_conf->al_extents = DRBD_AL_EXTENTS_DEF;

 err:
	mutex_unlock(&mdev->md_io_mutex);
	put_ldev(mdev);

	return rv;
}

/**
 * drbd_md_mark_dirty() - Mark meta data super block as dirty
 * @mdev:	DRBD device.
 *
 * Call this function if you change anything that should be written to
 * the meta-data super block. This function sets MD_DIRTY, and starts a
 * timer that ensures that within five seconds you have to call drbd_md_sync().
 */
#ifdef DRBD_DEBUG_MD_SYNC
void drbd_md_mark_dirty_(struct drbd_conf *mdev, unsigned int line, const char *func)
{
	if (!test_and_set_bit(MD_DIRTY, &mdev->flags)) {
		mod_timer(&mdev->md_sync_timer, jiffies + HZ);
		mdev->last_md_mark_dirty.line = line;
		mdev->last_md_mark_dirty.func = func;
	}
}
#else
void drbd_md_mark_dirty(struct drbd_conf *mdev)
{
	if (!test_and_set_bit(MD_DIRTY, &mdev->flags))
		mod_timer(&mdev->md_sync_timer, jiffies + 5*HZ);
}
#endif

static void drbd_uuid_move_history(struct drbd_conf *mdev) __must_hold(local)
{
	int i;

	for (i = UI_HISTORY_START; i < UI_HISTORY_END; i++)
		mdev->ldev->md.uuid[i+1] = mdev->ldev->md.uuid[i];
}

void _drbd_uuid_set(struct drbd_conf *mdev, int idx, u64 val) __must_hold(local)
{
	if (idx == UI_CURRENT) {
		if (mdev->state.role == R_PRIMARY)
			val |= 1;
		else
			val &= ~((u64)1);

		drbd_set_ed_uuid(mdev, val);
	}

	mdev->ldev->md.uuid[idx] = val;
	drbd_md_mark_dirty(mdev);
}


void drbd_uuid_set(struct drbd_conf *mdev, int idx, u64 val) __must_hold(local)
{
	if (mdev->ldev->md.uuid[idx]) {
		drbd_uuid_move_history(mdev);
		mdev->ldev->md.uuid[UI_HISTORY_START] = mdev->ldev->md.uuid[idx];
	}
	_drbd_uuid_set(mdev, idx, val);
}

/**
 * drbd_uuid_new_current() - Creates a new current UUID
 * @mdev:	DRBD device.
 *
 * Creates a new current UUID, and rotates the old current UUID into
 * the bitmap slot. Causes an incremental resync upon next connect.
 */
void drbd_uuid_new_current(struct drbd_conf *mdev) __must_hold(local)
{
	u64 val;
	unsigned long long bm_uuid = mdev->ldev->md.uuid[UI_BITMAP];

	if (bm_uuid)
		dev_warn(DEV, "bm UUID was already set: %llX\n", bm_uuid);

	mdev->ldev->md.uuid[UI_BITMAP] = mdev->ldev->md.uuid[UI_CURRENT];

	get_random_bytes(&val, sizeof(u64));
	_drbd_uuid_set(mdev, UI_CURRENT, val);
	drbd_print_uuids(mdev, "new current UUID");
	/* get it to stable storage _now_ */
	drbd_md_sync(mdev);
}

void drbd_uuid_set_bm(struct drbd_conf *mdev, u64 val) __must_hold(local)
{
	if (mdev->ldev->md.uuid[UI_BITMAP] == 0 && val == 0)
		return;

	if (val == 0) {
		drbd_uuid_move_history(mdev);
		mdev->ldev->md.uuid[UI_HISTORY_START] = mdev->ldev->md.uuid[UI_BITMAP];
		mdev->ldev->md.uuid[UI_BITMAP] = 0;
	} else {
		unsigned long long bm_uuid = mdev->ldev->md.uuid[UI_BITMAP];
		if (bm_uuid)
			dev_warn(DEV, "bm UUID was already set: %llX\n", bm_uuid);

		mdev->ldev->md.uuid[UI_BITMAP] = val & ~((u64)1);
	}
	drbd_md_mark_dirty(mdev);
}

/**
 * drbd_bmio_set_n_write() - io_fn for drbd_queue_bitmap_io() or drbd_bitmap_io()
 * @mdev:	DRBD device.
 *
 * Sets all bits in the bitmap and writes the whole bitmap to stable storage.
 */
int drbd_bmio_set_n_write(struct drbd_conf *mdev)
{
	int rv = -EIO;

	if (get_ldev_if_state(mdev, D_ATTACHING)) {
		drbd_md_set_flag(mdev, MDF_FULL_SYNC);
		drbd_md_sync(mdev);
		drbd_bm_set_all(mdev);

		rv = drbd_bm_write(mdev);

		if (!rv) {
			drbd_md_clear_flag(mdev, MDF_FULL_SYNC);
			drbd_md_sync(mdev);
		}

		put_ldev(mdev);
	}

	return rv;
}

/**
 * drbd_bmio_clear_n_write() - io_fn for drbd_queue_bitmap_io() or drbd_bitmap_io()
 * @mdev:	DRBD device.
 *
 * Clears all bits in the bitmap and writes the whole bitmap to stable storage.
 */
int drbd_bmio_clear_n_write(struct drbd_conf *mdev)
{
	int rv = -EIO;

	drbd_resume_al(mdev);
	if (get_ldev_if_state(mdev, D_ATTACHING)) {
		drbd_bm_clear_all(mdev);
		rv = drbd_bm_write(mdev);
		put_ldev(mdev);
	}

	return rv;
}

STATIC int w_bitmap_io(struct drbd_work *w, int unused)
{
	struct bm_io_work *work = container_of(w, struct bm_io_work, w);
	struct drbd_conf *mdev = w->mdev;
	int rv = -EIO;

	D_ASSERT(atomic_read(&mdev->ap_bio_cnt) == 0);

	if (get_ldev(mdev)) {
		drbd_bm_lock(mdev, work->why, work->flags);
		rv = work->io_fn(mdev);
		drbd_bm_unlock(mdev);
		put_ldev(mdev);
	}

	clear_bit_unlock(BITMAP_IO, &mdev->flags);
	wake_up(&mdev->misc_wait);

	if (work->done)
		work->done(mdev, rv);

	clear_bit(BITMAP_IO_QUEUED, &mdev->flags);
	work->why = NULL;
	work->flags = 0;

	return 0;
}

void drbd_ldev_destroy(struct drbd_conf *mdev)
{
	lc_destroy(mdev->resync);
	mdev->resync = NULL;
	lc_destroy(mdev->act_log);
	mdev->act_log = NULL;
	__no_warn(local,
		drbd_free_bc(mdev->ldev);
		mdev->ldev = NULL;);

	clear_bit(GO_DISKLESS, &mdev->flags);
}

STATIC int w_go_diskless(struct drbd_work *w, int unused)
{
	struct drbd_conf *mdev = w->mdev;

	D_ASSERT(mdev->state.disk == D_FAILED);
	/* we cannot assert local_cnt == 0 here, as get_ldev_if_state will
	 * inc/dec it frequently. Once we are D_DISKLESS, no one will touch
	 * the protected members anymore, though, so once put_ldev reaches zero
	 * again, it will be safe to free them. */
	drbd_force_state(mdev, NS(disk, D_DISKLESS));
	return 0;
}

void drbd_go_diskless(struct drbd_conf *mdev)
{
	D_ASSERT(mdev->state.disk == D_FAILED);
	if (!test_and_set_bit(GO_DISKLESS, &mdev->flags))
		drbd_queue_work(&mdev->tconn->data.work, &mdev->go_diskless);
}

/**
 * drbd_queue_bitmap_io() - Queues an IO operation on the whole bitmap
 * @mdev:	DRBD device.
 * @io_fn:	IO callback to be called when bitmap IO is possible
 * @done:	callback to be called after the bitmap IO was performed
 * @why:	Descriptive text of the reason for doing the IO
 *
 * While IO on the bitmap happens we freeze application IO thus we ensure
 * that drbd_set_out_of_sync() can not be called. This function MAY ONLY be
 * called from worker context. It MUST NOT be used while a previous such
 * work is still pending!
 */
void drbd_queue_bitmap_io(struct drbd_conf *mdev,
			  int (*io_fn)(struct drbd_conf *),
			  void (*done)(struct drbd_conf *, int),
			  char *why, enum bm_flag flags)
{
	D_ASSERT(current == mdev->tconn->worker.task);

	D_ASSERT(!test_bit(BITMAP_IO_QUEUED, &mdev->flags));
	D_ASSERT(!test_bit(BITMAP_IO, &mdev->flags));
	D_ASSERT(list_empty(&mdev->bm_io_work.w.list));
	if (mdev->bm_io_work.why)
		dev_err(DEV, "FIXME going to queue '%s' but '%s' still pending?\n",
			why, mdev->bm_io_work.why);

	mdev->bm_io_work.io_fn = io_fn;
	mdev->bm_io_work.done = done;
	mdev->bm_io_work.why = why;
	mdev->bm_io_work.flags = flags;

	spin_lock_irq(&mdev->tconn->req_lock);
	set_bit(BITMAP_IO, &mdev->flags);
	if (atomic_read(&mdev->ap_bio_cnt) == 0) {
		if (!test_and_set_bit(BITMAP_IO_QUEUED, &mdev->flags))
			drbd_queue_work(&mdev->tconn->data.work, &mdev->bm_io_work.w);
	}
	spin_unlock_irq(&mdev->tconn->req_lock);
}

/**
 * drbd_bitmap_io() -  Does an IO operation on the whole bitmap
 * @mdev:	DRBD device.
 * @io_fn:	IO callback to be called when bitmap IO is possible
 * @why:	Descriptive text of the reason for doing the IO
 *
 * freezes application IO while that the actual IO operations runs. This
 * functions MAY NOT be called from worker context.
 */
int drbd_bitmap_io(struct drbd_conf *mdev, int (*io_fn)(struct drbd_conf *),
		char *why, enum bm_flag flags)
{
	int rv;

	D_ASSERT(current != mdev->tconn->worker.task);

	if ((flags & BM_LOCKED_SET_ALLOWED) == 0)
		drbd_suspend_io(mdev);

	drbd_bm_lock(mdev, why, flags);
	rv = io_fn(mdev);
	drbd_bm_unlock(mdev);

	if ((flags & BM_LOCKED_SET_ALLOWED) == 0)
		drbd_resume_io(mdev);

	return rv;
}

void drbd_md_set_flag(struct drbd_conf *mdev, int flag) __must_hold(local)
{
	if ((mdev->ldev->md.flags & flag) != flag) {
		drbd_md_mark_dirty(mdev);
		mdev->ldev->md.flags |= flag;
	}
}

void drbd_md_clear_flag(struct drbd_conf *mdev, int flag) __must_hold(local)
{
	if ((mdev->ldev->md.flags & flag) != 0) {
		drbd_md_mark_dirty(mdev);
		mdev->ldev->md.flags &= ~flag;
	}
}
int drbd_md_test_flag(struct drbd_backing_dev *bdev, int flag)
{
	return (bdev->md.flags & flag) != 0;
}

STATIC void md_sync_timer_fn(unsigned long data)
{
	struct drbd_conf *mdev = (struct drbd_conf *) data;

	drbd_queue_work_front(&mdev->tconn->data.work, &mdev->md_sync_work);
}

STATIC int w_md_sync(struct drbd_work *w, int unused)
{
	struct drbd_conf *mdev = w->mdev;

	dev_warn(DEV, "md_sync_timer expired! Worker calls drbd_md_sync().\n");
#ifdef DRBD_DEBUG_MD_SYNC
	dev_warn(DEV, "last md_mark_dirty: %s:%u\n",
		mdev->last_md_mark_dirty.func, mdev->last_md_mark_dirty.line);
#endif
	drbd_md_sync(mdev);
	return 0;
}

const char *cmdname(enum drbd_packet cmd)
{
	/* THINK may need to become several global tables
	 * when we want to support more than
	 * one PRO_VERSION */
	static const char *cmdnames[] = {
		[P_DATA]	        = "Data",
		[P_DATA_REPLY]	        = "DataReply",
		[P_RS_DATA_REPLY]	= "RSDataReply",
		[P_BARRIER]	        = "Barrier",
		[P_BITMAP]	        = "ReportBitMap",
		[P_BECOME_SYNC_TARGET]  = "BecomeSyncTarget",
		[P_BECOME_SYNC_SOURCE]  = "BecomeSyncSource",
		[P_UNPLUG_REMOTE]	= "UnplugRemote",
		[P_DATA_REQUEST]	= "DataRequest",
		[P_RS_DATA_REQUEST]     = "RSDataRequest",
		[P_SYNC_PARAM]	        = "SyncParam",
		[P_SYNC_PARAM89]	= "SyncParam89",
		[P_PROTOCOL]            = "ReportProtocol",
		[P_UUIDS]	        = "ReportUUIDs",
		[P_SIZES]	        = "ReportSizes",
		[P_STATE]	        = "ReportState",
		[P_SYNC_UUID]           = "ReportSyncUUID",
		[P_AUTH_CHALLENGE]      = "AuthChallenge",
		[P_AUTH_RESPONSE]	= "AuthResponse",
		[P_PING]		= "Ping",
		[P_PING_ACK]	        = "PingAck",
		[P_RECV_ACK]	        = "RecvAck",
		[P_WRITE_ACK]	        = "WriteAck",
		[P_RS_WRITE_ACK]	= "RSWriteAck",
		[P_DISCARD_WRITE]        = "DiscardWrite",
		[P_NEG_ACK]	        = "NegAck",
		[P_NEG_DREPLY]	        = "NegDReply",
		[P_NEG_RS_DREPLY]	= "NegRSDReply",
		[P_BARRIER_ACK]	        = "BarrierAck",
		[P_STATE_CHG_REQ]       = "StateChgRequest",
		[P_STATE_CHG_REPLY]     = "StateChgReply",
		[P_OV_REQUEST]          = "OVRequest",
		[P_OV_REPLY]            = "OVReply",
		[P_OV_RESULT]           = "OVResult",
		[P_CSUM_RS_REQUEST]     = "CsumRSRequest",
		[P_RS_IS_IN_SYNC]	= "CsumRSIsInSync",
		[P_COMPRESSED_BITMAP]   = "CBitmap",
		[P_DELAY_PROBE]         = "DelayProbe",
		[P_OUT_OF_SYNC]		= "OutOfSync",
		[P_RETRY_WRITE]		= "RetryWrite",
		[P_RS_CANCEL]		= "RSCancel",
		[P_CONN_ST_CHG_REQ]	= "conn_st_chg_req",
		[P_CONN_ST_CHG_REPLY]	= "conn_st_chg_reply",
		[P_RETRY_WRITE]		= "retry_write",
		[P_PROTOCOL_UPDATE]	= "protocol_update",

		/* enum drbd_packet, but not commands - obsoleted flags:
		 *	P_MAY_IGNORE
		 *	P_MAX_OPT_CMD
		 */
	};

	/* too big for the array: 0xfffX */
	if (cmd == P_INITIAL_META)
		return "InitialMeta";
	if (cmd == P_INITIAL_DATA)
		return "InitialData";
	if (cmd == P_CONNECTION_FEATURES)
		return "ConnectionFeatures";
	if (cmd >= ARRAY_SIZE(cmdnames))
		return "Unknown";
	return cmdnames[cmd];
}

/**
 * drbd_wait_misc  -  wait for a request to make progress
 * @mdev:	device associated with the request
 * @i:		the struct drbd_interval embedded in struct drbd_request or
 *		struct drbd_peer_request
 */
int drbd_wait_misc(struct drbd_conf *mdev, struct drbd_interval *i)
{
	struct net_conf *nc;
	DEFINE_WAIT(wait);
	long timeout;

	rcu_read_lock();
	nc = rcu_dereference(mdev->tconn->net_conf);
	if (!nc) {
		rcu_read_unlock();
		return -ETIMEDOUT;
	}
	timeout = nc->ko_count ? nc->timeout * HZ / 10 * nc->ko_count : MAX_SCHEDULE_TIMEOUT;
	rcu_read_unlock();

	/* Indicate to wake up mdev->misc_wait on progress.  */
	i->waiting = true;
	prepare_to_wait(&mdev->misc_wait, &wait, TASK_INTERRUPTIBLE);
	spin_unlock_irq(&mdev->tconn->req_lock);
	timeout = schedule_timeout(timeout);
	finish_wait(&mdev->misc_wait, &wait);
	spin_lock_irq(&mdev->tconn->req_lock);
	if (!timeout || mdev->state.conn < C_CONNECTED)
		return -ETIMEDOUT;
	if (signal_pending(current))
		return -ERESTARTSYS;
	return 0;
}

#ifdef DRBD_ENABLE_FAULTS
/* Fault insertion support including random number generator shamelessly
 * stolen from kernel/rcutorture.c */
struct fault_random_state {
	unsigned long state;
	unsigned long count;
};

#define FAULT_RANDOM_MULT 39916801  /* prime */
#define FAULT_RANDOM_ADD	479001701 /* prime */
#define FAULT_RANDOM_REFRESH 10000

/*
 * Crude but fast random-number generator.  Uses a linear congruential
 * generator, with occasional help from get_random_bytes().
 */
STATIC unsigned long
_drbd_fault_random(struct fault_random_state *rsp)
{
	long refresh;

	if (!rsp->count--) {
		get_random_bytes(&refresh, sizeof(refresh));
		rsp->state += refresh;
		rsp->count = FAULT_RANDOM_REFRESH;
	}
	rsp->state = rsp->state * FAULT_RANDOM_MULT + FAULT_RANDOM_ADD;
	return swahw32(rsp->state);
}

STATIC char *
_drbd_fault_str(unsigned int type) {
	static char *_faults[] = {
		[DRBD_FAULT_MD_WR] = "Meta-data write",
		[DRBD_FAULT_MD_RD] = "Meta-data read",
		[DRBD_FAULT_RS_WR] = "Resync write",
		[DRBD_FAULT_RS_RD] = "Resync read",
		[DRBD_FAULT_DT_WR] = "Data write",
		[DRBD_FAULT_DT_RD] = "Data read",
		[DRBD_FAULT_DT_RA] = "Data read ahead",
		[DRBD_FAULT_BM_ALLOC] = "BM allocation",
		[DRBD_FAULT_AL_EE] = "EE allocation",
		[DRBD_FAULT_RECEIVE] = "receive data corruption",
	};

	return (type < DRBD_FAULT_MAX) ? _faults[type] : "**Unknown**";
}

unsigned int
_drbd_insert_fault(struct drbd_conf *mdev, unsigned int type)
{
	static struct fault_random_state rrs = {0, 0};

	unsigned int ret = (
		(fault_devs == 0 ||
			((1 << mdev_to_minor(mdev)) & fault_devs) != 0) &&
		(((_drbd_fault_random(&rrs) % 100) + 1) <= fault_rate));

	if (ret) {
		fault_count++;

		if (DRBD_ratelimit(5*HZ, 5))
			dev_warn(DEV, "***Simulating %s failure\n",
				_drbd_fault_str(type));
	}

	return ret;
}
#endif

module_init(drbd_init)
module_exit(drbd_cleanup)

/* For drbd_tracing: */
EXPORT_SYMBOL(drbd_conn_str);
EXPORT_SYMBOL(drbd_role_str);
EXPORT_SYMBOL(drbd_disk_str);
EXPORT_SYMBOL(drbd_set_st_err_str);<|MERGE_RESOLUTION|>--- conflicted
+++ resolved
@@ -1109,11 +1109,15 @@
 		max_bio_size = DRBD_MAX_BIO_SIZE; /* ... multiple BIOs per peer_request */
 	}
 
-<<<<<<< HEAD
 	sock = &mdev->tconn->data;
 	p = drbd_prepare_command(mdev, sock);
 	if (!p)
 		return -EIO;
+
+	/* Never allow old drbd (up to 8.3.7) to see more than 32KiB */
+	if (mdev->tconn->agreed_pro_version <= 94)
+		max_bio_size = min_t(int, max_bio_size, DRBD_MAX_SIZE_H80_PACKET);
+
 	p->d_size = cpu_to_be64(d_size);
 	p->u_size = cpu_to_be64(u_size);
 	p->c_size = cpu_to_be64(trigger_reply ? 0 : drbd_get_capacity(mdev->this_bdev));
@@ -1121,22 +1125,6 @@
 	p->queue_order_type = cpu_to_be16(q_order_type);
 	p->dds_flags = cpu_to_be16(flags);
 	return drbd_send_command(mdev, sock, P_SIZES, sizeof(*p), NULL, 0);
-=======
-	/* Never allow old drbd (up to 8.3.7) to see more than 32KiB */
-	if (mdev->agreed_pro_version <= 94)
-		max_bio_size = min_t(int, max_bio_size, DRBD_MAX_SIZE_H80_PACKET);
-
-	p.d_size = cpu_to_be64(d_size);
-	p.u_size = cpu_to_be64(u_size);
-	p.c_size = cpu_to_be64(trigger_reply ? 0 : drbd_get_capacity(mdev->this_bdev));
-	p.max_bio_size = cpu_to_be32(max_bio_size);
-	p.queue_order_type = cpu_to_be16(q_order_type);
-	p.dds_flags = cpu_to_be16(flags);
-
-	ok = drbd_send_cmd(mdev, USE_DATA_SOCKET, P_SIZES,
-			   (struct p_header80 *)&p, sizeof(p));
-	return ok;
->>>>>>> b7bbd6bc
 }
 
 /**
