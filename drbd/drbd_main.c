/*
   drbd_main.c

   This file is part of DRBD by Philipp Reisner and Lars Ellenberg.

   Copyright (C) 2001-2008, LINBIT Information Technologies GmbH.
   Copyright (C) 1999-2008, Philipp Reisner <philipp.reisner@linbit.com>.
   Copyright (C) 2002-2008, Lars Ellenberg <lars.ellenberg@linbit.com>.

   Thanks to Carter Burden, Bart Grantham and Gennadiy Nerubayev
   from Logicworks, Inc. for making SDP replication support possible.


 */

#define pr_fmt(fmt)	KBUILD_MODNAME ": " fmt

#include <linux/module.h>
#include <linux/jiffies.h>
#include <linux/drbd.h>
#include <linux/uaccess.h>
#include <asm/types.h>
#include <net/sock.h>
#include <linux/ctype.h>
#include <linux/fs.h>
#include <linux/file.h>
#include <linux/proc_fs.h>
#include <linux/init.h>
#include <linux/mm.h>
#include <linux/memcontrol.h>
#include <linux/mm_inline.h>
#include <linux/slab.h>
#include <linux/crc32c.h>
#include <linux/reboot.h>
#include <linux/notifier.h>
#include <linux/workqueue.h>
#include <linux/kthread.h>
#define __KERNEL_SYSCALLS__
#include <linux/unistd.h>
#include <linux/vmalloc.h>
#include <linux/device.h>
#include <linux/dynamic_debug.h>
#include <linux/libnvdimm.h>
#include <linux/swab.h>

#include <linux/drbd_limits.h>
#include "drbd_int.h"
#include "drbd_protocol.h"
#include "drbd_req.h"
#include "drbd_vli.h"
#include "drbd_debugfs.h"
#include "drbd_meta_data.h"
#include "drbd_dax_pmem.h"

static int drbd_open(struct block_device *bdev, fmode_t mode);
static void drbd_release(struct gendisk *gd, fmode_t mode);
static void md_sync_timer_fn(struct timer_list *t);
static int w_bitmap_io(struct drbd_work *w, int unused);
static int flush_send_buffer(struct drbd_connection *connection, enum drbd_stream drbd_stream);
static u64 __set_bitmap_slots(struct drbd_device *device, u64 bitmap_uuid, u64 do_nodes) __must_hold(local);
static u64 __test_bitmap_slots(struct drbd_device *device) __must_hold(local);
static void drbd_send_ping_ack_wf(struct work_struct *ws);

MODULE_AUTHOR("Philipp Reisner <phil@linbit.com>, "
	      "Lars Ellenberg <lars@linbit.com>");
MODULE_DESCRIPTION("drbd - Distributed Replicated Block Device v" REL_VERSION);
MODULE_VERSION(REL_VERSION);
MODULE_LICENSE("GPL");
MODULE_PARM_DESC(minor_count, "Approximate number of drbd devices ("
		 __stringify(DRBD_MINOR_COUNT_MIN) "-" __stringify(DRBD_MINOR_COUNT_MAX) ")");
MODULE_ALIAS_BLOCKDEV_MAJOR(DRBD_MAJOR);

#include <linux/moduleparam.h>

#ifdef CONFIG_DRBD_FAULT_INJECTION
int drbd_enable_faults;
int drbd_fault_rate;
static int drbd_fault_count;
static int drbd_fault_devs;

/* bitmap of enabled faults */
module_param_named(enable_faults, drbd_enable_faults, int, 0664);
/* fault rate % value - applies to all enabled faults */
module_param_named(fault_rate, drbd_fault_rate, int, 0664);
/* count of faults inserted */
module_param_named(fault_count, drbd_fault_count, int, 0664);
/* bitmap of devices to insert faults on */
module_param_named(fault_devs, drbd_fault_devs, int, 0644);
#endif

/* module parameters we can keep static */
static bool drbd_disable_sendpage;
static bool drbd_allow_oos; /* allow_open_on_secondary */
MODULE_PARM_DESC(allow_oos, "DONT USE!");
module_param_named(disable_sendpage, drbd_disable_sendpage, bool, 0644);
module_param_named(allow_oos, drbd_allow_oos, bool, 0);

/* module parameters shared with defaults */
unsigned int drbd_minor_count = DRBD_MINOR_COUNT_DEF;
/* Module parameter for setting the user mode helper program
 * to run. Default is /sbin/drbdadm */
char drbd_usermode_helper[80] = "/sbin/drbdadm";
module_param_named(minor_count, drbd_minor_count, uint, 0444);
module_param_string(usermode_helper, drbd_usermode_helper, sizeof(drbd_usermode_helper), 0644);

static int param_set_drbd_protocol_version(const char *s, const struct kernel_param *kp)
{
	unsigned long long tmp;
	unsigned int *res = kp->arg;
	int rv;

	rv = kstrtoull(s, 0, &tmp);
	if (rv < 0)
		return rv;
	if (tmp < PRO_VERSION_MIN || tmp > PRO_VERSION_MAX)
		return -ERANGE;
	*res = tmp;
	return 0;
}

#define param_check_drbd_protocol_version	param_check_uint
#define param_get_drbd_protocol_version		param_get_uint

static const struct kernel_param_ops param_ops_drbd_protocol_version = {
	.set = param_set_drbd_protocol_version,
	.get = param_get_drbd_protocol_version,
};

unsigned int drbd_protocol_version_min = PRO_VERSION_MIN;
module_param_named(protocol_version_min, drbd_protocol_version_min, drbd_protocol_version, 0644);


/* in 2.6.x, our device mapping and config info contains our virtual gendisks
 * as member "struct gendisk *vdisk;"
 */
struct idr drbd_devices;
struct list_head drbd_resources;
static DEFINE_SPINLOCK(drbd_devices_lock);
DEFINE_MUTEX(resources_mutex);

struct kmem_cache *drbd_request_cache;
struct kmem_cache *drbd_ee_cache;	/* peer requests */
struct kmem_cache *drbd_al_ext_cache;	/* activity log extents */
mempool_t drbd_request_mempool;
mempool_t drbd_ee_mempool;
mempool_t drbd_md_io_page_pool;
struct bio_set drbd_md_io_bio_set;
struct bio_set drbd_io_bio_set;

static const struct block_device_operations drbd_ops = {
	.owner		= THIS_MODULE,
	.submit_bio	= drbd_submit_bio,
	.open		= drbd_open,
	.release	= drbd_release,
};

#ifdef __CHECKER__
/* When checking with sparse, and this is an inline function, sparse will
   give tons of false positives. When this is a real functions sparse works.
 */
int _get_ldev_if_state(struct drbd_device *device, enum drbd_disk_state mins)
{
	int io_allowed;

	atomic_inc(&device->local_cnt);
	io_allowed = (device->disk_state[NOW] >= mins);
	if (!io_allowed) {
		if (atomic_dec_and_test(&device->local_cnt))
			wake_up(&device->misc_wait);
	}
	return io_allowed;
}

#endif

struct drbd_connection *__drbd_next_connection_ref(u64 *visited,
						   struct drbd_connection *connection,
						   struct drbd_resource *resource)
{
	int node_id;

	rcu_read_lock();
	if (!connection) {
		connection = list_first_or_null_rcu(&resource->connections,
						    struct drbd_connection,
						    connections);
		*visited = 0;
	} else {
		struct list_head *pos;
		bool previous_visible; /* on the resources connections list */

		pos = list_next_rcu(&connection->connections);
		/* follow the pointer first, then check if the previous element was
		   still an element on the list of visible connections. */
		smp_rmb();
		previous_visible = !test_bit(C_UNREGISTERED, &connection->flags);

		kref_debug_put(&connection->kref_debug, 13);
		kref_put(&connection->kref, drbd_destroy_connection);

		if (pos == &resource->connections) {
			connection = NULL;
		} else if (previous_visible) {	/* visible -> we are now on a vital element */
			connection = list_entry_rcu(pos, struct drbd_connection, connections);
		} else { /* not visible -> pos might point to a dead element now */
			for_each_connection_rcu(connection, resource) {
				node_id = connection->peer_node_id;
				if (!(*visited & NODE_MASK(node_id)))
					goto found;
			}
			connection = NULL;
		}
	}

	if (connection) {
	found:
		node_id = connection->peer_node_id;
		*visited |= NODE_MASK(node_id);

		kref_get(&connection->kref);
		kref_debug_get(&connection->kref_debug, 13);
	}

	rcu_read_unlock();
	return connection;
}


struct drbd_peer_device *__drbd_next_peer_device_ref(u64 *visited,
						     struct drbd_peer_device *peer_device,
						     struct drbd_device *device)
{
	rcu_read_lock();
	if (!peer_device) {
		peer_device = list_first_or_null_rcu(&device->peer_devices,
						    struct drbd_peer_device,
						    peer_devices);
		*visited = 0;
	} else {
		struct list_head *pos;
		bool previous_visible;

		pos = list_next_rcu(&peer_device->peer_devices);
		smp_rmb();
		previous_visible = !test_bit(C_UNREGISTERED, &peer_device->connection->flags);

		kref_debug_put(&peer_device->connection->kref_debug, 15);
		kref_put(&peer_device->connection->kref, drbd_destroy_connection);

		if (pos == &device->peer_devices) {
			peer_device = NULL;
		} else if (previous_visible) {
			peer_device = list_entry_rcu(pos, struct drbd_peer_device, peer_devices);
		} else {
			for_each_peer_device_rcu(peer_device, device) {
				if (!(*visited & NODE_MASK(peer_device->node_id)))
					goto found;
			}
			peer_device = NULL;
		}
	}

	if (peer_device) {
	found:
		*visited |= NODE_MASK(peer_device->node_id);

		kref_get(&peer_device->connection->kref);
		kref_debug_get(&peer_device->connection->kref_debug, 15);
	}

	rcu_read_unlock();
	return peer_device;
}

static void dump_epoch(struct drbd_resource *resource, int node_id, int epoch)
{
	struct drbd_request *req;
	bool found_epoch = false;

	list_for_each_entry_rcu(req, &resource->transfer_log, tl_requests) {
		if (!found_epoch && req->epoch == epoch)
			found_epoch = true;

		if (found_epoch) {
			if (req->epoch != epoch)
				break;
			drbd_info(req->device, "XXX %u %llu+%u 0x%x 0x%x\n",
					req->epoch,
					(unsigned long long)req->i.sector, req->i.size >> 9,
					req->local_rq_state, req->net_rq_state[node_id]
				 );
		}
	}
}

/**
 * tl_release() - mark as BARRIER_ACKED all requests in the corresponding transfer log epoch
 * @device:	DRBD device.
 * @o_block_id: "block id" aka expected pointer address of the oldest request
 * @y_block_id: "block id" aka expected pointer address of the youngest request
 *		confirmed to be on stable storage.
 * @barrier_nr:	Expected identifier of the DRBD write barrier packet.
 * @set_size:	Expected number of requests before that barrier, respectively
 *		number of requests in the interval [o_block_id;y_block_id]
 *
 * Called for both P_BARRIER_ACK and P_CONFIRM_STABLE,
 * which is similar to an unsolicited partial barrier ack.
 *
 * Either barrier_nr (for barrier acks) or both o_block_id and y_blockid (for
 * confirm stable) are given.  For barrier acks, all requests in the epoch
 * designated by "barrier_nr" are confirmed to be on stable storage.
 *
 * For confirm stable, both o_block_id and y_block_id are given, barrier_nr is
 * ignored, and all requests from "o_block_id" up to and including y_block_id
 * are confirmed to be on stable storage on the reporting peer.
 *
 * In case the passed barrier_nr or set_size does not match the oldest
 * epoch of not yet barrier-acked requests, this function will cause a
 * termination of the connection.
 */
void tl_release(struct drbd_connection *connection,
		uint64_t o_block_id,
		uint64_t y_block_id,
		unsigned int barrier_nr,
		unsigned int set_size)
{
	struct drbd_resource *resource = connection->resource;
	struct drbd_request *r;
	struct drbd_request *req = NULL;
	struct drbd_request *req_y = NULL;
	int expect_epoch = 0;
	int expect_size = 0;
	bool found_epoch = false;

	rcu_read_lock();
	/* find oldest not yet barrier-acked write request,
	 * count writes in its epoch. */
	list_for_each_entry_rcu(r, &resource->transfer_log, tl_requests) {
		struct drbd_peer_device *peer_device =
			conn_peer_device(connection, r->device->vnr);
		const int idx = peer_device->node_id;
		unsigned int local_rq_state, net_rq_state;

		spin_lock_irq(&r->rq_lock);
		local_rq_state = r->local_rq_state;
		net_rq_state = r->net_rq_state[idx];
		spin_unlock_irq(&r->rq_lock);

		if (!req) {
			if (!(local_rq_state & RQ_WRITE))
				continue;
			if (!(net_rq_state & RQ_NET_MASK))
				continue;
			if (net_rq_state & RQ_NET_DONE)
				continue;
			req = r;
			expect_epoch = req->epoch;
			expect_size ++;
		} else {
			const u16 s = r->net_rq_state[idx];
			if (r->epoch != expect_epoch)
				break;
			if (!(local_rq_state & RQ_WRITE))
				continue;
			/* probably a "send_out_of_sync", during Ahead/Behind mode,
			 * while at least one volume already started to resync again.
			 * I'd very much prefer these to be in their own epoch,
			 * or better yet, "simultaneously" go from Ahead/Behind -> SyncSource/SyncTarget
			 * but that is currently not the case. FIXME.
			 */
			if ((s & RQ_NET_MASK) && !(s & RQ_EXP_BARR_ACK))
				continue;
			if (s & RQ_NET_DONE || (s & RQ_NET_MASK) == 0) {
				drbd_warn(connection, "unexpected state flags: 0x%x during BarrierAck #%u\n",
					s, barrier_nr);
			}
			expect_size++;
		}
		if (y_block_id && (struct drbd_request*)(unsigned long)y_block_id == r) {
			req_y = r;
			break;
		}
	}

	/* first some paranoia code */
	if (o_block_id) {
		if ((struct drbd_request*)(unsigned long)o_block_id != req) {
			drbd_err(connection, "BAD! ConfirmedStable: expected %p, found %p\n",
				(struct drbd_request*)(unsigned long)o_block_id, req);
			goto bail;
		}
		if (!req_y) {
			drbd_err(connection, "BAD! ConfirmedStable: expected youngest request %p NOT found\n",
				(struct drbd_req*)(unsigned long)y_block_id);
			goto bail;
		}
		/* A P_CONFIRM_STABLE cannot tell me the to-be-expected barrier nr,
		 * it does not know it yet. But we just confirmed it knew the
		 * expected request, so just use that one. */
		barrier_nr = expect_epoch;
		/* Both requests referenced must be in the same epoch. */
		if (req_y->epoch != expect_epoch) {
			drbd_err(connection, "BAD! ConfirmedStable: reported requests not in the same epoch (%u != %u)\n",
				req->epoch, req_y->epoch);
			goto bail;
		}
	}
	if (req == NULL) {
		drbd_err(connection, "BAD! BarrierAck #%u received, but no epoch in tl!?\n",
			 barrier_nr);
		goto bail;
	}
	if (expect_epoch != barrier_nr) {
		drbd_err(connection, "BAD! BarrierAck #%u received, expected #%u!\n",
			 barrier_nr, expect_epoch);
		goto bail;
	}

	if (expect_size != set_size) {
		if (!o_block_id) {
			DEFINE_DYNAMIC_DEBUG_METADATA(ddm, "Bad barrier ack dump");

			drbd_err(connection, "BAD! BarrierAck #%u received with n_writes=%u, expected n_writes=%u!\n",
				 barrier_nr, set_size, expect_size);

			if (DYNAMIC_DEBUG_BRANCH(ddm))
				dump_epoch(resource, connection->peer_node_id, expect_epoch);
		} else
			drbd_err(connection, "BAD! ConfirmedStable [%p,%p] received with n_writes=%u, expected n_writes=%u!\n",
				 req, req_y, set_size, expect_size);
		goto bail;
	}

	/* Clean up list of requests processed during current epoch. */
	/* Walking the list from the start is paranoia,
	 * to catch requests being barrier-acked "unexpectedly".
	 * It usually should find the same req again, or some READ preceding it. */
	list_for_each_entry_rcu(req, &resource->transfer_log, tl_requests) {
		if (!found_epoch && req->epoch == expect_epoch)
			found_epoch = true;

		if (found_epoch) {
			struct drbd_peer_device *peer_device;
			if (req->epoch != expect_epoch)
				break;
			peer_device = conn_peer_device(connection, req->device->vnr);
			req_mod(req, BARRIER_ACKED, peer_device);
			if (req == req_y)
				break;
		}
	}
	rcu_read_unlock();

	/* urgently flush out peer acks for P_CONFIRM_STABLE */
	if (req_y) {
		drbd_flush_peer_acks(resource);
	} else if (barrier_nr == connection->send.last_sent_epoch_nr) {
		clear_bit(BARRIER_ACK_PENDING, &connection->flags);
		wake_up(&resource->barrier_wait);
	}

	return;

bail:
	rcu_read_unlock();
	change_cstate(connection, C_PROTOCOL_ERROR, CS_HARD);
}


/**
 * _tl_walk() - Walks the transfer log, and applies an action to all requests
 * @connection: DRBD connection to operate on
 * @from_req    If set, the walk starts from the request that this points to
 * @what:       The action/event to perform with all request objects
 *
 * @what might be one of CONNECTION_LOST, CONNECTION_LOST_WHILE_SUSPENDED,
 * RESEND, CANCEL_SUSPENDED_IO, COMPLETION_RESUMED.
 */
void __tl_walk(struct drbd_resource *const resource,
		struct drbd_connection *const connection,
		struct drbd_request **from_req,
		const enum drbd_req_event what)
{
	struct drbd_peer_device *peer_device;
	struct drbd_request *req = NULL;

	rcu_read_lock();
	if (from_req)
		req = READ_ONCE(*from_req);
	if (!req)
		req = list_entry_rcu(resource->transfer_log.next, struct drbd_request, tl_requests);
	list_for_each_entry_from_rcu(req, &resource->transfer_log, tl_requests) {
		/* Skip if the request has already been destroyed. */
		if (!kref_get_unless_zero(&req->kref))
			continue;

		peer_device = connection == NULL ? NULL :
			conn_peer_device(connection, req->device->vnr);
		_req_mod(req, what, peer_device);
		kref_put(&req->kref, drbd_req_destroy);
	}
	rcu_read_unlock();
}

void tl_walk(struct drbd_connection *connection, struct drbd_request **from_req, enum drbd_req_event what)
{
	struct drbd_resource *resource = connection->resource;

	read_lock_irq(&resource->state_rwlock);
	__tl_walk(connection->resource, connection, from_req, what);
	read_unlock_irq(&resource->state_rwlock);
}

/**
 * tl_abort_disk_io() - Abort disk I/O for all requests for a certain device in the TL
 * @device:     DRBD device.
 */
void tl_abort_disk_io(struct drbd_device *device)
{
        struct drbd_resource *resource = device->resource;
        struct drbd_request *req;

	rcu_read_lock();
	list_for_each_entry_rcu(req, &resource->transfer_log, tl_requests) {
                if (!(READ_ONCE(req->local_rq_state) & RQ_LOCAL_PENDING))
                        continue;
                if (req->device != device)
                        continue;
		/* Skip if the request has already been destroyed. */
		if (!kref_get_unless_zero(&req->kref))
			continue;

                req_mod(req, ABORT_DISK_IO, NULL);
		kref_put(&req->kref, drbd_req_destroy);
        }
	rcu_read_unlock();
}

static int drbd_thread_setup(void *arg)
{
	struct drbd_thread *thi = (struct drbd_thread *) arg;
	struct drbd_resource *resource = thi->resource;
	struct drbd_connection *connection = thi->connection;
	unsigned long flags;
	int retval;

	allow_kernel_signal(DRBD_SIGKILL);
	allow_kernel_signal(SIGXCPU);

	if (connection)
		kref_get(&connection->kref);
	else
		kref_get(&resource->kref);
restart:
	retval = thi->function(thi);

	spin_lock_irqsave(&thi->t_lock, flags);

	/* if the receiver has been "EXITING", the last thing it did
	 * was set the conn state to "StandAlone",
	 * if now a re-connect request comes in, conn state goes C_UNCONNECTED,
	 * and receiver thread will be "started".
	 * drbd_thread_start needs to set "RESTARTING" in that case.
	 * t_state check and assignment needs to be within the same spinlock,
	 * so either thread_start sees EXITING, and can remap to RESTARTING,
	 * or thread_start see NONE, and can proceed as normal.
	 */

	if (thi->t_state == RESTARTING) {
		if (connection)
			drbd_info(connection, "Restarting %s thread\n", thi->name);
		else
			drbd_info(resource, "Restarting %s thread\n", thi->name);
		thi->t_state = RUNNING;
		spin_unlock_irqrestore(&thi->t_lock, flags);
		flush_signals(current); /* likely it got a signal to look at t_state... */
		goto restart;
	}

	thi->task = NULL;
	thi->t_state = NONE;
	smp_mb();

	if (connection)
		drbd_info(connection, "Terminating %s thread\n", thi->name);
	else
		drbd_info(resource, "Terminating %s thread\n", thi->name);

	complete(&thi->stop);
	spin_unlock_irqrestore(&thi->t_lock, flags);

	if (connection)
		kref_put(&connection->kref, drbd_destroy_connection);
	else
		kref_put(&resource->kref, drbd_destroy_resource);

	return retval;
}

static void drbd_thread_init(struct drbd_resource *resource, struct drbd_thread *thi,
			     int (*func) (struct drbd_thread *), const char *name)
{
	spin_lock_init(&thi->t_lock);
	thi->task    = NULL;
	thi->t_state = NONE;
	thi->function = func;
	thi->resource = resource;
	thi->connection = NULL;
	thi->name = name;
}

int drbd_thread_start(struct drbd_thread *thi)
{
	struct drbd_resource *resource = thi->resource;
	struct drbd_connection *connection = thi->connection;
	struct task_struct *nt;
	unsigned long flags;

	/* is used from state engine doing drbd_thread_stop_nowait,
	 * while holding the req lock irqsave */
	spin_lock_irqsave(&thi->t_lock, flags);

	switch (thi->t_state) {
	case NONE:
		if (connection)
			drbd_info(connection, "Starting %s thread (from %s [%d])\n",
				 thi->name, current->comm, current->pid);
		else
			drbd_info(resource, "Starting %s thread (from %s [%d])\n",
				 thi->name, current->comm, current->pid);

		init_completion(&thi->stop);
		D_ASSERT(resource, thi->task == NULL);
		thi->reset_cpu_mask = 1;
		thi->t_state = RUNNING;
		spin_unlock_irqrestore(&thi->t_lock, flags);
		flush_signals(current); /* otherw. may get -ERESTARTNOINTR */

		nt = kthread_create(drbd_thread_setup, (void *) thi,
				    "drbd_%c_%s", thi->name[0], resource->name);

		if (IS_ERR(nt)) {
			if (connection)
				drbd_err(connection, "Couldn't start thread\n");
			else
				drbd_err(resource, "Couldn't start thread\n");

			return false;
		}
		spin_lock_irqsave(&thi->t_lock, flags);
		thi->task = nt;
		thi->t_state = RUNNING;
		spin_unlock_irqrestore(&thi->t_lock, flags);
		wake_up_process(nt);
		break;
	case EXITING:
		thi->t_state = RESTARTING;
		if (connection)
			drbd_info(connection, "Restarting %s thread (from %s [%d])\n",
					thi->name, current->comm, current->pid);
		else
			drbd_info(resource, "Restarting %s thread (from %s [%d])\n",
					thi->name, current->comm, current->pid);
		fallthrough;
	case RUNNING:
	case RESTARTING:
	default:
		spin_unlock_irqrestore(&thi->t_lock, flags);
		break;
	}

	return true;
}


void _drbd_thread_stop(struct drbd_thread *thi, int restart, int wait)
{
	unsigned long flags;

	enum drbd_thread_state ns = restart ? RESTARTING : EXITING;

	/* may be called from state engine, holding the req lock irqsave */
	spin_lock_irqsave(&thi->t_lock, flags);

	if (thi->t_state == NONE) {
		spin_unlock_irqrestore(&thi->t_lock, flags);
		if (restart)
			drbd_thread_start(thi);
		return;
	}

	if (thi->t_state == EXITING && ns == RESTARTING) {
		/* Do not abort a stop request, otherwise a waiter might never wake up */
		spin_unlock_irqrestore(&thi->t_lock, flags);
		return;
	}

	if (thi->t_state != ns) {
		if (thi->task == NULL) {
			spin_unlock_irqrestore(&thi->t_lock, flags);
			return;
		}

		thi->t_state = ns;
		smp_mb();
		init_completion(&thi->stop);
		if (thi->task != current)
			send_sig(DRBD_SIGKILL, thi->task, 1);
	}
	spin_unlock_irqrestore(&thi->t_lock, flags);

	if (wait)
		wait_for_completion(&thi->stop);
}

#ifdef CONFIG_SMP
/*
 * drbd_calc_cpu_mask() - Generate CPU masks, spread over all CPUs
 *
 * Forces all threads of a resource onto the same CPU. This is beneficial for
 * DRBD's performance. May be overwritten by user's configuration.
 */
static void drbd_calc_cpu_mask(cpumask_var_t *cpu_mask)
{
	unsigned int *resources_per_cpu, min_index = ~0;

	resources_per_cpu = kzalloc(nr_cpu_ids * sizeof(*resources_per_cpu), GFP_KERNEL);
	if (resources_per_cpu) {
		struct drbd_resource *resource;
		unsigned int cpu, min = ~0;

		rcu_read_lock();
		for_each_resource_rcu(resource, &drbd_resources) {
			for_each_cpu(cpu, resource->cpu_mask)
				resources_per_cpu[cpu]++;
		}
		rcu_read_unlock();
		for_each_online_cpu(cpu) {
			if (resources_per_cpu[cpu] < min) {
				min = resources_per_cpu[cpu];
				min_index = cpu;
			}
		}
		kfree(resources_per_cpu);
	}
	if (min_index == ~0) {
		cpumask_setall(*cpu_mask);
		return;
	}
	cpumask_set_cpu(min_index, *cpu_mask);
}

/**
 * drbd_thread_current_set_cpu() - modifies the cpu mask of the _current_ thread
 * @thi:	drbd_thread object
 *
 * call in the "main loop" of _all_ threads, no need for any mutex, current won't die
 * prematurely.
 */
void drbd_thread_current_set_cpu(struct drbd_thread *thi)
{
	struct drbd_resource *resource = thi->resource;
	struct task_struct *p = current;

	if (!thi->reset_cpu_mask)
		return;
	thi->reset_cpu_mask = 0;
	set_cpus_allowed_ptr(p, resource->cpu_mask);
}
#else
#define drbd_calc_cpu_mask(A) ({})
#endif

static bool drbd_all_neighbor_secondary(struct drbd_device *device, u64 *authoritative_ptr)
{
	struct drbd_peer_device *peer_device;
	bool all_secondary = true;
	u64 authoritative = 0;
	int id;

	rcu_read_lock();
	for_each_peer_device_rcu(peer_device, device) {
		if (peer_device->repl_state[NOW] >= L_ESTABLISHED &&
		    peer_device->connection->peer_role[NOW] == R_PRIMARY) {
			all_secondary = false;
			id = peer_device->node_id;
			authoritative |= NODE_MASK(id);
		}
	}
	rcu_read_unlock();
	if (authoritative_ptr)
		*authoritative_ptr = authoritative;
	return all_secondary;
}

/* This function is supposed to have the same semantics as calc_device_stable() in drbd_state.c
   A primary is stable since it is authoritative.
   Unstable are neighbors of a primary and resync target nodes.
   Nodes further away from a primary are stable! */
bool drbd_device_stable(struct drbd_device *device, u64 *authoritative_ptr)
{
	struct drbd_resource *resource = device->resource;
	bool device_stable = true;

	if (resource->role[NOW] == R_PRIMARY)
		return true;

	if (!drbd_all_neighbor_secondary(device, authoritative_ptr))
		return false;

	return device_stable;
}

/*
 * drbd_header_size  -  size of a packet header
 *
 * The header size is a multiple of 8, so any payload following the header is
 * word aligned on 64-bit architectures.  (The bitmap send and receive code
 * relies on this.)
 */
unsigned int drbd_header_size(struct drbd_connection *connection)
{
	if (connection->agreed_pro_version >= 100) {
		BUILD_BUG_ON(!IS_ALIGNED(sizeof(struct p_header100), 8));
		return sizeof(struct p_header100);
	} else {
		BUILD_BUG_ON(sizeof(struct p_header80) !=
			     sizeof(struct p_header95));
		BUILD_BUG_ON(!IS_ALIGNED(sizeof(struct p_header80), 8));
		return sizeof(struct p_header80);
	}
}

static void prepare_header80(struct p_header80 *h, enum drbd_packet cmd, int size)
{
	h->magic   = cpu_to_be32(DRBD_MAGIC);
	h->command = cpu_to_be16(cmd);
	h->length  = cpu_to_be16(size - sizeof(struct p_header80));
}

static void prepare_header95(struct p_header95 *h, enum drbd_packet cmd, int size)
{
	h->magic   = cpu_to_be16(DRBD_MAGIC_BIG);
	h->command = cpu_to_be16(cmd);
	h->length = cpu_to_be32(size - sizeof(struct p_header95));
}

static void prepare_header100(struct p_header100 *h, enum drbd_packet cmd,
				      int size, int vnr)
{
	h->magic = cpu_to_be32(DRBD_MAGIC_100);
	h->volume = cpu_to_be16(vnr);
	h->command = cpu_to_be16(cmd);
	h->length = cpu_to_be32(size - sizeof(struct p_header100));
	h->pad = 0;
}

static void prepare_header(struct drbd_connection *connection, int vnr,
			   void *buffer, enum drbd_packet cmd, int size)
{
	if (connection->agreed_pro_version >= 100)
		prepare_header100(buffer, cmd, size, vnr);
	else if (connection->agreed_pro_version >= 95 &&
		 size > DRBD_MAX_SIZE_H80_PACKET)
		prepare_header95(buffer, cmd, size);
	else
		prepare_header80(buffer, cmd, size);
}

static void new_or_recycle_send_buffer_page(struct drbd_send_buffer *sbuf)
{
	while (1) {
		struct page *page;
		int count = page_count(sbuf->page);

		BUG_ON(count == 0);
		if (count == 1)
			goto have_page;

		page = alloc_page(GFP_NOIO | __GFP_NORETRY | __GFP_NOWARN);
		if (page) {
			put_page(sbuf->page);
			sbuf->page = page;
			goto have_page;
		}

		schedule_timeout_uninterruptible(HZ / 10);
	}
have_page:
	sbuf->unsent =
	sbuf->pos = page_address(sbuf->page);
}

static char *alloc_send_buffer(struct drbd_connection *connection, int size,
			       enum drbd_stream drbd_stream)
{
	struct drbd_send_buffer *sbuf = &connection->send_buffer[drbd_stream];
	char *page_start = page_address(sbuf->page);

	if (sbuf->pos - page_start + size > PAGE_SIZE) {
		flush_send_buffer(connection, drbd_stream);
		new_or_recycle_send_buffer_page(sbuf);
	}

	sbuf->allocated_size = size;
	sbuf->additional_size = 0;

	return sbuf->pos;
}

/* Only used the shrink the previously allocated size. */
static void resize_prepared_command(struct drbd_connection *connection,
				    enum drbd_stream drbd_stream,
				    int size)
{
	connection->send_buffer[drbd_stream].allocated_size =
		size + drbd_header_size(connection);
}

static void additional_size_command(struct drbd_connection *connection,
				    enum drbd_stream drbd_stream,
				    int additional_size)
{
	connection->send_buffer[drbd_stream].additional_size = additional_size;
}

void *__conn_prepare_command(struct drbd_connection *connection, int size,
				    enum drbd_stream drbd_stream)
{
	struct drbd_transport *transport = &connection->transport;
	int header_size;

	if (connection->cstate[NOW] < C_CONNECTING)
		return NULL;

	if (!transport->ops->stream_ok(transport, drbd_stream))
		return NULL;

	header_size = drbd_header_size(connection);
	return alloc_send_buffer(connection, header_size + size, drbd_stream) + header_size;
}

/**
 * conn_prepare_command() - Allocate a send buffer for a packet/command
 * @connection:	the connections the packet will be sent through
 * @size:	number of bytes to allocate
 * @stream:	DATA_STREAM or CONTROL_STREAM
 *
 * This allocates a buffer with capacity to hold the header, and
 * the requested size. Upon success is return a pointer that points
 * to the first byte behind the header. The caller is expected to
 * call xxx_send_command() soon.
 */
void *conn_prepare_command(struct drbd_connection *connection, int size,
			   enum drbd_stream drbd_stream)
{
	void *p;

	mutex_lock(&connection->mutex[drbd_stream]);
	p = __conn_prepare_command(connection, size, drbd_stream);
	if (!p)
		mutex_unlock(&connection->mutex[drbd_stream]);

	return p;
}

/**
 * drbd_prepare_command() - Allocate a send buffer for a packet/command
 * @connection:	the connections the packet will be sent through
 * @size:	number of bytes to allocate
 * @stream:	DATA_STREAM or CONTROL_STREAM
 *
 * This allocates a buffer with capacity to hold the header, and
 * the requested size. Upon success is return a pointer that points
 * to the first byte behind the header. The caller is expected to
 * call xxx_send_command() soon.
 */
void *drbd_prepare_command(struct drbd_peer_device *peer_device, int size, enum drbd_stream drbd_stream)
{
	return conn_prepare_command(peer_device->connection, size, drbd_stream);
}

static int flush_send_buffer(struct drbd_connection *connection, enum drbd_stream drbd_stream)
{
	struct drbd_send_buffer *sbuf = &connection->send_buffer[drbd_stream];
	struct drbd_transport *transport = &connection->transport;
	struct drbd_transport_ops *tr_ops = transport->ops;
	int flags, err, offset, size;

	size = sbuf->pos - sbuf->unsent + sbuf->allocated_size;
	if (size == 0)
		return 0;

	if (drbd_stream == DATA_STREAM) {
		rcu_read_lock();
		connection->transport.ko_count = rcu_dereference(connection->transport.net_conf)->ko_count;
		rcu_read_unlock();
	}

	flags = (connection->cstate[NOW] < C_CONNECTING ? MSG_DONTWAIT : 0) |
		(sbuf->additional_size ? MSG_MORE : 0);
	offset = sbuf->unsent - (char *)page_address(sbuf->page);
	err = tr_ops->send_page(transport, drbd_stream, sbuf->page, offset, size, flags);
	if (!err) {
		sbuf->unsent =
		sbuf->pos += sbuf->allocated_size;      /* send buffer submitted! */
	}

	sbuf->allocated_size = 0;

	return err;
}

int __send_command(struct drbd_connection *connection, int vnr,
			  enum drbd_packet cmd, enum drbd_stream drbd_stream)
{
	struct drbd_send_buffer *sbuf = &connection->send_buffer[drbd_stream];
	struct drbd_transport *transport = &connection->transport;
	struct drbd_transport_ops *tr_ops = transport->ops;
	bool corked = test_bit(CORKED + drbd_stream, &connection->flags);
	bool flush = (cmd == P_PING || cmd == P_PING_ACK || cmd == P_TWOPC_PREPARE);
	int err;

	/* send P_PING and P_PING_ACK immediately, they need to be delivered as
	   fast as possible.
	   P_TWOPC_PREPARE might be used from the worker context while corked.
	   The work item (connect_work) calls change_cluster_wide_state() which
	   in turn waits for reply packets. -> Need to send it regardless of
	   corking.  */

	if (connection->cstate[NOW] < C_CONNECTING)
		return -EIO;
	prepare_header(connection, vnr, sbuf->pos, cmd,
		       sbuf->allocated_size + sbuf->additional_size);

	if (corked && !flush) {
		sbuf->pos += sbuf->allocated_size;
		sbuf->allocated_size = 0;
		err = 0;
	} else {
		err = flush_send_buffer(connection, drbd_stream);

		/* DRBD protocol "pings" are latency critical.
		 * This is supposed to trigger tcp_push_pending_frames() */
		if (!err && flush)
			tr_ops->hint(transport, drbd_stream, NODELAY);

	}

	return err;
}

void drbd_cork(struct drbd_connection *connection, enum drbd_stream stream)
{
	struct drbd_transport *transport = &connection->transport;
	struct drbd_transport_ops *tr_ops = transport->ops;

	mutex_lock(&connection->mutex[stream]);
	set_bit(CORKED + stream, &connection->flags);
	/* only call into transport, if we expect it to work */
	if (connection->cstate[NOW] >= C_CONNECTING)
		tr_ops->hint(transport, stream, CORK);
	mutex_unlock(&connection->mutex[stream]);
}

void drbd_uncork(struct drbd_connection *connection, enum drbd_stream stream)
{
	struct drbd_transport *transport = &connection->transport;
	struct drbd_transport_ops *tr_ops = transport->ops;


	mutex_lock(&connection->mutex[stream]);
	flush_send_buffer(connection, stream);

	clear_bit(CORKED + stream, &connection->flags);
	/* only call into transport, if we expect it to work */
	if (connection->cstate[NOW] >= C_CONNECTING)
		tr_ops->hint(transport, stream, UNCORK);
	mutex_unlock(&connection->mutex[stream]);
}

int send_command(struct drbd_connection *connection, int vnr,
		 enum drbd_packet cmd, enum drbd_stream drbd_stream)
{
	int err;

	err = __send_command(connection, vnr, cmd, drbd_stream);
	mutex_unlock(&connection->mutex[drbd_stream]);
	return err;
}

int drbd_send_command(struct drbd_peer_device *peer_device,
		      enum drbd_packet cmd, enum drbd_stream drbd_stream)
{
	return send_command(peer_device->connection, peer_device->device->vnr,
			    cmd, drbd_stream);
}

int drbd_send_ping(struct drbd_connection *connection)
{
	if (!conn_prepare_command(connection, 0, CONTROL_STREAM))
		return -EIO;
	return send_command(connection, -1, P_PING, CONTROL_STREAM);
}

void drbd_send_ping_ack_wf(struct work_struct *ws)
{
	struct drbd_connection *connection =
		container_of(ws, struct drbd_connection, send_ping_ack_work);
	int err;

	err = conn_prepare_command(connection, 0, CONTROL_STREAM) ? 0 : -EIO;
	if (!err)
		err = send_command(connection, -1, P_PING_ACK, CONTROL_STREAM);
	if (err)
		change_cstate(connection, C_NETWORK_FAILURE, CS_HARD);
}

int drbd_send_peer_ack(struct drbd_connection *connection,
		struct drbd_peer_ack *peer_ack)
{
	struct p_peer_ack *p;

	p = conn_prepare_command(connection, sizeof(*p), CONTROL_STREAM);
	if (!p)
		return -EIO;
	p->mask = cpu_to_be64(peer_ack->mask);
	p->dagtag = cpu_to_be64(peer_ack->dagtag_sector);

	return send_command(connection, -1, P_PEER_ACK, CONTROL_STREAM);
}

int drbd_send_sync_param(struct drbd_peer_device *peer_device)
{
	struct p_rs_param_95 *p;
	int size;
	const int apv = peer_device->connection->agreed_pro_version;
	enum drbd_packet cmd;
	struct net_conf *nc;
	struct peer_device_conf *pdc;

	rcu_read_lock();
	nc = rcu_dereference(peer_device->connection->transport.net_conf);

	size = apv <= 87 ? sizeof(struct p_rs_param)
		: apv == 88 ? sizeof(struct p_rs_param)
			+ strlen(nc->verify_alg) + 1
		: apv <= 94 ? sizeof(struct p_rs_param_89)
		: /* apv >= 95 */ sizeof(struct p_rs_param_95);

	cmd = apv >= 89 ? P_SYNC_PARAM89 : P_SYNC_PARAM;
	rcu_read_unlock();

	p = drbd_prepare_command(peer_device, size, DATA_STREAM);
	if (!p)
		return -EIO;

	/* initialize verify_alg and csums_alg */
	memset(p->verify_alg, 0, 2 * SHARED_SECRET_MAX);

	rcu_read_lock();
	nc = rcu_dereference(peer_device->connection->transport.net_conf);

	if (get_ldev(peer_device->device)) {
		pdc = rcu_dereference(peer_device->conf);
		p->resync_rate = cpu_to_be32(pdc->resync_rate);
		p->c_plan_ahead = cpu_to_be32(pdc->c_plan_ahead);
		p->c_delay_target = cpu_to_be32(pdc->c_delay_target);
		p->c_fill_target = cpu_to_be32(pdc->c_fill_target);
		p->c_max_rate = cpu_to_be32(pdc->c_max_rate);
		put_ldev(peer_device->device);
	} else {
		p->resync_rate = cpu_to_be32(DRBD_RESYNC_RATE_DEF);
		p->c_plan_ahead = cpu_to_be32(DRBD_C_PLAN_AHEAD_DEF);
		p->c_delay_target = cpu_to_be32(DRBD_C_DELAY_TARGET_DEF);
		p->c_fill_target = cpu_to_be32(DRBD_C_FILL_TARGET_DEF);
		p->c_max_rate = cpu_to_be32(DRBD_C_MAX_RATE_DEF);
	}

	if (apv >= 88)
		strcpy(p->verify_alg, nc->verify_alg);
	if (apv >= 89)
		strcpy(p->csums_alg, nc->csums_alg);
	rcu_read_unlock();

	return drbd_send_command(peer_device, cmd, DATA_STREAM);
}

int __drbd_send_protocol(struct drbd_connection *connection, enum drbd_packet cmd)
{
	struct p_protocol *p;
	struct net_conf *nc;
	int size, cf;

	if (test_bit(CONN_DRY_RUN, &connection->flags) && connection->agreed_pro_version < 92) {
		clear_bit(CONN_DRY_RUN, &connection->flags);
		drbd_err(connection, "--dry-run is not supported by peer");
		return -EOPNOTSUPP;
	}

	size = sizeof(*p);
	rcu_read_lock();
	nc = rcu_dereference(connection->transport.net_conf);
	if (connection->agreed_pro_version >= 87)
		size += strlen(nc->integrity_alg) + 1;
	rcu_read_unlock();

	p = __conn_prepare_command(connection, size, DATA_STREAM);
	if (!p)
		return -EIO;

	rcu_read_lock();
	nc = rcu_dereference(connection->transport.net_conf);

	p->protocol      = cpu_to_be32(nc->wire_protocol);
	p->after_sb_0p   = cpu_to_be32(nc->after_sb_0p);
	p->after_sb_1p   = cpu_to_be32(nc->after_sb_1p);
	p->after_sb_2p   = cpu_to_be32(nc->after_sb_2p);
	p->two_primaries = cpu_to_be32(nc->two_primaries);
	cf = 0;
	if (test_bit(CONN_DISCARD_MY_DATA, &connection->flags))
		cf |= CF_DISCARD_MY_DATA;
	if (test_bit(CONN_DRY_RUN, &connection->flags))
		cf |= CF_DRY_RUN;
	p->conn_flags    = cpu_to_be32(cf);

	if (connection->agreed_pro_version >= 87)
		strcpy(p->integrity_alg, nc->integrity_alg);
	rcu_read_unlock();

	return __send_command(connection, -1, cmd, DATA_STREAM);
}

int drbd_send_protocol(struct drbd_connection *connection)
{
	int err;

	mutex_lock(&connection->mutex[DATA_STREAM]);
	err = __drbd_send_protocol(connection, P_PROTOCOL);
	mutex_unlock(&connection->mutex[DATA_STREAM]);

	return err;
}

static int _drbd_send_uuids(struct drbd_peer_device *peer_device, u64 uuid_flags)
{
	struct drbd_device *device = peer_device->device;
	struct p_uuids *p;
	int i;

	if (!get_ldev_if_state(device, D_NEGOTIATING))
		return 0;

	p = drbd_prepare_command(peer_device, sizeof(*p), DATA_STREAM);
	if (!p) {
		put_ldev(device);
		return -EIO;
	}

	spin_lock_irq(&device->ldev->md.uuid_lock);
	p->current_uuid = cpu_to_be64(drbd_current_uuid(device));
	p->bitmap_uuid = cpu_to_be64(drbd_bitmap_uuid(peer_device));
	for (i = 0; i < ARRAY_SIZE(p->history_uuids); i++)
		p->history_uuids[i] = cpu_to_be64(drbd_history_uuid(device, i));
	spin_unlock_irq(&device->ldev->md.uuid_lock);

	peer_device->comm_bm_set = drbd_bm_total_weight(peer_device);
	p->dirty_bits = cpu_to_be64(peer_device->comm_bm_set);

	if (test_bit(DISCARD_MY_DATA, &peer_device->flags))
		uuid_flags |= UUID_FLAG_DISCARD_MY_DATA;
	if (test_bit(CRASHED_PRIMARY, &device->flags))
		uuid_flags |= UUID_FLAG_CRASHED_PRIMARY;
	if (!drbd_md_test_flag(device->ldev, MDF_CONSISTENT))
		uuid_flags |= UUID_FLAG_INCONSISTENT;

	/* Silently mask out any "too recent" flags,
	 * we cannot communicate those in old DRBD
	 * protocol versions. */
	uuid_flags &= UUID_FLAG_MASK_COMPAT_84;

	peer_device->comm_uuid_flags = uuid_flags;
	p->uuid_flags = cpu_to_be64(uuid_flags);

	put_ldev(device);

	return drbd_send_command(peer_device, P_UUIDS, DATA_STREAM);
}

static u64 __bitmap_uuid(struct drbd_device *device, int node_id) __must_hold(local)
{
	struct drbd_peer_device *peer_device;
	struct drbd_peer_md *peer_md = device->ldev->md.peers;
	u64 bitmap_uuid = peer_md[node_id].bitmap_uuid;

	/* Sending a bitmap_uuid of 0 means that we are in sync with that peer.
	   The recipient of this message might use this assumption to throw away it's
	   bitmap to that peer.

	   Send -1 instead if we are (resync target from that peer) not at the same
	   current uuid.
	   This corner case is relevant if we finish resync from an UpToDate peer first,
	   and the second resync (which was paused first) is from an Outdated node.
	   And that second resync gets canceled by the resync target due to the first
	   resync finished successfully.

	   Exceptions to the above are when the peer's UUID is not known yet
	 */

	rcu_read_lock();
	peer_device = peer_device_by_node_id(device, node_id);
	if (peer_device) {
		enum drbd_repl_state repl_state = peer_device->repl_state[NOW];
		if (bitmap_uuid == 0 &&
		    (repl_state == L_SYNC_TARGET || repl_state == L_PAUSED_SYNC_T) &&
		    peer_device->current_uuid != 0 &&
		    (peer_device->current_uuid & ~UUID_PRIMARY) !=
		    (drbd_current_uuid(device) & ~UUID_PRIMARY))
			bitmap_uuid = -1;
	}
	rcu_read_unlock();

	return bitmap_uuid;
}

u64 drbd_collect_local_uuid_flags(struct drbd_peer_device *peer_device, u64 *authoritative_mask)
{
	struct drbd_device *device = peer_device->device;
	u64 uuid_flags = 0;

	if (test_bit(DISCARD_MY_DATA, &peer_device->flags))
		uuid_flags |= UUID_FLAG_DISCARD_MY_DATA;
	if (test_bit(CRASHED_PRIMARY, &device->flags))
		uuid_flags |= UUID_FLAG_CRASHED_PRIMARY;
	if (!drbd_md_test_flag(device->ldev, MDF_CONSISTENT))
		uuid_flags |= UUID_FLAG_INCONSISTENT;
	if (test_bit(RECONNECT, &peer_device->connection->flags))
		uuid_flags |= UUID_FLAG_RECONNECT;
	if (test_bit(PRIMARY_LOST_QUORUM, &device->flags))
		uuid_flags |= UUID_FLAG_PRIMARY_LOST_QUORUM;
	if (drbd_device_stable(device, authoritative_mask))
		uuid_flags |= UUID_FLAG_STABLE;

	return uuid_flags;
}

/* sets UUID_FLAG_SYNC_TARGET on uuid_flags as appropriate (may be NULL) */
u64 drbd_resolved_uuid(struct drbd_peer_device *peer_device_base, u64 *uuid_flags)
{
	struct drbd_device *device = peer_device_base->device;
	struct drbd_peer_device *peer_device;
	u64 uuid = drbd_current_uuid(device);

	rcu_read_lock();
	for_each_peer_device_rcu(peer_device, device) {
		if (peer_device->node_id == peer_device_base->node_id)
			continue;
		if (peer_device->repl_state[NOW] == L_SYNC_TARGET) {
			uuid = peer_device->current_uuid;
			if (uuid_flags)
				*uuid_flags |= UUID_FLAG_SYNC_TARGET;
			break;
		}
	}
	rcu_read_unlock();

	return uuid;
}

static int _drbd_send_uuids110(struct drbd_peer_device *peer_device, u64 uuid_flags, u64 node_mask)
{
	struct drbd_device *device = peer_device->device;
	const int my_node_id = device->resource->res_opts.node_id;
	struct drbd_peer_md *peer_md;
	struct p_uuids110 *p;
	bool sent_one_unallocated;
	int i, pos = 0;
	u64 local_uuid_flags = 0, authoritative_mask, bitmap_uuids_mask = 0;
	int p_size = sizeof(*p);

	if (!get_ldev_if_state(device, D_NEGOTIATING))
		return drbd_send_current_uuid(peer_device, device->exposed_data_uuid,
					      drbd_weak_nodes_device(device));

	peer_md = device->ldev->md.peers;

	p_size += (DRBD_PEERS_MAX + HISTORY_UUIDS) * sizeof(p->other_uuids[0]);
	p = drbd_prepare_command(peer_device, p_size, DATA_STREAM);
	if (!p) {
		put_ldev(device);
		return -EIO;
	}

	spin_lock_irq(&device->ldev->md.uuid_lock);
	peer_device->comm_current_uuid = drbd_resolved_uuid(peer_device, &local_uuid_flags);
	p->current_uuid = cpu_to_be64(peer_device->comm_current_uuid);

	sent_one_unallocated = peer_device->connection->agreed_pro_version < 116;
	for (i = 0; i < DRBD_NODE_ID_MAX; i++) {
		u64 val = __bitmap_uuid(device, i);
		bool send_this =
			peer_md[i].flags & MDF_HAVE_BITMAP || peer_md[i].flags & MDF_NODE_EXISTS ||
			peer_md[i].bitmap_uuid;
		if (!send_this && !sent_one_unallocated &&
		    i != my_node_id && i != peer_device->node_id &&
		    val) {
			send_this = true;
			sent_one_unallocated = true;
			uuid_flags |= (u64)i << UUID_FLAG_UNALLOC_SHIFT;
			uuid_flags |= UUID_FLAG_HAS_UNALLOC;
		}
		if (send_this) {
			bitmap_uuids_mask |= NODE_MASK(i);
			p->other_uuids[pos++] = cpu_to_be64(val);
		}
	}
	peer_device->comm_bitmap_uuid = drbd_bitmap_uuid(peer_device);

	for (i = 0; i < HISTORY_UUIDS; i++)
		p->other_uuids[pos++] = cpu_to_be64(drbd_history_uuid(device, i));
	spin_unlock_irq(&device->ldev->md.uuid_lock);

	p->bitmap_uuids_mask = cpu_to_be64(bitmap_uuids_mask);

	peer_device->comm_bm_set = drbd_bm_total_weight(peer_device);
	p->dirty_bits = cpu_to_be64(peer_device->comm_bm_set);
	local_uuid_flags |= drbd_collect_local_uuid_flags(peer_device, &authoritative_mask);
	peer_device->comm_uuid_flags = local_uuid_flags;
	uuid_flags |= local_uuid_flags;
	if (uuid_flags & UUID_FLAG_STABLE) {
		p->node_mask = cpu_to_be64(node_mask);
	} else {
		D_ASSERT(peer_device, node_mask == 0);
		p->node_mask = cpu_to_be64(authoritative_mask);
	}

	p->uuid_flags = cpu_to_be64(uuid_flags);

	put_ldev(device);

	p_size = sizeof(*p) +
		(hweight64(bitmap_uuids_mask) + HISTORY_UUIDS) * sizeof(p->other_uuids[0]);
	resize_prepared_command(peer_device->connection, DATA_STREAM, p_size);
	return drbd_send_command(peer_device, P_UUIDS110, DATA_STREAM);
}

int drbd_send_uuids(struct drbd_peer_device *peer_device, u64 uuid_flags, u64 node_mask)
{
	if (peer_device->connection->agreed_pro_version >= 110)
		return _drbd_send_uuids110(peer_device, uuid_flags, node_mask);
	else
		return _drbd_send_uuids(peer_device, uuid_flags);
}

void drbd_print_uuids(struct drbd_peer_device *peer_device, const char *text)
{
	struct drbd_device *device = peer_device->device;

	if (get_ldev_if_state(device, D_NEGOTIATING)) {
		drbd_info(peer_device, "%s %016llX:%016llX:%016llX:%016llX\n",
			  text,
			  (unsigned long long)drbd_current_uuid(device),
			  (unsigned long long)drbd_bitmap_uuid(peer_device),
			  (unsigned long long)drbd_history_uuid(device, 0),
			  (unsigned long long)drbd_history_uuid(device, 1));
		put_ldev(device);
	} else {
		drbd_info(device, "%s exposed data uuid: %016llX\n",
			  text,
			  (unsigned long long)device->exposed_data_uuid);
	}
}

int drbd_send_current_uuid(struct drbd_peer_device *peer_device, u64 current_uuid, u64 weak_nodes)
{
	struct p_current_uuid *p;

	p = drbd_prepare_command(peer_device, sizeof(*p), DATA_STREAM);
	if (!p)
		return -EIO;

	p->uuid = cpu_to_be64(current_uuid);
	p->weak_nodes = cpu_to_be64(weak_nodes);
	return drbd_send_command(peer_device, P_CURRENT_UUID, DATA_STREAM);
}

<<<<<<< HEAD
=======
void drbd_gen_and_send_sync_uuid(struct drbd_peer_device *peer_device)
{
	struct drbd_device *device = peer_device->device;
	struct p_uuid *p;
	u64 uuid;

	D_ASSERT(device, device->disk_state[NOW] == D_UP_TO_DATE);

	down_write(&device->uuid_sem);
	uuid = drbd_bitmap_uuid(peer_device);
	if (uuid && uuid != UUID_JUST_CREATED)
		uuid = uuid + UUID_NEW_BM_OFFSET;
	else
		get_random_bytes(&uuid, sizeof(u64));
	drbd_uuid_set_bitmap(peer_device, uuid);
	drbd_print_uuids(peer_device, "updated sync UUID");
	drbd_md_sync(device);
	downgrade_write(&device->uuid_sem);

	p = drbd_prepare_command(peer_device, sizeof(*p), DATA_STREAM);
	if (p) {
		p->uuid = cpu_to_be64(uuid);
		drbd_send_command(peer_device, P_SYNC_UUID, DATA_STREAM);
	}
	up_read(&device->uuid_sem);
}

/* All callers hold resource->conf_update */
int drbd_attach_peer_device(struct drbd_peer_device *const peer_device) __must_hold(local)
{
	struct lru_cache *resync_lru = NULL;
	int err = -ENOMEM;

	resync_lru = lc_create("resync", drbd_bm_ext_cache,
	                       1, 61, sizeof(struct bm_extent),
	                       offsetof(struct bm_extent, lce));
	if (resync_lru != NULL) {
		peer_device->resync_lru = resync_lru;
		err = 0;
	}

	return err;
}

>>>>>>> f60da60c
/* communicated if (agreed_features & DRBD_FF_WSAME) */
static void assign_p_sizes_qlim(struct drbd_device *device, struct p_sizes *p, struct request_queue *q)
{
	if (q) {
		struct disk_conf *dc;
		bool discard_zeroes_if_aligned;
		bool disable_write_same;

		rcu_read_lock();
		dc = rcu_dereference(device->ldev->disk_conf);
		discard_zeroes_if_aligned = dc->discard_zeroes_if_aligned;
		disable_write_same = dc->disable_write_same;
		rcu_read_unlock();

		p->qlim->physical_block_size = cpu_to_be32(queue_physical_block_size(q));
		p->qlim->logical_block_size = cpu_to_be32(queue_logical_block_size(q));
		p->qlim->alignment_offset = cpu_to_be32(queue_alignment_offset(q));
		p->qlim->io_min = cpu_to_be32(queue_io_min(q));
		p->qlim->io_opt = cpu_to_be32(queue_io_opt(q));
		p->qlim->discard_enabled = blk_queue_discard(q);
		p->qlim->discard_zeroes_data = discard_zeroes_if_aligned ||
			queue_discard_zeroes_data(q)
			/* but that is always false on recent kernels */
			;
		p->qlim->write_same_capable = !disable_write_same &&
			!!q->limits.max_write_same_sectors;
	} else {
		q = device->rq_queue;
		p->qlim->physical_block_size = cpu_to_be32(queue_physical_block_size(q));
		p->qlim->logical_block_size = cpu_to_be32(queue_logical_block_size(q));
		p->qlim->alignment_offset = 0;
		p->qlim->io_min = cpu_to_be32(queue_io_min(q));
		p->qlim->io_opt = cpu_to_be32(queue_io_opt(q));
		p->qlim->discard_enabled = 0;
		p->qlim->discard_zeroes_data = 0;
		p->qlim->write_same_capable = 0;
	}
}

int drbd_send_sizes(struct drbd_peer_device *peer_device,
		    uint64_t u_size_diskless, enum dds_flags flags)
{
	struct drbd_device *device = peer_device->device;
	struct p_sizes *p;
	sector_t d_size, u_size;
	int q_order_type;
	unsigned int max_bio_size;
	unsigned int packet_size;

	packet_size = sizeof(*p);
	if (peer_device->connection->agreed_features & DRBD_FF_WSAME)
		packet_size += sizeof(p->qlim[0]);

	p = drbd_prepare_command(peer_device, packet_size, DATA_STREAM);
	if (!p)
		return -EIO;

	memset(p, 0, packet_size);
	if (get_ldev_if_state(device, D_NEGOTIATING)) {
		struct request_queue *q = bdev_get_queue(device->ldev->backing_bdev);
		d_size = drbd_get_max_capacity(device, device->ldev, false);
		rcu_read_lock();
		u_size = rcu_dereference(device->ldev->disk_conf)->disk_size;
		rcu_read_unlock();
		q_order_type = drbd_queue_order_type(device);
		max_bio_size = queue_max_hw_sectors(q) << 9;
		max_bio_size = min(max_bio_size, DRBD_MAX_BIO_SIZE);
		assign_p_sizes_qlim(device, p, q);
		put_ldev(device);
	} else {
		d_size = 0;
		u_size = u_size_diskless;
		q_order_type = QUEUE_ORDERED_NONE;
		max_bio_size = DRBD_MAX_BIO_SIZE; /* ... multiple BIOs per peer_request */
		assign_p_sizes_qlim(device, p, NULL);
	}

	if (peer_device->connection->agreed_pro_version <= 94)
		max_bio_size = min(max_bio_size, DRBD_MAX_SIZE_H80_PACKET);
	else if (peer_device->connection->agreed_pro_version < 100)
		max_bio_size = min(max_bio_size, DRBD_MAX_BIO_SIZE_P95);

	p->d_size = cpu_to_be64(d_size);
	p->u_size = cpu_to_be64(u_size);
	/*
	TODO verify: this may be needed for v8 compatibility still.
	p->c_size = cpu_to_be64(trigger_reply ? 0 : get_capacity(device->vdisk));
	*/
	p->c_size = cpu_to_be64(get_capacity(device->vdisk));
	p->max_bio_size = cpu_to_be32(max_bio_size);
	p->queue_order_type = cpu_to_be16(q_order_type);
	p->dds_flags = cpu_to_be16(flags);

	return drbd_send_command(peer_device, P_SIZES, DATA_STREAM);
}

int drbd_send_current_state(struct drbd_peer_device *peer_device)
{
	return drbd_send_state(peer_device, drbd_get_peer_device_state(peer_device, NOW));
}

static int send_state(struct drbd_connection *connection, int vnr, union drbd_state state)
{
	struct p_state *p;

	p = conn_prepare_command(connection, sizeof(*p), DATA_STREAM);
	if (!p)
		return -EIO;

	if (connection->agreed_pro_version < 110) {
		/* D_DETACHING was introduced with drbd-9.0 */
		if (state.disk > D_DETACHING)
			state.disk--;
		if (state.pdsk > D_DETACHING)
			state.pdsk--;
	}

	p->state = cpu_to_be32(state.i); /* Within the send mutex */
	return send_command(connection, vnr, P_STATE, DATA_STREAM);
}

int conn_send_state(struct drbd_connection *connection, union drbd_state state)
{
	BUG_ON(connection->agreed_pro_version < 100);
	return send_state(connection, -1, state);
}

/**
 * drbd_send_state() - Sends the drbd state to the peer
 * @device:	DRBD device.
 * @state:	state to send
 */
int drbd_send_state(struct drbd_peer_device *peer_device, union drbd_state state)
{
	peer_device->comm_state = state;
	return send_state(peer_device->connection, peer_device->device->vnr, state);
}

int conn_send_state_req(struct drbd_connection *connection, int vnr, enum drbd_packet cmd,
			union drbd_state mask, union drbd_state val)
{
	struct p_req_state *p;

	/* Protocols before version 100 only support one volume and connection.
	 * All state change requests are via P_STATE_CHG_REQ. */
	if (connection->agreed_pro_version < 100)
		cmd = P_STATE_CHG_REQ;

	p = conn_prepare_command(connection, sizeof(*p), DATA_STREAM);
	if (!p)
		return -EIO;
	p->mask = cpu_to_be32(mask.i);
	p->val = cpu_to_be32(val.i);

	return send_command(connection, vnr, cmd, DATA_STREAM);
}

int conn_send_twopc_request(struct drbd_connection *connection, int vnr, enum drbd_packet cmd,
			    struct p_twopc_request *request)
{
	struct p_twopc_request *p;

	dynamic_drbd_dbg(connection, "Sending %s request for state change %u\n",
		   drbd_packet_name(cmd),
		   be32_to_cpu(request->tid));

	p = conn_prepare_command(connection, sizeof(*p), DATA_STREAM);
	if (!p)
		return -EIO;
	memcpy(p, request, sizeof(*request));

	return send_command(connection, vnr, cmd, DATA_STREAM);
}

void drbd_send_sr_reply(struct drbd_connection *connection, int vnr, enum drbd_state_rv retcode)
{
	struct p_req_state_reply *p;

	p = conn_prepare_command(connection, sizeof(*p), CONTROL_STREAM);
	if (p) {
		enum drbd_packet cmd = P_STATE_CHG_REPLY;

		if (connection->agreed_pro_version >= 100 && vnr < 0)
			cmd = P_CONN_ST_CHG_REPLY;

		p->retcode = cpu_to_be32(retcode);
		send_command(connection, vnr, cmd, CONTROL_STREAM);
	}
}

void drbd_send_twopc_reply(struct drbd_connection *connection,
			   enum drbd_packet cmd, struct twopc_reply *reply)
{
	struct p_twopc_reply *p;

	p = conn_prepare_command(connection, sizeof(*p), CONTROL_STREAM);
	if (p) {
		p->tid = cpu_to_be32(reply->tid);
		p->initiator_node_id = cpu_to_be32(reply->initiator_node_id);
		p->reachable_nodes = cpu_to_be64(reply->reachable_nodes);
		switch (connection->resource->twopc_type) {
		case TWOPC_STATE_CHANGE:
			p->primary_nodes = cpu_to_be64(reply->primary_nodes);
			p->weak_nodes = cpu_to_be64(reply->weak_nodes);
			break;
		case TWOPC_RESIZE:
			p->diskful_primary_nodes = cpu_to_be64(reply->diskful_primary_nodes);
			p->max_possible_size = cpu_to_be64(reply->max_possible_size);
			break;
		}
		send_command(connection, reply->vnr, cmd, CONTROL_STREAM);
	}
}

void drbd_send_peers_in_sync(struct drbd_peer_device *peer_device, u64 mask, sector_t sector, int size)
{
	struct p_peer_block_desc *p;

	p = drbd_prepare_command(peer_device, sizeof(*p), CONTROL_STREAM);
	if (p) {
		p->sector = cpu_to_be64(sector);
		p->mask = cpu_to_be64(mask);
		p->size = cpu_to_be32(size);
		p->pad = 0;
		drbd_send_command(peer_device, P_PEERS_IN_SYNC, CONTROL_STREAM);
	}
}

int drbd_send_peer_dagtag(struct drbd_connection *connection, struct drbd_connection *lost_peer)
{
	struct p_peer_dagtag *p;

	p = conn_prepare_command(connection, sizeof(*p), DATA_STREAM);
	if (!p)
		return -EIO;

	p->dagtag = cpu_to_be64(atomic64_read(&lost_peer->last_dagtag_sector));
	p->node_id = cpu_to_be32(lost_peer->peer_node_id);

	return send_command(connection, -1, P_PEER_DAGTAG, DATA_STREAM);
}

static void dcbp_set_code(struct p_compressed_bm *p, enum drbd_bitmap_code code)
{
	BUG_ON(code & ~0xf);
	p->encoding = (p->encoding & ~0xf) | code;
}

static void dcbp_set_start(struct p_compressed_bm *p, int set)
{
	p->encoding = (p->encoding & ~0x80) | (set ? 0x80 : 0);
}

static void dcbp_set_pad_bits(struct p_compressed_bm *p, int n)
{
	BUG_ON(n & ~0x7);
	p->encoding = (p->encoding & (~0x7 << 4)) | (n << 4);
}

static int fill_bitmap_rle_bits(struct drbd_peer_device *peer_device,
				struct p_compressed_bm *p,
				unsigned int size,
				struct bm_xfer_ctx *c)
{
	struct bitstream bs;
	unsigned long plain_bits;
	unsigned long tmp;
	unsigned long rl;
	unsigned len;
	unsigned toggle;
	int bits, use_rle;

	/* may we use this feature? */
	rcu_read_lock();
	use_rle = rcu_dereference(peer_device->connection->transport.net_conf)->use_rle;
	rcu_read_unlock();
	if (!use_rle || peer_device->connection->agreed_pro_version < 90)
		return 0;

	if (c->bit_offset >= c->bm_bits)
		return 0; /* nothing to do. */

	/* use at most thus many bytes */
	bitstream_init(&bs, p->code, size, 0);
	memset(p->code, 0, size);
	/* plain bits covered in this code string */
	plain_bits = 0;

	/* p->encoding & 0x80 stores whether the first run length is set.
	 * bit offset is implicit.
	 * start with toggle == 2 to be able to tell the first iteration */
	toggle = 2;

	/* see how much plain bits we can stuff into one packet
	 * using RLE and VLI. */
	do {
		tmp = (toggle == 0) ? _drbd_bm_find_next_zero(peer_device, c->bit_offset)
				    : _drbd_bm_find_next(peer_device, c->bit_offset);
		if (tmp == -1UL)
			tmp = c->bm_bits;
		rl = tmp - c->bit_offset;

		if (toggle == 2) { /* first iteration */
			if (rl == 0) {
				/* the first checked bit was set,
				 * store start value, */
				dcbp_set_start(p, 1);
				/* but skip encoding of zero run length */
				toggle = !toggle;
				continue;
			}
			dcbp_set_start(p, 0);
		}

		/* paranoia: catch zero runlength.
		 * can only happen if bitmap is modified while we scan it. */
		if (rl == 0) {
			drbd_err(peer_device, "unexpected zero runlength while encoding bitmap "
			    "t:%u bo:%lu\n", toggle, c->bit_offset);
			return -1;
		}

		bits = vli_encode_bits(&bs, rl);
		if (bits == -ENOBUFS) /* buffer full */
			break;
		if (bits <= 0) {
			drbd_err(peer_device, "error while encoding bitmap: %d\n", bits);
			return 0;
		}

		toggle = !toggle;
		plain_bits += rl;
		c->bit_offset = tmp;
	} while (c->bit_offset < c->bm_bits);

	len = bs.cur.b - p->code + !!bs.cur.bit;

	if (plain_bits < (len << 3)) {
		/* incompressible with this method.
		 * we need to rewind both word and bit position. */
		c->bit_offset -= plain_bits;
		bm_xfer_ctx_bit_to_word_offset(c);
		c->bit_offset = c->word_offset * BITS_PER_LONG;
		return 0;
	}

	/* RLE + VLI was able to compress it just fine.
	 * update c->word_offset. */
	bm_xfer_ctx_bit_to_word_offset(c);

	/* store pad_bits */
	dcbp_set_pad_bits(p, (8 - bs.cur.bit) & 0x7);

	return len;
}

/*
 * send_bitmap_rle_or_plain
 *
 * Return 0 when done, 1 when another iteration is needed, and a negative error
 * code upon failure.
 */
static int
send_bitmap_rle_or_plain(struct drbd_peer_device *peer_device, struct bm_xfer_ctx *c)
{
	struct drbd_device *device = peer_device->device;
	unsigned int header_size = drbd_header_size(peer_device->connection);
	struct p_compressed_bm *pc;
	int len, err;

	pc = (struct p_compressed_bm *)
		(alloc_send_buffer(peer_device->connection, DRBD_SOCKET_BUFFER_SIZE, DATA_STREAM) + header_size);

	len = fill_bitmap_rle_bits(peer_device, pc,
			DRBD_SOCKET_BUFFER_SIZE - header_size - sizeof(*pc), c);
	if (len < 0)
		return -EIO;

	if (len) {
		dcbp_set_code(pc, RLE_VLI_Bits);
		resize_prepared_command(peer_device->connection, DATA_STREAM, sizeof(*pc) + len);
		err = __send_command(peer_device->connection, device->vnr,
				     P_COMPRESSED_BITMAP, DATA_STREAM);
		c->packets[0]++;
		c->bytes[0] += header_size + sizeof(*pc) + len;

		if (c->bit_offset >= c->bm_bits)
			len = 0; /* DONE */
	} else {
		/* was not compressible.
		 * send a buffer full of plain text bits instead. */
		unsigned int data_size;
		unsigned long num_words;
		unsigned long *pu = (unsigned long *)pc;

		data_size = DRBD_SOCKET_BUFFER_SIZE - header_size;
		num_words = min_t(size_t, data_size / sizeof(*pu),
				  c->bm_words - c->word_offset);
		len = num_words * sizeof(*pu);
		if (len)
			drbd_bm_get_lel(peer_device, c->word_offset, num_words, pu);

		resize_prepared_command(peer_device->connection, DATA_STREAM, len);
		err = __send_command(peer_device->connection, device->vnr, P_BITMAP, DATA_STREAM);

		c->word_offset += num_words;
		c->bit_offset = c->word_offset * BITS_PER_LONG;

		c->packets[1]++;
		c->bytes[1] += header_size + len;

		if (c->bit_offset > c->bm_bits)
			c->bit_offset = c->bm_bits;
	}
	if (!err) {
		if (len == 0) {
			INFO_bm_xfer_stats(peer_device, "send", c);
			return 0;
		} else
			return 1;
	}
	return -EIO;
}

/* See the comment at receive_bitmap() */
static int _drbd_send_bitmap(struct drbd_device *device,
			     struct drbd_peer_device *peer_device)
{
	struct bm_xfer_ctx c;
	int err;

	if (!expect(device, device->bitmap))
		return false;

	if (get_ldev(device)) {
		if (drbd_md_test_peer_flag(peer_device, MDF_PEER_FULL_SYNC)) {
			drbd_info(device, "Writing the whole bitmap, MDF_FullSync was set.\n");
			drbd_bm_set_many_bits(peer_device, 0, -1UL);
			if (drbd_bm_write(device, NULL)) {
				/* write_bm did fail! Leave full sync flag set in Meta P_DATA
				 * but otherwise process as per normal - need to tell other
				 * side that a full resync is required! */
				drbd_err(device, "Failed to write bitmap to disk!\n");
			} else {
				drbd_md_clear_peer_flag(peer_device, MDF_PEER_FULL_SYNC);
				drbd_md_sync(device);
			}
		}
		put_ldev(device);
	}

	c = (struct bm_xfer_ctx) {
		.bm_bits = drbd_bm_bits(device),
		.bm_words = drbd_bm_words(device),
	};

	do {
		err = send_bitmap_rle_or_plain(peer_device, &c);
	} while (err > 0);

	return err == 0;
}

int drbd_send_bitmap(struct drbd_device *device, struct drbd_peer_device *peer_device)
{
	struct drbd_transport *peer_transport = &peer_device->connection->transport;
	int err = -1;

	if (peer_device->bitmap_index == -1) {
		drbd_err(peer_device, "No bitmap allocated in drbd_send_bitmap()!\n");
		return -EIO;
	}

	mutex_lock(&peer_device->connection->mutex[DATA_STREAM]);
	if (peer_transport->ops->stream_ok(peer_transport, DATA_STREAM))
		err = !_drbd_send_bitmap(device, peer_device);
	mutex_unlock(&peer_device->connection->mutex[DATA_STREAM]);

	return err;
}

int drbd_send_rs_deallocated(struct drbd_peer_device *peer_device,
			     struct drbd_peer_request *peer_req)
{
	struct p_block_desc *p;

	p = drbd_prepare_command(peer_device, sizeof(*p), DATA_STREAM);
	if (!p)
		return -EIO;
	p->sector = cpu_to_be64(peer_req->i.sector);
	p->blksize = cpu_to_be32(peer_req->i.size);
	p->pad = 0;
	return drbd_send_command(peer_device, P_RS_DEALLOCATED, DATA_STREAM);
}

int drbd_send_drequest(struct drbd_peer_device *peer_device,
		       sector_t sector, int size, u64 block_id)
{
	struct p_block_req *p;

	p = drbd_prepare_command(peer_device, sizeof(*p), DATA_STREAM);
	if (!p)
		return -EIO;
	p->sector = cpu_to_be64(sector);
	p->block_id = block_id;
	p->blksize = cpu_to_be32(size);
	p->pad = 0;
	return drbd_send_command(peer_device, P_DATA_REQUEST, DATA_STREAM);
}

static void *drbd_prepare_rs_req(struct drbd_peer_device *peer_device, enum drbd_packet cmd, int payload_size,
		sector_t sector, int blksize, unsigned int dagtag_node_id, u64 dagtag)
{
	void *payload;
	struct p_block_req_common *req_common;

	if (cmd == P_RS_DAGTAG_REQ || cmd == P_RS_CSUM_DAGTAG_REQ || cmd == P_RS_THIN_DAGTAG_REQ ||
			cmd == P_OV_DAGTAG_REQ || cmd == P_OV_DAGTAG_REPLY) {
		struct p_rs_req *p;
		/* Due to the slightly complicated nested struct definition,
		 * verify that the packet size is as expected. */
		BUILD_BUG_ON(sizeof(struct p_rs_req) != 32);
		p = drbd_prepare_command(peer_device, sizeof(*p) + payload_size, DATA_STREAM);
		if (!p)
			return NULL;
		payload = p + 1;
		req_common = &p->req_common;
		p->dagtag_node_id = cpu_to_be32(dagtag_node_id);
		p->dagtag = cpu_to_be64(dagtag);
	} else {
		struct p_block_req *p;
		/* Due to the slightly complicated nested struct definition,
		 * verify that the packet size is as expected. */
		BUILD_BUG_ON(sizeof(struct p_block_req) != 24);
		p = drbd_prepare_command(peer_device, sizeof(*p) + payload_size, DATA_STREAM);
		if (!p)
			return NULL;
		payload = p + 1;
		req_common = &p->req_common;
		p->pad = 0;
	}

	req_common->sector = cpu_to_be64(sector);
	req_common->block_id = ID_SYNCER;
	req_common->blksize = cpu_to_be32(blksize);

	return payload;
}

int drbd_send_rs_request(struct drbd_peer_device *peer_device, enum drbd_packet cmd,
		       sector_t sector, int size, unsigned int dagtag_node_id, u64 dagtag)
{
	if (!drbd_prepare_rs_req(peer_device, cmd, 0, sector, size, dagtag_node_id, dagtag))
		return -EIO;
	return drbd_send_command(peer_device, cmd, DATA_STREAM);
}

void *drbd_prepare_drequest_csum(struct drbd_peer_request *peer_req, enum drbd_packet cmd,
		int digest_size, unsigned int dagtag_node_id, u64 dagtag)
{
	struct drbd_peer_device *peer_device = peer_req->peer_device;
	return drbd_prepare_rs_req(peer_device, cmd, digest_size,
			peer_req->i.sector, peer_req->i.size, dagtag_node_id, dagtag);
}

/* The idea of sendpage seems to be to put some kind of reference
 * to the page into the skb, and to hand it over to the NIC. In
 * this process get_page() gets called.
 *
 * As soon as the page was really sent over the network put_page()
 * gets called by some part of the network layer. [ NIC driver? ]
 *
 * [ get_page() / put_page() increment/decrement the count. If count
 *   reaches 0 the page will be freed. ]
 *
 * This works nicely with pages from FSs.
 * But this means that in protocol A we might signal IO completion too early!
 *
 * In order not to corrupt data during a resync we must make sure
 * that we do not reuse our own buffer pages (EEs) to early, therefore
 * we have the net_ee list.
 *
 * XFS seems to have problems, still, it submits pages with page_count == 0!
 * As a workaround, we disable sendpage on pages
 * with page_count == 0 or PageSlab.
 */
static int _drbd_send_page(struct drbd_peer_device *peer_device, struct page *page,
			    int offset, size_t size, unsigned msg_flags)
{
	struct drbd_connection *connection = peer_device->connection;
	struct drbd_transport *transport = &connection->transport;
	struct drbd_transport_ops *tr_ops = transport->ops;
	int err;

	err = tr_ops->send_page(transport, DATA_STREAM, page, offset, size, msg_flags);
	if (!err)
		peer_device->send_cnt += size >> 9;

	return err;
}

static int _drbd_no_send_page(struct drbd_peer_device *peer_device, struct page *page,
			      int offset, size_t size, unsigned msg_flags)
{
	struct drbd_connection *connection = peer_device->connection;
	struct drbd_send_buffer *sbuf = &connection->send_buffer[DATA_STREAM];
	char *from_base;
	void *buffer2;
	int err;

	buffer2 = alloc_send_buffer(connection, size, DATA_STREAM);
	from_base = kmap_atomic(page);
	memcpy(buffer2, from_base + offset, size);
	kunmap_atomic(from_base);

	if (msg_flags & MSG_MORE) {
		sbuf->pos += sbuf->allocated_size;
		sbuf->allocated_size = 0;
		err = 0;
	} else {
		err = flush_send_buffer(connection, DATA_STREAM);
	}

	return err;
}

static int _drbd_send_bio(struct drbd_peer_device *peer_device, struct bio *bio)
{
	struct drbd_connection *connection = peer_device->connection;
	struct bio_vec bvec;
	struct bvec_iter iter;

	/* Flush send buffer and make sure PAGE_SIZE is available... */
	alloc_send_buffer(connection, PAGE_SIZE, DATA_STREAM);
	connection->send_buffer[DATA_STREAM].allocated_size = 0;

	/* hint all but last page with MSG_MORE */
	bio_for_each_segment(bvec, bio, iter) {
		int err;

		err = _drbd_no_send_page(peer_device, bvec.bv_page,
					 bvec.bv_offset, bvec.bv_len,
					 bio_iter_last(bvec, iter) ? 0 : MSG_MORE);
		if (err)
			return err;
		/* WRITE_SAME has only one segment */
		if (bio_op(bio) == REQ_OP_WRITE_SAME)
			break;

		peer_device->send_cnt += bvec.bv_len >> 9;
	}
	return 0;
}

static int _drbd_send_zc_bio(struct drbd_peer_device *peer_device, struct bio *bio)
{
	struct bio_vec bvec;
	struct bvec_iter iter;
	bool no_zc = drbd_disable_sendpage;

	/* e.g. XFS meta- & log-data is in slab pages, which have a
	 * page_count of 0 and/or have PageSlab() set.
	 * we cannot use send_page for those, as that does get_page();
	 * put_page(); and would cause either a VM_BUG directly, or
	 * __page_cache_release a page that would actually still be referenced
	 * by someone, leading to some obscure delayed Oops somewhere else. */
	if (!no_zc)
		bio_for_each_segment(bvec, bio, iter) {
			struct page *page = bvec.bv_page;

			if (!sendpage_ok(page)) {
				no_zc = true;
				break;
			}
		}

	if (no_zc) {
		return _drbd_send_bio(peer_device, bio);
	} else {
		struct drbd_connection *connection = peer_device->connection;
		struct drbd_transport *transport = &connection->transport;
		struct drbd_transport_ops *tr_ops = transport->ops;
		int err;

		flush_send_buffer(connection, DATA_STREAM);

		err = tr_ops->send_zc_bio(transport, bio);
		if (!err)
			peer_device->send_cnt += bio->bi_iter.bi_size >> 9;

		return err;
	}
}

static int _drbd_send_zc_ee(struct drbd_peer_device *peer_device,
			    struct drbd_peer_request *peer_req)
{
	struct page *page = peer_req->page_chain.head;
	unsigned len = peer_req->i.size;
	int err;

	flush_send_buffer(peer_device->connection, DATA_STREAM);
	/* hint all but last page with MSG_MORE */
	page_chain_for_each(page) {
		unsigned l = min_t(unsigned, len, PAGE_SIZE);
		if (page_chain_offset(page) != 0 ||
		    page_chain_size(page) != l) {
			drbd_err(peer_device, "FIXME page %p offset %u len %u\n",
				page, page_chain_offset(page), page_chain_size(page));
		}

		err = _drbd_send_page(peer_device, page, 0, l,
				      page_chain_next(page) ? MSG_MORE : 0);
		if (err)
			return err;
		len -= l;
	}
	return 0;
}

/* see also wire_flags_to_bio() */
static u32 bio_flags_to_wire(struct drbd_connection *connection, struct bio *bio)
{
	if (connection->agreed_pro_version >= 95)
		return  (bio->bi_opf & REQ_SYNC ? DP_RW_SYNC : 0) |
			(bio->bi_opf & REQ_FUA ? DP_FUA : 0) |
			(bio->bi_opf & REQ_PREFLUSH ? DP_FLUSH : 0) |
			(bio_op(bio) == REQ_OP_WRITE_SAME ? DP_WSAME : 0) |
			(bio_op(bio) == REQ_OP_DISCARD ? DP_DISCARD : 0) |
			(bio_op(bio) == REQ_OP_WRITE_ZEROES ?
			 ((connection->agreed_features & DRBD_FF_WZEROES) ?
			  (DP_ZEROES |(!(bio->bi_opf & REQ_NOUNMAP) ? DP_DISCARD : 0))
			  : DP_DISCARD)
			 : 0);

	/* else: we used to communicate one bit only in older DRBD */
	return bio->bi_opf & REQ_SYNC ? DP_RW_SYNC : 0;
}

/* Used to send write or TRIM aka REQ_OP_DISCARD requests
 * R_PRIMARY -> Peer	(P_DATA, P_TRIM)
 */
int drbd_send_dblock(struct drbd_peer_device *peer_device, struct drbd_request *req)
{
	struct drbd_device *device = peer_device->device;
	char *const before = peer_device->connection->scratch_buffer.d.before;
	char *const after = peer_device->connection->scratch_buffer.d.after;
	struct p_trim *trim = NULL;
	struct p_data *p;
	struct p_wsame *wsame = NULL;
	void *digest_out = NULL;
	unsigned int dp_flags = 0;
	int digest_size = 0;
	int err;
	const unsigned s = req->net_rq_state[peer_device->node_id];
	const int op = bio_op(req->master_bio);

	if (op == REQ_OP_DISCARD || op == REQ_OP_WRITE_ZEROES) {
		trim = drbd_prepare_command(peer_device, sizeof(*trim), DATA_STREAM);
		if (!trim)
			return -EIO;
		p = &trim->p_data;
		trim->size = cpu_to_be32(req->i.size);
	} else {
		if (peer_device->connection->integrity_tfm)
			digest_size = crypto_shash_digestsize(peer_device->connection->integrity_tfm);

		if (op == REQ_OP_WRITE_SAME) {
			wsame = drbd_prepare_command(peer_device, sizeof(*wsame) + digest_size, DATA_STREAM);
			if (!wsame)
				return -EIO;
			p = &wsame->p_data;
			wsame->size = cpu_to_be32(req->i.size);
			digest_out = wsame + 1;
		} else {
			p = drbd_prepare_command(peer_device, sizeof(*p) + digest_size, DATA_STREAM);
			if (!p)
				return -EIO;
			digest_out = p + 1;
		}
	}

	p->sector = cpu_to_be64(req->i.sector);
	p->block_id = (unsigned long)req;
	p->seq_num = cpu_to_be32(atomic_inc_return(&peer_device->packet_seq));
	dp_flags = bio_flags_to_wire(peer_device->connection, req->master_bio);
	if (peer_device->repl_state[NOW] >= L_SYNC_SOURCE && peer_device->repl_state[NOW] <= L_PAUSED_SYNC_T)
		dp_flags |= DP_MAY_SET_IN_SYNC;
	if (peer_device->connection->agreed_pro_version >= 100) {
		if (s & RQ_EXP_RECEIVE_ACK)
			dp_flags |= DP_SEND_RECEIVE_ACK;
		if (s & RQ_EXP_WRITE_ACK || dp_flags & DP_MAY_SET_IN_SYNC)
			dp_flags |= DP_SEND_WRITE_ACK;
	}
	p->dp_flags = cpu_to_be32(dp_flags);

	if (trim) {
		err = __send_command(peer_device->connection, device->vnr,
				(dp_flags & DP_ZEROES) ? P_ZEROES : P_TRIM, DATA_STREAM);
		goto out;
	}

	if (digest_size && digest_out) {
		BUG_ON(digest_size > sizeof(peer_device->connection->scratch_buffer.d.before));
		drbd_csum_bio(peer_device->connection->integrity_tfm, req->master_bio, before);
		memcpy(digest_out, before, digest_size);
	}

	if (wsame) {
		additional_size_command(peer_device->connection, DATA_STREAM,
					bio_iovec(req->master_bio).bv_len);
		err = __send_command(peer_device->connection, device->vnr, P_WSAME, DATA_STREAM);
	} else {
		additional_size_command(peer_device->connection, DATA_STREAM, req->i.size);
		err = __send_command(peer_device->connection, device->vnr, P_DATA, DATA_STREAM);
	}
	if (!err) {
		/* For protocol A, we have to memcpy the payload into
		 * socket buffers, as we may complete right away
		 * as soon as we handed it over to tcp, at which point the data
		 * pages may become invalid.
		 *
		 * For data-integrity enabled, we copy it as well, so we can be
		 * sure that even if the bio pages may still be modified, it
		 * won't change the data on the wire, thus if the digest checks
		 * out ok after sending on this side, but does not fit on the
		 * receiving side, we sure have detected corruption elsewhere.
		 */
		if (!(s & (RQ_EXP_RECEIVE_ACK | RQ_EXP_WRITE_ACK)) || digest_size)
			err = _drbd_send_bio(peer_device, req->master_bio);
		else
			err = _drbd_send_zc_bio(peer_device, req->master_bio);

		/* double check digest, sometimes buffers have been modified in flight. */
		if (digest_size > 0) {
			drbd_csum_bio(peer_device->connection->integrity_tfm, req->master_bio, after);
			if (memcmp(before, after, digest_size)) {
				drbd_warn(device,
					"Digest mismatch, buffer modified by upper layers during write: %llus +%u\n",
					(unsigned long long)req->i.sector, req->i.size);
			}
		}
	}
out:
	mutex_unlock(&peer_device->connection->mutex[DATA_STREAM]);

	return err;
}

/* answer packet, used to send data back for read requests:
 *  Peer       -> (diskless) R_PRIMARY   (P_DATA_REPLY)
 *  L_SYNC_SOURCE -> L_SYNC_TARGET         (P_RS_DATA_REPLY)
 */
int drbd_send_block(struct drbd_peer_device *peer_device, enum drbd_packet cmd,
		    struct drbd_peer_request *peer_req)
{
	struct p_data *p;
	int err;
	int digest_size;

	digest_size = peer_device->connection->integrity_tfm ?
		      crypto_shash_digestsize(peer_device->connection->integrity_tfm) : 0;

	p = drbd_prepare_command(peer_device, sizeof(*p) + digest_size, DATA_STREAM);

	if (!p)
		return -EIO;
	p->sector = cpu_to_be64(peer_req->i.sector);
	p->block_id = peer_req->block_id;
	p->seq_num = 0;  /* unused */
	p->dp_flags = 0;
	if (digest_size)
		drbd_csum_pages(peer_device->connection->integrity_tfm, peer_req->page_chain.head, p + 1);
	additional_size_command(peer_device->connection, DATA_STREAM, peer_req->i.size);
	err = __send_command(peer_device->connection,
			     peer_device->device->vnr, cmd, DATA_STREAM);
	if (!err)
		err = _drbd_send_zc_ee(peer_device, peer_req);
	mutex_unlock(&peer_device->connection->mutex[DATA_STREAM]);

	return err;
}

int drbd_send_out_of_sync(struct drbd_peer_device *peer_device, sector_t sector, unsigned int size)
{
	struct p_block_desc *p;

	p = drbd_prepare_command(peer_device, sizeof(*p), DATA_STREAM);
	if (!p)
		return -EIO;
	p->sector = cpu_to_be64(sector);
	p->blksize = cpu_to_be32(size);
	return drbd_send_command(peer_device, P_OUT_OF_SYNC, DATA_STREAM);
}

int drbd_send_dagtag(struct drbd_connection *connection, u64 dagtag)
{
	struct p_dagtag *p;

	if (connection->agreed_pro_version < 110)
		return 0;

	p = conn_prepare_command(connection, sizeof(*p), DATA_STREAM);
	if (!p)
		return -EIO;
	p->dagtag = cpu_to_be64(dagtag);
	return send_command(connection, -1, P_DAGTAG, DATA_STREAM);
}

/* primary_peer_present_and_not_two_primaries_allowed() */
static bool primary_peer_present(struct drbd_resource *resource)
{
	struct drbd_connection *connection;
	struct net_conf *nc;
	bool two_primaries, rv = false;

	rcu_read_lock();
	for_each_connection_rcu(connection, resource) {
		nc = rcu_dereference(connection->transport.net_conf);
		two_primaries = nc ? nc->two_primaries : false;

		if (connection->peer_role[NOW] == R_PRIMARY && !two_primaries) {
			rv = true;
			break;
		}
	}
	rcu_read_unlock();

	return rv;
}

static bool any_disk_is_uptodate(struct drbd_device *device)
{
	bool ret = false;

	rcu_read_lock();
	if (device->disk_state[NOW] == D_UP_TO_DATE)
		ret = true;
	else {
		struct drbd_peer_device *peer_device;

		for_each_peer_device_rcu(peer_device, device) {
			if (peer_device->disk_state[NOW] == D_UP_TO_DATE) {
				ret = true;
				break;
			}
		}
	}
	rcu_read_unlock();

	return ret;
}

/* If we are trying to (re-)establish some connection,
 * it may be useful to re-try the conditions in drbd_open().
 * But if we have no connection at all (yet/anymore),
 * or are disconnected and not trying to (re-)establish,
 * or are established already, retrying won't help at all.
 * Asking the same peer(s) the same question
 * is unlikely to change their answer.
 * Almost always triggered by udev (and the configured probes) while bringing
 * the resource "up", just after "new-minor", even before "attach" or any
 * "peers"/"paths" are configured.
 */
static bool connection_state_may_improve_soon(struct drbd_resource *resource)
{
	struct drbd_connection *connection;
	bool ret = false;
	rcu_read_lock();
	for_each_connection_rcu(connection, resource) {
		enum drbd_conn_state cstate = connection->cstate[NOW];
		if (C_DISCONNECTING < cstate && cstate < C_CONNECTED) {
			ret = true;
			break;
		}
	}
	rcu_read_unlock();
	return ret;
}

static int try_to_promote(struct drbd_device *device, long timeout, bool ndelay)
{
	struct drbd_resource *resource = device->resource;
	int rv, retry = timeout / (HZ / 5); /* One try every 200ms */
	do {
		rv = drbd_set_role(resource, R_PRIMARY, false, NULL);
		if (ndelay)
			break;
		if (rv >= SS_SUCCESS || timeout == 0) {
			return rv;
		} else if (rv == SS_CW_FAILED_BY_PEER) {
			/* Probably udev has it open read-only on one of the peers */
			long t = schedule_timeout_interruptible(HZ / 5);
			if (t < 0)
				break;
			timeout -= HZ / 5;
		} else if (rv == SS_TWO_PRIMARIES) {
			/* Wait till the peer demoted itself */
			timeout = wait_event_interruptible_timeout(resource->state_wait,
				resource->role[NOW] == R_PRIMARY ||
				(!primary_peer_present(resource) && any_disk_is_uptodate(device)),
				timeout);
			if (timeout <= 0)
				break;
		} else if (rv == SS_NO_UP_TO_DATE_DISK && connection_state_may_improve_soon(resource)) {
			/* Wait until we get a connection established */
			timeout = wait_event_interruptible_timeout(resource->state_wait,
				any_disk_is_uptodate(device), timeout);
			if (timeout <= 0)
				break;
		} else {
			return rv;
		}
	} while (--retry);
	return rv;
}

static int ro_open_cond(struct drbd_device *device)
{
	struct drbd_resource *resource = device->resource;

	if (!device->have_quorum[NOW])
		return -ENODATA;
	else if (resource->role[NOW] != R_PRIMARY &&
		primary_peer_present(resource) && !drbd_allow_oos)
		return -EMEDIUMTYPE;
	else if (any_disk_is_uptodate(device))
		return 0;
	else if (connection_state_may_improve_soon(resource))
		return -EAGAIN;
	else
		return -ENODATA;
}

enum ioc_rv {
	IOC_SLEEP = 0,
	IOC_OK = 1,
	IOC_ABORT = 2,
};

static enum ioc_rv inc_open_count(struct drbd_device *device, fmode_t mode)
{
	struct drbd_resource *resource = device->resource;
	enum ioc_rv r = mode & FMODE_NDELAY ? IOC_ABORT : IOC_SLEEP;

	if (test_bit(DOWN_IN_PROGRESS, &resource->flags))
		return IOC_ABORT;

	read_lock_irq(&resource->state_rwlock);
	if (test_bit(UNREGISTERED, &device->flags))
		r = IOC_ABORT;
	else if (!resource->remote_state_change) {
		r = IOC_OK;
		if (mode & FMODE_WRITE)
			device->open_rw_cnt++;
		else
			device->open_ro_cnt++;
	}
	read_unlock_irq(&resource->state_rwlock);

	return r;
}

static void __prune_or_free_openers(struct drbd_device *device, pid_t pid)
{
	struct opener *pos, *tmp;

	list_for_each_entry_safe(pos, tmp, &device->openers, list) {
		// if pid == 0, i.e., counts were 0, delete all entries, else the matching one
		if (pid == 0 || pid == pos->pid) {
			dynamic_drbd_dbg(device, "%sopeners del: %s(%d)\n", pid == 0 ? "" : "all ",
					pos->comm, pos->pid);
			list_del(&pos->list);
			kfree(pos);

			/* in case we remove a real process, stop here, there might be multiple openers with the same pid */
			/* this assumes that the oldest opener with the same pid releases first. "as good as it gets" */
			if (pid != 0)
				break;
		}
	}
}

static void free_openers(struct drbd_device *device)
{
	__prune_or_free_openers(device, 0);
}

static void prune_or_free_openers(struct drbd_device *device, pid_t pid)
{
	spin_lock(&device->openers_lock);
	__prune_or_free_openers(device, pid);
	spin_unlock(&device->openers_lock);
}

static void add_opener(struct drbd_device *device)
{
	struct opener *opener, *tmp;
	int len = 0;

	opener = kmalloc(sizeof(*opener), GFP_NOIO);
	if (!opener)
		return;
	get_task_comm(opener->comm, current);
	opener->pid = task_pid_nr(current);
	opener->opened = ktime_get_real();

	spin_lock(&device->openers_lock);
	list_for_each_entry(tmp, &device->openers, list)
		if (++len > 100) { /* 100 ought to be enough for everybody */
			dynamic_drbd_dbg(device, "openers: list full, do not add new opener\n");
			kfree(opener);
			goto out;
		}

	list_add(&opener->list, &device->openers);
	dynamic_drbd_dbg(device, "openers add: %s(%d)\n", opener->comm, opener->pid);
out:
	spin_unlock(&device->openers_lock);
}

static int drbd_open(struct block_device *bdev, fmode_t mode)
{
	struct drbd_device *device = bdev->bd_disk->private_data;
	struct drbd_resource *resource = device->resource;
	long timeout = resource->res_opts.auto_promote_timeout * HZ / 10;
	enum ioc_rv r;
	int err = 0;

	/* Fail read-only open from systemd-udev (version <= 238) */
	if (!(mode & FMODE_WRITE) && !drbd_allow_oos) {
		char comm[TASK_COMM_LEN];
		get_task_comm(comm, current);
		if (!strcmp("systemd-udevd", comm))
			return -EACCES;
	}

	/* Fail read-write open early,
	 * in case someone explicitly set us read-only (blockdev --setro) */
	if (bdev_read_only(bdev) && (mode & FMODE_WRITE))
		return -EACCES;

	if (resource->fail_io[NOW])
		return -ENOTRECOVERABLE;

	kref_get(&device->kref);
	kref_debug_get(&device->kref_debug, 3);

	mutex_lock(&resource->open_release);

	timeout = wait_event_interruptible_timeout(resource->twopc_wait,
						   (r = inc_open_count(device, mode)),
						   timeout);

	if (r == IOC_ABORT || (r == IOC_SLEEP && timeout <= 0)) {
		mutex_unlock(&resource->open_release);

		kref_debug_put(&device->kref_debug, 3);
		kref_put(&device->kref, drbd_destroy_device);
		return -EAGAIN;
	}

	if (resource->res_opts.auto_promote) {
		enum drbd_state_rv rv;
		/* Allow opening in read-only mode on an unconnected secondary.
		   This avoids split brain when the drbd volume gets opened
		   temporarily by udev while it scans for PV signatures. */

		if (mode & FMODE_WRITE) {
			if (resource->role[NOW] == R_SECONDARY) {
				rv = try_to_promote(device, timeout, (mode & FMODE_NDELAY));
				if (rv < SS_SUCCESS)
					drbd_info(resource, "Auto-promote failed: %s\n",
						  drbd_set_st_err_str(rv));
			}
		} else if ((mode & FMODE_NDELAY) == 0) {
			/* Double check peers
			 *
			 * Some services may try to first open ro, and only if that
			 * works open rw.  An attempt to failover immediately after
			 * primary crash, before DRBD has noticed that the primary peer
			 * is gone, would result in open failure, thus failure to take
			 * over services. */
			err = ro_open_cond(device);
			if (err == -EMEDIUMTYPE) {
				drbd_check_peers(resource);
				err = -EAGAIN;
			}
			if (err == -EAGAIN) {
				wait_event_interruptible_timeout(resource->state_wait,
					ro_open_cond(device) != -EAGAIN,
					resource->res_opts.auto_promote_timeout * HZ / 10);
			}
		}
	} else if (resource->role[NOW] != R_PRIMARY &&
			!(mode & FMODE_WRITE) && !drbd_allow_oos) {
		err = -EMEDIUMTYPE;
		goto out;
	}

	if (test_bit(UNREGISTERED, &device->flags)) {
		err = -ENODEV;
	} else if (mode & FMODE_WRITE) {
		if (resource->role[NOW] != R_PRIMARY)
			err = -EROFS;
	} else /* READ access only */ {
		err = ro_open_cond(device);
	}
out:
	/* still keep mutex, but release ASAP */
	if (!err)
		add_opener(device);

	mutex_unlock(&resource->open_release);
	if (err) {
		drbd_release(bdev->bd_disk, mode);
		if (err == -EAGAIN && !(mode & FMODE_NDELAY))
			err = -EMEDIUMTYPE;
	}

	return err;
}

void drbd_open_counts(struct drbd_resource *resource, int *rw_count_ptr, int *ro_count_ptr)
{
	struct drbd_device *device;
	int vnr, rw_count = 0, ro_count = 0;

	rcu_read_lock();
	idr_for_each_entry(&resource->devices, device, vnr) {
		rw_count += device->open_rw_cnt;
		ro_count += device->open_ro_cnt;
	}
	rcu_read_unlock();
	*rw_count_ptr = rw_count;
	*ro_count_ptr = ro_count;
}

static void wait_for_peer_disk_updates(struct drbd_resource *resource)
{
	struct drbd_peer_device *peer_device;
	struct drbd_device *device;
	int vnr;

restart:
	rcu_read_lock();
	idr_for_each_entry(&resource->devices, device, vnr) {
		for_each_peer_device_rcu(peer_device, device) {
			if (test_bit(GOT_NEG_ACK, &peer_device->flags)) {
				clear_bit(GOT_NEG_ACK, &peer_device->flags);
				rcu_read_unlock();
				wait_event(resource->state_wait, peer_device->disk_state[NOW] < D_UP_TO_DATE);
				goto restart;
			}
		}
	}
	rcu_read_unlock();
}

void drbd_fsync_device(struct drbd_device *device)
{
	struct drbd_resource *resource = device->resource;

	sync_blockdev(device->vdisk->part0);
	/* Prevent writes occurring after demotion, at least
	 * the writes already submitted in this context. This
	 * covers the case where DRBD auto-demotes on release,
	 * which is important because it often occurs
	 * immediately after a write. */
	wait_event(device->misc_wait, !atomic_read(&device->ap_bio_cnt[WRITE]));

	if (start_new_tl_epoch(resource)) {
		struct drbd_connection *connection;
		u64 im;

		for_each_connection_ref(connection, im, resource)
			drbd_flush_workqueue(&connection->sender_work);
	}
	wait_event(resource->barrier_wait, !barrier_pending(resource));
	/* After waiting for pending barriers, we got any possible NEG_ACKs,
	   and see them in wait_for_peer_disk_updates() */
	wait_for_peer_disk_updates(resource);

	/* In case switching from R_PRIMARY to R_SECONDARY works
	   out, there is no rw opener at this point. Thus, no new
	   writes can come in. -> Flushing queued peer acks is
	   necessary and sufficient.
	   The cluster wide role change required packets to be
	   received by the sender. -> We can be sure that the
	   peer_acks queued on a sender's TODO list go out before
	   we send the two phase commit packet.
	*/
	drbd_flush_peer_acks(resource);
}

static void drbd_release(struct gendisk *gd, fmode_t mode)
{
	struct drbd_device *device = gd->private_data;
	struct drbd_resource *resource = device->resource;
	int open_rw_cnt, open_ro_cnt;

	mutex_lock(&resource->open_release);
	if (mode & FMODE_WRITE)
		device->open_rw_cnt--;
	else
		device->open_ro_cnt--;

	drbd_open_counts(resource, &open_rw_cnt, &open_ro_cnt);

	/* last one to close will be responsible for write-out of all dirty pages */
	if (mode & FMODE_WRITE && device->open_rw_cnt == 0)
		drbd_fsync_device(device);

	if (open_ro_cnt == 0)
		wake_up_all(&resource->state_wait);

	if (test_bit(UNREGISTERED, &device->flags) &&
	    device->open_rw_cnt == 0 && device->open_ro_cnt == 0 &&
	    !test_and_set_bit(DESTROYING_DEV, &device->flags))
		call_rcu(&device->rcu, drbd_reclaim_device);

	if (resource->res_opts.auto_promote) {
		enum drbd_state_rv rv;

		if (mode & FMODE_WRITE &&
		    open_rw_cnt == 0 &&
		    resource->role[NOW] == R_PRIMARY &&
		    !test_bit(EXPLICIT_PRIMARY, &resource->flags)) {
			rv = drbd_set_role(resource, R_SECONDARY, false, NULL);
			if (rv < SS_SUCCESS)
				drbd_warn(resource, "Auto-demote failed: %s\n",
					  drbd_set_st_err_str(rv));
		}
	}

	if (open_ro_cnt == 0 && open_rw_cnt == 0 && resource->fail_io[NOW]) {
		unsigned long irq_flags;

		begin_state_change(resource, &irq_flags, CS_VERBOSE);
		resource->fail_io[NEW] = false;
		end_state_change(resource, &irq_flags);
	}

	/* if the open counts are 0, we free the whole list, otherwise we remove the specific pid */
	prune_or_free_openers(device,
			(open_ro_cnt == 0 && open_rw_cnt == 0) ? 0 : task_pid_nr(current));

	mutex_unlock(&resource->open_release);

	kref_debug_put(&device->kref_debug, 3);
	kref_put(&device->kref, drbd_destroy_device);  /* might destroy the resource as well */
}

void drbd_queue_unplug(struct drbd_device *device)
{
	struct drbd_resource *resource = device->resource;
	struct drbd_connection *connection;
	u64 dagtag_sector;

	dagtag_sector = resource->dagtag_sector;

	rcu_read_lock();
	for_each_connection_rcu(connection, resource) {
		/* use the "next" slot */
		unsigned int i = !connection->todo.unplug_slot;
		connection->todo.unplug_dagtag_sector[i] = dagtag_sector;
		wake_up(&connection->sender_work.q_wait);
	}
	rcu_read_unlock();
}

static void drbd_set_defaults(struct drbd_device *device)
{
	device->disk_state[NOW] = D_DISKLESS;
}

void drbd_cleanup_device(struct drbd_device *device)
{
	device->al_writ_cnt = 0;
	device->bm_writ_cnt = 0;
	device->read_cnt = 0;
	device->writ_cnt = 0;

	if (device->bitmap) {
		/* maybe never allocated. */
		drbd_bm_resize(device, 0, 1);
		drbd_bm_free(device->bitmap);
		device->bitmap = NULL;
	}

	clear_bit(AL_SUSPENDED, &device->flags);
	drbd_set_defaults(device);
}


static void drbd_destroy_mempools(void)
{
	bioset_exit(&drbd_io_bio_set);
	bioset_exit(&drbd_md_io_bio_set);
	mempool_exit(&drbd_md_io_page_pool);
	mempool_exit(&drbd_ee_mempool);
	mempool_exit(&drbd_request_mempool);
	if (drbd_ee_cache)
		kmem_cache_destroy(drbd_ee_cache);
	if (drbd_request_cache)
		kmem_cache_destroy(drbd_request_cache);
	if (drbd_al_ext_cache)
		kmem_cache_destroy(drbd_al_ext_cache);

	drbd_ee_cache        = NULL;
	drbd_request_cache   = NULL;
	drbd_al_ext_cache    = NULL;

	return;
}

static int drbd_create_mempools(void)
{
	const int number = (DRBD_MAX_BIO_SIZE/PAGE_SIZE) * drbd_minor_count;
	int ret;

	/* caches */
	drbd_request_cache = kmem_cache_create(
		"drbd_req", sizeof(struct drbd_request), 0, 0, NULL);
	if (drbd_request_cache == NULL)
		goto Enomem;

	drbd_ee_cache = kmem_cache_create(
		"drbd_ee", sizeof(struct drbd_peer_request), 0, 0, NULL);
	if (drbd_ee_cache == NULL)
		goto Enomem;

	drbd_al_ext_cache = kmem_cache_create(
		"drbd_al", sizeof(struct lc_element), 0, 0, NULL);
	if (drbd_al_ext_cache == NULL)
		goto Enomem;

	/* mempools */
	ret = bioset_init(&drbd_io_bio_set, BIO_POOL_SIZE, 0, 0);
	if (ret)
		goto Enomem;

	ret = bioset_init(&drbd_md_io_bio_set, DRBD_MIN_POOL_PAGES, 0,
			  BIOSET_NEED_BVECS);
	if (ret)
		goto Enomem;

	ret = mempool_init_page_pool(&drbd_md_io_page_pool, DRBD_MIN_POOL_PAGES, 0);
	if (ret)
		goto Enomem;

	ret = mempool_init_slab_pool(&drbd_request_mempool, number,
				     drbd_request_cache);
	if (ret)
		goto Enomem;

	ret = mempool_init_slab_pool(&drbd_ee_mempool, number, drbd_ee_cache);
	if (ret)
		goto Enomem;

	return 0;

Enomem:
	drbd_destroy_mempools(); /* in case we allocated some */
	return -ENOMEM;
}

static void free_peer_device(struct drbd_peer_device *peer_device)
{
	if (test_and_clear_bit(HOLDING_UUID_READ_LOCK, &peer_device->flags))
		up_read_non_owner(&peer_device->device->uuid_sem);

	kfree(peer_device->rs_plan_s);
	kfree(peer_device->conf);
	kfree(peer_device);
}

static void drbd_device_finalize_work_fn(struct work_struct *work)
{
	struct drbd_device *device = container_of(work, struct drbd_device, finalize_work);
	struct drbd_resource *resource = device->resource;

	if (device->bitmap) {
		drbd_bm_free(device->bitmap);
		device->bitmap = NULL;
	}

	blk_cleanup_disk(device->vdisk);

	kfree(device);

	kref_debug_put(&resource->kref_debug, 4);
	kref_put(&resource->kref, drbd_destroy_resource);
}

/* may not sleep, called from call_rcu. */
void drbd_destroy_device(struct kref *kref)
{
	struct drbd_device *device = container_of(kref, struct drbd_device, kref);
	struct drbd_peer_device *peer_device, *tmp;

	/* cleanup stuff that may have been allocated during
	 * device (re-)configuration or state changes */

	free_openers(device);

	lc_destroy(device->act_log);
	for_each_peer_device_safe(peer_device, tmp, device) {
		kref_debug_put(&peer_device->connection->kref_debug, 3);
		kref_put(&peer_device->connection->kref, drbd_destroy_connection);
		free_peer_device(peer_device);
	}

	__free_page(device->md_io.page);
	kref_debug_destroy(&device->kref_debug);

	INIT_WORK(&device->finalize_work, drbd_device_finalize_work_fn);
	schedule_work(&device->finalize_work);
}

static void free_page_pool(struct drbd_resource *resource)
{
	struct page *page;

	while (resource->pp_pool) {
		page = resource->pp_pool;
		resource->pp_pool = page_chain_next(page);
		__free_page(page);
		resource->pp_vacant--;
	}
}

void drbd_destroy_resource(struct kref *kref)
{
	struct drbd_resource *resource = container_of(kref, struct drbd_resource, kref);

	free_page_pool(resource);
	idr_destroy(&resource->devices);
	free_cpumask_var(resource->cpu_mask);
	kfree(resource->name);
	kref_debug_destroy(&resource->kref_debug);
	kfree(resource);
	module_put(THIS_MODULE);
}

void drbd_reclaim_resource(struct rcu_head *rp)
{
	struct drbd_resource *resource = container_of(rp, struct drbd_resource, rcu);
	struct drbd_connection *connection, *tmp;

	drbd_thread_stop_nowait(&resource->worker);

	list_for_each_entry_safe(connection, tmp, &resource->twopc_parents, twopc_parent_list) {
		kref_debug_put(&connection->kref_debug, 9);
		kref_put(&connection->kref, drbd_destroy_connection);
	}
	mempool_free(resource->peer_ack_req, &drbd_request_mempool);
	kref_debug_put(&resource->kref_debug, 8);
	kref_put(&resource->kref, drbd_destroy_resource);
}

/* One global retry thread, if we need to push back some bio and have it
 * reinserted through our make request function.
 */
static struct retry_worker {
	struct workqueue_struct *wq;
	struct work_struct worker;

	spinlock_t lock;
	struct list_head writes;
} retry;

void drbd_req_destroy_lock(struct kref *kref)
{
	struct drbd_request *req = container_of(kref, struct drbd_request, kref);
	struct drbd_resource *resource = req->device->resource;

	read_lock_irq(&resource->state_rwlock);
	drbd_req_destroy(kref);
	read_unlock_irq(&resource->state_rwlock);
}

static void do_retry(struct work_struct *ws)
{
	struct retry_worker *retry = container_of(ws, struct retry_worker, worker);
	LIST_HEAD(writes);
	struct drbd_request *req, *tmp;

	spin_lock_irq(&retry->lock);
	list_splice_init(&retry->writes, &writes);
	spin_unlock_irq(&retry->lock);

	list_for_each_entry_safe(req, tmp, &writes, list) {
		struct drbd_device *device = req->device;
		struct bio *bio = req->master_bio;
		unsigned long start_jif = req->start_jif;
		bool expected;
		ktime_get_accounting_assign(ktime_t start_kt, req->start_kt);


		/* No locking when accessing local_rq_state & net_rq_state, since
		 * this request is not active at the moment. */
		expected =
			expect(device, atomic_read(&req->completion_ref) == 0) &&
			expect(device, req->local_rq_state & RQ_POSTPONED) &&
			expect(device, (req->local_rq_state & RQ_LOCAL_PENDING) == 0 ||
			       (req->local_rq_state & RQ_LOCAL_ABORTED) != 0);

		if (!expected)
			drbd_err(device, "req=%p completion_ref=%d rq_state=%x\n",
				req, atomic_read(&req->completion_ref),
				req->local_rq_state);

		/* We still need to put one kref associated with the
		 * "completion_ref" going zero in the code path that queued it
		 * here.  The request object may still be referenced by a
		 * frozen local req->private_bio, in case we force-detached.
		 */
		kref_put(&req->kref, drbd_req_destroy_lock);

		/* A single suspended or otherwise blocking device may stall
		 * all others as well. This code path is to recover from a
		 * situation that "should not happen": concurrent writes in
		 * multi-primary setup. It is also used for retrying failed
		 * reads. If it turns out to be an issue, we can do per
		 * resource (replication group) or per device (minor) retry
		 * workqueues instead.
		 */

		/* We are not just doing submit_bio_noacct(),
		 * as we want to keep the start_time information. */
		__drbd_make_request(device, bio, start_kt, start_jif);
	}
}

/* called via drbd_req_put_completion_ref() */
void drbd_restart_request(struct drbd_request *req)
{
	unsigned long flags;
	spin_lock_irqsave(&retry.lock, flags);
	list_move_tail(&req->list, &retry.writes);
	spin_unlock_irqrestore(&retry.lock, flags);

	/* Drop the extra reference that would otherwise
	 * have been dropped by complete_master_bio.
	 * do_retry() needs to grab a new one. */
	dec_ap_bio(req->device, bio_data_dir(req->master_bio));

	queue_work(retry.wq, &retry.worker);
}


static void drbd_cleanup(void)
{
	/* first remove proc,
	 * drbdsetup uses its presence to detect
	 * whether DRBD is loaded.
	 * If we would get stuck in proc removal,
	 * but have netlink already deregistered,
	 * some drbdsetup commands may wait forever
	 * for an answer.
	 */
	if (drbd_proc)
		remove_proc_entry("drbd", NULL);

	if (retry.wq)
		destroy_workqueue(retry.wq);

	drbd_genl_unregister();
	drbd_debugfs_cleanup();

	drbd_destroy_mempools();
	unregister_blkdev(DRBD_MAJOR, "drbd");

	idr_destroy(&drbd_devices);

	pr_info("module cleanup done.\n");
}

static void drbd_init_workqueue(struct drbd_work_queue* wq)
{
	spin_lock_init(&wq->q_lock);
	INIT_LIST_HEAD(&wq->q);
	init_waitqueue_head(&wq->q_wait);
}

struct completion_work {
	struct drbd_work w;
	struct completion done;
};

static int w_complete(struct drbd_work *w, int cancel)
{
	struct completion_work *completion_work =
		container_of(w, struct completion_work, w);

	complete(&completion_work->done);
	return 0;
}

void drbd_queue_work(struct drbd_work_queue *q, struct drbd_work *w)
{
	unsigned long flags;

	spin_lock_irqsave(&q->q_lock, flags);
	list_add_tail(&w->list, &q->q);
	spin_unlock_irqrestore(&q->q_lock, flags);
	wake_up(&q->q_wait);
}

void drbd_flush_workqueue(struct drbd_work_queue *work_queue)
{
	struct completion_work completion_work;

	completion_work.w.cb = w_complete;
	init_completion(&completion_work.done);
	drbd_queue_work(work_queue, &completion_work.w);
	wait_for_completion(&completion_work.done);
}

struct drbd_resource *drbd_find_resource(const char *name)
{
	struct drbd_resource *resource;

	if (!name || !name[0])
		return NULL;

	rcu_read_lock();
	for_each_resource_rcu(resource, &drbd_resources) {
		if (!strcmp(resource->name, name)) {
			kref_get(&resource->kref);
			goto found;
		}
	}
	resource = NULL;
found:
	rcu_read_unlock();
	return resource;
}

static void drbd_put_send_buffers(struct drbd_connection *connection)
{
	unsigned int i;

	for (i = DATA_STREAM; i <= CONTROL_STREAM ; i++) {
		if (connection->send_buffer[i].page) {
			put_page(connection->send_buffer[i].page);
			connection->send_buffer[i].page = NULL;
		}
	}
}

static int drbd_alloc_send_buffers(struct drbd_connection *connection)
{
	unsigned int i;

	for (i = DATA_STREAM; i <= CONTROL_STREAM ; i++) {
		struct page *page;

		page = alloc_page(GFP_KERNEL);
		if (!page) {
			drbd_put_send_buffers(connection);
			return -ENOMEM;
		}
		connection->send_buffer[i].page = page;
		connection->send_buffer[i].unsent =
		connection->send_buffer[i].pos = page_address(page);
	}

	return 0;
}

void drbd_flush_peer_acks(struct drbd_resource *resource)
{
	spin_lock_irq(&resource->peer_ack_lock);
	if (resource->peer_ack_req) {
		resource->last_peer_acked_dagtag = resource->peer_ack_req->dagtag_sector;
		drbd_queue_peer_ack(resource, resource->peer_ack_req);
		resource->peer_ack_req = NULL;
	}
	spin_unlock_irq(&resource->peer_ack_lock);
}

static void peer_ack_timer_fn(struct timer_list *t)
{
	struct drbd_resource *resource = from_timer(resource, t, peer_ack_timer);

	drbd_flush_peer_acks(resource);
}

void conn_free_crypto(struct drbd_connection *connection)
{
	crypto_free_shash(connection->csums_tfm);
	crypto_free_shash(connection->verify_tfm);
	crypto_free_shash(connection->cram_hmac_tfm);
	crypto_free_shash(connection->integrity_tfm);
	crypto_free_shash(connection->peer_integrity_tfm);
	kfree(connection->int_dig_in);
	kfree(connection->int_dig_vv);

	connection->csums_tfm = NULL;
	connection->verify_tfm = NULL;
	connection->cram_hmac_tfm = NULL;
	connection->integrity_tfm = NULL;
	connection->peer_integrity_tfm = NULL;
	connection->int_dig_in = NULL;
	connection->int_dig_vv = NULL;
}

static void wake_all_device_misc(struct drbd_resource *resource)
{
	struct drbd_device *device;
	int vnr;
	rcu_read_lock();
	idr_for_each_entry(&resource->devices, device, vnr)
		wake_up(&device->misc_wait);
	rcu_read_unlock();
}

int set_resource_options(struct drbd_resource *resource, struct res_opts *res_opts)
{
	struct drbd_connection *connection;
	cpumask_var_t new_cpu_mask;
	int err;
	bool wake_device_misc = false;
	bool force_state_recalc = false;
	unsigned long irq_flags;
	struct res_opts *old_opts = &resource->res_opts;

	if (!zalloc_cpumask_var(&new_cpu_mask, GFP_KERNEL))
		return -ENOMEM;

	/* silently ignore cpu mask on UP kernel */
	if (nr_cpu_ids > 1 && res_opts->cpu_mask[0] != 0) {
		err = bitmap_parse(res_opts->cpu_mask, DRBD_CPU_MASK_SIZE,
				   cpumask_bits(new_cpu_mask), nr_cpu_ids);
		if (err == -EOVERFLOW) {
			/* So what. mask it out. */
			cpumask_var_t tmp_cpu_mask;
			if (zalloc_cpumask_var(&tmp_cpu_mask, GFP_KERNEL)) {
				cpumask_setall(tmp_cpu_mask);
				cpumask_and(new_cpu_mask, new_cpu_mask, tmp_cpu_mask);
				drbd_warn(resource, "Overflow in bitmap_parse(%.12s%s), truncating to %u bits\n",
					res_opts->cpu_mask,
					strlen(res_opts->cpu_mask) > 12 ? "..." : "",
					nr_cpu_ids);
				free_cpumask_var(tmp_cpu_mask);
				err = 0;
			}
		}
		if (err) {
			drbd_warn(resource, "bitmap_parse() failed with %d\n", err);
			/* retcode = ERR_CPU_MASK_PARSE; */
			goto fail;
		}
	}
	if (res_opts->nr_requests < DRBD_NR_REQUESTS_MIN)
		res_opts->nr_requests = DRBD_NR_REQUESTS_MIN;

	if (old_opts->quorum != res_opts->quorum ||
	    old_opts->on_no_quorum != res_opts->on_no_quorum)
		force_state_recalc = true;

	if (resource->res_opts.nr_requests < res_opts->nr_requests)
		wake_device_misc = true;

	resource->res_opts = *res_opts;
	if (cpumask_empty(new_cpu_mask))
		drbd_calc_cpu_mask(&new_cpu_mask);
	if (!cpumask_equal(resource->cpu_mask, new_cpu_mask)) {
		cpumask_copy(resource->cpu_mask, new_cpu_mask);
		rcu_read_lock();
		for_each_connection_rcu(connection, resource) {
			connection->receiver.reset_cpu_mask = 1;
			connection->sender.reset_cpu_mask = 1;
		}
		rcu_read_unlock();
	}
	err = 0;

	if (force_state_recalc) {
		begin_state_change(resource, &irq_flags, CS_VERBOSE | CS_FORCE_RECALC);
		end_state_change(resource, &irq_flags);
	}

	if (wake_device_misc)
		wake_all_device_misc(resource);

fail:
	free_cpumask_var(new_cpu_mask);
	return err;

}

struct drbd_resource *drbd_create_resource(const char *name,
					   struct res_opts *res_opts)
{
	struct drbd_resource *resource;
	struct page *page;
	const int page_pool_count = DRBD_MAX_BIO_SIZE/PAGE_SIZE;
	int i;

	resource = kzalloc(sizeof(struct drbd_resource), GFP_KERNEL);
	if (!resource)
		goto fail;
	resource->name = kstrdup(name, GFP_KERNEL);
	if (!resource->name)
		goto fail_free_resource;
	if (!zalloc_cpumask_var(&resource->cpu_mask, GFP_KERNEL))
		goto fail_free_name;
	kref_init(&resource->kref);
	kref_debug_init(&resource->kref_debug, &resource->kref, &kref_class_resource);
	idr_init(&resource->devices);
	INIT_LIST_HEAD(&resource->connections);
	spin_lock_init(&resource->tl_update_lock);
	INIT_LIST_HEAD(&resource->transfer_log);
	spin_lock_init(&resource->peer_ack_lock);
	INIT_LIST_HEAD(&resource->peer_ack_req_list);
	INIT_LIST_HEAD(&resource->peer_ack_list);
	INIT_LIST_HEAD(&resource->peer_ack_work.list);
	resource->peer_ack_work.cb = w_queue_peer_ack;
	timer_setup(&resource->peer_ack_timer, peer_ack_timer_fn, 0);
	timer_setup(&resource->repost_up_to_date_timer, repost_up_to_date_fn, 0);
	sema_init(&resource->state_sem, 1);
	resource->role[NOW] = R_SECONDARY;
	resource->max_node_id = res_opts->node_id;
	resource->twopc_reply.initiator_node_id = -1;
	mutex_init(&resource->conf_update);
	mutex_init(&resource->adm_mutex);
	mutex_init(&resource->open_release);
	rwlock_init(&resource->state_rwlock);
	INIT_LIST_HEAD(&resource->listeners);
	spin_lock_init(&resource->listeners_lock);
	init_waitqueue_head(&resource->request_destroy_wait);
	init_waitqueue_head(&resource->state_wait);
	init_waitqueue_head(&resource->twopc_wait);
	init_waitqueue_head(&resource->barrier_wait);
	INIT_LIST_HEAD(&resource->twopc_parents);
	timer_setup(&resource->twopc_timer, twopc_timer_fn, 0);
	INIT_LIST_HEAD(&resource->twopc_work.list);
	drbd_init_workqueue(&resource->work);
	drbd_thread_init(resource, &resource->worker, drbd_worker, "worker");
	drbd_thread_start(&resource->worker);
	spin_lock_init(&resource->current_tle_lock);
	drbd_debugfs_resource_add(resource);
	resource->cached_min_aggreed_protocol_version = drbd_protocol_version_min;

	/* drbd's page pool */
	init_waitqueue_head(&resource->pp_wait);

	spin_lock_init(&resource->pp_lock);

	for (i = 0; i < page_pool_count; i++) {
		page = alloc_page(GFP_HIGHUSER);
		if (!page)
			goto fail_free_pages;
		set_page_chain_next_offset_size(page, resource->pp_pool, 0, 0);
		resource->pp_pool = page;
	}
	resource->pp_vacant = page_pool_count;

	if (set_resource_options(resource, res_opts))
		goto fail_free_pages;

	list_add_tail_rcu(&resource->resources, &drbd_resources);

	return resource;

fail_free_pages:
	free_page_pool(resource);
fail_free_name:
	kfree(resource->name);
fail_free_resource:
	kfree(resource);
fail:
	return NULL;
}

/* caller must be under adm_mutex */
struct drbd_connection *drbd_create_connection(struct drbd_resource *resource,
					       struct drbd_transport_class *tc)
{
	struct drbd_connection *connection;
	int size;

	size = sizeof(*connection) - sizeof(connection->transport) + tc->instance_size;
	connection = kzalloc(size, GFP_KERNEL);
	if (!connection)
		return NULL;

	if (drbd_alloc_send_buffers(connection))
		goto fail;

	connection->current_epoch = kzalloc(sizeof(struct drbd_epoch), GFP_KERNEL);
	if (!connection->current_epoch)
		goto fail;

	INIT_LIST_HEAD(&connection->current_epoch->list);
	connection->epochs = 1;
	spin_lock_init(&connection->epoch_lock);

	INIT_LIST_HEAD(&connection->todo.work_list);
	connection->todo.req = NULL;

	atomic_set(&connection->ap_in_flight, 0);
	atomic_set(&connection->rs_in_flight, 0);
	connection->send.seen_any_write_yet = false;
	connection->send.current_epoch_nr = 0;
	connection->send.current_epoch_writes = 0;
	connection->send.current_dagtag_sector = 0;

	connection->cstate[NOW] = C_STANDALONE;
	connection->peer_role[NOW] = R_UNKNOWN;
	idr_init(&connection->peer_devices);

	drbd_init_workqueue(&connection->sender_work);
	mutex_init(&connection->mutex[DATA_STREAM]);
	mutex_init(&connection->mutex[CONTROL_STREAM]);

	INIT_LIST_HEAD(&connection->connect_timer_work.list);
	timer_setup(&connection->connect_timer, connect_timer_fn, 0);

	drbd_thread_init(resource, &connection->receiver, drbd_receiver, "receiver");
	connection->receiver.connection = connection;
	drbd_thread_init(resource, &connection->sender, drbd_sender, "sender");
	connection->sender.connection = connection;
	spin_lock_init(&connection->peer_reqs_lock);
	INIT_LIST_HEAD(&connection->peer_requests);
	INIT_LIST_HEAD(&connection->connections);
	INIT_LIST_HEAD(&connection->resync_request_ee);
	INIT_LIST_HEAD(&connection->active_ee);
	INIT_LIST_HEAD(&connection->sync_ee);
	INIT_LIST_HEAD(&connection->done_ee);
	INIT_LIST_HEAD(&connection->dagtag_wait_ee);
	INIT_LIST_HEAD(&connection->read_ee);
	INIT_LIST_HEAD(&connection->resync_ack_ee);
	INIT_LIST_HEAD(&connection->net_ee);
	init_waitqueue_head(&connection->ee_wait);

	kref_init(&connection->kref);
	kref_debug_init(&connection->kref_debug, &connection->kref, &kref_class_connection);

	INIT_WORK(&connection->peer_ack_work, drbd_send_peer_ack_wf);
	INIT_WORK(&connection->send_acks_work, drbd_send_acks_wf);
	INIT_WORK(&connection->send_ping_ack_work, drbd_send_ping_ack_wf);
	INIT_WORK(&connection->send_ping_work, drbd_send_ping_wf);

	kref_get(&resource->kref);
	kref_debug_get(&resource->kref_debug, 3);
	connection->resource = resource;
	connection->after_reconciliation.lost_node_id = -1;

	connection->reassemble_buffer.buffer = connection->reassemble_buffer_bytes.bytes;

	INIT_LIST_HEAD(&connection->transport.paths);
	connection->transport.log_prefix = resource->name;
	if (tc->init(&connection->transport))
		goto fail;

	return connection;

fail:
	drbd_put_send_buffers(connection);
	kfree(connection->current_epoch);
	kfree(connection);

	return NULL;
}

/* free the transport specific members (e.g., sockets) of a connection */
void drbd_transport_shutdown(struct drbd_connection *connection, enum drbd_tr_free_op op)
{
	mutex_lock(&connection->mutex[DATA_STREAM]);
	mutex_lock(&connection->mutex[CONTROL_STREAM]);

	flush_send_buffer(connection, DATA_STREAM);
	flush_send_buffer(connection, CONTROL_STREAM);

	connection->transport.ops->free(&connection->transport, op);
	if (op == DESTROY_TRANSPORT)
		drbd_put_transport_class(connection->transport.class);

	mutex_unlock(&connection->mutex[CONTROL_STREAM]);
	mutex_unlock(&connection->mutex[DATA_STREAM]);
}

void drbd_destroy_path(struct kref *kref)
{
	struct drbd_path *path = container_of(kref, struct drbd_path, kref);

	kfree(path);
}

void drbd_destroy_connection(struct kref *kref)
{
	struct drbd_connection *connection = container_of(kref, struct drbd_connection, kref);
	struct drbd_resource *resource = connection->resource;
	struct drbd_peer_device *peer_device;
	int vnr;

	if (atomic_read(&connection->current_epoch->epoch_size) !=  0)
		drbd_err(connection, "epoch_size:%d\n", atomic_read(&connection->current_epoch->epoch_size));
	kfree(connection->current_epoch);

	idr_for_each_entry(&connection->peer_devices, peer_device, vnr) {
		struct drbd_device *device = peer_device->device;
		free_peer_device(peer_device);
		kref_debug_put(&device->kref_debug, 1);
		kref_put(&device->kref, drbd_destroy_device);
	}
	idr_destroy(&connection->peer_devices);

	kfree(connection->transport.net_conf);
	kref_debug_destroy(&connection->kref_debug);
	kfree(connection);
	kref_debug_put(&resource->kref_debug, 3);
	kref_put(&resource->kref, drbd_destroy_resource);
}

struct drbd_peer_device *create_peer_device(struct drbd_device *device, struct drbd_connection *connection)
{
	struct drbd_peer_device *peer_device;
	int err;

	peer_device = kzalloc(sizeof(struct drbd_peer_device), GFP_KERNEL);
	if (!peer_device)
		return NULL;

	peer_device->connection = connection;
	peer_device->device = device;
	peer_device->disk_state[NOW] = D_UNKNOWN;
	peer_device->repl_state[NOW] = L_OFF;
	spin_lock_init(&peer_device->peer_seq_lock);

	err = drbd_create_peer_device_default_config(peer_device);
	if (err) {
		kfree(peer_device);
		return NULL;
	}

	timer_setup(&peer_device->start_resync_timer, start_resync_timer_fn, 0);

	INIT_LIST_HEAD(&peer_device->resync_work.list);
	peer_device->resync_work.cb  = w_resync_timer;
	timer_setup(&peer_device->resync_timer, resync_timer_fn, 0);

	INIT_LIST_HEAD(&peer_device->propagate_uuids_work.list);
	peer_device->propagate_uuids_work.cb = w_send_uuids;

	spin_lock_init(&peer_device->resync_next_bit_lock);

	atomic_set(&peer_device->ap_pending_cnt, 0);
	atomic_set(&peer_device->unacked_cnt, 0);
	atomic_set(&peer_device->rs_pending_cnt, 0);

	INIT_LIST_HEAD(&peer_device->resync_requests);

	atomic_set(&peer_device->rs_sect_in, 0);

	peer_device->bitmap_index = -1;
	peer_device->resync_finished_pdsk = D_UNKNOWN;

	return peer_device;
}

static void drbd_ldev_destroy(struct work_struct *ws)
{
	struct drbd_device *device = container_of(ws, struct drbd_device, ldev_destroy_work);

	lc_destroy(device->act_log);
	device->act_log = NULL;
	__acquire(local);
	drbd_backing_dev_free(device, device->ldev);
	device->ldev = NULL;
	__release(local);

	clear_bit(GOING_DISKLESS, &device->flags);
	wake_up(&device->misc_wait);
	kref_put(&device->kref, drbd_destroy_device);
}

static int init_conflict_submitter(struct drbd_device *device)
{
	/* Short name so that it is recognizable from the first 15 characters. */
	device->submit_conflict.wq =
		alloc_ordered_workqueue("drbd%u_sc", WQ_MEM_RECLAIM, device->minor);
	if (!device->submit_conflict.wq)
		return -ENOMEM;
	INIT_WORK(&device->submit_conflict.worker, drbd_do_submit_conflict);
	INIT_LIST_HEAD(&device->submit_conflict.resync_writes);
	INIT_LIST_HEAD(&device->submit_conflict.resync_reads);
	INIT_LIST_HEAD(&device->submit_conflict.writes);
	INIT_LIST_HEAD(&device->submit_conflict.peer_writes);
	spin_lock_init(&device->submit_conflict.lock);
	return 0;
}

static int init_submitter(struct drbd_device *device)
{
	device->submit.wq =
		alloc_ordered_workqueue("drbd%u_submit", WQ_MEM_RECLAIM, device->minor);
	if (!device->submit.wq)
		return -ENOMEM;
	INIT_WORK(&device->submit.worker, do_submit);
	INIT_LIST_HEAD(&device->submit.writes);
	INIT_LIST_HEAD(&device->submit.peer_writes);
	spin_lock_init(&device->submit.lock);
	return 0;
}

enum drbd_ret_code drbd_create_device(struct drbd_config_context *adm_ctx, unsigned int minor,
				      struct device_conf *device_conf, struct drbd_device **p_device)
{
	struct drbd_resource *resource = adm_ctx->resource;
	struct drbd_connection *connection;
	struct drbd_device *device;
	struct drbd_peer_device *peer_device, *tmp_peer_device;
	struct gendisk *disk;
	LIST_HEAD(peer_devices);
	LIST_HEAD(tmp);
	int id;
	int vnr = adm_ctx->volume;
	enum drbd_ret_code err = ERR_NOMEM;
	bool locked = false;

	lockdep_assert_held(&resource->conf_update);

	device = minor_to_device(minor);
	if (device)
		return ERR_MINOR_OR_VOLUME_EXISTS;

	/* GFP_KERNEL, we are outside of all write-out paths */
	device = kzalloc(sizeof(struct drbd_device), GFP_KERNEL);
	if (!device)
		return ERR_NOMEM;
	kref_init(&device->kref);
	kref_debug_init(&device->kref_debug, &device->kref, &kref_class_device);

	kref_get(&resource->kref);
	kref_debug_get(&resource->kref_debug, 4);
	device->resource = resource;
	device->minor = minor;
	device->vnr = vnr;
	device->device_conf = *device_conf;
#ifdef PARANOIA
	SET_MDEV_MAGIC(device);
#endif

	drbd_set_defaults(device);

	atomic_set(&device->ap_bio_cnt[READ], 0);
	atomic_set(&device->ap_bio_cnt[WRITE], 0);
	atomic_set(&device->ap_actlog_cnt, 0);
	atomic_set(&device->wait_for_actlog, 0);
	atomic_set(&device->wait_for_actlog_ecnt, 0);
	atomic_set(&device->local_cnt, 0);
	atomic_set(&device->rs_sect_ev, 0);
	atomic_set(&device->md_io.in_use, 0);

#ifdef CONFIG_DRBD_TIMING_STATS
	spin_lock_init(&device->timing_lock);
#endif
	spin_lock_init(&device->al_lock);

	spin_lock_init(&device->pending_completion_lock);
	INIT_LIST_HEAD(&device->pending_master_completion[0]);
	INIT_LIST_HEAD(&device->pending_master_completion[1]);
	INIT_LIST_HEAD(&device->pending_completion[0]);
	INIT_LIST_HEAD(&device->pending_completion[1]);
	INIT_LIST_HEAD(&device->openers);
	spin_lock_init(&device->openers_lock);

	atomic_set(&device->pending_bitmap_work.n, 0);
	spin_lock_init(&device->pending_bitmap_work.q_lock);
	INIT_LIST_HEAD(&device->pending_bitmap_work.q);

	timer_setup(&device->md_sync_timer, md_sync_timer_fn, 0);
	timer_setup(&device->request_timer, request_timer_fn, 0);

	init_waitqueue_head(&device->misc_wait);
	init_waitqueue_head(&device->al_wait);
	init_waitqueue_head(&device->seq_wait);

	init_rwsem(&device->uuid_sem);

	disk = blk_alloc_disk(NUMA_NO_NODE);
	if (!disk)
		goto out_no_disk;

	INIT_WORK(&device->ldev_destroy_work, drbd_ldev_destroy);

	device->vdisk = disk;
	device->rq_queue = disk->queue;

	disk->major = DRBD_MAJOR;
	disk->first_minor = minor;
	disk->minors = 1;
	disk->fops = &drbd_ops;
	sprintf(disk->disk_name, "drbd%d", minor);
	disk->private_data = device;

	blk_queue_flag_set(QUEUE_FLAG_STABLE_WRITES, disk->queue);
	blk_queue_write_cache(disk->queue, true, true);

	device->md_io.page = alloc_page(GFP_KERNEL);
	if (!device->md_io.page)
		goto out_no_io_page;

	device->bitmap = drbd_bm_alloc();
	if (!device->bitmap)
		goto out_no_bitmap;
	spin_lock_init(&device->interval_lock);
	device->read_requests = RB_ROOT;
	device->requests = RB_ROOT;

	BUG_ON(!mutex_is_locked(&resource->conf_update));
	for_each_connection(connection, resource) {
		peer_device = create_peer_device(device, connection);
		if (!peer_device)
			goto out_no_peer_device;
		list_add(&peer_device->peer_devices, &peer_devices);
	}

	/* Insert the new device into all idrs under state_rwlock write lock
	   to guarantee a consistent object model. idr_preload() doesn't help
	   because it can only guarantee that a single idr_alloc() will
	   succeed. This fails (and will be retried) if no memory is
	   immediately available.
	   Keep in mid that RCU readers might find the device in the moment
	   we add it to the resources->devices IDR!
	*/

	INIT_LIST_HEAD(&device->peer_devices);
	spin_lock_init(&device->pending_bmio_lock);
	INIT_LIST_HEAD(&device->pending_bitmap_io);

	locked = true;
	write_lock_irq(&resource->state_rwlock);
	spin_lock(&drbd_devices_lock);
	id = idr_alloc(&drbd_devices, device, minor, minor + 1, GFP_NOWAIT);
	spin_unlock(&drbd_devices_lock);
	if (id < 0) {
		if (id == -ENOSPC)
			err = ERR_MINOR_OR_VOLUME_EXISTS;
		goto out_no_minor_idr;
	}
	kref_get(&device->kref);
	kref_debug_get(&device->kref_debug, 1);

	id = idr_alloc(&resource->devices, device, vnr, vnr + 1, GFP_NOWAIT);
	if (id < 0) {
		if (id == -ENOSPC)
			err = ERR_MINOR_OR_VOLUME_EXISTS;
		goto out_idr_remove_minor;
	}
	kref_get(&device->kref);
	kref_debug_get(&device->kref_debug, 1);

	list_for_each_entry_safe(peer_device, tmp_peer_device, &peer_devices, peer_devices) {
		connection = peer_device->connection;
		id = idr_alloc(&connection->peer_devices, peer_device,
			       device->vnr, device->vnr + 1, GFP_NOWAIT);
		if (id < 0)
			goto out_remove_peer_device;
		list_del(&peer_device->peer_devices);
		list_add_rcu(&peer_device->peer_devices, &device->peer_devices);
		kref_get(&connection->kref);
		kref_debug_get(&connection->kref_debug, 3);
		kref_get(&device->kref);
		kref_debug_get(&device->kref_debug, 1);
	}
	write_unlock_irq(&resource->state_rwlock);
	locked = false;

	if (init_conflict_submitter(device)) {
		err = ERR_NOMEM;
		goto out_remove_peer_device;
	}

	if (init_submitter(device)) {
		err = ERR_NOMEM;
		goto out_remove_peer_device;
	}

	err = add_disk(disk);
	if (err)
		goto out_destroy_submitter;
	device->have_quorum[OLD] =
	device->have_quorum[NEW] =
		(resource->res_opts.quorum == QOU_OFF);

	for_each_peer_device(peer_device, device) {
		connection = peer_device->connection;
		peer_device->node_id = connection->peer_node_id;

		if (connection->cstate[NOW] >= C_CONNECTED)
			drbd_connected(peer_device);
	}

	drbd_debugfs_device_add(device);
	*p_device = device;
	return NO_ERROR;

out_destroy_submitter:
	destroy_workqueue(device->submit.wq);
	device->submit.wq = NULL;
out_remove_peer_device:
	list_add_rcu(&tmp, &device->peer_devices);
	list_del_init(&device->peer_devices);
	synchronize_rcu();
	list_for_each_entry_safe(peer_device, tmp_peer_device, &tmp, peer_devices) {
		struct drbd_connection *connection = peer_device->connection;

		idr_remove(&connection->peer_devices, device->vnr);
		list_del(&peer_device->peer_devices);
		kfree(peer_device);
		kref_debug_put(&connection->kref_debug, 3);
		kref_put(&connection->kref, drbd_destroy_connection);
		kref_debug_put(&device->kref_debug, 1);
	}
	idr_remove(&resource->devices, vnr);
	kref_debug_put(&device->kref_debug, 1);

out_idr_remove_minor:
	spin_lock(&drbd_devices_lock);
	idr_remove(&drbd_devices, minor);
	spin_unlock(&drbd_devices_lock);
	kref_debug_put(&device->kref_debug, 1);
out_no_minor_idr:
	if (locked)
		write_unlock_irq(&resource->state_rwlock);
	synchronize_rcu();

out_no_peer_device:
	list_for_each_entry_safe(peer_device, tmp_peer_device, &peer_devices, peer_devices) {
		list_del(&peer_device->peer_devices);
		kfree(peer_device);
	}

	drbd_bm_free(device->bitmap);
out_no_bitmap:
	__free_page(device->md_io.page);
out_no_io_page:
	blk_cleanup_disk(disk);
out_no_disk:
	kref_put(&resource->kref, drbd_destroy_resource);
	kref_debug_put(&resource->kref_debug, 4);
		/* kref debugging wants an extra put, see has_refs() */
	kref_debug_put(&device->kref_debug, 4);
	kref_debug_destroy(&device->kref_debug);
	kfree(device);
	return err;
}

/**
 * drbd_unregister_device()  -  make a device "invisible"
 *
 * Remove the device from the drbd object model and unregister it in the
 * kernel.  Keep reference counts on device->kref; they are dropped in
 * drbd_reclaim_device().
 */
void drbd_unregister_device(struct drbd_device *device)
{
	struct drbd_resource *resource = device->resource;
	struct drbd_connection *connection;
	struct drbd_peer_device *peer_device;

	write_lock_irq(&resource->state_rwlock);
	for_each_connection(connection, resource) {
		idr_remove(&connection->peer_devices, device->vnr);
	}
	idr_remove(&resource->devices, device->vnr);
	spin_lock(&drbd_devices_lock);
	idr_remove(&drbd_devices, device->minor);
	spin_unlock(&drbd_devices_lock);
	write_unlock_irq(&resource->state_rwlock);

	for_each_peer_device(peer_device, device)
		drbd_debugfs_peer_device_cleanup(peer_device);
	drbd_debugfs_device_cleanup(device);
	del_gendisk(device->vdisk);

	destroy_workqueue(device->submit_conflict.wq);
	device->submit_conflict.wq = NULL;
	destroy_workqueue(device->submit.wq);
	device->submit.wq = NULL;
	del_timer_sync(&device->request_timer);
}

void drbd_reclaim_device(struct rcu_head *rp)
{
	struct drbd_device *device = container_of(rp, struct drbd_device, rcu);
	struct drbd_peer_device *peer_device;
	int i;

	for_each_peer_device(peer_device, device) {
		kref_debug_put(&device->kref_debug, 1);
		kref_put(&device->kref, drbd_destroy_device);
	}

	for (i = 0; i < 3; i++) {
		kref_debug_put(&device->kref_debug, 1);
		kref_put(&device->kref, drbd_destroy_device);
	}
}

/**
 * drbd_unregister_connection()  -  make a connection "invisible"
 *
 * Remove the connection from the drbd object model.  Keep reference counts on
 * connection->kref; they are dropped in drbd_reclaim_connection().
 */
void drbd_unregister_connection(struct drbd_connection *connection)
{
	struct drbd_resource *resource = connection->resource;
	struct drbd_peer_device *peer_device;
	LIST_HEAD(work_list);
	int vnr, rr;

	write_lock_irq(&resource->state_rwlock);
	set_bit(C_UNREGISTERED, &connection->flags);
	smp_wmb();
	idr_for_each_entry(&connection->peer_devices, peer_device, vnr) {
		list_del_rcu(&peer_device->peer_devices);
		list_add(&peer_device->peer_devices, &work_list);
	}
	list_del_rcu(&connection->connections);
	write_unlock_irq(&resource->state_rwlock);

	list_for_each_entry(peer_device, &work_list, peer_devices)
		drbd_debugfs_peer_device_cleanup(peer_device);
	drbd_debugfs_connection_cleanup(connection);

	del_connect_timer(connection);

	rr = drbd_free_peer_reqs(connection, &connection->done_ee, false);
	if (rr)
		drbd_err(connection, "%d EEs in done list found!\n", rr);

	rr = drbd_free_peer_reqs(connection, &connection->net_ee, true);
	if (rr)
		drbd_err(connection, "%d EEs in net list found!\n", rr);

	drbd_transport_shutdown(connection, DESTROY_TRANSPORT);
	drbd_put_send_buffers(connection);
	conn_free_crypto(connection);
}

void del_connect_timer(struct drbd_connection *connection)
{
	if (del_timer_sync(&connection->connect_timer)) {
		kref_debug_put(&connection->kref_debug, 11);
		kref_put(&connection->kref, drbd_destroy_connection);
	}
}

void drbd_reclaim_connection(struct rcu_head *rp)
{
	struct drbd_connection *connection =
		container_of(rp, struct drbd_connection, rcu);
	struct drbd_peer_device *peer_device;
	int vnr;

	idr_for_each_entry(&connection->peer_devices, peer_device, vnr) {
		kref_debug_put(&connection->kref_debug, 3);
		kref_put(&connection->kref, drbd_destroy_connection);
	}
	kref_debug_put(&connection->kref_debug, 10);
	kref_put(&connection->kref, drbd_destroy_connection);
}

static int __init drbd_init(void)
{
	int err;

	initialize_kref_debugging();

	if (drbd_minor_count < DRBD_MINOR_COUNT_MIN
	||  drbd_minor_count > DRBD_MINOR_COUNT_MAX) {
		pr_err("invalid minor_count (%d)\n", drbd_minor_count);
#ifdef MODULE
		return -EINVAL;
#else
		drbd_minor_count = DRBD_MINOR_COUNT_DEF;
#endif
	}

	err = register_blkdev(DRBD_MAJOR, "drbd");
	if (err) {
		pr_err("unable to register block device major %d\n",
		       DRBD_MAJOR);
		return err;
	}

	/*
	 * allocate all necessary structs
	 */
	drbd_proc = NULL; /* play safe for drbd_cleanup */
	idr_init(&drbd_devices);

	INIT_LIST_HEAD(&drbd_resources);

	err = drbd_genl_register();
	if (err) {
		pr_err("unable to register generic netlink family\n");
		goto fail;
	}

	err = drbd_create_mempools();
	if (err)
		goto fail;

	err = -ENOMEM;
	drbd_proc = proc_create_single("drbd", S_IFREG | 0444 , NULL,
			drbd_seq_show);

	if (!drbd_proc)	{
		pr_err("unable to register proc file\n");
		goto fail;
	}

	retry.wq = create_singlethread_workqueue("drbd-reissue");
	if (!retry.wq) {
		pr_err("unable to create retry workqueue\n");
		goto fail;
	}
	INIT_WORK(&retry.worker, do_retry);
	spin_lock_init(&retry.lock);
	INIT_LIST_HEAD(&retry.writes);

	drbd_debugfs_init();

	pr_info("initialized. "
	       "Version: " REL_VERSION " (api:%d/proto:%d-%d)\n",
	       GENL_MAGIC_VERSION, PRO_VERSION_MIN, PRO_VERSION_MAX);
	pr_info("%s\n", drbd_buildtag());
	pr_info("registered as block device major %d\n", DRBD_MAJOR);
	return 0; /* Success! */

fail:
	drbd_cleanup();
	if (err == -ENOMEM)
		pr_err("ran out of memory\n");
	else
		pr_err("initialization failure\n");
	return err;
}

/* meta data management */

static
void drbd_md_encode(struct drbd_device *device, struct meta_data_on_disk_9 *buffer)
{
	int i;

	buffer->effective_size = cpu_to_be64(device->ldev->md.effective_size);
	buffer->current_uuid = cpu_to_be64(device->ldev->md.current_uuid);
	buffer->flags = cpu_to_be32(device->ldev->md.flags);
	buffer->magic = cpu_to_be32(DRBD_MD_MAGIC_09);

	buffer->md_size_sect  = cpu_to_be32(device->ldev->md.md_size_sect);
	buffer->al_offset     = cpu_to_be32(device->ldev->md.al_offset);
	buffer->al_nr_extents = cpu_to_be32(device->act_log->nr_elements);
	buffer->bm_bytes_per_bit = cpu_to_be32(BM_BLOCK_SIZE);
	buffer->device_uuid = cpu_to_be64(device->ldev->md.device_uuid);

	buffer->bm_offset = cpu_to_be32(device->ldev->md.bm_offset);
	buffer->la_peer_max_bio_size = cpu_to_be32(device->device_conf.max_bio_size);
	buffer->bm_max_peers = cpu_to_be32(device->bitmap->bm_max_peers);
	buffer->node_id = cpu_to_be32(device->ldev->md.node_id);
	for (i = 0; i < DRBD_NODE_ID_MAX; i++) {
		struct drbd_peer_md *peer_md = &device->ldev->md.peers[i];

		buffer->peers[i].bitmap_uuid = cpu_to_be64(peer_md->bitmap_uuid);
		buffer->peers[i].bitmap_dagtag = cpu_to_be64(peer_md->bitmap_dagtag);
		buffer->peers[i].flags = cpu_to_be32(peer_md->flags & ~MDF_HAVE_BITMAP);
		buffer->peers[i].bitmap_index = cpu_to_be32(peer_md->bitmap_index);
	}
	BUILD_BUG_ON(ARRAY_SIZE(device->ldev->md.history_uuids) != ARRAY_SIZE(buffer->history_uuids));
	for (i = 0; i < ARRAY_SIZE(buffer->history_uuids); i++)
		buffer->history_uuids[i] = cpu_to_be64(device->ldev->md.history_uuids[i]);

	buffer->al_stripes = cpu_to_be32(device->ldev->md.al_stripes);
	buffer->al_stripe_size_4k = cpu_to_be32(device->ldev->md.al_stripe_size_4k);
}

int drbd_md_write(struct drbd_device *device, struct meta_data_on_disk_9 *buffer)
{
	sector_t sector;
	int err;

	if (drbd_md_dax_active(device->ldev)) {
		drbd_md_encode(device, drbd_dax_md_addr(device->ldev));
		arch_wb_cache_pmem(drbd_dax_md_addr(device->ldev),
				   sizeof(struct meta_data_on_disk_9));
		return 0;
	}

	memset(buffer, 0, sizeof(*buffer));

	drbd_md_encode(device, buffer);

	D_ASSERT(device, drbd_md_ss(device->ldev) == device->ldev->md.md_offset);
	sector = device->ldev->md.md_offset;

	err = drbd_md_sync_page_io(device, device->ldev, sector, REQ_OP_WRITE);
	if (err) {
		drbd_err(device, "meta data update failed!\n");
		drbd_handle_io_error(device, DRBD_META_IO_ERROR);
	}

	return err;
}

/**
 * __drbd_md_sync() - Writes the meta data super block (conditionally) if the MD_DIRTY flag bit is set
 * @device:	DRBD device.
 * @maybe:	meta data may in fact be "clean", the actual write may be skipped.
 */
static int __drbd_md_sync(struct drbd_device *device, bool maybe)
{
	struct meta_data_on_disk_9 *buffer;
	int err = -EIO;

	/* Don't accidentally change the DRBD meta data layout. */
	BUILD_BUG_ON(DRBD_PEERS_MAX != 32);
	BUILD_BUG_ON(HISTORY_UUIDS != 32);
	BUILD_BUG_ON(sizeof(struct meta_data_on_disk_9) != 4096);

	if (!get_ldev_if_state(device, D_DETACHING))
		return -EIO;

	buffer = drbd_md_get_buffer(device, __func__);
	if (!buffer)
		goto out;

	del_timer(&device->md_sync_timer);
	/* timer may be rearmed by drbd_md_mark_dirty() now. */

	if (test_and_clear_bit(MD_DIRTY, &device->flags) || !maybe) {
		err = drbd_md_write(device, buffer);
		if (err)
			set_bit(MD_DIRTY, &device->flags);
	}

	drbd_md_put_buffer(device);
out:
	put_ldev(device);

	return err;
}

int drbd_md_sync(struct drbd_device *device)
{
	return __drbd_md_sync(device, false);
}

int drbd_md_sync_if_dirty(struct drbd_device *device)
{
	return __drbd_md_sync(device, true);
}

/**
 * drbd_md_mark_dirty() - Mark meta data super block as dirty
 * @device:	DRBD device.
 *
 * Call this function if you change anything that should be written to
 * the meta-data super block. This function sets MD_DIRTY, and starts a
 * timer that ensures that within five seconds you have to call drbd_md_sync().
 */
void drbd_md_mark_dirty(struct drbd_device *device)
{
	if (!test_and_set_bit(MD_DIRTY, &device->flags))
		mod_timer(&device->md_sync_timer, jiffies + 5*HZ);
}

void _drbd_uuid_push_history(struct drbd_device *device, u64 val) __must_hold(local)
{
	struct drbd_md *md = &device->ldev->md;
	int node_id, i;

	if (val == UUID_JUST_CREATED || val == 0)
		return;

	val &= ~UUID_PRIMARY;

	if (val == (md->current_uuid & ~UUID_PRIMARY))
		return;

	for (node_id = 0; node_id < DRBD_NODE_ID_MAX; node_id++) {
		if (node_id == md->node_id)
			continue;
		if (val == (md->peers[node_id].bitmap_uuid & ~UUID_PRIMARY))
			return;
	}

	for (i = 0; i < ARRAY_SIZE(md->history_uuids); i++) {
		if (md->history_uuids[i] == val)
			return;
	}

	for (i = ARRAY_SIZE(md->history_uuids) - 1; i > 0; i--)
		md->history_uuids[i] = md->history_uuids[i - 1];
	md->history_uuids[i] = val;
}

u64 _drbd_uuid_pull_history(struct drbd_peer_device *peer_device) __must_hold(local)
{
	struct drbd_device *device = peer_device->device;
	struct drbd_md *md = &device->ldev->md;
	u64 first_history_uuid;
	int i;

	first_history_uuid = md->history_uuids[0];
	for (i = 0; i < ARRAY_SIZE(md->history_uuids) - 1; i++)
		md->history_uuids[i] = md->history_uuids[i + 1];
	md->history_uuids[i] = 0;

	return first_history_uuid;
}

static void __drbd_uuid_set_current(struct drbd_device *device, u64 val)
{
	drbd_md_mark_dirty(device);
	if (device->resource->role[NOW] == R_PRIMARY)
		val |= UUID_PRIMARY;
	else
		val &= ~UUID_PRIMARY;

	device->ldev->md.current_uuid = val;
	drbd_set_exposed_data_uuid(device, val);
}

static void __drbd_uuid_set_bitmap(struct drbd_peer_device *peer_device, u64 val)
{
	struct drbd_device *device = peer_device->device;
	struct drbd_peer_md *peer_md = &device->ldev->md.peers[peer_device->node_id];

	drbd_md_mark_dirty(device);
	peer_md->bitmap_uuid = val;
	peer_md->bitmap_dagtag = val ? device->resource->dagtag_sector : 0;
}

void _drbd_uuid_set_current(struct drbd_device *device, u64 val) __must_hold(local)
{
	unsigned long flags;

	spin_lock_irqsave(&device->ldev->md.uuid_lock, flags);
	__drbd_uuid_set_current(device, val);
	spin_unlock_irqrestore(&device->ldev->md.uuid_lock, flags);
}

void _drbd_uuid_set_bitmap(struct drbd_peer_device *peer_device, u64 val) __must_hold(local)
{
	struct drbd_device *device = peer_device->device;
	unsigned long flags;

	down_write(&device->uuid_sem);
	spin_lock_irqsave(&device->ldev->md.uuid_lock, flags);
	__drbd_uuid_set_bitmap(peer_device, val);
	spin_unlock_irqrestore(&device->ldev->md.uuid_lock, flags);
	up_write(&device->uuid_sem);
}

/* call holding down_write(uuid_sem) */
void drbd_uuid_set_bitmap(struct drbd_peer_device *peer_device, u64 uuid) __must_hold(local)
{
	struct drbd_device *device = peer_device->device;
	unsigned long flags;
	u64 previous_uuid;

	spin_lock_irqsave(&device->ldev->md.uuid_lock, flags);
	previous_uuid = drbd_bitmap_uuid(peer_device);
	__drbd_uuid_set_bitmap(peer_device, uuid);
	if (previous_uuid)
		_drbd_uuid_push_history(device, previous_uuid);
	spin_unlock_irqrestore(&device->ldev->md.uuid_lock, flags);
}

static u64 rotate_current_into_bitmap(struct drbd_device *device, u64 weak_nodes, u64 dagtag) __must_hold(local)
{
	struct drbd_peer_md *peer_md = device->ldev->md.peers;
	struct drbd_peer_device *peer_device;
	int node_id;
	u64 bm_uuid, prev_c_uuid;
	u64 node_mask = 0;  /* bit mask of node-ids processed */
	u64 slot_mask = 0;  /* bit mask of on-disk bitmap slots processed */
	/* return value, bit mask of node-ids for which we
	 * actually set a new bitmap uuid */
	u64 got_new_bitmap_uuid = 0;

	if (device->ldev->md.current_uuid != UUID_JUST_CREATED)
		prev_c_uuid = device->ldev->md.current_uuid;
	else
		get_random_bytes(&prev_c_uuid, sizeof(u64));

	rcu_read_lock();
	for_each_peer_device_rcu(peer_device, device) {
		enum drbd_disk_state pdsk;
		node_id = peer_device->node_id;
		node_mask |= NODE_MASK(node_id);
		if (peer_device->bitmap_index != -1)
			__set_bit(peer_device->bitmap_index, (unsigned long*)&slot_mask);
		bm_uuid = peer_md[node_id].bitmap_uuid;
		if (bm_uuid && bm_uuid != prev_c_uuid)
			continue;

		pdsk = peer_device->disk_state[NOW];

		/* Create a new current UUID for a peer that is diskless but usually has a backing disk.
		 * Do not create a new current UUID for a CONNECTED intentional diskless peer.
		 * Create one for an intentional diskless peer that is currently away. */
		if (pdsk == D_DISKLESS && !(peer_md[node_id].flags & MDF_HAVE_BITMAP))
			continue;

		if ((pdsk <= D_UNKNOWN && pdsk != D_NEGOTIATING) ||
		    (NODE_MASK(node_id) & weak_nodes)) {
			peer_md[node_id].bitmap_uuid = prev_c_uuid;
			peer_md[node_id].bitmap_dagtag = dagtag;
			drbd_md_mark_dirty(device);
			got_new_bitmap_uuid |= NODE_MASK(node_id);
		}
	}
	for (node_id = 0; node_id < DRBD_NODE_ID_MAX; node_id++) {
		int slot_nr;
		if (node_id == device->ldev->md.node_id)
			continue;
		if (node_mask & NODE_MASK(node_id))
			continue;
		slot_nr = peer_md[node_id].bitmap_index;
		if (slot_nr != -1) {
			if (test_bit(slot_nr, (unsigned long*)&slot_mask))
				continue;
			__set_bit(slot_nr, (unsigned long*)&slot_mask);
		}
		bm_uuid = peer_md[node_id].bitmap_uuid;
		if (bm_uuid && bm_uuid != prev_c_uuid)
			continue;
		if (slot_nr == -1) {
			slot_nr = find_first_zero_bit((unsigned long*)&slot_mask, sizeof(slot_mask) * BITS_PER_BYTE);
			__set_bit(slot_nr, (unsigned long*)&slot_mask);
		}
		peer_md[node_id].bitmap_uuid = prev_c_uuid;
		peer_md[node_id].bitmap_dagtag = dagtag;
		drbd_md_mark_dirty(device);
		/* count, but only if that bitmap index exists. */
		if (slot_nr < device->bitmap->bm_max_peers)
			got_new_bitmap_uuid |= NODE_MASK(node_id);
	}
	rcu_read_unlock();

	return got_new_bitmap_uuid;
}

static u64 initial_resync_nodes(struct drbd_device *device)
{
	struct drbd_peer_device *peer_device;
	u64 nodes = 0;

	for_each_peer_device(peer_device, device) {
		if (peer_device->disk_state[NOW] == D_INCONSISTENT &&
		    peer_device->repl_state[NOW] == L_ESTABLISHED)
			nodes |= NODE_MASK(peer_device->node_id);
	}

	return nodes;
}

u64 drbd_weak_nodes_device(struct drbd_device *device)
{
	struct drbd_peer_device *peer_device;
	u64 not_weak = 0;

	if (device->disk_state[NOW] == D_UP_TO_DATE)
		not_weak = NODE_MASK(device->resource->res_opts.node_id);

	rcu_read_lock();
	for_each_peer_device_rcu(peer_device, device) {
		enum drbd_disk_state pdsk = peer_device->disk_state[NOW];
		if (!(pdsk <= D_FAILED || pdsk == D_UNKNOWN || pdsk == D_OUTDATED))
			not_weak |= NODE_MASK(peer_device->node_id);

	}
	rcu_read_unlock();

	return ~not_weak;
}


static bool __new_current_uuid_prepare(struct drbd_device *device, bool forced) __must_hold(local)
{
	u64 got_new_bitmap_uuid, val, old_current_uuid;
	int err;

	spin_lock_irq(&device->ldev->md.uuid_lock);
	got_new_bitmap_uuid = rotate_current_into_bitmap(device,
					forced ? initial_resync_nodes(device) : 0,
					device->resource->dagtag_sector);

	if (!got_new_bitmap_uuid) {
		spin_unlock_irq(&device->ldev->md.uuid_lock);
		return false;
	}

	old_current_uuid = device->ldev->md.current_uuid;
	get_random_bytes(&val, sizeof(u64));
	__drbd_uuid_set_current(device, val);
	spin_unlock_irq(&device->ldev->md.uuid_lock);

	/* get it to stable storage _now_ */
	err = drbd_md_sync(device);
	if (err) {
		_drbd_uuid_set_current(device, old_current_uuid);
		return false;
	}

	return true;
}

static void __new_current_uuid_info(struct drbd_device *device, u64 weak_nodes)
{
	drbd_info(device, "new current UUID: %016llX weak: %016llX\n",
		  device->ldev->md.current_uuid, weak_nodes);
}

static void __new_current_uuid_send(struct drbd_device *device, u64 weak_nodes, bool forced) __must_hold(local)
{
	struct drbd_peer_device *peer_device;
	u64 im;

	for_each_peer_device_ref(peer_device, im, device) {
		if (peer_device->repl_state[NOW] >= L_ESTABLISHED)
			drbd_send_uuids(peer_device, forced ? 0 : UUID_FLAG_NEW_DATAGEN, weak_nodes);
	}
}

static void __drbd_uuid_new_current_send(struct drbd_device *device, bool forced) __must_hold(local)
{
	u64 weak_nodes;

	down_write(&device->uuid_sem);
	if (!__new_current_uuid_prepare(device, forced)) {
		up_write(&device->uuid_sem);
		return;
	}
	downgrade_write(&device->uuid_sem);
	weak_nodes = drbd_weak_nodes_device(device);
	__new_current_uuid_info(device, weak_nodes);
	__new_current_uuid_send(device, weak_nodes, forced);
	up_read(&device->uuid_sem);
}

static void __drbd_uuid_new_current_holding_uuid_sem(struct drbd_device *device) __must_hold(local)
{
	u64 weak_nodes;

	if (!__new_current_uuid_prepare(device, false))
		return;
	weak_nodes = drbd_weak_nodes_device(device);
	__new_current_uuid_info(device, weak_nodes);
}

static bool peer_can_fill_a_bitmap_slot(struct drbd_peer_device *peer_device)
{
	struct drbd_device *device = peer_device->device;
	const bool intentional_diskless = device->device_conf.intentional_diskless;
	const int my_node_id = device->resource->res_opts.node_id;
	int node_id;

	for (node_id = 0; node_id < DRBD_NODE_ID_MAX; node_id++) {
		if (node_id == peer_device->node_id)
			continue;
		if (peer_device->bitmap_uuids[node_id] == 0) {
			struct drbd_peer_device *p2;
			p2 = peer_device_by_node_id(peer_device->device, node_id);
			if (p2 && !want_bitmap(p2))
				continue;

			if (node_id == my_node_id && intentional_diskless)
				continue;

			return true;
		}
	}

	return false;
}

static bool diskfull_peers_need_new_cur_uuid(struct drbd_device *device)
{
	struct drbd_peer_device *peer_device;
	bool rv = false;

	rcu_read_lock();
	for_each_peer_device_rcu(peer_device, device) {
		/* Only an up-to-date peer persists a new current uuid! */
		if (peer_device->disk_state[NOW] < D_UP_TO_DATE)
			continue;
		if (peer_can_fill_a_bitmap_slot(peer_device)) {
			rv = true;
			break;
		}
	}
	rcu_read_unlock();

	return rv;
}

static bool a_lost_peer_is_on_same_cur_uuid(struct drbd_device *device)
{
	struct drbd_peer_device *peer_device;
	bool rv = false;

	rcu_read_lock();
	for_each_peer_device_rcu(peer_device, device) {
		enum drbd_disk_state pdsk = peer_device->disk_state[NOW];

		if (pdsk >= D_INCONSISTENT && pdsk <= D_UNKNOWN &&
		    (device->exposed_data_uuid & ~UUID_PRIMARY) ==
		    (peer_device->current_uuid & ~UUID_PRIMARY) &&
		    !(peer_device->uuid_flags & UUID_FLAG_SYNC_TARGET)) {
			rv = true;
			break;
		}
	}
	rcu_read_unlock();

	return rv;
}

/**
 * drbd_uuid_new_current() - Creates a new current UUID
 * @device:	DRBD device.
 *
 * Creates a new current UUID, and rotates the old current UUID into
 * the bitmap slot. Causes an incremental resync upon next connect.
 */
void drbd_uuid_new_current(struct drbd_device *device, bool forced)
{
	if (get_ldev_if_state(device, D_UP_TO_DATE)) {
		__drbd_uuid_new_current_send(device, forced);
		put_ldev(device);
	} else if (diskfull_peers_need_new_cur_uuid(device) ||
		   a_lost_peer_is_on_same_cur_uuid(device)) {
		struct drbd_peer_device *peer_device;
		/* The peers will store the new current UUID... */
		u64 current_uuid, weak_nodes;
		get_random_bytes(&current_uuid, sizeof(u64));
		if (device->resource->role[NOW] == R_PRIMARY)
			current_uuid |= UUID_PRIMARY;
		else
			current_uuid &= ~UUID_PRIMARY;
		drbd_set_exposed_data_uuid(device, current_uuid);
		drbd_info(device, "sending new current UUID: %016llX\n", current_uuid);

		weak_nodes = drbd_weak_nodes_device(device);
		for_each_peer_device(peer_device, device) {
			if (peer_device->repl_state[NOW] >= L_ESTABLISHED) {
				drbd_send_current_uuid(peer_device, current_uuid, weak_nodes);
				peer_device->current_uuid = current_uuid;
			}
		}
	}
}

void drbd_uuid_new_current_by_user(struct drbd_device *device)
{
	struct drbd_peer_device *peer_device;

	down_write(&device->uuid_sem);
	for_each_peer_device(peer_device, device)
		drbd_uuid_set_bitmap(peer_device, 0); /* Rotate UI_BITMAP to History 1, etc... */

	if (get_ldev(device)) {
		__drbd_uuid_new_current_holding_uuid_sem(device);
		put_ldev(device);
	}
	up_write(&device->uuid_sem);
}

static void drbd_propagate_uuids(struct drbd_device *device, u64 nodes)
{
	struct drbd_peer_device *peer_device;

	rcu_read_lock();
	for_each_peer_device_rcu(peer_device, device) {
		if (!(nodes & NODE_MASK(peer_device->node_id)))
			continue;

		if (peer_device->repl_state[NOW] < L_ESTABLISHED)
			continue;

		if (list_empty(&peer_device->propagate_uuids_work.list))
			drbd_queue_work(&peer_device->connection->sender_work,
					&peer_device->propagate_uuids_work);
	}
	rcu_read_unlock();
}

void drbd_uuid_received_new_current(struct drbd_peer_device *from_pd, u64 val, u64 weak_nodes) __must_hold(local)
{
	struct drbd_device *device = from_pd->device;
	u64 dagtag = atomic64_read(&from_pd->connection->last_dagtag_sector);
	struct drbd_peer_device *peer_device;
	u64 recipients = 0;
	bool set_current = true;

	down_write(&device->uuid_sem);
	spin_lock_irq(&device->ldev->md.uuid_lock);

	rcu_read_lock();
	for_each_peer_device_rcu(peer_device, device) {
		if (peer_device->repl_state[NOW] == L_SYNC_TARGET ||
		    peer_device->repl_state[NOW] == L_BEHIND      ||
		    peer_device->repl_state[NOW] == L_PAUSED_SYNC_T) {
			peer_device->current_uuid = val;
			set_current = false;
		}
		if (peer_device->repl_state[NOW] == L_SYNC_SOURCE ||
		    peer_device->repl_state[NOW] == L_PAUSED_SYNC_S)
			recipients |= NODE_MASK(peer_device->node_id);

		if (peer_device != from_pd &&
		    peer_device->disk_state[NOW] == D_DISKLESS &&
		    peer_device->current_uuid != drbd_current_uuid(device))
			recipients |= NODE_MASK(peer_device->node_id);
	}
	rcu_read_unlock();

	if (set_current) {
		u64 old_current = device->ldev->md.current_uuid;
		u64 upd;

		if (device->disk_state[NOW] == D_UP_TO_DATE)
			recipients |= rotate_current_into_bitmap(device, weak_nodes, dagtag);

		upd = ~weak_nodes; /* These nodes are connected to the primary */
		upd &= __test_bitmap_slots(device); /* of those, I have a bitmap for */
		__set_bitmap_slots(device, val, upd);
		/* Setting bitmap to the (new) current-UUID, means, at this moment
		   we know that we are at the same data as this not connected peer. */

		__drbd_uuid_set_current(device, val);

		/* Even when the old current UUID was not used as any bitmap
		 * UUID, we still add it to the history. This is relevant, in
		 * particular, when we afterwards perform a sync handshake with
		 * a peer which is not one of the "weak_nodes", but hasn't
		 * received the new current UUID. If we do not add the current
		 * UUID to the history, we will end up with a spurious
		 * unrelated data or split-brain decision. */
		_drbd_uuid_push_history(device, old_current);
	}

	spin_unlock_irq(&device->ldev->md.uuid_lock);
	downgrade_write(&device->uuid_sem);
	if (set_current)
		drbd_propagate_uuids(device, recipients);
	up_read(&device->uuid_sem);
}

static u64 __set_bitmap_slots(struct drbd_device *device, u64 bitmap_uuid, u64 do_nodes) __must_hold(local)
{
	struct drbd_peer_md *peer_md = device->ldev->md.peers;
	u64 modified = 0;
	int node_id;

	for (node_id = 0; node_id < DRBD_NODE_ID_MAX; node_id++) {
		if (node_id == device->ldev->md.node_id)
			continue;
		if (!(do_nodes & NODE_MASK(node_id)))
			continue;
		if (!(peer_md[node_id].flags & MDF_HAVE_BITMAP))
			continue;
		if (peer_md[node_id].bitmap_uuid != bitmap_uuid) {
			u64 previous_bitmap_uuid = peer_md[node_id].bitmap_uuid;
			/* drbd_info(device, "XXX bitmap[node_id=%d] = %llX\n", node_id, bitmap_uuid); */
			peer_md[node_id].bitmap_uuid = bitmap_uuid;
			peer_md[node_id].bitmap_dagtag =
				bitmap_uuid ? device->resource->dagtag_sector : 0;
			_drbd_uuid_push_history(device, previous_bitmap_uuid);
			drbd_md_mark_dirty(device);
			modified |= NODE_MASK(node_id);
		}
	}

	return modified;
}

static u64 __test_bitmap_slots(struct drbd_device *device) __must_hold(local)
{
	struct drbd_peer_md *peer_md = device->ldev->md.peers;
	int node_id;
	u64 rv = 0;

	for (node_id = 0; node_id < DRBD_NODE_ID_MAX; node_id++) {
		if (peer_md[node_id].bitmap_uuid)
			rv |= NODE_MASK(node_id);
	}

	return rv;
}

/* __test_bitmap_slots_of_peer() operates on view of the world I know the
   SyncSource had. It might be that in the mean time some peers sent more
   recent UUIDs to me. Remove all peers that are on the same UUID as I am
   now from the set of nodes */
static u64 __test_bitmap_slots_of_peer(struct drbd_peer_device *peer_device) __must_hold(local)
{
	u64 set_bitmap_slots = 0;
	int node_id;

	for (node_id = 0; node_id < DRBD_NODE_ID_MAX; node_id++) {
		u64 bitmap_uuid = peer_device->bitmap_uuids[node_id];

		if (bitmap_uuid != 0 && bitmap_uuid != -1)
			set_bitmap_slots |= NODE_MASK(node_id);
	}

	return set_bitmap_slots;
}

static u64
peers_with_current_uuid(struct drbd_device *device, u64 current_uuid)
{
	struct drbd_peer_device *peer_device;
	u64 nodes = 0;

	current_uuid &= ~UUID_PRIMARY;
	rcu_read_lock();
	for_each_peer_device_rcu(peer_device, device) {
		enum drbd_disk_state peer_disk_state = peer_device->disk_state[NOW];
		if (peer_disk_state < D_INCONSISTENT || peer_disk_state == D_UNKNOWN)
			continue;
		if (current_uuid == (peer_device->current_uuid & ~UUID_PRIMARY))
			nodes |= NODE_MASK(peer_device->node_id);
	}
	rcu_read_unlock();

	return nodes;
}

void drbd_uuid_resync_starting(struct drbd_peer_device *peer_device) __must_hold(local)
{
	struct drbd_device *device = peer_device->device;

	peer_device->rs_start_uuid = drbd_current_uuid(device);
	if (peer_device->uuid_flags & UUID_FLAG_CRASHED_PRIMARY)
		set_bit(SYNC_SRC_CRASHED_PRI, &peer_device->flags);
	rotate_current_into_bitmap(device, false, device->resource->dagtag_sector);
}

u64 drbd_uuid_resync_finished(struct drbd_peer_device *peer_device) __must_hold(local)
{
	struct drbd_device *device = peer_device->device;
	unsigned long flags;
	u64 ss_nz_bm; /* sync_source has non zero bitmap for. expressed as nodemask */
	u64 pwcu; /* peers with current uuid */
	u64 newer;

	spin_lock_irqsave(&device->ldev->md.uuid_lock, flags);
	ss_nz_bm = __test_bitmap_slots_of_peer(peer_device);
	pwcu = peers_with_current_uuid(device, peer_device->current_uuid);

	newer = __set_bitmap_slots(device, peer_device->rs_start_uuid, ss_nz_bm & ~pwcu);
	__set_bitmap_slots(device, 0, ~ss_nz_bm | pwcu);
	_drbd_uuid_push_history(device, drbd_current_uuid(device));
	__drbd_uuid_set_current(device, peer_device->current_uuid);
	spin_unlock_irqrestore(&device->ldev->md.uuid_lock, flags);

	return newer;
}

static const char* name_of_node_id(struct drbd_resource *resource, int node_id)
{
	/* Caller need to hold rcu_read_lock */
	struct drbd_connection *connection = drbd_connection_by_node_id(resource, node_id);

	return connection ? rcu_dereference(connection->transport.net_conf)->name : "";
}

static void forget_bitmap(struct drbd_device *device, int node_id) __must_hold(local)
{
	int bitmap_index = device->ldev->md.peers[node_id].bitmap_index;
	const char* name;

	if (_drbd_bm_total_weight(device, bitmap_index) == 0)
		return;

	spin_unlock_irq(&device->ldev->md.uuid_lock);
	rcu_read_lock();
	name = name_of_node_id(device->resource, node_id);
	drbd_info(device, "clearing bitmap UUID and content (%lu bits) for node %d (%s)(slot %d)\n",
		  _drbd_bm_total_weight(device, bitmap_index), node_id, name, bitmap_index);
	rcu_read_unlock();
	drbd_suspend_io(device, WRITE_ONLY);
	drbd_bm_lock(device, "forget_bitmap()", BM_LOCK_TEST | BM_LOCK_SET);
	_drbd_bm_clear_many_bits(device, bitmap_index, 0, -1UL);
	drbd_bm_unlock(device);
	drbd_resume_io(device);
	drbd_md_mark_dirty(device);
	spin_lock_irq(&device->ldev->md.uuid_lock);
}

static void copy_bitmap(struct drbd_device *device, int from_id, int to_id) __must_hold(local)
{
	struct drbd_peer_device *peer_device = peer_device_by_node_id(device, to_id);
	struct drbd_peer_md *peer_md = device->ldev->md.peers;
	u64 previous_bitmap_uuid = peer_md[to_id].bitmap_uuid;
	int from_index = peer_md[from_id].bitmap_index;
	int to_index = peer_md[to_id].bitmap_index;
	const char *from_name, *to_name;

	peer_md[to_id].bitmap_uuid = peer_md[from_id].bitmap_uuid;
	peer_md[to_id].bitmap_dagtag = peer_md[from_id].bitmap_dagtag;
	_drbd_uuid_push_history(device, previous_bitmap_uuid);

	/* Pretending that the updated UUID was sent is a hack.
	   Unfortunately Necessary to not interrupt the handshake */
	if (peer_device && peer_device->comm_bitmap_uuid == previous_bitmap_uuid)
		peer_device->comm_bitmap_uuid = peer_md[from_id].bitmap_uuid;

	spin_unlock_irq(&device->ldev->md.uuid_lock);
	rcu_read_lock();
	from_name = name_of_node_id(device->resource, from_id);
	to_name = name_of_node_id(device->resource, to_id);
	drbd_info(device, "Node %d (%s) synced up to node %d (%s). copying bitmap slot %d to %d.\n",
		  to_id, to_name, from_id, from_name, from_index, to_index);
	rcu_read_unlock();
	drbd_suspend_io(device, WRITE_ONLY);
	drbd_bm_lock(device, "copy_bitmap()", BM_LOCK_ALL);
	drbd_bm_copy_slot(device, from_index, to_index);
	drbd_bm_unlock(device);
	drbd_resume_io(device);
	drbd_md_mark_dirty(device);
	spin_lock_irq(&device->ldev->md.uuid_lock);
}

static int find_node_id_by_bitmap_uuid(struct drbd_device *device, u64 bm_uuid) __must_hold(local)
{
	struct drbd_peer_md *peer_md = device->ldev->md.peers;
	int node_id;

	bm_uuid &= ~UUID_PRIMARY;

	for (node_id = 0; node_id < DRBD_NODE_ID_MAX; node_id++) {
		if ((peer_md[node_id].bitmap_uuid & ~UUID_PRIMARY) == bm_uuid &&
		    peer_md[node_id].flags & MDF_HAVE_BITMAP)
			return node_id;
	}

	for (node_id = 0; node_id < DRBD_NODE_ID_MAX; node_id++) {
		if ((peer_md[node_id].bitmap_uuid & ~UUID_PRIMARY) == bm_uuid)
			return node_id;
	}

	return -1;
}

static bool node_connected(struct drbd_resource *resource, int node_id)
{
	struct drbd_connection *connection;
	bool r = false;

	rcu_read_lock();
	connection = drbd_connection_by_node_id(resource, node_id);
	if (connection)
		r = connection->cstate[NOW] == C_CONNECTED;
	rcu_read_unlock();

	return r;
}

static bool detect_copy_ops_on_peer(struct drbd_peer_device *peer_device) __must_hold(local)
{
	struct drbd_device *device = peer_device->device;
	struct drbd_peer_md *peer_md = device->ldev->md.peers;
	struct drbd_resource *resource = device->resource;
	int node_id1, node_id2, from_id;
	u64 peer_bm_uuid;
	bool modified = false;

	for (node_id1 = 0; node_id1 < DRBD_NODE_ID_MAX; node_id1++) {
		if (device->ldev->md.peers[node_id1].bitmap_index == -1)
			continue;

		if (node_connected(resource, node_id1))
			continue;

		peer_bm_uuid = peer_device->bitmap_uuids[node_id1];
		if (peer_bm_uuid == 0 || peer_bm_uuid == -1ULL)
			continue;

		peer_bm_uuid &= ~UUID_PRIMARY;
		for (node_id2 = node_id1 + 1; node_id2 < DRBD_NODE_ID_MAX; node_id2++) {
			if (device->ldev->md.peers[node_id2].bitmap_index == -1)
				continue;

			if (node_connected(resource, node_id2))
				continue;

			if (peer_bm_uuid == (peer_device->bitmap_uuids[node_id2] & ~UUID_PRIMARY))
				goto found;
		}
	}
	return false;

found:
	from_id = find_node_id_by_bitmap_uuid(device, peer_bm_uuid);
	if (from_id == -1) {
		if (peer_md[node_id1].bitmap_uuid == 0 && peer_md[node_id2].bitmap_uuid == 0)
			return false;
		drbd_err(peer_device, "unexpected\n");
		drbd_err(peer_device, "In UUIDs from node %d found equal UUID (%llX) for nodes %d %d\n",
			 peer_device->node_id, peer_bm_uuid, node_id1, node_id2);
		drbd_err(peer_device, "I have %llX for node_id=%d\n",
			 peer_md[node_id1].bitmap_uuid, node_id1);
		drbd_err(peer_device, "I have %llX for node_id=%d\n",
			 peer_md[node_id2].bitmap_uuid, node_id2);
		return false;
	}

	if (!(peer_md[from_id].flags & MDF_HAVE_BITMAP))
		return false;

	if (from_id != node_id1 &&
	    peer_md[node_id1].bitmap_uuid != peer_bm_uuid) {
		copy_bitmap(device, from_id, node_id1);
		modified = true;

	}
	if (from_id != node_id2 &&
	    peer_md[node_id2].bitmap_uuid != peer_bm_uuid) {
		copy_bitmap(device, from_id, node_id2);
		modified = true;
	}

	return modified;
}

void drbd_uuid_detect_finished_resyncs(struct drbd_peer_device *peer_device) __must_hold(local)
{
	u64 peer_current_uuid = peer_device->current_uuid & ~UUID_PRIMARY;
	struct drbd_device *device = peer_device->device;
	struct drbd_peer_md *peer_md = device->ldev->md.peers;
	const int my_node_id = device->resource->res_opts.node_id;
	bool write_bm = false;
	bool filled = false;
	bool current_equal;
	int node_id;

	current_equal = peer_current_uuid == (drbd_resolved_uuid(peer_device, NULL) & ~UUID_PRIMARY) &&
		!(peer_device->uuid_flags & UUID_FLAG_SYNC_TARGET);

	spin_lock_irq(&device->ldev->md.uuid_lock);

	if (peer_device->repl_state[NOW] == L_OFF && current_equal) {
		u64 bm_to_peer = peer_device->comm_bitmap_uuid & ~UUID_PRIMARY;
		u64 bm_towards_me = peer_device->bitmap_uuids[my_node_id] & ~UUID_PRIMARY;

		if (bm_towards_me != 0 && bm_to_peer == 0 &&
		    bm_towards_me != peer_current_uuid) {
			drbd_info(peer_device, "Peer missed end of resync\n");
			set_bit(RS_PEER_MISSED_END, &peer_device->flags);
		}
		if (bm_towards_me == 0 && bm_to_peer != 0 &&
		    bm_to_peer != peer_current_uuid) {
			drbd_info(peer_device, "Missed end of resync as sync-source\n");
			set_bit(RS_SOURCE_MISSED_END, &peer_device->flags);
		}
		spin_unlock_irq(&device->ldev->md.uuid_lock);
		return;
	}

	for (node_id = 0; node_id < DRBD_NODE_ID_MAX; node_id++) {
		struct drbd_peer_device *pd2;

		if (node_id == device->ldev->md.node_id)
			continue;

		if (!(peer_md[node_id].flags & MDF_HAVE_BITMAP) && !(peer_md[node_id].flags & MDF_NODE_EXISTS))
			continue;

		pd2 = peer_device_by_node_id(device, node_id);
		if (pd2 && pd2 != peer_device && pd2->repl_state[NOW] > L_ESTABLISHED)
			continue;

		if (peer_device->bitmap_uuids[node_id] == 0 && peer_md[node_id].bitmap_uuid != 0) {
			int from_node_id;

			if (current_equal) {
				u64 previous_bitmap_uuid = peer_md[node_id].bitmap_uuid;
				peer_md[node_id].bitmap_uuid = 0;
				_drbd_uuid_push_history(device, previous_bitmap_uuid);
				if (node_id == peer_device->node_id)
					drbd_print_uuids(peer_device, "updated UUIDs");
				else if (peer_md[node_id].flags & MDF_HAVE_BITMAP)
					forget_bitmap(device, node_id);
				else
					drbd_info(device, "Clearing bitmap UUID for node %d\n",
						  node_id);
				drbd_md_mark_dirty(device);
				write_bm = true;
			}

			from_node_id = find_node_id_by_bitmap_uuid(device, peer_current_uuid);
			if (from_node_id != -1 && node_id != from_node_id &&
			    dagtag_newer(peer_md[from_node_id].bitmap_dagtag,
					 peer_md[node_id].bitmap_dagtag)) {
				if (peer_md[node_id].flags & MDF_HAVE_BITMAP &&
				    peer_md[from_node_id].flags & MDF_HAVE_BITMAP)
					copy_bitmap(device, from_node_id, node_id);
				else
					drbd_info(device, "Node %d synced up to node %d.\n",
						  node_id, from_node_id);
				drbd_md_mark_dirty(device);
				filled = true;
			}
		}
	}

	write_bm |= detect_copy_ops_on_peer(peer_device);
	spin_unlock_irq(&device->ldev->md.uuid_lock);

	if (write_bm || filled) {
		u64 to_nodes = filled ? -1 : ~NODE_MASK(peer_device->node_id);
		drbd_propagate_uuids(device, to_nodes);
		drbd_suspend_io(device, WRITE_ONLY);
		drbd_bm_lock(device, "detect_finished_resyncs()", BM_LOCK_BULK);
		drbd_bm_write(device, NULL);
		drbd_bm_unlock(device);
		drbd_resume_io(device);
	}
}

int drbd_bmio_set_all_n_write(struct drbd_device *device,
			      struct drbd_peer_device *peer_device) __must_hold(local)
{
	drbd_bm_set_all(device);
	return drbd_bm_write(device, NULL);
}

/**
 * drbd_bmio_set_n_write() - io_fn for drbd_queue_bitmap_io() or drbd_bitmap_io()
 * @device:	DRBD device.
 *
 * Sets all bits in the bitmap towards one peer and writes the whole bitmap to stable storage.
 */
int drbd_bmio_set_n_write(struct drbd_device *device,
			  struct drbd_peer_device *peer_device) __must_hold(local)
{
	int rv = -EIO;

	drbd_md_set_peer_flag(peer_device, MDF_PEER_FULL_SYNC);
	drbd_md_sync(device);
	drbd_bm_set_many_bits(peer_device, 0, -1UL);

	rv = drbd_bm_write(device, NULL);

	if (!rv) {
		drbd_md_clear_peer_flag(peer_device, MDF_PEER_FULL_SYNC);
		drbd_md_sync(device);
	}

	return rv;
}

/**
 * drbd_bmio_set_allocated_n_write() - io_fn for drbd_queue_bitmap_io() or drbd_bitmap_io()
 * @device:	DRBD device.
 *
 * Sets all bits in all allocated bitmap slots and writes it to stable storage.
 */
int drbd_bmio_set_allocated_n_write(struct drbd_device *device,
				    struct drbd_peer_device *peer_device) __must_hold(local)
{
	const int my_node_id = device->resource->res_opts.node_id;
	struct drbd_md *md = &device->ldev->md;
	int rv = -EIO;
	int node_id, bitmap_index;

	for (node_id = 0; node_id < DRBD_NODE_ID_MAX; node_id++) {
		if (node_id == my_node_id)
			continue;
		bitmap_index = md->peers[node_id].bitmap_index;
		if (bitmap_index == -1)
			continue;
		_drbd_bm_set_many_bits(device, bitmap_index, 0, -1UL);
	}
	rv = drbd_bm_write(device, NULL);

	return rv;
}

/**
 * drbd_bmio_clear_all_n_write() - io_fn for drbd_queue_bitmap_io() or drbd_bitmap_io()
 * @device:	DRBD device.
 *
 * Clears all bits in the bitmap and writes the whole bitmap to stable storage.
 */
int drbd_bmio_clear_all_n_write(struct drbd_device *device,
			    struct drbd_peer_device *peer_device) __must_hold(local)
{
	drbd_resume_al(device);
	drbd_bm_clear_all(device);
	return drbd_bm_write(device, NULL);
}

static int w_bitmap_io(struct drbd_work *w, int unused)
{
	struct bm_io_work *work =
		container_of(w, struct bm_io_work, w);
	struct drbd_device *device = work->device;
	int rv = -EIO;

	if (get_ldev(device)) {
		if (work->flags & BM_LOCK_SINGLE_SLOT)
			drbd_bm_slot_lock(work->peer_device, work->why, work->flags);
		else
			drbd_bm_lock(device, work->why, work->flags);
		rv = work->io_fn(device, work->peer_device);
		if (work->flags & BM_LOCK_SINGLE_SLOT)
			drbd_bm_slot_unlock(work->peer_device);
		else
			drbd_bm_unlock(device);
		put_ldev(device);
	}

	if (work->done)
		work->done(device, work->peer_device, rv);

	if (atomic_dec_and_test(&device->pending_bitmap_work.n))
		wake_up(&device->misc_wait);
	kfree(work);

	return 0;
}

void drbd_queue_pending_bitmap_work(struct drbd_device *device)
{
	unsigned long flags;

	spin_lock_irqsave(&device->pending_bitmap_work.q_lock, flags);
	spin_lock(&device->resource->work.q_lock);
	list_splice_tail_init(&device->pending_bitmap_work.q, &device->resource->work.q);
	spin_unlock(&device->resource->work.q_lock);
	spin_unlock_irqrestore(&device->pending_bitmap_work.q_lock, flags);
	wake_up(&device->resource->work.q_wait);
}

/**
 * drbd_queue_bitmap_io() - Queues an IO operation on the whole bitmap
 * @device:	DRBD device.
 * @io_fn:	IO callback to be called when bitmap IO is possible
 * @done:	callback to be called after the bitmap IO was performed
 * @why:	Descriptive text of the reason for doing the IO
 *
 * While IO on the bitmap happens we freeze application IO thus we ensure
 * that drbd_set_out_of_sync() can not be called. This function MAY ONLY be
 * called from sender context. It MUST NOT be used while a previous such
 * work is still pending!
 *
 * Its worker function encloses the call of io_fn() by get_ldev() and
 * put_ldev().
 */
void drbd_queue_bitmap_io(struct drbd_device *device,
			  int (*io_fn)(struct drbd_device *, struct drbd_peer_device *),
			  void (*done)(struct drbd_device *, struct drbd_peer_device *, int),
			  char *why, enum bm_flag flags,
			  struct drbd_peer_device *peer_device)
{
	struct bm_io_work *bm_io_work;

	D_ASSERT(device, current == device->resource->worker.task);

	bm_io_work = kmalloc(sizeof(*bm_io_work), GFP_NOIO);
	if (!bm_io_work) {
		if (done)
			done(device, peer_device, -ENOMEM);
		return;
	}
	bm_io_work->w.cb = w_bitmap_io;
	bm_io_work->device = device;
	bm_io_work->peer_device = peer_device;
	bm_io_work->io_fn = io_fn;
	bm_io_work->done = done;
	bm_io_work->why = why;
	bm_io_work->flags = flags;

	/*
	 * Whole-bitmap operations can only take place when there is no
	 * concurrent application I/O.  We ensure exclusion between the two
	 * types of I/O  with the following mechanism:
	 *
	 *  - device->ap_bio_cnt keeps track of the number of application I/O
	 *    requests in progress.
	 *
	 *  - A non-empty device->pending_bitmap_work list indicates that
	 *    whole-bitmap I/O operations are pending, and no new application
	 *    I/O should be started.  We make sure that the list doesn't appear
	 *    empty system wide before trying to queue the whole-bitmap I/O.
	 *
	 *  - In dec_ap_bio(), we decrement device->ap_bio_cnt.  If it reaches
	 *    zero and the device->pending_bitmap_work list is non-empty, we
	 *    queue the whole-bitmap operations.
	 *
	 *  - In inc_ap_bio(), we increment device->ap_bio_cnt before checking
	 *    if the device->pending_bitmap_work list is non-empty.  If
	 *    device->pending_bitmap_work is non-empty, we immediately call
	 *    dec_ap_bio().
	 *
	 * This ensures that whenever there is pending whole-bitmap I/O, we
	 * realize in dec_ap_bio().
	 *
	 */

	/* no one should accidentally schedule the next bitmap IO
	 * when it is only half-queued yet */
	atomic_inc(&device->ap_bio_cnt[WRITE]);
	atomic_inc(&device->pending_bitmap_work.n);
	spin_lock_irq(&device->pending_bitmap_work.q_lock);
	list_add_tail(&bm_io_work->w.list, &device->pending_bitmap_work.q);
	spin_unlock_irq(&device->pending_bitmap_work.q_lock);
	dec_ap_bio(device, WRITE);  /* may move to actual work queue */
}

/**
 * drbd_bitmap_io() -  Does an IO operation on the whole bitmap
 * @device:	DRBD device.
 * @io_fn:	IO callback to be called when bitmap IO is possible
 * @why:	Descriptive text of the reason for doing the IO
 *
 * freezes application IO while that the actual IO operations runs. This
 * functions MAY NOT be called from sender context.
 */
int drbd_bitmap_io(struct drbd_device *device,
		int (*io_fn)(struct drbd_device *, struct drbd_peer_device *),
		char *why, enum bm_flag flags,
		struct drbd_peer_device *peer_device)
{
	/* Only suspend io, if some operation is supposed to be locked out */
	const bool do_suspend_io = flags & (BM_LOCK_CLEAR|BM_LOCK_SET|BM_LOCK_TEST);
	int rv;

	D_ASSERT(device, current != device->resource->worker.task);

	if (do_suspend_io)
		drbd_suspend_io(device, WRITE_ONLY);

	if (flags & BM_LOCK_SINGLE_SLOT)
		drbd_bm_slot_lock(peer_device, why, flags);
	else
		drbd_bm_lock(device, why, flags);

	rv = io_fn(device, peer_device);

	if (flags & BM_LOCK_SINGLE_SLOT)
		drbd_bm_slot_unlock(peer_device);
	else
		drbd_bm_unlock(device);

	if (do_suspend_io)
		drbd_resume_io(device);

	return rv;
}

void drbd_md_set_flag(struct drbd_device *device, enum mdf_flag flag) __must_hold(local)
{
	if ((device->ldev->md.flags & flag) != flag) {
		drbd_md_mark_dirty(device);
		device->ldev->md.flags |= flag;
	}
}

void drbd_md_set_peer_flag(struct drbd_peer_device *peer_device,
			   enum mdf_peer_flag flag) __must_hold(local)
{
	struct drbd_device *device = peer_device->device;
	struct drbd_md *md = &device->ldev->md;

	if (!(md->peers[peer_device->node_id].flags & flag)) {
		drbd_md_mark_dirty(device);
		md->peers[peer_device->node_id].flags |= flag;
	}
}

void drbd_md_clear_flag(struct drbd_device *device, enum mdf_flag flag) __must_hold(local)
{
	if ((device->ldev->md.flags & flag) != 0) {
		drbd_md_mark_dirty(device);
		device->ldev->md.flags &= ~flag;
	}
}

void drbd_md_clear_peer_flag(struct drbd_peer_device *peer_device,
			     enum mdf_peer_flag flag) __must_hold(local)
{
	struct drbd_device *device = peer_device->device;
	struct drbd_md *md = &device->ldev->md;

	if (md->peers[peer_device->node_id].flags & flag) {
		drbd_md_mark_dirty(device);
		md->peers[peer_device->node_id].flags &= ~flag;
	}
}

int drbd_md_test_flag(struct drbd_backing_dev *bdev, enum mdf_flag flag)
{
	return (bdev->md.flags & flag) != 0;
}

bool drbd_md_test_peer_flag(struct drbd_peer_device *peer_device, enum mdf_peer_flag flag)
{
	struct drbd_md *md = &peer_device->device->ldev->md;

	if (peer_device->bitmap_index == -1)
		return false;

	return md->peers[peer_device->node_id].flags & flag;
}

static void md_sync_timer_fn(struct timer_list *t)
{
	struct drbd_device *device = from_timer(device, t, md_sync_timer);
	drbd_device_post_work(device, MD_SYNC);
}


void lock_all_resources(void)
{
	struct drbd_resource *resource;
	int __maybe_unused i = 0;

	mutex_lock(&resources_mutex);
	local_irq_disable();
	for_each_resource(resource, &drbd_resources)
		read_lock(&resource->state_rwlock);
}

void unlock_all_resources(void)
{
	struct drbd_resource *resource;

	for_each_resource(resource, &drbd_resources)
		read_unlock(&resource->state_rwlock);
	local_irq_enable();
	mutex_unlock(&resources_mutex);
}

long twopc_timeout(struct drbd_resource *resource)
{
	return resource->res_opts.twopc_timeout * HZ/10;
}

u64 directly_connected_nodes(struct drbd_resource *resource, enum which_state which)
{
	u64 directly_connected = 0;
	struct drbd_connection *connection;

	rcu_read_lock();
	for_each_connection_rcu(connection, resource) {
		if (connection->cstate[which] < C_CONNECTED)
			continue;
		directly_connected |= NODE_MASK(connection->peer_node_id);
	}
	rcu_read_unlock();

	return directly_connected;
}

static sector_t bm_sect_to_max_capacity(unsigned int bm_max_peers, sector_t bm_sect)
{
	/* we do our meta data IO in 4k units */
	u64 bm_bytes = ALIGN_DOWN(bm_sect << SECTOR_SHIFT, 4096);
	u64 bm_bytes_per_peer = div_u64(bm_bytes, bm_max_peers);
	u64 bm_bits_per_peer = bm_bytes_per_peer * BITS_PER_BYTE;
	return BM_BIT_TO_SECT(bm_bits_per_peer);
}

/**
 * drbd_get_max_capacity() - Returns the capacity we announce to out peer
 * @device: The DRBD device.
 * @bdev: Meta data block device.
 * @warn: Whether to warn when size is clipped.
 *
 * returns the capacity we announce to out peer.  we clip ourselves at the
 * various MAX_SECTORS, because if we don't, current implementation will
 * oops sooner or later
 */
sector_t drbd_get_max_capacity(
		struct drbd_device *device, struct drbd_backing_dev *bdev, bool warn)
{
	unsigned int bm_max_peers = device->bitmap->bm_max_peers;
	sector_t backing_bdev_capacity = drbd_get_capacity(bdev->backing_bdev);
	sector_t bm_sect;
	sector_t backing_capacity_remaining;
	sector_t metadata_limit;
	sector_t max_capacity;

	switch (bdev->md.meta_dev_idx) {
	case DRBD_MD_INDEX_INTERNAL:
	case DRBD_MD_INDEX_FLEX_INT:
		bm_sect = bdev->md.al_offset - bdev->md.bm_offset;
		backing_capacity_remaining = drbd_md_first_sector(bdev);
		break;
	case DRBD_MD_INDEX_FLEX_EXT:
		bm_sect = bdev->md.md_size_sect - bdev->md.bm_offset;
		backing_capacity_remaining = backing_bdev_capacity;
		break;
	default:
		bm_sect = DRBD_BM_SECTORS_INDEXED;
		backing_capacity_remaining = backing_bdev_capacity;
	}

	metadata_limit = bm_sect_to_max_capacity(bm_max_peers, bm_sect);

	dynamic_drbd_dbg(device,
			"Backing device capacity: %llus, remaining: %llus, bitmap sectors: %llus\n",
			(unsigned long long) backing_bdev_capacity,
			(unsigned long long) backing_capacity_remaining,
			(unsigned long long) bm_sect);
	dynamic_drbd_dbg(device,
			"Max peers: %u, metadata limit: %llus, hard limit: %llus\n",
			bm_max_peers,
			(unsigned long long) metadata_limit,
			(unsigned long long) DRBD_MAX_SECTORS);

	max_capacity = backing_capacity_remaining;
	if (max_capacity > DRBD_MAX_SECTORS) {
		if (warn)
			drbd_warn(device, "Device size clipped from %llus to %llus due to DRBD limitations\n",
					(unsigned long long) max_capacity,
					(unsigned long long) DRBD_MAX_SECTORS);
		max_capacity = DRBD_MAX_SECTORS;
	}
	if (max_capacity > metadata_limit) {
		if (warn)
			drbd_warn(device, "Device size clipped from %llus to %llus due to metadata size\n",
					(unsigned long long) max_capacity,
					(unsigned long long) metadata_limit);
		max_capacity = metadata_limit;
	}
	return max_capacity;
}

#ifdef CONFIG_DRBD_FAULT_INJECTION
/* Fault insertion support including random number generator shamelessly
 * stolen from kernel/rcutorture.c */
struct fault_random_state {
	unsigned long state;
	unsigned long count;
};

#define FAULT_RANDOM_MULT 39916801  /* prime */
#define FAULT_RANDOM_ADD	479001701 /* prime */
#define FAULT_RANDOM_REFRESH 10000

/*
 * Crude but fast random-number generator.  Uses a linear congruential
 * generator, with occasional help from get_random_bytes().
 */
static unsigned long
_drbd_fault_random(struct fault_random_state *rsp)
{
	long refresh;

	if (!rsp->count--) {
		get_random_bytes(&refresh, sizeof(refresh));
		rsp->state += refresh;
		rsp->count = FAULT_RANDOM_REFRESH;
	}
	rsp->state = rsp->state * FAULT_RANDOM_MULT + FAULT_RANDOM_ADD;
	return swahw32(rsp->state);
}

static char *
_drbd_fault_str(unsigned int type) {
	static char *_faults[] = {
		[DRBD_FAULT_MD_WR] = "Meta-data write",
		[DRBD_FAULT_MD_RD] = "Meta-data read",
		[DRBD_FAULT_RS_WR] = "Resync write",
		[DRBD_FAULT_RS_RD] = "Resync read",
		[DRBD_FAULT_DT_WR] = "Data write",
		[DRBD_FAULT_DT_RD] = "Data read",
		[DRBD_FAULT_DT_RA] = "Data read ahead",
		[DRBD_FAULT_BM_ALLOC] = "BM allocation",
		[DRBD_FAULT_AL_EE] = "EE allocation",
		[DRBD_FAULT_RECEIVE] = "receive data corruption",
	};

	return (type < DRBD_FAULT_MAX) ? _faults[type] : "**Unknown**";
}

unsigned int
_drbd_insert_fault(struct drbd_device *device, unsigned int type)
{
	static struct fault_random_state rrs = {0, 0};

	unsigned int ret = (
		(drbd_fault_devs == 0 ||
			((1 << device->minor) & drbd_fault_devs) != 0) &&
		(((_drbd_fault_random(&rrs) % 100) + 1) <= drbd_fault_rate));

	if (ret) {
		drbd_fault_count++;

		if (drbd_ratelimit())
			drbd_warn(device, "***Simulating %s failure\n",
				_drbd_fault_str(type));
	}

	return ret;
}
#endif

module_init(drbd_init)
module_exit(drbd_cleanup)

/* For transport layer */
EXPORT_SYMBOL(drbd_destroy_connection);
EXPORT_SYMBOL(drbd_destroy_path);<|MERGE_RESOLUTION|>--- conflicted
+++ resolved
@@ -1484,8 +1484,6 @@
 	return drbd_send_command(peer_device, P_CURRENT_UUID, DATA_STREAM);
 }
 
-<<<<<<< HEAD
-=======
 void drbd_gen_and_send_sync_uuid(struct drbd_peer_device *peer_device)
 {
 	struct drbd_device *device = peer_device->device;
@@ -1513,24 +1511,6 @@
 	up_read(&device->uuid_sem);
 }
 
-/* All callers hold resource->conf_update */
-int drbd_attach_peer_device(struct drbd_peer_device *const peer_device) __must_hold(local)
-{
-	struct lru_cache *resync_lru = NULL;
-	int err = -ENOMEM;
-
-	resync_lru = lc_create("resync", drbd_bm_ext_cache,
-	                       1, 61, sizeof(struct bm_extent),
-	                       offsetof(struct bm_extent, lce));
-	if (resync_lru != NULL) {
-		peer_device->resync_lru = resync_lru;
-		err = 0;
-	}
-
-	return err;
-}
-
->>>>>>> f60da60c
 /* communicated if (agreed_features & DRBD_FF_WSAME) */
 static void assign_p_sizes_qlim(struct drbd_device *device, struct p_sizes *p, struct request_queue *q)
 {
