/*
   drbd.c

   This file is part of DRBD by Philipp Reisner and Lars Ellenberg.

   Copyright (C) 2001-2008, LINBIT Information Technologies GmbH.
   Copyright (C) 1999-2008, Philipp Reisner <philipp.reisner@linbit.com>.
   Copyright (C) 2002-2008, Lars Ellenberg <lars.ellenberg@linbit.com>.

   Thanks to Carter Burden, Bart Grantham and Gennadiy Nerubayev
   from Logicworks, Inc. for making SDP replication support possible.

   drbd is free software; you can redistribute it and/or modify
   it under the terms of the GNU General Public License as published by
   the Free Software Foundation; either version 2, or (at your option)
   any later version.

   drbd is distributed in the hope that it will be useful,
   but WITHOUT ANY WARRANTY; without even the implied warranty of
   MERCHANTABILITY or FITNESS FOR A PARTICULAR PURPOSE.  See the
   GNU General Public License for more details.

   You should have received a copy of the GNU General Public License
   along with drbd; see the file COPYING.  If not, write to
   the Free Software Foundation, 675 Mass Ave, Cambridge, MA 02139, USA.

 */

#include <linux/module.h>
#include <linux/drbd.h>
#include <asm/uaccess.h>
#include <asm/types.h>
#include <net/sock.h>
#include <linux/ctype.h>
#include <linux/fs.h>
#include <linux/file.h>
#include <linux/proc_fs.h>
#include <linux/init.h>
#include <linux/mm.h>
#include <linux/memcontrol.h>
#include <linux/mm_inline.h>
#include <linux/slab.h>
#include <linux/random.h>
#include <linux/reboot.h>
#include <linux/notifier.h>
#include <linux/kthread.h>
#define __KERNEL_SYSCALLS__
#include <linux/unistd.h>
#include <linux/vmalloc.h>
#include <linux/device.h>
#include <linux/dynamic_debug.h>

#include <linux/drbd_limits.h>
#include "drbd_int.h"
#include "drbd_req.h" /* only for _req_mod in tl_release and tl_clear */
#include "drbd_vli.h"

#ifdef COMPAT_HAVE_LINUX_BYTEORDER_SWABB_H
#include <linux/byteorder/swabb.h>
#else
#include <linux/swab.h>
#endif

int drbdd_init(struct drbd_thread *);
int drbd_worker(struct drbd_thread *);
int drbd_asender(struct drbd_thread *);

int drbd_init(void);
#ifdef BD_OPS_USE_FMODE
static int drbd_open(struct block_device *bdev, fmode_t mode);
static int drbd_release(struct gendisk *gd, fmode_t mode);
#else
static int drbd_open(struct inode *inode, struct file *file);
static int drbd_release(struct inode *inode, struct file *file);
#endif
STATIC int w_md_sync(struct drbd_work *w, int unused);
STATIC void md_sync_timer_fn(unsigned long data);
STATIC int w_bitmap_io(struct drbd_work *w, int unused);
STATIC int w_go_diskless(struct drbd_work *w, int unused);
static void drbd_minor_destroy(struct kobject *kobj);

MODULE_AUTHOR("Philipp Reisner <phil@linbit.com>, "
	      "Lars Ellenberg <lars@linbit.com>");
MODULE_DESCRIPTION("drbd - Distributed Replicated Block Device v" REL_VERSION);
MODULE_VERSION(REL_VERSION);
MODULE_LICENSE("GPL");
MODULE_PARM_DESC(minor_count, "Approximate number of drbd devices ("
		 __stringify(DRBD_MINOR_COUNT_MIN) "-" __stringify(DRBD_MINOR_COUNT_MAX) ")");
MODULE_ALIAS_BLOCKDEV_MAJOR(DRBD_MAJOR);

#include <linux/moduleparam.h>
/* allow_open_on_secondary */
MODULE_PARM_DESC(allow_oos, "DONT USE!");
/* thanks to these macros, if compiled into the kernel (not-module),
 * this becomes the boot parameter drbd.minor_count */
module_param(minor_count, uint, 0444);
module_param(disable_sendpage, bool, 0644);
module_param(allow_oos, bool, 0);
module_param(proc_details, int, 0644);

#ifdef DRBD_ENABLE_FAULTS
int enable_faults;
int fault_rate;
static int fault_count;
int fault_devs;
/* bitmap of enabled faults */
module_param(enable_faults, int, 0664);
/* fault rate % value - applies to all enabled faults */
module_param(fault_rate, int, 0664);
/* count of faults inserted */
module_param(fault_count, int, 0664);
/* bitmap of devices to insert faults on */
module_param(fault_devs, int, 0644);
#endif

/* module parameter, defined */
unsigned int minor_count = DRBD_MINOR_COUNT_DEF;
bool disable_sendpage;
bool allow_oos;
int proc_details;       /* Detail level in proc drbd*/

/* Module parameter for setting the user mode helper program
 * to run. Default is /sbin/drbdadm */
char usermode_helper[80] = "/sbin/drbdadm";

module_param_string(usermode_helper, usermode_helper, sizeof(usermode_helper), 0644);

/* in 2.6.x, our device mapping and config info contains our virtual gendisks
 * as member "struct gendisk *vdisk;"
 */
struct idr minors;
struct list_head drbd_tconns;  /* list of struct drbd_tconn */

struct kmem_cache *drbd_request_cache;
struct kmem_cache *drbd_ee_cache;	/* peer requests */
struct kmem_cache *drbd_bm_ext_cache;	/* bitmap extents */
struct kmem_cache *drbd_al_ext_cache;	/* activity log extents */
mempool_t *drbd_request_mempool;
mempool_t *drbd_ee_mempool;
mempool_t *drbd_md_io_page_pool;
struct bio_set *drbd_md_io_bio_set;

/* I do not use a standard mempool, because:
   1) I want to hand out the pre-allocated objects first.
   2) I want to be able to interrupt sleeping allocation with a signal.
   Note: This is a single linked list, the next pointer is the private
	 member of struct page.
 */
struct page *drbd_pp_pool;
spinlock_t   drbd_pp_lock;
int          drbd_pp_vacant;
wait_queue_head_t drbd_pp_wait;

STATIC const struct block_device_operations drbd_ops = {
	.owner =   THIS_MODULE,
	.open =    drbd_open,
	.release = drbd_release,
};

static struct kobj_type drbd_device_kobj_type = {
	.release = drbd_minor_destroy,
};

#ifdef COMPAT_HAVE_BIO_BI_DESTRUCTOR
static void bio_destructor_drbd(struct bio *bio)
{
	bio_free(bio, drbd_md_io_bio_set);
}

struct bio *bio_alloc_drbd(gfp_t gfp_mask)
{
	struct bio *bio;

	if (!drbd_md_io_bio_set)
		return bio_alloc(gfp_mask, 1);

	bio = bio_alloc_bioset(gfp_mask, 1, drbd_md_io_bio_set);
	if (!bio)
		return NULL;
	bio->bi_destructor = bio_destructor_drbd;
	return bio;
}
#else
struct bio *bio_alloc_drbd(gfp_t gfp_mask)
{
	struct bio *bio;

	if (!drbd_md_io_bio_set)
		return bio_alloc(gfp_mask, 1);

	bio = bio_alloc_bioset(gfp_mask, 1, drbd_md_io_bio_set);
	if (!bio)
		return NULL;
	return bio;
}
#endif

#ifdef __CHECKER__
/* When checking with sparse, and this is an inline function, sparse will
   give tons of false positives. When this is a real functions sparse works.
 */
int _get_ldev_if_state(struct drbd_conf *mdev, enum drbd_disk_state mins)
{
	int io_allowed;

	atomic_inc(&mdev->local_cnt);
	io_allowed = (mdev->state.disk >= mins);
	if (!io_allowed) {
		if (atomic_dec_and_test(&mdev->local_cnt))
			wake_up(&mdev->misc_wait);
	}
	return io_allowed;
}

#endif

/**
 * tl_release() - mark as BARRIER_ACKED all requests in the corresponding transfer log epoch
 * @tconn:	DRBD connection.
 * @barrier_nr:	Expected identifier of the DRBD write barrier packet.
 * @set_size:	Expected number of requests before that barrier.
 *
 * In case the passed barrier_nr or set_size does not match the oldest
 * epoch of not yet barrier-acked requests, this function will cause a
 * termination of the connection.
 */
void tl_release(struct drbd_tconn *tconn, unsigned int barrier_nr,
		unsigned int set_size)
{
	struct drbd_request *r;
	struct drbd_request *req = NULL;
	int expect_epoch = 0;
	int expect_size = 0;

	spin_lock_irq(&tconn->req_lock);

	/* find oldest not yet barrier-acked write request,
	 * count writes in its epoch. */
	list_for_each_entry(r, &tconn->transfer_log, tl_requests) {
		const unsigned s = r->rq_state;
		if (!req) {
			if (!(s & RQ_WRITE))
				continue;
			if (!(s & RQ_NET_MASK))
				continue;
			if (s & RQ_NET_DONE)
				continue;
			req = r;
			expect_epoch = req->epoch;
			expect_size ++;
		} else {
			if (r->epoch != expect_epoch)
				break;
			if (!(s & RQ_WRITE))
				continue;
			/* if (s & RQ_DONE): not expected */
			/* if (!(s & RQ_NET_MASK)): not expected */
			expect_size++;
		}
	}

	/* first some paranoia code */
	if (req == NULL) {
		conn_err(tconn, "BAD! BarrierAck #%u received, but no epoch in tl!?\n",
			 barrier_nr);
		goto bail;
	}
	if (expect_epoch != barrier_nr) {
		conn_err(tconn, "BAD! BarrierAck #%u received, expected #%u!\n",
			 barrier_nr, expect_epoch);
		goto bail;
	}

	if (expect_size != set_size) {
		conn_err(tconn, "BAD! BarrierAck #%u received with n_writes=%u, expected n_writes=%u!\n",
			 barrier_nr, set_size, expect_size);
		goto bail;
	}

	/* Clean up list of requests processed during current epoch. */
	/* this extra list walk restart is paranoia,
	 * to catch requests being barrier-acked "unexpectedly".
	 * It usually should find the same req again, or some READ preceding it. */
	list_for_each_entry(req, &tconn->transfer_log, tl_requests)
		if (req->epoch == expect_epoch)
			break;
	list_for_each_entry_safe_from(req, r, &tconn->transfer_log, tl_requests) {
		if (req->epoch != expect_epoch)
			break;
		_req_mod(req, BARRIER_ACKED);
	}
	spin_unlock_irq(&tconn->req_lock);

	return;

bail:
	spin_unlock_irq(&tconn->req_lock);
	conn_request_state(tconn, NS(conn, C_PROTOCOL_ERROR), CS_HARD);
}


/**
 * _tl_restart() - Walks the transfer log, and applies an action to all requests
 * @mdev:	DRBD device.
 * @what:       The action/event to perform with all request objects
 *
 * @what might be one of CONNECTION_LOST_WHILE_PENDING, RESEND, FAIL_FROZEN_DISK_IO,
 * RESTART_FROZEN_DISK_IO.
 */
/* must hold resource->req_lock */
void _tl_restart(struct drbd_tconn *tconn, enum drbd_req_event what)
{
	struct drbd_request *req, *r;

	list_for_each_entry_safe(req, r, &tconn->transfer_log, tl_requests)
		_req_mod(req, what);
}

void tl_restart(struct drbd_tconn *tconn, enum drbd_req_event what)
{
	spin_lock_irq(&tconn->req_lock);
	_tl_restart(tconn, what);
	spin_unlock_irq(&tconn->req_lock);
}


/**
 * tl_clear() - Clears all requests and &struct drbd_tl_epoch objects out of the TL
 * @mdev:	DRBD device.
 *
 * This is called after the connection to the peer was lost. The storage covered
 * by the requests on the transfer gets marked as our of sync. Called from the
 * receiver thread and the worker thread.
 */
void tl_clear(struct drbd_tconn *tconn)
{
	tl_restart(tconn, CONNECTION_LOST_WHILE_PENDING);
}

/**
 * tl_abort_disk_io() - Abort disk I/O for all requests for a certain mdev in the TL
 * @mdev:	DRBD device.
 */
void tl_abort_disk_io(struct drbd_conf *mdev)
{
	struct drbd_tconn *tconn = mdev->tconn;
	struct drbd_request *req, *r;

	spin_lock_irq(&tconn->req_lock);
	list_for_each_entry_safe(req, r, &tconn->transfer_log, tl_requests) {
		if (!(req->rq_state & RQ_LOCAL_PENDING))
			continue;
		if (req->w.mdev != mdev)
			continue;
		_req_mod(req, ABORT_DISK_IO);
	}
	spin_unlock_irq(&tconn->req_lock);
}

STATIC int drbd_thread_setup(void *arg)
{
	struct drbd_thread *thi = (struct drbd_thread *) arg;
	struct drbd_tconn *tconn = thi->tconn;
	unsigned long flags;
	int retval;
<<<<<<< HEAD

	daemonize("drbd_thread");
	/* state engine takes this lock (in drbd_thread_stop_nowait)
	 * while holding the req_lock irqsave */
	spin_lock_irqsave(&thi->t_lock, flags);
	thi->task = current;
	smp_mb();
	spin_unlock_irqrestore(&thi->t_lock, flags);

	__set_current_state(TASK_UNINTERRUPTIBLE);
	complete(&thi->startstop); /* notify: thi->task is set. */
	schedule_timeout(10*HZ);
	snprintf(current->comm, sizeof(current->comm), "drbd_%c_%s",
			thi->name[0], thi->tconn->name);
=======
>>>>>>> fd84ff40

restart:
	retval = thi->function(thi);

	spin_lock_irqsave(&thi->t_lock, flags);

	/* if the receiver has been "EXITING", the last thing it did
	 * was set the conn state to "StandAlone",
	 * if now a re-connect request comes in, conn state goes C_UNCONNECTED,
	 * and receiver thread will be "started".
	 * drbd_thread_start needs to set "RESTARTING" in that case.
	 * t_state check and assignment needs to be within the same spinlock,
	 * so either thread_start sees EXITING, and can remap to RESTARTING,
	 * or thread_start see NONE, and can proceed as normal.
	 */

<<<<<<< HEAD
	if (thi->t_state == RESTARTING) {
		conn_info(tconn, "Restarting %s thread\n", thi->name);
		thi->t_state = RUNNING;
=======
	if (thi->t_state == Restarting) {
		dev_info(DEV, "Restarting %s\n", current->comm);
		thi->t_state = Running;
>>>>>>> fd84ff40
		spin_unlock_irqrestore(&thi->t_lock, flags);
		goto restart;
	}

	thi->task = NULL;
	thi->t_state = NONE;
	smp_mb();

<<<<<<< HEAD
	/* THINK maybe two different completions? */
	complete_all(&thi->startstop); /* notify: thi->task unset. */
	conn_info(tconn, "Terminating %s thread\n", thi->name);
=======
	complete(&thi->stop);
>>>>>>> fd84ff40
	spin_unlock_irqrestore(&thi->t_lock, flags);

	dev_info(DEV, "Terminating %s\n", current->comm);

	/* Release mod reference taken when thread was started */

	kref_put(&tconn->kref, &conn_destroy);
	module_put(THIS_MODULE);
	return retval;
}

STATIC void drbd_thread_init(struct drbd_tconn *tconn, struct drbd_thread *thi,
			     int (*func) (struct drbd_thread *), char *name)
{
	spin_lock_init(&thi->t_lock);
	thi->task    = NULL;
	thi->t_state = NONE;
	thi->function = func;
	thi->tconn = tconn;
	strncpy(thi->name, name, ARRAY_SIZE(thi->name));
}

int drbd_thread_start(struct drbd_thread *thi)
{
<<<<<<< HEAD
	struct drbd_tconn *tconn = thi->tconn;
	unsigned long flags;
	int pid;
=======
	struct drbd_conf *mdev = thi->mdev;
	struct task_struct *nt;
	unsigned long flags;

	const char *me =
		thi == &mdev->receiver ? "receiver" :
		thi == &mdev->asender  ? "asender"  :
		thi == &mdev->worker   ? "worker"   : "NONSENSE";
>>>>>>> fd84ff40

	/* is used from state engine doing drbd_thread_stop_nowait,
	 * while holding the req lock irqsave */
	spin_lock_irqsave(&thi->t_lock, flags);

	switch (thi->t_state) {
	case NONE:
		conn_info(tconn, "Starting %s thread (from %s [%d])\n",
			 thi->name, current->comm, current->pid);

		/* Get ref on module for thread - this is released when thread exits */
		if (!try_module_get(THIS_MODULE)) {
			conn_err(tconn, "Failed to get module reference in drbd_thread_start\n");
			spin_unlock_irqrestore(&thi->t_lock, flags);
			return false;
		}

<<<<<<< HEAD
		kref_get(&thi->tconn->kref);

		init_completion(&thi->startstop);
=======
		init_completion(&thi->stop);
		D_ASSERT(thi->task == NULL);
>>>>>>> fd84ff40
		thi->reset_cpu_mask = 1;
		thi->t_state = RUNNING;
		spin_unlock_irqrestore(&thi->t_lock, flags);
		flush_signals(current); /* otherw. may get -ERESTARTNOINTR */

<<<<<<< HEAD
		pid = kernel_thread(drbd_thread_setup, (void *) thi, CLONE_FS);
		if (pid < 0) {
			conn_err(tconn, "Couldn't start thread (%d)\n", pid);
=======
		nt = kthread_create(drbd_thread_setup, (void *) thi,
				    "drbd%d_%s", mdev_to_minor(mdev), me);

		if (IS_ERR(nt)) {
			dev_err(DEV, "Couldn't start thread\n");
>>>>>>> fd84ff40

			kref_put(&tconn->kref, &conn_destroy);
			module_put(THIS_MODULE);
			return false;
		}
<<<<<<< HEAD
		/* waits until thi->task is set */
		wait_for_completion(&thi->startstop);
		if (thi->t_state != RUNNING)
			conn_err(tconn, "ASSERT FAILED: %s t_state == %d expected %d.\n",
					thi->name, thi->t_state, RUNNING);
		if (thi->task)
			wake_up_process(thi->task);
		else
			conn_err(tconn, "ASSERT FAILED thi->task is NULL where it should be set!?\n");
=======
		spin_lock_irqsave(&thi->t_lock, flags);
		thi->task = nt;
		thi->t_state = Running;
		spin_unlock_irqrestore(&thi->t_lock, flags);
		wake_up_process(nt);
>>>>>>> fd84ff40
		break;
	case EXITING:
		thi->t_state = RESTARTING;
		conn_info(tconn, "Restarting %s thread (from %s [%d])\n",
				thi->name, current->comm, current->pid);
		/* fall through */
	case RUNNING:
	case RESTARTING:
	default:
		spin_unlock_irqrestore(&thi->t_lock, flags);
		break;
	}

	return true;
}


void _drbd_thread_stop(struct drbd_thread *thi, int restart, int wait)
{
<<<<<<< HEAD
	struct drbd_tconn *tconn = thi->tconn;
	unsigned long flags;
	enum drbd_thread_state ns = restart ? RESTARTING : EXITING;
=======
	unsigned long flags;

	enum drbd_thread_state ns = restart ? Restarting : Exiting;
>>>>>>> fd84ff40

	/* may be called from state engine, holding the req lock irqsave */
	spin_lock_irqsave(&thi->t_lock, flags);

<<<<<<< HEAD
	/* conn_err(tconn, "drbd_thread_stop: %s [%d]: %s %d -> %d; %d\n",
	     current->comm, current->pid,
	     thi->task ? thi->task->comm : "NULL", thi->t_state, ns, wait); */

	if (thi->t_state == NONE) {
=======
	if (thi->t_state == None) {
>>>>>>> fd84ff40
		spin_unlock_irqrestore(&thi->t_lock, flags);
		if (restart)
			drbd_thread_start(thi);
		return;
	}

	if (thi->t_state != ns) {
		if (thi->task == NULL) {
			spin_unlock_irqrestore(&thi->t_lock, flags);
			return;
		}

		thi->t_state = ns;
		smp_mb();
		init_completion(&thi->stop);
		if (thi->task != current)
			force_sig(DRBD_SIGKILL, thi->task);
<<<<<<< HEAD
		else if (wait)
			conn_err(tconn, "ASSERT FAILED: wait=%d\n", wait);
	}
	spin_unlock_irqrestore(&thi->t_lock, flags);

	if (wait) {
		if (thi->task == current) {
			conn_err(tconn, "ASSERT FAILED: Trying to wait for current task!\n");
			return;
		}
		wait_for_completion(&thi->startstop);
		spin_lock_irqsave(&thi->t_lock, flags);
		if (thi->t_state != NONE)
			conn_err(tconn, "ASSERT FAILED: %s t_state == %d expected %d.\n",
				 thi->name, thi->t_state, NONE);
		spin_unlock_irqrestore(&thi->t_lock, flags);
	}
=======
	}
	spin_unlock_irqrestore(&thi->t_lock, flags);

	if (wait)
		wait_for_completion(&thi->stop);
>>>>>>> fd84ff40
}

static struct drbd_thread *drbd_task_to_thread(struct drbd_tconn *tconn, struct task_struct *task)
{
	struct drbd_thread *thi =
		task == tconn->receiver.task ? &tconn->receiver :
		task == tconn->asender.task  ? &tconn->asender :
		task == tconn->worker.task   ? &tconn->worker : NULL;

	return thi;
}

char *drbd_task_to_thread_name(struct drbd_tconn *tconn, struct task_struct *task)
{
	struct drbd_thread *thi = drbd_task_to_thread(tconn, task);
	return thi ? thi->name : task->comm;
}

int conn_lowest_minor(struct drbd_tconn *tconn)
{
	struct drbd_conf *mdev;
	int vnr = 0, m;

	rcu_read_lock();
	mdev = idr_get_next(&tconn->volumes, &vnr);
	m = mdev ? mdev_to_minor(mdev) : -1;
	rcu_read_unlock();

	return m;
}

#ifdef CONFIG_SMP
/**
 * drbd_calc_cpu_mask() - Generate CPU masks, spread over all CPUs
 * @mdev:	DRBD device.
 *
 * Forces all threads of a device onto the same CPU. This is beneficial for
 * DRBD's performance. May be overwritten by user's configuration.
 */
void drbd_calc_cpu_mask(struct drbd_tconn *tconn)
{
	int ord, cpu;

	/* user override. */
	if (cpumask_weight(tconn->cpu_mask))
		return;

	ord = conn_lowest_minor(tconn) % cpumask_weight(cpu_online_mask);
	for_each_online_cpu(cpu) {
		if (ord-- == 0) {
			cpumask_set_cpu(cpu, tconn->cpu_mask);
			return;
		}
	}
	/* should not be reached */
	cpumask_setall(tconn->cpu_mask);
}

/**
 * drbd_thread_current_set_cpu() - modifies the cpu mask of the _current_ thread
 * @mdev:	DRBD device.
 * @thi:	drbd_thread object
 *
 * call in the "main loop" of _all_ threads, no need for any mutex, current won't die
 * prematurely.
 */
void drbd_thread_current_set_cpu(struct drbd_thread *thi)
{
	struct task_struct *p = current;

	if (!thi->reset_cpu_mask)
		return;
	thi->reset_cpu_mask = 0;
	set_cpus_allowed_ptr(p, thi->tconn->cpu_mask);
}
#endif

/**
 * drbd_header_size  -  size of a packet header
 *
 * The header size is a multiple of 8, so any payload following the header is
 * word aligned on 64-bit architectures.  (The bitmap send and receive code
 * relies on this.)
 */
unsigned int drbd_header_size(struct drbd_tconn *tconn)
{
	if (tconn->agreed_pro_version >= 100) {
		BUILD_BUG_ON(!IS_ALIGNED(sizeof(struct p_header100), 8));
		return sizeof(struct p_header100);
	} else {
		BUILD_BUG_ON(sizeof(struct p_header80) !=
			     sizeof(struct p_header95));
		BUILD_BUG_ON(!IS_ALIGNED(sizeof(struct p_header80), 8));
		return sizeof(struct p_header80);
	}
}

static unsigned int prepare_header80(struct p_header80 *h, enum drbd_packet cmd, int size)
{
	h->magic   = cpu_to_be32(DRBD_MAGIC);
	h->command = cpu_to_be16(cmd);
	h->length  = cpu_to_be16(size);
	return sizeof(struct p_header80);
}

static unsigned int prepare_header95(struct p_header95 *h, enum drbd_packet cmd, int size)
{
	h->magic   = cpu_to_be16(DRBD_MAGIC_BIG);
	h->command = cpu_to_be16(cmd);
	h->length = cpu_to_be32(size);
	return sizeof(struct p_header95);
}

static unsigned int prepare_header100(struct p_header100 *h, enum drbd_packet cmd,
				      int size, int vnr)
{
	h->magic = cpu_to_be32(DRBD_MAGIC_100);
	h->volume = cpu_to_be16(vnr);
	h->command = cpu_to_be16(cmd);
	h->length = cpu_to_be32(size);
	h->pad = 0;
	return sizeof(struct p_header100);
}

static unsigned int prepare_header(struct drbd_tconn *tconn, int vnr,
				   void *buffer, enum drbd_packet cmd, int size)
{
	if (tconn->agreed_pro_version >= 100)
		return prepare_header100(buffer, cmd, size, vnr);
	else if (tconn->agreed_pro_version >= 95 &&
		 size > DRBD_MAX_SIZE_H80_PACKET)
		return prepare_header95(buffer, cmd, size);
	else
		return prepare_header80(buffer, cmd, size);
}

static void *__conn_prepare_command(struct drbd_tconn *tconn,
				    struct drbd_socket *sock)
{
	if (!sock->socket)
		return NULL;
	return sock->sbuf + drbd_header_size(tconn);
}

void *conn_prepare_command(struct drbd_tconn *tconn, struct drbd_socket *sock)
{
	void *p;

	mutex_lock(&sock->mutex);
	p = __conn_prepare_command(tconn, sock);
	if (!p)
		mutex_unlock(&sock->mutex);

	return p;
}

void *drbd_prepare_command(struct drbd_conf *mdev, struct drbd_socket *sock)
{
	return conn_prepare_command(mdev->tconn, sock);
}

static int __send_command(struct drbd_tconn *tconn, int vnr,
			  struct drbd_socket *sock, enum drbd_packet cmd,
			  unsigned int header_size, void *data,
			  unsigned int size)
{
	int msg_flags;
	int err;

	/*
	 * Called with @data == NULL and the size of the data blocks in @size
	 * for commands that send data blocks.  For those commands, omit the
	 * MSG_MORE flag: this will increase the likelihood that data blocks
	 * which are page aligned on the sender will end up page aligned on the
	 * receiver.
	 */
	msg_flags = data ? MSG_MORE : 0;

	header_size += prepare_header(tconn, vnr, sock->sbuf, cmd,
				      header_size + size);
	err = drbd_send_all(tconn, sock->socket, sock->sbuf, header_size,
			    msg_flags);
	if (data && !err)
		err = drbd_send_all(tconn, sock->socket, data, size, 0);
	return err;
}

static int __conn_send_command(struct drbd_tconn *tconn, struct drbd_socket *sock,
			       enum drbd_packet cmd, unsigned int header_size,
			       void *data, unsigned int size)
{
	return __send_command(tconn, 0, sock, cmd, header_size, data, size);
}

int conn_send_command(struct drbd_tconn *tconn, struct drbd_socket *sock,
		      enum drbd_packet cmd, unsigned int header_size,
		      void *data, unsigned int size)
{
	int err;

	err = __conn_send_command(tconn, sock, cmd, header_size, data, size);
	mutex_unlock(&sock->mutex);
	return err;
}

int drbd_send_command(struct drbd_conf *mdev, struct drbd_socket *sock,
		      enum drbd_packet cmd, unsigned int header_size,
		      void *data, unsigned int size)
{
	int err;

	err = __send_command(mdev->tconn, mdev->vnr, sock, cmd, header_size,
			     data, size);
	mutex_unlock(&sock->mutex);
	return err;
}

int drbd_send_ping(struct drbd_tconn *tconn)
{
	struct drbd_socket *sock;

	sock = &tconn->meta;
	if (!conn_prepare_command(tconn, sock))
		return -EIO;
	return conn_send_command(tconn, sock, P_PING, 0, NULL, 0);
}

int drbd_send_ping_ack(struct drbd_tconn *tconn)
{
	struct drbd_socket *sock;

	sock = &tconn->meta;
	if (!conn_prepare_command(tconn, sock))
		return -EIO;
	return conn_send_command(tconn, sock, P_PING_ACK, 0, NULL, 0);
}

int drbd_send_sync_param(struct drbd_conf *mdev)
{
	struct drbd_socket *sock;
	struct p_rs_param_95 *p;
	int size;
	const int apv = mdev->tconn->agreed_pro_version;
	enum drbd_packet cmd;
	struct net_conf *nc;
	struct disk_conf *dc;

	sock = &mdev->tconn->data;
	p = drbd_prepare_command(mdev, sock);
	if (!p)
		return -EIO;

	rcu_read_lock();
	nc = rcu_dereference(mdev->tconn->net_conf);

	size = apv <= 87 ? sizeof(struct p_rs_param)
		: apv == 88 ? sizeof(struct p_rs_param)
			+ strlen(nc->verify_alg) + 1
		: apv <= 94 ? sizeof(struct p_rs_param_89)
		: /* apv >= 95 */ sizeof(struct p_rs_param_95);

	cmd = apv >= 89 ? P_SYNC_PARAM89 : P_SYNC_PARAM;

	/* initialize verify_alg and csums_alg */
	memset(p->verify_alg, 0, 2 * SHARED_SECRET_MAX);

	if (get_ldev(mdev)) {
		dc = rcu_dereference(mdev->ldev->disk_conf);
		p->resync_rate = cpu_to_be32(dc->resync_rate);
		p->c_plan_ahead = cpu_to_be32(dc->c_plan_ahead);
		p->c_delay_target = cpu_to_be32(dc->c_delay_target);
		p->c_fill_target = cpu_to_be32(dc->c_fill_target);
		p->c_max_rate = cpu_to_be32(dc->c_max_rate);
		put_ldev(mdev);
	} else {
		p->resync_rate = cpu_to_be32(DRBD_RESYNC_RATE_DEF);
		p->c_plan_ahead = cpu_to_be32(DRBD_C_PLAN_AHEAD_DEF);
		p->c_delay_target = cpu_to_be32(DRBD_C_DELAY_TARGET_DEF);
		p->c_fill_target = cpu_to_be32(DRBD_C_FILL_TARGET_DEF);
		p->c_max_rate = cpu_to_be32(DRBD_C_MAX_RATE_DEF);
	}

	if (apv >= 88)
		strcpy(p->verify_alg, nc->verify_alg);
	if (apv >= 89)
		strcpy(p->csums_alg, nc->csums_alg);
	rcu_read_unlock();

	return drbd_send_command(mdev, sock, cmd, size, NULL, 0);
}

int __drbd_send_protocol(struct drbd_tconn *tconn, enum drbd_packet cmd)
{
	struct drbd_socket *sock;
	struct p_protocol *p;
	struct net_conf *nc;
	int size, cf;

	sock = &tconn->data;
	p = __conn_prepare_command(tconn, sock);
	if (!p)
		return -EIO;

	rcu_read_lock();
	nc = rcu_dereference(tconn->net_conf);

	if (nc->tentative && tconn->agreed_pro_version < 92) {
		rcu_read_unlock();
		mutex_unlock(&sock->mutex);
		conn_err(tconn, "--dry-run is not supported by peer");
		return -EOPNOTSUPP;
	}

	size = sizeof(*p);
	if (tconn->agreed_pro_version >= 87)
		size += strlen(nc->integrity_alg) + 1;

	p->protocol      = cpu_to_be32(nc->wire_protocol);
	p->after_sb_0p   = cpu_to_be32(nc->after_sb_0p);
	p->after_sb_1p   = cpu_to_be32(nc->after_sb_1p);
	p->after_sb_2p   = cpu_to_be32(nc->after_sb_2p);
	p->two_primaries = cpu_to_be32(nc->two_primaries);
	cf = 0;
	if (nc->discard_my_data)
		cf |= CF_DISCARD_MY_DATA;
	if (nc->tentative)
		cf |= CF_DRY_RUN;
	p->conn_flags    = cpu_to_be32(cf);

	if (tconn->agreed_pro_version >= 87)
		strcpy(p->integrity_alg, nc->integrity_alg);
	rcu_read_unlock();

	return __conn_send_command(tconn, sock, cmd, size, NULL, 0);
}

int drbd_send_protocol(struct drbd_tconn *tconn)
{
	int err;

	mutex_lock(&tconn->data.mutex);
	err = __drbd_send_protocol(tconn, P_PROTOCOL);
	mutex_unlock(&tconn->data.mutex);

	return err;
}

int _drbd_send_uuids(struct drbd_conf *mdev, u64 uuid_flags)
{
	struct drbd_socket *sock;
	struct p_uuids *p;
	int i;

	if (!get_ldev_if_state(mdev, D_NEGOTIATING))
		return 0;

	sock = &mdev->tconn->data;
	p = drbd_prepare_command(mdev, sock);
	if (!p) {
		put_ldev(mdev);
		return -EIO;
	}
	spin_lock_irq(&mdev->ldev->md.uuid_lock);
	for (i = UI_CURRENT; i < UI_SIZE; i++)
		p->uuid[i] = cpu_to_be64(mdev->ldev->md.uuid[i]);
	spin_unlock_irq(&mdev->ldev->md.uuid_lock);

	mdev->comm_bm_set = drbd_bm_total_weight(mdev);
	p->uuid[UI_SIZE] = cpu_to_be64(mdev->comm_bm_set);
	rcu_read_lock();
	uuid_flags |= rcu_dereference(mdev->tconn->net_conf)->discard_my_data ? 1 : 0;
	rcu_read_unlock();
	uuid_flags |= test_bit(CRASHED_PRIMARY, &mdev->flags) ? 2 : 0;
	uuid_flags |= mdev->new_state_tmp.disk == D_INCONSISTENT ? 4 : 0;
	p->uuid[UI_FLAGS] = cpu_to_be64(uuid_flags);

	put_ldev(mdev);
	return drbd_send_command(mdev, sock, P_UUIDS, sizeof(*p), NULL, 0);
}

int drbd_send_uuids(struct drbd_conf *mdev)
{
	return _drbd_send_uuids(mdev, 0);
}

int drbd_send_uuids_skip_initial_sync(struct drbd_conf *mdev)
{
	return _drbd_send_uuids(mdev, 8);
}

void drbd_print_uuids(struct drbd_conf *mdev, const char *text)
{
	if (get_ldev_if_state(mdev, D_NEGOTIATING)) {
		u64 *uuid = mdev->ldev->md.uuid;
		dev_info(DEV, "%s %016llX:%016llX:%016llX:%016llX\n",
		     text,
		     (unsigned long long)uuid[UI_CURRENT],
		     (unsigned long long)uuid[UI_BITMAP],
		     (unsigned long long)uuid[UI_HISTORY_START],
		     (unsigned long long)uuid[UI_HISTORY_END]);
		put_ldev(mdev);
	} else {
		dev_info(DEV, "%s effective data uuid: %016llX\n",
				text,
				(unsigned long long)mdev->ed_uuid);
	}
}

void drbd_gen_and_send_sync_uuid(struct drbd_conf *mdev)
{
	struct drbd_socket *sock;
	struct p_rs_uuid *p;
	u64 uuid;

	D_ASSERT(mdev->state.disk == D_UP_TO_DATE);

	uuid = mdev->ldev->md.uuid[UI_BITMAP];
	if (uuid && uuid != UUID_JUST_CREATED)
		uuid = uuid + UUID_NEW_BM_OFFSET;
	else
		get_random_bytes(&uuid, sizeof(u64));
	drbd_uuid_set(mdev, UI_BITMAP, uuid);
	drbd_print_uuids(mdev, "updated sync UUID");
	drbd_md_sync(mdev);

	sock = &mdev->tconn->data;
	p = drbd_prepare_command(mdev, sock);
	if (p) {
		p->uuid = cpu_to_be64(uuid);
		drbd_send_command(mdev, sock, P_SYNC_UUID, sizeof(*p), NULL, 0);
	}
}

int drbd_send_sizes(struct drbd_conf *mdev, int trigger_reply, enum dds_flags flags)
{
	struct drbd_socket *sock;
	struct p_sizes *p;
	sector_t d_size, u_size;
	int q_order_type;
	unsigned int max_bio_size;

	if (get_ldev_if_state(mdev, D_NEGOTIATING)) {
		D_ASSERT(mdev->ldev->backing_bdev);
		d_size = drbd_get_max_capacity(mdev->ldev);
		rcu_read_lock();
		u_size = rcu_dereference(mdev->ldev->disk_conf)->disk_size;
		rcu_read_unlock();
		q_order_type = drbd_queue_order_type(mdev);
		max_bio_size = queue_max_hw_sectors(mdev->ldev->backing_bdev->bd_disk->queue) << 9;
		max_bio_size = min(max_bio_size, DRBD_MAX_BIO_SIZE);
		put_ldev(mdev);
	} else {
		d_size = 0;
		u_size = 0;
		q_order_type = QUEUE_ORDERED_NONE;
		max_bio_size = DRBD_MAX_BIO_SIZE; /* ... multiple BIOs per peer_request */
	}

	sock = &mdev->tconn->data;
	p = drbd_prepare_command(mdev, sock);
	if (!p)
		return -EIO;

	if (mdev->tconn->agreed_pro_version <= 94)
		max_bio_size = min(max_bio_size, DRBD_MAX_SIZE_H80_PACKET);
	else if (mdev->tconn->agreed_pro_version < 100)
		max_bio_size = min(max_bio_size, DRBD_MAX_BIO_SIZE_P95);

	p->d_size = cpu_to_be64(d_size);
	p->u_size = cpu_to_be64(u_size);
	p->c_size = cpu_to_be64(trigger_reply ? 0 : drbd_get_capacity(mdev->this_bdev));
	p->max_bio_size = cpu_to_be32(max_bio_size);
	p->queue_order_type = cpu_to_be16(q_order_type);
	p->dds_flags = cpu_to_be16(flags);
	return drbd_send_command(mdev, sock, P_SIZES, sizeof(*p), NULL, 0);
}

/**
 * drbd_send_current_state() - Sends the drbd state to the peer
 * @mdev:	DRBD device.
 */
int drbd_send_current_state_(struct drbd_conf *mdev, const char *func, unsigned int line)
{
	struct drbd_socket *sock;
	struct p_state *p;

	sock = &mdev->tconn->data;
	p = drbd_prepare_command(mdev, sock);
	if (!p)
		return -EIO;
	p->state = cpu_to_be32(mdev->state.i); /* Within the send mutex */
	return drbd_send_command(mdev, sock, P_STATE, sizeof(*p), NULL, 0);
}

/**
 * drbd_send_state() - After a state change, sends the new state to the peer
 * @mdev:      DRBD device.
 * @state:     the state to send, not necessarily the current state.
 *
 * Each state change queues an "after_state_ch" work, which will eventually
 * send the resulting new state to the peer. If more state changes happen
 * between queuing and processing of the after_state_ch work, we still
 * want to send each intermediary state in the order it occurred.
 */
int drbd_send_state_(struct drbd_conf *mdev, union drbd_state state, const char *func, unsigned int line)
{
	struct drbd_socket *sock;
	struct p_state *p;

	sock = &mdev->tconn->data;
	p = drbd_prepare_command(mdev, sock);
	if (!p)
		return -EIO;
	p->state = cpu_to_be32(state.i); /* Within the send mutex */
	return drbd_send_command(mdev, sock, P_STATE, sizeof(*p), NULL, 0);
}

int drbd_send_state_req(struct drbd_conf *mdev, union drbd_state mask, union drbd_state val)
{
	struct drbd_socket *sock;
	struct p_req_state *p;

	sock = &mdev->tconn->data;
	p = drbd_prepare_command(mdev, sock);
	if (!p)
		return -EIO;
	p->mask = cpu_to_be32(mask.i);
	p->val = cpu_to_be32(val.i);
	return drbd_send_command(mdev, sock, P_STATE_CHG_REQ, sizeof(*p), NULL, 0);
}

int conn_send_state_req(struct drbd_tconn *tconn, union drbd_state mask, union drbd_state val)
{
	enum drbd_packet cmd;
	struct drbd_socket *sock;
	struct p_req_state *p;

	cmd = tconn->agreed_pro_version < 100 ? P_STATE_CHG_REQ : P_CONN_ST_CHG_REQ;
	sock = &tconn->data;
	p = conn_prepare_command(tconn, sock);
	if (!p)
		return -EIO;
	p->mask = cpu_to_be32(mask.i);
	p->val = cpu_to_be32(val.i);
	return conn_send_command(tconn, sock, cmd, sizeof(*p), NULL, 0);
}

void drbd_send_sr_reply(struct drbd_conf *mdev, enum drbd_state_rv retcode)
{
	struct drbd_socket *sock;
	struct p_req_state_reply *p;

	sock = &mdev->tconn->meta;
	p = drbd_prepare_command(mdev, sock);
	if (p) {
		p->retcode = cpu_to_be32(retcode);
		drbd_send_command(mdev, sock, P_STATE_CHG_REPLY, sizeof(*p), NULL, 0);
	}
}

void conn_send_sr_reply(struct drbd_tconn *tconn, enum drbd_state_rv retcode)
{
	struct drbd_socket *sock;
	struct p_req_state_reply *p;
	enum drbd_packet cmd = tconn->agreed_pro_version < 100 ? P_STATE_CHG_REPLY : P_CONN_ST_CHG_REPLY;

	sock = &tconn->meta;
	p = conn_prepare_command(tconn, sock);
	if (p) {
		p->retcode = cpu_to_be32(retcode);
		conn_send_command(tconn, sock, cmd, sizeof(*p), NULL, 0);
	}
}

static void dcbp_set_code(struct p_compressed_bm *p, enum drbd_bitmap_code code)
{
	BUG_ON(code & ~0xf);
	p->encoding = (p->encoding & ~0xf) | code;
}

static void dcbp_set_start(struct p_compressed_bm *p, int set)
{
	p->encoding = (p->encoding & ~0x80) | (set ? 0x80 : 0);
}

static void dcbp_set_pad_bits(struct p_compressed_bm *p, int n)
{
	BUG_ON(n & ~0x7);
	p->encoding = (p->encoding & (~0x7 << 4)) | (n << 4);
}

int fill_bitmap_rle_bits(struct drbd_conf *mdev,
			 struct p_compressed_bm *p,
			 unsigned int size,
			 struct bm_xfer_ctx *c)
{
	struct bitstream bs;
	unsigned long plain_bits;
	unsigned long tmp;
	unsigned long rl;
	unsigned len;
	unsigned toggle;
	int bits, use_rle;

	/* may we use this feature? */
	rcu_read_lock();
	use_rle = rcu_dereference(mdev->tconn->net_conf)->use_rle;
	rcu_read_unlock();
	if (!use_rle || mdev->tconn->agreed_pro_version < 90)
		return 0;

	if (c->bit_offset >= c->bm_bits)
		return 0; /* nothing to do. */

	/* use at most thus many bytes */
	bitstream_init(&bs, p->code, size, 0);
	memset(p->code, 0, size);
	/* plain bits covered in this code string */
	plain_bits = 0;

	/* p->encoding & 0x80 stores whether the first run length is set.
	 * bit offset is implicit.
	 * start with toggle == 2 to be able to tell the first iteration */
	toggle = 2;

	/* see how much plain bits we can stuff into one packet
	 * using RLE and VLI. */
	do {
		tmp = (toggle == 0) ? _drbd_bm_find_next_zero(mdev, c->bit_offset)
				    : _drbd_bm_find_next(mdev, c->bit_offset);
		if (tmp == -1UL)
			tmp = c->bm_bits;
		rl = tmp - c->bit_offset;

		if (toggle == 2) { /* first iteration */
			if (rl == 0) {
				/* the first checked bit was set,
				 * store start value, */
				dcbp_set_start(p, 1);
				/* but skip encoding of zero run length */
				toggle = !toggle;
				continue;
			}
			dcbp_set_start(p, 0);
		}

		/* paranoia: catch zero runlength.
		 * can only happen if bitmap is modified while we scan it. */
		if (rl == 0) {
			dev_err(DEV, "unexpected zero runlength while encoding bitmap "
			    "t:%u bo:%lu\n", toggle, c->bit_offset);
			return -1;
		}

		bits = vli_encode_bits(&bs, rl);
		if (bits == -ENOBUFS) /* buffer full */
			break;
		if (bits <= 0) {
			dev_err(DEV, "error while encoding bitmap: %d\n", bits);
			return 0;
		}

		toggle = !toggle;
		plain_bits += rl;
		c->bit_offset = tmp;
	} while (c->bit_offset < c->bm_bits);

	len = bs.cur.b - p->code + !!bs.cur.bit;

	if (plain_bits < (len << 3)) {
		/* incompressible with this method.
		 * we need to rewind both word and bit position. */
		c->bit_offset -= plain_bits;
		bm_xfer_ctx_bit_to_word_offset(c);
		c->bit_offset = c->word_offset * BITS_PER_LONG;
		return 0;
	}

	/* RLE + VLI was able to compress it just fine.
	 * update c->word_offset. */
	bm_xfer_ctx_bit_to_word_offset(c);

	/* store pad_bits */
	dcbp_set_pad_bits(p, (8 - bs.cur.bit) & 0x7);

	return len;
}

/**
 * send_bitmap_rle_or_plain
 *
 * Return 0 when done, 1 when another iteration is needed, and a negative error
 * code upon failure.
 */
STATIC int
send_bitmap_rle_or_plain(struct drbd_conf *mdev, struct bm_xfer_ctx *c)
{
	struct drbd_socket *sock = &mdev->tconn->data;
	unsigned int header_size = drbd_header_size(mdev->tconn);
	struct p_compressed_bm *p = sock->sbuf + header_size;
	int len, err;

	len = fill_bitmap_rle_bits(mdev, p,
			DRBD_SOCKET_BUFFER_SIZE - header_size - sizeof(*p), c);
	if (len < 0)
		return -EIO;

	if (len) {
		dcbp_set_code(p, RLE_VLI_Bits);
		err = __send_command(mdev->tconn, mdev->vnr, sock,
				     P_COMPRESSED_BITMAP, sizeof(*p) + len,
				     NULL, 0);
		c->packets[0]++;
		c->bytes[0] += header_size + sizeof(*p) + len;

		if (c->bit_offset >= c->bm_bits)
			len = 0; /* DONE */
	} else {
		/* was not compressible.
		 * send a buffer full of plain text bits instead. */
		unsigned int data_size;
		unsigned long num_words;
		unsigned long *p = sock->sbuf + header_size;

		data_size = DRBD_SOCKET_BUFFER_SIZE - header_size;
		num_words = min_t(size_t, data_size / sizeof(*p),
				  c->bm_words - c->word_offset);
		len = num_words * sizeof(*p);
		if (len)
			drbd_bm_get_lel(mdev, c->word_offset, num_words, p);
		err = __send_command(mdev->tconn, mdev->vnr, sock, P_BITMAP, len, NULL, 0);
		c->word_offset += num_words;
		c->bit_offset = c->word_offset * BITS_PER_LONG;

		c->packets[1]++;
		c->bytes[1] += header_size + len;

		if (c->bit_offset > c->bm_bits)
			c->bit_offset = c->bm_bits;
	}
	if (!err) {
		if (len == 0) {
			INFO_bm_xfer_stats(mdev, "send", c);
			return 0;
		} else
			return 1;
	}
	return -EIO;
}

/* See the comment at receive_bitmap() */
static int _drbd_send_bitmap(struct drbd_conf *mdev)
{
	struct bm_xfer_ctx c;
	int err;

	if (!expect(mdev->bitmap))
		return false;

	if (get_ldev(mdev)) {
		if (drbd_md_test_flag(mdev->ldev, MDF_FULL_SYNC)) {
			dev_info(DEV, "Writing the whole bitmap, MDF_FullSync was set.\n");
			drbd_bm_set_all(mdev);
			if (drbd_bm_write(mdev)) {
				/* write_bm did fail! Leave full sync flag set in Meta P_DATA
				 * but otherwise process as per normal - need to tell other
				 * side that a full resync is required! */
				dev_err(DEV, "Failed to write bitmap to disk!\n");
			} else {
				drbd_md_clear_flag(mdev, MDF_FULL_SYNC);
				drbd_md_sync(mdev);
			}
		}
		put_ldev(mdev);
	}

	c = (struct bm_xfer_ctx) {
		.bm_bits = drbd_bm_bits(mdev),
		.bm_words = drbd_bm_words(mdev),
	};

	do {
		err = send_bitmap_rle_or_plain(mdev, &c);
	} while (err > 0);

	return err == 0;
}

int drbd_send_bitmap(struct drbd_conf *mdev)
{
	struct drbd_socket *sock = &mdev->tconn->data;
	int err = -1;

	mutex_lock(&sock->mutex);
	if (sock->socket)
		err = !_drbd_send_bitmap(mdev);
	mutex_unlock(&sock->mutex);
	return err;
}

void drbd_send_b_ack(struct drbd_tconn *tconn, u32 barrier_nr, u32 set_size)
{
	struct drbd_socket *sock;
	struct p_barrier_ack *p;

	if (tconn->cstate < C_WF_REPORT_PARAMS)
		return;

	sock = &tconn->meta;
	p = conn_prepare_command(tconn, sock);
	if (!p)
		return;
	p->barrier = barrier_nr;
	p->set_size = cpu_to_be32(set_size);
	conn_send_command(tconn, sock, P_BARRIER_ACK, sizeof(*p), NULL, 0);
}

/**
 * _drbd_send_ack() - Sends an ack packet
 * @mdev:	DRBD device.
 * @cmd:	Packet command code.
 * @sector:	sector, needs to be in big endian byte order
 * @blksize:	size in byte, needs to be in big endian byte order
 * @block_id:	Id, big endian byte order
 */
STATIC int _drbd_send_ack(struct drbd_conf *mdev, enum drbd_packet cmd,
			  u64 sector, u32 blksize, u64 block_id)
{
	struct drbd_socket *sock;
	struct p_block_ack *p;

	if (mdev->state.conn < C_CONNECTED)
		return -EIO;

	sock = &mdev->tconn->meta;
	p = drbd_prepare_command(mdev, sock);
	if (!p)
		return -EIO;
	p->sector = sector;
	p->block_id = block_id;
	p->blksize = blksize;
	p->seq_num = cpu_to_be32(atomic_inc_return(&mdev->packet_seq));
	return drbd_send_command(mdev, sock, cmd, sizeof(*p), NULL, 0);
}

/* dp->sector and dp->block_id already/still in network byte order,
 * data_size is payload size according to dp->head,
 * and may need to be corrected for digest size. */
void drbd_send_ack_dp(struct drbd_conf *mdev, enum drbd_packet cmd,
		      struct p_data *dp, int data_size)
{
	if (mdev->tconn->peer_integrity_tfm)
		data_size -= crypto_hash_digestsize(mdev->tconn->peer_integrity_tfm);
	_drbd_send_ack(mdev, cmd, dp->sector, cpu_to_be32(data_size),
		       dp->block_id);
}

void drbd_send_ack_rp(struct drbd_conf *mdev, enum drbd_packet cmd,
		      struct p_block_req *rp)
{
	_drbd_send_ack(mdev, cmd, rp->sector, rp->blksize, rp->block_id);
}

/**
 * drbd_send_ack() - Sends an ack packet
 * @mdev:	DRBD device
 * @cmd:	packet command code
 * @peer_req:	peer request
 */
int drbd_send_ack(struct drbd_conf *mdev, enum drbd_packet cmd,
		  struct drbd_peer_request *peer_req)
{
	return _drbd_send_ack(mdev, cmd,
			      cpu_to_be64(peer_req->i.sector),
			      cpu_to_be32(peer_req->i.size),
			      peer_req->block_id);
}

/* This function misuses the block_id field to signal if the blocks
 * are is sync or not. */
int drbd_send_ack_ex(struct drbd_conf *mdev, enum drbd_packet cmd,
		     sector_t sector, int blksize, u64 block_id)
{
	return _drbd_send_ack(mdev, cmd,
			      cpu_to_be64(sector),
			      cpu_to_be32(blksize),
			      cpu_to_be64(block_id));
}

int drbd_send_drequest(struct drbd_conf *mdev, int cmd,
		       sector_t sector, int size, u64 block_id)
{
	struct drbd_socket *sock;
	struct p_block_req *p;

	sock = &mdev->tconn->data;
	p = drbd_prepare_command(mdev, sock);
	if (!p)
		return -EIO;
	p->sector = cpu_to_be64(sector);
	p->block_id = block_id;
	p->blksize = cpu_to_be32(size);
	return drbd_send_command(mdev, sock, cmd, sizeof(*p), NULL, 0);
}

int drbd_send_drequest_csum(struct drbd_conf *mdev, sector_t sector, int size,
			    void *digest, int digest_size, enum drbd_packet cmd)
{
	struct drbd_socket *sock;
	struct p_block_req *p;

	/* FIXME: Put the digest into the preallocated socket buffer.  */

	sock = &mdev->tconn->data;
	p = drbd_prepare_command(mdev, sock);
	if (!p)
		return -EIO;
	p->sector = cpu_to_be64(sector);
	p->block_id = ID_SYNCER /* unused */;
	p->blksize = cpu_to_be32(size);
	return drbd_send_command(mdev, sock, cmd, sizeof(*p),
				 digest, digest_size);
}

int drbd_send_ov_request(struct drbd_conf *mdev, sector_t sector, int size)
{
	struct drbd_socket *sock;
	struct p_block_req *p;

	sock = &mdev->tconn->data;
	p = drbd_prepare_command(mdev, sock);
	if (!p)
		return -EIO;
	p->sector = cpu_to_be64(sector);
	p->block_id = ID_SYNCER /* unused */;
	p->blksize = cpu_to_be32(size);
	return drbd_send_command(mdev, sock, P_OV_REQUEST, sizeof(*p), NULL, 0);
}

/* called on sndtimeo
 * returns false if we should retry,
 * true if we think connection is dead
 */
STATIC int we_should_drop_the_connection(struct drbd_tconn *tconn, struct socket *sock)
{
	int drop_it;

	drop_it =   tconn->meta.socket == sock
		|| !tconn->asender.task
		|| get_t_state(&tconn->asender) != RUNNING
		|| tconn->cstate < C_WF_REPORT_PARAMS;

	if (drop_it)
		return true;

	drop_it = !--tconn->ko_count;
	if (!drop_it) {
		conn_err(tconn, "[%s/%d] sock_sendmsg time expired, ko = %u\n",
			 current->comm, current->pid, tconn->ko_count);
		request_ping(tconn);
	}

	return drop_it; /* && (mdev->state == R_PRIMARY) */;
}

static void drbd_update_congested(struct drbd_tconn *tconn)
{
	struct sock *sk = tconn->data.socket->sk;
	if (sk->sk_wmem_queued > sk->sk_sndbuf * 4 / 5)
		set_bit(NET_CONGESTED, &tconn->flags);
}

/* The idea of sendpage seems to be to put some kind of reference
 * to the page into the skb, and to hand it over to the NIC. In
 * this process get_page() gets called.
 *
 * As soon as the page was really sent over the network put_page()
 * gets called by some part of the network layer. [ NIC driver? ]
 *
 * [ get_page() / put_page() increment/decrement the count. If count
 *   reaches 0 the page will be freed. ]
 *
 * This works nicely with pages from FSs.
 * But this means that in protocol A we might signal IO completion too early!
 *
 * In order not to corrupt data during a resync we must make sure
 * that we do not reuse our own buffer pages (EEs) to early, therefore
 * we have the net_ee list.
 *
 * XFS seems to have problems, still, it submits pages with page_count == 0!
 * As a workaround, we disable sendpage on pages
 * with page_count == 0 or PageSlab.
 */
STATIC int _drbd_no_send_page(struct drbd_conf *mdev, struct page *page,
			      int offset, size_t size, unsigned msg_flags)
{
	struct socket *socket;
	void *addr;
	int err;

	socket = mdev->tconn->data.socket;
	addr = kmap(page) + offset;
	err = drbd_send_all(mdev->tconn, socket, addr, size, msg_flags);
	kunmap(page);
	if (!err)
		mdev->send_cnt += size >> 9;
	return err;
}

STATIC int _drbd_send_page(struct drbd_conf *mdev, struct page *page,
		    int offset, size_t size, unsigned msg_flags)
{
	struct socket *socket = mdev->tconn->data.socket;
	mm_segment_t oldfs = get_fs();
	int len = size;
	int err = -EIO;

	/* e.g. XFS meta- & log-data is in slab pages, which have a
	 * page_count of 0 and/or have PageSlab() set.
	 * we cannot use send_page for those, as that does get_page();
	 * put_page(); and would cause either a VM_BUG directly, or
	 * __page_cache_release a page that would actually still be referenced
	 * by someone, leading to some obscure delayed Oops somewhere else. */
	if (disable_sendpage || (page_count(page) < 1) || PageSlab(page))
		return _drbd_no_send_page(mdev, page, offset, size, msg_flags);

	msg_flags |= MSG_NOSIGNAL;
	drbd_update_congested(mdev->tconn);
	set_fs(KERNEL_DS);
	do {
		int sent;

		sent = socket->ops->sendpage(socket, page, offset, len, msg_flags);
		if (sent <= 0) {
			if (sent == -EAGAIN) {
				if (we_should_drop_the_connection(mdev->tconn, socket))
					break;
				continue;
			}
			dev_warn(DEV, "%s: size=%d len=%d sent=%d\n",
			     __func__, (int)size, len, sent);
			if (sent < 0)
				err = sent;
			break;
		}
		len    -= sent;
		offset += sent;
	} while (len > 0 /* THINK && mdev->cstate >= C_CONNECTED*/);
	set_fs(oldfs);
	clear_bit(NET_CONGESTED, &mdev->tconn->flags);

	if (len == 0) {
		err = 0;
		mdev->send_cnt += size >> 9;
	}
	return err;
}

static int _drbd_send_bio(struct drbd_conf *mdev, struct bio *bio)
{
	struct bio_vec *bvec;
	int i;
	/* hint all but last page with MSG_MORE */
	bio_for_each_segment(bvec, bio, i) {
		int err;

		err = _drbd_no_send_page(mdev, bvec->bv_page,
					 bvec->bv_offset, bvec->bv_len,
					 i == bio->bi_vcnt - 1 ? 0 : MSG_MORE);
		if (err)
			return err;
	}
	return 0;
}

static int _drbd_send_zc_bio(struct drbd_conf *mdev, struct bio *bio)
{
	struct bio_vec *bvec;
	int i;
	/* hint all but last page with MSG_MORE */
	bio_for_each_segment(bvec, bio, i) {
		int err;

		err = _drbd_send_page(mdev, bvec->bv_page,
				      bvec->bv_offset, bvec->bv_len,
				      i == bio->bi_vcnt - 1 ? 0 : MSG_MORE);
		if (err)
			return err;
	}
	return 0;
}

static int _drbd_send_zc_ee(struct drbd_conf *mdev,
			    struct drbd_peer_request *peer_req)
{
	struct page *page = peer_req->pages;
	unsigned len = peer_req->i.size;
	int err;

	/* hint all but last page with MSG_MORE */
	page_chain_for_each(page) {
		unsigned l = min_t(unsigned, len, PAGE_SIZE);

		err = _drbd_send_page(mdev, page, 0, l,
				      page_chain_next(page) ? MSG_MORE : 0);
		if (err)
			return err;
		len -= l;
	}
	return 0;
}

/* see also wire_flags_to_bio()
 * DRBD_REQ_*, because we need to semantically map the flags to data packet
 * flags and back. We may replicate to other kernel versions. */
static u32 bio_flags_to_wire(struct drbd_conf *mdev, unsigned long bi_rw)
{
	if (mdev->tconn->agreed_pro_version >= 95)
		return  (bi_rw & DRBD_REQ_SYNC ? DP_RW_SYNC : 0) |
			(bi_rw & DRBD_REQ_UNPLUG ? DP_UNPLUG : 0) |
			(bi_rw & DRBD_REQ_FUA ? DP_FUA : 0) |
			(bi_rw & DRBD_REQ_FLUSH ? DP_FLUSH : 0) |
			(bi_rw & DRBD_REQ_DISCARD ? DP_DISCARD : 0);

	/* else: we used to communicate one bit only in older DRBD */
	return bi_rw & (DRBD_REQ_SYNC | DRBD_REQ_UNPLUG) ? DP_RW_SYNC : 0;
}

/* Used to send write requests
 * R_PRIMARY -> Peer	(P_DATA)
 */
int drbd_send_dblock(struct drbd_conf *mdev, struct drbd_request *req)
{
	struct drbd_socket *sock;
	struct p_data *p;
	unsigned int dp_flags = 0;
	int dgs;
	int err;

	sock = &mdev->tconn->data;
	p = drbd_prepare_command(mdev, sock);
	dgs = mdev->tconn->integrity_tfm ? crypto_hash_digestsize(mdev->tconn->integrity_tfm) : 0;

	if (!p)
		return -EIO;
	p->sector = cpu_to_be64(req->i.sector);
	p->block_id = (unsigned long)req;
	p->seq_num = cpu_to_be32(atomic_inc_return(&mdev->packet_seq));
	dp_flags = bio_flags_to_wire(mdev, req->master_bio->bi_rw);
	if (mdev->state.conn >= C_SYNC_SOURCE &&
	    mdev->state.conn <= C_PAUSED_SYNC_T)
		dp_flags |= DP_MAY_SET_IN_SYNC;
	if (mdev->tconn->agreed_pro_version >= 100) {
		if (req->rq_state & RQ_EXP_RECEIVE_ACK)
			dp_flags |= DP_SEND_RECEIVE_ACK;
		if (req->rq_state & RQ_EXP_WRITE_ACK)
			dp_flags |= DP_SEND_WRITE_ACK;
	}
	p->dp_flags = cpu_to_be32(dp_flags);
	if (dgs)
		drbd_csum_bio(mdev, mdev->tconn->integrity_tfm, req->master_bio, p + 1);
	err = __send_command(mdev->tconn, mdev->vnr, sock, P_DATA, sizeof(*p) + dgs, NULL, req->i.size);
	if (!err) {
		/* For protocol A, we have to memcpy the payload into
		 * socket buffers, as we may complete right away
		 * as soon as we handed it over to tcp, at which point the data
		 * pages may become invalid.
		 *
		 * For data-integrity enabled, we copy it as well, so we can be
		 * sure that even if the bio pages may still be modified, it
		 * won't change the data on the wire, thus if the digest checks
		 * out ok after sending on this side, but does not fit on the
		 * receiving side, we sure have detected corruption elsewhere.
		 */
		if (!(req->rq_state & (RQ_EXP_RECEIVE_ACK | RQ_EXP_WRITE_ACK)) || dgs)
			err = _drbd_send_bio(mdev, req->master_bio);
		else
			err = _drbd_send_zc_bio(mdev, req->master_bio);

		/* double check digest, sometimes buffers have been modified in flight. */
		if (dgs > 0 && dgs <= 64) {
			/* 64 byte, 512 bit, is the largest digest size
			 * currently supported in kernel crypto. */
			unsigned char digest[64];
			drbd_csum_bio(mdev, mdev->tconn->integrity_tfm, req->master_bio, digest);
			if (memcmp(p + 1, digest, dgs)) {
				dev_warn(DEV,
					"Digest mismatch, buffer modified by upper layers during write: %llus +%u\n",
					(unsigned long long)req->i.sector, req->i.size);
			}
		} /* else if (dgs > 64) {
		     ... Be noisy about digest too large ...
		} */
	}
	mutex_unlock(&sock->mutex);  /* locked by drbd_prepare_command() */

	return err;
}

/* answer packet, used to send data back for read requests:
 *  Peer       -> (diskless) R_PRIMARY   (P_DATA_REPLY)
 *  C_SYNC_SOURCE -> C_SYNC_TARGET         (P_RS_DATA_REPLY)
 */
int drbd_send_block(struct drbd_conf *mdev, enum drbd_packet cmd,
		    struct drbd_peer_request *peer_req)
{
	struct drbd_socket *sock;
	struct p_data *p;
	int err;
	int dgs;

	sock = &mdev->tconn->data;
	p = drbd_prepare_command(mdev, sock);

	dgs = mdev->tconn->integrity_tfm ? crypto_hash_digestsize(mdev->tconn->integrity_tfm) : 0;

	if (!p)
		return -EIO;
	p->sector = cpu_to_be64(peer_req->i.sector);
	p->block_id = peer_req->block_id;
	p->seq_num = 0;  /* unused */
	p->dp_flags = 0;
	if (dgs)
		drbd_csum_ee(mdev, mdev->tconn->integrity_tfm, peer_req, p + 1);
	err = __send_command(mdev->tconn, mdev->vnr, sock, cmd, sizeof(*p) + dgs, NULL, peer_req->i.size);
	if (!err)
		err = _drbd_send_zc_ee(mdev, peer_req);
	mutex_unlock(&sock->mutex);  /* locked by drbd_prepare_command() */

	return err;
}

int drbd_send_out_of_sync(struct drbd_conf *mdev, struct drbd_request *req)
{
	struct drbd_socket *sock;
	struct p_block_desc *p;

	sock = &mdev->tconn->data;
	p = drbd_prepare_command(mdev, sock);
	if (!p)
		return -EIO;
	p->sector = cpu_to_be64(req->i.sector);
	p->blksize = cpu_to_be32(req->i.size);
	return drbd_send_command(mdev, sock, P_OUT_OF_SYNC, sizeof(*p), NULL, 0);
}

/*
  drbd_send distinguishes two cases:

  Packets sent via the data socket "sock"
  and packets sent via the meta data socket "msock"

		    sock                      msock
  -----------------+-------------------------+------------------------------
  timeout           conf.timeout / 2          conf.timeout / 2
  timeout action    send a ping via msock     Abort communication
					      and close all sockets
*/

/*
 * you must have down()ed the appropriate [m]sock_mutex elsewhere!
 */
int drbd_send(struct drbd_tconn *tconn, struct socket *sock,
	      void *buf, size_t size, unsigned msg_flags)
{
	struct kvec iov;
	struct msghdr msg;
	int rv, sent = 0;

	if (!sock)
		return -EBADR;

	/* THINK  if (signal_pending) return ... ? */

	iov.iov_base = buf;
	iov.iov_len  = size;

	msg.msg_name       = NULL;
	msg.msg_namelen    = 0;
	msg.msg_control    = NULL;
	msg.msg_controllen = 0;
	msg.msg_flags      = msg_flags | MSG_NOSIGNAL;

	if (sock == tconn->data.socket) {
		rcu_read_lock();
		tconn->ko_count = rcu_dereference(tconn->net_conf)->ko_count;
		rcu_read_unlock();
		drbd_update_congested(tconn);
	}
	do {
		/* STRANGE
		 * tcp_sendmsg does _not_ use its size parameter at all ?
		 *
		 * -EAGAIN on timeout, -EINTR on signal.
		 */
/* THINK
 * do we need to block DRBD_SIG if sock == &meta.socket ??
 * otherwise wake_asender() might interrupt some send_*Ack !
 */
		rv = kernel_sendmsg(sock, &msg, &iov, 1, size);
		if (rv == -EAGAIN) {
			if (we_should_drop_the_connection(tconn, sock))
				break;
			else
				continue;
		}
		if (rv == -EINTR) {
			flush_signals(current);
			rv = 0;
		}
		if (rv < 0)
			break;
		sent += rv;
		iov.iov_base += rv;
		iov.iov_len  -= rv;
	} while (sent < size);

	if (sock == tconn->data.socket)
		clear_bit(NET_CONGESTED, &tconn->flags);

	if (rv <= 0) {
		if (rv != -EAGAIN) {
			conn_err(tconn, "%s_sendmsg returned %d\n",
				 sock == tconn->meta.socket ? "msock" : "sock",
				 rv);
			conn_request_state(tconn, NS(conn, C_BROKEN_PIPE), CS_HARD);
		} else
			conn_request_state(tconn, NS(conn, C_TIMEOUT), CS_HARD);
	}

	return sent;
}

/**
 * drbd_send_all  -  Send an entire buffer
 *
 * Returns 0 upon success and a negative error value otherwise.
 */
int drbd_send_all(struct drbd_tconn *tconn, struct socket *sock, void *buffer,
		  size_t size, unsigned msg_flags)
{
	int err;

	err = drbd_send(tconn, sock, buffer, size, msg_flags);
	if (err < 0)
		return err;
	if (err != size)
		return -EIO;
	return 0;
}

#ifdef BD_OPS_USE_FMODE
static int drbd_open(struct block_device *bdev, fmode_t mode)
#else
static int drbd_open(struct inode *inode, struct file *file)
#endif
{
#ifdef BD_OPS_USE_FMODE
	struct drbd_conf *mdev = bdev->bd_disk->private_data;
#else
	int mode = file->f_mode;
	struct drbd_conf *mdev = inode->i_bdev->bd_disk->private_data;
#endif
	unsigned long flags;
	int rv = 0;

	spin_lock_irqsave(&mdev->tconn->req_lock, flags);
	/* to have a stable mdev->state.role
	 * and no race with updating open_cnt */

	if (mdev->state.role != R_PRIMARY) {
		if (mode & FMODE_WRITE)
			rv = -EROFS;
		else if (!allow_oos)
			rv = -EMEDIUMTYPE;
	}

	if (!rv)
		mdev->open_cnt++;
	spin_unlock_irqrestore(&mdev->tconn->req_lock, flags);

	return rv;
}

#ifdef BD_OPS_USE_FMODE
static int drbd_release(struct gendisk *gd, fmode_t mode)
{
	struct drbd_conf *mdev = gd->private_data;
	mdev->open_cnt--;
	return 0;
}
#else
static int drbd_release(struct inode *inode, struct file *file)
{
	struct drbd_conf *mdev = inode->i_bdev->bd_disk->private_data;
	mdev->open_cnt--;
	return 0;
}
#endif

#ifdef blk_queue_plugged
STATIC void drbd_unplug_fn(struct request_queue *q)
{
	struct drbd_conf *mdev = q->queuedata;

	/* unplug FIRST */
	spin_lock_irq(q->queue_lock);
	blk_remove_plug(q);
	spin_unlock_irq(q->queue_lock);

	/* only if connected */
	spin_lock_irq(&mdev->tconn->req_lock);
	if (mdev->state.pdsk >= D_INCONSISTENT && mdev->state.conn >= C_CONNECTED) {
		D_ASSERT(mdev->state.role == R_PRIMARY);
		if (test_and_clear_bit(UNPLUG_REMOTE, &mdev->flags)) {
			/* add to the sender_work queue,
			 * unless already queued.
			 * XXX this might be a good addition to drbd_queue_work
			 * anyways, to detect "double queuing" ... */
			if (list_empty(&mdev->unplug_work.list))
				drbd_queue_work(&mdev->tconn->sender_work,
						&mdev->unplug_work);
		}
	}
	spin_unlock_irq(&mdev->tconn->req_lock);

	if (mdev->state.disk >= D_INCONSISTENT)
		drbd_kick_lo(mdev);
}
#endif

STATIC void drbd_set_defaults(struct drbd_conf *mdev)
{
	/* Beware! The actual layout differs
	 * between big endian and little endian */
	mdev->state = (union drbd_dev_state) {
		{ .role = R_SECONDARY,
		  .peer = R_UNKNOWN,
		  .conn = C_STANDALONE,
		  .disk = D_DISKLESS,
		  .pdsk = D_UNKNOWN,
		} };
}

void drbd_init_set_defaults(struct drbd_conf *mdev)
{
	/* the memset(,0,) did most of this.
	 * note: only assignments, no allocation in here */

#ifdef PARANOIA
	SET_MDEV_MAGIC(mdev);
#endif

	drbd_set_defaults(mdev);

	atomic_set(&mdev->ap_bio_cnt, 0);
	atomic_set(&mdev->ap_pending_cnt, 0);
	atomic_set(&mdev->rs_pending_cnt, 0);
	atomic_set(&mdev->unacked_cnt, 0);
	atomic_set(&mdev->local_cnt, 0);
	atomic_set(&mdev->pp_in_use_by_net, 0);
	atomic_set(&mdev->rs_sect_in, 0);
	atomic_set(&mdev->rs_sect_ev, 0);
	atomic_set(&mdev->ap_in_flight, 0);
	atomic_set(&mdev->md_io_in_use, 0);

	mutex_init(&mdev->own_state_mutex);
	mdev->state_mutex = &mdev->own_state_mutex;

	spin_lock_init(&mdev->al_lock);
	spin_lock_init(&mdev->peer_seq_lock);

	INIT_LIST_HEAD(&mdev->active_ee);
	INIT_LIST_HEAD(&mdev->sync_ee);
	INIT_LIST_HEAD(&mdev->done_ee);
	INIT_LIST_HEAD(&mdev->read_ee);
	INIT_LIST_HEAD(&mdev->net_ee);
	INIT_LIST_HEAD(&mdev->resync_reads);
	INIT_LIST_HEAD(&mdev->resync_work.list);
	INIT_LIST_HEAD(&mdev->unplug_work.list);
	INIT_LIST_HEAD(&mdev->go_diskless.list);
	INIT_LIST_HEAD(&mdev->md_sync_work.list);
	INIT_LIST_HEAD(&mdev->start_resync_work.list);
	INIT_LIST_HEAD(&mdev->bm_io_work.w.list);

	mdev->resync_work.cb  = w_resync_timer;
	mdev->unplug_work.cb  = w_send_write_hint;
	mdev->go_diskless.cb  = w_go_diskless;
	mdev->md_sync_work.cb = w_md_sync;
	mdev->bm_io_work.w.cb = w_bitmap_io;
	mdev->start_resync_work.cb = w_start_resync;

	mdev->resync_work.mdev  = mdev;
	mdev->unplug_work.mdev  = mdev;
	mdev->go_diskless.mdev  = mdev;
	mdev->md_sync_work.mdev = mdev;
	mdev->bm_io_work.w.mdev = mdev;
	mdev->start_resync_work.mdev = mdev;

	init_timer(&mdev->resync_timer);
	init_timer(&mdev->md_sync_timer);
	init_timer(&mdev->start_resync_timer);
	init_timer(&mdev->request_timer);
	mdev->resync_timer.function = resync_timer_fn;
	mdev->resync_timer.data = (unsigned long) mdev;
	mdev->md_sync_timer.function = md_sync_timer_fn;
	mdev->md_sync_timer.data = (unsigned long) mdev;
	mdev->start_resync_timer.function = start_resync_timer_fn;
	mdev->start_resync_timer.data = (unsigned long) mdev;
	mdev->request_timer.function = request_timer_fn;
	mdev->request_timer.data = (unsigned long) mdev;

	init_waitqueue_head(&mdev->misc_wait);
	init_waitqueue_head(&mdev->state_wait);
	init_waitqueue_head(&mdev->ee_wait);
	init_waitqueue_head(&mdev->al_wait);
	init_waitqueue_head(&mdev->seq_wait);

	mdev->resync_wenr = LC_FREE;
	mdev->peer_max_bio_size = DRBD_MAX_BIO_SIZE_SAFE;
	mdev->local_max_bio_size = DRBD_MAX_BIO_SIZE_SAFE;
}

void drbd_mdev_cleanup(struct drbd_conf *mdev)
{
	int i;
	if (mdev->tconn->receiver.t_state != NONE)
		dev_err(DEV, "ASSERT FAILED: receiver t_state == %d expected 0.\n",
				mdev->tconn->receiver.t_state);

	mdev->al_writ_cnt  =
	mdev->bm_writ_cnt  =
	mdev->read_cnt     =
	mdev->recv_cnt     =
	mdev->send_cnt     =
	mdev->writ_cnt     =
	mdev->p_size       =
	mdev->rs_start     =
	mdev->rs_total     =
	mdev->rs_failed    = 0;
	mdev->rs_last_events = 0;
	mdev->rs_last_sect_ev = 0;
	for (i = 0; i < DRBD_SYNC_MARKS; i++) {
		mdev->rs_mark_left[i] = 0;
		mdev->rs_mark_time[i] = 0;
	}
	D_ASSERT(mdev->tconn->net_conf == NULL);

	drbd_set_my_capacity(mdev, 0);
	if (mdev->bitmap) {
		/* maybe never allocated. */
		drbd_bm_resize(mdev, 0, 1);
		drbd_bm_cleanup(mdev);
	}

	drbd_free_bc(mdev->ldev);
	mdev->ldev = NULL;

	clear_bit(AL_SUSPENDED, &mdev->flags);

	D_ASSERT(list_empty(&mdev->active_ee));
	D_ASSERT(list_empty(&mdev->sync_ee));
	D_ASSERT(list_empty(&mdev->done_ee));
	D_ASSERT(list_empty(&mdev->read_ee));
	D_ASSERT(list_empty(&mdev->net_ee));
	D_ASSERT(list_empty(&mdev->resync_reads));
	D_ASSERT(list_empty(&mdev->tconn->sender_work.q));
	D_ASSERT(list_empty(&mdev->resync_work.list));
	D_ASSERT(list_empty(&mdev->unplug_work.list));
	D_ASSERT(list_empty(&mdev->go_diskless.list));

	drbd_set_defaults(mdev);
}


STATIC void drbd_destroy_mempools(void)
{
	struct page *page;

	while (drbd_pp_pool) {
		page = drbd_pp_pool;
		drbd_pp_pool = (struct page *)page_private(page);
		__free_page(page);
		drbd_pp_vacant--;
	}

	/* D_ASSERT(atomic_read(&drbd_pp_vacant)==0); */

	if (drbd_md_io_bio_set)
		bioset_free(drbd_md_io_bio_set);
	if (drbd_md_io_page_pool)
		mempool_destroy(drbd_md_io_page_pool);
	if (drbd_ee_mempool)
		mempool_destroy(drbd_ee_mempool);
	if (drbd_request_mempool)
		mempool_destroy(drbd_request_mempool);
	if (drbd_ee_cache)
		kmem_cache_destroy(drbd_ee_cache);
	if (drbd_request_cache)
		kmem_cache_destroy(drbd_request_cache);
	if (drbd_bm_ext_cache)
		kmem_cache_destroy(drbd_bm_ext_cache);
	if (drbd_al_ext_cache)
		kmem_cache_destroy(drbd_al_ext_cache);

	drbd_md_io_bio_set   = NULL;
	drbd_md_io_page_pool = NULL;
	drbd_ee_mempool      = NULL;
	drbd_request_mempool = NULL;
	drbd_ee_cache        = NULL;
	drbd_request_cache   = NULL;
	drbd_bm_ext_cache    = NULL;
	drbd_al_ext_cache    = NULL;

	return;
}

STATIC int drbd_create_mempools(void)
{
	struct page *page;
	const int number = (DRBD_MAX_BIO_SIZE/PAGE_SIZE) * minor_count;
	int i;

	/* prepare our caches and mempools */
	drbd_request_mempool = NULL;
	drbd_ee_cache        = NULL;
	drbd_request_cache   = NULL;
	drbd_bm_ext_cache    = NULL;
	drbd_al_ext_cache    = NULL;
	drbd_pp_pool         = NULL;
	drbd_md_io_page_pool = NULL;
	drbd_md_io_bio_set   = NULL;

	/* caches */
	drbd_request_cache = kmem_cache_create(
		"drbd_req", sizeof(struct drbd_request), 0, 0, NULL);
	if (drbd_request_cache == NULL)
		goto Enomem;

	drbd_ee_cache = kmem_cache_create(
		"drbd_ee", sizeof(struct drbd_peer_request), 0, 0, NULL);
	if (drbd_ee_cache == NULL)
		goto Enomem;

	drbd_bm_ext_cache = kmem_cache_create(
		"drbd_bm", sizeof(struct bm_extent), 0, 0, NULL);
	if (drbd_bm_ext_cache == NULL)
		goto Enomem;

	drbd_al_ext_cache = kmem_cache_create(
		"drbd_al", sizeof(struct lc_element), 0, 0, NULL);
	if (drbd_al_ext_cache == NULL)
		goto Enomem;

	/* mempools */
	drbd_md_io_bio_set = bioset_create(DRBD_MIN_POOL_PAGES, 0);
	if (drbd_md_io_bio_set == NULL)
		goto Enomem;

	drbd_md_io_page_pool = mempool_create_page_pool(DRBD_MIN_POOL_PAGES, 0);
	if (drbd_md_io_page_pool == NULL)
		goto Enomem;

	drbd_request_mempool = mempool_create(number,
		mempool_alloc_slab, mempool_free_slab, drbd_request_cache);
	if (drbd_request_mempool == NULL)
		goto Enomem;

	drbd_ee_mempool = mempool_create(number,
		mempool_alloc_slab, mempool_free_slab, drbd_ee_cache);
	if (drbd_ee_mempool == NULL)
		goto Enomem;

	/* drbd's page pool */
	spin_lock_init(&drbd_pp_lock);

	for (i = 0; i < number; i++) {
		page = alloc_page(GFP_HIGHUSER);
		if (!page)
			goto Enomem;
		set_page_private(page, (unsigned long)drbd_pp_pool);
		drbd_pp_pool = page;
	}
	drbd_pp_vacant = number;

	return 0;

Enomem:
	drbd_destroy_mempools(); /* in case we allocated some */
	return -ENOMEM;
}

STATIC int drbd_notify_sys(struct notifier_block *this, unsigned long code,
	void *unused)
{
	/* just so we have it.  you never know what interesting things we
	 * might want to do here some day...
	 */

	return NOTIFY_DONE;
}

STATIC struct notifier_block drbd_notifier = {
	.notifier_call = drbd_notify_sys,
};

static void drbd_release_all_peer_reqs(struct drbd_conf *mdev)
{
	int rr;

	rr = drbd_free_peer_reqs(mdev, &mdev->active_ee);
	if (rr)
		dev_err(DEV, "%d EEs in active list found!\n", rr);

	rr = drbd_free_peer_reqs(mdev, &mdev->sync_ee);
	if (rr)
		dev_err(DEV, "%d EEs in sync list found!\n", rr);

	rr = drbd_free_peer_reqs(mdev, &mdev->read_ee);
	if (rr)
		dev_err(DEV, "%d EEs in read list found!\n", rr);

	rr = drbd_free_peer_reqs(mdev, &mdev->done_ee);
	if (rr)
		dev_err(DEV, "%d EEs in done list found!\n", rr);

	rr = drbd_free_peer_reqs(mdev, &mdev->net_ee);
	if (rr)
		dev_err(DEV, "%d EEs in net list found!\n", rr);
}

/* caution. no locking. */
static void drbd_minor_destroy(struct kobject *kobj)
{
	struct drbd_conf *mdev = container_of(kobj, struct drbd_conf, kobj);
	struct drbd_tconn *tconn = mdev->tconn;

	del_timer_sync(&mdev->request_timer);

	/* paranoia asserts */
	D_ASSERT(mdev->open_cnt == 0);
	/* end paranoia asserts */

	/* cleanup stuff that may have been allocated during
	 * device (re-)configuration or state changes */

	if (mdev->this_bdev)
		bdput(mdev->this_bdev);

	drbd_free_bc(mdev->ldev);
	mdev->ldev = NULL;

	drbd_release_all_peer_reqs(mdev);

	lc_destroy(mdev->act_log);
	lc_destroy(mdev->resync);

	kfree(mdev->p_uuid);
	/* mdev->p_uuid = NULL; */

	if (mdev->bitmap) /* should no longer be there. */
		drbd_bm_cleanup(mdev);
	__free_page(mdev->md_io_page);
	put_disk(mdev->vdisk);
	blk_cleanup_queue(mdev->rq_queue);
	kfree(mdev->rs_plan_s);
	kfree(mdev);

	kref_put(&tconn->kref, &conn_destroy);
}

/* One global retry thread, if we need to push back some bio and have it
 * reinserted through our make request function.
 */
static struct retry_worker {
	struct workqueue_struct *wq;
	struct work_struct worker;

	spinlock_t lock;
	struct list_head writes;
} retry;

static void do_retry(struct work_struct *ws)
{
	struct retry_worker *retry = container_of(ws, struct retry_worker, worker);
	LIST_HEAD(writes);
	struct drbd_request *req, *tmp;

	spin_lock_irq(&retry->lock);
	list_splice_init(&retry->writes, &writes);
	spin_unlock_irq(&retry->lock);

	list_for_each_entry_safe(req, tmp, &writes, tl_requests) {
		struct drbd_conf *mdev = req->w.mdev;
		struct bio *bio = req->master_bio;
		unsigned long start_time = req->start_time;
		bool expected;

		expected = 
			expect(atomic_read(&req->completion_ref) == 0) &&
			expect(req->rq_state & RQ_POSTPONED) &&
			expect((req->rq_state & RQ_LOCAL_PENDING) == 0 ||
				(req->rq_state & RQ_LOCAL_ABORTED) != 0);

		if (!expected)
			dev_err(DEV, "req=%p completion_ref=%d rq_state=%x\n",
				req, atomic_read(&req->completion_ref),
				req->rq_state);

		/* We still need to put one kref associated with the
		 * "completion_ref" going zero in the code path that queued it
		 * here.  The request object may still be referenced by a
		 * frozen local req->private_bio, in case we force-detached.
		 */
		kref_put(&req->kref, drbd_req_destroy);

		/* A single suspended or otherwise blocking device may stall
		 * all others as well.  Fortunately, this code path is to
		 * recover from a situation that "should not happen":
		 * concurrent writes in multi-primary setup.
		 * In a "normal" lifecycle, this workqueue is supposed to be
		 * destroyed without ever doing anything.
		 * If it turns out to be an issue anyways, we can do per
		 * resource (replication group) or per device (minor) retry
		 * workqueues instead.
		 */

		/* We are not just doing generic_make_request(),
		 * as we want to keep the start_time information. */
		inc_ap_bio(mdev);
		__drbd_make_request(mdev, bio, start_time);
	}
}

void drbd_restart_request(struct drbd_request *req)
{
	unsigned long flags;
	spin_lock_irqsave(&retry.lock, flags);
	list_move_tail(&req->tl_requests, &retry.writes);
	spin_unlock_irqrestore(&retry.lock, flags);

	/* Drop the extra reference that would otherwise
	 * have been dropped by complete_master_bio.
	 * do_retry() needs to grab a new one. */
	dec_ap_bio(req->w.mdev);

	queue_work(retry.wq, &retry.worker);
}


STATIC void drbd_cleanup(void)
{
	unsigned int i;
	struct drbd_conf *mdev;
	struct drbd_tconn *tconn, *tmp;

	unregister_reboot_notifier(&drbd_notifier);

	/* first remove proc,
	 * drbdsetup uses it's presence to detect
	 * whether DRBD is loaded.
	 * If we would get stuck in proc removal,
	 * but have netlink already deregistered,
	 * some drbdsetup commands may wait forever
	 * for an answer.
	 */
	if (drbd_proc)
		remove_proc_entry("drbd", NULL);

	if (retry.wq)
		destroy_workqueue(retry.wq);

	drbd_genl_unregister();

	idr_for_each_entry(&minors, mdev, i) {
		idr_remove(&minors, mdev_to_minor(mdev));
		idr_remove(&mdev->tconn->volumes, mdev->vnr);
		del_gendisk(mdev->vdisk);
		/* synchronize_rcu(); No other threads running at this point */
		kobject_put(&mdev->kobj);
	}

	/* not _rcu since, no other updater anymore. Genl already unregistered */
	list_for_each_entry_safe(tconn, tmp, &drbd_tconns, all_tconn) {
		list_del(&tconn->all_tconn); /* not _rcu no proc, not other threads */
		/* synchronize_rcu(); */
		kref_put(&tconn->kref, &conn_destroy);
	}

	drbd_destroy_mempools();
	drbd_unregister_blkdev(DRBD_MAJOR, "drbd");

	idr_destroy(&minors);

	printk(KERN_INFO "drbd: module cleanup done.\n");
}

/**
 * drbd_congested() - Callback for the flusher thread
 * @congested_data:	User data
 * @bdi_bits:		Bits the BDI flusher thread is currently interested in
 *
 * Returns 1<<BDI_async_congested and/or 1<<BDI_sync_congested if we are congested.
 */
static int drbd_congested(void *congested_data, int bdi_bits)
{
	struct drbd_conf *mdev = congested_data;
	struct request_queue *q;
	char reason = '-';
	int r = 0;

	if (!may_inc_ap_bio(mdev)) {
		/* DRBD has frozen IO */
		r = bdi_bits;
		reason = 'd';
		goto out;
	}

	if (test_bit(CALLBACK_PENDING, &mdev->tconn->flags)) {
		r |= (1 << BDI_async_congested);
		/* Without good local data, we would need to read from remote,
		 * and that would need the worker thread as well, which is
		 * currently blocked waiting for that usermode helper to
		 * finish.
		 */
		if (!get_ldev_if_state(mdev, D_UP_TO_DATE))
			r |= (1 << BDI_sync_congested);
		else
			put_ldev(mdev);
		r &= bdi_bits;
		reason = 'c';
		goto out;
	}

	if (get_ldev(mdev)) {
		q = bdev_get_queue(mdev->ldev->backing_bdev);
		r = bdi_congested(&q->backing_dev_info, bdi_bits);
		put_ldev(mdev);
		if (r)
			reason = 'b';
	}

	if (bdi_bits & (1 << BDI_async_congested) && test_bit(NET_CONGESTED, &mdev->tconn->flags)) {
		r |= (1 << BDI_async_congested);
		reason = reason == 'b' ? 'a' : 'n';
	}

out:
	mdev->congestion_reason = reason;
	return r;
}

static void drbd_init_workqueue(struct drbd_work_queue* wq)
{
	spin_lock_init(&wq->q_lock);
	INIT_LIST_HEAD(&wq->q);
	init_waitqueue_head(&wq->q_wait);
}

struct drbd_tconn *conn_get_by_name(const char *name)
{
	struct drbd_tconn *tconn;

	if (!name || !name[0])
		return NULL;

	rcu_read_lock();
	list_for_each_entry_rcu(tconn, &drbd_tconns, all_tconn) {
		if (!strcmp(tconn->name, name)) {
			kref_get(&tconn->kref);
			goto found;
		}
	}
	tconn = NULL;
found:
	rcu_read_unlock();
	return tconn;
}

struct drbd_tconn *conn_get_by_addrs(void *my_addr, int my_addr_len,
				     void *peer_addr, int peer_addr_len)
{
	struct drbd_tconn *tconn;

	rcu_read_lock();
	list_for_each_entry_rcu(tconn, &drbd_tconns, all_tconn) {
		if (tconn->my_addr_len == my_addr_len &&
		    tconn->peer_addr_len == peer_addr_len &&
		    !memcmp(&tconn->my_addr, my_addr, my_addr_len) &&
		    !memcmp(&tconn->peer_addr, peer_addr, peer_addr_len)) {
			kref_get(&tconn->kref);
			goto found;
		}
	}
	tconn = NULL;
found:
	rcu_read_unlock();
	return tconn;
}

static int drbd_alloc_socket(struct drbd_socket *socket)
{
	socket->rbuf = (void *) __get_free_page(GFP_KERNEL);
	if (!socket->rbuf)
		return -ENOMEM;
	socket->sbuf = (void *) __get_free_page(GFP_KERNEL);
	if (!socket->sbuf)
		return -ENOMEM;
	return 0;
}

static void drbd_free_socket(struct drbd_socket *socket)
{
	free_page((unsigned long) socket->sbuf);
	free_page((unsigned long) socket->rbuf);
}

void conn_free_crypto(struct drbd_tconn *tconn)
{
	drbd_free_sock(tconn);

	crypto_free_hash(tconn->csums_tfm);
	crypto_free_hash(tconn->verify_tfm);
	crypto_free_hash(tconn->cram_hmac_tfm);
	crypto_free_hash(tconn->integrity_tfm);
	crypto_free_hash(tconn->peer_integrity_tfm);
	kfree(tconn->int_dig_in);
	kfree(tconn->int_dig_vv);

	tconn->csums_tfm = NULL;
	tconn->verify_tfm = NULL;
	tconn->cram_hmac_tfm = NULL;
	tconn->integrity_tfm = NULL;
	tconn->peer_integrity_tfm = NULL;
	tconn->int_dig_in = NULL;
	tconn->int_dig_vv = NULL;
}

int set_resource_options(struct drbd_tconn *tconn, struct res_opts *res_opts)
{
	cpumask_var_t new_cpu_mask;
	int err;

	if (!zalloc_cpumask_var(&new_cpu_mask, GFP_KERNEL))
		return -ENOMEM;
		/*
		retcode = ERR_NOMEM;
		drbd_msg_put_info("unable to allocate cpumask");
		*/

	/* silently ignore cpu mask on UP kernel */
	if (nr_cpu_ids > 1 && res_opts->cpu_mask[0] != 0) {
		/* FIXME: Get rid of constant 32 here */
		err = bitmap_parse(res_opts->cpu_mask, 32,
				   cpumask_bits(new_cpu_mask), nr_cpu_ids);
		if (err) {
			conn_warn(tconn, "bitmap_parse() failed with %d\n", err);
			/* retcode = ERR_CPU_MASK_PARSE; */
			goto fail;
		}
	}
	tconn->res_opts = *res_opts;
	if (!cpumask_equal(tconn->cpu_mask, new_cpu_mask)) {
		cpumask_copy(tconn->cpu_mask, new_cpu_mask);
		drbd_calc_cpu_mask(tconn);
		tconn->receiver.reset_cpu_mask = 1;
		tconn->asender.reset_cpu_mask = 1;
		tconn->worker.reset_cpu_mask = 1;
	}
	err = 0;

fail:
	free_cpumask_var(new_cpu_mask);
	return err;

}

/* caller must be under genl_lock() */
struct drbd_tconn *conn_create(const char *name, struct res_opts *res_opts)
{
	struct drbd_tconn *tconn;

	tconn = kzalloc(sizeof(struct drbd_tconn), GFP_KERNEL);
	if (!tconn)
		return NULL;

	tconn->name = kstrdup(name, GFP_KERNEL);
	if (!tconn->name)
		goto fail;

	if (drbd_alloc_socket(&tconn->data))
		goto fail;
	if (drbd_alloc_socket(&tconn->meta))
		goto fail;

	if (!zalloc_cpumask_var(&tconn->cpu_mask, GFP_KERNEL))
		goto fail;

	if (set_resource_options(tconn, res_opts))
		goto fail;

	tconn->current_epoch = kzalloc(sizeof(struct drbd_epoch), GFP_KERNEL);
	if (!tconn->current_epoch)
		goto fail;

	INIT_LIST_HEAD(&tconn->transfer_log);

	INIT_LIST_HEAD(&tconn->current_epoch->list);
	tconn->epochs = 1;
	spin_lock_init(&tconn->epoch_lock);
	tconn->write_ordering = WO_bio_barrier;

	tconn->send.seen_any_write_yet = false;
	tconn->send.current_epoch_nr = 0;
	tconn->send.current_epoch_writes = 0;

	tconn->cstate = C_STANDALONE;
	mutex_init(&tconn->cstate_mutex);
	spin_lock_init(&tconn->req_lock);
	mutex_init(&tconn->conf_update);
	init_waitqueue_head(&tconn->ping_wait);
	idr_init(&tconn->volumes);

	drbd_init_workqueue(&tconn->sender_work);
	mutex_init(&tconn->data.mutex);
	mutex_init(&tconn->meta.mutex);

	drbd_thread_init(tconn, &tconn->receiver, drbdd_init, "receiver");
	drbd_thread_init(tconn, &tconn->worker, drbd_worker, "worker");
	drbd_thread_init(tconn, &tconn->asender, drbd_asender, "asender");

	kref_init(&tconn->kref);
	list_add_tail_rcu(&tconn->all_tconn, &drbd_tconns);

	return tconn;

fail:
	kfree(tconn->current_epoch);
	free_cpumask_var(tconn->cpu_mask);
	drbd_free_socket(&tconn->meta);
	drbd_free_socket(&tconn->data);
	kfree(tconn->name);
	kfree(tconn);

	return NULL;
}

void conn_destroy(struct kref *kref)
{
	struct drbd_tconn *tconn = container_of(kref, struct drbd_tconn, kref);

	if (atomic_read(&tconn->current_epoch->epoch_size) !=  0)
		conn_err(tconn, "epoch_size:%d\n", atomic_read(&tconn->current_epoch->epoch_size));
	kfree(tconn->current_epoch);

	idr_destroy(&tconn->volumes);

	free_cpumask_var(tconn->cpu_mask);
	drbd_free_socket(&tconn->meta);
	drbd_free_socket(&tconn->data);
	kfree(tconn->name);
	kfree(tconn->int_dig_in);
	kfree(tconn->int_dig_vv);
	kfree(tconn);
}

enum drbd_ret_code conn_new_minor(struct drbd_tconn *tconn, unsigned int minor, int vnr)
{
	struct kobject *parent;
	struct drbd_conf *mdev;
	struct gendisk *disk;
	struct request_queue *q;
	int vnr_got = vnr;
	int minor_got = minor;
	enum drbd_ret_code err = ERR_NOMEM;

	mdev = minor_to_mdev(minor);
	if (mdev)
		return ERR_MINOR_EXISTS;

	/* GFP_KERNEL, we are outside of all write-out paths */
	mdev = kzalloc(sizeof(struct drbd_conf), GFP_KERNEL);
	if (!mdev)
		return ERR_NOMEM;

	kref_get(&tconn->kref);
	mdev->tconn = tconn;

	mdev->minor = minor;
	mdev->vnr = vnr;

	drbd_init_set_defaults(mdev);

	q = blk_alloc_queue(GFP_KERNEL);
	if (!q)
		goto out_no_q;
	mdev->rq_queue = q;
	q->queuedata   = mdev;

	disk = alloc_disk(1);
	if (!disk)
		goto out_no_disk;
	mdev->vdisk = disk;

	set_disk_ro(disk, true);

	disk->queue = q;
	disk->major = DRBD_MAJOR;
	disk->first_minor = minor;
	disk->fops = &drbd_ops;
	sprintf(disk->disk_name, "drbd%d", minor);
	disk->private_data = mdev;

	mdev->this_bdev = bdget(MKDEV(DRBD_MAJOR, minor));
	/* we have no partitions. we contain only ourselves. */
	mdev->this_bdev->bd_contains = mdev->this_bdev;

	q->backing_dev_info.congested_fn = drbd_congested;
	q->backing_dev_info.congested_data = mdev;

	blk_queue_make_request(q, drbd_make_request);
#ifdef REQ_FLUSH
	blk_queue_flush(q, REQ_FLUSH | REQ_FUA);
#endif
	/* Setting the max_hw_sectors to an odd value of 8kibyte here
	   This triggers a max_bio_size message upon first attach or connect */
	blk_queue_max_hw_sectors(q, DRBD_MAX_BIO_SIZE_SAFE >> 8);
	blk_queue_bounce_limit(q, BLK_BOUNCE_ANY);
	blk_queue_merge_bvec(q, drbd_merge_bvec);
	q->queue_lock = &mdev->tconn->req_lock; /* needed since we use */
#ifdef blk_queue_plugged
		/* plugging on a queue, that actually has no requests! */
	q->unplug_fn = drbd_unplug_fn;
#endif

	mdev->md_io_page = alloc_page(GFP_KERNEL);
	if (!mdev->md_io_page)
		goto out_no_io_page;

	if (drbd_bm_init(mdev))
		goto out_no_bitmap;
	mdev->read_requests = RB_ROOT;
	mdev->write_requests = RB_ROOT;

	if (!idr_pre_get(&minors, GFP_KERNEL))
		goto out_no_minor_idr;
	if (idr_get_new_above(&minors, mdev, minor, &minor_got))
		goto out_no_minor_idr;
	if (minor_got != minor) {
		err = ERR_MINOR_EXISTS;
		drbd_msg_put_info("requested minor exists already");
		goto out_idr_remove_minor;
	}

	if (!idr_pre_get(&tconn->volumes, GFP_KERNEL))
		goto out_idr_remove_minor;
	if (idr_get_new_above(&tconn->volumes, mdev, vnr, &vnr_got))
		goto out_idr_remove_minor;
	if (vnr_got != vnr) {
		err = ERR_INVALID_REQUEST;
		drbd_msg_put_info("requested volume exists already");
		goto out_idr_remove_vol;
	}
	add_disk(disk);
	parent = drbd_kobj_of_disk(disk);

	/* one ref for both idrs and the the add_disk */
	if (kobject_init_and_add(&mdev->kobj, &drbd_device_kobj_type, parent, "drbd"))
		goto out_del_disk;

	/* inherit the connection state */
	mdev->state.conn = tconn->cstate;
	if (mdev->state.conn == C_WF_REPORT_PARAMS)
		drbd_connected(mdev);

	return NO_ERROR;

out_del_disk:
	del_gendisk(mdev->vdisk);
out_idr_remove_vol:
	idr_remove(&tconn->volumes, vnr_got);
out_idr_remove_minor:
	idr_remove(&minors, minor_got);
	synchronize_rcu();
out_no_minor_idr:
	drbd_bm_cleanup(mdev);
out_no_bitmap:
	__free_page(mdev->md_io_page);
out_no_io_page:
	put_disk(disk);
out_no_disk:
	blk_cleanup_queue(q);
out_no_q:
	kfree(mdev);
	kref_put(&tconn->kref, &conn_destroy);
	return err;
}

int __init drbd_init(void)
{
	int err;

	if (minor_count < DRBD_MINOR_COUNT_MIN || minor_count > DRBD_MINOR_COUNT_MAX) {
		printk(KERN_ERR
		       "drbd: invalid minor_count (%d)\n", minor_count);
#ifdef MODULE
		return -EINVAL;
#else
		minor_count = DRBD_MINOR_COUNT_DEF;
#endif
	}

	err = register_blkdev(DRBD_MAJOR, "drbd");
	if (err) {
		printk(KERN_ERR
		       "drbd: unable to register block device major %d\n",
		       DRBD_MAJOR);
		return err;
	}

	err = drbd_genl_register();
	if (err) {
		printk(KERN_ERR "drbd: unable to register generic netlink family\n");
		goto fail;
	}


	register_reboot_notifier(&drbd_notifier);

	/*
	 * allocate all necessary structs
	 */
	err = -ENOMEM;

	init_waitqueue_head(&drbd_pp_wait);

	drbd_proc = NULL; /* play safe for drbd_cleanup */
	idr_init(&minors);

	err = drbd_create_mempools();
	if (err)
		goto fail;

	drbd_proc = proc_create_data("drbd", S_IFREG | S_IRUGO , NULL, &drbd_proc_fops, NULL);
	if (!drbd_proc)	{
		printk(KERN_ERR "drbd: unable to register proc file\n");
		goto fail;
	}

	rwlock_init(&global_state_lock);
	INIT_LIST_HEAD(&drbd_tconns);

	retry.wq = create_singlethread_workqueue("drbd-reissue");
	if (!retry.wq) {
		printk(KERN_ERR "drbd: unable to create retry workqueue\n");
		goto fail;
	}
#ifdef COMPAT_INIT_WORK_HAS_THREE_ARGUMENTS
	INIT_WORK(&retry.worker, do_retry, &retry.worker);
#else
	INIT_WORK(&retry.worker, do_retry);
#endif
	spin_lock_init(&retry.lock);
	INIT_LIST_HEAD(&retry.writes);

	printk(KERN_INFO "drbd: initialized. "
	       "Version: " REL_VERSION " (api:%d/proto:%d-%d)\n",
	       API_VERSION, PRO_VERSION_MIN, PRO_VERSION_MAX);
	printk(KERN_INFO "drbd: %s\n", drbd_buildtag());
	printk(KERN_INFO "drbd: registered as block device major %d\n",
		DRBD_MAJOR);

	return 0; /* Success! */

fail:
	drbd_cleanup();
	if (err == -ENOMEM)
		/* currently always the case */
		printk(KERN_ERR "drbd: ran out of memory\n");
	else
		printk(KERN_ERR "drbd: initialization failure\n");
	return err;
}

void drbd_free_bc(struct drbd_backing_dev *ldev)
{
	if (ldev == NULL)
		return;

	blkdev_put(ldev->backing_bdev, FMODE_READ | FMODE_WRITE | FMODE_EXCL);
	blkdev_put(ldev->md_bdev, FMODE_READ | FMODE_WRITE | FMODE_EXCL);

	kobject_del(&ldev->kobject);
	kobject_put(&ldev->kobject);
}


void drbd_free_sock(struct drbd_tconn *tconn)
{
	if (tconn->data.socket) {
		mutex_lock(&tconn->data.mutex);
		kernel_sock_shutdown(tconn->data.socket, SHUT_RDWR);
		sock_release(tconn->data.socket);
		tconn->data.socket = NULL;
		mutex_unlock(&tconn->data.mutex);
	}
	if (tconn->meta.socket) {
		mutex_lock(&tconn->meta.mutex);
		kernel_sock_shutdown(tconn->meta.socket, SHUT_RDWR);
		sock_release(tconn->meta.socket);
		tconn->meta.socket = NULL;
		mutex_unlock(&tconn->meta.mutex);
	}
}

/* meta data management */

void conn_md_sync(struct drbd_tconn *tconn)
{
	struct drbd_conf *mdev;
	int vnr;

	rcu_read_lock();
	idr_for_each_entry(&tconn->volumes, mdev, vnr) {
		kobject_get(&mdev->kobj);
		rcu_read_unlock();
		drbd_md_sync(mdev);
		kobject_put(&mdev->kobj);
		rcu_read_lock();
	}
	rcu_read_unlock();
}

struct meta_data_on_disk {
	u64 la_size;           /* last agreed size. */
	u64 uuid[UI_SIZE];   /* UUIDs. */
	u64 device_uuid;
	u64 reserved_u64_1;
	u32 flags;             /* MDF */
	u32 magic;
	u32 md_size_sect;
	u32 al_offset;         /* offset to this block */
	u32 al_nr_extents;     /* important for restoring the AL */
	      /* `-- act_log->nr_elements <-- ldev->dc.al_extents */
	u32 bm_offset;         /* offset to the bitmap, from here */
	u32 bm_bytes_per_bit;  /* BM_BLOCK_SIZE */
	u32 la_peer_max_bio_size;   /* last peer max_bio_size */
	u32 reserved_u32[3];

} __packed;

/**
 * drbd_md_sync() - Writes the meta data super block if the MD_DIRTY flag bit is set
 * @mdev:	DRBD device.
 */
void drbd_md_sync(struct drbd_conf *mdev)
{
	struct meta_data_on_disk *buffer;
	sector_t sector;
	int i;

	del_timer(&mdev->md_sync_timer);
	/* timer may be rearmed by drbd_md_mark_dirty() now. */
	if (!test_and_clear_bit(MD_DIRTY, &mdev->flags))
		return;

	/* We use here D_FAILED and not D_ATTACHING because we try to write
	 * metadata even if we detach due to a disk failure! */
	if (!get_ldev_if_state(mdev, D_FAILED))
		return;

	buffer = drbd_md_get_buffer(mdev);
	if (!buffer)
		goto out;

	memset(buffer, 0, 512);

	buffer->la_size = cpu_to_be64(drbd_get_capacity(mdev->this_bdev));
	for (i = UI_CURRENT; i < UI_SIZE; i++)
		buffer->uuid[i] = cpu_to_be64(mdev->ldev->md.uuid[i]);
	buffer->flags = cpu_to_be32(mdev->ldev->md.flags);
	buffer->magic = cpu_to_be32(DRBD_MD_MAGIC_84_UNCLEAN);

	buffer->md_size_sect  = cpu_to_be32(mdev->ldev->md.md_size_sect);
	buffer->al_offset     = cpu_to_be32(mdev->ldev->md.al_offset);
	buffer->al_nr_extents = cpu_to_be32(mdev->act_log->nr_elements);
	buffer->bm_bytes_per_bit = cpu_to_be32(BM_BLOCK_SIZE);
	buffer->device_uuid = cpu_to_be64(mdev->ldev->md.device_uuid);

	buffer->bm_offset = cpu_to_be32(mdev->ldev->md.bm_offset);
	buffer->la_peer_max_bio_size = cpu_to_be32(mdev->peer_max_bio_size);

	D_ASSERT(drbd_md_ss__(mdev, mdev->ldev) == mdev->ldev->md.md_offset);
	sector = mdev->ldev->md.md_offset;

	if (drbd_md_sync_page_io(mdev, mdev->ldev, sector, WRITE)) {
		/* this was a try anyways ... */
		dev_err(DEV, "meta data update failed!\n");
		drbd_chk_io_error(mdev, 1, DRBD_META_IO_ERROR);
	}

	/* Update mdev->ldev->md.la_size_sect,
	 * since we updated it on metadata. */
	mdev->ldev->md.la_size_sect = drbd_get_capacity(mdev->this_bdev);

	drbd_md_put_buffer(mdev);
out:
	put_ldev(mdev);
}

/**
 * drbd_md_read() - Reads in the meta data super block
 * @mdev:	DRBD device.
 * @bdev:	Device from which the meta data should be read in.
 *
 * Return 0 (NO_ERROR) on success, and an enum drbd_ret_code in case
 * something goes wrong.
 */
int drbd_md_read(struct drbd_conf *mdev, struct drbd_backing_dev *bdev)
{
	struct meta_data_on_disk *buffer;
	u32 magic, flags;
	int i, rv = NO_ERROR;

	if (!get_ldev_if_state(mdev, D_ATTACHING))
		return ERR_IO_MD_DISK;

	buffer = drbd_md_get_buffer(mdev);
	if (!buffer)
		goto out;

	if (drbd_md_sync_page_io(mdev, bdev, bdev->md.md_offset, READ)) {
		/* NOTE: can't do normal error processing here as this is
		   called BEFORE disk is attached */
		dev_err(DEV, "Error while reading metadata.\n");
		rv = ERR_IO_MD_DISK;
		goto err;
	}

	magic = be32_to_cpu(buffer->magic);
	flags = be32_to_cpu(buffer->flags);
	if (magic == DRBD_MD_MAGIC_84_UNCLEAN ||
	    (magic == DRBD_MD_MAGIC_08 && !(flags & MDF_AL_CLEAN))) {
			/* btw: that's Activity Log clean, not "all" clean. */
		dev_err(DEV, "Found unclean meta data. Did you \"drbdadm apply-al\"?\n");
		rv = ERR_MD_UNCLEAN;
		goto err;
	}
	if (magic != DRBD_MD_MAGIC_08) {
		if (magic == DRBD_MD_MAGIC_07)
			dev_err(DEV, "Found old (0.7) meta data magic. Did you \"drbdadm create-md\"?\n");
		else
			dev_err(DEV, "Meta data magic not found. Did you \"drbdadm create-md\"?\n");
		rv = ERR_MD_INVALID;
		goto err;
	}
	if (be32_to_cpu(buffer->al_offset) != bdev->md.al_offset) {
		dev_err(DEV, "unexpected al_offset: %d (expected %d)\n",
		    be32_to_cpu(buffer->al_offset), bdev->md.al_offset);
		rv = ERR_MD_INVALID;
		goto err;
	}
	if (be32_to_cpu(buffer->bm_offset) != bdev->md.bm_offset) {
		dev_err(DEV, "unexpected bm_offset: %d (expected %d)\n",
		    be32_to_cpu(buffer->bm_offset), bdev->md.bm_offset);
		rv = ERR_MD_INVALID;
		goto err;
	}
	if (be32_to_cpu(buffer->md_size_sect) != bdev->md.md_size_sect) {
		dev_err(DEV, "unexpected md_size: %u (expected %u)\n",
		    be32_to_cpu(buffer->md_size_sect), bdev->md.md_size_sect);
		rv = ERR_MD_INVALID;
		goto err;
	}

	if (be32_to_cpu(buffer->bm_bytes_per_bit) != BM_BLOCK_SIZE) {
		dev_err(DEV, "unexpected bm_bytes_per_bit: %u (expected %u)\n",
		    be32_to_cpu(buffer->bm_bytes_per_bit), BM_BLOCK_SIZE);
		rv = ERR_MD_INVALID;
		goto err;
	}

	bdev->md.la_size_sect = be64_to_cpu(buffer->la_size);
	for (i = UI_CURRENT; i < UI_SIZE; i++)
		bdev->md.uuid[i] = be64_to_cpu(buffer->uuid[i]);
	bdev->md.flags = be32_to_cpu(buffer->flags);
	bdev->md.device_uuid = be64_to_cpu(buffer->device_uuid);

	spin_lock_irq(&mdev->tconn->req_lock);
	if (mdev->state.conn < C_CONNECTED) {
		unsigned int peer;
		peer = be32_to_cpu(buffer->la_peer_max_bio_size);
		peer = max(peer, DRBD_MAX_BIO_SIZE_SAFE);
		mdev->peer_max_bio_size = peer;
	}
	spin_unlock_irq(&mdev->tconn->req_lock);

 err:
	drbd_md_put_buffer(mdev);
 out:
	put_ldev(mdev);

	return rv;
}

/**
 * drbd_md_mark_dirty() - Mark meta data super block as dirty
 * @mdev:	DRBD device.
 *
 * Call this function if you change anything that should be written to
 * the meta-data super block. This function sets MD_DIRTY, and starts a
 * timer that ensures that within five seconds you have to call drbd_md_sync().
 */
#ifdef DRBD_DEBUG_MD_SYNC
void drbd_md_mark_dirty_(struct drbd_conf *mdev, unsigned int line, const char *func)
{
	if (!test_and_set_bit(MD_DIRTY, &mdev->flags)) {
		mod_timer(&mdev->md_sync_timer, jiffies + HZ);
		mdev->last_md_mark_dirty.line = line;
		mdev->last_md_mark_dirty.func = func;
	}
}
#else
void drbd_md_mark_dirty(struct drbd_conf *mdev)
{
	if (!test_and_set_bit(MD_DIRTY, &mdev->flags))
		mod_timer(&mdev->md_sync_timer, jiffies + 5*HZ);
}
#endif

void drbd_uuid_move_history(struct drbd_conf *mdev) __must_hold(local)
{
	int i;

	for (i = UI_HISTORY_START; i < UI_HISTORY_END; i++)
		mdev->ldev->md.uuid[i+1] = mdev->ldev->md.uuid[i];
}

void __drbd_uuid_set(struct drbd_conf *mdev, int idx, u64 val) __must_hold(local)
{
	if (idx == UI_CURRENT) {
		if (mdev->state.role == R_PRIMARY)
			val |= 1;
		else
			val &= ~((u64)1);

		drbd_set_ed_uuid(mdev, val);
	}

	mdev->ldev->md.uuid[idx] = val;
	drbd_md_mark_dirty(mdev);
}

void _drbd_uuid_set(struct drbd_conf *mdev, int idx, u64 val) __must_hold(local)
{
	unsigned long flags;
	spin_lock_irqsave(&mdev->ldev->md.uuid_lock, flags);
	__drbd_uuid_set(mdev, idx, val);
	spin_unlock_irqrestore(&mdev->ldev->md.uuid_lock, flags);
}

void drbd_uuid_set(struct drbd_conf *mdev, int idx, u64 val) __must_hold(local)
{
	unsigned long flags;
	spin_lock_irqsave(&mdev->ldev->md.uuid_lock, flags);
	if (mdev->ldev->md.uuid[idx]) {
		drbd_uuid_move_history(mdev);
		mdev->ldev->md.uuid[UI_HISTORY_START] = mdev->ldev->md.uuid[idx];
	}
	__drbd_uuid_set(mdev, idx, val);
	spin_unlock_irqrestore(&mdev->ldev->md.uuid_lock, flags);
}

/**
 * drbd_uuid_new_current() - Creates a new current UUID
 * @mdev:	DRBD device.
 *
 * Creates a new current UUID, and rotates the old current UUID into
 * the bitmap slot. Causes an incremental resync upon next connect.
 */
void drbd_uuid_new_current(struct drbd_conf *mdev) __must_hold(local)
{
	u64 val;
	unsigned long long bm_uuid;

	get_random_bytes(&val, sizeof(u64));

	spin_lock_irq(&mdev->ldev->md.uuid_lock);
	bm_uuid = mdev->ldev->md.uuid[UI_BITMAP];

	if (bm_uuid)
		dev_warn(DEV, "bm UUID was already set: %llX\n", bm_uuid);

	mdev->ldev->md.uuid[UI_BITMAP] = mdev->ldev->md.uuid[UI_CURRENT];
	__drbd_uuid_set(mdev, UI_CURRENT, val);
	spin_unlock_irq(&mdev->ldev->md.uuid_lock);

	drbd_print_uuids(mdev, "new current UUID");
	/* get it to stable storage _now_ */
	drbd_md_sync(mdev);
}

void drbd_uuid_set_bm(struct drbd_conf *mdev, u64 val) __must_hold(local)
{
	unsigned long flags;
	if (mdev->ldev->md.uuid[UI_BITMAP] == 0 && val == 0)
		return;

	spin_lock_irqsave(&mdev->ldev->md.uuid_lock, flags);
	if (val == 0) {
		drbd_uuid_move_history(mdev);
		mdev->ldev->md.uuid[UI_HISTORY_START] = mdev->ldev->md.uuid[UI_BITMAP];
		mdev->ldev->md.uuid[UI_BITMAP] = 0;
	} else {
		unsigned long long bm_uuid = mdev->ldev->md.uuid[UI_BITMAP];
		if (bm_uuid)
			dev_warn(DEV, "bm UUID was already set: %llX\n", bm_uuid);

		mdev->ldev->md.uuid[UI_BITMAP] = val & ~((u64)1);
	}
	spin_unlock_irqrestore(&mdev->ldev->md.uuid_lock, flags);

	drbd_md_mark_dirty(mdev);
}

/**
 * drbd_bmio_set_n_write() - io_fn for drbd_queue_bitmap_io() or drbd_bitmap_io()
 * @mdev:	DRBD device.
 *
 * Sets all bits in the bitmap and writes the whole bitmap to stable storage.
 */
int drbd_bmio_set_n_write(struct drbd_conf *mdev)
{
	int rv = -EIO;

	if (get_ldev_if_state(mdev, D_ATTACHING)) {
		drbd_md_set_flag(mdev, MDF_FULL_SYNC);
		drbd_md_sync(mdev);
		drbd_bm_set_all(mdev);

		rv = drbd_bm_write(mdev);

		if (!rv) {
			drbd_md_clear_flag(mdev, MDF_FULL_SYNC);
			drbd_md_sync(mdev);
		}

		put_ldev(mdev);
	}

	return rv;
}

/**
 * drbd_bmio_clear_n_write() - io_fn for drbd_queue_bitmap_io() or drbd_bitmap_io()
 * @mdev:	DRBD device.
 *
 * Clears all bits in the bitmap and writes the whole bitmap to stable storage.
 */
int drbd_bmio_clear_n_write(struct drbd_conf *mdev)
{
	int rv = -EIO;

	drbd_resume_al(mdev);
	if (get_ldev_if_state(mdev, D_ATTACHING)) {
		drbd_bm_clear_all(mdev);
		rv = drbd_bm_write(mdev);
		put_ldev(mdev);
	}

	return rv;
}

STATIC int w_bitmap_io(struct drbd_work *w, int unused)
{
	struct bm_io_work *work = container_of(w, struct bm_io_work, w);
	struct drbd_conf *mdev = w->mdev;
	int rv = -EIO;

	D_ASSERT(atomic_read(&mdev->ap_bio_cnt) == 0);

	if (get_ldev(mdev)) {
		drbd_bm_lock(mdev, work->why, work->flags);
		rv = work->io_fn(mdev);
		drbd_bm_unlock(mdev);
		put_ldev(mdev);
	}

	clear_bit_unlock(BITMAP_IO, &mdev->flags);
	wake_up(&mdev->misc_wait);

	if (work->done)
		work->done(mdev, rv);

	clear_bit(BITMAP_IO_QUEUED, &mdev->flags);
	work->why = NULL;
	work->flags = 0;

	return 0;
}

void drbd_ldev_destroy(struct drbd_conf *mdev)
{
	lc_destroy(mdev->resync);
	mdev->resync = NULL;
	lc_destroy(mdev->act_log);
	mdev->act_log = NULL;
	__no_warn(local,
		drbd_free_bc(mdev->ldev);
		mdev->ldev = NULL;);

	clear_bit(GO_DISKLESS, &mdev->flags);
}

STATIC int w_go_diskless(struct drbd_work *w, int unused)
{
	struct drbd_conf *mdev = w->mdev;

	D_ASSERT(mdev->state.disk == D_FAILED);
	/* we cannot assert local_cnt == 0 here, as get_ldev_if_state will
	 * inc/dec it frequently. Once we are D_DISKLESS, no one will touch
	 * the protected members anymore, though, so once put_ldev reaches zero
	 * again, it will be safe to free them. */

	/* Try to write changed bitmap pages, read errors may have just
	 * set some bits outside the area covered by the activity log.
	 *
	 * If we have an IO error during the bitmap writeout,
	 * we will want a full sync next time, just in case.
	 * (Do we want a specific meta data flag for this?)
	 *
	 * If that does not make it to stable storage either,
	 * we cannot do anything about that anymore.
	 *
	 * We still need to check if both bitmap and ldev are present, we may
	 * end up here after a failed attach, before ldev was even assigned.
	 */
	if (mdev->bitmap && mdev->ldev) {
		if (drbd_bitmap_io_from_worker(mdev, drbd_bm_write,
					"detach", BM_LOCKED_MASK)) {
		  if (test_bit(WAS_READ_ERROR, &mdev->flags)) {
				drbd_md_set_flag(mdev, MDF_FULL_SYNC);
				drbd_md_sync(mdev);
			}
		}
	}

	drbd_force_state(mdev, NS(disk, D_DISKLESS));
	return 0;
}

void drbd_go_diskless(struct drbd_conf *mdev)
{
	D_ASSERT(mdev->state.disk == D_FAILED);
	if (!test_and_set_bit(GO_DISKLESS, &mdev->flags))
		drbd_queue_work(&mdev->tconn->sender_work, &mdev->go_diskless);
}

/**
 * drbd_queue_bitmap_io() - Queues an IO operation on the whole bitmap
 * @mdev:	DRBD device.
 * @io_fn:	IO callback to be called when bitmap IO is possible
 * @done:	callback to be called after the bitmap IO was performed
 * @why:	Descriptive text of the reason for doing the IO
 *
 * While IO on the bitmap happens we freeze application IO thus we ensure
 * that drbd_set_out_of_sync() can not be called. This function MAY ONLY be
 * called from worker context. It MUST NOT be used while a previous such
 * work is still pending!
 */
void drbd_queue_bitmap_io(struct drbd_conf *mdev,
			  int (*io_fn)(struct drbd_conf *),
			  void (*done)(struct drbd_conf *, int),
			  char *why, enum bm_flag flags)
{
	D_ASSERT(current == mdev->tconn->worker.task);

	D_ASSERT(!test_bit(BITMAP_IO_QUEUED, &mdev->flags));
	D_ASSERT(!test_bit(BITMAP_IO, &mdev->flags));
	D_ASSERT(list_empty(&mdev->bm_io_work.w.list));
	if (mdev->bm_io_work.why)
		dev_err(DEV, "FIXME going to queue '%s' but '%s' still pending?\n",
			why, mdev->bm_io_work.why);

	mdev->bm_io_work.io_fn = io_fn;
	mdev->bm_io_work.done = done;
	mdev->bm_io_work.why = why;
	mdev->bm_io_work.flags = flags;

	spin_lock_irq(&mdev->tconn->req_lock);
	set_bit(BITMAP_IO, &mdev->flags);
	if (atomic_read(&mdev->ap_bio_cnt) == 0) {
		if (!test_and_set_bit(BITMAP_IO_QUEUED, &mdev->flags))
			drbd_queue_work(&mdev->tconn->sender_work, &mdev->bm_io_work.w);
	}
	spin_unlock_irq(&mdev->tconn->req_lock);
}

/**
 * drbd_bitmap_io() -  Does an IO operation on the whole bitmap
 * @mdev:	DRBD device.
 * @io_fn:	IO callback to be called when bitmap IO is possible
 * @why:	Descriptive text of the reason for doing the IO
 *
 * freezes application IO while that the actual IO operations runs. This
 * functions MAY NOT be called from worker context.
 */
int drbd_bitmap_io(struct drbd_conf *mdev, int (*io_fn)(struct drbd_conf *),
		char *why, enum bm_flag flags)
{
	int rv;

	D_ASSERT(current != mdev->tconn->worker.task);

	if ((flags & BM_LOCKED_SET_ALLOWED) == 0)
		drbd_suspend_io(mdev);

	drbd_bm_lock(mdev, why, flags);
	rv = io_fn(mdev);
	drbd_bm_unlock(mdev);

	if ((flags & BM_LOCKED_SET_ALLOWED) == 0)
		drbd_resume_io(mdev);

	return rv;
}

void drbd_md_set_flag(struct drbd_conf *mdev, int flag) __must_hold(local)
{
	if ((mdev->ldev->md.flags & flag) != flag) {
		drbd_md_mark_dirty(mdev);
		mdev->ldev->md.flags |= flag;
	}
}

void drbd_md_clear_flag(struct drbd_conf *mdev, int flag) __must_hold(local)
{
	if ((mdev->ldev->md.flags & flag) != 0) {
		drbd_md_mark_dirty(mdev);
		mdev->ldev->md.flags &= ~flag;
	}
}
int drbd_md_test_flag(struct drbd_backing_dev *bdev, int flag)
{
	return (bdev->md.flags & flag) != 0;
}

STATIC void md_sync_timer_fn(unsigned long data)
{
	struct drbd_conf *mdev = (struct drbd_conf *) data;

	/* must not double-queue! */
	if (list_empty(&mdev->md_sync_work.list))
		drbd_queue_work_front(&mdev->tconn->sender_work, &mdev->md_sync_work);
}

STATIC int w_md_sync(struct drbd_work *w, int unused)
{
	struct drbd_conf *mdev = w->mdev;

	dev_warn(DEV, "md_sync_timer expired! Worker calls drbd_md_sync().\n");
#ifdef DRBD_DEBUG_MD_SYNC
	dev_warn(DEV, "last md_mark_dirty: %s:%u\n",
		mdev->last_md_mark_dirty.func, mdev->last_md_mark_dirty.line);
#endif
	drbd_md_sync(mdev);
	return 0;
}

const char *cmdname(enum drbd_packet cmd)
{
	/* THINK may need to become several global tables
	 * when we want to support more than
	 * one PRO_VERSION */
	static const char *cmdnames[] = {
		[P_DATA]	        = "Data",
		[P_DATA_REPLY]	        = "DataReply",
		[P_RS_DATA_REPLY]	= "RSDataReply",
		[P_BARRIER]	        = "Barrier",
		[P_BITMAP]	        = "ReportBitMap",
		[P_BECOME_SYNC_TARGET]  = "BecomeSyncTarget",
		[P_BECOME_SYNC_SOURCE]  = "BecomeSyncSource",
		[P_UNPLUG_REMOTE]	= "UnplugRemote",
		[P_DATA_REQUEST]	= "DataRequest",
		[P_RS_DATA_REQUEST]     = "RSDataRequest",
		[P_SYNC_PARAM]	        = "SyncParam",
		[P_SYNC_PARAM89]	= "SyncParam89",
		[P_PROTOCOL]            = "ReportProtocol",
		[P_UUIDS]	        = "ReportUUIDs",
		[P_SIZES]	        = "ReportSizes",
		[P_STATE]	        = "ReportState",
		[P_SYNC_UUID]           = "ReportSyncUUID",
		[P_AUTH_CHALLENGE]      = "AuthChallenge",
		[P_AUTH_RESPONSE]	= "AuthResponse",
		[P_PING]		= "Ping",
		[P_PING_ACK]	        = "PingAck",
		[P_RECV_ACK]	        = "RecvAck",
		[P_WRITE_ACK]	        = "WriteAck",
		[P_RS_WRITE_ACK]	= "RSWriteAck",
		[P_SUPERSEDED]          = "Superseded",
		[P_NEG_ACK]	        = "NegAck",
		[P_NEG_DREPLY]	        = "NegDReply",
		[P_NEG_RS_DREPLY]	= "NegRSDReply",
		[P_BARRIER_ACK]	        = "BarrierAck",
		[P_STATE_CHG_REQ]       = "StateChgRequest",
		[P_STATE_CHG_REPLY]     = "StateChgReply",
		[P_OV_REQUEST]          = "OVRequest",
		[P_OV_REPLY]            = "OVReply",
		[P_OV_RESULT]           = "OVResult",
		[P_CSUM_RS_REQUEST]     = "CsumRSRequest",
		[P_RS_IS_IN_SYNC]	= "CsumRSIsInSync",
		[P_COMPRESSED_BITMAP]   = "CBitmap",
		[P_DELAY_PROBE]         = "DelayProbe",
		[P_OUT_OF_SYNC]		= "OutOfSync",
		[P_RETRY_WRITE]		= "RetryWrite",
		[P_RS_CANCEL]		= "RSCancel",
		[P_CONN_ST_CHG_REQ]	= "conn_st_chg_req",
		[P_CONN_ST_CHG_REPLY]	= "conn_st_chg_reply",
		[P_RETRY_WRITE]		= "retry_write",
		[P_PROTOCOL_UPDATE]	= "protocol_update",

		/* enum drbd_packet, but not commands - obsoleted flags:
		 *	P_MAY_IGNORE
		 *	P_MAX_OPT_CMD
		 */
	};

	/* too big for the array: 0xfffX */
	if (cmd == P_INITIAL_META)
		return "InitialMeta";
	if (cmd == P_INITIAL_DATA)
		return "InitialData";
	if (cmd == P_CONNECTION_FEATURES)
		return "ConnectionFeatures";
	if (cmd >= ARRAY_SIZE(cmdnames))
		return "Unknown";
	return cmdnames[cmd];
}

/**
 * drbd_wait_misc  -  wait for a request to make progress
 * @mdev:	device associated with the request
 * @i:		the struct drbd_interval embedded in struct drbd_request or
 *		struct drbd_peer_request
 */
int drbd_wait_misc(struct drbd_conf *mdev, struct drbd_interval *i)
{
	struct net_conf *nc;
	DEFINE_WAIT(wait);
	long timeout;

	rcu_read_lock();
	nc = rcu_dereference(mdev->tconn->net_conf);
	if (!nc) {
		rcu_read_unlock();
		return -ETIMEDOUT;
	}
	timeout = nc->ko_count ? nc->timeout * HZ / 10 * nc->ko_count : MAX_SCHEDULE_TIMEOUT;
	rcu_read_unlock();

	/* Indicate to wake up mdev->misc_wait on progress.  */
	i->waiting = true;
	prepare_to_wait(&mdev->misc_wait, &wait, TASK_INTERRUPTIBLE);
	spin_unlock_irq(&mdev->tconn->req_lock);
	timeout = schedule_timeout(timeout);
	finish_wait(&mdev->misc_wait, &wait);
	spin_lock_irq(&mdev->tconn->req_lock);
	if (!timeout || mdev->state.conn < C_CONNECTED)
		return -ETIMEDOUT;
	if (signal_pending(current))
		return -ERESTARTSYS;
	return 0;
}

#ifdef DRBD_ENABLE_FAULTS
/* Fault insertion support including random number generator shamelessly
 * stolen from kernel/rcutorture.c */
struct fault_random_state {
	unsigned long state;
	unsigned long count;
};

#define FAULT_RANDOM_MULT 39916801  /* prime */
#define FAULT_RANDOM_ADD	479001701 /* prime */
#define FAULT_RANDOM_REFRESH 10000

/*
 * Crude but fast random-number generator.  Uses a linear congruential
 * generator, with occasional help from get_random_bytes().
 */
STATIC unsigned long
_drbd_fault_random(struct fault_random_state *rsp)
{
	long refresh;

	if (!rsp->count--) {
		get_random_bytes(&refresh, sizeof(refresh));
		rsp->state += refresh;
		rsp->count = FAULT_RANDOM_REFRESH;
	}
	rsp->state = rsp->state * FAULT_RANDOM_MULT + FAULT_RANDOM_ADD;
	return swahw32(rsp->state);
}

STATIC char *
_drbd_fault_str(unsigned int type) {
	static char *_faults[] = {
		[DRBD_FAULT_MD_WR] = "Meta-data write",
		[DRBD_FAULT_MD_RD] = "Meta-data read",
		[DRBD_FAULT_RS_WR] = "Resync write",
		[DRBD_FAULT_RS_RD] = "Resync read",
		[DRBD_FAULT_DT_WR] = "Data write",
		[DRBD_FAULT_DT_RD] = "Data read",
		[DRBD_FAULT_DT_RA] = "Data read ahead",
		[DRBD_FAULT_BM_ALLOC] = "BM allocation",
		[DRBD_FAULT_AL_EE] = "EE allocation",
		[DRBD_FAULT_RECEIVE] = "receive data corruption",
	};

	return (type < DRBD_FAULT_MAX) ? _faults[type] : "**Unknown**";
}

unsigned int
_drbd_insert_fault(struct drbd_conf *mdev, unsigned int type)
{
	static struct fault_random_state rrs = {0, 0};

	unsigned int ret = (
		(fault_devs == 0 ||
			((1 << mdev_to_minor(mdev)) & fault_devs) != 0) &&
		(((_drbd_fault_random(&rrs) % 100) + 1) <= fault_rate));

	if (ret) {
		fault_count++;

		if (DRBD_ratelimit(5*HZ, 5))
			dev_warn(DEV, "***Simulating %s failure\n",
				_drbd_fault_str(type));
	}

	return ret;
}
#endif

module_init(drbd_init)
module_exit(drbd_cleanup)

/* For drbd_tracing: */
EXPORT_SYMBOL(drbd_conn_str);
EXPORT_SYMBOL(drbd_role_str);
EXPORT_SYMBOL(drbd_disk_str);
EXPORT_SYMBOL(drbd_set_st_err_str);<|MERGE_RESOLUTION|>--- conflicted
+++ resolved
@@ -363,23 +363,6 @@
 	struct drbd_tconn *tconn = thi->tconn;
 	unsigned long flags;
 	int retval;
-<<<<<<< HEAD
-
-	daemonize("drbd_thread");
-	/* state engine takes this lock (in drbd_thread_stop_nowait)
-	 * while holding the req_lock irqsave */
-	spin_lock_irqsave(&thi->t_lock, flags);
-	thi->task = current;
-	smp_mb();
-	spin_unlock_irqrestore(&thi->t_lock, flags);
-
-	__set_current_state(TASK_UNINTERRUPTIBLE);
-	complete(&thi->startstop); /* notify: thi->task is set. */
-	schedule_timeout(10*HZ);
-	snprintf(current->comm, sizeof(current->comm), "drbd_%c_%s",
-			thi->name[0], thi->tconn->name);
-=======
->>>>>>> fd84ff40
 
 restart:
 	retval = thi->function(thi);
@@ -396,15 +379,9 @@
 	 * or thread_start see NONE, and can proceed as normal.
 	 */
 
-<<<<<<< HEAD
 	if (thi->t_state == RESTARTING) {
 		conn_info(tconn, "Restarting %s thread\n", thi->name);
 		thi->t_state = RUNNING;
-=======
-	if (thi->t_state == Restarting) {
-		dev_info(DEV, "Restarting %s\n", current->comm);
-		thi->t_state = Running;
->>>>>>> fd84ff40
 		spin_unlock_irqrestore(&thi->t_lock, flags);
 		goto restart;
 	}
@@ -412,17 +389,10 @@
 	thi->task = NULL;
 	thi->t_state = NONE;
 	smp_mb();
-
-<<<<<<< HEAD
-	/* THINK maybe two different completions? */
-	complete_all(&thi->startstop); /* notify: thi->task unset. */
-	conn_info(tconn, "Terminating %s thread\n", thi->name);
-=======
-	complete(&thi->stop);
->>>>>>> fd84ff40
+	complete_all(&thi->stop);
 	spin_unlock_irqrestore(&thi->t_lock, flags);
 
-	dev_info(DEV, "Terminating %s\n", current->comm);
+	conn_info(tconn, "Terminating %s\n", current->comm);
 
 	/* Release mod reference taken when thread was started */
 
@@ -444,20 +414,9 @@
 
 int drbd_thread_start(struct drbd_thread *thi)
 {
-<<<<<<< HEAD
 	struct drbd_tconn *tconn = thi->tconn;
-	unsigned long flags;
-	int pid;
-=======
-	struct drbd_conf *mdev = thi->mdev;
 	struct task_struct *nt;
 	unsigned long flags;
-
-	const char *me =
-		thi == &mdev->receiver ? "receiver" :
-		thi == &mdev->asender  ? "asender"  :
-		thi == &mdev->worker   ? "worker"   : "NONSENSE";
->>>>>>> fd84ff40
 
 	/* is used from state engine doing drbd_thread_stop_nowait,
 	 * while holding the req lock irqsave */
@@ -475,52 +434,29 @@
 			return false;
 		}
 
-<<<<<<< HEAD
 		kref_get(&thi->tconn->kref);
 
-		init_completion(&thi->startstop);
-=======
 		init_completion(&thi->stop);
-		D_ASSERT(thi->task == NULL);
->>>>>>> fd84ff40
 		thi->reset_cpu_mask = 1;
 		thi->t_state = RUNNING;
 		spin_unlock_irqrestore(&thi->t_lock, flags);
 		flush_signals(current); /* otherw. may get -ERESTARTNOINTR */
 
-<<<<<<< HEAD
-		pid = kernel_thread(drbd_thread_setup, (void *) thi, CLONE_FS);
-		if (pid < 0) {
-			conn_err(tconn, "Couldn't start thread (%d)\n", pid);
-=======
 		nt = kthread_create(drbd_thread_setup, (void *) thi,
-				    "drbd%d_%s", mdev_to_minor(mdev), me);
+				    "drbd_%c_%s", thi->name[0], thi->tconn->name);
 
 		if (IS_ERR(nt)) {
-			dev_err(DEV, "Couldn't start thread\n");
->>>>>>> fd84ff40
+			conn_err(tconn, "Couldn't start thread\n");
 
 			kref_put(&tconn->kref, &conn_destroy);
 			module_put(THIS_MODULE);
 			return false;
 		}
-<<<<<<< HEAD
-		/* waits until thi->task is set */
-		wait_for_completion(&thi->startstop);
-		if (thi->t_state != RUNNING)
-			conn_err(tconn, "ASSERT FAILED: %s t_state == %d expected %d.\n",
-					thi->name, thi->t_state, RUNNING);
-		if (thi->task)
-			wake_up_process(thi->task);
-		else
-			conn_err(tconn, "ASSERT FAILED thi->task is NULL where it should be set!?\n");
-=======
 		spin_lock_irqsave(&thi->t_lock, flags);
 		thi->task = nt;
-		thi->t_state = Running;
+		thi->t_state = RUNNING;
 		spin_unlock_irqrestore(&thi->t_lock, flags);
 		wake_up_process(nt);
->>>>>>> fd84ff40
 		break;
 	case EXITING:
 		thi->t_state = RESTARTING;
@@ -540,28 +476,14 @@
 
 void _drbd_thread_stop(struct drbd_thread *thi, int restart, int wait)
 {
-<<<<<<< HEAD
-	struct drbd_tconn *tconn = thi->tconn;
 	unsigned long flags;
+
 	enum drbd_thread_state ns = restart ? RESTARTING : EXITING;
-=======
-	unsigned long flags;
-
-	enum drbd_thread_state ns = restart ? Restarting : Exiting;
->>>>>>> fd84ff40
 
 	/* may be called from state engine, holding the req lock irqsave */
 	spin_lock_irqsave(&thi->t_lock, flags);
 
-<<<<<<< HEAD
-	/* conn_err(tconn, "drbd_thread_stop: %s [%d]: %s %d -> %d; %d\n",
-	     current->comm, current->pid,
-	     thi->task ? thi->task->comm : "NULL", thi->t_state, ns, wait); */
-
 	if (thi->t_state == NONE) {
-=======
-	if (thi->t_state == None) {
->>>>>>> fd84ff40
 		spin_unlock_irqrestore(&thi->t_lock, flags);
 		if (restart)
 			drbd_thread_start(thi);
@@ -579,31 +501,11 @@
 		init_completion(&thi->stop);
 		if (thi->task != current)
 			force_sig(DRBD_SIGKILL, thi->task);
-<<<<<<< HEAD
-		else if (wait)
-			conn_err(tconn, "ASSERT FAILED: wait=%d\n", wait);
-	}
-	spin_unlock_irqrestore(&thi->t_lock, flags);
-
-	if (wait) {
-		if (thi->task == current) {
-			conn_err(tconn, "ASSERT FAILED: Trying to wait for current task!\n");
-			return;
-		}
-		wait_for_completion(&thi->startstop);
-		spin_lock_irqsave(&thi->t_lock, flags);
-		if (thi->t_state != NONE)
-			conn_err(tconn, "ASSERT FAILED: %s t_state == %d expected %d.\n",
-				 thi->name, thi->t_state, NONE);
-		spin_unlock_irqrestore(&thi->t_lock, flags);
-	}
-=======
 	}
 	spin_unlock_irqrestore(&thi->t_lock, flags);
 
 	if (wait)
 		wait_for_completion(&thi->stop);
->>>>>>> fd84ff40
 }
 
 static struct drbd_thread *drbd_task_to_thread(struct drbd_tconn *tconn, struct task_struct *task)
