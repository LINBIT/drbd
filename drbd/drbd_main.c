--- conflicted
+++ resolved
@@ -1840,39 +1840,15 @@
 	int dgs;
 	int err;
 
-<<<<<<< HEAD
 	sock = &mdev->tconn->data;
 	p = drbd_prepare_command(mdev, sock);
 	dgs = mdev->tconn->integrity_tfm ? crypto_hash_digestsize(mdev->tconn->integrity_tfm) : 0;
-=======
-	if (!drbd_get_data_sock(mdev))
-		return 0;
-
-	dgs = (mdev->agreed_pro_version >= 87 && mdev->integrity_w_tfm) ?
-		crypto_hash_digestsize(mdev->integrity_w_tfm) : 0;
-
-	if (req->size <= DRBD_MAX_SIZE_H80_PACKET) {
-		p.head.h80.magic   = BE_DRBD_MAGIC;
-		p.head.h80.command = cpu_to_be16(P_DATA);
-		p.head.h80.length  =
-			cpu_to_be16(sizeof(p) - sizeof(union p_header) + dgs + req->size);
-	} else {
-		p.head.h95.magic   = BE_DRBD_MAGIC_BIG;
-		p.head.h95.command = cpu_to_be16(P_DATA);
-		p.head.h95.length  =
-			cpu_to_be32(sizeof(p) - sizeof(union p_header) + dgs + req->size);
-	}
-
-	p.sector   = cpu_to_be64(req->sector);
-	p.block_id = (unsigned long)req;
-	p.seq_num  = cpu_to_be32(atomic_add_return(1, &mdev->packet_seq));
->>>>>>> 960a9f8d
 
 	if (!p)
 		return -EIO;
 	p->sector = cpu_to_be64(req->i.sector);
 	p->block_id = (unsigned long)req;
-	p->seq_num = cpu_to_be32(req->seq_num = atomic_inc_return(&mdev->packet_seq));
+	p->seq_num = cpu_to_be32(atomic_inc_return(&mdev->packet_seq));
 	dp_flags = bio_flags_to_wire(mdev, req->master_bio->bi_rw);
 	if (mdev->state.conn >= C_SYNC_SOURCE &&
 	    mdev->state.conn <= C_PAUSED_SYNC_T)
