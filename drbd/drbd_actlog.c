/*
   drbd_actlog.c

   This file is part of DRBD by Philipp Reisner and Lars Ellenberg.

   Copyright (C) 2003-2008, LINBIT Information Technologies GmbH.
   Copyright (C) 2003-2008, Philipp Reisner <philipp.reisner@linbit.com>.
   Copyright (C) 2003-2008, Lars Ellenberg <lars.ellenberg@linbit.com>.

   drbd is free software; you can redistribute it and/or modify
   it under the terms of the GNU General Public License as published by
   the Free Software Foundation; either version 2, or (at your option)
   any later version.

   drbd is distributed in the hope that it will be useful,
   but WITHOUT ANY WARRANTY; without even the implied warranty of
   MERCHANTABILITY or FITNESS FOR A PARTICULAR PURPOSE.  See the
   GNU General Public License for more details.

   You should have received a copy of the GNU General Public License
   along with drbd; see the file COPYING.  If not, write to
   the Free Software Foundation, 675 Mass Ave, Cambridge, MA 02139, USA.

 */

#include <linux/slab.h>
#include <linux/crc32c.h>
#include <linux/drbd.h>
#include <linux/drbd_limits.h>
#include <linux/dynamic_debug.h>
#include "drbd_int.h"
#include "drbd_wrappers.h"

enum al_transaction_types {
	AL_TR_UPDATE = 0,
	AL_TR_INITIALIZED = 0xffff
};
/* all fields on disc in big endian */
struct __packed al_transaction_on_disk {
	/* don't we all like magic */
	__be32	magic;

	/* to identify the most recent transaction block
	 * in the on disk ring buffer */
	__be32	tr_number;

	/* checksum on the full 4k block, with this field set to 0. */
	__be32	crc32c;

	/* type of transaction, special transaction types like:
	 * purge-all, set-all-idle, set-all-active, ... to-be-defined
	 * see also enum al_transaction_types */
	__be16	transaction_type;

	/* we currently allow only a few thousand extents,
	 * so 16bit will be enough for the slot number. */

	/* how many updates in this transaction */
	__be16	n_updates;

	/* maximum slot number, "al-extents" in drbd.conf speak.
	 * Having this in each transaction should make reconfiguration
	 * of that parameter easier. */
	__be16	context_size;

	/* slot number the context starts with */
	__be16	context_start_slot_nr;

	/* Some reserved bytes.  Expected usage is a 64bit counter of
	 * sectors-written since device creation, and other data generation tag
	 * supporting usage */
	__be32	__reserved[4];

	/* --- 36 byte used --- */

	/* Reserve space for up to AL_UPDATES_PER_TRANSACTION changes
	 * in one transaction, then use the remaining byte in the 4k block for
	 * context information.  "Flexible" number of updates per transaction
	 * does not help, as we have to account for the case when all update
	 * slots are used anyways, so it would only complicate code without
	 * additional benefit.
	 */
	__be16	update_slot_nr[AL_UPDATES_PER_TRANSACTION];

	/* but the extent number is 32bit, which at an extent size of 4 MiB
	 * allows to cover device sizes of up to 2**54 Byte (16 PiB) */
	__be32	update_extent_nr[AL_UPDATES_PER_TRANSACTION];

	/* --- 420 bytes used (36 + 64*6) --- */

	/* 4096 - 420 = 3676 = 919 * 4 */
	__be32	context[AL_CONTEXT_PER_TRANSACTION];
};

struct update_peers_work {
       struct drbd_work w;
       struct drbd_peer_device *peer_device;
       unsigned int enr;
};

void *drbd_md_get_buffer(struct drbd_device *device, const char *intent)
{
	int r;
	long t;

	do {
		t = wait_event_timeout(device->misc_wait,
				(r = atomic_cmpxchg(&device->md_io.in_use, 0, 1)) == 0 ||
				device->disk_state[NOW] <= D_FAILED,
				HZ * 10);

		if (t == 0) {
			drbd_err(device, "Waited 10 Seconds for md_buffer! BUG?\n");
			continue;
		}
	} while (false);

	if (r)
		return NULL;

	device->md_io.current_use = intent;
	device->md_io.start_jif = jiffies;
	device->md_io.submit_jif = device->md_io.start_jif - 1;
	return page_address(device->md_io.page);
}

void drbd_md_put_buffer(struct drbd_device *device)
{
	if (atomic_dec_and_test(&device->md_io.in_use))
		wake_up(&device->misc_wait);
}

void wait_until_done_or_force_detached(struct drbd_device *device, struct drbd_backing_dev *bdev,
				       unsigned int *done)
{
	long dt;

	rcu_read_lock();
	dt = rcu_dereference(bdev->disk_conf)->disk_timeout;
	rcu_read_unlock();
	dt = dt * HZ / 10;
	if (dt == 0)
		dt = MAX_SCHEDULE_TIMEOUT;

	dt = wait_event_timeout(device->misc_wait,
			*done || test_bit(FORCE_DETACH, &device->flags), dt);
	if (dt == 0) {
		drbd_err(device, "meta-data IO operation timed out\n");
		drbd_chk_io_error(device, 1, DRBD_FORCE_DETACH);
	}
}

static int _drbd_md_sync_page_io(struct drbd_device *device,
				 struct drbd_backing_dev *bdev,
				 sector_t sector, int rw)
{
	struct bio *bio;
	/* we do all our meta data IO in aligned 4k blocks. */
	const int size = 4096;
	int err;

	if ((rw & WRITE) && !test_bit(MD_NO_BARRIER, &device->flags))
		rw |= DRBD_REQ_FUA | DRBD_REQ_FLUSH;
	rw |= DRBD_REQ_UNPLUG | DRBD_REQ_SYNC | REQ_NOIDLE;

#ifndef REQ_FLUSH
	/* < 2.6.36, "barrier" semantic may fail with EOPNOTSUPP */
 retry:
#endif
	device->md_io.done = 0;
	device->md_io.error = -ENODEV;

	bio = bio_alloc_drbd(GFP_NOIO);
	bio->bi_bdev = bdev->md_bdev;
	DRBD_BIO_BI_SECTOR(bio) = sector;
	err = -EIO;
	if (bio_add_page(bio, device->md_io.page, size, 0) != size)
		goto out;
	bio->bi_private = device;
	bio->bi_end_io = drbd_md_endio;
	bio->bi_rw = rw;

	if (!(rw & WRITE) && device->disk_state[NOW] == D_DISKLESS && device->ldev == NULL)
		/* special case, drbd_md_read() during drbd_adm_attach(): no get_ldev */
		;
	else if (!get_ldev_if_state(device, D_ATTACHING)) {
		/* Corresponding put_ldev in drbd_md_endio() */
		drbd_err(device, "ASSERT FAILED: get_ldev_if_state() == 1 in _drbd_md_sync_page_io()\n");
		err = -ENODEV;
		goto out;
	}

	bio_get(bio); /* one bio_put() is in the completion handler */
	atomic_inc(&device->md_io.in_use); /* drbd_md_put_buffer() is in the completion handler */
	device->md_io.submit_jif = jiffies;
	if (drbd_insert_fault(device, (rw & WRITE) ? DRBD_FAULT_MD_WR : DRBD_FAULT_MD_RD))
		bio_endio(bio, -EIO);
	else
		submit_bio(rw, bio);
	wait_until_done_or_force_detached(device, bdev, &device->md_io.done);
	if (bio_flagged(bio, BIO_UPTODATE))
		err = device->md_io.error;

#ifndef REQ_FLUSH
	/* check for unsupported barrier op.
	 * would rather check on EOPNOTSUPP, but that is not reliable.
	 * don't try again for ANY return value != 0 */
	if (err && device->md_io.done && (bio->bi_rw & DRBD_REQ_HARDBARRIER)) {
		/* Try again with no barrier */
		drbd_warn(device, "Barriers not supported on meta data device - disabling\n");
		set_bit(MD_NO_BARRIER, &device->flags);
		rw &= ~DRBD_REQ_HARDBARRIER;
		bio_put(bio);
		goto retry;
	}
#endif
 out:
	bio_put(bio);
	return err;
}

int drbd_md_sync_page_io(struct drbd_device *device, struct drbd_backing_dev *bdev,
			 sector_t sector, int rw)
{
	int err;
	D_ASSERT(device, atomic_read(&device->md_io.in_use) == 1);

	if (!bdev->md_bdev) {
		if (drbd_ratelimit())
			drbd_err(device, "bdev->md_bdev==NULL\n");
		return -EIO;
	}

	drbd_dbg(device, "meta_data io: %s [%d]:%s(,%llus,%s) %pS\n",
	     current->comm, current->pid, __func__,
	     (unsigned long long)sector, (rw & WRITE) ? "WRITE" : "READ",
	     (void*)_RET_IP_ );

	if (sector < drbd_md_first_sector(bdev) ||
	    sector + 7 > drbd_md_last_sector(bdev))
		drbd_alert(device, "%s [%d]:%s(,%llus,%s) out of range md access!\n",
		     current->comm, current->pid, __func__,
		     (unsigned long long)sector, (rw & WRITE) ? "WRITE" : "READ");

	err = _drbd_md_sync_page_io(device, bdev, sector, rw);
	if (err) {
		drbd_err(device, "drbd_md_sync_page_io(,%llus,%s) failed with error %d\n",
		    (unsigned long long)sector, (rw & WRITE) ? "WRITE" : "READ", err);
	}
	return err;
}

static struct bm_extent*
find_active_resync_extent(struct drbd_device *device, struct drbd_peer_device *except,
			  unsigned int enr)
{
	struct drbd_peer_device *peer_device;
	struct lc_element *tmp;
	for_each_peer_device(peer_device, device) {
		if (peer_device == except)
			continue;
		tmp = lc_find(peer_device->resync_lru, enr/AL_EXT_PER_BM_SECT);
		if (unlikely(tmp != NULL)) {
			struct bm_extent  *bm_ext = lc_entry(tmp, struct bm_extent, lce);
			if (test_bit(BME_NO_WRITES, &bm_ext->flags))
				return bm_ext;
		}
	}
	return NULL;
}

static
struct lc_element *_al_get(struct drbd_device *device, unsigned int enr, bool nonblock)
{
	struct lc_element *al_ext;
	struct bm_extent *bm_ext;
	int wake;

	spin_lock_irq(&device->al_lock);
	bm_ext = find_active_resync_extent(device, NULL, enr);
	if (bm_ext) {
		wake = !test_and_set_bit(BME_PRIORITY, &bm_ext->flags);
		spin_unlock_irq(&device->al_lock);
		if (wake)
			wake_up(&device->al_wait);
		return NULL;
	}
	if (nonblock)
		al_ext = lc_try_get(device->act_log, enr);
	else
		al_ext = lc_get(device->act_log, enr);
	spin_unlock_irq(&device->al_lock);
	return al_ext;
}

bool drbd_al_begin_io_fastpath(struct drbd_device *device, struct drbd_interval *i)
{
	/* for bios crossing activity log extent boundaries,
	 * we may need to activate two extents in one go */
	unsigned first = i->sector >> (AL_EXTENT_SHIFT-9);
	unsigned last = i->size == 0 ? first : (i->sector + (i->size >> 9) - 1) >> (AL_EXTENT_SHIFT-9);
	bool fastpath_ok = true;


	D_ASSERT(device, (unsigned)(last - first) <= 1);
	D_ASSERT(device, atomic_read(&device->local_cnt) > 0);

	/* FIXME figure out a fast path for bios crossing AL extent boundaries */
	if (first != last)
		return false;

	fastpath_ok = _al_get(device, first, true);
	return fastpath_ok;
}

bool drbd_al_begin_io_prepare(struct drbd_device *device, struct drbd_interval *i)
{
	/* for bios crossing activity log extent boundaries,
	 * we may need to activate two extents in one go */
	unsigned first = i->sector >> (AL_EXTENT_SHIFT-9);
	unsigned last = i->size == 0 ? first : (i->sector + (i->size >> 9) - 1) >> (AL_EXTENT_SHIFT-9);
	unsigned enr;
	bool need_transaction = false;

	/* When called through generic_make_request(), we must delegate
	 * activity log I/O to the worker thread: a further request
	 * submitted via generic_make_request() within the same task
	 * would be queued on current->bio_list, and would only start
	 * after this function returns (see generic_make_request()).
	 *
	 * However, if we *are* the worker, we must not delegate to ourselves.
	 */

	D_ASSERT(device, first <= last);
	D_ASSERT(device, atomic_read(&device->local_cnt) > 0);

	for (enr = first; enr <= last; enr++) {
		struct lc_element *al_ext;
		wait_event(device->al_wait,
				(al_ext = _al_get(device, enr, false)) != NULL);
		if (al_ext->lc_number != enr)
			need_transaction = true;
	}
	return need_transaction;
}

static int al_write_transaction(struct drbd_device *device);
static int bm_e_weight(struct drbd_peer_device *peer_device, unsigned long enr);

void drbd_al_begin_io_commit(struct drbd_device *device)
{
	bool locked = false;

	/* Serialize multiple transactions.
	 * This uses test_and_set_bit, memory barrier is implicit.
	 */
	wait_event(device->al_wait,
			device->act_log->pending_changes == 0 ||
			(locked = lc_try_lock_for_transaction(device->act_log)));

	if (locked) {
		/* Double check: it may have been committed by someone else
		 * while we were waiting for the lock. */
		if (device->act_log->pending_changes) {
			bool write_al_updates;

			rcu_read_lock();
			write_al_updates = rcu_dereference(device->ldev->disk_conf)->al_updates;
			rcu_read_unlock();

			if (write_al_updates)
				al_write_transaction(device);
			spin_lock_irq(&device->al_lock);
			/* FIXME
			if (err)
				we need an "lc_cancel" here;
			*/
			lc_committed(device->act_log);
			spin_unlock_irq(&device->al_lock);
		}
		lc_unlock(device->act_log);
		wake_up(&device->al_wait);
	}
}

/*
 * @delegate:	delegate activity log I/O to the worker thread
 */
void drbd_al_begin_io(struct drbd_device *device, struct drbd_interval *i)
{
	if (drbd_al_begin_io_prepare(device, i))
		drbd_al_begin_io_commit(device);
}

static
struct lc_element *_al_get_for_peer(struct drbd_peer_device *peer_device, unsigned int enr)
{
	struct drbd_device *device = peer_device->device;
	struct lc_element *al_ext;
	struct bm_extent *bm_ext;
	int wake;

	spin_lock_irq(&device->al_lock);
	bm_ext = find_active_resync_extent(device, peer_device, enr);
	if (bm_ext) {
		wake = !test_and_set_bit(BME_PRIORITY, &bm_ext->flags);
		spin_unlock_irq(&device->al_lock);
		if (wake)
			wake_up(&device->al_wait);
		return NULL;
	}
	al_ext = lc_get(device->act_log, enr);
	spin_unlock_irq(&device->al_lock);
	return al_ext;
}

/**
 * drbd_al_begin_io_for_peer() - Gets (a) reference(s) to AL extent(s)
 * @device:	DRBD device.
 *
 * Ensures that the extents covered by the interval @i are hot in the
 * activity log. This function makes sure the area is not active by any
 * resync operation on any other connection. But it ignores local
 * resync activity to the @peer_device.
 * This is necessary to ensure progress on Pri/SyncSouce - Sec/SyncTarget
 */
void drbd_al_begin_io_for_peer(struct drbd_peer_device *peer_device, struct drbd_interval *i)
{
	/* compare with drbd_al_begin_io_prepare() */
	struct drbd_device *device = peer_device->device;
	unsigned first = i->sector >> (AL_EXTENT_SHIFT-9);
	unsigned last = i->size == 0 ? first : (i->sector + (i->size >> 9) - 1) >> (AL_EXTENT_SHIFT-9);
	unsigned enr;
	bool need_transaction = false;

	D_ASSERT(device, first <= last);
	D_ASSERT(device, atomic_read(&device->local_cnt) > 0);

	for (enr = first; enr <= last; enr++) {
		struct lc_element *al_ext;
		wait_event(device->al_wait,
				(al_ext = _al_get_for_peer(peer_device, enr)) != NULL);
		if (al_ext->lc_number != enr)
			need_transaction = true;
	}

	if (need_transaction)
		drbd_al_begin_io_commit(peer_device->device);
}

int drbd_al_begin_io_nonblock(struct drbd_device *device, struct drbd_interval *i)
{
	struct lru_cache *al = device->act_log;
	struct bm_extent *bm_ext;
	/* for bios crossing activity log extent boundaries,
	 * we may need to activate two extents in one go */
	unsigned first = i->sector >> (AL_EXTENT_SHIFT-9);
	unsigned last = i->size == 0 ? first : (i->sector + (i->size >> 9) - 1) >> (AL_EXTENT_SHIFT-9);
	unsigned nr_al_extents;
	unsigned available_update_slots;
	unsigned enr;

	D_ASSERT(device, first <= last);

	nr_al_extents = 1 + last - first; /* worst case: all touched extends are cold. */
	available_update_slots = min(al->nr_elements - al->used,
				al->max_pending_changes - al->pending_changes);

	/* We want all necessary updates for a given request within the same transaction
	 * We could first check how many updates are *actually* needed,
	 * and use that instead of the worst-case nr_al_extents */
	if (available_update_slots < nr_al_extents) {
		/* Too many activity log extents are currently "hot".
		 *
		 * If we have accumulated pending changes already,
		 * we made progress.
		 *
		 * If we cannot get even a single pending change through,
		 * stop the fast path until we made some progress,
		 * or requests to "cold" extents could be starved. */
		if (!al->pending_changes)
			__set_bit(__LC_STARVING, &device->act_log->flags);
		return -ENOBUFS;
	}

	/* Is resync active in this area? */
	for (enr = first; enr <= last; enr++) {
		bm_ext = find_active_resync_extent(device, NULL, enr);
		if (unlikely(bm_ext != NULL)) {
			if (test_bit(BME_NO_WRITES, &bm_ext->flags)) {
				if (!test_and_set_bit(BME_PRIORITY, &bm_ext->flags))
					return -EBUSY;
				return -EWOULDBLOCK;
			}
		}
	}

	/* Checkout the refcounts.
	 * Given that we checked for available elements and update slots above,
	 * this has to be successful. */
	for (enr = first; enr <= last; enr++) {
		struct lc_element *al_ext;
		al_ext = lc_get_cumulative(device->act_log, enr);
		if (!al_ext)
			drbd_err(device, "LOGIC BUG for enr=%u\n", enr);
	}
	return 0;
}

void drbd_al_complete_io(struct drbd_device *device, struct drbd_interval *i)
{
	/* for bios crossing activity log extent boundaries,
	 * we may need to activate two extents in one go */
	unsigned first = i->sector >> (AL_EXTENT_SHIFT-9);
	unsigned last = i->size == 0 ? first : (i->sector + (i->size >> 9) - 1) >> (AL_EXTENT_SHIFT-9);
	unsigned enr;
	struct lc_element *extent;
	unsigned long flags;
	bool wake = false;

	D_ASSERT(device, first <= last);
	spin_lock_irqsave(&device->al_lock, flags);

	for (enr = first; enr <= last; enr++) {
		extent = lc_find(device->act_log, enr);
		if (!extent) {
			drbd_err(device, "al_complete_io() called on inactive extent %u\n", enr);
			continue;
		}
		if (lc_put(device->act_log, extent) == 0)
			wake = true;
	}
	spin_unlock_irqrestore(&device->al_lock, flags);
	if (wake)
		wake_up(&device->al_wait);
}

#if (PAGE_SHIFT + 3) < (AL_EXTENT_SHIFT - BM_BLOCK_SHIFT)
/* Currently BM_BLOCK_SHIFT, BM_EXT_SHIFT and AL_EXTENT_SHIFT
 * are still coupled, or assume too much about their relation.
 * Code below will not work if this is violated.
 * Will be cleaned up with some followup patch.
 */
# error FIXME
#endif

static unsigned long al_extent_to_bm_bit(unsigned int al_enr)
{
	return (unsigned long)al_enr << (AL_EXTENT_SHIFT - BM_BLOCK_SHIFT);
}

static sector_t al_tr_number_to_on_disk_sector(struct drbd_device *device)
{
	const unsigned int stripes = device->ldev->md.al_stripes;
	const unsigned int stripe_size_4kB = device->ldev->md.al_stripe_size_4k;

	/* transaction number, modulo on-disk ring buffer wrap around */
	unsigned int t = device->al_tr_number % (device->ldev->md.al_size_4k);

	/* ... to aligned 4k on disk block */
	t = ((t % stripes) * stripe_size_4kB) + t/stripes;

	/* ... to 512 byte sector in activity log */
	t *= 8;

	/* ... plus offset to the on disk position */
	return device->ldev->md.md_offset + device->ldev->md.al_offset + t;
}

int al_write_transaction(struct drbd_device *device)
{
	struct al_transaction_on_disk *buffer;
	struct lc_element *e;
	sector_t sector;
	int i, mx;
	unsigned extent_nr;
	unsigned crc = 0;
	int err = 0;

	if (!get_ldev(device)) {
		drbd_err(device, "disk is %s, cannot start al transaction\n",
			drbd_disk_str(device->disk_state[NOW]));
		return -EIO;
	}

	/* The bitmap write may have failed, causing a state change. */
	if (device->disk_state[NOW] < D_INCONSISTENT) {
		drbd_err(device,
			"disk is %s, cannot write al transaction\n",
			drbd_disk_str(device->disk_state[NOW]));
		put_ldev(device);
		return -EIO;
	}

	/* protects md_io_buffer, al_tr_cycle, ... */
	buffer = drbd_md_get_buffer(device, __func__);
	if (!buffer) {
		drbd_err(device, "disk failed while waiting for md_io buffer\n");
		put_ldev(device);
		return -ENODEV;
	}

	memset(buffer, 0, sizeof(*buffer));
	buffer->magic = cpu_to_be32(DRBD_AL_MAGIC);
	buffer->tr_number = cpu_to_be32(device->al_tr_number);

	i = 0;

	/* Even though no one can start to change this list
	 * once we set the LC_LOCKED -- from drbd_al_begin_io(),
	 * lc_try_lock_for_transaction() --, someone may still
	 * be in the process of changing it. */
	spin_lock_irq(&device->al_lock);
	list_for_each_entry(e, &device->act_log->to_be_changed, list) {
		if (i == AL_UPDATES_PER_TRANSACTION) {
			i++;
			break;
		}
		buffer->update_slot_nr[i] = cpu_to_be16(e->lc_index);
		buffer->update_extent_nr[i] = cpu_to_be32(e->lc_new_number);
		if (e->lc_number != LC_FREE) {
			unsigned long start, end;

			start = al_extent_to_bm_bit(e->lc_number);
			end = al_extent_to_bm_bit(e->lc_number + 1) - 1;
			drbd_bm_mark_range_for_writeout(device, start, end);
		}
		i++;
	}
	spin_unlock_irq(&device->al_lock);
	BUG_ON(i > AL_UPDATES_PER_TRANSACTION);

	buffer->n_updates = cpu_to_be16(i);
	for ( ; i < AL_UPDATES_PER_TRANSACTION; i++) {
		buffer->update_slot_nr[i] = cpu_to_be16(-1);
		buffer->update_extent_nr[i] = cpu_to_be32(LC_FREE);
	}

	buffer->context_size = cpu_to_be16(device->act_log->nr_elements);
	buffer->context_start_slot_nr = cpu_to_be16(device->al_tr_cycle);

	mx = min_t(int, AL_CONTEXT_PER_TRANSACTION,
		   device->act_log->nr_elements - device->al_tr_cycle);
	for (i = 0; i < mx; i++) {
		unsigned idx = device->al_tr_cycle + i;
		extent_nr = lc_element_by_index(device->act_log, idx)->lc_number;
		buffer->context[i] = cpu_to_be32(extent_nr);
	}
	for (; i < AL_CONTEXT_PER_TRANSACTION; i++)
		buffer->context[i] = cpu_to_be32(LC_FREE);

	device->al_tr_cycle += AL_CONTEXT_PER_TRANSACTION;
	if (device->al_tr_cycle >= device->act_log->nr_elements)
		device->al_tr_cycle = 0;

	sector = al_tr_number_to_on_disk_sector(device);

	crc = crc32c(0, buffer, 4096);
	buffer->crc32c = cpu_to_be32(crc);

	if (drbd_bm_write_hinted(device))
		err = -EIO;
	else {
		bool write_al_updates;
		rcu_read_lock();
		write_al_updates = rcu_dereference(device->ldev->disk_conf)->al_updates;
		rcu_read_unlock();
		if (write_al_updates) {
			if (drbd_md_sync_page_io(device, device->ldev, sector, WRITE)) {
				err = -EIO;
				drbd_chk_io_error(device, 1, DRBD_META_IO_ERROR);
			} else {
				device->al_tr_number++;
				device->al_writ_cnt++;
			}
		}
	}

	drbd_md_put_buffer(device);
	put_ldev(device);

	return err;
}

static int _try_lc_del(struct drbd_device *device, struct lc_element *al_ext)
{
	int rv;

	spin_lock_irq(&device->al_lock);
	rv = (al_ext->refcnt == 0);
	if (likely(rv))
		lc_del(device->act_log, al_ext);
	spin_unlock_irq(&device->al_lock);

	return rv;
}

/**
 * drbd_al_shrink() - Removes all active extents form the activity log
 * @device:	DRBD device.
 *
 * Removes all active extents form the activity log, waiting until
 * the reference count of each entry dropped to 0 first, of course.
 *
 * You need to lock device->act_log with lc_try_lock() / lc_unlock()
 */
void drbd_al_shrink(struct drbd_device *device)
{
	struct lc_element *al_ext;
	int i;

	D_ASSERT(device, test_bit(__LC_LOCKED, &device->act_log->flags));

	for (i = 0; i < device->act_log->nr_elements; i++) {
		al_ext = lc_element_by_index(device->act_log, i);
		if (al_ext->lc_number == LC_FREE)
			continue;
		wait_event(device->al_wait, _try_lc_del(device, al_ext));
	}

	wake_up(&device->al_wait);
}

static bool extent_in_sync(struct drbd_peer_device *peer_device, unsigned int rs_enr)
{
	if (peer_device->repl_state[NOW] == L_ESTABLISHED) {
		if (drbd_bm_total_weight(peer_device) == 0)
			return true;
		if (bm_e_weight(peer_device, rs_enr) == 0)
			return true;
	} else if (peer_device->repl_state[NOW] == L_SYNC_SOURCE) {
		bool rv = false;

		if (!drbd_try_rs_begin_io(peer_device, BM_EXT_TO_SECT(rs_enr))) {
			struct bm_extent *bm_ext;
			struct lc_element *e;

			e = lc_find(peer_device->resync_lru, rs_enr);
			bm_ext = lc_entry(e, struct bm_extent, lce);
			rv = (bm_ext->rs_left == 0);
			drbd_rs_complete_io(peer_device, BM_EXT_TO_SECT(rs_enr));
		}

		return rv;
	}

	return false;
}

static void
consider_sending_peers_in_sync(struct drbd_peer_device *peer_device, unsigned int rs_enr)
{
	struct drbd_device *device = peer_device->device;
	u64 mask = NODE_MASK(peer_device->node_id);
	struct drbd_peer_device *p;
	int peers = 1;
	int size_sect;

	if (peer_device->repl_state[NOW] != L_SYNC_SOURCE)
		return;

	if (peer_device->connection->agreed_pro_version < 110)
		return;

	for_each_peer_device(p, device) {
		if (p == peer_device)
			continue;
		if (extent_in_sync(p, rs_enr))
			mask |= NODE_MASK(p->node_id);
		peers++;
	}

	size_sect = min(BM_SECT_PER_EXT,
			drbd_get_capacity(device->this_bdev) - BM_EXT_TO_SECT(rs_enr));

	for_each_peer_device(p, device) {
		if (mask & NODE_MASK(p->node_id))
			drbd_send_peers_in_sync(p, mask, BM_EXT_TO_SECT(rs_enr), size_sect << 9);
	}
}

int drbd_initialize_al(struct drbd_device *device, void *buffer)
{
	struct al_transaction_on_disk *al = buffer;
	struct drbd_md *md = &device->ldev->md;
	sector_t al_base = md->md_offset + md->al_offset;
	int al_size_4k = md->al_stripes * md->al_stripe_size_4k;
	int i;

	memset(al, 0, 4096);
	al->magic = cpu_to_be32(DRBD_AL_MAGIC);
	al->transaction_type = cpu_to_be16(AL_TR_INITIALIZED);
	al->crc32c = cpu_to_be32(crc32c(0, al, 4096));

	for (i = 0; i < al_size_4k; i++) {
		int err = drbd_md_sync_page_io(device, device->ldev, al_base + i * 8, WRITE);
		if (err)
			return err;
	}
	return 0;
}

static int w_update_peers(struct drbd_work *w, int unused)
{
       struct update_peers_work *upw = container_of(w, struct update_peers_work, w);
       struct drbd_peer_device *peer_device = upw->peer_device;

       consider_sending_peers_in_sync(peer_device, upw->enr);

       kfree(upw);

       return 0;
}

/* inherently racy...
 * return value may be already out-of-date when this function returns.
 * but the general usage is that this is only use during a cstate when bits are
 * only cleared, not set, and typically only care for the case when the return
 * value is zero, or we already "locked" this "bitmap extent" by other means.
 *
 * enr is bm-extent number, since we chose to name one sector (512 bytes)
 * worth of the bitmap a "bitmap extent".
 *
 * TODO
 * I think since we use it like a reference count, we should use the real
 * reference count of some bitmap extent element from some lru instead...
 *
 */
static int bm_e_weight(struct drbd_peer_device *peer_device, unsigned long enr)
{
	unsigned long start, end, count;

	start = enr << (BM_EXT_SHIFT - BM_BLOCK_SHIFT);
	end = ((enr + 1) << (BM_EXT_SHIFT - BM_BLOCK_SHIFT)) - 1;
	count = drbd_bm_count_bits(peer_device->device, peer_device->bitmap_index, start, end);
#if DUMP_MD >= 3
	drbd_info(peer_device, "enr=%lu weight=%d\n", enr, count);
#endif
	return count;
}

static const char *drbd_change_sync_fname[] = {
	[RECORD_RS_FAILED] = "drbd_rs_failed_io",
	[SET_IN_SYNC] = "drbd_set_in_sync",
	[SET_OUT_OF_SYNC] = "drbd_set_out_of_sync"
};


/* ATTENTION. The AL's extents are 4MB each, while the extents in the
 * resync LRU-cache are 128MB each.
 * The caller of this function has to hold an get_ldev() reference.
 *
 * Adjusts the caching members ->rs_left (success) or ->rs_failed (!success),
 * potentially pulling in (and recounting the corresponding bits)
 * this resync extent into the resync extent lru cache.
 *
 * Returns whether all bits have been cleared for this resync extent,
 * precisely: (rs_left <= rs_failed)
 *
 * TODO will be obsoleted once we have a caching lru of the on disk bitmap
 */
static bool update_rs_extent(struct drbd_peer_device *peer_device,
		unsigned int enr, int count,
		enum update_sync_bits_mode mode)
{
	struct drbd_device *device = peer_device->device;
	struct lc_element *e;

	D_ASSERT(device, atomic_read(&device->local_cnt));

	/* When setting out-of-sync bits,
	 * we don't need it cached (lc_find).
	 * But if it is present in the cache,
	 * we should update the cached bit count.
	 * Otherwise, that extent should be in the resync extent lru cache
	 * already -- or we want to pull it in if necessary -- (lc_get),
	 * then update and check rs_left and rs_failed. */
	if (mode == SET_OUT_OF_SYNC)
		e = lc_find(peer_device->resync_lru, enr);
	else
		e = lc_get(peer_device->resync_lru, enr);
	if (e) {
		struct bm_extent *ext = lc_entry(e, struct bm_extent, lce);
		if (ext->lce.lc_number == enr) {
			if (mode == SET_IN_SYNC)
				ext->rs_left -= count;
			else if (mode == SET_OUT_OF_SYNC)
				ext->rs_left += count;
			else
				ext->rs_failed += count;
			if (ext->rs_left < ext->rs_failed) {
				struct drbd_connection *connection = peer_device->connection;
				drbd_warn(peer_device, "BAD! enr=%u rs_left=%d "
				    "rs_failed=%d count=%d cstate=%s %s\n",
				     ext->lce.lc_number, ext->rs_left,
				     ext->rs_failed, count,
				     drbd_conn_str(connection->cstate[NOW]),
				     drbd_repl_str(peer_device->repl_state[NOW]));

				/* We don't expect to be able to clear more bits
				 * than have been set when we originally counted
				 * the set bits to cache that value in ext->rs_left.
				 * Whatever the reason (disconnect during resync,
				 * delayed local completion of an application write),
				 * try to fix it up by recounting here. */
				ext->rs_left = bm_e_weight(peer_device, enr);
			}
		} else {
			/* Normally this element should be in the cache,
			 * since drbd_rs_begin_io() pulled it already in.
			 *
			 * But maybe an application write finished, and we set
			 * something outside the resync lru_cache in sync.
			 */
			int rs_left = bm_e_weight(peer_device, enr);
			if (ext->flags != 0) {
				drbd_warn(device, "changing resync lce: %d[%u;%02lx]"
				     " -> %d[%u;00]\n",
				     ext->lce.lc_number, ext->rs_left,
				     ext->flags, enr, rs_left);
				ext->flags = 0;
			}
			if (ext->rs_failed) {
				drbd_warn(device, "Kicking resync_lru element enr=%u "
				     "out with rs_failed=%d\n",
				     ext->lce.lc_number, ext->rs_failed);
			}
			ext->rs_left = rs_left;
			ext->rs_failed = (mode == RECORD_RS_FAILED) ? count : 0;
			/* we don't keep a persistent log of the resync lru,
			 * we can commit any change right away. */
			lc_committed(peer_device->resync_lru);
		}
		if (mode != SET_OUT_OF_SYNC)
			lc_put(peer_device->resync_lru, &ext->lce);
		/* no race, we are within the al_lock! */

		if (ext->rs_left <= ext->rs_failed) {
			struct update_peers_work *upw;

			upw = kmalloc(sizeof(*upw), GFP_ATOMIC | __GFP_NOWARN);
			if (upw) {
				upw->enr = ext->lce.lc_number;
				upw->w.cb = w_update_peers;
				upw->peer_device = peer_device;
				drbd_queue_work(&device->resource->work, &upw->w);
			} else {
				if (drbd_ratelimit())
					drbd_warn(peer_device, "kmalloc(udw) failed.\n");
			}

			ext->rs_failed = 0;
			return true;
		}
	} else if (mode != SET_OUT_OF_SYNC) {
		/* be quiet if lc_find() did not find it. */
		drbd_err(device, "lc_get() failed! locked=%d/%d flags=%lu\n",
		    peer_device->resync_locked,
		    peer_device->resync_lru->nr_elements,
		    peer_device->resync_lru->flags);
	}
	return false;
}

void drbd_advance_rs_marks(struct drbd_peer_device *peer_device, unsigned long still_to_go)
{
	unsigned long now = jiffies;
	unsigned long last = peer_device->rs_mark_time[peer_device->rs_last_mark];
	int next = (peer_device->rs_last_mark + 1) % DRBD_SYNC_MARKS;
	if (time_after_eq(now, last + DRBD_SYNC_MARK_STEP)) {
		if (peer_device->rs_mark_left[peer_device->rs_last_mark] != still_to_go &&
		    peer_device->repl_state[NOW] != L_PAUSED_SYNC_T &&
		    peer_device->repl_state[NOW] != L_PAUSED_SYNC_S) {
			peer_device->rs_mark_time[next] = now;
			peer_device->rs_mark_left[next] = still_to_go;
			peer_device->rs_last_mark = next;
		}
	}
}

/* It is called lazy update, so don't do write-out too often. */
static bool lazy_bitmap_update_due(struct drbd_peer_device *peer_device)
{
	return time_after(jiffies, peer_device->rs_last_writeout + 2*HZ);
}

static void maybe_schedule_on_disk_bitmap_update(struct drbd_peer_device *peer_device,
						 bool rs_done)
{
	if (rs_done)
		set_bit(RS_DONE, &peer_device->flags);
		/* and also set RS_PROGRESS below */
	else if (!lazy_bitmap_update_due(peer_device))
		return;

	drbd_peer_device_post_work(peer_device, RS_PROGRESS);
}


static int update_sync_bits(struct drbd_peer_device *peer_device,
		unsigned long sbnr, unsigned long ebnr,
		enum update_sync_bits_mode mode)
{
	/*
	 * We keep a count of set bits per resync-extent in the ->rs_left
	 * caching member, so we need to loop and work within the resync extent
	 * alignment. Typically this loop will execute exactly once.
	 */
	struct drbd_device *device = peer_device->device;
	unsigned long flags;
	unsigned long count = 0;
	unsigned int cleared = 0;
	while (sbnr <= ebnr) {
		/* set temporary boundary bit number to last bit number within
		 * the resync extent of the current start bit number,
		 * but cap at provided end bit number */
		unsigned long tbnr = min(ebnr, sbnr | BM_BLOCKS_PER_BM_EXT_MASK);
		unsigned long c;
		int bmi = peer_device->bitmap_index;

		if (mode == RECORD_RS_FAILED)
			/* Only called from drbd_rs_failed_io(), bits
			 * supposedly still set.  Recount, maybe some
			 * of the bits have been successfully cleared
			 * by application IO meanwhile.
			 */
			c = drbd_bm_count_bits(device, bmi, sbnr, tbnr);
		else if (mode == SET_IN_SYNC)
			c = drbd_bm_clear_bits(device, bmi, sbnr, tbnr);
		else /* if (mode == SET_OUT_OF_SYNC) */
			c = drbd_bm_set_bits(device, bmi, sbnr, tbnr);

		if (c) {
			spin_lock_irqsave(&device->al_lock, flags);
			cleared += update_rs_extent(peer_device, BM_BIT_TO_EXT(sbnr), c, mode);
			spin_unlock_irqrestore(&device->al_lock, flags);
			count += c;
		}
		sbnr = tbnr + 1;
	}
	if (count) {
		if (mode == SET_IN_SYNC) {
			unsigned long still_to_go = drbd_bm_total_weight(peer_device);
			bool rs_is_done = (still_to_go <= peer_device->rs_failed);
			drbd_advance_rs_marks(peer_device, still_to_go);
			if (cleared || rs_is_done)
				maybe_schedule_on_disk_bitmap_update(peer_device, rs_is_done);
		} else if (mode == RECORD_RS_FAILED)
			peer_device->rs_failed += count;
		wake_up(&device->al_wait);
	}
	return count;
}

/* clear the bit corresponding to the piece of storage in question:
 * size byte of data starting from sector.  Only clear a bits of the affected
 * one ore more _aligned_ BM_BLOCK_SIZE blocks.
 *
 * called by worker on L_SYNC_TARGET and receiver on SyncSource.
 *
 */
<<<<<<< HEAD
int __drbd_change_sync(struct drbd_peer_device *peer_device, sector_t sector, int size,
		enum update_sync_bits_mode mode,
		const char *file, const unsigned int line)
=======
int __drbd_change_sync(struct drbd_device *device, sector_t sector, int size,
		enum update_sync_bits_mode mode)
>>>>>>> 722155ab
{
	/* Is called from worker and receiver context _only_ */
	struct drbd_device *device = peer_device->device;
	unsigned long sbnr, ebnr, lbnr;
	unsigned long count = 0;
	sector_t esector, nr_sectors;

	/* This would be an empty REQ_FLUSH, be silent. */
	if ((mode == SET_OUT_OF_SYNC) && size == 0)
		return 0;

	if (size <= 0 || !IS_ALIGNED(size, 512) || size > DRBD_MAX_DISCARD_SIZE) {
		drbd_err(device, "%s: sector=%llus size=%d nonsense!\n",
				drbd_change_sync_fname[mode],
				(unsigned long long)sector, size);
		return 0;
	}

	if (!get_ldev(device))
		return 0; /* no disk, no metadata, no bitmap to manipulate bits in */

	nr_sectors = drbd_get_capacity(device->this_bdev);
	esector = sector + (size >> 9) - 1;

	if (!expect(peer_device, sector < nr_sectors))
		goto out;
	if (!expect(peer_device, esector < nr_sectors))
		esector = nr_sectors - 1;

	lbnr = BM_SECT_TO_BIT(nr_sectors-1);

	if (mode == SET_IN_SYNC) {
		/* Round up start sector, round down end sector.  We make sure
		 * we only clear full, aligned, BM_BLOCK_SIZE blocks. */
		if (unlikely(esector < BM_SECT_PER_BIT-1))
			goto out;
		if (unlikely(esector == (nr_sectors-1)))
			ebnr = lbnr;
		else
			ebnr = BM_SECT_TO_BIT(esector - (BM_SECT_PER_BIT-1));
		sbnr = BM_SECT_TO_BIT(sector + BM_SECT_PER_BIT-1);
	} else {
		/* We set it out of sync, or record resync failure.
		 * Should not round anything here. */
		sbnr = BM_SECT_TO_BIT(sector);
		ebnr = BM_SECT_TO_BIT(esector);
	}

	count = update_sync_bits(peer_device, sbnr, ebnr, mode);
out:
	put_ldev(device);
	return count;
}

bool drbd_set_all_out_of_sync(struct drbd_device *device, sector_t sector, int size)
{
	return drbd_set_sync(device, sector, size, -1, -1);
}

/**
 * drbd_set_sync  -  Set a disk range in or out of sync
 * @device:	DRBD device
 * @sector:	start sector of disk range
 * @size:	size of disk range in bytes
 * @bits:	bit values to use by bitmap index
 * @mask:	bitmap indexes to modify (mask set)
 */
bool drbd_set_sync(struct drbd_device *device, sector_t sector, int size,
		   unsigned long bits, unsigned long mask)
{
	long set_start, set_end, clear_start, clear_end;
	sector_t esector, nr_sectors;
	bool set = false;
	struct drbd_peer_device *peer_device;

	mask &= (1 << device->bitmap->bm_max_peers) - 1;

	if (size <= 0 || !IS_ALIGNED(size, 512)) {
		drbd_err(device, "%s sector: %llus, size: %d\n",
			 __func__, (unsigned long long)sector, size);
		return false;
	}

	if (!get_ldev(device))
		return false; /* no disk, no metadata, no bitmap to set bits in */

	nr_sectors = drbd_get_capacity(device->this_bdev);
	esector = sector + (size >> 9) - 1;

	if (!expect(device, sector < nr_sectors))
		goto out;
	if (!expect(device, esector < nr_sectors))
		esector = nr_sectors - 1;

	/* For marking sectors as out of sync, we need to round up. */
	set_start = BM_SECT_TO_BIT(sector);
	set_end = BM_SECT_TO_BIT(esector);

	/* For marking sectors as in sync, we need to round down except when we
	 * reach the end of the device: The last bit in the bitmap does not
	 * account for sectors past the end of the device.
	 * CLEAR_END can become negative here. */
	clear_start = BM_SECT_TO_BIT(sector + BM_SECT_PER_BIT - 1);
	if (esector == nr_sectors - 1)
		clear_end = BM_SECT_TO_BIT(esector);
	else
		clear_end = BM_SECT_TO_BIT(esector + 1) - 1;

	rcu_read_lock();
	for_each_peer_device(peer_device, device) {
		int bitmap_index = peer_device->bitmap_index;

		if (!test_and_clear_bit(bitmap_index, &mask))
			continue;

		if (test_bit(bitmap_index, &bits))
			update_sync_bits(peer_device, set_start, set_end, SET_OUT_OF_SYNC);

		else if (clear_start <= clear_end)
			update_sync_bits(peer_device, clear_start, clear_end, SET_IN_SYNC);
	}
	rcu_read_unlock();
	if (mask) {
		int bitmap_index;

		for_each_set_bit(bitmap_index, &mask, BITS_PER_LONG) {
			if (test_bit(bitmap_index, &bits))
				drbd_bm_set_bits(device, bitmap_index,
						 set_start, set_end);
			else if (clear_start <= clear_end)
				drbd_bm_clear_bits(device, bitmap_index,
						   clear_start, clear_end);
		}
	}

out:
	put_ldev(device);

	return set;
}

static
struct bm_extent *_bme_get(struct drbd_peer_device *peer_device, unsigned int enr)
{
	struct drbd_device *device = peer_device->device;
	struct lc_element *e;
	struct bm_extent *bm_ext;
	int wakeup = 0;
	unsigned long rs_flags;

	spin_lock_irq(&device->al_lock);
	if (peer_device->resync_locked > peer_device->resync_lru->nr_elements/2) {
		spin_unlock_irq(&device->al_lock);
		return NULL;
	}
	e = lc_get(peer_device->resync_lru, enr);
	bm_ext = e ? lc_entry(e, struct bm_extent, lce) : NULL;
	if (bm_ext) {
		if (bm_ext->lce.lc_number != enr) {
			bm_ext->rs_left = bm_e_weight(peer_device, enr);
			bm_ext->rs_failed = 0;
			lc_committed(peer_device->resync_lru);
			wakeup = 1;
		}
		if (bm_ext->lce.refcnt == 1)
			peer_device->resync_locked++;
		set_bit(BME_NO_WRITES, &bm_ext->flags);
	}
	rs_flags = peer_device->resync_lru->flags;
	spin_unlock_irq(&device->al_lock);
	if (wakeup)
		wake_up(&device->al_wait);

	if (!bm_ext) {
		if (rs_flags & LC_STARVING)
			drbd_warn(peer_device, "Have to wait for element"
			     " (resync LRU too small?)\n");
		BUG_ON(rs_flags & LC_LOCKED);
	}

	return bm_ext;
}

static int _is_in_al(struct drbd_device *device, unsigned int enr)
{
	int rv;

	spin_lock_irq(&device->al_lock);
	rv = lc_is_used(device->act_log, enr);
	spin_unlock_irq(&device->al_lock);

	return rv;
}

/**
 * drbd_rs_begin_io() - Gets an extent in the resync LRU cache and sets it to BME_LOCKED
 *
 * This functions sleeps on al_wait. Returns 0 on success, -EINTR if interrupted.
 */
int drbd_rs_begin_io(struct drbd_peer_device *peer_device, sector_t sector)
{
	struct drbd_device *device = peer_device->device;
	unsigned int enr = BM_SECT_TO_EXT(sector);
	struct bm_extent *bm_ext;
	int i, sig;
	bool sa;

retry:
	sig = wait_event_interruptible(device->al_wait,
			(bm_ext = _bme_get(peer_device, enr)));
	if (sig)
		return -EINTR;

	if (test_bit(BME_LOCKED, &bm_ext->flags))
		return 0;

	/* step aside only while we are above c-min-rate; unless disabled. */
	sa = drbd_rs_c_min_rate_throttle(peer_device);

	for (i = 0; i < AL_EXT_PER_BM_SECT; i++) {
		sig = wait_event_interruptible(device->al_wait,
					       !_is_in_al(device, enr * AL_EXT_PER_BM_SECT + i) ||
					       (sa && test_bit(BME_PRIORITY, &bm_ext->flags)));

		if (sig || (sa && test_bit(BME_PRIORITY, &bm_ext->flags))) {
			spin_lock_irq(&device->al_lock);
			if (lc_put(peer_device->resync_lru, &bm_ext->lce) == 0) {
				bm_ext->flags = 0; /* clears BME_NO_WRITES and eventually BME_PRIORITY */
				peer_device->resync_locked--;
				wake_up(&device->al_wait);
			}
			spin_unlock_irq(&device->al_lock);
			if (sig)
				return -EINTR;
			if (schedule_timeout_interruptible(HZ/10))
				return -EINTR;
			goto retry;
		}
	}
	set_bit(BME_LOCKED, &bm_ext->flags);
	return 0;
}

/**
 * drbd_try_rs_begin_io() - Gets an extent in the resync LRU cache, does not sleep
 *
 * Gets an extent in the resync LRU cache, sets it to BME_NO_WRITES, then
 * tries to set it to BME_LOCKED. Returns 0 upon success, and -EAGAIN
 * if there is still application IO going on in this area.
 */
int drbd_try_rs_begin_io(struct drbd_peer_device *peer_device, sector_t sector)
{
	struct drbd_device *device = peer_device->device;
	unsigned int enr = BM_SECT_TO_EXT(sector);
	const unsigned int al_enr = enr*AL_EXT_PER_BM_SECT;
	struct lc_element *e;
	struct bm_extent *bm_ext;
	int i;
	bool throttle = drbd_rs_should_slow_down(peer_device, sector, true);

	/* If we need to throttle, a half-locked (only marked BME_NO_WRITES,
	 * not yet BME_LOCKED) extent needs to be kicked out explicitly if we
	 * need to throttle. There is at most one such half-locked extent,
	 * which is remembered in resync_wenr. */

	if (throttle && peer_device->resync_wenr != enr)
		return -EAGAIN;

	spin_lock_irq(&device->al_lock);
	if (peer_device->resync_wenr != LC_FREE && peer_device->resync_wenr != enr) {
		/* in case you have very heavy scattered io, it may
		 * stall the syncer undefined if we give up the ref count
		 * when we try again and requeue.
		 *
		 * if we don't give up the refcount, but the next time
		 * we are scheduled this extent has been "synced" by new
		 * application writes, we'd miss the lc_put on the
		 * extent we keep the refcount on.
		 * so we remembered which extent we had to try again, and
		 * if the next requested one is something else, we do
		 * the lc_put here...
		 * we also have to wake_up
		 */

		e = lc_find(peer_device->resync_lru, peer_device->resync_wenr);
		bm_ext = e ? lc_entry(e, struct bm_extent, lce) : NULL;
		if (bm_ext) {
			D_ASSERT(device, !test_bit(BME_LOCKED, &bm_ext->flags));
			D_ASSERT(device, test_bit(BME_NO_WRITES, &bm_ext->flags));
			clear_bit(BME_NO_WRITES, &bm_ext->flags);
			peer_device->resync_wenr = LC_FREE;
			if (lc_put(peer_device->resync_lru, &bm_ext->lce) == 0) {
				bm_ext->flags = 0;
				peer_device->resync_locked--;
			}
			wake_up(&device->al_wait);
		} else {
			drbd_alert(device, "LOGIC BUG\n");
		}
	}
	/* TRY. */
	e = lc_try_get(peer_device->resync_lru, enr);
	bm_ext = e ? lc_entry(e, struct bm_extent, lce) : NULL;
	if (bm_ext) {
		if (test_bit(BME_LOCKED, &bm_ext->flags))
			goto proceed;
		if (!test_and_set_bit(BME_NO_WRITES, &bm_ext->flags)) {
			peer_device->resync_locked++;
		} else {
			/* we did set the BME_NO_WRITES,
			 * but then could not set BME_LOCKED,
			 * so we tried again.
			 * drop the extra reference. */
			bm_ext->lce.refcnt--;
			D_ASSERT(device, bm_ext->lce.refcnt > 0);
		}
		goto check_al;
	} else {
		/* do we rather want to try later? */
		if (peer_device->resync_locked > peer_device->resync_lru->nr_elements-3)
			goto try_again;
		/* Do or do not. There is no try. -- Yoda */
		e = lc_get(peer_device->resync_lru, enr);
		bm_ext = e ? lc_entry(e, struct bm_extent, lce) : NULL;
		if (!bm_ext) {
			const unsigned long rs_flags = peer_device->resync_lru->flags;
			if (rs_flags & LC_STARVING)
				drbd_warn(device, "Have to wait for element"
				     " (resync LRU too small?)\n");
			BUG_ON(rs_flags & LC_LOCKED);
			goto try_again;
		}
		if (bm_ext->lce.lc_number != enr) {
			bm_ext->rs_left = bm_e_weight(peer_device, enr);
			bm_ext->rs_failed = 0;
			lc_committed(peer_device->resync_lru);
			wake_up(&device->al_wait);
			D_ASSERT(device, test_bit(BME_LOCKED, &bm_ext->flags) == 0);
		}
		set_bit(BME_NO_WRITES, &bm_ext->flags);
		D_ASSERT(device, bm_ext->lce.refcnt == 1);
		peer_device->resync_locked++;
		goto check_al;
	}
check_al:
	for (i = 0; i < AL_EXT_PER_BM_SECT; i++) {
		if (lc_is_used(device->act_log, al_enr+i))
			goto try_again;
	}
	set_bit(BME_LOCKED, &bm_ext->flags);
proceed:
	peer_device->resync_wenr = LC_FREE;
	spin_unlock_irq(&device->al_lock);
	return 0;

try_again:
	if (bm_ext) {
		if (throttle) {
			D_ASSERT(peer_device, !test_bit(BME_LOCKED, &bm_ext->flags));
			D_ASSERT(peer_device, test_bit(BME_NO_WRITES, &bm_ext->flags));
			clear_bit(BME_NO_WRITES, &bm_ext->flags);
			peer_device->resync_wenr = LC_FREE;
			if (lc_put(peer_device->resync_lru, &bm_ext->lce) == 0) {
				bm_ext->flags = 0;
				peer_device->resync_locked--;
			}
			wake_up(&device->al_wait);
		} else
			peer_device->resync_wenr = enr;
	}
	spin_unlock_irq(&device->al_lock);
	return -EAGAIN;
}

void drbd_rs_complete_io(struct drbd_peer_device *peer_device, sector_t sector)
{
	struct drbd_device *device = peer_device->device;
	unsigned int enr = BM_SECT_TO_EXT(sector);
	struct lc_element *e;
	struct bm_extent *bm_ext;
	unsigned long flags;

	spin_lock_irqsave(&device->al_lock, flags);
	e = lc_find(peer_device->resync_lru, enr);
	bm_ext = e ? lc_entry(e, struct bm_extent, lce) : NULL;
	if (!bm_ext) {
		spin_unlock_irqrestore(&device->al_lock, flags);
		if (drbd_ratelimit())
			drbd_err(device, "drbd_rs_complete_io() called, but extent not found\n");
		return;
	}

	if (bm_ext->lce.refcnt == 0) {
		spin_unlock_irqrestore(&device->al_lock, flags);
		drbd_err(device, "drbd_rs_complete_io(,%llu [=%u]) called, "
		    "but refcnt is 0!?\n",
		    (unsigned long long)sector, enr);
		return;
	}

	if (lc_put(peer_device->resync_lru, &bm_ext->lce) == 0) {
		bm_ext->flags = 0; /* clear BME_LOCKED, BME_NO_WRITES and BME_PRIORITY */
		peer_device->resync_locked--;
		wake_up(&device->al_wait);
	}

	spin_unlock_irqrestore(&device->al_lock, flags);
}

/**
 * drbd_rs_cancel_all() - Removes all extents from the resync LRU (even BME_LOCKED)
 */
void drbd_rs_cancel_all(struct drbd_peer_device *peer_device)
{
	struct drbd_device *device = peer_device->device;
	spin_lock_irq(&device->al_lock);

	if (get_ldev_if_state(device, D_DETACHING)) { /* Makes sure ->resync is there. */
		lc_reset(peer_device->resync_lru);
		put_ldev(device);
	}
	peer_device->resync_locked = 0;
	peer_device->resync_wenr = LC_FREE;
	spin_unlock_irq(&device->al_lock);
	wake_up(&device->al_wait);
}

/**
 * drbd_rs_del_all() - Gracefully remove all extents from the resync LRU
 *
 * Returns 0 upon success, -EAGAIN if at least one reference count was
 * not zero.
 */
int drbd_rs_del_all(struct drbd_peer_device *peer_device)
{
	struct drbd_device *device = peer_device->device;
	struct lc_element *e;
	struct bm_extent *bm_ext;
	int i;

	spin_lock_irq(&device->al_lock);

	if (get_ldev_if_state(device, D_DETACHING)) {
		/* ok, ->resync is there. */
		for (i = 0; i < peer_device->resync_lru->nr_elements; i++) {
			e = lc_element_by_index(peer_device->resync_lru, i);
			bm_ext = lc_entry(e, struct bm_extent, lce);
			if (bm_ext->lce.lc_number == LC_FREE)
				continue;
			if (bm_ext->lce.lc_number == peer_device->resync_wenr) {
				drbd_info(peer_device, "dropping %u in drbd_rs_del_all, apparently"
				     " got 'synced' by application io\n",
				     peer_device->resync_wenr);
				D_ASSERT(peer_device, !test_bit(BME_LOCKED, &bm_ext->flags));
				D_ASSERT(peer_device, test_bit(BME_NO_WRITES, &bm_ext->flags));
				clear_bit(BME_NO_WRITES, &bm_ext->flags);
				peer_device->resync_wenr = LC_FREE;
				lc_put(peer_device->resync_lru, &bm_ext->lce);
			}
			if (bm_ext->lce.refcnt != 0) {
				drbd_info(peer_device, "Retrying drbd_rs_del_all() later. "
				     "refcnt=%d\n", bm_ext->lce.refcnt);
				put_ldev(device);
				spin_unlock_irq(&device->al_lock);
				return -EAGAIN;
			}
			D_ASSERT(peer_device, !test_bit(BME_LOCKED, &bm_ext->flags));
			D_ASSERT(peer_device, !test_bit(BME_NO_WRITES, &bm_ext->flags));
			lc_del(peer_device->resync_lru, &bm_ext->lce);
		}
		D_ASSERT(peer_device, peer_device->resync_lru->used == 0);
		put_ldev(device);
	}
	spin_unlock_irq(&device->al_lock);
	wake_up(&device->al_wait);

	return 0;
}

bool drbd_sector_has_priority(struct drbd_peer_device *peer_device, sector_t sector)
{
	struct drbd_device *device = peer_device->device;
	struct lc_element *tmp;
	bool has_priority = false;

	spin_lock_irq(&device->al_lock);
	tmp = lc_find(peer_device->resync_lru, BM_SECT_TO_EXT(sector));
	if (tmp) {
		struct bm_extent *bm_ext = lc_entry(tmp, struct bm_extent, lce);
		has_priority = test_bit(BME_PRIORITY, &bm_ext->flags);
	}
	spin_unlock_irq(&device->al_lock);
	return has_priority;
}<|MERGE_RESOLUTION|>--- conflicted
+++ resolved
@@ -1059,14 +1059,8 @@
  * called by worker on L_SYNC_TARGET and receiver on SyncSource.
  *
  */
-<<<<<<< HEAD
 int __drbd_change_sync(struct drbd_peer_device *peer_device, sector_t sector, int size,
-		enum update_sync_bits_mode mode,
-		const char *file, const unsigned int line)
-=======
-int __drbd_change_sync(struct drbd_device *device, sector_t sector, int size,
 		enum update_sync_bits_mode mode)
->>>>>>> 722155ab
 {
 	/* Is called from worker and receiver context _only_ */
 	struct drbd_device *device = peer_device->device;
