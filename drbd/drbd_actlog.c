--- conflicted
+++ resolved
@@ -284,27 +284,11 @@
 			(locked = lc_try_lock_for_transaction(device->act_log)));
 
 	if (locked) {
-<<<<<<< HEAD
 		/* Double check: it may have been committed by someone else
 		 * while we were waiting for the lock. */
 		if (device->act_log->pending_changes) {
-			int err;
-			err = al_write_transaction(device, delegate);
+			al_write_transaction(device, delegate);
 			device->al_writ_cnt++;
-=======
-		/* drbd_al_write_transaction(mdev,al_ext,enr);
-		 * recurses into generic_make_request(), which
-		 * disallows recursion, bios being serialized on the
-		 * current->bio_tail list now.
-		 * we have to delegate updates to the activity log
-		 * to the worker thread. */
-
-		/* Double check: it may have been committed by someone else,
-		 * while we have been waiting for the lock. */
-		if (mdev->act_log->pending_changes) {
-			al_write_transaction(mdev);
-			mdev->al_writ_cnt++;
->>>>>>> 2a32d33b
 
 			spin_lock_irq(&device->al_lock);
 			/* FIXME
@@ -328,6 +312,7 @@
 	unsigned enr;
 	struct lc_element *extent;
 	unsigned long flags;
+	bool wake = false;
 
 	spin_lock_irqsave(&device->al_lock, flags);
 
@@ -337,15 +322,12 @@
 			drbd_err(device, "al_complete_io() called on inactive extent %u\n", enr);
 			continue;
 		}
-<<<<<<< HEAD
 		if (lc_put(device->act_log, extent) == 0)
 			wake = true;
-=======
-		lc_put(mdev->act_log, extent);
->>>>>>> 2a32d33b
 	}
 	spin_unlock_irqrestore(&device->al_lock, flags);
-	wake_up(&device->al_wait);
+	if (wake)
+		wake_up(&device->al_wait);
 }
 
 #if (PAGE_SHIFT + 3) < (AL_EXTENT_SHIFT - BM_BLOCK_SHIFT)
