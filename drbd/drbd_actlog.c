// SPDX-License-Identifier: GPL-2.0-or-later
/*
   drbd_actlog.c

   This file is part of DRBD by Philipp Reisner and Lars Ellenberg.

   Copyright (C) 2003-2008, LINBIT Information Technologies GmbH.
   Copyright (C) 2003-2008, Philipp Reisner <philipp.reisner@linbit.com>.
   Copyright (C) 2003-2008, Lars Ellenberg <lars.ellenberg@linbit.com>.


 */

#include <linux/slab.h>
#include <linux/crc32c.h>
#include <linux/drbd.h>
#include <linux/drbd_limits.h>
#include <linux/dynamic_debug.h>
#include "drbd_int.h"
#include "drbd_wrappers.h"
#include "drbd_meta_data.h"
#include "drbd_dax_pmem.h"

struct update_peers_work {
       struct drbd_work w;
       struct drbd_peer_device *peer_device;
       unsigned int enr;
};

void *drbd_md_get_buffer(struct drbd_device *device, const char *intent)
{
	int r;
	long t;

	t = wait_event_timeout(device->misc_wait,
			(r = atomic_cmpxchg(&device->md_io.in_use, 0, 1)) == 0 ||
			device->disk_state[NOW] <= D_FAILED,
			HZ * 10);

	if (t == 0)
		drbd_err(device, "Waited 10 Seconds for md_buffer! BUG?\n");

	if (r)
		return NULL;

	device->md_io.current_use = intent;
	device->md_io.start_jif = jiffies;
	device->md_io.submit_jif = device->md_io.start_jif - 1;
	return page_address(device->md_io.page);
}

void drbd_md_put_buffer(struct drbd_device *device)
{
	if (atomic_dec_and_test(&device->md_io.in_use))
		wake_up(&device->misc_wait);
}

void wait_until_done_or_force_detached(struct drbd_device *device, struct drbd_backing_dev *bdev,
				       unsigned int *done)
{
	long dt;

	rcu_read_lock();
	dt = rcu_dereference(bdev->disk_conf)->disk_timeout;
	rcu_read_unlock();
	dt = dt * HZ / 10;
	if (dt == 0)
		dt = MAX_SCHEDULE_TIMEOUT;

	dt = wait_event_timeout(device->misc_wait,
			*done || test_bit(FORCE_DETACH, &device->flags), dt);
	if (dt == 0) {
		drbd_err(device, "meta-data IO operation timed out\n");
		drbd_chk_io_error(device, 1, DRBD_FORCE_DETACH);
	}
}

static int _drbd_md_sync_page_io(struct drbd_device *device,
				 struct drbd_backing_dev *bdev,
				 sector_t sector, int op)
{
	struct bio *bio;
	/* we do all our meta data IO in aligned 4k blocks. */
	const int size = 4096;
	int err, op_flags = 0;

	if ((op == REQ_OP_WRITE) && !test_bit(MD_NO_FUA, &device->flags))
		op_flags |= REQ_FUA | REQ_PREFLUSH;
	op_flags |= REQ_META | REQ_SYNC;

	device->md_io.done = 0;
	device->md_io.error = -ENODEV;

	bio = bio_alloc_drbd(GFP_NOIO);
	bio_set_dev(bio, bdev->md_bdev);
	bio->bi_iter.bi_sector = sector;
	err = -EIO;
	if (bio_add_page(bio, device->md_io.page, size, 0) != size)
		goto out;
	bio->bi_private = device;
	bio->bi_end_io = drbd_md_endio;

	bio->bi_opf = op | op_flags;

	if (op != REQ_OP_WRITE && device->disk_state[NOW] == D_DISKLESS && device->ldev == NULL)
		/* special case, drbd_md_read() during drbd_adm_attach(): no get_ldev */
		;
	else if (!get_ldev_if_state(device, D_ATTACHING)) {
		/* Corresponding put_ldev in drbd_md_endio() */
		drbd_err(device, "ASSERT FAILED: get_ldev_if_state() == 1 in _drbd_md_sync_page_io()\n");
		err = -ENODEV;
		goto out;
	}

	bio_get(bio); /* one bio_put() is in the completion handler */
	atomic_inc(&device->md_io.in_use); /* drbd_md_put_buffer() is in the completion handler */
	device->md_io.submit_jif = jiffies;
	if (drbd_insert_fault(device, (op == REQ_OP_WRITE) ? DRBD_FAULT_MD_WR : DRBD_FAULT_MD_RD)) {
		bio->bi_status = BLK_STS_IOERR;
		bio_endio(bio);
	} else {
		submit_bio(bio);
	}
	wait_until_done_or_force_detached(device, bdev, &device->md_io.done);
	err = device->md_io.error;
 out:
	bio_put(bio);
	return err;
}

int drbd_md_sync_page_io(struct drbd_device *device, struct drbd_backing_dev *bdev,
			 sector_t sector, int op)
{
	int err;
	D_ASSERT(device, atomic_read(&device->md_io.in_use) == 1);

	if (!bdev->md_bdev) {
		if (drbd_ratelimit())
			drbd_err(device, "bdev->md_bdev==NULL\n");
		return -EIO;
	}

	drbd_dbg(device, "meta_data io: %s [%d]:%s(,%llus,%s) %pS\n",
	     current->comm, current->pid, __func__,
	     (unsigned long long)sector, (op == REQ_OP_WRITE) ? "WRITE" : "READ",
	     (void*)_RET_IP_ );

	if (sector < drbd_md_first_sector(bdev) ||
	    sector + 7 > drbd_md_last_sector(bdev))
		drbd_alert(device, "%s [%d]:%s(,%llus,%s) out of range md access!\n",
		     current->comm, current->pid, __func__,
		     (unsigned long long)sector,
		     (op == REQ_OP_WRITE) ? "WRITE" : "READ");

	err = _drbd_md_sync_page_io(device, bdev, sector, op);
	if (err) {
		drbd_err(device, "drbd_md_sync_page_io(,%llus,%s) failed with error %d\n",
		    (unsigned long long)sector,
		    (op == REQ_OP_WRITE) ? "WRITE" : "READ", err);
	}
	return err;
}

struct get_activity_log_ref_ctx {
	/* in: which extent on which device? */
	struct drbd_device *device;
	unsigned int enr;
	bool nonblock;

	/* out: do we need to wake_up(&device->al_wait)? */
	bool wake_up;
};

static struct bm_extent*
find_active_resync_extent(struct get_activity_log_ref_ctx *al_ctx)
{
	struct drbd_peer_device *peer_device;
	struct lc_element *tmp;

	rcu_read_lock();
	for_each_peer_device_rcu(peer_device, al_ctx->device) {
		tmp = lc_find(peer_device->resync_lru, al_ctx->enr/AL_EXT_PER_BM_SECT);
		if (unlikely(tmp != NULL)) {
			struct bm_extent  *bm_ext = lc_entry(tmp, struct bm_extent, lce);
			if (test_bit(BME_NO_WRITES, &bm_ext->flags)) {
				if (peer_device->resync_wenr == tmp->lc_number) {
					peer_device->resync_wenr = LC_FREE;
					if (lc_put(peer_device->resync_lru, &bm_ext->lce) == 0) {
						bm_ext->flags = 0;
						al_ctx->wake_up = true;
						peer_device->resync_locked--;
						continue;
					}
				}
				rcu_read_unlock();
				return bm_ext;
			}
		}
	}
	rcu_read_unlock();
	return NULL;
}

void
set_bme_priority(struct get_activity_log_ref_ctx *al_ctx)
{
	struct drbd_peer_device *peer_device;
	struct lc_element *tmp;

	rcu_read_lock();
	for_each_peer_device_rcu(peer_device, al_ctx->device) {
		tmp = lc_find(peer_device->resync_lru, al_ctx->enr/AL_EXT_PER_BM_SECT);
		if (tmp) {
			struct bm_extent  *bm_ext = lc_entry(tmp, struct bm_extent, lce);
			if (test_bit(BME_NO_WRITES, &bm_ext->flags)
			&& !test_and_set_bit(BME_PRIORITY, &bm_ext->flags))
				al_ctx->wake_up = true;
		}
	}
	rcu_read_unlock();
}

static
struct lc_element *__al_get(struct get_activity_log_ref_ctx *al_ctx)
{
	struct drbd_device *device = al_ctx->device;
	struct lc_element *al_ext = NULL;
	struct bm_extent *bm_ext;

	spin_lock_irq(&device->al_lock);
	bm_ext = find_active_resync_extent(al_ctx);
	if (bm_ext) {
		set_bme_priority(al_ctx);
		goto out;
	}
	if (al_ctx->nonblock)
		al_ext = lc_try_get(device->act_log, al_ctx->enr);
	else
		al_ext = lc_get(device->act_log, al_ctx->enr);
 out:
	spin_unlock_irq(&device->al_lock);
	if (al_ctx->wake_up)
		wake_up(&device->al_wait);
	return al_ext;
}

static
struct lc_element *_al_get_nonblock(struct drbd_device *device, unsigned int enr)
{
	struct get_activity_log_ref_ctx al_ctx =
		{ .device = device, .enr = enr, .nonblock = true };
	return __al_get(&al_ctx);
}

static
struct lc_element *_al_get(struct drbd_device *device, unsigned int enr)
{
	struct get_activity_log_ref_ctx al_ctx =
		{ .device = device, .enr = enr, .nonblock = false };
	return __al_get(&al_ctx);
}

#if IS_ENABLED(CONFIG_DEV_DAX_PMEM) && !defined(DAX_PMEM_IS_INCOMPLETE)
static bool
drbd_dax_begin_io_fp(struct drbd_device *device, unsigned int first, unsigned int last)
{
	struct lc_element *al_ext;
	unsigned long flags;
	unsigned int enr;
	unsigned int abort_enr;
	bool wake = 0;

	for (enr = first; enr <= last; enr++) {
		al_ext = _al_get(device, enr);
		if (!al_ext)
			goto abort;

		if (al_ext->lc_number != enr) {
			spin_lock_irqsave(&device->al_lock, flags);
			drbd_dax_al_update(device, al_ext);
			lc_committed(device->act_log);
			spin_unlock_irqrestore(&device->al_lock, flags);
		}
	}
	return true;
abort:
	abort_enr = enr;
	for (enr = first; enr < abort_enr; enr++) {
		spin_lock_irqsave(&device->al_lock, flags);
		al_ext = lc_find(device->act_log, enr);
		wake |= lc_put(device->act_log, al_ext) == 0;
		spin_unlock_irqrestore(&device->al_lock, flags);
	}
	if (wake)
		wake_up(&device->al_wait);
	return false;
}
#else
static bool
drbd_dax_begin_io_fp(struct drbd_device *device, unsigned int first, unsigned int last)
{
	return false;
}
#endif

bool drbd_al_begin_io_fastpath(struct drbd_device *device, struct drbd_interval *i)
{
	/* for bios crossing activity log extent boundaries,
	 * we may need to activate two extents in one go */
	unsigned first = i->sector >> (AL_EXTENT_SHIFT-9);
	unsigned last = i->size == 0 ? first : (i->sector + (i->size >> 9) - 1) >> (AL_EXTENT_SHIFT-9);

	D_ASSERT(device, first <= last);
	D_ASSERT(device, atomic_read(&device->local_cnt) > 0);

	if (drbd_md_dax_active(device->ldev))
		return drbd_dax_begin_io_fp(device, first, last);

	/* FIXME figure out a fast path for bios crossing AL extent boundaries */
	if (first != last)
		return false;

	return _al_get_nonblock(device, first) != NULL;
}

#if (PAGE_SHIFT + 3) < (AL_EXTENT_SHIFT - BM_BLOCK_SHIFT)
/* Currently BM_BLOCK_SHIFT, BM_EXT_SHIFT and AL_EXTENT_SHIFT
 * are still coupled, or assume too much about their relation.
 * Code below will not work if this is violated.
 * Will be cleaned up with some followup patch.
 */
# error FIXME
#endif

static unsigned long al_extent_to_bm_bit(unsigned int al_enr)
{
	return (unsigned long)al_enr << (AL_EXTENT_SHIFT - BM_BLOCK_SHIFT);
}

static sector_t al_tr_number_to_on_disk_sector(struct drbd_device *device)
{
	const unsigned int stripes = device->ldev->md.al_stripes;
	const unsigned int stripe_size_4kB = device->ldev->md.al_stripe_size_4k;

	/* transaction number, modulo on-disk ring buffer wrap around */
	unsigned int t = device->al_tr_number % (device->ldev->md.al_size_4k);

	/* ... to aligned 4k on disk block */
	t = ((t % stripes) * stripe_size_4kB) + t/stripes;

	/* ... to 512 byte sector in activity log */
	t *= 8;

	/* ... plus offset to the on disk position */
	return device->ldev->md.md_offset + device->ldev->md.al_offset + t;
}

static int __al_write_transaction(struct drbd_device *device, struct al_transaction_on_disk *buffer)
{
	struct lc_element *e;
	sector_t sector;
	int i, mx;
	unsigned extent_nr;
	unsigned crc = 0;
	int err = 0;
	ktime_var_for_accounting(start_kt);

	memset(buffer, 0, sizeof(*buffer));
	buffer->magic = cpu_to_be32(DRBD_AL_MAGIC);
	buffer->tr_number = cpu_to_be32(device->al_tr_number);

	i = 0;

	drbd_bm_reset_al_hints(device);

	/* Even though no one can start to change this list
	 * once we set the LC_LOCKED -- from drbd_al_begin_io(),
	 * lc_try_lock_for_transaction() --, someone may still
	 * be in the process of changing it. */
	spin_lock_irq(&device->al_lock);
	list_for_each_entry(e, &device->act_log->to_be_changed, list) {
		if (i == AL_UPDATES_PER_TRANSACTION) {
			i++;
			break;
		}
		buffer->update_slot_nr[i] = cpu_to_be16(e->lc_index);
		buffer->update_extent_nr[i] = cpu_to_be32(e->lc_new_number);
		if (e->lc_number != LC_FREE) {
			unsigned long start, end;

			start = al_extent_to_bm_bit(e->lc_number);
			end = al_extent_to_bm_bit(e->lc_number + 1) - 1;
			drbd_bm_mark_range_for_writeout(device, start, end);
		}
		i++;
	}
	spin_unlock_irq(&device->al_lock);
	BUG_ON(i > AL_UPDATES_PER_TRANSACTION);

	buffer->n_updates = cpu_to_be16(i);
	for ( ; i < AL_UPDATES_PER_TRANSACTION; i++) {
		buffer->update_slot_nr[i] = cpu_to_be16(-1);
		buffer->update_extent_nr[i] = cpu_to_be32(LC_FREE);
	}

	buffer->context_size = cpu_to_be16(device->act_log->nr_elements);
	buffer->context_start_slot_nr = cpu_to_be16(device->al_tr_cycle);

	mx = min_t(int, AL_CONTEXT_PER_TRANSACTION,
		   device->act_log->nr_elements - device->al_tr_cycle);
	for (i = 0; i < mx; i++) {
		unsigned idx = device->al_tr_cycle + i;
		extent_nr = lc_element_by_index(device->act_log, idx)->lc_number;
		buffer->context[i] = cpu_to_be32(extent_nr);
	}
	for (; i < AL_CONTEXT_PER_TRANSACTION; i++)
		buffer->context[i] = cpu_to_be32(LC_FREE);

	device->al_tr_cycle += AL_CONTEXT_PER_TRANSACTION;
	if (device->al_tr_cycle >= device->act_log->nr_elements)
		device->al_tr_cycle = 0;

	sector = al_tr_number_to_on_disk_sector(device);

	crc = crc32c(0, buffer, 4096);
	buffer->crc32c = cpu_to_be32(crc);

	ktime_aggregate_delta(device, start_kt, al_before_bm_write_hinted_kt);
	if (drbd_bm_write_hinted(device))
		err = -EIO;
	else {
		bool write_al_updates;
		rcu_read_lock();
		write_al_updates = rcu_dereference(device->ldev->disk_conf)->al_updates;
		rcu_read_unlock();
		if (write_al_updates) {
			ktime_aggregate_delta(device, start_kt, al_mid_kt);
			if (drbd_md_sync_page_io(device, device->ldev, sector, REQ_OP_WRITE)) {
				err = -EIO;
				drbd_chk_io_error(device, 1, DRBD_META_IO_ERROR);
			} else {
				device->al_tr_number++;
				device->al_writ_cnt++;
				device->al_histogram[min_t(unsigned int,
						device->act_log->pending_changes,
						AL_UPDATES_PER_TRANSACTION)]++;
			}
			ktime_aggregate_delta(device, start_kt, al_after_sync_page_kt);
		}
	}

	return err;
}

static int al_write_transaction(struct drbd_device *device)
{
	struct al_transaction_on_disk *buffer;
	int err;

	if (!get_ldev(device)) {
		drbd_err(device, "disk is %s, cannot start al transaction\n",
			drbd_disk_str(device->disk_state[NOW]));
		return -EIO;
	}

	/* The bitmap write may have failed, causing a state change. */
	if (device->disk_state[NOW] < D_INCONSISTENT) {
		drbd_err(device,
			"disk is %s, cannot write al transaction\n",
			drbd_disk_str(device->disk_state[NOW]));
		put_ldev(device);
		return -EIO;
	}

	/* protects md_io_buffer, al_tr_cycle, ... */
	buffer = drbd_md_get_buffer(device, __func__);
	if (!buffer) {
		drbd_err(device, "disk failed while waiting for md_io buffer\n");
		put_ldev(device);
		return -ENODEV;
	}

	err = __al_write_transaction(device, buffer);

	drbd_md_put_buffer(device);
	put_ldev(device);

	return err;
}

static int bm_e_weight(struct drbd_peer_device *peer_device, unsigned long enr);

bool drbd_al_try_lock(struct drbd_device *device)
{
	bool locked;

	spin_lock_irq(&device->al_lock);
	locked = lc_try_lock(device->act_log);
	spin_unlock_irq(&device->al_lock);

	return locked;
}

bool drbd_al_try_lock_for_transaction(struct drbd_device *device)
{
	bool locked;

	spin_lock_irq(&device->al_lock);
	locked = lc_try_lock_for_transaction(device->act_log);
	spin_unlock_irq(&device->al_lock);

	return locked;
}

void drbd_al_begin_io_commit(struct drbd_device *device)
{
	bool locked = false;


	if (drbd_md_dax_active(device->ldev)) {
		drbd_dax_al_begin_io_commit(device);
		return;
	}

	wait_event(device->al_wait,
			device->act_log->pending_changes == 0 ||
			(locked = drbd_al_try_lock_for_transaction(device)));

	if (locked) {
		/* Double check: it may have been committed by someone else
		 * while we were waiting for the lock. */
		if (device->act_log->pending_changes) {
			bool write_al_updates;

			rcu_read_lock();
			write_al_updates = rcu_dereference(device->ldev->disk_conf)->al_updates;
			rcu_read_unlock();

			if (write_al_updates)
				al_write_transaction(device);
			spin_lock_irq(&device->al_lock);
			/* FIXME
			if (err)
				we need an "lc_cancel" here;
			*/
			lc_committed(device->act_log);
			spin_unlock_irq(&device->al_lock);
		}
		lc_unlock(device->act_log);
		wake_up(&device->al_wait);
	}
}

static bool put_actlog(struct drbd_device *device, unsigned int first, unsigned int last)
{
	struct lc_element *extent;
	unsigned long flags;
	unsigned int enr;
	bool wake = false;

	D_ASSERT(device, first <= last);
	spin_lock_irqsave(&device->al_lock, flags);
	for (enr = first; enr <= last; enr++) {
		extent = lc_find(device->act_log, enr);
		if (!extent || extent->refcnt == 0) {
			drbd_err(device, "al_complete_io() called on inactive extent %u\n", enr);
			continue;
		}
		if (lc_put(device->act_log, extent) == 0)
			wake = true;
	}
	spin_unlock_irqrestore(&device->al_lock, flags);
	if (wake)
		wake_up(&device->al_wait);
	return wake;
}

/**
 * drbd_al_begin_io_for_peer() - Gets (a) reference(s) to AL extent(s)
 * @peer_device:	DRBD peer device to be targeted
 * @i:			interval to check and register
 *
 * Ensures that the extents covered by the interval @i are hot in the
 * activity log. This function makes sure the area is not active by any
 * resync operation on any connection.
 */
int drbd_al_begin_io_for_peer(struct drbd_peer_device *peer_device, struct drbd_interval *i)
{
	struct drbd_device *device = peer_device->device;
	struct drbd_connection *connection = peer_device->connection;
	unsigned first = i->sector >> (AL_EXTENT_SHIFT-9);
	unsigned last = i->size == 0 ? first : (i->sector + (i->size >> 9) - 1) >> (AL_EXTENT_SHIFT-9);
	unsigned enr;
	bool need_transaction = false;
	long timeout = MAX_SCHEDULE_TIMEOUT;

	if (connection->agreed_pro_version < 114) {
		struct net_conf *nc;
		rcu_read_lock();
		nc = rcu_dereference(connection->transport.net_conf);
		if (nc && nc->ko_count)
			timeout = nc->ko_count * nc->timeout * HZ/10;
		rcu_read_unlock();
	}

	D_ASSERT(peer_device, first <= last);
	D_ASSERT(peer_device, atomic_read(&device->local_cnt) > 0);

	for (enr = first; enr <= last; enr++) {
		struct lc_element *al_ext;
		timeout = wait_event_timeout(device->al_wait,
				(al_ext = _al_get(device, enr)) != NULL ||
				connection->cstate[NOW] < C_CONNECTED,
				timeout);
		/* If we ran into the timeout, we have been unresponsive to the
		 * peer for so long. So in theory, it should already have
		 * kicked us out.  But in case it did not, rather disconnect hard,
		 * and try to re-establish the connection than block "forever",
		 * in what is likely to be a distributed deadlock */
		if (timeout == 0) {
			drbd_err(connection, "Upgrade your peer(s) or increase al-extents or reduce max-epoch-size\n");
			drbd_err(connection, "Breaking connection to avoid a distributed deadlock.\n");
			change_cstate(connection, C_TIMEOUT, CS_HARD);
		}
		if (al_ext == NULL) {
			if (enr > first)
				put_actlog(device, first, enr-1);
			return -ECONNABORTED;
		}
		if (al_ext->lc_number != enr)
			need_transaction = true;
	}

	if (need_transaction)
		drbd_al_begin_io_commit(device);
	return 0;

}

int drbd_al_begin_io_nonblock(struct drbd_device *device, struct drbd_interval *i)
{
	struct lru_cache *al = device->act_log;
	struct bm_extent *bm_ext;
	/* for bios crossing activity log extent boundaries,
	 * we may need to activate two extents in one go */
	unsigned first = i->sector >> (AL_EXTENT_SHIFT-9);
	unsigned last = i->size == 0 ? first : (i->sector + (i->size >> 9) - 1) >> (AL_EXTENT_SHIFT-9);
	unsigned nr_al_extents;
	unsigned available_update_slots;
	struct get_activity_log_ref_ctx al_ctx = { .device = device, };
	unsigned enr;

	D_ASSERT(device, first <= last);

	nr_al_extents = 1 + last - first; /* worst case: all touched extends are cold. */
	available_update_slots = min(al->nr_elements - al->used,
				al->max_pending_changes - al->pending_changes);

	/* We want all necessary updates for a given request within the same transaction
	 * We could first check how many updates are *actually* needed,
	 * and use that instead of the worst-case nr_al_extents */
	if (available_update_slots < nr_al_extents) {
		/* Too many activity log extents are currently "hot".
		 *
		 * If we have accumulated pending changes already,
		 * we made progress.
		 *
		 * If we cannot get even a single pending change through,
		 * stop the fast path until we made some progress,
		 * or requests to "cold" extents could be starved. */
		if (!al->pending_changes)
			set_bit(__LC_STARVING, &device->act_log->flags);
		return -ENOBUFS;
	}

	/* Is resync active in this area? */
	for (enr = first; enr <= last; enr++) {
		al_ctx.enr = enr;
		bm_ext = find_active_resync_extent(&al_ctx);
		if (unlikely(bm_ext != NULL)) {
			set_bme_priority(&al_ctx);
			if (al_ctx.wake_up)
				return -EBUSY;
			return -EWOULDBLOCK;
		}
	}

	/* Checkout the refcounts.
	 * Given that we checked for available elements and update slots above,
	 * this has to be successful. */
	for (enr = first; enr <= last; enr++) {
		struct lc_element *al_ext;
		al_ext = lc_get_cumulative(device->act_log, enr);
		if (!al_ext)
			drbd_err(device, "LOGIC BUG for enr=%u\n", enr);
	}
	return 0;
}

/* put activity log extent references corresponding to interval i, return true
 * if at least one extent is now unreferenced. */
bool drbd_al_complete_io(struct drbd_device *device, struct drbd_interval *i)
{
	/* for bios crossing activity log extent boundaries,
	 * we may need to activate two extents in one go */
	unsigned first = i->sector >> (AL_EXTENT_SHIFT-9);
	unsigned last = i->size == 0 ? first : (i->sector + (i->size >> 9) - 1) >> (AL_EXTENT_SHIFT-9);

	return put_actlog(device, first, last);
}

static int _try_lc_del(struct drbd_device *device, struct lc_element *al_ext)
{
	int rv;

	spin_lock_irq(&device->al_lock);
	rv = (al_ext->refcnt == 0);
	if (likely(rv))
		lc_del(device->act_log, al_ext);
	spin_unlock_irq(&device->al_lock);

	return rv;
}

/**
 * drbd_al_shrink() - Removes all active extents form the activity log
 * @device:	DRBD device.
 *
 * Removes all active extents form the activity log, waiting until
 * the reference count of each entry dropped to 0 first, of course.
 *
 * You need to lock device->act_log with lc_try_lock() / lc_unlock()
 */
void drbd_al_shrink(struct drbd_device *device)
{
	struct lc_element *al_ext;
	int i;

	D_ASSERT(device, test_bit(__LC_LOCKED, &device->act_log->flags));

	for (i = 0; i < device->act_log->nr_elements; i++) {
		al_ext = lc_element_by_index(device->act_log, i);
		if (al_ext->lc_number == LC_FREE)
			continue;
		wait_event(device->al_wait, _try_lc_del(device, al_ext));
	}

	wake_up(&device->al_wait);
}

static bool extent_in_sync(struct drbd_peer_device *peer_device, unsigned int rs_enr)
{
	if (peer_device->repl_state[NOW] == L_ESTABLISHED) {
		if (drbd_bm_total_weight(peer_device) == 0)
			return true;
		if (bm_e_weight(peer_device, rs_enr) == 0)
			return true;
	} else if (peer_device->repl_state[NOW] == L_SYNC_SOURCE ||
		   peer_device->repl_state[NOW] == L_SYNC_TARGET) {
		bool rv = false;

		if (!drbd_try_rs_begin_io(peer_device, BM_EXT_TO_SECT(rs_enr), false)) {
			struct bm_extent *bm_ext;
			struct lc_element *e;

			e = lc_find(peer_device->resync_lru, rs_enr);
			bm_ext = lc_entry(e, struct bm_extent, lce);
			rv = (bm_ext->rs_left == 0);
			drbd_rs_complete_io(peer_device, BM_EXT_TO_SECT(rs_enr));
		}

		return rv;
	}

	return false;
}

static void
consider_sending_peers_in_sync(struct drbd_peer_device *peer_device, unsigned int rs_enr)
{
	struct drbd_device *device = peer_device->device;
	u64 mask = NODE_MASK(peer_device->node_id), im;
	struct drbd_peer_device *p;
	int size_sect;
	struct bm_extent *bm_ext;
	struct lc_element *e;

<<<<<<< HEAD
=======
	if (peer_device->connection->agreed_pro_version < 110)
		return;

	if (drbd_try_rs_begin_io(peer_device, BM_EXT_TO_SECT(rs_enr), false))
		return;

	e = lc_find(peer_device->resync_lru, rs_enr);
	bm_ext = lc_entry(e, struct bm_extent, lce);
	if (bm_ext->rs_left) {
		drbd_rs_complete_io(peer_device, BM_EXT_TO_SECT(rs_enr));
		return;
	}

>>>>>>> a2172bc7
	for_each_peer_device_ref(p, im, device) {
		if (p == peer_device)
			continue;
		if (extent_in_sync(p, rs_enr))
			mask |= NODE_MASK(p->node_id);
	}

	size_sect = min(BM_SECT_PER_EXT,
			get_capacity(device->vdisk) - BM_EXT_TO_SECT(rs_enr));

	for_each_peer_device_ref(p, im, device) {
		if (mask & NODE_MASK(p->node_id))
			drbd_send_peers_in_sync(p, mask, BM_EXT_TO_SECT(rs_enr), size_sect << 9);
	}

	drbd_rs_complete_io(peer_device, BM_EXT_TO_SECT(rs_enr));
}

int drbd_al_initialize(struct drbd_device *device, void *buffer)
{
	struct al_transaction_on_disk *al = buffer;
	struct drbd_md *md = &device->ldev->md;
	int al_size_4k = md->al_stripes * md->al_stripe_size_4k;
	int i;

	if (drbd_md_dax_active(device->ldev))
		return drbd_dax_al_initialize(device);

	__al_write_transaction(device, al);
	/* There may or may not have been a pending transaction. */
	spin_lock_irq(&device->al_lock);
	lc_committed(device->act_log);
	spin_unlock_irq(&device->al_lock);

	/* The rest of the transactions will have an empty "updates" list, and
	 * are written out only to provide the context, and to initialize the
	 * on-disk ring buffer. */
	for (i = 1; i < al_size_4k; i++) {
		int err = __al_write_transaction(device, al);
		if (err)
			return err;
	}
	return 0;
}

static int w_update_peers(struct drbd_work *w, int unused)
{
       struct update_peers_work *upw = container_of(w, struct update_peers_work, w);
       struct drbd_peer_device *peer_device = upw->peer_device;
       struct drbd_device *device = peer_device->device;
       struct drbd_connection *connection = peer_device->connection;

       consider_sending_peers_in_sync(peer_device, upw->enr);

       kfree(upw);

       kref_debug_put(&device->kref_debug, 5);
       kref_put(&device->kref, drbd_destroy_device);

       kref_debug_put(&connection->kref_debug, 14);
       kref_put(&connection->kref, drbd_destroy_connection);

       return 0;
}

/* inherently racy...
 * return value may be already out-of-date when this function returns.
 * but the general usage is that this is only use during a cstate when bits are
 * only cleared, not set, and typically only care for the case when the return
 * value is zero, or we already "locked" this "bitmap extent" by other means.
 *
 * enr is bm-extent number, since we chose to name one sector (512 bytes)
 * worth of the bitmap a "bitmap extent".
 *
 * TODO
 * I think since we use it like a reference count, we should use the real
 * reference count of some bitmap extent element from some lru instead...
 *
 */
static int bm_e_weight(struct drbd_peer_device *peer_device, unsigned long enr)
{
	unsigned long start, end, count;

	start = enr << (BM_EXT_SHIFT - BM_BLOCK_SHIFT);
	end = ((enr + 1) << (BM_EXT_SHIFT - BM_BLOCK_SHIFT)) - 1;
	count = drbd_bm_count_bits(peer_device->device, peer_device->bitmap_index, start, end);
#if DUMP_MD >= 3
	drbd_info(peer_device, "enr=%lu weight=%d\n", enr, count);
#endif
	return count;
}

static const char *drbd_change_sync_fname[] = {
	[RECORD_RS_FAILED] = "drbd_rs_failed_io",
	[SET_IN_SYNC] = "drbd_set_in_sync",
	[SET_OUT_OF_SYNC] = "drbd_set_out_of_sync"
};


/* ATTENTION. The AL's extents are 4MB each, while the extents in the
 * resync LRU-cache are 128MB each.
 * The caller of this function has to hold an get_ldev() reference.
 *
 * Adjusts the caching members ->rs_left (success) or ->rs_failed (!success),
 * potentially pulling in (and recounting the corresponding bits)
 * this resync extent into the resync extent lru cache.
 *
 * Returns whether all bits have been cleared for this resync extent,
 * precisely: (rs_left <= rs_failed)
 *
 * TODO will be obsoleted once we have a caching lru of the on disk bitmap
 */
static bool update_rs_extent(struct drbd_peer_device *peer_device,
		unsigned int enr, int count,
		enum update_sync_bits_mode mode)
{
	struct drbd_device *device = peer_device->device;
	struct lc_element *e;

	D_ASSERT(device, atomic_read(&device->local_cnt));

	/* When setting out-of-sync bits,
	 * we don't need it cached (lc_find).
	 * But if it is present in the cache,
	 * we should update the cached bit count.
	 * Otherwise, that extent should be in the resync extent lru cache
	 * already -- or we want to pull it in if necessary -- (lc_get),
	 * then update and check rs_left and rs_failed. */
	if (mode == SET_OUT_OF_SYNC)
		e = lc_find(peer_device->resync_lru, enr);
	else
		e = lc_get(peer_device->resync_lru, enr);
	if (e) {
		struct bm_extent *ext = lc_entry(e, struct bm_extent, lce);
		if (ext->lce.lc_number == enr) {
			if (mode == SET_IN_SYNC)
				ext->rs_left -= count;
			else if (mode == SET_OUT_OF_SYNC)
				ext->rs_left += count;
			else
				ext->rs_failed += count;
			if (ext->rs_left < ext->rs_failed) {
				struct drbd_connection *connection = peer_device->connection;
				drbd_warn(peer_device, "BAD! enr=%u rs_left=%d "
				    "rs_failed=%d count=%d cstate=%s %s\n",
				     ext->lce.lc_number, ext->rs_left,
				     ext->rs_failed, count,
				     drbd_conn_str(connection->cstate[NOW]),
				     drbd_repl_str(peer_device->repl_state[NOW]));

				/* We don't expect to be able to clear more bits
				 * than have been set when we originally counted
				 * the set bits to cache that value in ext->rs_left.
				 * Whatever the reason (disconnect during resync,
				 * delayed local completion of an application write),
				 * try to fix it up by recounting here. */
				ext->rs_left = bm_e_weight(peer_device, enr);
			}
		} else {
			/* Normally this element should be in the cache,
			 * since drbd_rs_begin_io() pulled it already in.
			 *
			 * But maybe an application write finished, and we set
			 * something outside the resync lru_cache in sync.
			 */
			int rs_left = bm_e_weight(peer_device, enr);
			if (ext->flags != 0) {
				drbd_warn(device, "changing resync lce: %d[%u;%02lx]"
				     " -> %d[%u;00]\n",
				     ext->lce.lc_number, ext->rs_left,
				     ext->flags, enr, rs_left);
				ext->flags = 0;
			}
			if (ext->rs_failed) {
				drbd_warn(device, "Kicking resync_lru element enr=%u "
				     "out with rs_failed=%d\n",
				     ext->lce.lc_number, ext->rs_failed);
			}
			ext->rs_left = rs_left;
			ext->rs_failed = (mode == RECORD_RS_FAILED) ? count : 0;
			/* we don't keep a persistent log of the resync lru,
			 * we can commit any change right away. */
			lc_committed(peer_device->resync_lru);
		}
		if (mode != SET_OUT_OF_SYNC)
			lc_put(peer_device->resync_lru, &ext->lce);
		/* no race, we are within the al_lock! */

		if (ext->rs_left <= ext->rs_failed) {
			struct update_peers_work *upw;

			upw = kmalloc(sizeof(*upw), GFP_ATOMIC | __GFP_NOWARN);
			if (upw) {
				upw->enr = ext->lce.lc_number;
				upw->w.cb = w_update_peers;

				kref_get(&peer_device->device->kref);
				kref_debug_get(&peer_device->device->kref_debug, 5);

				kref_get(&peer_device->connection->kref);
				kref_debug_get(&peer_device->connection->kref_debug, 14);

				upw->peer_device = peer_device;
				drbd_queue_work(&device->resource->work, &upw->w);
			} else {
				if (drbd_ratelimit())
					drbd_warn(peer_device, "kmalloc(udw) failed.\n");
			}

			ext->rs_failed = 0;
			return true;
		}
	} else if (mode != SET_OUT_OF_SYNC) {
		/* be quiet if lc_find() did not find it. */
		drbd_err(device, "lc_get() failed! locked=%d/%d flags=%lu\n",
		    peer_device->resync_locked,
		    peer_device->resync_lru->nr_elements,
		    peer_device->resync_lru->flags);
	}
	return false;
}

void drbd_advance_rs_marks(struct drbd_peer_device *peer_device, unsigned long still_to_go)
{
	unsigned long now = jiffies;
	unsigned long last = peer_device->rs_mark_time[peer_device->rs_last_mark];
	int next = (peer_device->rs_last_mark + 1) % DRBD_SYNC_MARKS;
	if (time_after_eq(now, last + DRBD_SYNC_MARK_STEP)) {
		if (peer_device->rs_mark_left[peer_device->rs_last_mark] != still_to_go &&
		    peer_device->repl_state[NOW] != L_PAUSED_SYNC_T &&
		    peer_device->repl_state[NOW] != L_PAUSED_SYNC_S) {
			peer_device->rs_mark_time[next] = now;
			peer_device->rs_mark_left[next] = still_to_go;
			peer_device->rs_last_mark = next;
		}
		drbd_peer_device_post_work(peer_device, RS_PROGRESS);
	}
}

/* It is called lazy update, so don't do write-out too often. */
static bool lazy_bitmap_update_due(struct drbd_peer_device *peer_device)
{
	return time_after(jiffies, peer_device->rs_last_writeout + 2*HZ);
}

static void maybe_schedule_on_disk_bitmap_update(struct drbd_peer_device *peer_device,
						 bool rs_done)
{
	if (rs_done) {
		if (is_sync_target_state(peer_device, NOW))
			set_bit(RS_DONE, &peer_device->flags);
			/* and also set RS_PROGRESS below */

		/* Else: rather wait for explicit notification via receive_state,
		 * to avoid uuids-rotated-too-fast causing full resync
		 * in next handshake, in case the replication link breaks
		 * at the most unfortunate time... */
	} else if (!lazy_bitmap_update_due(peer_device))
		return;

	drbd_peer_device_post_work(peer_device, RS_LAZY_BM_WRITE);
}


static int update_sync_bits(struct drbd_peer_device *peer_device,
		unsigned long sbnr, unsigned long ebnr,
		enum update_sync_bits_mode mode)
{
	/*
	 * We keep a count of set bits per resync-extent in the ->rs_left
	 * caching member, so we need to loop and work within the resync extent
	 * alignment. Typically this loop will execute exactly once.
	 */
	struct drbd_device *device = peer_device->device;
	unsigned long flags;
	unsigned long count = 0;
	unsigned int cleared = 0;
	while (sbnr <= ebnr) {
		/* set temporary boundary bit number to last bit number within
		 * the resync extent of the current start bit number,
		 * but cap at provided end bit number */
		unsigned long tbnr = min(ebnr, sbnr | BM_BLOCKS_PER_BM_EXT_MASK);
		unsigned long c;
		int bmi = peer_device->bitmap_index;

		if (mode == RECORD_RS_FAILED)
			/* Only called from drbd_rs_failed_io(), bits
			 * supposedly still set.  Recount, maybe some
			 * of the bits have been successfully cleared
			 * by application IO meanwhile.
			 */
			c = drbd_bm_count_bits(device, bmi, sbnr, tbnr);
		else if (mode == SET_IN_SYNC)
			c = drbd_bm_clear_bits(device, bmi, sbnr, tbnr);
		else /* if (mode == SET_OUT_OF_SYNC) */
			c = drbd_bm_set_bits(device, bmi, sbnr, tbnr);

		if (c) {
			spin_lock_irqsave(&device->al_lock, flags);
			cleared += update_rs_extent(peer_device, BM_BIT_TO_EXT(sbnr), c, mode);
			spin_unlock_irqrestore(&device->al_lock, flags);
			count += c;
		}
		sbnr = tbnr + 1;
	}
	if (count) {
		if (mode == SET_IN_SYNC) {
			unsigned long still_to_go = drbd_bm_total_weight(peer_device);
			bool rs_is_done = (still_to_go <= peer_device->rs_failed);
			drbd_advance_rs_marks(peer_device, still_to_go);
			if (cleared || rs_is_done)
				maybe_schedule_on_disk_bitmap_update(peer_device, rs_is_done);
		} else if (mode == RECORD_RS_FAILED) {
			peer_device->rs_failed += count;
		} else /* if (mode == SET_OUT_OF_SYNC) */ {
			enum drbd_repl_state repl_state = peer_device->repl_state[NOW];
			if (repl_state >= L_SYNC_SOURCE && repl_state <= L_PAUSED_SYNC_T)
				peer_device->rs_total += count;
		}
		wake_up(&device->al_wait);
	}
	return count;
}

static bool plausible_request_size(int size)
{
	return size > 0
		&& size <= DRBD_MAX_BATCH_BIO_SIZE
		&& IS_ALIGNED(size, 512);
}

/* clear the bit corresponding to the piece of storage in question:
 * size byte of data starting from sector.  Only clear a bits of the affected
 * one ore more _aligned_ BM_BLOCK_SIZE blocks.
 *
 * called by worker on L_SYNC_TARGET and receiver on SyncSource.
 *
 */
int __drbd_change_sync(struct drbd_peer_device *peer_device, sector_t sector, int size,
		enum update_sync_bits_mode mode)
{
	/* Is called from worker and receiver context _only_ */
	struct drbd_device *device = peer_device->device;
	unsigned long sbnr, ebnr, lbnr;
	unsigned long count = 0;
	sector_t esector, nr_sectors;

	/* This would be an empty REQ_OP_FLUSH, be silent. */
	if ((mode == SET_OUT_OF_SYNC) && size == 0)
		return 0;

	if (!plausible_request_size(size)) {
		drbd_err(device, "%s: sector=%llus size=%d nonsense!\n",
				drbd_change_sync_fname[mode],
				(unsigned long long)sector, size);
		return 0;
	}

	if (peer_device->bitmap_index == -1) /* no bitmap... */
		return 0;

	if (!get_ldev(device))
		return 0; /* no disk, no metadata, no bitmap to manipulate bits in */

	nr_sectors = get_capacity(device->vdisk);
	esector = sector + (size >> 9) - 1;

	if (!expect(peer_device, sector < nr_sectors))
		goto out;
	if (!expect(peer_device, esector < nr_sectors))
		esector = nr_sectors - 1;

	lbnr = BM_SECT_TO_BIT(nr_sectors-1);

	if (mode == SET_IN_SYNC) {
		/* Round up start sector, round down end sector.  We make sure
		 * we only clear full, aligned, BM_BLOCK_SIZE blocks. */
		if (unlikely(esector < BM_SECT_PER_BIT-1))
			goto out;
		if (unlikely(esector == (nr_sectors-1)))
			ebnr = lbnr;
		else
			ebnr = BM_SECT_TO_BIT(esector - (BM_SECT_PER_BIT-1));
		sbnr = BM_SECT_TO_BIT(sector + BM_SECT_PER_BIT-1);
	} else {
		/* We set it out of sync, or record resync failure.
		 * Should not round anything here. */
		sbnr = BM_SECT_TO_BIT(sector);
		ebnr = BM_SECT_TO_BIT(esector);
	}

	count = update_sync_bits(peer_device, sbnr, ebnr, mode);
out:
	put_ldev(device);
	return count;
}

bool drbd_set_all_out_of_sync(struct drbd_device *device, sector_t sector, int size)
{
	return drbd_set_sync(device, sector, size, -1, -1);
}

/**
 * drbd_set_sync  -  Set a disk range in or out of sync
 * @device:	DRBD device
 * @sector:	start sector of disk range
 * @size:	size of disk range in bytes
 * @bits:	bit values to use by bitmap index
 * @mask:	bitmap indexes to modify (mask set)
 */
bool drbd_set_sync(struct drbd_device *device, sector_t sector, int size,
		   unsigned long bits, unsigned long mask)
{
	long set_start, set_end, clear_start, clear_end;
	sector_t esector, nr_sectors;
	bool set = false;
	struct drbd_peer_device *peer_device;

	mask &= (1 << device->bitmap->bm_max_peers) - 1;

	if (size <= 0 || !IS_ALIGNED(size, 512)) {
		drbd_err(device, "%s sector: %llus, size: %d\n",
			 __func__, (unsigned long long)sector, size);
		return false;
	}

	if (!get_ldev(device))
		return false; /* no disk, no metadata, no bitmap to set bits in */

	nr_sectors = get_capacity(device->vdisk);
	esector = sector + (size >> 9) - 1;

	if (!expect(device, sector < nr_sectors))
		goto out;
	if (!expect(device, esector < nr_sectors))
		esector = nr_sectors - 1;

	/* For marking sectors as out of sync, we need to round up. */
	set_start = BM_SECT_TO_BIT(sector);
	set_end = BM_SECT_TO_BIT(esector);

	/* For marking sectors as in sync, we need to round down except when we
	 * reach the end of the device: The last bit in the bitmap does not
	 * account for sectors past the end of the device.
	 * CLEAR_END can become negative here. */
	clear_start = BM_SECT_TO_BIT(sector + BM_SECT_PER_BIT - 1);
	if (esector == nr_sectors - 1)
		clear_end = BM_SECT_TO_BIT(esector);
	else
		clear_end = BM_SECT_TO_BIT(esector + 1) - 1;

	rcu_read_lock();
	for_each_peer_device_rcu(peer_device, device) {
		int bitmap_index = peer_device->bitmap_index;

		if (bitmap_index == -1)
			continue;

		if (!test_and_clear_bit(bitmap_index, &mask))
			continue;

		if (test_bit(bitmap_index, &bits))
			update_sync_bits(peer_device, set_start, set_end, SET_OUT_OF_SYNC);

		else if (clear_start <= clear_end)
			update_sync_bits(peer_device, clear_start, clear_end, SET_IN_SYNC);
	}
	rcu_read_unlock();
	if (mask) {
		int bitmap_index;

		for_each_set_bit(bitmap_index, &mask, BITS_PER_LONG) {
			if (test_bit(bitmap_index, &bits))
				drbd_bm_set_bits(device, bitmap_index,
						 set_start, set_end);
			else if (clear_start <= clear_end)
				drbd_bm_clear_bits(device, bitmap_index,
						   clear_start, clear_end);
		}
	}

out:
	put_ldev(device);

	return set;
}

/**
 * drbd_try_rs_begin_io() - Gets an extent in the resync LRU cache, does not sleep
 *
 * Gets an extent in the resync LRU cache, sets it to BME_NO_WRITES, then
 * tries to set it to BME_LOCKED. Returns 0 upon success, and -EAGAIN
 * if there is still application IO going on in this area.
 */
int drbd_try_rs_begin_io(struct drbd_peer_device *peer_device, sector_t sector, bool throttle)
{
	struct drbd_device *device = peer_device->device;
	unsigned int enr = BM_SECT_TO_EXT(sector);
	const unsigned int al_enr = enr*AL_EXT_PER_BM_SECT;
	struct lc_element *e;
	struct bm_extent *bm_ext;
	int i;

	if (throttle)
		throttle = drbd_rs_should_slow_down(peer_device, sector, true);

	/* If we need to throttle, a half-locked (only marked BME_NO_WRITES,
	 * not yet BME_LOCKED) extent needs to be kicked out explicitly if we
	 * need to throttle. There is at most one such half-locked extent,
	 * which is remembered in resync_wenr. */

	if (throttle && peer_device->resync_wenr != enr)
		return -EAGAIN;

	spin_lock_irq(&device->al_lock);
	if (peer_device->resync_wenr != LC_FREE && peer_device->resync_wenr != enr) {
		/* in case you have very heavy scattered io, it may
		 * stall the syncer undefined if we give up the ref count
		 * when we try again and requeue.
		 *
		 * if we don't give up the refcount, but the next time
		 * we are scheduled this extent has been "synced" by new
		 * application writes, we'd miss the lc_put on the
		 * extent we keep the refcount on.
		 * so we remembered which extent we had to try again, and
		 * if the next requested one is something else, we do
		 * the lc_put here...
		 * we also have to wake_up
		 */

		e = lc_find(peer_device->resync_lru, peer_device->resync_wenr);
		bm_ext = e ? lc_entry(e, struct bm_extent, lce) : NULL;
		if (bm_ext) {
			D_ASSERT(device, !test_bit(BME_LOCKED, &bm_ext->flags));
			D_ASSERT(device, test_bit(BME_NO_WRITES, &bm_ext->flags));
			clear_bit(BME_NO_WRITES, &bm_ext->flags);
			peer_device->resync_wenr = LC_FREE;
			if (lc_put(peer_device->resync_lru, &bm_ext->lce) == 0) {
				bm_ext->flags = 0;
				peer_device->resync_locked--;
			}
			wake_up(&device->al_wait);
		} else {
			drbd_alert(device, "LOGIC BUG\n");
		}
	}
	/* TRY. */
	e = lc_try_get(peer_device->resync_lru, enr);
	bm_ext = e ? lc_entry(e, struct bm_extent, lce) : NULL;
	if (bm_ext) {
		if (test_bit(BME_LOCKED, &bm_ext->flags))
			goto proceed;
		if (!test_and_set_bit(BME_NO_WRITES, &bm_ext->flags)) {
			peer_device->resync_locked++;
		} else {
			/* we did set the BME_NO_WRITES,
			 * but then could not set BME_LOCKED,
			 * so we tried again.
			 * drop the extra reference. */
			bm_ext->lce.refcnt--;
			D_ASSERT(device, bm_ext->lce.refcnt > 0);
		}
		goto check_al;
	} else {
		/* do we rather want to try later? */
		if (peer_device->resync_locked > peer_device->resync_lru->nr_elements-3)
			goto try_again;
		/* Do or do not. There is no try. -- Yoda */
		e = lc_get(peer_device->resync_lru, enr);
		bm_ext = e ? lc_entry(e, struct bm_extent, lce) : NULL;
		if (!bm_ext) {
			const unsigned long rs_flags = peer_device->resync_lru->flags;
			if (rs_flags & LC_STARVING)
				drbd_warn(device, "Have to wait for element"
				     " (resync LRU too small?)\n");
			BUG_ON(rs_flags & LC_LOCKED);
			goto try_again;
		}
		if (bm_ext->lce.lc_number != enr) {
			bm_ext->rs_left = bm_e_weight(peer_device, enr);
			bm_ext->rs_failed = 0;
			lc_committed(peer_device->resync_lru);
			wake_up(&device->al_wait);
			D_ASSERT(device, test_bit(BME_LOCKED, &bm_ext->flags) == 0);
		}
		set_bit(BME_NO_WRITES, &bm_ext->flags);
		D_ASSERT(device, bm_ext->lce.refcnt == 1);
		peer_device->resync_locked++;
		goto check_al;
	}
check_al:
	for (i = 0; i < AL_EXT_PER_BM_SECT; i++) {
		if (lc_is_used(device->act_log, al_enr+i))
			goto try_again;
	}
	set_bit(BME_LOCKED, &bm_ext->flags);
proceed:
	peer_device->resync_wenr = LC_FREE;
	spin_unlock_irq(&device->al_lock);
	return 0;

try_again:
	if (bm_ext) {
		if (throttle ||
		    (test_bit(BME_PRIORITY, &bm_ext->flags) && bm_ext->lce.refcnt == 1)) {
			D_ASSERT(peer_device, !test_bit(BME_LOCKED, &bm_ext->flags));
			D_ASSERT(peer_device, test_bit(BME_NO_WRITES, &bm_ext->flags));
			clear_bit(BME_NO_WRITES, &bm_ext->flags);
			clear_bit(BME_PRIORITY, &bm_ext->flags);
			peer_device->resync_wenr = LC_FREE;
			if (lc_put(peer_device->resync_lru, &bm_ext->lce) == 0) {
				bm_ext->flags = 0;
				peer_device->resync_locked--;
			}
			wake_up(&device->al_wait);
		} else
			peer_device->resync_wenr = enr;
	}
	spin_unlock_irq(&device->al_lock);
	return -EAGAIN;
}

void drbd_rs_complete_io(struct drbd_peer_device *peer_device, sector_t sector)
{
	struct drbd_device *device = peer_device->device;
	unsigned int enr = BM_SECT_TO_EXT(sector);
	struct lc_element *e;
	struct bm_extent *bm_ext;
	unsigned long flags;

	spin_lock_irqsave(&device->al_lock, flags);
	e = lc_find(peer_device->resync_lru, enr);
	bm_ext = e ? lc_entry(e, struct bm_extent, lce) : NULL;
	if (!bm_ext) {
		spin_unlock_irqrestore(&device->al_lock, flags);
		if (drbd_ratelimit())
			drbd_err(device, "drbd_rs_complete_io() called, but extent not found\n");
		return;
	}

	if (bm_ext->lce.refcnt == 0) {
		spin_unlock_irqrestore(&device->al_lock, flags);
		drbd_err(device, "drbd_rs_complete_io(,%llu [=%u]) called, "
		    "but refcnt is 0!?\n",
		    (unsigned long long)sector, enr);
		return;
	}

	if (lc_put(peer_device->resync_lru, &bm_ext->lce) == 0) {
		bm_ext->flags = 0; /* clear BME_LOCKED, BME_NO_WRITES and BME_PRIORITY */
		peer_device->resync_locked--;
		wake_up(&device->al_wait);
	}

	spin_unlock_irqrestore(&device->al_lock, flags);
}

/**
 * drbd_rs_cancel_all() - Removes all extents from the resync LRU (even BME_LOCKED)
 */
void drbd_rs_cancel_all(struct drbd_peer_device *peer_device)
{
	struct drbd_device *device = peer_device->device;
	spin_lock_irq(&device->al_lock);

	if (get_ldev_if_state(device, D_DETACHING)) { /* Makes sure ->resync is there. */
		lc_reset(peer_device->resync_lru);
		put_ldev(device);
	}
	peer_device->resync_locked = 0;
	peer_device->resync_wenr = LC_FREE;
	spin_unlock_irq(&device->al_lock);
	wake_up(&device->al_wait);
}

/**
 * drbd_rs_del_all() - Gracefully remove all extents from the resync LRU
 *
 * Returns 0 upon success, -EAGAIN if at least one reference count was
 * not zero.
 */
int drbd_rs_del_all(struct drbd_peer_device *peer_device)
{
	struct drbd_device *device = peer_device->device;
	struct lc_element *e;
	struct bm_extent *bm_ext;
	int i;

	spin_lock_irq(&device->al_lock);

	if (get_ldev_if_state(device, D_DETACHING)) {
		/* ok, ->resync is there. */
		for (i = 0; i < peer_device->resync_lru->nr_elements; i++) {
			e = lc_element_by_index(peer_device->resync_lru, i);
			bm_ext = lc_entry(e, struct bm_extent, lce);
			if (bm_ext->lce.lc_number == LC_FREE)
				continue;
			if (bm_ext->lce.lc_number == peer_device->resync_wenr) {
				drbd_info(peer_device, "dropping %u in drbd_rs_del_all, apparently"
				     " got 'synced' by application io\n",
				     peer_device->resync_wenr);
				D_ASSERT(peer_device, !test_bit(BME_LOCKED, &bm_ext->flags));
				D_ASSERT(peer_device, test_bit(BME_NO_WRITES, &bm_ext->flags));
				clear_bit(BME_NO_WRITES, &bm_ext->flags);
				peer_device->resync_wenr = LC_FREE;
				lc_put(peer_device->resync_lru, &bm_ext->lce);
			}
			if (bm_ext->lce.refcnt != 0) {
				drbd_info(peer_device, "Retrying drbd_rs_del_all() later. "
				     "refcnt=%d\n", bm_ext->lce.refcnt);
				put_ldev(device);
				spin_unlock_irq(&device->al_lock);
				return -EAGAIN;
			}
			D_ASSERT(peer_device, !test_bit(BME_LOCKED, &bm_ext->flags));
			D_ASSERT(peer_device, !test_bit(BME_NO_WRITES, &bm_ext->flags));
			lc_del(peer_device->resync_lru, &bm_ext->lce);
		}
		D_ASSERT(peer_device, peer_device->resync_lru->used == 0);
		put_ldev(device);
	}
	spin_unlock_irq(&device->al_lock);
	wake_up(&device->al_wait);

	return 0;
}

bool drbd_sector_has_priority(struct drbd_peer_device *peer_device, sector_t sector)
{
	struct drbd_device *device = peer_device->device;
	struct lc_element *tmp;
	bool has_priority = false;

	spin_lock_irq(&device->al_lock);
	tmp = lc_find(peer_device->resync_lru, BM_SECT_TO_EXT(sector));
	if (tmp) {
		struct bm_extent *bm_ext = lc_entry(tmp, struct bm_extent, lce);
		has_priority = test_bit(BME_PRIORITY, &bm_ext->flags);
	}
	spin_unlock_irq(&device->al_lock);
	return has_priority;
}<|MERGE_RESOLUTION|>--- conflicted
+++ resolved
@@ -785,11 +785,6 @@
 	struct bm_extent *bm_ext;
 	struct lc_element *e;
 
-<<<<<<< HEAD
-=======
-	if (peer_device->connection->agreed_pro_version < 110)
-		return;
-
 	if (drbd_try_rs_begin_io(peer_device, BM_EXT_TO_SECT(rs_enr), false))
 		return;
 
@@ -800,7 +795,6 @@
 		return;
 	}
 
->>>>>>> a2172bc7
 	for_each_peer_device_ref(p, im, device) {
 		if (p == peer_device)
 			continue;
