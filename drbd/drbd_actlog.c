/*
   drbd_actlog.c

   This file is part of DRBD by Philipp Reisner and Lars Ellenberg.

   Copyright (C) 2003-2008, LINBIT Information Technologies GmbH.
   Copyright (C) 2003-2008, Philipp Reisner <philipp.reisner@linbit.com>.
   Copyright (C) 2003-2008, Lars Ellenberg <lars.ellenberg@linbit.com>.

   drbd is free software; you can redistribute it and/or modify
   it under the terms of the GNU General Public License as published by
   the Free Software Foundation; either version 2, or (at your option)
   any later version.

   drbd is distributed in the hope that it will be useful,
   but WITHOUT ANY WARRANTY; without even the implied warranty of
   MERCHANTABILITY or FITNESS FOR A PARTICULAR PURPOSE.  See the
   GNU General Public License for more details.

   You should have received a copy of the GNU General Public License
   along with drbd; see the file COPYING.  If not, write to
   the Free Software Foundation, 675 Mass Ave, Cambridge, MA 02139, USA.

 */

#include <linux/slab.h>
#include <linux/crc32c.h>
#include <linux/drbd.h>
#include <linux/drbd_limits.h>
#include <linux/dynamic_debug.h>
#include "drbd_int.h"
#include "drbd_wrappers.h"

enum al_transaction_types {
	AL_TR_UPDATE = 0,
	AL_TR_INITIALIZED = 0xffff
};
/* all fields on disc in big endian */
struct __packed al_transaction_on_disk {
	/* don't we all like magic */
	__be32	magic;

	/* to identify the most recent transaction block
	 * in the on disk ring buffer */
	__be32	tr_number;

	/* checksum on the full 4k block, with this field set to 0. */
	__be32	crc32c;

	/* type of transaction, special transaction types like:
	 * purge-all, set-all-idle, set-all-active, ... to-be-defined
	 * see also enum al_transaction_types */
	__be16	transaction_type;

	/* we currently allow only a few thousand extents,
	 * so 16bit will be enough for the slot number. */

	/* how many updates in this transaction */
	__be16	n_updates;

	/* maximum slot number, "al-extents" in drbd.conf speak.
	 * Having this in each transaction should make reconfiguration
	 * of that parameter easier. */
	__be16	context_size;

	/* slot number the context starts with */
	__be16	context_start_slot_nr;

	/* Some reserved bytes.  Expected usage is a 64bit counter of
	 * sectors-written since device creation, and other data generation tag
	 * supporting usage */
	__be32	__reserved[4];

	/* --- 36 byte used --- */

	/* Reserve space for up to AL_UPDATES_PER_TRANSACTION changes
	 * in one transaction, then use the remaining byte in the 4k block for
	 * context information.  "Flexible" number of updates per transaction
	 * does not help, as we have to account for the case when all update
	 * slots are used anyways, so it would only complicate code without
	 * additional benefit.
	 */
	__be16	update_slot_nr[AL_UPDATES_PER_TRANSACTION];

	/* but the extent number is 32bit, which at an extent size of 4 MiB
	 * allows to cover device sizes of up to 2**54 Byte (16 PiB) */
	__be32	update_extent_nr[AL_UPDATES_PER_TRANSACTION];

	/* --- 420 bytes used (36 + 64*6) --- */

	/* 4096 - 420 = 3676 = 919 * 4 */
	__be32	context[AL_CONTEXT_PER_TRANSACTION];
};

struct update_peers_work {
       struct drbd_work w;
       struct drbd_peer_device *peer_device;
       unsigned int enr;
};

void *drbd_md_get_buffer(struct drbd_device *device, const char *intent)
{
	int r;
	long t;

	do {
		t = wait_event_timeout(device->misc_wait,
				(r = atomic_cmpxchg(&device->md_io.in_use, 0, 1)) == 0 ||
				device->disk_state[NOW] <= D_FAILED,
				HZ * 10);

		if (t == 0) {
			drbd_err(device, "Waited 10 Seconds for md_buffer! BUG?\n");
			continue;
		}
	} while (false);

	if (r)
		return NULL;

	device->md_io.current_use = intent;
	device->md_io.start_jif = jiffies;
	device->md_io.submit_jif = device->md_io.start_jif - 1;
	return page_address(device->md_io.page);
}

void drbd_md_put_buffer(struct drbd_device *device)
{
	if (atomic_dec_and_test(&device->md_io.in_use))
		wake_up(&device->misc_wait);
}

void wait_until_done_or_force_detached(struct drbd_device *device, struct drbd_backing_dev *bdev,
				       unsigned int *done)
{
	long dt;

	rcu_read_lock();
	dt = rcu_dereference(bdev->disk_conf)->disk_timeout;
	rcu_read_unlock();
	dt = dt * HZ / 10;
	if (dt == 0)
		dt = MAX_SCHEDULE_TIMEOUT;

	dt = wait_event_timeout(device->misc_wait,
			*done || test_bit(FORCE_DETACH, &device->flags), dt);
	if (dt == 0) {
		drbd_err(device, "meta-data IO operation timed out\n");
		drbd_chk_io_error(device, 1, DRBD_FORCE_DETACH);
	}
}

static int _drbd_md_sync_page_io(struct drbd_device *device,
				 struct drbd_backing_dev *bdev,
				 sector_t sector, int rw)
{
	struct bio *bio;
	/* we do all our meta data IO in aligned 4k blocks. */
	const int size = 4096;
	int err;

	if ((rw & WRITE) && !test_bit(MD_NO_BARRIER, &device->flags))
		rw |= DRBD_REQ_FUA | DRBD_REQ_FLUSH;
	rw |= DRBD_REQ_UNPLUG | DRBD_REQ_SYNC | REQ_NOIDLE;

#ifndef REQ_FLUSH
	/* < 2.6.36, "barrier" semantic may fail with EOPNOTSUPP */
 retry:
#endif
	device->md_io.done = 0;
	device->md_io.error = -ENODEV;

	bio = bio_alloc_drbd(GFP_NOIO);
	bio->bi_bdev = bdev->md_bdev;
	DRBD_BIO_BI_SECTOR(bio) = sector;
	err = -EIO;
	if (bio_add_page(bio, device->md_io.page, size, 0) != size)
		goto out;
	bio->bi_private = device;
	bio->bi_end_io = drbd_md_endio;
	bio->bi_rw = rw;

	if (!(rw & WRITE) && device->disk_state[NOW] == D_DISKLESS && device->ldev == NULL)
		/* special case, drbd_md_read() during drbd_adm_attach(): no get_ldev */
		;
	else if (!get_ldev_if_state(device, D_ATTACHING)) {
		/* Corresponding put_ldev in drbd_md_endio() */
		drbd_err(device, "ASSERT FAILED: get_ldev_if_state() == 1 in _drbd_md_sync_page_io()\n");
		err = -ENODEV;
		goto out;
	}

	bio_get(bio); /* one bio_put() is in the completion handler */
	atomic_inc(&device->md_io.in_use); /* drbd_md_put_buffer() is in the completion handler */
	device->md_io.submit_jif = jiffies;
	if (drbd_insert_fault(device, (rw & WRITE) ? DRBD_FAULT_MD_WR : DRBD_FAULT_MD_RD))
		bio_endio(bio, -EIO);
	else
		submit_bio(rw, bio);
	wait_until_done_or_force_detached(device, bdev, &device->md_io.done);
	if (bio_flagged(bio, BIO_UPTODATE))
		err = device->md_io.error;

#ifndef REQ_FLUSH
	/* check for unsupported barrier op.
	 * would rather check on EOPNOTSUPP, but that is not reliable.
	 * don't try again for ANY return value != 0 */
	if (err && device->md_io.done && (bio->bi_rw & DRBD_REQ_HARDBARRIER)) {
		/* Try again with no barrier */
		drbd_warn(device, "Barriers not supported on meta data device - disabling\n");
		set_bit(MD_NO_BARRIER, &device->flags);
		rw &= ~DRBD_REQ_HARDBARRIER;
		bio_put(bio);
		goto retry;
	}
#endif
 out:
	bio_put(bio);
	return err;
}

int drbd_md_sync_page_io(struct drbd_device *device, struct drbd_backing_dev *bdev,
			 sector_t sector, int rw)
{
	int err;
	D_ASSERT(device, atomic_read(&device->md_io.in_use) == 1);

	if (!bdev->md_bdev) {
		if (drbd_ratelimit())
			drbd_err(device, "bdev->md_bdev==NULL\n");
		return -EIO;
	}

	drbd_dbg(device, "meta_data io: %s [%d]:%s(,%llus,%s) %pS\n",
	     current->comm, current->pid, __func__,
	     (unsigned long long)sector, (rw & WRITE) ? "WRITE" : "READ",
	     (void*)_RET_IP_ );

	if (sector < drbd_md_first_sector(bdev) ||
	    sector + 7 > drbd_md_last_sector(bdev))
		drbd_alert(device, "%s [%d]:%s(,%llus,%s) out of range md access!\n",
		     current->comm, current->pid, __func__,
		     (unsigned long long)sector, (rw & WRITE) ? "WRITE" : "READ");

	err = _drbd_md_sync_page_io(device, bdev, sector, rw);
	if (err) {
		drbd_err(device, "drbd_md_sync_page_io(,%llus,%s) failed with error %d\n",
		    (unsigned long long)sector, (rw & WRITE) ? "WRITE" : "READ", err);
	}
	return err;
}

static struct bm_extent*
find_active_resync_extent(struct drbd_device *device, struct drbd_peer_device *except,
			  unsigned int enr)
{
	struct drbd_peer_device *peer_device;
	struct lc_element *tmp;

	rcu_read_lock();
	for_each_peer_device_rcu(peer_device, device) {
		if (peer_device == except)
			continue;
		tmp = lc_find(peer_device->resync_lru, enr/AL_EXT_PER_BM_SECT);
		if (unlikely(tmp != NULL)) {
			struct bm_extent  *bm_ext = lc_entry(tmp, struct bm_extent, lce);
			if (test_bit(BME_NO_WRITES, &bm_ext->flags)) {
				rcu_read_unlock();
				return bm_ext;
			}
		}
	}
	rcu_read_unlock();
	return NULL;
}

static int
set_bme_priority(struct drbd_device *device, struct drbd_peer_device *except,
		 unsigned int enr)
{
	struct drbd_peer_device *peer_device;
	struct lc_element *tmp;
	int wake = 0;

	rcu_read_lock();
	for_each_peer_device_rcu(peer_device, device) {
		tmp = lc_find(peer_device->resync_lru, enr/AL_EXT_PER_BM_SECT);
		if (tmp) {
			struct bm_extent  *bm_ext = lc_entry(tmp, struct bm_extent, lce);
			if (test_bit(BME_NO_WRITES, &bm_ext->flags))
				wake |= !test_and_set_bit(BME_PRIORITY, &bm_ext->flags);
		}
	}
	rcu_read_unlock();

	return wake;
}

static
struct lc_element *_al_get(struct drbd_device *device, unsigned int enr, bool nonblock)
{
	struct lc_element *al_ext;
	struct bm_extent *bm_ext;
	int wake;

	spin_lock_irq(&device->al_lock);
	bm_ext = find_active_resync_extent(device, NULL, enr);
	if (bm_ext) {
		wake = set_bme_priority(device, NULL, enr);
		spin_unlock_irq(&device->al_lock);
		if (wake)
			wake_up(&device->al_wait);
		return NULL;
	}
	if (nonblock)
		al_ext = lc_try_get(device->act_log, enr);
	else
		al_ext = lc_get(device->act_log, enr);
	spin_unlock_irq(&device->al_lock);
	return al_ext;
}

bool drbd_al_begin_io_fastpath(struct drbd_device *device, struct drbd_interval *i)
{
	/* for bios crossing activity log extent boundaries,
	 * we may need to activate two extents in one go */
	unsigned first = i->sector >> (AL_EXTENT_SHIFT-9);
	unsigned last = i->size == 0 ? first : (i->sector + (i->size >> 9) - 1) >> (AL_EXTENT_SHIFT-9);
	bool fastpath_ok = true;


	D_ASSERT(device, (unsigned)(last - first) <= 1);
	D_ASSERT(device, atomic_read(&device->local_cnt) > 0);

	/* FIXME figure out a fast path for bios crossing AL extent boundaries */
	if (first != last)
		return false;

	fastpath_ok = _al_get(device, first, true);
	return fastpath_ok;
}

bool drbd_al_begin_io_prepare(struct drbd_device *device, struct drbd_interval *i)
{
	/* for bios crossing activity log extent boundaries,
	 * we may need to activate two extents in one go */
	unsigned first = i->sector >> (AL_EXTENT_SHIFT-9);
	unsigned last = i->size == 0 ? first : (i->sector + (i->size >> 9) - 1) >> (AL_EXTENT_SHIFT-9);
	unsigned enr;
	bool need_transaction = false;

	/* When called through generic_make_request(), we must delegate
	 * activity log I/O to the worker thread: a further request
	 * submitted via generic_make_request() within the same task
	 * would be queued on current->bio_list, and would only start
	 * after this function returns (see generic_make_request()).
	 *
	 * However, if we *are* the worker, we must not delegate to ourselves.
	 */

	D_ASSERT(device, first <= last);
	D_ASSERT(device, atomic_read(&device->local_cnt) > 0);

	for (enr = first; enr <= last; enr++) {
		struct lc_element *al_ext;
		wait_event(device->al_wait,
				(al_ext = _al_get(device, enr, false)) != NULL);
		if (al_ext->lc_number != enr)
			need_transaction = true;
	}
	return need_transaction;
}

#if (PAGE_SHIFT + 3) < (AL_EXTENT_SHIFT - BM_BLOCK_SHIFT)
/* Currently BM_BLOCK_SHIFT, BM_EXT_SHIFT and AL_EXTENT_SHIFT
 * are still coupled, or assume too much about their relation.
 * Code below will not work if this is violated.
 * Will be cleaned up with some followup patch.
 */
# error FIXME
#endif

static unsigned long al_extent_to_bm_bit(unsigned int al_enr)
{
	return (unsigned long)al_enr << (AL_EXTENT_SHIFT - BM_BLOCK_SHIFT);
}

static sector_t al_tr_number_to_on_disk_sector(struct drbd_device *device)
{
	const unsigned int stripes = device->ldev->md.al_stripes;
	const unsigned int stripe_size_4kB = device->ldev->md.al_stripe_size_4k;

	/* transaction number, modulo on-disk ring buffer wrap around */
	unsigned int t = device->al_tr_number % (device->ldev->md.al_size_4k);

	/* ... to aligned 4k on disk block */
	t = ((t % stripes) * stripe_size_4kB) + t/stripes;

	/* ... to 512 byte sector in activity log */
	t *= 8;

	/* ... plus offset to the on disk position */
	return device->ldev->md.md_offset + device->ldev->md.al_offset + t;
}

static int __al_write_transaction(struct drbd_device *device, struct al_transaction_on_disk *buffer)
{
	struct lc_element *e;
	sector_t sector;
	int i, mx;
	unsigned extent_nr;
	unsigned crc = 0;
	int err = 0;

	memset(buffer, 0, sizeof(*buffer));
	buffer->magic = cpu_to_be32(DRBD_AL_MAGIC);
	buffer->tr_number = cpu_to_be32(device->al_tr_number);

	i = 0;

	/* Even though no one can start to change this list
	 * once we set the LC_LOCKED -- from drbd_al_begin_io(),
	 * lc_try_lock_for_transaction() --, someone may still
	 * be in the process of changing it. */
	spin_lock_irq(&device->al_lock);
	list_for_each_entry(e, &device->act_log->to_be_changed, list) {
		if (i == AL_UPDATES_PER_TRANSACTION) {
			i++;
			break;
		}
		buffer->update_slot_nr[i] = cpu_to_be16(e->lc_index);
		buffer->update_extent_nr[i] = cpu_to_be32(e->lc_new_number);
		if (e->lc_number != LC_FREE) {
			unsigned long start, end;

			start = al_extent_to_bm_bit(e->lc_number);
			end = al_extent_to_bm_bit(e->lc_number + 1) - 1;
			drbd_bm_mark_range_for_writeout(device, start, end);
		}
		i++;
	}
	spin_unlock_irq(&device->al_lock);
	BUG_ON(i > AL_UPDATES_PER_TRANSACTION);

	buffer->n_updates = cpu_to_be16(i);
	for ( ; i < AL_UPDATES_PER_TRANSACTION; i++) {
		buffer->update_slot_nr[i] = cpu_to_be16(-1);
		buffer->update_extent_nr[i] = cpu_to_be32(LC_FREE);
	}

	buffer->context_size = cpu_to_be16(device->act_log->nr_elements);
	buffer->context_start_slot_nr = cpu_to_be16(device->al_tr_cycle);

	mx = min_t(int, AL_CONTEXT_PER_TRANSACTION,
		   device->act_log->nr_elements - device->al_tr_cycle);
	for (i = 0; i < mx; i++) {
		unsigned idx = device->al_tr_cycle + i;
		extent_nr = lc_element_by_index(device->act_log, idx)->lc_number;
		buffer->context[i] = cpu_to_be32(extent_nr);
	}
	for (; i < AL_CONTEXT_PER_TRANSACTION; i++)
		buffer->context[i] = cpu_to_be32(LC_FREE);

	device->al_tr_cycle += AL_CONTEXT_PER_TRANSACTION;
	if (device->al_tr_cycle >= device->act_log->nr_elements)
		device->al_tr_cycle = 0;

	sector = al_tr_number_to_on_disk_sector(device);

	crc = crc32c(0, buffer, 4096);
	buffer->crc32c = cpu_to_be32(crc);

	if (drbd_bm_write_hinted(device))
		err = -EIO;
	else {
		bool write_al_updates;
		rcu_read_lock();
		write_al_updates = rcu_dereference(device->ldev->disk_conf)->al_updates;
		rcu_read_unlock();
		if (write_al_updates) {
			if (drbd_md_sync_page_io(device, device->ldev, sector, WRITE)) {
				err = -EIO;
				drbd_chk_io_error(device, 1, DRBD_META_IO_ERROR);
			} else {
				device->al_tr_number++;
				device->al_writ_cnt++;
			}
		}
	}

	return err;
}

static int al_write_transaction(struct drbd_device *device)
{
	struct al_transaction_on_disk *buffer;
	int err;

	if (!get_ldev(device)) {
		drbd_err(device, "disk is %s, cannot start al transaction\n",
			drbd_disk_str(device->disk_state[NOW]));
		return -EIO;
	}

	/* The bitmap write may have failed, causing a state change. */
	if (device->disk_state[NOW] < D_INCONSISTENT) {
		drbd_err(device,
			"disk is %s, cannot write al transaction\n",
			drbd_disk_str(device->disk_state[NOW]));
		put_ldev(device);
		return -EIO;
	}

	/* protects md_io_buffer, al_tr_cycle, ... */
	buffer = drbd_md_get_buffer(device, __func__);
	if (!buffer) {
		drbd_err(device, "disk failed while waiting for md_io buffer\n");
		put_ldev(device);
		return -ENODEV;
	}

	err = __al_write_transaction(device, buffer);

	drbd_md_put_buffer(device);
	put_ldev(device);

	return err;
}

static int bm_e_weight(struct drbd_peer_device *peer_device, unsigned long enr);

void drbd_al_begin_io_commit(struct drbd_device *device)
{
	bool locked = false;

	/* Serialize multiple transactions.
	 * This uses test_and_set_bit, memory barrier is implicit.
	 */
	wait_event(device->al_wait,
			device->act_log->pending_changes == 0 ||
			(locked = lc_try_lock_for_transaction(device->act_log)));

	if (locked) {
		/* Double check: it may have been committed by someone else
		 * while we were waiting for the lock. */
		if (device->act_log->pending_changes) {
			bool write_al_updates;

			rcu_read_lock();
			write_al_updates = rcu_dereference(device->ldev->disk_conf)->al_updates;
			rcu_read_unlock();

			if (write_al_updates)
				al_write_transaction(device);
			spin_lock_irq(&device->al_lock);
			/* FIXME
			if (err)
				we need an "lc_cancel" here;
			*/
			lc_committed(device->act_log);
			spin_unlock_irq(&device->al_lock);
		}
		lc_unlock(device->act_log);
		wake_up(&device->al_wait);
	}
}

/*
 * @delegate:	delegate activity log I/O to the worker thread
 */
void drbd_al_begin_io(struct drbd_device *device, struct drbd_interval *i)
{
	if (drbd_al_begin_io_prepare(device, i))
		drbd_al_begin_io_commit(device);
}

static
struct lc_element *_al_get_for_peer(struct drbd_peer_device *peer_device, unsigned int enr)
{
	struct drbd_device *device = peer_device->device;
	struct lc_element *al_ext;
	struct bm_extent *bm_ext;
	int wake;

	spin_lock_irq(&device->al_lock);
	bm_ext = find_active_resync_extent(device, peer_device, enr);
	if (bm_ext) {
		wake = set_bme_priority(device, peer_device, enr);
		spin_unlock_irq(&device->al_lock);
		if (wake)
			wake_up(&device->al_wait);
		return NULL;
	}
	al_ext = lc_get(device->act_log, enr);
	spin_unlock_irq(&device->al_lock);
	return al_ext;
}

void put_actlog(struct drbd_device *device, unsigned int first, unsigned int last)
{
	struct lc_element *extent;
	unsigned long flags;
	unsigned int enr;
	bool wake = false;

	D_ASSERT(device, first <= last);
	spin_lock_irqsave(&device->al_lock, flags);
	for (enr = first; enr <= last; enr++) {
		extent = lc_find(device->act_log, enr);
		if (!extent) {
			drbd_err(device, "al_complete_io() called on inactive extent %u\n", enr);
			continue;
		}
		if (lc_put(device->act_log, extent) == 0)
			wake = true;
	}
	spin_unlock_irqrestore(&device->al_lock, flags);
	if (wake)
		wake_up(&device->al_wait);
}

/**
 * drbd_al_begin_io_for_peer() - Gets (a) reference(s) to AL extent(s)
 * @device:	DRBD device.
 *
 * Ensures that the extents covered by the interval @i are hot in the
 * activity log. This function makes sure the area is not active by any
 * resync operation on any other connection. But it ignores local
 * resync activity to the @peer_device.
 * This is necessary to ensure progress on Pri/SyncSouce - Sec/SyncTarget
 */
int drbd_al_begin_io_for_peer(struct drbd_peer_device *peer_device, struct drbd_interval *i)
{
	/* compare with drbd_al_begin_io_prepare() */
	struct drbd_device *device = peer_device->device;
	unsigned first = i->sector >> (AL_EXTENT_SHIFT-9);
	unsigned last = i->size == 0 ? first : (i->sector + (i->size >> 9) - 1) >> (AL_EXTENT_SHIFT-9);
	unsigned enr;
	bool need_transaction = false;

	D_ASSERT(device, first <= last);
	D_ASSERT(device, atomic_read(&device->local_cnt) > 0);

	for (enr = first; enr <= last; enr++) {
		struct lc_element *al_ext;
		wait_event(device->al_wait,
				(al_ext = _al_get_for_peer(peer_device, enr)) != NULL ||
				peer_device->connection->cstate[NOW] < C_CONNECTED);
		if (al_ext == NULL) {
			if (enr)
				put_actlog(device, first, enr-1);
			return -ECONNABORTED;
		}
		if (al_ext->lc_number != enr)
			need_transaction = true;
	}

	if (need_transaction)
		drbd_al_begin_io_commit(peer_device->device);
	return 0;

}

int drbd_al_begin_io_nonblock(struct drbd_device *device, struct drbd_interval *i)
{
	struct lru_cache *al = device->act_log;
	struct bm_extent *bm_ext;
	/* for bios crossing activity log extent boundaries,
	 * we may need to activate two extents in one go */
	unsigned first = i->sector >> (AL_EXTENT_SHIFT-9);
	unsigned last = i->size == 0 ? first : (i->sector + (i->size >> 9) - 1) >> (AL_EXTENT_SHIFT-9);
	unsigned nr_al_extents;
	unsigned available_update_slots;
	unsigned enr;

	D_ASSERT(device, first <= last);

	nr_al_extents = 1 + last - first; /* worst case: all touched extends are cold. */
	available_update_slots = min(al->nr_elements - al->used,
				al->max_pending_changes - al->pending_changes);

	/* We want all necessary updates for a given request within the same transaction
	 * We could first check how many updates are *actually* needed,
	 * and use that instead of the worst-case nr_al_extents */
	if (available_update_slots < nr_al_extents) {
		/* Too many activity log extents are currently "hot".
		 *
		 * If we have accumulated pending changes already,
		 * we made progress.
		 *
		 * If we cannot get even a single pending change through,
		 * stop the fast path until we made some progress,
		 * or requests to "cold" extents could be starved. */
		if (!al->pending_changes)
			__set_bit(__LC_STARVING, &device->act_log->flags);
		return -ENOBUFS;
	}

	/* Is resync active in this area? */
	for (enr = first; enr <= last; enr++) {
		bm_ext = find_active_resync_extent(device, NULL, enr);
		if (unlikely(bm_ext != NULL)) {
			if (set_bme_priority(device, NULL, enr))
				return -EBUSY;
			return -EWOULDBLOCK;
		}
	}

	/* Checkout the refcounts.
	 * Given that we checked for available elements and update slots above,
	 * this has to be successful. */
	for (enr = first; enr <= last; enr++) {
		struct lc_element *al_ext;
		al_ext = lc_get_cumulative(device->act_log, enr);
		if (!al_ext)
			drbd_err(device, "LOGIC BUG for enr=%u\n", enr);
	}
	return 0;
}

void drbd_al_complete_io(struct drbd_device *device, struct drbd_interval *i)
{
	/* for bios crossing activity log extent boundaries,
	 * we may need to activate two extents in one go */
	unsigned first = i->sector >> (AL_EXTENT_SHIFT-9);
	unsigned last = i->size == 0 ? first : (i->sector + (i->size >> 9) - 1) >> (AL_EXTENT_SHIFT-9);

	put_actlog(device, first, last);
}

static int _try_lc_del(struct drbd_device *device, struct lc_element *al_ext)
{
	int rv;

	spin_lock_irq(&device->al_lock);
	rv = (al_ext->refcnt == 0);
	if (likely(rv))
		lc_del(device->act_log, al_ext);
	spin_unlock_irq(&device->al_lock);

	return rv;
}

/**
 * drbd_al_shrink() - Removes all active extents form the activity log
 * @device:	DRBD device.
 *
 * Removes all active extents form the activity log, waiting until
 * the reference count of each entry dropped to 0 first, of course.
 *
 * You need to lock device->act_log with lc_try_lock() / lc_unlock()
 */
void drbd_al_shrink(struct drbd_device *device)
{
	struct lc_element *al_ext;
	int i;

	D_ASSERT(device, test_bit(__LC_LOCKED, &device->act_log->flags));

	for (i = 0; i < device->act_log->nr_elements; i++) {
		al_ext = lc_element_by_index(device->act_log, i);
		if (al_ext->lc_number == LC_FREE)
			continue;
		wait_event(device->al_wait, _try_lc_del(device, al_ext));
	}

	wake_up(&device->al_wait);
}

<<<<<<< HEAD
static bool extent_in_sync(struct drbd_peer_device *peer_device, unsigned int rs_enr)
{
	if (peer_device->repl_state[NOW] == L_ESTABLISHED) {
		if (drbd_bm_total_weight(peer_device) == 0)
			return true;
		if (bm_e_weight(peer_device, rs_enr) == 0)
			return true;
	} else if (peer_device->repl_state[NOW] == L_SYNC_SOURCE) {
		bool rv = false;

		if (!drbd_try_rs_begin_io(peer_device, BM_EXT_TO_SECT(rs_enr), false)) {
			struct bm_extent *bm_ext;
			struct lc_element *e;

			e = lc_find(peer_device->resync_lru, rs_enr);
			bm_ext = lc_entry(e, struct bm_extent, lce);
			rv = (bm_ext->rs_left == 0);
			drbd_rs_complete_io(peer_device, BM_EXT_TO_SECT(rs_enr));
		}

		return rv;
	}

	return false;
}

static void
consider_sending_peers_in_sync(struct drbd_peer_device *peer_device, unsigned int rs_enr)
{
	struct drbd_device *device = peer_device->device;
	u64 mask = NODE_MASK(peer_device->node_id), im;
	struct drbd_peer_device *p;
	int peers = 1;
	int size_sect;

	if (peer_device->repl_state[NOW] != L_SYNC_SOURCE)
		return;

	if (peer_device->connection->agreed_pro_version < 110)
		return;

	for_each_peer_device_ref(p, im, device) {
		if (p == peer_device)
			continue;
		if (extent_in_sync(p, rs_enr))
			mask |= NODE_MASK(p->node_id);
		peers++;
	}

	size_sect = min(BM_SECT_PER_EXT,
			drbd_get_capacity(device->this_bdev) - BM_EXT_TO_SECT(rs_enr));

	for_each_peer_device_ref(p, im, device) {
		if (mask & NODE_MASK(p->node_id))
			drbd_send_peers_in_sync(p, mask, BM_EXT_TO_SECT(rs_enr), size_sect << 9);
	}
}

int drbd_initialize_al(struct drbd_device *device, void *buffer)
=======
int drbd_al_initialize(struct drbd_device *device, void *buffer)
>>>>>>> 10b499cf
{
	struct al_transaction_on_disk *al = buffer;
	struct drbd_md *md = &device->ldev->md;
	int al_size_4k = md->al_stripes * md->al_stripe_size_4k;
	int i;

	__al_write_transaction(device, al);
	/* There may or may not have been a pending transaction. */
	spin_lock_irq(&device->al_lock);
	lc_committed(device->act_log);
	spin_unlock_irq(&device->al_lock);

	/* The rest of the transactions will have an empty "updates" list, and
	 * are written out only to provide the context, and to initialize the
	 * on-disk ring buffer. */
	for (i = 1; i < al_size_4k; i++) {
		int err = __al_write_transaction(device, al);
		if (err)
			return err;
	}
	return 0;
}

static int w_update_peers(struct drbd_work *w, int unused)
{
       struct update_peers_work *upw = container_of(w, struct update_peers_work, w);
       struct drbd_peer_device *peer_device = upw->peer_device;
       struct drbd_device *device = peer_device->device;
       struct drbd_connection *connection = peer_device->connection;

       consider_sending_peers_in_sync(peer_device, upw->enr);

       kfree(upw);

       kref_debug_put(&device->kref_debug, 5);
       kref_put(&device->kref, drbd_destroy_device);

       kref_debug_put(&connection->kref_debug, 14);
       kref_put(&connection->kref, drbd_destroy_connection);

       return 0;
}

/* inherently racy...
 * return value may be already out-of-date when this function returns.
 * but the general usage is that this is only use during a cstate when bits are
 * only cleared, not set, and typically only care for the case when the return
 * value is zero, or we already "locked" this "bitmap extent" by other means.
 *
 * enr is bm-extent number, since we chose to name one sector (512 bytes)
 * worth of the bitmap a "bitmap extent".
 *
 * TODO
 * I think since we use it like a reference count, we should use the real
 * reference count of some bitmap extent element from some lru instead...
 *
 */
static int bm_e_weight(struct drbd_peer_device *peer_device, unsigned long enr)
{
	unsigned long start, end, count;

	start = enr << (BM_EXT_SHIFT - BM_BLOCK_SHIFT);
	end = ((enr + 1) << (BM_EXT_SHIFT - BM_BLOCK_SHIFT)) - 1;
	count = drbd_bm_count_bits(peer_device->device, peer_device->bitmap_index, start, end);
#if DUMP_MD >= 3
	drbd_info(peer_device, "enr=%lu weight=%d\n", enr, count);
#endif
	return count;
}

static const char *drbd_change_sync_fname[] = {
	[RECORD_RS_FAILED] = "drbd_rs_failed_io",
	[SET_IN_SYNC] = "drbd_set_in_sync",
	[SET_OUT_OF_SYNC] = "drbd_set_out_of_sync"
};


/* ATTENTION. The AL's extents are 4MB each, while the extents in the
 * resync LRU-cache are 128MB each.
 * The caller of this function has to hold an get_ldev() reference.
 *
 * Adjusts the caching members ->rs_left (success) or ->rs_failed (!success),
 * potentially pulling in (and recounting the corresponding bits)
 * this resync extent into the resync extent lru cache.
 *
 * Returns whether all bits have been cleared for this resync extent,
 * precisely: (rs_left <= rs_failed)
 *
 * TODO will be obsoleted once we have a caching lru of the on disk bitmap
 */
static bool update_rs_extent(struct drbd_peer_device *peer_device,
		unsigned int enr, int count,
		enum update_sync_bits_mode mode)
{
	struct drbd_device *device = peer_device->device;
	struct lc_element *e;

	D_ASSERT(device, atomic_read(&device->local_cnt));

	/* When setting out-of-sync bits,
	 * we don't need it cached (lc_find).
	 * But if it is present in the cache,
	 * we should update the cached bit count.
	 * Otherwise, that extent should be in the resync extent lru cache
	 * already -- or we want to pull it in if necessary -- (lc_get),
	 * then update and check rs_left and rs_failed. */
	if (mode == SET_OUT_OF_SYNC)
		e = lc_find(peer_device->resync_lru, enr);
	else
		e = lc_get(peer_device->resync_lru, enr);
	if (e) {
		struct bm_extent *ext = lc_entry(e, struct bm_extent, lce);
		if (ext->lce.lc_number == enr) {
			if (mode == SET_IN_SYNC)
				ext->rs_left -= count;
			else if (mode == SET_OUT_OF_SYNC)
				ext->rs_left += count;
			else
				ext->rs_failed += count;
			if (ext->rs_left < ext->rs_failed) {
				struct drbd_connection *connection = peer_device->connection;
				drbd_warn(peer_device, "BAD! enr=%u rs_left=%d "
				    "rs_failed=%d count=%d cstate=%s %s\n",
				     ext->lce.lc_number, ext->rs_left,
				     ext->rs_failed, count,
				     drbd_conn_str(connection->cstate[NOW]),
				     drbd_repl_str(peer_device->repl_state[NOW]));

				/* We don't expect to be able to clear more bits
				 * than have been set when we originally counted
				 * the set bits to cache that value in ext->rs_left.
				 * Whatever the reason (disconnect during resync,
				 * delayed local completion of an application write),
				 * try to fix it up by recounting here. */
				ext->rs_left = bm_e_weight(peer_device, enr);
			}
		} else {
			/* Normally this element should be in the cache,
			 * since drbd_rs_begin_io() pulled it already in.
			 *
			 * But maybe an application write finished, and we set
			 * something outside the resync lru_cache in sync.
			 */
			int rs_left = bm_e_weight(peer_device, enr);
			if (ext->flags != 0) {
				drbd_warn(device, "changing resync lce: %d[%u;%02lx]"
				     " -> %d[%u;00]\n",
				     ext->lce.lc_number, ext->rs_left,
				     ext->flags, enr, rs_left);
				ext->flags = 0;
			}
			if (ext->rs_failed) {
				drbd_warn(device, "Kicking resync_lru element enr=%u "
				     "out with rs_failed=%d\n",
				     ext->lce.lc_number, ext->rs_failed);
			}
			ext->rs_left = rs_left;
			ext->rs_failed = (mode == RECORD_RS_FAILED) ? count : 0;
			/* we don't keep a persistent log of the resync lru,
			 * we can commit any change right away. */
			lc_committed(peer_device->resync_lru);
		}
		if (mode != SET_OUT_OF_SYNC)
			lc_put(peer_device->resync_lru, &ext->lce);
		/* no race, we are within the al_lock! */

		if (ext->rs_left <= ext->rs_failed) {
			struct update_peers_work *upw;

			upw = kmalloc(sizeof(*upw), GFP_ATOMIC | __GFP_NOWARN);
			if (upw) {
				upw->enr = ext->lce.lc_number;
				upw->w.cb = w_update_peers;

				kref_get(&peer_device->device->kref);
				kref_debug_get(&peer_device->device->kref_debug, 5);

				kref_get(&peer_device->connection->kref);
				kref_debug_get(&peer_device->connection->kref_debug, 14);

				upw->peer_device = peer_device;
				drbd_queue_work(&device->resource->work, &upw->w);
			} else {
				if (drbd_ratelimit())
					drbd_warn(peer_device, "kmalloc(udw) failed.\n");
			}

			ext->rs_failed = 0;
			return true;
		}
	} else if (mode != SET_OUT_OF_SYNC) {
		/* be quiet if lc_find() did not find it. */
		drbd_err(device, "lc_get() failed! locked=%d/%d flags=%lu\n",
		    peer_device->resync_locked,
		    peer_device->resync_lru->nr_elements,
		    peer_device->resync_lru->flags);
	}
	return false;
}

void drbd_advance_rs_marks(struct drbd_peer_device *peer_device, unsigned long still_to_go)
{
	unsigned long now = jiffies;
	unsigned long last = peer_device->rs_mark_time[peer_device->rs_last_mark];
	int next = (peer_device->rs_last_mark + 1) % DRBD_SYNC_MARKS;
	if (time_after_eq(now, last + DRBD_SYNC_MARK_STEP)) {
		if (peer_device->rs_mark_left[peer_device->rs_last_mark] != still_to_go &&
		    peer_device->repl_state[NOW] != L_PAUSED_SYNC_T &&
		    peer_device->repl_state[NOW] != L_PAUSED_SYNC_S) {
			peer_device->rs_mark_time[next] = now;
			peer_device->rs_mark_left[next] = still_to_go;
			peer_device->rs_last_mark = next;
		}
	}
}

/* It is called lazy update, so don't do write-out too often. */
static bool lazy_bitmap_update_due(struct drbd_peer_device *peer_device)
{
	return time_after(jiffies, peer_device->rs_last_writeout + 2*HZ);
}

static void maybe_schedule_on_disk_bitmap_update(struct drbd_peer_device *peer_device,
						 bool rs_done)
{
	if (rs_done)
		set_bit(RS_DONE, &peer_device->flags);
		/* and also set RS_PROGRESS below */
	else if (!lazy_bitmap_update_due(peer_device))
		return;

	drbd_peer_device_post_work(peer_device, RS_PROGRESS);
}


static int update_sync_bits(struct drbd_peer_device *peer_device,
		unsigned long sbnr, unsigned long ebnr,
		enum update_sync_bits_mode mode)
{
	/*
	 * We keep a count of set bits per resync-extent in the ->rs_left
	 * caching member, so we need to loop and work within the resync extent
	 * alignment. Typically this loop will execute exactly once.
	 */
	struct drbd_device *device = peer_device->device;
	unsigned long flags;
	unsigned long count = 0;
	unsigned int cleared = 0;
	while (sbnr <= ebnr) {
		/* set temporary boundary bit number to last bit number within
		 * the resync extent of the current start bit number,
		 * but cap at provided end bit number */
		unsigned long tbnr = min(ebnr, sbnr | BM_BLOCKS_PER_BM_EXT_MASK);
		unsigned long c;
		int bmi = peer_device->bitmap_index;

		if (mode == RECORD_RS_FAILED)
			/* Only called from drbd_rs_failed_io(), bits
			 * supposedly still set.  Recount, maybe some
			 * of the bits have been successfully cleared
			 * by application IO meanwhile.
			 */
			c = drbd_bm_count_bits(device, bmi, sbnr, tbnr);
		else if (mode == SET_IN_SYNC)
			c = drbd_bm_clear_bits(device, bmi, sbnr, tbnr);
		else /* if (mode == SET_OUT_OF_SYNC) */
			c = drbd_bm_set_bits(device, bmi, sbnr, tbnr);

		if (c) {
			spin_lock_irqsave(&device->al_lock, flags);
			cleared += update_rs_extent(peer_device, BM_BIT_TO_EXT(sbnr), c, mode);
			spin_unlock_irqrestore(&device->al_lock, flags);
			count += c;
		}
		sbnr = tbnr + 1;
	}
	if (count) {
		if (mode == SET_IN_SYNC) {
			unsigned long still_to_go = drbd_bm_total_weight(peer_device);
			bool rs_is_done = (still_to_go <= peer_device->rs_failed);
			drbd_advance_rs_marks(peer_device, still_to_go);
			if (cleared || rs_is_done)
				maybe_schedule_on_disk_bitmap_update(peer_device, rs_is_done);
		} else if (mode == RECORD_RS_FAILED)
			peer_device->rs_failed += count;
		wake_up(&device->al_wait);
	}
	return count;
}

/* clear the bit corresponding to the piece of storage in question:
 * size byte of data starting from sector.  Only clear a bits of the affected
 * one ore more _aligned_ BM_BLOCK_SIZE blocks.
 *
 * called by worker on L_SYNC_TARGET and receiver on SyncSource.
 *
 */
int __drbd_change_sync(struct drbd_peer_device *peer_device, sector_t sector, int size,
		enum update_sync_bits_mode mode)
{
	/* Is called from worker and receiver context _only_ */
	struct drbd_device *device = peer_device->device;
	unsigned long sbnr, ebnr, lbnr;
	unsigned long count = 0;
	sector_t esector, nr_sectors;

	/* This would be an empty REQ_FLUSH, be silent. */
	if ((mode == SET_OUT_OF_SYNC) && size == 0)
		return 0;

	if (size <= 0 || !IS_ALIGNED(size, 512) || size > DRBD_MAX_DISCARD_SIZE) {
		drbd_err(device, "%s: sector=%llus size=%d nonsense!\n",
				drbd_change_sync_fname[mode],
				(unsigned long long)sector, size);
		return 0;
	}

	if (!get_ldev(device))
		return 0; /* no disk, no metadata, no bitmap to manipulate bits in */

	nr_sectors = drbd_get_capacity(device->this_bdev);
	esector = sector + (size >> 9) - 1;

	if (!expect(peer_device, sector < nr_sectors))
		goto out;
	if (!expect(peer_device, esector < nr_sectors))
		esector = nr_sectors - 1;

	lbnr = BM_SECT_TO_BIT(nr_sectors-1);

	if (mode == SET_IN_SYNC) {
		/* Round up start sector, round down end sector.  We make sure
		 * we only clear full, aligned, BM_BLOCK_SIZE blocks. */
		if (unlikely(esector < BM_SECT_PER_BIT-1))
			goto out;
		if (unlikely(esector == (nr_sectors-1)))
			ebnr = lbnr;
		else
			ebnr = BM_SECT_TO_BIT(esector - (BM_SECT_PER_BIT-1));
		sbnr = BM_SECT_TO_BIT(sector + BM_SECT_PER_BIT-1);
	} else {
		/* We set it out of sync, or record resync failure.
		 * Should not round anything here. */
		sbnr = BM_SECT_TO_BIT(sector);
		ebnr = BM_SECT_TO_BIT(esector);
	}

	count = update_sync_bits(peer_device, sbnr, ebnr, mode);
out:
	put_ldev(device);
	return count;
}

bool drbd_set_all_out_of_sync(struct drbd_device *device, sector_t sector, int size)
{
	return drbd_set_sync(device, sector, size, -1, -1);
}

/**
 * drbd_set_sync  -  Set a disk range in or out of sync
 * @device:	DRBD device
 * @sector:	start sector of disk range
 * @size:	size of disk range in bytes
 * @bits:	bit values to use by bitmap index
 * @mask:	bitmap indexes to modify (mask set)
 */
bool drbd_set_sync(struct drbd_device *device, sector_t sector, int size,
		   unsigned long bits, unsigned long mask)
{
	long set_start, set_end, clear_start, clear_end;
	sector_t esector, nr_sectors;
	bool set = false;
	struct drbd_peer_device *peer_device;

	mask &= (1 << device->bitmap->bm_max_peers) - 1;

	if (size <= 0 || !IS_ALIGNED(size, 512)) {
		drbd_err(device, "%s sector: %llus, size: %d\n",
			 __func__, (unsigned long long)sector, size);
		return false;
	}

	if (!get_ldev(device))
		return false; /* no disk, no metadata, no bitmap to set bits in */

	nr_sectors = drbd_get_capacity(device->this_bdev);
	esector = sector + (size >> 9) - 1;

	if (!expect(device, sector < nr_sectors))
		goto out;
	if (!expect(device, esector < nr_sectors))
		esector = nr_sectors - 1;

	/* For marking sectors as out of sync, we need to round up. */
	set_start = BM_SECT_TO_BIT(sector);
	set_end = BM_SECT_TO_BIT(esector);

	/* For marking sectors as in sync, we need to round down except when we
	 * reach the end of the device: The last bit in the bitmap does not
	 * account for sectors past the end of the device.
	 * CLEAR_END can become negative here. */
	clear_start = BM_SECT_TO_BIT(sector + BM_SECT_PER_BIT - 1);
	if (esector == nr_sectors - 1)
		clear_end = BM_SECT_TO_BIT(esector);
	else
		clear_end = BM_SECT_TO_BIT(esector + 1) - 1;

	rcu_read_lock();
	for_each_peer_device_rcu(peer_device, device) {
		int bitmap_index = peer_device->bitmap_index;

		if (!test_and_clear_bit(bitmap_index, &mask))
			continue;

		if (test_bit(bitmap_index, &bits))
			update_sync_bits(peer_device, set_start, set_end, SET_OUT_OF_SYNC);

		else if (clear_start <= clear_end)
			update_sync_bits(peer_device, clear_start, clear_end, SET_IN_SYNC);
	}
	rcu_read_unlock();
	if (mask) {
		int bitmap_index;

		for_each_set_bit(bitmap_index, &mask, BITS_PER_LONG) {
			if (test_bit(bitmap_index, &bits))
				drbd_bm_set_bits(device, bitmap_index,
						 set_start, set_end);
			else if (clear_start <= clear_end)
				drbd_bm_clear_bits(device, bitmap_index,
						   clear_start, clear_end);
		}
	}

out:
	put_ldev(device);

	return set;
}

static
struct bm_extent *_bme_get(struct drbd_peer_device *peer_device, unsigned int enr)
{
	struct drbd_device *device = peer_device->device;
	struct lc_element *e;
	struct bm_extent *bm_ext;
	int wakeup = 0;
	unsigned long rs_flags;

	spin_lock_irq(&device->al_lock);
	if (peer_device->resync_locked > peer_device->resync_lru->nr_elements/2) {
		spin_unlock_irq(&device->al_lock);
		return NULL;
	}
	e = lc_get(peer_device->resync_lru, enr);
	bm_ext = e ? lc_entry(e, struct bm_extent, lce) : NULL;
	if (bm_ext) {
		if (bm_ext->lce.lc_number != enr) {
			bm_ext->rs_left = bm_e_weight(peer_device, enr);
			bm_ext->rs_failed = 0;
			lc_committed(peer_device->resync_lru);
			wakeup = 1;
		}
		if (bm_ext->lce.refcnt == 1)
			peer_device->resync_locked++;
		set_bit(BME_NO_WRITES, &bm_ext->flags);
	}
	rs_flags = peer_device->resync_lru->flags;
	spin_unlock_irq(&device->al_lock);
	if (wakeup)
		wake_up(&device->al_wait);

	if (!bm_ext) {
		if (rs_flags & LC_STARVING)
			drbd_warn(peer_device, "Have to wait for element"
			     " (resync LRU too small?)\n");
		BUG_ON(rs_flags & LC_LOCKED);
	}

	return bm_ext;
}

static int _is_in_al(struct drbd_device *device, unsigned int enr)
{
	int rv;

	spin_lock_irq(&device->al_lock);
	rv = lc_is_used(device->act_log, enr);
	spin_unlock_irq(&device->al_lock);

	return rv;
}

/**
 * drbd_rs_begin_io() - Gets an extent in the resync LRU cache and sets it to BME_LOCKED
 *
 * This functions sleeps on al_wait. Returns 0 on success, -EINTR if interrupted.
 */
int drbd_rs_begin_io(struct drbd_peer_device *peer_device, sector_t sector)
{
	struct drbd_device *device = peer_device->device;
	unsigned int enr = BM_SECT_TO_EXT(sector);
	struct bm_extent *bm_ext;
	int i, sig;
	bool sa;

retry:
	sig = wait_event_interruptible(device->al_wait,
			(bm_ext = _bme_get(peer_device, enr)));
	if (sig)
		return -EINTR;

	if (test_bit(BME_LOCKED, &bm_ext->flags))
		return 0;

	/* step aside only while we are above c-min-rate; unless disabled. */
	sa = drbd_rs_c_min_rate_throttle(peer_device);

	for (i = 0; i < AL_EXT_PER_BM_SECT; i++) {
		sig = wait_event_interruptible(device->al_wait,
					       !_is_in_al(device, enr * AL_EXT_PER_BM_SECT + i) ||
					       (sa && test_bit(BME_PRIORITY, &bm_ext->flags)));

		if (sig || (sa && test_bit(BME_PRIORITY, &bm_ext->flags))) {
			spin_lock_irq(&device->al_lock);
			if (lc_put(peer_device->resync_lru, &bm_ext->lce) == 0) {
				bm_ext->flags = 0; /* clears BME_NO_WRITES and eventually BME_PRIORITY */
				peer_device->resync_locked--;
				wake_up(&device->al_wait);
			}
			spin_unlock_irq(&device->al_lock);
			if (sig)
				return -EINTR;
			if (schedule_timeout_interruptible(HZ/10))
				return -EINTR;
			goto retry;
		}
	}
	set_bit(BME_LOCKED, &bm_ext->flags);
	return 0;
}

/**
 * drbd_try_rs_begin_io() - Gets an extent in the resync LRU cache, does not sleep
 *
 * Gets an extent in the resync LRU cache, sets it to BME_NO_WRITES, then
 * tries to set it to BME_LOCKED. Returns 0 upon success, and -EAGAIN
 * if there is still application IO going on in this area.
 */
int drbd_try_rs_begin_io(struct drbd_peer_device *peer_device, sector_t sector, bool throttle)
{
	struct drbd_device *device = peer_device->device;
	unsigned int enr = BM_SECT_TO_EXT(sector);
	const unsigned int al_enr = enr*AL_EXT_PER_BM_SECT;
	struct lc_element *e;
	struct bm_extent *bm_ext;
	int i;

	if (throttle)
		throttle = drbd_rs_should_slow_down(peer_device, sector, true);

	/* If we need to throttle, a half-locked (only marked BME_NO_WRITES,
	 * not yet BME_LOCKED) extent needs to be kicked out explicitly if we
	 * need to throttle. There is at most one such half-locked extent,
	 * which is remembered in resync_wenr. */

	if (throttle && peer_device->resync_wenr != enr)
		return -EAGAIN;

	spin_lock_irq(&device->al_lock);
	if (peer_device->resync_wenr != LC_FREE && peer_device->resync_wenr != enr) {
		/* in case you have very heavy scattered io, it may
		 * stall the syncer undefined if we give up the ref count
		 * when we try again and requeue.
		 *
		 * if we don't give up the refcount, but the next time
		 * we are scheduled this extent has been "synced" by new
		 * application writes, we'd miss the lc_put on the
		 * extent we keep the refcount on.
		 * so we remembered which extent we had to try again, and
		 * if the next requested one is something else, we do
		 * the lc_put here...
		 * we also have to wake_up
		 */

		e = lc_find(peer_device->resync_lru, peer_device->resync_wenr);
		bm_ext = e ? lc_entry(e, struct bm_extent, lce) : NULL;
		if (bm_ext) {
			D_ASSERT(device, !test_bit(BME_LOCKED, &bm_ext->flags));
			D_ASSERT(device, test_bit(BME_NO_WRITES, &bm_ext->flags));
			clear_bit(BME_NO_WRITES, &bm_ext->flags);
			peer_device->resync_wenr = LC_FREE;
			if (lc_put(peer_device->resync_lru, &bm_ext->lce) == 0) {
				bm_ext->flags = 0;
				peer_device->resync_locked--;
			}
			wake_up(&device->al_wait);
		} else {
			drbd_alert(device, "LOGIC BUG\n");
		}
	}
	/* TRY. */
	e = lc_try_get(peer_device->resync_lru, enr);
	bm_ext = e ? lc_entry(e, struct bm_extent, lce) : NULL;
	if (bm_ext) {
		if (test_bit(BME_LOCKED, &bm_ext->flags))
			goto proceed;
		if (!test_and_set_bit(BME_NO_WRITES, &bm_ext->flags)) {
			peer_device->resync_locked++;
		} else {
			/* we did set the BME_NO_WRITES,
			 * but then could not set BME_LOCKED,
			 * so we tried again.
			 * drop the extra reference. */
			bm_ext->lce.refcnt--;
			D_ASSERT(device, bm_ext->lce.refcnt > 0);
		}
		goto check_al;
	} else {
		/* do we rather want to try later? */
		if (peer_device->resync_locked > peer_device->resync_lru->nr_elements-3)
			goto try_again;
		/* Do or do not. There is no try. -- Yoda */
		e = lc_get(peer_device->resync_lru, enr);
		bm_ext = e ? lc_entry(e, struct bm_extent, lce) : NULL;
		if (!bm_ext) {
			const unsigned long rs_flags = peer_device->resync_lru->flags;
			if (rs_flags & LC_STARVING)
				drbd_warn(device, "Have to wait for element"
				     " (resync LRU too small?)\n");
			BUG_ON(rs_flags & LC_LOCKED);
			goto try_again;
		}
		if (bm_ext->lce.lc_number != enr) {
			bm_ext->rs_left = bm_e_weight(peer_device, enr);
			bm_ext->rs_failed = 0;
			lc_committed(peer_device->resync_lru);
			wake_up(&device->al_wait);
			D_ASSERT(device, test_bit(BME_LOCKED, &bm_ext->flags) == 0);
		}
		set_bit(BME_NO_WRITES, &bm_ext->flags);
		D_ASSERT(device, bm_ext->lce.refcnt == 1);
		peer_device->resync_locked++;
		goto check_al;
	}
check_al:
	for (i = 0; i < AL_EXT_PER_BM_SECT; i++) {
		if (lc_is_used(device->act_log, al_enr+i))
			goto try_again;
	}
	set_bit(BME_LOCKED, &bm_ext->flags);
proceed:
	peer_device->resync_wenr = LC_FREE;
	spin_unlock_irq(&device->al_lock);
	return 0;

try_again:
	if (bm_ext) {
		if (throttle ||
		    (test_bit(BME_PRIORITY, &bm_ext->flags) && bm_ext->lce.refcnt == 1)) {
			D_ASSERT(peer_device, !test_bit(BME_LOCKED, &bm_ext->flags));
			D_ASSERT(peer_device, test_bit(BME_NO_WRITES, &bm_ext->flags));
			clear_bit(BME_NO_WRITES, &bm_ext->flags);
			clear_bit(BME_PRIORITY, &bm_ext->flags);
			peer_device->resync_wenr = LC_FREE;
			if (lc_put(peer_device->resync_lru, &bm_ext->lce) == 0) {
				bm_ext->flags = 0;
				peer_device->resync_locked--;
			}
			wake_up(&device->al_wait);
		} else
			peer_device->resync_wenr = enr;
	}
	spin_unlock_irq(&device->al_lock);
	return -EAGAIN;
}

void drbd_rs_complete_io(struct drbd_peer_device *peer_device, sector_t sector)
{
	struct drbd_device *device = peer_device->device;
	unsigned int enr = BM_SECT_TO_EXT(sector);
	struct lc_element *e;
	struct bm_extent *bm_ext;
	unsigned long flags;

	spin_lock_irqsave(&device->al_lock, flags);
	e = lc_find(peer_device->resync_lru, enr);
	bm_ext = e ? lc_entry(e, struct bm_extent, lce) : NULL;
	if (!bm_ext) {
		spin_unlock_irqrestore(&device->al_lock, flags);
		if (drbd_ratelimit())
			drbd_err(device, "drbd_rs_complete_io() called, but extent not found\n");
		return;
	}

	if (bm_ext->lce.refcnt == 0) {
		spin_unlock_irqrestore(&device->al_lock, flags);
		drbd_err(device, "drbd_rs_complete_io(,%llu [=%u]) called, "
		    "but refcnt is 0!?\n",
		    (unsigned long long)sector, enr);
		return;
	}

	if (lc_put(peer_device->resync_lru, &bm_ext->lce) == 0) {
		bm_ext->flags = 0; /* clear BME_LOCKED, BME_NO_WRITES and BME_PRIORITY */
		peer_device->resync_locked--;
		wake_up(&device->al_wait);
	}

	spin_unlock_irqrestore(&device->al_lock, flags);
}

/**
 * drbd_rs_cancel_all() - Removes all extents from the resync LRU (even BME_LOCKED)
 */
void drbd_rs_cancel_all(struct drbd_peer_device *peer_device)
{
	struct drbd_device *device = peer_device->device;
	spin_lock_irq(&device->al_lock);

	if (get_ldev_if_state(device, D_DETACHING)) { /* Makes sure ->resync is there. */
		lc_reset(peer_device->resync_lru);
		put_ldev(device);
	}
	peer_device->resync_locked = 0;
	peer_device->resync_wenr = LC_FREE;
	spin_unlock_irq(&device->al_lock);
	wake_up(&device->al_wait);
}

/**
 * drbd_rs_del_all() - Gracefully remove all extents from the resync LRU
 *
 * Returns 0 upon success, -EAGAIN if at least one reference count was
 * not zero.
 */
int drbd_rs_del_all(struct drbd_peer_device *peer_device)
{
	struct drbd_device *device = peer_device->device;
	struct lc_element *e;
	struct bm_extent *bm_ext;
	int i;

	spin_lock_irq(&device->al_lock);

	if (get_ldev_if_state(device, D_DETACHING)) {
		/* ok, ->resync is there. */
		for (i = 0; i < peer_device->resync_lru->nr_elements; i++) {
			e = lc_element_by_index(peer_device->resync_lru, i);
			bm_ext = lc_entry(e, struct bm_extent, lce);
			if (bm_ext->lce.lc_number == LC_FREE)
				continue;
			if (bm_ext->lce.lc_number == peer_device->resync_wenr) {
				drbd_info(peer_device, "dropping %u in drbd_rs_del_all, apparently"
				     " got 'synced' by application io\n",
				     peer_device->resync_wenr);
				D_ASSERT(peer_device, !test_bit(BME_LOCKED, &bm_ext->flags));
				D_ASSERT(peer_device, test_bit(BME_NO_WRITES, &bm_ext->flags));
				clear_bit(BME_NO_WRITES, &bm_ext->flags);
				peer_device->resync_wenr = LC_FREE;
				lc_put(peer_device->resync_lru, &bm_ext->lce);
			}
			if (bm_ext->lce.refcnt != 0) {
				drbd_info(peer_device, "Retrying drbd_rs_del_all() later. "
				     "refcnt=%d\n", bm_ext->lce.refcnt);
				put_ldev(device);
				spin_unlock_irq(&device->al_lock);
				return -EAGAIN;
			}
			D_ASSERT(peer_device, !test_bit(BME_LOCKED, &bm_ext->flags));
			D_ASSERT(peer_device, !test_bit(BME_NO_WRITES, &bm_ext->flags));
			lc_del(peer_device->resync_lru, &bm_ext->lce);
		}
		D_ASSERT(peer_device, peer_device->resync_lru->used == 0);
		put_ldev(device);
	}
	spin_unlock_irq(&device->al_lock);
	wake_up(&device->al_wait);

	return 0;
}

bool drbd_sector_has_priority(struct drbd_peer_device *peer_device, sector_t sector)
{
	struct drbd_device *device = peer_device->device;
	struct lc_element *tmp;
	bool has_priority = false;

	spin_lock_irq(&device->al_lock);
	tmp = lc_find(peer_device->resync_lru, BM_SECT_TO_EXT(sector));
	if (tmp) {
		struct bm_extent *bm_ext = lc_entry(tmp, struct bm_extent, lce);
		has_priority = test_bit(BME_PRIORITY, &bm_ext->flags);
	}
	spin_unlock_irq(&device->al_lock);
	return has_priority;
}<|MERGE_RESOLUTION|>--- conflicted
+++ resolved
@@ -767,7 +767,6 @@
 	wake_up(&device->al_wait);
 }
 
-<<<<<<< HEAD
 static bool extent_in_sync(struct drbd_peer_device *peer_device, unsigned int rs_enr)
 {
 	if (peer_device->repl_state[NOW] == L_ESTABLISHED) {
@@ -826,10 +825,7 @@
 	}
 }
 
-int drbd_initialize_al(struct drbd_device *device, void *buffer)
-=======
 int drbd_al_initialize(struct drbd_device *device, void *buffer)
->>>>>>> 10b499cf
 {
 	struct al_transaction_on_disk *al = buffer;
 	struct drbd_md *md = &device->ldev->md;
