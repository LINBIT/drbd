// SPDX-License-Identifier: GPL-2.0-only
/*
   drbd_actlog.c

   This file is part of DRBD by Philipp Reisner and Lars Ellenberg.

   Copyright (C) 2003-2008, LINBIT Information Technologies GmbH.
   Copyright (C) 2003-2008, Philipp Reisner <philipp.reisner@linbit.com>.
   Copyright (C) 2003-2008, Lars Ellenberg <lars.ellenberg@linbit.com>.


 */

#include <linux/slab.h>
#include <linux/crc32c.h>
#include <linux/drbd.h>
#include <linux/drbd_limits.h>
#include <linux/dynamic_debug.h>
#include "drbd_int.h"
#include "drbd_meta_data.h"
#include "drbd_dax_pmem.h"

void *drbd_md_get_buffer(struct drbd_device *device, const char *intent)
{
	int r;
	long t;

	t = wait_event_timeout(device->misc_wait,
			(r = atomic_cmpxchg(&device->md_io.in_use, 0, 1)) == 0 ||
			device->disk_state[NOW] <= D_FAILED,
			HZ * 10);

	if (t == 0)
		drbd_err(device, "Waited 10 Seconds for md_buffer! BUG?\n");

	if (r) {
		drbd_err(device, "Failed to get md_buffer for %s, currently in use by %s\n",
			 intent, device->md_io.current_use);
		return NULL;
	}

	device->md_io.current_use = intent;
	device->md_io.start_jif = jiffies;
	device->md_io.submit_jif = device->md_io.start_jif - 1;
	return page_address(device->md_io.page);
}

void drbd_md_put_buffer(struct drbd_device *device)
{
	if (atomic_dec_and_test(&device->md_io.in_use))
		wake_up(&device->misc_wait);
}

void wait_until_done_or_force_detached(struct drbd_device *device, struct drbd_backing_dev *bdev,
				       unsigned int *done)
{
	long dt;

	rcu_read_lock();
	dt = rcu_dereference(bdev->disk_conf)->disk_timeout;
	rcu_read_unlock();
	dt = dt * HZ / 10;
	if (dt == 0)
		dt = MAX_SCHEDULE_TIMEOUT;

	dt = wait_event_timeout(device->misc_wait,
			*done || test_bit(FORCE_DETACH, &device->flags), dt);
	if (dt == 0) {
		drbd_err(device, "meta-data IO operation timed out\n");
		drbd_handle_io_error(device, DRBD_FORCE_DETACH);
	}
}

static int _drbd_md_sync_page_io(struct drbd_device *device,
				 struct drbd_backing_dev *bdev,
				 sector_t sector, enum req_op op)
{
	struct bio *bio;
	/* we do all our meta data IO in aligned 4k blocks. */
	const int size = 4096;
	int err;
	blk_opf_t op_flags = 0;

	if ((op == REQ_OP_WRITE) && !test_bit(MD_NO_FUA, &device->flags))
		op_flags |= REQ_FUA | REQ_PREFLUSH;
	op_flags |= REQ_META | REQ_SYNC;

	device->md_io.done = 0;
	device->md_io.error = -ENODEV;

	bio = bio_alloc_bioset(bdev->md_bdev, 1, op | op_flags,
		GFP_NOIO, &drbd_md_io_bio_set);
	bio->bi_iter.bi_sector = sector;
	err = -EIO;
	if (bio_add_page(bio, device->md_io.page, size, 0) != size)
		goto out;
	bio->bi_private = device;
	bio->bi_end_io = drbd_md_endio;

	if (op != REQ_OP_WRITE && device->disk_state[NOW] == D_DISKLESS && device->ldev == NULL)
		/* special case, drbd_md_read() during drbd_adm_attach(): no get_ldev */
		;
	else if (!get_ldev_if_state(device, D_ATTACHING)) {
		/* Corresponding put_ldev in drbd_md_endio() */
		drbd_err(device, "ASSERT FAILED: get_ldev_if_state() == 1 in _drbd_md_sync_page_io()\n");
		err = -ENODEV;
		goto out;
	}

	bio_get(bio); /* one bio_put() is in the completion handler */
	atomic_inc(&device->md_io.in_use); /* drbd_md_put_buffer() is in the completion handler */
	device->md_io.submit_jif = jiffies;
	if (drbd_insert_fault(device, (op == REQ_OP_WRITE) ? DRBD_FAULT_MD_WR : DRBD_FAULT_MD_RD)) {
		bio->bi_status = BLK_STS_IOERR;
		bio_endio(bio);
	} else {
		submit_bio(bio);
	}
	wait_until_done_or_force_detached(device, bdev, &device->md_io.done);
	err = device->md_io.error;
 out:
	bio_put(bio);
	return err;
}

int drbd_md_sync_page_io(struct drbd_device *device, struct drbd_backing_dev *bdev,
			 sector_t sector, enum req_op op)
{
	int err;
	D_ASSERT(device, atomic_read(&device->md_io.in_use) == 1);

	if (!bdev->md_bdev) {
		drbd_err_ratelimit(device, "bdev->md_bdev==NULL\n");
		return -EIO;
	}

	dynamic_drbd_dbg(device, "meta_data io: %s [%d]:%s(,%llus,%s) %pS\n",
	     current->comm, current->pid, __func__,
	     (unsigned long long)sector, (op == REQ_OP_WRITE) ? "WRITE" : "READ",
	     (void*)_RET_IP_ );

	if (sector < drbd_md_first_sector(bdev) ||
	    sector + 7 > drbd_md_last_sector(bdev))
		drbd_alert(device, "%s [%d]:%s(,%llus,%s) out of range md access!\n",
		     current->comm, current->pid, __func__,
		     (unsigned long long)sector,
		     (op == REQ_OP_WRITE) ? "WRITE" : "READ");

	err = _drbd_md_sync_page_io(device, bdev, sector, op);
	if (err) {
		drbd_err(device, "drbd_md_sync_page_io(,%llus,%s) failed with error %d\n",
		    (unsigned long long)sector,
		    (op == REQ_OP_WRITE) ? "WRITE" : "READ", err);
	}
	return err;
}

bool drbd_al_active(struct drbd_device *device, sector_t sector, unsigned int size) {
	unsigned first = sector >> (AL_EXTENT_SHIFT-9);
	unsigned last = size == 0 ? first : (sector + (size >> 9) - 1) >> (AL_EXTENT_SHIFT-9);
	unsigned enr;
	bool active = false;

	spin_lock_irq(&device->al_lock);
	for (enr = first; enr <= last; enr++) {
		struct lc_element *al_ext;
		al_ext = lc_find(device->act_log, enr);
		if (al_ext && al_ext->refcnt > 0) {
			active = true;
			break;
		}
	}
	spin_unlock_irq(&device->al_lock);

	return active;
}

static
struct lc_element *_al_get_nonblock(struct drbd_device *device, unsigned int enr)
{
	struct lc_element *al_ext;

	spin_lock_irq(&device->al_lock);
	al_ext = lc_try_get(device->act_log, enr);
	spin_unlock_irq(&device->al_lock);

	return al_ext;
}

static
struct lc_element *_al_get(struct drbd_device *device, unsigned int enr)
{
	struct lc_element *al_ext;

	spin_lock_irq(&device->al_lock);
	al_ext = lc_get(device->act_log, enr);
	spin_unlock_irq(&device->al_lock);

	return al_ext;
}

#if IS_ENABLED(CONFIG_DEV_DAX_PMEM) && !defined(DAX_PMEM_IS_INCOMPLETE)
static bool
drbd_dax_begin_io_fp(struct drbd_device *device, unsigned int first, unsigned int last)
{
	struct lc_element *al_ext;
	unsigned long flags;
	unsigned int enr;
	unsigned int abort_enr;
	bool wake = 0;

	for (enr = first; enr <= last; enr++) {
		al_ext = _al_get(device, enr);
		if (!al_ext)
			goto abort;

		if (al_ext->lc_number != enr) {
			spin_lock_irqsave(&device->al_lock, flags);
			drbd_dax_al_update(device, al_ext);
			lc_committed(device->act_log);
			spin_unlock_irqrestore(&device->al_lock, flags);
		}
	}
	return true;
abort:
	abort_enr = enr;
	for (enr = first; enr < abort_enr; enr++) {
		spin_lock_irqsave(&device->al_lock, flags);
		al_ext = lc_find(device->act_log, enr);
		wake |= lc_put(device->act_log, al_ext) == 0;
		spin_unlock_irqrestore(&device->al_lock, flags);
	}
	if (wake)
		wake_up(&device->al_wait);
	return false;
}
#else
static bool
drbd_dax_begin_io_fp(struct drbd_device *device, unsigned int first, unsigned int last)
{
	return false;
}
#endif

bool drbd_al_begin_io_fastpath(struct drbd_device *device, struct drbd_interval *i)
{
	/* for bios crossing activity log extent boundaries,
	 * we may need to activate two extents in one go */
	unsigned first = i->sector >> (AL_EXTENT_SHIFT-9);
	unsigned last = i->size == 0 ? first : (i->sector + (i->size >> 9) - 1) >> (AL_EXTENT_SHIFT-9);

	D_ASSERT(device, first <= last);
	D_ASSERT(device, atomic_read(&device->local_cnt) > 0);

	if (drbd_md_dax_active(device->ldev))
		return drbd_dax_begin_io_fp(device, first, last);

	/* FIXME figure out a fast path for bios crossing AL extent boundaries */
	if (first != last)
		return false;

	return _al_get_nonblock(device, first) != NULL;
}

#if (PAGE_SHIFT + 3) < (AL_EXTENT_SHIFT - BM_BLOCK_SHIFT)
/* Currently BM_BLOCK_SHIFT and AL_EXTENT_SHIFT
 * are still coupled, or assume too much about their relation.
 * Code below will not work if this is violated.
 */
# error FIXME
#endif

static unsigned long al_extent_to_bm_bit(unsigned int al_enr)
{
	return (unsigned long)al_enr << (AL_EXTENT_SHIFT - BM_BLOCK_SHIFT);
}

static sector_t al_tr_number_to_on_disk_sector(struct drbd_device *device)
{
	const unsigned int stripes = device->ldev->md.al_stripes;
	const unsigned int stripe_size_4kB = device->ldev->md.al_stripe_size_4k;

	/* transaction number, modulo on-disk ring buffer wrap around */
	unsigned int t = device->al_tr_number % (device->ldev->md.al_size_4k);

	/* ... to aligned 4k on disk block */
	t = ((t % stripes) * stripe_size_4kB) + t/stripes;

	/* ... to 512 byte sector in activity log */
	t *= 8;

	/* ... plus offset to the on disk position */
	return device->ldev->md.md_offset + device->ldev->md.al_offset + t;
}

static int __al_write_transaction(struct drbd_device *device, struct al_transaction_on_disk *buffer)
{
	struct lc_element *e;
	sector_t sector;
	int i, mx;
	unsigned extent_nr;
	unsigned crc = 0;
	int err = 0;
	ktime_var_for_accounting(start_kt);

	memset(buffer, 0, sizeof(*buffer));
	buffer->magic = cpu_to_be32(DRBD_AL_MAGIC);
	buffer->tr_number = cpu_to_be32(device->al_tr_number);

	i = 0;

	drbd_bm_reset_al_hints(device);

	/* Even though no one can start to change this list
	 * once we set the LC_LOCKED -- from drbd_al_begin_io(),
	 * lc_try_lock_for_transaction() --, someone may still
	 * be in the process of changing it. */
	spin_lock_irq(&device->al_lock);
	list_for_each_entry(e, &device->act_log->to_be_changed, list) {
		if (i == AL_UPDATES_PER_TRANSACTION) {
			i++;
			break;
		}
		buffer->update_slot_nr[i] = cpu_to_be16(e->lc_index);
		buffer->update_extent_nr[i] = cpu_to_be32(e->lc_new_number);
		if (e->lc_number != LC_FREE) {
			unsigned long start, end;

			start = al_extent_to_bm_bit(e->lc_number);
			end = al_extent_to_bm_bit(e->lc_number + 1) - 1;
			drbd_bm_mark_range_for_writeout(device, start, end);
		}
		i++;
	}
	spin_unlock_irq(&device->al_lock);
	BUG_ON(i > AL_UPDATES_PER_TRANSACTION);

	buffer->n_updates = cpu_to_be16(i);
	for ( ; i < AL_UPDATES_PER_TRANSACTION; i++) {
		buffer->update_slot_nr[i] = cpu_to_be16(-1);
		buffer->update_extent_nr[i] = cpu_to_be32(LC_FREE);
	}

	buffer->context_size = cpu_to_be16(device->act_log->nr_elements);
	buffer->context_start_slot_nr = cpu_to_be16(device->al_tr_cycle);

	mx = min_t(int, AL_CONTEXT_PER_TRANSACTION,
		   device->act_log->nr_elements - device->al_tr_cycle);
	for (i = 0; i < mx; i++) {
		unsigned idx = device->al_tr_cycle + i;
		extent_nr = lc_element_by_index(device->act_log, idx)->lc_number;
		buffer->context[i] = cpu_to_be32(extent_nr);
	}
	for (; i < AL_CONTEXT_PER_TRANSACTION; i++)
		buffer->context[i] = cpu_to_be32(LC_FREE);

	device->al_tr_cycle += AL_CONTEXT_PER_TRANSACTION;
	if (device->al_tr_cycle >= device->act_log->nr_elements)
		device->al_tr_cycle = 0;

	sector = al_tr_number_to_on_disk_sector(device);

	crc = crc32c(0, buffer, 4096);
	buffer->crc32c = cpu_to_be32(crc);

	ktime_aggregate_delta(device, start_kt, al_before_bm_write_hinted_kt);
	if (drbd_bm_write_hinted(device))
		err = -EIO;
	else {
		bool write_al_updates;
		rcu_read_lock();
		write_al_updates = rcu_dereference(device->ldev->disk_conf)->al_updates;
		rcu_read_unlock();
		if (write_al_updates) {
			ktime_aggregate_delta(device, start_kt, al_mid_kt);
			if (drbd_md_sync_page_io(device, device->ldev, sector, REQ_OP_WRITE)) {
				err = -EIO;
				drbd_handle_io_error(device, DRBD_META_IO_ERROR);
			} else {
				device->al_tr_number++;
				device->al_writ_cnt++;
				device->al_histogram[min_t(unsigned int,
						device->act_log->pending_changes,
						AL_UPDATES_PER_TRANSACTION)]++;
			}
			ktime_aggregate_delta(device, start_kt, al_after_sync_page_kt);
		}
	}

	return err;
}

static int al_write_transaction(struct drbd_device *device)
{
	struct al_transaction_on_disk *buffer;
	int err;

	if (!get_ldev(device)) {
		drbd_err(device, "disk is %s, cannot start al transaction\n",
			drbd_disk_str(device->disk_state[NOW]));
		return -EIO;
	}

	/* The bitmap write may have failed, causing a state change. */
	if (device->disk_state[NOW] < D_INCONSISTENT) {
		drbd_err(device,
			"disk is %s, cannot write al transaction\n",
			drbd_disk_str(device->disk_state[NOW]));
		put_ldev(device);
		return -EIO;
	}

	/* protects md_io_buffer, al_tr_cycle, ... */
	buffer = drbd_md_get_buffer(device, __func__);
	if (!buffer) {
		drbd_err(device, "disk failed while waiting for md_io buffer\n");
		put_ldev(device);
		return -ENODEV;
	}

	err = __al_write_transaction(device, buffer);

	drbd_md_put_buffer(device);
	put_ldev(device);

	return err;
}

bool drbd_al_try_lock(struct drbd_device *device)
{
	bool locked;

	spin_lock_irq(&device->al_lock);
	locked = lc_try_lock(device->act_log);
	spin_unlock_irq(&device->al_lock);

	return locked;
}

bool drbd_al_try_lock_for_transaction(struct drbd_device *device)
{
	bool locked;

	spin_lock_irq(&device->al_lock);
	locked = lc_try_lock_for_transaction(device->act_log);
	spin_unlock_irq(&device->al_lock);

	return locked;
}

void drbd_al_begin_io_commit(struct drbd_device *device)
{
	bool locked = false;


	if (drbd_md_dax_active(device->ldev)) {
		drbd_dax_al_begin_io_commit(device);
		return;
	}

	wait_event(device->al_wait,
			device->act_log->pending_changes == 0 ||
			(locked = drbd_al_try_lock_for_transaction(device)));

	if (locked) {
		/* Double check: it may have been committed by someone else
		 * while we were waiting for the lock. */
		if (device->act_log->pending_changes) {
			bool write_al_updates;

			rcu_read_lock();
			write_al_updates = rcu_dereference(device->ldev->disk_conf)->al_updates;
			rcu_read_unlock();

			if (write_al_updates)
				al_write_transaction(device);
			spin_lock_irq(&device->al_lock);
			/* FIXME
			if (err)
				we need an "lc_cancel" here;
			*/
			lc_committed(device->act_log);
			spin_unlock_irq(&device->al_lock);
		}
		lc_unlock(device->act_log);
		wake_up(&device->al_wait);
	}
}

static bool put_actlog(struct drbd_device *device, unsigned int first, unsigned int last)
{
	struct lc_element *extent;
	unsigned long flags;
	unsigned int enr;
	bool wake = false;

	D_ASSERT(device, first <= last);
	spin_lock_irqsave(&device->al_lock, flags);
	for (enr = first; enr <= last; enr++) {
		extent = lc_find(device->act_log, enr);
		if (!extent || extent->refcnt == 0) {
			drbd_err(device, "al_complete_io() called on inactive extent %u\n", enr);
			continue;
		}
		if (lc_put(device->act_log, extent) == 0)
			wake = true;
	}
	spin_unlock_irqrestore(&device->al_lock, flags);
	if (wake)
		wake_up(&device->al_wait);
	return wake;
}

/**
 * drbd_al_begin_io_for_peer() - Gets (a) reference(s) to AL extent(s)
 * @peer_device:	DRBD peer device to be targeted
 * @i:			interval to check and register
 *
 * Ensures that the extents covered by the interval @i are hot in the
 * activity log.
 */
int drbd_al_begin_io_for_peer(struct drbd_peer_device *peer_device, struct drbd_interval *i)
{
	struct drbd_device *device = peer_device->device;
	struct drbd_connection *connection = peer_device->connection;
	unsigned first = i->sector >> (AL_EXTENT_SHIFT-9);
	unsigned last = i->size == 0 ? first : (i->sector + (i->size >> 9) - 1) >> (AL_EXTENT_SHIFT-9);
	unsigned enr;
	bool need_transaction = false;
	long timeout = MAX_SCHEDULE_TIMEOUT;

	if (connection->agreed_pro_version < 114) {
		struct net_conf *nc;
		rcu_read_lock();
		nc = rcu_dereference(connection->transport.net_conf);
		if (nc && nc->ko_count)
			timeout = nc->ko_count * nc->timeout * HZ/10;
		rcu_read_unlock();
	}

	D_ASSERT(peer_device, first <= last);
	D_ASSERT(peer_device, atomic_read(&device->local_cnt) > 0);

	for (enr = first; enr <= last; enr++) {
		struct lc_element *al_ext;
		timeout = wait_event_timeout(device->al_wait,
				(al_ext = _al_get(device, enr)) != NULL ||
				connection->cstate[NOW] < C_CONNECTED,
				timeout);
		/* If we ran into the timeout, we have been unresponsive to the
		 * peer for so long. So in theory, it should already have
		 * kicked us out.  But in case it did not, rather disconnect hard,
		 * and try to re-establish the connection than block "forever",
		 * in what is likely to be a distributed deadlock */
		if (timeout == 0) {
			drbd_err(connection, "Upgrade your peer(s) or increase al-extents or reduce max-epoch-size\n");
			drbd_err(connection, "Breaking connection to avoid a distributed deadlock.\n");
			change_cstate(connection, C_TIMEOUT, CS_HARD);
		}
		if (al_ext == NULL) {
			if (enr > first)
				put_actlog(device, first, enr-1);
			return -ECONNABORTED;
		}
		if (al_ext->lc_number != enr)
			need_transaction = true;
	}

	if (need_transaction)
		drbd_al_begin_io_commit(device);
	return 0;

}

int drbd_al_begin_io_nonblock(struct drbd_device *device, struct drbd_interval *i)
{
	struct lru_cache *al = device->act_log;
	/* for bios crossing activity log extent boundaries,
	 * we may need to activate two extents in one go */
	unsigned first = i->sector >> (AL_EXTENT_SHIFT-9);
	unsigned last = i->size == 0 ? first : (i->sector + (i->size >> 9) - 1) >> (AL_EXTENT_SHIFT-9);
	unsigned nr_al_extents;
	unsigned available_update_slots;
	unsigned enr;

	D_ASSERT(device, first <= last);

	nr_al_extents = 1 + last - first; /* worst case: all touched extends are cold. */
	available_update_slots = min(al->nr_elements - al->used,
				al->max_pending_changes - al->pending_changes);

	/* We want all necessary updates for a given request within the same transaction
	 * We could first check how many updates are *actually* needed,
	 * and use that instead of the worst-case nr_al_extents */
	if (available_update_slots < nr_al_extents) {
		/* Too many activity log extents are currently "hot".
		 *
		 * If we have accumulated pending changes already,
		 * we made progress.
		 *
		 * If we cannot get even a single pending change through,
		 * stop the fast path until we made some progress,
		 * or requests to "cold" extents could be starved. */
		if (!al->pending_changes)
			set_bit(__LC_STARVING, &device->act_log->flags);
		return -ENOBUFS;
	}

	/* Checkout the refcounts.
	 * Given that we checked for available elements and update slots above,
	 * this has to be successful. */
	for (enr = first; enr <= last; enr++) {
		struct lc_element *al_ext;
		al_ext = lc_get_cumulative(device->act_log, enr);
		if (!al_ext)
			drbd_err(device, "LOGIC BUG for enr=%u\n", enr);
	}
	return 0;
}

/* put activity log extent references corresponding to interval i, return true
 * if at least one extent is now unreferenced. */
bool drbd_al_complete_io(struct drbd_device *device, struct drbd_interval *i)
{
	/* for bios crossing activity log extent boundaries,
	 * we may need to activate two extents in one go */
	unsigned first = i->sector >> (AL_EXTENT_SHIFT-9);
	unsigned last = i->size == 0 ? first : (i->sector + (i->size >> 9) - 1) >> (AL_EXTENT_SHIFT-9);

	return put_actlog(device, first, last);
}

static int _try_lc_del(struct drbd_device *device, struct lc_element *al_ext)
{
	int rv;

	spin_lock_irq(&device->al_lock);
	rv = (al_ext->refcnt == 0);
	if (likely(rv))
		lc_del(device->act_log, al_ext);
	spin_unlock_irq(&device->al_lock);

	return rv;
}

/**
 * drbd_al_shrink() - Removes all active extents form the activity log
 * @device:	DRBD device.
 *
 * Removes all active extents form the activity log, waiting until
 * the reference count of each entry dropped to 0 first, of course.
 *
 * You need to lock device->act_log with lc_try_lock() / lc_unlock()
 */
void drbd_al_shrink(struct drbd_device *device)
{
	struct lc_element *al_ext;
	int i;

	D_ASSERT(device, test_bit(__LC_LOCKED, &device->act_log->flags));

	for (i = 0; i < device->act_log->nr_elements; i++) {
		al_ext = lc_element_by_index(device->act_log, i);
		if (al_ext->lc_number == LC_FREE)
			continue;
		wait_event(device->al_wait, _try_lc_del(device, al_ext));
	}

	wake_up(&device->al_wait);
}

int drbd_al_initialize(struct drbd_device *device, void *buffer)
{
	struct al_transaction_on_disk *al = buffer;
	struct drbd_md *md = &device->ldev->md;
	int al_size_4k = md->al_stripes * md->al_stripe_size_4k;
	int i;

	if (drbd_md_dax_active(device->ldev))
		return drbd_dax_al_initialize(device);

	__al_write_transaction(device, al);
	/* There may or may not have been a pending transaction. */
	spin_lock_irq(&device->al_lock);
	lc_committed(device->act_log);
	spin_unlock_irq(&device->al_lock);

	/* The rest of the transactions will have an empty "updates" list, and
	 * are written out only to provide the context, and to initialize the
	 * on-disk ring buffer. */
	for (i = 1; i < al_size_4k; i++) {
		int err = __al_write_transaction(device, al);
		if (err)
			return err;
	}
	return 0;
}

void drbd_advance_rs_marks(struct drbd_peer_device *peer_device, unsigned long still_to_go)
{
	unsigned long now = jiffies;
	unsigned long last = peer_device->rs_mark_time[peer_device->rs_last_mark];
	int next = (peer_device->rs_last_mark + 1) % DRBD_SYNC_MARKS;
	if (time_after_eq(now, last + DRBD_SYNC_MARK_STEP)) {
		if (peer_device->rs_mark_left[peer_device->rs_last_mark] != still_to_go &&
		    peer_device->repl_state[NOW] != L_PAUSED_SYNC_T &&
		    peer_device->repl_state[NOW] != L_PAUSED_SYNC_S) {
			peer_device->rs_mark_time[next] = now;
			peer_device->rs_mark_left[next] = still_to_go;
			peer_device->rs_last_mark = next;
		}
		drbd_peer_device_post_work(peer_device, RS_PROGRESS);
	}
}

/* It is called lazy update, so don't do write-out too often. */
static bool lazy_bitmap_update_due(struct drbd_peer_device *peer_device)
{
	return time_after(jiffies, peer_device->rs_last_writeout + 2*HZ);
}

void drbd_maybe_schedule_on_disk_bitmap_update(struct drbd_peer_device *peer_device,
						 bool rs_done, bool is_sync_target)
{
	if (rs_done) {
		if (peer_device->connection->agreed_pro_version <= 95 || is_sync_target)
			set_bit(RS_DONE, &peer_device->flags);

		/* If sync source: rather wait for explicit notification via
		 * receive_state, to avoid uuids-rotated-too-fast causing full
		 * resync in next handshake, in case the replication link
		 * breaks at the most unfortunate time... */
	}

	if (rs_done || lazy_bitmap_update_due(peer_device))
		drbd_peer_device_post_work(peer_device, RS_LAZY_BM_WRITE);
}


static int update_sync_bits(struct drbd_peer_device *peer_device,
		unsigned long sbnr, unsigned long ebnr,
		enum update_sync_bits_mode mode)
{
	struct drbd_device *device = peer_device->device;
	unsigned long count = 0;
	int bmi = peer_device->bitmap_index;

	if (mode == RECORD_RS_FAILED)
		/* Only called from drbd_rs_failed_io(), bits
		 * supposedly still set.  Recount, maybe some
		 * of the bits have been successfully cleared
		 * by application IO meanwhile.
		 */
		count = drbd_bm_count_bits(device, bmi, sbnr, ebnr);
	else if (mode == SET_IN_SYNC)
		count = drbd_bm_clear_bits(device, bmi, sbnr, ebnr);
	else /* if (mode == SET_OUT_OF_SYNC) */
		count = drbd_bm_set_bits(device, bmi, sbnr, ebnr);

	if (count) {
		if (mode == SET_IN_SYNC) {
			bool is_sync_target, rs_is_done;
			unsigned long still_to_go;

			is_sync_target = is_sync_target_state(peer_device, NOW);
			/* Evaluate is_sync_target_state before getting the bm
			 * total weight. We only want to finish a sync if we
			 * were in a sync target state and then clear the last
			 * bits.
			 *
			 * Use an explicit read barrier to ensure that the
			 * state is read before the bitmap is checked. The
			 * corresponding release is implied when the bitmap is
			 * unlocked after it is received.
			 */
			smp_rmb();
			still_to_go = drbd_bm_total_weight(peer_device);
			rs_is_done = (still_to_go <= peer_device->rs_failed);
			drbd_advance_rs_marks(peer_device, still_to_go);
			if (rs_is_done)
				drbd_maybe_schedule_on_disk_bitmap_update(peer_device, rs_is_done, is_sync_target);
		} else if (mode == RECORD_RS_FAILED) {
			peer_device->rs_failed += count;
		} else /* if (mode == SET_OUT_OF_SYNC) */ {
			enum drbd_repl_state repl_state = peer_device->repl_state[NOW];
			if (repl_state >= L_SYNC_SOURCE && repl_state <= L_PAUSED_SYNC_T)
				peer_device->rs_total += count;
		}
		wake_up(&device->al_wait);
	}
	return count;
}

/* clear the bit corresponding to the piece of storage in question:
 * size byte of data starting from sector.  Only clear a bits of the affected
 * one ore more _aligned_ BM_BLOCK_SIZE blocks.
 *
 * called by worker on L_SYNC_TARGET and receiver on SyncSource.
 *
 */
int __drbd_change_sync(struct drbd_peer_device *peer_device, sector_t sector, int size,
		enum update_sync_bits_mode mode)
{
	/* Is called from worker and receiver context _only_ */
	struct drbd_device *device = peer_device->device;
	unsigned long sbnr, ebnr, lbnr;
	unsigned long count = 0;
	sector_t esector, nr_sectors;

	/* This would be an empty REQ_OP_FLUSH, be silent. */
	if ((mode == SET_OUT_OF_SYNC) && size == 0)
		return 0;

	if (peer_device->bitmap_index == -1) /* no bitmap... */
		return 0;

	if (!get_ldev(device))
		return 0; /* no disk, no metadata, no bitmap to manipulate bits in */

	nr_sectors = get_capacity(device->vdisk);
	esector = sector + (size >> 9) - 1;

	if (!expect(peer_device, sector < nr_sectors))
		goto out;
	if (!expect(peer_device, esector < nr_sectors))
		esector = nr_sectors - 1;

	lbnr = BM_SECT_TO_BIT(nr_sectors-1);

	if (mode == SET_IN_SYNC) {
		/* Round up start sector, round down end sector.  We make sure
		 * we only clear full, aligned, BM_BLOCK_SIZE blocks. */
		if (unlikely(esector < BM_SECT_PER_BIT-1))
			goto out;
		if (unlikely(esector == (nr_sectors-1)))
			ebnr = lbnr;
		else
			ebnr = BM_SECT_TO_BIT(esector - (BM_SECT_PER_BIT-1));
		sbnr = BM_SECT_TO_BIT(sector + BM_SECT_PER_BIT-1);
	} else {
		/* We set it out of sync, or record resync failure.
		 * Should not round anything here. */
		sbnr = BM_SECT_TO_BIT(sector);
		ebnr = BM_SECT_TO_BIT(esector);
	}

	count = update_sync_bits(peer_device, sbnr, ebnr, mode);
out:
	put_ldev(device);
	return count;
}

int drbd_set_all_out_of_sync(struct drbd_device *device, sector_t sector, int size)
{
	return drbd_set_sync(device, sector, size, -1, -1);
}

/**
 * drbd_set_sync  -  Set a disk range in or out of sync
 * @device:	DRBD device
 * @sector:	start sector of disk range
 * @size:	size of disk range in bytes
 * @bits:	bit values to use by bitmap index
 * @mask:	bitmap indexes to modify (mask set)
 *
 * Returns the number of bits modified.
 */
int drbd_set_sync(struct drbd_device *device, sector_t sector, int size,
		   unsigned long bits, unsigned long mask)
{
	long set_start, set_end, clear_start, clear_end;
	sector_t esector, nr_sectors;
	int count = 0;
	struct drbd_peer_device *peer_device;

	mask &= (1 << device->bitmap->bm_max_peers) - 1;

	if (size <= 0 || !IS_ALIGNED(size, 512)) {
		drbd_err(device, "%s sector: %llus, size: %d\n",
			 __func__, (unsigned long long)sector, size);
		return false;
	}

	if (!get_ldev(device))
		return false; /* no disk, no metadata, no bitmap to set bits in */

	nr_sectors = get_capacity(device->vdisk);
	esector = sector + (size >> 9) - 1;

	if (!expect(device, sector < nr_sectors))
		goto out;
	if (!expect(device, esector < nr_sectors))
		esector = nr_sectors - 1;

	/* For marking sectors as out of sync, we need to round up. */
	set_start = BM_SECT_TO_BIT(sector);
	set_end = BM_SECT_TO_BIT(esector);

	/* For marking sectors as in sync, we need to round down except when we
	 * reach the end of the device: The last bit in the bitmap does not
	 * account for sectors past the end of the device.
	 * CLEAR_END can become negative here. */
	clear_start = BM_SECT_TO_BIT(sector + BM_SECT_PER_BIT - 1);
	if (esector == nr_sectors - 1)
		clear_end = BM_SECT_TO_BIT(esector);
	else
		clear_end = BM_SECT_TO_BIT(esector + 1) - 1;

	rcu_read_lock();
	for_each_peer_device_rcu(peer_device, device) {
		int bitmap_index = peer_device->bitmap_index;

		if (bitmap_index == -1)
			continue;

		if (!test_and_clear_bit(bitmap_index, &mask))
			continue;

		if (test_bit(bitmap_index, &bits))
			count += update_sync_bits(peer_device, set_start, set_end, SET_OUT_OF_SYNC);

		else if (clear_start <= clear_end)
			count += update_sync_bits(peer_device, clear_start, clear_end, SET_IN_SYNC);
	}
	rcu_read_unlock();
	if (mask) {
		int bitmap_index;

		for_each_set_bit(bitmap_index, &mask, BITS_PER_LONG) {
			if (test_bit(bitmap_index, &bits))
				count += drbd_bm_set_bits(device, bitmap_index,
						 set_start, set_end);
			else if (clear_start <= clear_end)
				count += drbd_bm_clear_bits(device, bitmap_index,
						   clear_start, clear_end);
		}
	}

out:
	put_ldev(device);

<<<<<<< HEAD
	return count;
=======
	return set;
}

static
struct bm_extent *_bme_get(struct drbd_peer_device *peer_device, unsigned int enr)
{
	struct drbd_device *device = peer_device->device;
	struct lc_element *e;
	struct bm_extent *bm_ext;
	int wakeup = 0;
	unsigned long rs_flags;

	spin_lock_irq(&device->al_lock);
	if (peer_device->resync_locked > peer_device->resync_lru->nr_elements/2) {
		spin_unlock_irq(&device->al_lock);
		return NULL;
	}
	e = lc_get(peer_device->resync_lru, enr);
	bm_ext = e ? lc_entry(e, struct bm_extent, lce) : NULL;
	if (bm_ext) {
		if (bm_ext->lce.lc_number != enr) {
			bm_ext->rs_left = bm_e_weight(peer_device, enr);
			bm_ext->rs_failed = 0;
			lc_committed(peer_device->resync_lru);
			wakeup = 1;
		}
		if (bm_ext->lce.refcnt == 1)
			peer_device->resync_locked++;
		set_bit(BME_NO_WRITES, &bm_ext->flags);
	}
	rs_flags = peer_device->resync_lru->flags;
	spin_unlock_irq(&device->al_lock);
	if (wakeup)
		wake_up(&device->al_wait);

	if (!bm_ext) {
		if (rs_flags & LC_STARVING)
			drbd_warn(peer_device, "Have to wait for element"
			     " (resync LRU too small?)\n");
		BUG_ON(rs_flags & LC_LOCKED);
	}

	return bm_ext;
}

static int _is_in_al(struct drbd_device *device, unsigned int enr)
{
	int rv;

	spin_lock_irq(&device->al_lock);
	rv = lc_is_used(device->act_log, enr);
	spin_unlock_irq(&device->al_lock);

	return rv;
}

/**
 * drbd_rs_begin_io() - Gets an extent in the resync LRU cache and sets it to BME_LOCKED
 *
 * This functions sleeps on al_wait. Returns 0 on success, -EINTR if interrupted.
 */
int drbd_rs_begin_io(struct drbd_peer_device *peer_device, sector_t sector)
{
	struct drbd_device *device = peer_device->device;
	unsigned int enr = BM_SECT_TO_EXT(sector);
	struct bm_extent *bm_ext;
	int i, sig;
	bool sa;

retry:
	sig = wait_event_interruptible(device->al_wait,
			(bm_ext = _bme_get(peer_device, enr)));
	if (sig)
		return -EINTR;

	if (test_bit(BME_LOCKED, &bm_ext->flags))
		return 0;

	/* step aside only while we are above c-min-rate; unless disabled. */
	sa = drbd_rs_c_min_rate_throttle(peer_device);

	for (i = 0; i < AL_EXT_PER_BM_SECT; i++) {
		sig = wait_event_interruptible(device->al_wait,
					       !_is_in_al(device, enr * AL_EXT_PER_BM_SECT + i) ||
					       (sa && test_bit(BME_PRIORITY, &bm_ext->flags)));

		if (sig || (sa && test_bit(BME_PRIORITY, &bm_ext->flags))) {
			spin_lock_irq(&device->al_lock);
			if (lc_put(peer_device->resync_lru, &bm_ext->lce) == 0) {
				bm_ext->flags = 0; /* clears BME_NO_WRITES and eventually BME_PRIORITY */
				peer_device->resync_locked--;
				wake_up(&device->al_wait);
			}
			spin_unlock_irq(&device->al_lock);
			if (sig)
				return -EINTR;
			if (schedule_timeout_interruptible(HZ/10))
				return -EINTR;
			goto retry;
		}
	}
	set_bit(BME_LOCKED, &bm_ext->flags);
	return 0;
}

/**
 * drbd_try_rs_begin_io() - Gets an extent in the resync LRU cache, does not sleep
 *
 * Gets an extent in the resync LRU cache, sets it to BME_NO_WRITES, then
 * tries to set it to BME_LOCKED. Returns 0 upon success, and -EAGAIN
 * if there is still application IO going on in this area.
 */
int drbd_try_rs_begin_io(struct drbd_peer_device *peer_device, sector_t sector, bool throttle)
{
	struct drbd_device *device = peer_device->device;
	unsigned int enr = BM_SECT_TO_EXT(sector);
	const unsigned int al_enr = enr*AL_EXT_PER_BM_SECT;
	struct lc_element *e;
	struct bm_extent *bm_ext;
	int i;

	if (throttle)
		throttle = drbd_rs_should_slow_down(peer_device, sector, true);

	/* If we need to throttle, a half-locked (only marked BME_NO_WRITES,
	 * not yet BME_LOCKED) extent needs to be kicked out explicitly if we
	 * need to throttle. There is at most one such half-locked extent,
	 * which is remembered in resync_wenr. */

	if (throttle && peer_device->resync_wenr != enr)
		return -EAGAIN;

	spin_lock_irq(&device->al_lock);
	if (peer_device->resync_wenr != LC_FREE && peer_device->resync_wenr != enr) {
		/* in case you have very heavy scattered io, it may
		 * stall the syncer undefined if we give up the ref count
		 * when we try again and requeue.
		 *
		 * if we don't give up the refcount, but the next time
		 * we are scheduled this extent has been "synced" by new
		 * application writes, we'd miss the lc_put on the
		 * extent we keep the refcount on.
		 * so we remembered which extent we had to try again, and
		 * if the next requested one is something else, we do
		 * the lc_put here...
		 * we also have to wake_up
		 */

		e = lc_find(peer_device->resync_lru, peer_device->resync_wenr);
		bm_ext = e ? lc_entry(e, struct bm_extent, lce) : NULL;
		if (bm_ext) {
			D_ASSERT(device, !test_bit(BME_LOCKED, &bm_ext->flags));
			D_ASSERT(device, test_bit(BME_NO_WRITES, &bm_ext->flags));
			clear_bit(BME_NO_WRITES, &bm_ext->flags);
			peer_device->resync_wenr = LC_FREE;
			if (lc_put(peer_device->resync_lru, &bm_ext->lce) == 0) {
				bm_ext->flags = 0;
				peer_device->resync_locked--;
			}
			wake_up(&device->al_wait);
		} else {
			drbd_alert(device, "LOGIC BUG\n");
		}
	}
	/* TRY. */
	e = lc_try_get(peer_device->resync_lru, enr);
	bm_ext = e ? lc_entry(e, struct bm_extent, lce) : NULL;
	if (bm_ext) {
		if (test_bit(BME_LOCKED, &bm_ext->flags))
			goto proceed;
		if (!test_and_set_bit(BME_NO_WRITES, &bm_ext->flags)) {
			peer_device->resync_locked++;
		} else {
			/* we did set the BME_NO_WRITES,
			 * but then could not set BME_LOCKED,
			 * so we tried again.
			 * drop the extra reference. */
			bm_ext->lce.refcnt--;
			D_ASSERT(device, bm_ext->lce.refcnt > 0);
		}
		goto check_al;
	} else {
		/* do we rather want to try later? */
		if (peer_device->resync_locked > peer_device->resync_lru->nr_elements-3)
			goto try_again;
		/* Do or do not. There is no try. -- Yoda */
		e = lc_get(peer_device->resync_lru, enr);
		bm_ext = e ? lc_entry(e, struct bm_extent, lce) : NULL;
		if (!bm_ext) {
			const unsigned long rs_flags = peer_device->resync_lru->flags;
			if (rs_flags & LC_STARVING)
				drbd_warn(device, "Have to wait for element"
				     " (resync LRU too small?)\n");
			BUG_ON(rs_flags & LC_LOCKED);
			goto try_again;
		}
		if (bm_ext->lce.lc_number != enr) {
			bm_ext->rs_left = bm_e_weight(peer_device, enr);
			bm_ext->rs_failed = 0;
			lc_committed(peer_device->resync_lru);
			wake_up(&device->al_wait);
			D_ASSERT(device, test_bit(BME_LOCKED, &bm_ext->flags) == 0);
		}
		set_bit(BME_NO_WRITES, &bm_ext->flags);
		D_ASSERT(device, bm_ext->lce.refcnt == 1);
		peer_device->resync_locked++;
		goto check_al;
	}
check_al:
	for (i = 0; i < AL_EXT_PER_BM_SECT; i++) {
		if (lc_is_used(device->act_log, al_enr+i))
			goto try_again;
	}
	set_bit(BME_LOCKED, &bm_ext->flags);
proceed:
	peer_device->resync_wenr = LC_FREE;
	spin_unlock_irq(&device->al_lock);
	return 0;

try_again:
	if (bm_ext) {
		if (throttle ||
		    (test_bit(BME_PRIORITY, &bm_ext->flags) && bm_ext->lce.refcnt == 1)) {
			D_ASSERT(peer_device, !test_bit(BME_LOCKED, &bm_ext->flags));
			D_ASSERT(peer_device, test_bit(BME_NO_WRITES, &bm_ext->flags));
			clear_bit(BME_NO_WRITES, &bm_ext->flags);
			clear_bit(BME_PRIORITY, &bm_ext->flags);
			peer_device->resync_wenr = LC_FREE;
			if (lc_put(peer_device->resync_lru, &bm_ext->lce) == 0) {
				bm_ext->flags = 0;
				peer_device->resync_locked--;
			}
			wake_up(&device->al_wait);
		} else
			peer_device->resync_wenr = enr;
	}
	spin_unlock_irq(&device->al_lock);
	return -EAGAIN;
}

void drbd_rs_complete_io(struct drbd_peer_device *peer_device, sector_t sector)
{
	struct drbd_device *device = peer_device->device;
	unsigned int enr = BM_SECT_TO_EXT(sector);
	struct lc_element *e;
	struct bm_extent *bm_ext;
	unsigned long flags;

	spin_lock_irqsave(&device->al_lock, flags);
	e = lc_find(peer_device->resync_lru, enr);
	bm_ext = e ? lc_entry(e, struct bm_extent, lce) : NULL;
	if (!bm_ext) {
		spin_unlock_irqrestore(&device->al_lock, flags);
		drbd_err_ratelimit(device,
			"%s called, but extent not found\n", __func__);
		return;
	}

	if (bm_ext->lce.refcnt == 0) {
		spin_unlock_irqrestore(&device->al_lock, flags);
		drbd_err(device,
			"%s(,%llu [=%u]) called, but refcnt is 0!?\n",
			__func__, (unsigned long long)sector, enr);
		return;
	}

	if (lc_put(peer_device->resync_lru, &bm_ext->lce) == 0) {
		bm_ext->flags = 0; /* clear BME_LOCKED, BME_NO_WRITES and BME_PRIORITY */
		peer_device->resync_locked--;
		wake_up(&device->al_wait);
	}

	spin_unlock_irqrestore(&device->al_lock, flags);
}

/**
 * drbd_rs_cancel_all() - Removes all extents from the resync LRU (even BME_LOCKED)
 */
void drbd_rs_cancel_all(struct drbd_peer_device *peer_device)
{
	struct drbd_device *device = peer_device->device;
	spin_lock_irq(&device->al_lock);

	if (get_ldev_if_state(device, D_DETACHING)) { /* Makes sure ->resync is there. */
		lc_reset(peer_device->resync_lru);
		put_ldev(device);
	}
	peer_device->resync_locked = 0;
	peer_device->resync_wenr = LC_FREE;
	spin_unlock_irq(&device->al_lock);
	wake_up(&device->al_wait);
}

/**
 * drbd_rs_del_all() - Gracefully remove all extents from the resync LRU
 *
 * Returns 0 upon success, -EAGAIN if at least one reference count was
 * not zero.
 */
int drbd_rs_del_all(struct drbd_peer_device *peer_device)
{
	struct drbd_device *device = peer_device->device;
	struct lc_element *e;
	struct bm_extent *bm_ext;
	int i;

	spin_lock_irq(&device->al_lock);

	if (get_ldev_if_state(device, D_DETACHING)) {
		/* ok, ->resync is there. */
		for (i = 0; i < peer_device->resync_lru->nr_elements; i++) {
			e = lc_element_by_index(peer_device->resync_lru, i);
			bm_ext = lc_entry(e, struct bm_extent, lce);
			if (bm_ext->lce.lc_number == LC_FREE)
				continue;
			if (bm_ext->lce.lc_number == peer_device->resync_wenr) {
				drbd_info(peer_device, "dropping %u in drbd_rs_del_all, apparently"
				     " got 'synced' by application io\n",
				     peer_device->resync_wenr);
				D_ASSERT(peer_device, !test_bit(BME_LOCKED, &bm_ext->flags));
				D_ASSERT(peer_device, test_bit(BME_NO_WRITES, &bm_ext->flags));
				clear_bit(BME_NO_WRITES, &bm_ext->flags);
				peer_device->resync_wenr = LC_FREE;
				lc_put(peer_device->resync_lru, &bm_ext->lce);
			}
			if (bm_ext->lce.refcnt != 0) {
				drbd_info(peer_device, "Retrying drbd_rs_del_all() later. "
				     "refcnt=%d\n", bm_ext->lce.refcnt);
				put_ldev(device);
				spin_unlock_irq(&device->al_lock);
				return -EAGAIN;
			}
			D_ASSERT(peer_device, !test_bit(BME_LOCKED, &bm_ext->flags));
			D_ASSERT(peer_device, !test_bit(BME_NO_WRITES, &bm_ext->flags));
			lc_del(peer_device->resync_lru, &bm_ext->lce);
		}
		D_ASSERT(peer_device, peer_device->resync_lru->used == 0);
		put_ldev(device);
	}
	spin_unlock_irq(&device->al_lock);
	wake_up(&device->al_wait);

	return 0;
}

bool drbd_sector_has_priority(struct drbd_peer_device *peer_device, sector_t sector)
{
	struct drbd_device *device = peer_device->device;
	struct lc_element *tmp;
	bool has_priority = false;

	spin_lock_irq(&device->al_lock);
	tmp = lc_find(peer_device->resync_lru, BM_SECT_TO_EXT(sector));
	if (tmp) {
		struct bm_extent *bm_ext = lc_entry(tmp, struct bm_extent, lce);
		has_priority = test_bit(BME_PRIORITY, &bm_ext->flags);
	}
	spin_unlock_irq(&device->al_lock);
	return has_priority;
>>>>>>> bddc9ffb
}<|MERGE_RESOLUTION|>--- conflicted
+++ resolved
@@ -939,367 +939,5 @@
 out:
 	put_ldev(device);
 
-<<<<<<< HEAD
 	return count;
-=======
-	return set;
-}
-
-static
-struct bm_extent *_bme_get(struct drbd_peer_device *peer_device, unsigned int enr)
-{
-	struct drbd_device *device = peer_device->device;
-	struct lc_element *e;
-	struct bm_extent *bm_ext;
-	int wakeup = 0;
-	unsigned long rs_flags;
-
-	spin_lock_irq(&device->al_lock);
-	if (peer_device->resync_locked > peer_device->resync_lru->nr_elements/2) {
-		spin_unlock_irq(&device->al_lock);
-		return NULL;
-	}
-	e = lc_get(peer_device->resync_lru, enr);
-	bm_ext = e ? lc_entry(e, struct bm_extent, lce) : NULL;
-	if (bm_ext) {
-		if (bm_ext->lce.lc_number != enr) {
-			bm_ext->rs_left = bm_e_weight(peer_device, enr);
-			bm_ext->rs_failed = 0;
-			lc_committed(peer_device->resync_lru);
-			wakeup = 1;
-		}
-		if (bm_ext->lce.refcnt == 1)
-			peer_device->resync_locked++;
-		set_bit(BME_NO_WRITES, &bm_ext->flags);
-	}
-	rs_flags = peer_device->resync_lru->flags;
-	spin_unlock_irq(&device->al_lock);
-	if (wakeup)
-		wake_up(&device->al_wait);
-
-	if (!bm_ext) {
-		if (rs_flags & LC_STARVING)
-			drbd_warn(peer_device, "Have to wait for element"
-			     " (resync LRU too small?)\n");
-		BUG_ON(rs_flags & LC_LOCKED);
-	}
-
-	return bm_ext;
-}
-
-static int _is_in_al(struct drbd_device *device, unsigned int enr)
-{
-	int rv;
-
-	spin_lock_irq(&device->al_lock);
-	rv = lc_is_used(device->act_log, enr);
-	spin_unlock_irq(&device->al_lock);
-
-	return rv;
-}
-
-/**
- * drbd_rs_begin_io() - Gets an extent in the resync LRU cache and sets it to BME_LOCKED
- *
- * This functions sleeps on al_wait. Returns 0 on success, -EINTR if interrupted.
- */
-int drbd_rs_begin_io(struct drbd_peer_device *peer_device, sector_t sector)
-{
-	struct drbd_device *device = peer_device->device;
-	unsigned int enr = BM_SECT_TO_EXT(sector);
-	struct bm_extent *bm_ext;
-	int i, sig;
-	bool sa;
-
-retry:
-	sig = wait_event_interruptible(device->al_wait,
-			(bm_ext = _bme_get(peer_device, enr)));
-	if (sig)
-		return -EINTR;
-
-	if (test_bit(BME_LOCKED, &bm_ext->flags))
-		return 0;
-
-	/* step aside only while we are above c-min-rate; unless disabled. */
-	sa = drbd_rs_c_min_rate_throttle(peer_device);
-
-	for (i = 0; i < AL_EXT_PER_BM_SECT; i++) {
-		sig = wait_event_interruptible(device->al_wait,
-					       !_is_in_al(device, enr * AL_EXT_PER_BM_SECT + i) ||
-					       (sa && test_bit(BME_PRIORITY, &bm_ext->flags)));
-
-		if (sig || (sa && test_bit(BME_PRIORITY, &bm_ext->flags))) {
-			spin_lock_irq(&device->al_lock);
-			if (lc_put(peer_device->resync_lru, &bm_ext->lce) == 0) {
-				bm_ext->flags = 0; /* clears BME_NO_WRITES and eventually BME_PRIORITY */
-				peer_device->resync_locked--;
-				wake_up(&device->al_wait);
-			}
-			spin_unlock_irq(&device->al_lock);
-			if (sig)
-				return -EINTR;
-			if (schedule_timeout_interruptible(HZ/10))
-				return -EINTR;
-			goto retry;
-		}
-	}
-	set_bit(BME_LOCKED, &bm_ext->flags);
-	return 0;
-}
-
-/**
- * drbd_try_rs_begin_io() - Gets an extent in the resync LRU cache, does not sleep
- *
- * Gets an extent in the resync LRU cache, sets it to BME_NO_WRITES, then
- * tries to set it to BME_LOCKED. Returns 0 upon success, and -EAGAIN
- * if there is still application IO going on in this area.
- */
-int drbd_try_rs_begin_io(struct drbd_peer_device *peer_device, sector_t sector, bool throttle)
-{
-	struct drbd_device *device = peer_device->device;
-	unsigned int enr = BM_SECT_TO_EXT(sector);
-	const unsigned int al_enr = enr*AL_EXT_PER_BM_SECT;
-	struct lc_element *e;
-	struct bm_extent *bm_ext;
-	int i;
-
-	if (throttle)
-		throttle = drbd_rs_should_slow_down(peer_device, sector, true);
-
-	/* If we need to throttle, a half-locked (only marked BME_NO_WRITES,
-	 * not yet BME_LOCKED) extent needs to be kicked out explicitly if we
-	 * need to throttle. There is at most one such half-locked extent,
-	 * which is remembered in resync_wenr. */
-
-	if (throttle && peer_device->resync_wenr != enr)
-		return -EAGAIN;
-
-	spin_lock_irq(&device->al_lock);
-	if (peer_device->resync_wenr != LC_FREE && peer_device->resync_wenr != enr) {
-		/* in case you have very heavy scattered io, it may
-		 * stall the syncer undefined if we give up the ref count
-		 * when we try again and requeue.
-		 *
-		 * if we don't give up the refcount, but the next time
-		 * we are scheduled this extent has been "synced" by new
-		 * application writes, we'd miss the lc_put on the
-		 * extent we keep the refcount on.
-		 * so we remembered which extent we had to try again, and
-		 * if the next requested one is something else, we do
-		 * the lc_put here...
-		 * we also have to wake_up
-		 */
-
-		e = lc_find(peer_device->resync_lru, peer_device->resync_wenr);
-		bm_ext = e ? lc_entry(e, struct bm_extent, lce) : NULL;
-		if (bm_ext) {
-			D_ASSERT(device, !test_bit(BME_LOCKED, &bm_ext->flags));
-			D_ASSERT(device, test_bit(BME_NO_WRITES, &bm_ext->flags));
-			clear_bit(BME_NO_WRITES, &bm_ext->flags);
-			peer_device->resync_wenr = LC_FREE;
-			if (lc_put(peer_device->resync_lru, &bm_ext->lce) == 0) {
-				bm_ext->flags = 0;
-				peer_device->resync_locked--;
-			}
-			wake_up(&device->al_wait);
-		} else {
-			drbd_alert(device, "LOGIC BUG\n");
-		}
-	}
-	/* TRY. */
-	e = lc_try_get(peer_device->resync_lru, enr);
-	bm_ext = e ? lc_entry(e, struct bm_extent, lce) : NULL;
-	if (bm_ext) {
-		if (test_bit(BME_LOCKED, &bm_ext->flags))
-			goto proceed;
-		if (!test_and_set_bit(BME_NO_WRITES, &bm_ext->flags)) {
-			peer_device->resync_locked++;
-		} else {
-			/* we did set the BME_NO_WRITES,
-			 * but then could not set BME_LOCKED,
-			 * so we tried again.
-			 * drop the extra reference. */
-			bm_ext->lce.refcnt--;
-			D_ASSERT(device, bm_ext->lce.refcnt > 0);
-		}
-		goto check_al;
-	} else {
-		/* do we rather want to try later? */
-		if (peer_device->resync_locked > peer_device->resync_lru->nr_elements-3)
-			goto try_again;
-		/* Do or do not. There is no try. -- Yoda */
-		e = lc_get(peer_device->resync_lru, enr);
-		bm_ext = e ? lc_entry(e, struct bm_extent, lce) : NULL;
-		if (!bm_ext) {
-			const unsigned long rs_flags = peer_device->resync_lru->flags;
-			if (rs_flags & LC_STARVING)
-				drbd_warn(device, "Have to wait for element"
-				     " (resync LRU too small?)\n");
-			BUG_ON(rs_flags & LC_LOCKED);
-			goto try_again;
-		}
-		if (bm_ext->lce.lc_number != enr) {
-			bm_ext->rs_left = bm_e_weight(peer_device, enr);
-			bm_ext->rs_failed = 0;
-			lc_committed(peer_device->resync_lru);
-			wake_up(&device->al_wait);
-			D_ASSERT(device, test_bit(BME_LOCKED, &bm_ext->flags) == 0);
-		}
-		set_bit(BME_NO_WRITES, &bm_ext->flags);
-		D_ASSERT(device, bm_ext->lce.refcnt == 1);
-		peer_device->resync_locked++;
-		goto check_al;
-	}
-check_al:
-	for (i = 0; i < AL_EXT_PER_BM_SECT; i++) {
-		if (lc_is_used(device->act_log, al_enr+i))
-			goto try_again;
-	}
-	set_bit(BME_LOCKED, &bm_ext->flags);
-proceed:
-	peer_device->resync_wenr = LC_FREE;
-	spin_unlock_irq(&device->al_lock);
-	return 0;
-
-try_again:
-	if (bm_ext) {
-		if (throttle ||
-		    (test_bit(BME_PRIORITY, &bm_ext->flags) && bm_ext->lce.refcnt == 1)) {
-			D_ASSERT(peer_device, !test_bit(BME_LOCKED, &bm_ext->flags));
-			D_ASSERT(peer_device, test_bit(BME_NO_WRITES, &bm_ext->flags));
-			clear_bit(BME_NO_WRITES, &bm_ext->flags);
-			clear_bit(BME_PRIORITY, &bm_ext->flags);
-			peer_device->resync_wenr = LC_FREE;
-			if (lc_put(peer_device->resync_lru, &bm_ext->lce) == 0) {
-				bm_ext->flags = 0;
-				peer_device->resync_locked--;
-			}
-			wake_up(&device->al_wait);
-		} else
-			peer_device->resync_wenr = enr;
-	}
-	spin_unlock_irq(&device->al_lock);
-	return -EAGAIN;
-}
-
-void drbd_rs_complete_io(struct drbd_peer_device *peer_device, sector_t sector)
-{
-	struct drbd_device *device = peer_device->device;
-	unsigned int enr = BM_SECT_TO_EXT(sector);
-	struct lc_element *e;
-	struct bm_extent *bm_ext;
-	unsigned long flags;
-
-	spin_lock_irqsave(&device->al_lock, flags);
-	e = lc_find(peer_device->resync_lru, enr);
-	bm_ext = e ? lc_entry(e, struct bm_extent, lce) : NULL;
-	if (!bm_ext) {
-		spin_unlock_irqrestore(&device->al_lock, flags);
-		drbd_err_ratelimit(device,
-			"%s called, but extent not found\n", __func__);
-		return;
-	}
-
-	if (bm_ext->lce.refcnt == 0) {
-		spin_unlock_irqrestore(&device->al_lock, flags);
-		drbd_err(device,
-			"%s(,%llu [=%u]) called, but refcnt is 0!?\n",
-			__func__, (unsigned long long)sector, enr);
-		return;
-	}
-
-	if (lc_put(peer_device->resync_lru, &bm_ext->lce) == 0) {
-		bm_ext->flags = 0; /* clear BME_LOCKED, BME_NO_WRITES and BME_PRIORITY */
-		peer_device->resync_locked--;
-		wake_up(&device->al_wait);
-	}
-
-	spin_unlock_irqrestore(&device->al_lock, flags);
-}
-
-/**
- * drbd_rs_cancel_all() - Removes all extents from the resync LRU (even BME_LOCKED)
- */
-void drbd_rs_cancel_all(struct drbd_peer_device *peer_device)
-{
-	struct drbd_device *device = peer_device->device;
-	spin_lock_irq(&device->al_lock);
-
-	if (get_ldev_if_state(device, D_DETACHING)) { /* Makes sure ->resync is there. */
-		lc_reset(peer_device->resync_lru);
-		put_ldev(device);
-	}
-	peer_device->resync_locked = 0;
-	peer_device->resync_wenr = LC_FREE;
-	spin_unlock_irq(&device->al_lock);
-	wake_up(&device->al_wait);
-}
-
-/**
- * drbd_rs_del_all() - Gracefully remove all extents from the resync LRU
- *
- * Returns 0 upon success, -EAGAIN if at least one reference count was
- * not zero.
- */
-int drbd_rs_del_all(struct drbd_peer_device *peer_device)
-{
-	struct drbd_device *device = peer_device->device;
-	struct lc_element *e;
-	struct bm_extent *bm_ext;
-	int i;
-
-	spin_lock_irq(&device->al_lock);
-
-	if (get_ldev_if_state(device, D_DETACHING)) {
-		/* ok, ->resync is there. */
-		for (i = 0; i < peer_device->resync_lru->nr_elements; i++) {
-			e = lc_element_by_index(peer_device->resync_lru, i);
-			bm_ext = lc_entry(e, struct bm_extent, lce);
-			if (bm_ext->lce.lc_number == LC_FREE)
-				continue;
-			if (bm_ext->lce.lc_number == peer_device->resync_wenr) {
-				drbd_info(peer_device, "dropping %u in drbd_rs_del_all, apparently"
-				     " got 'synced' by application io\n",
-				     peer_device->resync_wenr);
-				D_ASSERT(peer_device, !test_bit(BME_LOCKED, &bm_ext->flags));
-				D_ASSERT(peer_device, test_bit(BME_NO_WRITES, &bm_ext->flags));
-				clear_bit(BME_NO_WRITES, &bm_ext->flags);
-				peer_device->resync_wenr = LC_FREE;
-				lc_put(peer_device->resync_lru, &bm_ext->lce);
-			}
-			if (bm_ext->lce.refcnt != 0) {
-				drbd_info(peer_device, "Retrying drbd_rs_del_all() later. "
-				     "refcnt=%d\n", bm_ext->lce.refcnt);
-				put_ldev(device);
-				spin_unlock_irq(&device->al_lock);
-				return -EAGAIN;
-			}
-			D_ASSERT(peer_device, !test_bit(BME_LOCKED, &bm_ext->flags));
-			D_ASSERT(peer_device, !test_bit(BME_NO_WRITES, &bm_ext->flags));
-			lc_del(peer_device->resync_lru, &bm_ext->lce);
-		}
-		D_ASSERT(peer_device, peer_device->resync_lru->used == 0);
-		put_ldev(device);
-	}
-	spin_unlock_irq(&device->al_lock);
-	wake_up(&device->al_wait);
-
-	return 0;
-}
-
-bool drbd_sector_has_priority(struct drbd_peer_device *peer_device, sector_t sector)
-{
-	struct drbd_device *device = peer_device->device;
-	struct lc_element *tmp;
-	bool has_priority = false;
-
-	spin_lock_irq(&device->al_lock);
-	tmp = lc_find(peer_device->resync_lru, BM_SECT_TO_EXT(sector));
-	if (tmp) {
-		struct bm_extent *bm_ext = lc_entry(tmp, struct bm_extent, lce);
-		has_priority = test_bit(BME_PRIORITY, &bm_ext->flags);
-	}
-	spin_unlock_irq(&device->al_lock);
-	return has_priority;
->>>>>>> bddc9ffb
 }