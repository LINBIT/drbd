/*
   drbd_actlog.c

   This file is part of DRBD by Philipp Reisner and Lars Ellenberg.

   Copyright (C) 2003-2008, LINBIT Information Technologies GmbH.
   Copyright (C) 2003-2008, Philipp Reisner <philipp.reisner@linbit.com>.
   Copyright (C) 2003-2008, Lars Ellenberg <lars.ellenberg@linbit.com>.

   drbd is free software; you can redistribute it and/or modify
   it under the terms of the GNU General Public License as published by
   the Free Software Foundation; either version 2, or (at your option)
   any later version.

   drbd is distributed in the hope that it will be useful,
   but WITHOUT ANY WARRANTY; without even the implied warranty of
   MERCHANTABILITY or FITNESS FOR A PARTICULAR PURPOSE.  See the
   GNU General Public License for more details.

   You should have received a copy of the GNU General Public License
   along with drbd; see the file COPYING.  If not, write to
   the Free Software Foundation, 675 Mass Ave, Cambridge, MA 02139, USA.

 */

#include <linux/slab.h>
#include <linux/crc32c.h>
#include <linux/drbd.h>
#include <linux/drbd_limits.h>
#include <linux/dynamic_debug.h>
#include "drbd_int.h"
#include "drbd_wrappers.h"
#include "drbd_meta_data.h"
#include "drbd_dax_pmem.h"

struct update_peers_work {
       struct drbd_work w;
       struct drbd_peer_device *peer_device;
       unsigned int enr;
};

void *drbd_md_get_buffer(struct drbd_device *device, const char *intent)
{
	int r;
	long t;

	t = wait_event_timeout(device->misc_wait,
			(r = atomic_cmpxchg(&device->md_io.in_use, 0, 1)) == 0 ||
			device->disk_state[NOW] <= D_FAILED,
			HZ * 10);

	if (t == 0)
		drbd_err(device, "Waited 10 Seconds for md_buffer! BUG?\n");

	if (r)
		return NULL;

	device->md_io.current_use = intent;
	device->md_io.start_jif = jiffies;
	device->md_io.submit_jif = device->md_io.start_jif - 1;
	return page_address(device->md_io.page);
}

void drbd_md_put_buffer(struct drbd_device *device)
{
	if (atomic_dec_and_test(&device->md_io.in_use))
		wake_up(&device->misc_wait);
}

void wait_until_done_or_force_detached(struct drbd_device *device, struct drbd_backing_dev *bdev,
				       unsigned int *done)
{
	long dt;

	rcu_read_lock();
	dt = rcu_dereference(bdev->disk_conf)->disk_timeout;
	rcu_read_unlock();
	dt = dt * HZ / 10;
	if (dt == 0)
		dt = MAX_SCHEDULE_TIMEOUT;

	dt = wait_event_timeout(device->misc_wait,
			*done || test_bit(FORCE_DETACH, &device->flags), dt);
	if (dt == 0) {
		drbd_err(device, "meta-data IO operation timed out\n");
		drbd_chk_io_error(device, 1, DRBD_FORCE_DETACH);
	}
}

static int _drbd_md_sync_page_io(struct drbd_device *device,
				 struct drbd_backing_dev *bdev,
				 sector_t sector, int op)
{
	struct bio *bio;
	/* we do all our meta data IO in aligned 4k blocks. */
	const int size = 4096;
	int err, op_flags = 0;

	if ((op == REQ_OP_WRITE) && !test_bit(MD_NO_FUA, &device->flags))
		op_flags |= REQ_FUA | REQ_PREFLUSH;
<<<<<<< HEAD
	op_flags |= REQ_SYNC;
=======
	op_flags |= REQ_META | REQ_SYNC | REQ_PRIO;
>>>>>>> 89659435

	device->md_io.done = 0;
	device->md_io.error = -ENODEV;

	bio = bio_alloc_drbd(GFP_NOIO);
	bio_set_dev(bio, bdev->md_bdev);
	bio->bi_iter.bi_sector = sector;
	err = -EIO;
	if (bio_add_page(bio, device->md_io.page, size, 0) != size)
		goto out;
	bio->bi_private = device;
	bio->bi_end_io = drbd_md_endio;

	bio->bi_opf = op | op_flags;

	if (op != REQ_OP_WRITE && device->disk_state[NOW] == D_DISKLESS && device->ldev == NULL)
		/* special case, drbd_md_read() during drbd_adm_attach(): no get_ldev */
		;
	else if (!get_ldev_if_state(device, D_ATTACHING)) {
		/* Corresponding put_ldev in drbd_md_endio() */
		drbd_err(device, "ASSERT FAILED: get_ldev_if_state() == 1 in _drbd_md_sync_page_io()\n");
		err = -ENODEV;
		goto out;
	}

	bio_get(bio); /* one bio_put() is in the completion handler */
	atomic_inc(&device->md_io.in_use); /* drbd_md_put_buffer() is in the completion handler */
	device->md_io.submit_jif = jiffies;
	if (drbd_insert_fault(device, (op == REQ_OP_WRITE) ? DRBD_FAULT_MD_WR : DRBD_FAULT_MD_RD)) {
		bio->bi_status = BLK_STS_IOERR;
		bio_endio(bio);
	} else {
		submit_bio(bio);
	}
	wait_until_done_or_force_detached(device, bdev, &device->md_io.done);
	err = device->md_io.error;
 out:
	bio_put(bio);
	return err;
}

int drbd_md_sync_page_io(struct drbd_device *device, struct drbd_backing_dev *bdev,
			 sector_t sector, int op)
{
	int err;
	D_ASSERT(device, atomic_read(&device->md_io.in_use) == 1);

	if (!bdev->md_bdev) {
		if (drbd_ratelimit())
			drbd_err(device, "bdev->md_bdev==NULL\n");
		return -EIO;
	}

	drbd_dbg(device, "meta_data io: %s [%d]:%s(,%llus,%s) %pS\n",
	     current->comm, current->pid, __func__,
	     (unsigned long long)sector, (op == REQ_OP_WRITE) ? "WRITE" : "READ",
	     (void*)_RET_IP_ );

	if (sector < drbd_md_first_sector(bdev) ||
	    sector + 7 > drbd_md_last_sector(bdev))
		drbd_alert(device, "%s [%d]:%s(,%llus,%s) out of range md access!\n",
		     current->comm, current->pid, __func__,
		     (unsigned long long)sector,
		     (op == REQ_OP_WRITE) ? "WRITE" : "READ");

	err = _drbd_md_sync_page_io(device, bdev, sector, op);
	if (err) {
		drbd_err(device, "drbd_md_sync_page_io(,%llus,%s) failed with error %d\n",
		    (unsigned long long)sector,
		    (op == REQ_OP_WRITE) ? "WRITE" : "READ", err);
	}
	return err;
}

struct get_activity_log_ref_ctx {
	/* in: which extent on which device? */
	struct drbd_device *device;
	unsigned int enr;
	bool nonblock;

	/* out: do we need to wake_up(&device->al_wait)? */
	bool wake_up;
};

static struct bm_extent*
find_active_resync_extent(struct get_activity_log_ref_ctx *al_ctx)
{
	struct drbd_peer_device *peer_device;
	struct lc_element *tmp;

	rcu_read_lock();
	for_each_peer_device_rcu(peer_device, al_ctx->device) {
		tmp = lc_find(peer_device->resync_lru, al_ctx->enr/AL_EXT_PER_BM_SECT);
		if (unlikely(tmp != NULL)) {
			struct bm_extent  *bm_ext = lc_entry(tmp, struct bm_extent, lce);
			if (test_bit(BME_NO_WRITES, &bm_ext->flags)) {
				if (peer_device->resync_wenr == tmp->lc_number) {
					peer_device->resync_wenr = LC_FREE;
					if (lc_put(peer_device->resync_lru, &bm_ext->lce) == 0) {
						bm_ext->flags = 0;
						al_ctx->wake_up = true;
						peer_device->resync_locked--;
						continue;
					}
				}
				rcu_read_unlock();
				return bm_ext;
			}
		}
	}
	rcu_read_unlock();
	return NULL;
}

void
set_bme_priority(struct get_activity_log_ref_ctx *al_ctx)
{
	struct drbd_peer_device *peer_device;
	struct lc_element *tmp;

	rcu_read_lock();
	for_each_peer_device_rcu(peer_device, al_ctx->device) {
		tmp = lc_find(peer_device->resync_lru, al_ctx->enr/AL_EXT_PER_BM_SECT);
		if (tmp) {
			struct bm_extent  *bm_ext = lc_entry(tmp, struct bm_extent, lce);
			if (test_bit(BME_NO_WRITES, &bm_ext->flags)
			&& !test_and_set_bit(BME_PRIORITY, &bm_ext->flags))
				al_ctx->wake_up = true;
		}
	}
	rcu_read_unlock();
}

static
struct lc_element *__al_get(struct get_activity_log_ref_ctx *al_ctx)
{
	struct drbd_device *device = al_ctx->device;
	struct lc_element *al_ext = NULL;
	struct bm_extent *bm_ext;

	spin_lock_irq(&device->al_lock);
	bm_ext = find_active_resync_extent(al_ctx);
	if (bm_ext) {
		set_bme_priority(al_ctx);
		goto out;
	}
	if (al_ctx->nonblock)
		al_ext = lc_try_get(device->act_log, al_ctx->enr);
	else
		al_ext = lc_get(device->act_log, al_ctx->enr);
 out:
	spin_unlock_irq(&device->al_lock);
	if (al_ctx->wake_up)
		wake_up(&device->al_wait);
	return al_ext;
}

static
struct lc_element *_al_get_nonblock(struct drbd_device *device, unsigned int enr)
{
	struct get_activity_log_ref_ctx al_ctx =
		{ .device = device, .enr = enr, .nonblock = true };
	return __al_get(&al_ctx);
}

static
struct lc_element *_al_get(struct drbd_device *device, unsigned int enr)
{
	struct get_activity_log_ref_ctx al_ctx =
		{ .device = device, .enr = enr, .nonblock = false };
	return __al_get(&al_ctx);
}

#if IS_ENABLED(CONFIG_DEV_DAX_PMEM) && !defined(DAX_PMEM_IS_INCOMPLETE)
static bool
drbd_dax_begin_io_fp(struct drbd_device *device, unsigned int first, unsigned int last)
{
	struct lc_element *al_ext;
	unsigned long flags;
	unsigned int enr;
	unsigned int abort_enr;
	bool wake = 0;

	for (enr = first; enr <= last; enr++) {
		al_ext = _al_get(device, enr);
		if (!al_ext)
			goto abort;

		if (al_ext->lc_number != enr) {
			spin_lock_irqsave(&device->al_lock, flags);
			drbd_dax_al_update(device, al_ext);
			lc_committed(device->act_log);
			spin_unlock_irqrestore(&device->al_lock, flags);
		}
	}
	return true;
abort:
	abort_enr = enr;
	for (enr = first; enr < abort_enr; enr++) {
		spin_lock_irqsave(&device->al_lock, flags);
		al_ext = lc_find(device->act_log, enr);
		wake |= lc_put(device->act_log, al_ext) == 0;
		spin_unlock_irqrestore(&device->al_lock, flags);
	}
	if (wake)
		wake_up(&device->al_wait);
	return false;
}
#else
static bool
drbd_dax_begin_io_fp(struct drbd_device *device, unsigned int first, unsigned int last)
{
	return false;
}
#endif

bool drbd_al_begin_io_fastpath(struct drbd_device *device, struct drbd_interval *i)
{
	/* for bios crossing activity log extent boundaries,
	 * we may need to activate two extents in one go */
	unsigned first = i->sector >> (AL_EXTENT_SHIFT-9);
	unsigned last = i->size == 0 ? first : (i->sector + (i->size >> 9) - 1) >> (AL_EXTENT_SHIFT-9);

	D_ASSERT(device, first <= last);
	D_ASSERT(device, atomic_read(&device->local_cnt) > 0);

	if (drbd_md_dax_active(device->ldev))
		return drbd_dax_begin_io_fp(device, first, last);

	/* FIXME figure out a fast path for bios crossing AL extent boundaries */
	if (first != last)
		return false;

	return _al_get_nonblock(device, first) != NULL;
}

#if (PAGE_SHIFT + 3) < (AL_EXTENT_SHIFT - BM_BLOCK_SHIFT)
/* Currently BM_BLOCK_SHIFT, BM_EXT_SHIFT and AL_EXTENT_SHIFT
 * are still coupled, or assume too much about their relation.
 * Code below will not work if this is violated.
 * Will be cleaned up with some followup patch.
 */
# error FIXME
#endif

static unsigned long al_extent_to_bm_bit(unsigned int al_enr)
{
	return (unsigned long)al_enr << (AL_EXTENT_SHIFT - BM_BLOCK_SHIFT);
}

static sector_t al_tr_number_to_on_disk_sector(struct drbd_device *device)
{
	const unsigned int stripes = device->ldev->md.al_stripes;
	const unsigned int stripe_size_4kB = device->ldev->md.al_stripe_size_4k;

	/* transaction number, modulo on-disk ring buffer wrap around */
	unsigned int t = device->al_tr_number % (device->ldev->md.al_size_4k);

	/* ... to aligned 4k on disk block */
	t = ((t % stripes) * stripe_size_4kB) + t/stripes;

	/* ... to 512 byte sector in activity log */
	t *= 8;

	/* ... plus offset to the on disk position */
	return device->ldev->md.md_offset + device->ldev->md.al_offset + t;
}

static int __al_write_transaction(struct drbd_device *device, struct al_transaction_on_disk *buffer)
{
	struct lc_element *e;
	sector_t sector;
	int i, mx;
	unsigned extent_nr;
	unsigned crc = 0;
	int err = 0;
	ktime_var_for_accounting(start_kt);

	memset(buffer, 0, sizeof(*buffer));
	buffer->magic = cpu_to_be32(DRBD_AL_MAGIC);
	buffer->tr_number = cpu_to_be32(device->al_tr_number);

	i = 0;

	drbd_bm_reset_al_hints(device);

	/* Even though no one can start to change this list
	 * once we set the LC_LOCKED -- from drbd_al_begin_io(),
	 * lc_try_lock_for_transaction() --, someone may still
	 * be in the process of changing it. */
	spin_lock_irq(&device->al_lock);
	list_for_each_entry(e, &device->act_log->to_be_changed, list) {
		if (i == AL_UPDATES_PER_TRANSACTION) {
			i++;
			break;
		}
		buffer->update_slot_nr[i] = cpu_to_be16(e->lc_index);
		buffer->update_extent_nr[i] = cpu_to_be32(e->lc_new_number);
		if (e->lc_number != LC_FREE) {
			unsigned long start, end;

			start = al_extent_to_bm_bit(e->lc_number);
			end = al_extent_to_bm_bit(e->lc_number + 1) - 1;
			drbd_bm_mark_range_for_writeout(device, start, end);
		}
		i++;
	}
	spin_unlock_irq(&device->al_lock);
	BUG_ON(i > AL_UPDATES_PER_TRANSACTION);

	buffer->n_updates = cpu_to_be16(i);
	for ( ; i < AL_UPDATES_PER_TRANSACTION; i++) {
		buffer->update_slot_nr[i] = cpu_to_be16(-1);
		buffer->update_extent_nr[i] = cpu_to_be32(LC_FREE);
	}

	buffer->context_size = cpu_to_be16(device->act_log->nr_elements);
	buffer->context_start_slot_nr = cpu_to_be16(device->al_tr_cycle);

	mx = min_t(int, AL_CONTEXT_PER_TRANSACTION,
		   device->act_log->nr_elements - device->al_tr_cycle);
	for (i = 0; i < mx; i++) {
		unsigned idx = device->al_tr_cycle + i;
		extent_nr = lc_element_by_index(device->act_log, idx)->lc_number;
		buffer->context[i] = cpu_to_be32(extent_nr);
	}
	for (; i < AL_CONTEXT_PER_TRANSACTION; i++)
		buffer->context[i] = cpu_to_be32(LC_FREE);

	device->al_tr_cycle += AL_CONTEXT_PER_TRANSACTION;
	if (device->al_tr_cycle >= device->act_log->nr_elements)
		device->al_tr_cycle = 0;

	sector = al_tr_number_to_on_disk_sector(device);

	crc = crc32c(0, buffer, 4096);
	buffer->crc32c = cpu_to_be32(crc);

	ktime_aggregate_delta(device, start_kt, al_before_bm_write_hinted_kt);
	if (drbd_bm_write_hinted(device))
		err = -EIO;
	else {
		bool write_al_updates;
		rcu_read_lock();
		write_al_updates = rcu_dereference(device->ldev->disk_conf)->al_updates;
		rcu_read_unlock();
		if (write_al_updates) {
			ktime_aggregate_delta(device, start_kt, al_mid_kt);
			if (drbd_md_sync_page_io(device, device->ldev, sector, REQ_OP_WRITE)) {
				err = -EIO;
				drbd_chk_io_error(device, 1, DRBD_META_IO_ERROR);
			} else {
				device->al_tr_number++;
				device->al_writ_cnt++;
				device->al_histogram[min_t(unsigned int,
						device->act_log->pending_changes,
						AL_UPDATES_PER_TRANSACTION)]++;
			}
			ktime_aggregate_delta(device, start_kt, al_after_sync_page_kt);
		}
	}

	return err;
}

static int al_write_transaction(struct drbd_device *device)
{
	struct al_transaction_on_disk *buffer;
	int err;

	if (!get_ldev(device)) {
		drbd_err(device, "disk is %s, cannot start al transaction\n",
			drbd_disk_str(device->disk_state[NOW]));
		return -EIO;
	}

	/* The bitmap write may have failed, causing a state change. */
	if (device->disk_state[NOW] < D_INCONSISTENT) {
		drbd_err(device,
			"disk is %s, cannot write al transaction\n",
			drbd_disk_str(device->disk_state[NOW]));
		put_ldev(device);
		return -EIO;
	}

	/* protects md_io_buffer, al_tr_cycle, ... */
	buffer = drbd_md_get_buffer(device, __func__);
	if (!buffer) {
		drbd_err(device, "disk failed while waiting for md_io buffer\n");
		put_ldev(device);
		return -ENODEV;
	}

	err = __al_write_transaction(device, buffer);

	drbd_md_put_buffer(device);
	put_ldev(device);

	return err;
}

static int bm_e_weight(struct drbd_peer_device *peer_device, unsigned long enr);

bool drbd_al_try_lock(struct drbd_device *device)
{
	bool locked;

	spin_lock_irq(&device->al_lock);
	locked = lc_try_lock(device->act_log);
	spin_unlock_irq(&device->al_lock);

	return locked;
}

bool drbd_al_try_lock_for_transaction(struct drbd_device *device)
{
	bool locked;

	spin_lock_irq(&device->al_lock);
	locked = lc_try_lock_for_transaction(device->act_log);
	spin_unlock_irq(&device->al_lock);

	return locked;
}

void drbd_al_begin_io_commit(struct drbd_device *device)
{
	bool locked = false;


	if (drbd_md_dax_active(device->ldev)) {
		drbd_dax_al_begin_io_commit(device);
		return;
	}

	wait_event(device->al_wait,
			device->act_log->pending_changes == 0 ||
			(locked = drbd_al_try_lock_for_transaction(device)));

	if (locked) {
		/* Double check: it may have been committed by someone else
		 * while we were waiting for the lock. */
		if (device->act_log->pending_changes) {
			bool write_al_updates;

			rcu_read_lock();
			write_al_updates = rcu_dereference(device->ldev->disk_conf)->al_updates;
			rcu_read_unlock();

			if (write_al_updates)
				al_write_transaction(device);
			spin_lock_irq(&device->al_lock);
			/* FIXME
			if (err)
				we need an "lc_cancel" here;
			*/
			lc_committed(device->act_log);
			spin_unlock_irq(&device->al_lock);
		}
		lc_unlock(device->act_log);
		wake_up(&device->al_wait);
	}
}

static bool put_actlog(struct drbd_device *device, unsigned int first, unsigned int last)
{
	struct lc_element *extent;
	unsigned long flags;
	unsigned int enr;
	bool wake = false;

	D_ASSERT(device, first <= last);
	spin_lock_irqsave(&device->al_lock, flags);
	for (enr = first; enr <= last; enr++) {
		extent = lc_find(device->act_log, enr);
		if (!extent || extent->refcnt == 0) {
			drbd_err(device, "al_complete_io() called on inactive extent %u\n", enr);
			continue;
		}
		if (lc_put(device->act_log, extent) == 0)
			wake = true;
	}
	spin_unlock_irqrestore(&device->al_lock, flags);
	if (wake)
		wake_up(&device->al_wait);
	return wake;
}

/**
 * drbd_al_begin_io_for_peer() - Gets (a) reference(s) to AL extent(s)
 * @peer_device:	DRBD peer device to be targeted
 * @i:			interval to check and register
 *
 * Ensures that the extents covered by the interval @i are hot in the
 * activity log. This function makes sure the area is not active by any
 * resync operation on any connection.
 */
int drbd_al_begin_io_for_peer(struct drbd_peer_device *peer_device, struct drbd_interval *i)
{
	struct drbd_device *device = peer_device->device;
	struct drbd_connection *connection = peer_device->connection;
	unsigned first = i->sector >> (AL_EXTENT_SHIFT-9);
	unsigned last = i->size == 0 ? first : (i->sector + (i->size >> 9) - 1) >> (AL_EXTENT_SHIFT-9);
	unsigned enr;
	bool need_transaction = false;
	long timeout = MAX_SCHEDULE_TIMEOUT;

	if (connection->agreed_pro_version < 114) {
		struct net_conf *nc;
		rcu_read_lock();
		nc = rcu_dereference(connection->transport.net_conf);
		if (nc && nc->ko_count)
			timeout = nc->ko_count * nc->timeout * HZ/10;
		rcu_read_unlock();
	}

	D_ASSERT(peer_device, first <= last);
	D_ASSERT(peer_device, atomic_read(&device->local_cnt) > 0);

	for (enr = first; enr <= last; enr++) {
		struct lc_element *al_ext;
		timeout = wait_event_timeout(device->al_wait,
				(al_ext = _al_get(device, enr)) != NULL ||
				connection->cstate[NOW] < C_CONNECTED,
				timeout);
		/* If we ran into the timeout, we have been unresponsive to the
		 * peer for so long. So in theory, it should already have
		 * kicked us out.  But in case it did not, rather disconnect hard,
		 * and try to re-establish the connection than block "forever",
		 * in what is likely to be a distributed deadlock */
		if (timeout == 0) {
			drbd_err(connection, "Upgrade your peer(s) or increase al-extents or reduce max-epoch-size\n");
			drbd_err(connection, "Breaking connection to avoid a distributed deadlock.\n");
			change_cstate(connection, C_TIMEOUT, CS_HARD);
		}
		if (al_ext == NULL) {
			if (enr > first)
				put_actlog(device, first, enr-1);
			return -ECONNABORTED;
		}
		if (al_ext->lc_number != enr)
			need_transaction = true;
	}

	if (need_transaction)
		drbd_al_begin_io_commit(device);
	return 0;

}

int drbd_al_begin_io_nonblock(struct drbd_device *device, struct drbd_interval *i)
{
	struct lru_cache *al = device->act_log;
	struct bm_extent *bm_ext;
	/* for bios crossing activity log extent boundaries,
	 * we may need to activate two extents in one go */
	unsigned first = i->sector >> (AL_EXTENT_SHIFT-9);
	unsigned last = i->size == 0 ? first : (i->sector + (i->size >> 9) - 1) >> (AL_EXTENT_SHIFT-9);
	unsigned nr_al_extents;
	unsigned available_update_slots;
	struct get_activity_log_ref_ctx al_ctx = { .device = device, };
	unsigned enr;

	D_ASSERT(device, first <= last);

	nr_al_extents = 1 + last - first; /* worst case: all touched extends are cold. */
	available_update_slots = min(al->nr_elements - al->used,
				al->max_pending_changes - al->pending_changes);

	/* We want all necessary updates for a given request within the same transaction
	 * We could first check how many updates are *actually* needed,
	 * and use that instead of the worst-case nr_al_extents */
	if (available_update_slots < nr_al_extents) {
		/* Too many activity log extents are currently "hot".
		 *
		 * If we have accumulated pending changes already,
		 * we made progress.
		 *
		 * If we cannot get even a single pending change through,
		 * stop the fast path until we made some progress,
		 * or requests to "cold" extents could be starved. */
		if (!al->pending_changes)
			set_bit(__LC_STARVING, &device->act_log->flags);
		return -ENOBUFS;
	}

	/* Is resync active in this area? */
	for (enr = first; enr <= last; enr++) {
		al_ctx.enr = enr;
		bm_ext = find_active_resync_extent(&al_ctx);
		if (unlikely(bm_ext != NULL)) {
			set_bme_priority(&al_ctx);
			if (al_ctx.wake_up)
				return -EBUSY;
			return -EWOULDBLOCK;
		}
	}

	/* Checkout the refcounts.
	 * Given that we checked for available elements and update slots above,
	 * this has to be successful. */
	for (enr = first; enr <= last; enr++) {
		struct lc_element *al_ext;
		al_ext = lc_get_cumulative(device->act_log, enr);
		if (!al_ext)
			drbd_err(device, "LOGIC BUG for enr=%u\n", enr);
	}
	return 0;
}

/* put activity log extent references corresponding to interval i, return true
 * if at least one extent is now unreferenced. */
bool drbd_al_complete_io(struct drbd_device *device, struct drbd_interval *i)
{
	/* for bios crossing activity log extent boundaries,
	 * we may need to activate two extents in one go */
	unsigned first = i->sector >> (AL_EXTENT_SHIFT-9);
	unsigned last = i->size == 0 ? first : (i->sector + (i->size >> 9) - 1) >> (AL_EXTENT_SHIFT-9);

	return put_actlog(device, first, last);
}

static int _try_lc_del(struct drbd_device *device, struct lc_element *al_ext)
{
	int rv;

	spin_lock_irq(&device->al_lock);
	rv = (al_ext->refcnt == 0);
	if (likely(rv))
		lc_del(device->act_log, al_ext);
	spin_unlock_irq(&device->al_lock);

	return rv;
}

/**
 * drbd_al_shrink() - Removes all active extents form the activity log
 * @device:	DRBD device.
 *
 * Removes all active extents form the activity log, waiting until
 * the reference count of each entry dropped to 0 first, of course.
 *
 * You need to lock device->act_log with lc_try_lock() / lc_unlock()
 */
void drbd_al_shrink(struct drbd_device *device)
{
	struct lc_element *al_ext;
	int i;

	D_ASSERT(device, test_bit(__LC_LOCKED, &device->act_log->flags));

	for (i = 0; i < device->act_log->nr_elements; i++) {
		al_ext = lc_element_by_index(device->act_log, i);
		if (al_ext->lc_number == LC_FREE)
			continue;
		wait_event(device->al_wait, _try_lc_del(device, al_ext));
	}

	wake_up(&device->al_wait);
}

static bool extent_in_sync(struct drbd_peer_device *peer_device, unsigned int rs_enr)
{
	if (peer_device->repl_state[NOW] == L_ESTABLISHED) {
		if (drbd_bm_total_weight(peer_device) == 0)
			return true;
		if (bm_e_weight(peer_device, rs_enr) == 0)
			return true;
	} else if (peer_device->repl_state[NOW] == L_SYNC_SOURCE ||
		   peer_device->repl_state[NOW] == L_SYNC_TARGET) {
		bool rv = false;

		if (!drbd_try_rs_begin_io(peer_device, BM_EXT_TO_SECT(rs_enr), false)) {
			struct bm_extent *bm_ext;
			struct lc_element *e;

			e = lc_find(peer_device->resync_lru, rs_enr);
			bm_ext = lc_entry(e, struct bm_extent, lce);
			rv = (bm_ext->rs_left == 0);
			drbd_rs_complete_io(peer_device, BM_EXT_TO_SECT(rs_enr));
		}

		return rv;
	}

	return false;
}

static void
consider_sending_peers_in_sync(struct drbd_peer_device *peer_device, unsigned int rs_enr)
{
	struct drbd_device *device = peer_device->device;
	u64 mask = NODE_MASK(peer_device->node_id), im;
	struct drbd_peer_device *p;
	int size_sect;

	for_each_peer_device_ref(p, im, device) {
		if (p == peer_device)
			continue;
		if (extent_in_sync(p, rs_enr))
			mask |= NODE_MASK(p->node_id);
	}

	size_sect = min(BM_SECT_PER_EXT,
			drbd_get_capacity(device->this_bdev) - BM_EXT_TO_SECT(rs_enr));

	for_each_peer_device_ref(p, im, device) {
		if (mask & NODE_MASK(p->node_id))
			drbd_send_peers_in_sync(p, mask, BM_EXT_TO_SECT(rs_enr), size_sect << 9);
	}
}

int drbd_al_initialize(struct drbd_device *device, void *buffer)
{
	struct al_transaction_on_disk *al = buffer;
	struct drbd_md *md = &device->ldev->md;
	int al_size_4k = md->al_stripes * md->al_stripe_size_4k;
	int i;

	if (drbd_md_dax_active(device->ldev))
		return drbd_dax_al_initialize(device);

	__al_write_transaction(device, al);
	/* There may or may not have been a pending transaction. */
	spin_lock_irq(&device->al_lock);
	lc_committed(device->act_log);
	spin_unlock_irq(&device->al_lock);

	/* The rest of the transactions will have an empty "updates" list, and
	 * are written out only to provide the context, and to initialize the
	 * on-disk ring buffer. */
	for (i = 1; i < al_size_4k; i++) {
		int err = __al_write_transaction(device, al);
		if (err)
			return err;
	}
	return 0;
}

static int w_update_peers(struct drbd_work *w, int unused)
{
       struct update_peers_work *upw = container_of(w, struct update_peers_work, w);
       struct drbd_peer_device *peer_device = upw->peer_device;
       struct drbd_device *device = peer_device->device;
       struct drbd_connection *connection = peer_device->connection;

       consider_sending_peers_in_sync(peer_device, upw->enr);

       kfree(upw);

       kref_debug_put(&device->kref_debug, 5);
       kref_put(&device->kref, drbd_destroy_device);

       kref_debug_put(&connection->kref_debug, 14);
       kref_put(&connection->kref, drbd_destroy_connection);

       return 0;
}

/* inherently racy...
 * return value may be already out-of-date when this function returns.
 * but the general usage is that this is only use during a cstate when bits are
 * only cleared, not set, and typically only care for the case when the return
 * value is zero, or we already "locked" this "bitmap extent" by other means.
 *
 * enr is bm-extent number, since we chose to name one sector (512 bytes)
 * worth of the bitmap a "bitmap extent".
 *
 * TODO
 * I think since we use it like a reference count, we should use the real
 * reference count of some bitmap extent element from some lru instead...
 *
 */
static int bm_e_weight(struct drbd_peer_device *peer_device, unsigned long enr)
{
	unsigned long start, end, count;

	start = enr << (BM_EXT_SHIFT - BM_BLOCK_SHIFT);
	end = ((enr + 1) << (BM_EXT_SHIFT - BM_BLOCK_SHIFT)) - 1;
	count = drbd_bm_count_bits(peer_device->device, peer_device->bitmap_index, start, end);
#if DUMP_MD >= 3
	drbd_info(peer_device, "enr=%lu weight=%d\n", enr, count);
#endif
	return count;
}

static const char *drbd_change_sync_fname[] = {
	[RECORD_RS_FAILED] = "drbd_rs_failed_io",
	[SET_IN_SYNC] = "drbd_set_in_sync",
	[SET_OUT_OF_SYNC] = "drbd_set_out_of_sync"
};


/* ATTENTION. The AL's extents are 4MB each, while the extents in the
 * resync LRU-cache are 128MB each.
 * The caller of this function has to hold an get_ldev() reference.
 *
 * Adjusts the caching members ->rs_left (success) or ->rs_failed (!success),
 * potentially pulling in (and recounting the corresponding bits)
 * this resync extent into the resync extent lru cache.
 *
 * Returns whether all bits have been cleared for this resync extent,
 * precisely: (rs_left <= rs_failed)
 *
 * TODO will be obsoleted once we have a caching lru of the on disk bitmap
 */
static bool update_rs_extent(struct drbd_peer_device *peer_device,
		unsigned int enr, int count,
		enum update_sync_bits_mode mode)
{
	struct drbd_device *device = peer_device->device;
	struct lc_element *e;

	D_ASSERT(device, atomic_read(&device->local_cnt));

	/* When setting out-of-sync bits,
	 * we don't need it cached (lc_find).
	 * But if it is present in the cache,
	 * we should update the cached bit count.
	 * Otherwise, that extent should be in the resync extent lru cache
	 * already -- or we want to pull it in if necessary -- (lc_get),
	 * then update and check rs_left and rs_failed. */
	if (mode == SET_OUT_OF_SYNC)
		e = lc_find(peer_device->resync_lru, enr);
	else
		e = lc_get(peer_device->resync_lru, enr);
	if (e) {
		struct bm_extent *ext = lc_entry(e, struct bm_extent, lce);
		if (ext->lce.lc_number == enr) {
			if (mode == SET_IN_SYNC)
				ext->rs_left -= count;
			else if (mode == SET_OUT_OF_SYNC)
				ext->rs_left += count;
			else
				ext->rs_failed += count;
			if (ext->rs_left < ext->rs_failed) {
				struct drbd_connection *connection = peer_device->connection;
				drbd_warn(peer_device, "BAD! enr=%u rs_left=%d "
				    "rs_failed=%d count=%d cstate=%s %s\n",
				     ext->lce.lc_number, ext->rs_left,
				     ext->rs_failed, count,
				     drbd_conn_str(connection->cstate[NOW]),
				     drbd_repl_str(peer_device->repl_state[NOW]));

				/* We don't expect to be able to clear more bits
				 * than have been set when we originally counted
				 * the set bits to cache that value in ext->rs_left.
				 * Whatever the reason (disconnect during resync,
				 * delayed local completion of an application write),
				 * try to fix it up by recounting here. */
				ext->rs_left = bm_e_weight(peer_device, enr);
			}
		} else {
			/* Normally this element should be in the cache,
			 * since drbd_rs_begin_io() pulled it already in.
			 *
			 * But maybe an application write finished, and we set
			 * something outside the resync lru_cache in sync.
			 */
			int rs_left = bm_e_weight(peer_device, enr);
			if (ext->flags != 0) {
				drbd_warn(device, "changing resync lce: %d[%u;%02lx]"
				     " -> %d[%u;00]\n",
				     ext->lce.lc_number, ext->rs_left,
				     ext->flags, enr, rs_left);
				ext->flags = 0;
			}
			if (ext->rs_failed) {
				drbd_warn(device, "Kicking resync_lru element enr=%u "
				     "out with rs_failed=%d\n",
				     ext->lce.lc_number, ext->rs_failed);
			}
			ext->rs_left = rs_left;
			ext->rs_failed = (mode == RECORD_RS_FAILED) ? count : 0;
			/* we don't keep a persistent log of the resync lru,
			 * we can commit any change right away. */
			lc_committed(peer_device->resync_lru);
		}
		if (mode != SET_OUT_OF_SYNC)
			lc_put(peer_device->resync_lru, &ext->lce);
		/* no race, we are within the al_lock! */

		if (ext->rs_left <= ext->rs_failed) {
			struct update_peers_work *upw;

			upw = kmalloc(sizeof(*upw), GFP_ATOMIC | __GFP_NOWARN);
			if (upw) {
				upw->enr = ext->lce.lc_number;
				upw->w.cb = w_update_peers;

				kref_get(&peer_device->device->kref);
				kref_debug_get(&peer_device->device->kref_debug, 5);

				kref_get(&peer_device->connection->kref);
				kref_debug_get(&peer_device->connection->kref_debug, 14);

				upw->peer_device = peer_device;
				drbd_queue_work(&device->resource->work, &upw->w);
			} else {
				if (drbd_ratelimit())
					drbd_warn(peer_device, "kmalloc(udw) failed.\n");
			}

			ext->rs_failed = 0;
			return true;
		}
	} else if (mode != SET_OUT_OF_SYNC) {
		/* be quiet if lc_find() did not find it. */
		drbd_err(device, "lc_get() failed! locked=%d/%d flags=%lu\n",
		    peer_device->resync_locked,
		    peer_device->resync_lru->nr_elements,
		    peer_device->resync_lru->flags);
	}
	return false;
}

void drbd_advance_rs_marks(struct drbd_peer_device *peer_device, unsigned long still_to_go)
{
	unsigned long now = jiffies;
	unsigned long last = peer_device->rs_mark_time[peer_device->rs_last_mark];
	int next = (peer_device->rs_last_mark + 1) % DRBD_SYNC_MARKS;
	if (time_after_eq(now, last + DRBD_SYNC_MARK_STEP)) {
		if (peer_device->rs_mark_left[peer_device->rs_last_mark] != still_to_go &&
		    peer_device->repl_state[NOW] != L_PAUSED_SYNC_T &&
		    peer_device->repl_state[NOW] != L_PAUSED_SYNC_S) {
			peer_device->rs_mark_time[next] = now;
			peer_device->rs_mark_left[next] = still_to_go;
			peer_device->rs_last_mark = next;
		}
		drbd_peer_device_post_work(peer_device, RS_PROGRESS);
	}
}

/* It is called lazy update, so don't do write-out too often. */
static bool lazy_bitmap_update_due(struct drbd_peer_device *peer_device)
{
	return time_after(jiffies, peer_device->rs_last_writeout + 2*HZ);
}

static void maybe_schedule_on_disk_bitmap_update(struct drbd_peer_device *peer_device,
						 bool rs_done)
{
	if (rs_done) {
		if (is_sync_target_state(peer_device, NOW))
			set_bit(RS_DONE, &peer_device->flags);
			/* and also set RS_PROGRESS below */

		/* Else: rather wait for explicit notification via receive_state,
		 * to avoid uuids-rotated-too-fast causing full resync
		 * in next handshake, in case the replication link breaks
		 * at the most unfortunate time... */
	} else if (!lazy_bitmap_update_due(peer_device))
		return;

	drbd_peer_device_post_work(peer_device, RS_LAZY_BM_WRITE);
}


static int update_sync_bits(struct drbd_peer_device *peer_device,
		unsigned long sbnr, unsigned long ebnr,
		enum update_sync_bits_mode mode)
{
	/*
	 * We keep a count of set bits per resync-extent in the ->rs_left
	 * caching member, so we need to loop and work within the resync extent
	 * alignment. Typically this loop will execute exactly once.
	 */
	struct drbd_device *device = peer_device->device;
	unsigned long flags;
	unsigned long count = 0;
	unsigned int cleared = 0;
	while (sbnr <= ebnr) {
		/* set temporary boundary bit number to last bit number within
		 * the resync extent of the current start bit number,
		 * but cap at provided end bit number */
		unsigned long tbnr = min(ebnr, sbnr | BM_BLOCKS_PER_BM_EXT_MASK);
		unsigned long c;
		int bmi = peer_device->bitmap_index;

		if (mode == RECORD_RS_FAILED)
			/* Only called from drbd_rs_failed_io(), bits
			 * supposedly still set.  Recount, maybe some
			 * of the bits have been successfully cleared
			 * by application IO meanwhile.
			 */
			c = drbd_bm_count_bits(device, bmi, sbnr, tbnr);
		else if (mode == SET_IN_SYNC)
			c = drbd_bm_clear_bits(device, bmi, sbnr, tbnr);
		else /* if (mode == SET_OUT_OF_SYNC) */
			c = drbd_bm_set_bits(device, bmi, sbnr, tbnr);

		if (c) {
			spin_lock_irqsave(&device->al_lock, flags);
			cleared += update_rs_extent(peer_device, BM_BIT_TO_EXT(sbnr), c, mode);
			spin_unlock_irqrestore(&device->al_lock, flags);
			count += c;
		}
		sbnr = tbnr + 1;
	}
	if (count) {
		if (mode == SET_IN_SYNC) {
			unsigned long still_to_go = drbd_bm_total_weight(peer_device);
			bool rs_is_done = (still_to_go <= peer_device->rs_failed);
			drbd_advance_rs_marks(peer_device, still_to_go);
			if (cleared || rs_is_done)
				maybe_schedule_on_disk_bitmap_update(peer_device, rs_is_done);
		} else if (mode == RECORD_RS_FAILED) {
			peer_device->rs_failed += count;
		} else /* if (mode == SET_OUT_OF_SYNC) */ {
			enum drbd_repl_state repl_state = peer_device->repl_state[NOW];
			if (repl_state >= L_SYNC_SOURCE && repl_state <= L_PAUSED_SYNC_T)
				peer_device->rs_total += count;
		}
		wake_up(&device->al_wait);
	}
	return count;
}

static bool plausible_request_size(int size)
{
	return size > 0
		&& size <= DRBD_MAX_BATCH_BIO_SIZE
		&& IS_ALIGNED(size, 512);
}

/* clear the bit corresponding to the piece of storage in question:
 * size byte of data starting from sector.  Only clear a bits of the affected
 * one ore more _aligned_ BM_BLOCK_SIZE blocks.
 *
 * called by worker on L_SYNC_TARGET and receiver on SyncSource.
 *
 */
int __drbd_change_sync(struct drbd_peer_device *peer_device, sector_t sector, int size,
		enum update_sync_bits_mode mode)
{
	/* Is called from worker and receiver context _only_ */
	struct drbd_device *device = peer_device->device;
	unsigned long sbnr, ebnr, lbnr;
	unsigned long count = 0;
	sector_t esector, nr_sectors;

	/* This would be an empty REQ_OP_FLUSH, be silent. */
	if ((mode == SET_OUT_OF_SYNC) && size == 0)
		return 0;

	if (!plausible_request_size(size)) {
		drbd_err(device, "%s: sector=%llus size=%d nonsense!\n",
				drbd_change_sync_fname[mode],
				(unsigned long long)sector, size);
		return 0;
	}

	if (peer_device->bitmap_index == -1) /* no bitmap... */
		return 0;

	if (!get_ldev(device))
		return 0; /* no disk, no metadata, no bitmap to manipulate bits in */

	nr_sectors = drbd_get_capacity(device->this_bdev);
	esector = sector + (size >> 9) - 1;

	if (!expect(peer_device, sector < nr_sectors))
		goto out;
	if (!expect(peer_device, esector < nr_sectors))
		esector = nr_sectors - 1;

	lbnr = BM_SECT_TO_BIT(nr_sectors-1);

	if (mode == SET_IN_SYNC) {
		/* Round up start sector, round down end sector.  We make sure
		 * we only clear full, aligned, BM_BLOCK_SIZE blocks. */
		if (unlikely(esector < BM_SECT_PER_BIT-1))
			goto out;
		if (unlikely(esector == (nr_sectors-1)))
			ebnr = lbnr;
		else
			ebnr = BM_SECT_TO_BIT(esector - (BM_SECT_PER_BIT-1));
		sbnr = BM_SECT_TO_BIT(sector + BM_SECT_PER_BIT-1);
	} else {
		/* We set it out of sync, or record resync failure.
		 * Should not round anything here. */
		sbnr = BM_SECT_TO_BIT(sector);
		ebnr = BM_SECT_TO_BIT(esector);
	}

	count = update_sync_bits(peer_device, sbnr, ebnr, mode);
out:
	put_ldev(device);
	return count;
}

bool drbd_set_all_out_of_sync(struct drbd_device *device, sector_t sector, int size)
{
	return drbd_set_sync(device, sector, size, -1, -1);
}

/**
 * drbd_set_sync  -  Set a disk range in or out of sync
 * @device:	DRBD device
 * @sector:	start sector of disk range
 * @size:	size of disk range in bytes
 * @bits:	bit values to use by bitmap index
 * @mask:	bitmap indexes to modify (mask set)
 */
bool drbd_set_sync(struct drbd_device *device, sector_t sector, int size,
		   unsigned long bits, unsigned long mask)
{
	long set_start, set_end, clear_start, clear_end;
	sector_t esector, nr_sectors;
	bool set = false;
	struct drbd_peer_device *peer_device;

	mask &= (1 << device->bitmap->bm_max_peers) - 1;

	if (size <= 0 || !IS_ALIGNED(size, 512)) {
		drbd_err(device, "%s sector: %llus, size: %d\n",
			 __func__, (unsigned long long)sector, size);
		return false;
	}

	if (!get_ldev(device))
		return false; /* no disk, no metadata, no bitmap to set bits in */

	nr_sectors = drbd_get_capacity(device->this_bdev);
	esector = sector + (size >> 9) - 1;

	if (!expect(device, sector < nr_sectors))
		goto out;
	if (!expect(device, esector < nr_sectors))
		esector = nr_sectors - 1;

	/* For marking sectors as out of sync, we need to round up. */
	set_start = BM_SECT_TO_BIT(sector);
	set_end = BM_SECT_TO_BIT(esector);

	/* For marking sectors as in sync, we need to round down except when we
	 * reach the end of the device: The last bit in the bitmap does not
	 * account for sectors past the end of the device.
	 * CLEAR_END can become negative here. */
	clear_start = BM_SECT_TO_BIT(sector + BM_SECT_PER_BIT - 1);
	if (esector == nr_sectors - 1)
		clear_end = BM_SECT_TO_BIT(esector);
	else
		clear_end = BM_SECT_TO_BIT(esector + 1) - 1;

	rcu_read_lock();
	for_each_peer_device_rcu(peer_device, device) {
		int bitmap_index = peer_device->bitmap_index;

		if (bitmap_index == -1)
			continue;

		if (!test_and_clear_bit(bitmap_index, &mask))
			continue;

		if (test_bit(bitmap_index, &bits))
			update_sync_bits(peer_device, set_start, set_end, SET_OUT_OF_SYNC);

		else if (clear_start <= clear_end)
			update_sync_bits(peer_device, clear_start, clear_end, SET_IN_SYNC);
	}
	rcu_read_unlock();
	if (mask) {
		int bitmap_index;

		for_each_set_bit(bitmap_index, &mask, BITS_PER_LONG) {
			if (test_bit(bitmap_index, &bits))
				drbd_bm_set_bits(device, bitmap_index,
						 set_start, set_end);
			else if (clear_start <= clear_end)
				drbd_bm_clear_bits(device, bitmap_index,
						   clear_start, clear_end);
		}
	}

out:
	put_ldev(device);

	return set;
}

/**
 * drbd_try_rs_begin_io() - Gets an extent in the resync LRU cache, does not sleep
 *
 * Gets an extent in the resync LRU cache, sets it to BME_NO_WRITES, then
 * tries to set it to BME_LOCKED. Returns 0 upon success, and -EAGAIN
 * if there is still application IO going on in this area.
 */
int drbd_try_rs_begin_io(struct drbd_peer_device *peer_device, sector_t sector, bool throttle)
{
	struct drbd_device *device = peer_device->device;
	unsigned int enr = BM_SECT_TO_EXT(sector);
	const unsigned int al_enr = enr*AL_EXT_PER_BM_SECT;
	struct lc_element *e;
	struct bm_extent *bm_ext;
	int i;

	if (throttle)
		throttle = drbd_rs_should_slow_down(peer_device, sector, true);

	/* If we need to throttle, a half-locked (only marked BME_NO_WRITES,
	 * not yet BME_LOCKED) extent needs to be kicked out explicitly if we
	 * need to throttle. There is at most one such half-locked extent,
	 * which is remembered in resync_wenr. */

	if (throttle && peer_device->resync_wenr != enr)
		return -EAGAIN;

	spin_lock_irq(&device->al_lock);
	if (peer_device->resync_wenr != LC_FREE && peer_device->resync_wenr != enr) {
		/* in case you have very heavy scattered io, it may
		 * stall the syncer undefined if we give up the ref count
		 * when we try again and requeue.
		 *
		 * if we don't give up the refcount, but the next time
		 * we are scheduled this extent has been "synced" by new
		 * application writes, we'd miss the lc_put on the
		 * extent we keep the refcount on.
		 * so we remembered which extent we had to try again, and
		 * if the next requested one is something else, we do
		 * the lc_put here...
		 * we also have to wake_up
		 */

		e = lc_find(peer_device->resync_lru, peer_device->resync_wenr);
		bm_ext = e ? lc_entry(e, struct bm_extent, lce) : NULL;
		if (bm_ext) {
			D_ASSERT(device, !test_bit(BME_LOCKED, &bm_ext->flags));
			D_ASSERT(device, test_bit(BME_NO_WRITES, &bm_ext->flags));
			clear_bit(BME_NO_WRITES, &bm_ext->flags);
			peer_device->resync_wenr = LC_FREE;
			if (lc_put(peer_device->resync_lru, &bm_ext->lce) == 0) {
				bm_ext->flags = 0;
				peer_device->resync_locked--;
			}
			wake_up(&device->al_wait);
		} else {
			drbd_alert(device, "LOGIC BUG\n");
		}
	}
	/* TRY. */
	e = lc_try_get(peer_device->resync_lru, enr);
	bm_ext = e ? lc_entry(e, struct bm_extent, lce) : NULL;
	if (bm_ext) {
		if (test_bit(BME_LOCKED, &bm_ext->flags))
			goto proceed;
		if (!test_and_set_bit(BME_NO_WRITES, &bm_ext->flags)) {
			peer_device->resync_locked++;
		} else {
			/* we did set the BME_NO_WRITES,
			 * but then could not set BME_LOCKED,
			 * so we tried again.
			 * drop the extra reference. */
			bm_ext->lce.refcnt--;
			D_ASSERT(device, bm_ext->lce.refcnt > 0);
		}
		goto check_al;
	} else {
		/* do we rather want to try later? */
		if (peer_device->resync_locked > peer_device->resync_lru->nr_elements-3)
			goto try_again;
		/* Do or do not. There is no try. -- Yoda */
		e = lc_get(peer_device->resync_lru, enr);
		bm_ext = e ? lc_entry(e, struct bm_extent, lce) : NULL;
		if (!bm_ext) {
			const unsigned long rs_flags = peer_device->resync_lru->flags;
			if (rs_flags & LC_STARVING)
				drbd_warn(device, "Have to wait for element"
				     " (resync LRU too small?)\n");
			BUG_ON(rs_flags & LC_LOCKED);
			goto try_again;
		}
		if (bm_ext->lce.lc_number != enr) {
			bm_ext->rs_left = bm_e_weight(peer_device, enr);
			bm_ext->rs_failed = 0;
			lc_committed(peer_device->resync_lru);
			wake_up(&device->al_wait);
			D_ASSERT(device, test_bit(BME_LOCKED, &bm_ext->flags) == 0);
		}
		set_bit(BME_NO_WRITES, &bm_ext->flags);
		D_ASSERT(device, bm_ext->lce.refcnt == 1);
		peer_device->resync_locked++;
		goto check_al;
	}
check_al:
	for (i = 0; i < AL_EXT_PER_BM_SECT; i++) {
		if (lc_is_used(device->act_log, al_enr+i))
			goto try_again;
	}
	set_bit(BME_LOCKED, &bm_ext->flags);
proceed:
	peer_device->resync_wenr = LC_FREE;
	spin_unlock_irq(&device->al_lock);
	return 0;

try_again:
	if (bm_ext) {
		if (throttle ||
		    (test_bit(BME_PRIORITY, &bm_ext->flags) && bm_ext->lce.refcnt == 1)) {
			D_ASSERT(peer_device, !test_bit(BME_LOCKED, &bm_ext->flags));
			D_ASSERT(peer_device, test_bit(BME_NO_WRITES, &bm_ext->flags));
			clear_bit(BME_NO_WRITES, &bm_ext->flags);
			clear_bit(BME_PRIORITY, &bm_ext->flags);
			peer_device->resync_wenr = LC_FREE;
			if (lc_put(peer_device->resync_lru, &bm_ext->lce) == 0) {
				bm_ext->flags = 0;
				peer_device->resync_locked--;
			}
			wake_up(&device->al_wait);
		} else
			peer_device->resync_wenr = enr;
	}
	spin_unlock_irq(&device->al_lock);
	return -EAGAIN;
}

void drbd_rs_complete_io(struct drbd_peer_device *peer_device, sector_t sector)
{
	struct drbd_device *device = peer_device->device;
	unsigned int enr = BM_SECT_TO_EXT(sector);
	struct lc_element *e;
	struct bm_extent *bm_ext;
	unsigned long flags;

	spin_lock_irqsave(&device->al_lock, flags);
	e = lc_find(peer_device->resync_lru, enr);
	bm_ext = e ? lc_entry(e, struct bm_extent, lce) : NULL;
	if (!bm_ext) {
		spin_unlock_irqrestore(&device->al_lock, flags);
		if (drbd_ratelimit())
			drbd_err(device, "drbd_rs_complete_io() called, but extent not found\n");
		return;
	}

	if (bm_ext->lce.refcnt == 0) {
		spin_unlock_irqrestore(&device->al_lock, flags);
		drbd_err(device, "drbd_rs_complete_io(,%llu [=%u]) called, "
		    "but refcnt is 0!?\n",
		    (unsigned long long)sector, enr);
		return;
	}

	if (lc_put(peer_device->resync_lru, &bm_ext->lce) == 0) {
		bm_ext->flags = 0; /* clear BME_LOCKED, BME_NO_WRITES and BME_PRIORITY */
		peer_device->resync_locked--;
		wake_up(&device->al_wait);
	}

	spin_unlock_irqrestore(&device->al_lock, flags);
}

/**
 * drbd_rs_cancel_all() - Removes all extents from the resync LRU (even BME_LOCKED)
 */
void drbd_rs_cancel_all(struct drbd_peer_device *peer_device)
{
	struct drbd_device *device = peer_device->device;
	spin_lock_irq(&device->al_lock);

	if (get_ldev_if_state(device, D_DETACHING)) { /* Makes sure ->resync is there. */
		lc_reset(peer_device->resync_lru);
		put_ldev(device);
	}
	peer_device->resync_locked = 0;
	peer_device->resync_wenr = LC_FREE;
	spin_unlock_irq(&device->al_lock);
	wake_up(&device->al_wait);
}

/**
 * drbd_rs_del_all() - Gracefully remove all extents from the resync LRU
 *
 * Returns 0 upon success, -EAGAIN if at least one reference count was
 * not zero.
 */
int drbd_rs_del_all(struct drbd_peer_device *peer_device)
{
	struct drbd_device *device = peer_device->device;
	struct lc_element *e;
	struct bm_extent *bm_ext;
	int i;

	spin_lock_irq(&device->al_lock);

	if (get_ldev_if_state(device, D_DETACHING)) {
		/* ok, ->resync is there. */
		for (i = 0; i < peer_device->resync_lru->nr_elements; i++) {
			e = lc_element_by_index(peer_device->resync_lru, i);
			bm_ext = lc_entry(e, struct bm_extent, lce);
			if (bm_ext->lce.lc_number == LC_FREE)
				continue;
			if (bm_ext->lce.lc_number == peer_device->resync_wenr) {
				drbd_info(peer_device, "dropping %u in drbd_rs_del_all, apparently"
				     " got 'synced' by application io\n",
				     peer_device->resync_wenr);
				D_ASSERT(peer_device, !test_bit(BME_LOCKED, &bm_ext->flags));
				D_ASSERT(peer_device, test_bit(BME_NO_WRITES, &bm_ext->flags));
				clear_bit(BME_NO_WRITES, &bm_ext->flags);
				peer_device->resync_wenr = LC_FREE;
				lc_put(peer_device->resync_lru, &bm_ext->lce);
			}
			if (bm_ext->lce.refcnt != 0) {
				drbd_info(peer_device, "Retrying drbd_rs_del_all() later. "
				     "refcnt=%d\n", bm_ext->lce.refcnt);
				put_ldev(device);
				spin_unlock_irq(&device->al_lock);
				return -EAGAIN;
			}
			D_ASSERT(peer_device, !test_bit(BME_LOCKED, &bm_ext->flags));
			D_ASSERT(peer_device, !test_bit(BME_NO_WRITES, &bm_ext->flags));
			lc_del(peer_device->resync_lru, &bm_ext->lce);
		}
		D_ASSERT(peer_device, peer_device->resync_lru->used == 0);
		put_ldev(device);
	}
	spin_unlock_irq(&device->al_lock);
	wake_up(&device->al_wait);

	return 0;
}

bool drbd_sector_has_priority(struct drbd_peer_device *peer_device, sector_t sector)
{
	struct drbd_device *device = peer_device->device;
	struct lc_element *tmp;
	bool has_priority = false;

	spin_lock_irq(&device->al_lock);
	tmp = lc_find(peer_device->resync_lru, BM_SECT_TO_EXT(sector));
	if (tmp) {
		struct bm_extent *bm_ext = lc_entry(tmp, struct bm_extent, lce);
		has_priority = test_bit(BME_PRIORITY, &bm_ext->flags);
	}
	spin_unlock_irq(&device->al_lock);
	return has_priority;
}<|MERGE_RESOLUTION|>--- conflicted
+++ resolved
@@ -98,11 +98,7 @@
 
 	if ((op == REQ_OP_WRITE) && !test_bit(MD_NO_FUA, &device->flags))
 		op_flags |= REQ_FUA | REQ_PREFLUSH;
-<<<<<<< HEAD
-	op_flags |= REQ_SYNC;
-=======
-	op_flags |= REQ_META | REQ_SYNC | REQ_PRIO;
->>>>>>> 89659435
+	op_flags |= REQ_META | REQ_SYNC;
 
 	device->md_io.done = 0;
 	device->md_io.error = -ENODEV;
