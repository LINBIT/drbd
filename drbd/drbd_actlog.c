/*
   drbd_actlog.c

   This file is part of DRBD by Philipp Reisner and Lars Ellenberg.

   Copyright (C) 2003-2008, LINBIT Information Technologies GmbH.
   Copyright (C) 2003-2008, Philipp Reisner <philipp.reisner@linbit.com>.
   Copyright (C) 2003-2008, Lars Ellenberg <lars.ellenberg@linbit.com>.

   drbd is free software; you can redistribute it and/or modify
   it under the terms of the GNU General Public License as published by
   the Free Software Foundation; either version 2, or (at your option)
   any later version.

   drbd is distributed in the hope that it will be useful,
   but WITHOUT ANY WARRANTY; without even the implied warranty of
   MERCHANTABILITY or FITNESS FOR A PARTICULAR PURPOSE.  See the
   GNU General Public License for more details.

   You should have received a copy of the GNU General Public License
   along with drbd; see the file COPYING.  If not, write to
   the Free Software Foundation, 675 Mass Ave, Cambridge, MA 02139, USA.

 */

#include <linux/slab.h>
#include <linux/crc32c.h>
#include <linux/drbd.h>
#include <linux/drbd_limits.h>
#include <linux/dynamic_debug.h>
#include "drbd_int.h"
#include "drbd_wrappers.h"


enum al_transaction_types {
	AL_TR_UPDATE = 0,
	AL_TR_INITIALIZED = 0xffff
};
/* all fields on disc in big endian */
struct __packed al_transaction_on_disk {
	/* don't we all like magic */
	__be32	magic;

	/* to identify the most recent transaction block
	 * in the on disk ring buffer */
	__be32	tr_number;

	/* checksum on the full 4k block, with this field set to 0. */
	__be32	crc32c;

	/* type of transaction, special transaction types like:
	 * purge-all, set-all-idle, set-all-active, ... to-be-defined
	 * see also enum al_transaction_types */
	__be16	transaction_type;

	/* we currently allow only a few thousand extents,
	 * so 16bit will be enough for the slot number. */

	/* how many updates in this transaction */
	__be16	n_updates;

	/* maximum slot number, "al-extents" in drbd.conf speak.
	 * Having this in each transaction should make reconfiguration
	 * of that parameter easier. */
	__be16	context_size;

	/* slot number the context starts with */
	__be16	context_start_slot_nr;

	/* Some reserved bytes.  Expected usage is a 64bit counter of
	 * sectors-written since device creation, and other data generation tag
	 * supporting usage */
	__be32	__reserved[4];

	/* --- 36 byte used --- */

	/* Reserve space for up to AL_UPDATES_PER_TRANSACTION changes
	 * in one transaction, then use the remaining byte in the 4k block for
	 * context information.  "Flexible" number of updates per transaction
	 * does not help, as we have to account for the case when all update
	 * slots are used anyways, so it would only complicate code without
	 * additional benefit.
	 */
	__be16	update_slot_nr[AL_UPDATES_PER_TRANSACTION];

	/* but the extent number is 32bit, which at an extent size of 4 MiB
	 * allows to cover device sizes of up to 2**54 Byte (16 PiB) */
	__be32	update_extent_nr[AL_UPDATES_PER_TRANSACTION];

	/* --- 420 bytes used (36 + 64*6) --- */

	/* 4096 - 420 = 3676 = 919 * 4 */
	__be32	context[AL_CONTEXT_PER_TRANSACTION];
};

struct update_odbm_work {
	struct drbd_work w;
	struct drbd_peer_device *peer_device;
	unsigned int enr;
};

struct update_al_work {
	struct drbd_work w;
	struct drbd_device *device;
	struct completion event;
	int err;
};


static int al_write_transaction(struct drbd_device *device, bool delegate);

void *drbd_md_get_buffer(struct drbd_device *device)
{
	int r;

	wait_event(device->misc_wait,
		   (r = atomic_cmpxchg(&device->md_io_in_use, 0, 1)) == 0 ||
		   device->disk_state[NOW] <= D_FAILED);

	return r ? NULL : page_address(device->md_io_page);
}

void drbd_md_put_buffer(struct drbd_device *device)
{
	if (atomic_dec_and_test(&device->md_io_in_use))
		wake_up(&device->misc_wait);
}

static bool md_io_allowed(struct drbd_device *device)
{
	enum drbd_disk_state ds = device->disk_state[NOW];
	return ds >= D_NEGOTIATING || ds == D_ATTACHING;
}

<<<<<<< HEAD
void wait_until_done_or_disk_failure(struct drbd_device *device, unsigned int *done)
{
	wait_event(device->misc_wait, *done || !md_io_allowed(device));
=======
void wait_until_done_or_disk_failure(struct drbd_conf *mdev, struct drbd_backing_dev *bdev,
				     unsigned int *done)
{
	long dt;

	rcu_read_lock();
	dt = rcu_dereference(bdev->disk_conf)->disk_timeout;
	rcu_read_unlock();
	dt = dt * HZ / 10;
	if (dt == 0)
		dt = MAX_SCHEDULE_TIMEOUT;

	dt = wait_event_timeout(mdev->misc_wait, *done || !md_io_allowed(mdev), dt);
	if (dt == 0)
		dev_err(DEV, "meta-data IO operation timed out\n");
>>>>>>> 01ebc0bf
}

STATIC int _drbd_md_sync_page_io(struct drbd_device *device,
				 struct drbd_backing_dev *bdev,
				 struct page *page, sector_t sector,
				 int rw, int size)
{
	struct bio *bio;
	int err;

	if ((rw & WRITE) && !test_bit(MD_NO_BARRIER, &device->flags))
		rw |= DRBD_REQ_FUA | DRBD_REQ_FLUSH;
	rw |= DRBD_REQ_SYNC;

#ifndef REQ_FLUSH
	/* < 2.6.36, "barrier" semantic may fail with EOPNOTSUPP */
 retry:
#endif
	device->md_io.done = 0;
	device->md_io.error = -ENODEV;

	bio = bio_alloc_drbd(GFP_NOIO);
	bio->bi_bdev = bdev->md_bdev;
	bio->bi_sector = sector;
	err = -EIO;
	if (bio_add_page(bio, page, size, 0) != size)
		goto out;
	bio->bi_private = &device->md_io;
	bio->bi_end_io = drbd_md_io_complete;
	bio->bi_rw = rw;

	if (!get_ldev_if_state(device, D_ATTACHING)) {  /* Corresponding put_ldev in drbd_md_io_complete() */
		drbd_err(device, "ASSERT FAILED: get_ldev_if_state() == 1 in _drbd_md_sync_page_io()\n");
		err = -ENODEV;
		goto out;
	}

	bio_get(bio); /* one bio_put() is in the completion handler */
	atomic_inc(&device->md_io_in_use); /* drbd_md_put_buffer() is in the completion handler */
	if (drbd_insert_fault(device, (rw & WRITE) ? DRBD_FAULT_MD_WR : DRBD_FAULT_MD_RD))
		bio_endio(bio, -EIO);
	else
		submit_bio(rw, bio);
<<<<<<< HEAD
	wait_until_done_or_disk_failure(device, &device->md_io.done);
=======
	wait_until_done_or_disk_failure(mdev, bdev, &mdev->md_io.done);
>>>>>>> 01ebc0bf
	if (bio_flagged(bio, BIO_UPTODATE))
		err = device->md_io.error;

#ifndef REQ_FLUSH
	/* check for unsupported barrier op.
	 * would rather check on EOPNOTSUPP, but that is not reliable.
	 * don't try again for ANY return value != 0 */
	if (err && device->md_io.done && (bio->bi_rw & DRBD_REQ_HARDBARRIER)) {
		/* Try again with no barrier */
		drbd_warn(device, "Barriers not supported on meta data device - disabling\n");
		set_bit(MD_NO_BARRIER, &device->flags);
		rw &= ~DRBD_REQ_HARDBARRIER;
		bio_put(bio);
		goto retry;
	}
#endif
 out:
	bio_put(bio);
	return err;
}

int drbd_md_sync_page_io(struct drbd_device *device, struct drbd_backing_dev *bdev,
			 sector_t sector, int rw)
{
	int err;
	struct page *iop = device->md_io_page;

	D_ASSERT(device, atomic_read(&device->md_io_in_use) == 1);

	if (!bdev->md_bdev) {
		if (drbd_ratelimit()) {
			drbd_err(device, "bdev->md_bdev==NULL\n");
			dump_stack();
		}
		return -EIO;
	}

	drbd_dbg(device, "meta_data io: %s [%d]:%s(,%llus,%s)\n",
	     current->comm, current->pid, __func__,
	     (unsigned long long)sector, (rw & WRITE) ? "WRITE" : "READ");

	if (sector < drbd_md_first_sector(bdev) ||
	    sector + 7 > drbd_md_last_sector(bdev))
		drbd_alert(device, "%s [%d]:%s(,%llus,%s) out of range md access!\n",
		     current->comm, current->pid, __func__,
		     (unsigned long long)sector, (rw & WRITE) ? "WRITE" : "READ");

	err = _drbd_md_sync_page_io(device, bdev, iop, sector, rw, MD_BLOCK_SIZE);
	if (err) {
		drbd_err(device, "drbd_md_sync_page_io(,%llus,%s) failed with error %d\n",
		    (unsigned long long)sector, (rw & WRITE) ? "WRITE" : "READ", err);
	}
	return err;
}

static
struct lc_element *_al_get(struct drbd_device *device, unsigned int enr)
{
	struct drbd_peer_device *peer_device;
	struct lc_element *al_ext;
	struct lc_element *tmp;
	int wake;

	spin_lock_irq(&device->al_lock);
	for_each_peer_device(peer_device, device) {
		tmp = lc_find(peer_device->resync_lru, enr/AL_EXT_PER_BM_SECT);
		if (unlikely(tmp != NULL)) {
			struct bm_extent  *bm_ext = lc_entry(tmp, struct bm_extent, lce);
			if (test_bit(BME_NO_WRITES, &bm_ext->flags)) {
				wake = !test_and_set_bit(BME_PRIORITY, &bm_ext->flags);
				spin_unlock_irq(&device->al_lock);
				if (wake)
					wake_up(&device->al_wait);
				return NULL;
			}
		}
	}
	al_ext = lc_get(device->act_log, enr);
	spin_unlock_irq(&device->al_lock);
	return al_ext;
}

/*
 * @delegate:	delegate activity log I/O to the worker thread
 */
void drbd_al_begin_io(struct drbd_device *device, struct drbd_interval *i, bool delegate)
{
	/* for bios crossing activity log extent boundaries,
	 * we may need to activate two extents in one go */
	unsigned first = i->sector >> (AL_EXTENT_SHIFT-9);
	unsigned last = (i->sector + (i->size >> 9) - 1) >> (AL_EXTENT_SHIFT-9);
	unsigned enr;
	bool locked = false;


	D_ASSERT(device, atomic_read(&device->local_cnt) > 0);

	for (enr = first; enr <= last; enr++)
		wait_event(device->al_wait, _al_get(device, enr) != NULL);

	/* Serialize multiple transactions.
	 * This uses test_and_set_bit, memory barrier is implicit.
	 */
	wait_event(device->al_wait,
			device->act_log->pending_changes == 0 ||
			(locked = lc_try_lock_for_transaction(device->act_log)));

	if (locked) {
		/* Double check: it may have been committed by someone else
		 * while we were waiting for the lock. */
		if (device->act_log->pending_changes) {
			al_write_transaction(device, delegate);
			device->al_writ_cnt++;

			spin_lock_irq(&device->al_lock);
			/* FIXME
			if (err)
				we need an "lc_cancel" here;
			*/
			lc_committed(device->act_log);
			spin_unlock_irq(&device->al_lock);
		}
		lc_unlock(device->act_log);
		wake_up(&device->al_wait);
	}
}

void drbd_al_complete_io(struct drbd_device *device, struct drbd_interval *i)
{
	/* for bios crossing activity log extent boundaries,
	 * we may need to activate two extents in one go */
	unsigned first = i->sector >> (AL_EXTENT_SHIFT-9);
	unsigned last = (i->sector + (i->size >> 9) - 1) >> (AL_EXTENT_SHIFT-9);
	unsigned enr;
	struct lc_element *extent;
	unsigned long flags;
	bool wake = false;

	spin_lock_irqsave(&device->al_lock, flags);

	for (enr = first; enr <= last; enr++) {
		extent = lc_find(device->act_log, enr);
		if (!extent) {
			drbd_err(device, "al_complete_io() called on inactive extent %u\n", enr);
			continue;
		}
		if (lc_put(device->act_log, extent) == 0)
			wake = true;
	}
	spin_unlock_irqrestore(&device->al_lock, flags);
	if (wake)
		wake_up(&device->al_wait);
}

#if (PAGE_SHIFT + 3) < (AL_EXTENT_SHIFT - BM_BLOCK_SHIFT)
/* Currently BM_BLOCK_SHIFT, BM_EXT_SHIFT and AL_EXTENT_SHIFT
 * are still coupled, or assume too much about their relation.
 * Code below will not work if this is violated.
 * Will be cleaned up with some followup patch.
 */
# error FIXME
#endif

static unsigned long al_extent_to_bm_bit(unsigned int al_enr)
{
	return (unsigned long)al_enr << (AL_EXTENT_SHIFT - BM_BLOCK_SHIFT);
}

static unsigned long rs_extent_to_bm_bit(unsigned int rs_enr)
{
	return (unsigned long)rs_enr << (BM_EXT_SHIFT - BM_BLOCK_SHIFT);
}

static int
_al_write_transaction(struct drbd_device *device)
{
	struct al_transaction_on_disk *buffer;
	struct lc_element *e;
	sector_t sector;
	int i, mx;
	unsigned extent_nr;
	unsigned crc = 0;
	int err = 0;

	if (!get_ldev(device)) {
		drbd_err(device, "disk is %s, cannot start al transaction\n",
			drbd_disk_str(device->disk_state[NOW]));
		return -EIO;
	}

	/* The bitmap write may have failed, causing a state change. */
	if (device->disk_state[NOW] < D_INCONSISTENT) {
		drbd_err(device,
			"disk is %s, cannot write al transaction\n",
			drbd_disk_str(device->disk_state[NOW]));
		put_ldev(device);
		return -EIO;
	}

	buffer = drbd_md_get_buffer(device); /* protects md_io_buffer, al_tr_cycle, ... */
	if (!buffer) {
		drbd_err(device, "disk failed while waiting for md_io buffer\n");
		put_ldev(device);
		return -ENODEV;
	}

	memset(buffer, 0, sizeof(*buffer));
	buffer->magic = cpu_to_be32(DRBD_AL_MAGIC);
	buffer->tr_number = cpu_to_be32(device->al_tr_number);

	i = 0;

	/* Even though no one can start to change this list
	 * once we set the LC_LOCKED -- from drbd_al_begin_io(),
	 * lc_try_lock_for_transaction() --, someone may still
	 * be in the process of changing it. */
	spin_lock_irq(&device->al_lock);
	list_for_each_entry(e, &device->act_log->to_be_changed, list) {
		if (i == AL_UPDATES_PER_TRANSACTION) {
			i++;
			break;
		}
		buffer->update_slot_nr[i] = cpu_to_be16(e->lc_index);
		buffer->update_extent_nr[i] = cpu_to_be32(e->lc_new_number);
		if (e->lc_number != LC_FREE) {
			unsigned long start, end;

			start = al_extent_to_bm_bit(e->lc_number);
			end = al_extent_to_bm_bit(e->lc_number + 1) - 1;
			drbd_bm_mark_range_for_writeout(device, start, end);
		}
		i++;
	}
	spin_unlock_irq(&device->al_lock);
	BUG_ON(i > AL_UPDATES_PER_TRANSACTION);

	buffer->n_updates = cpu_to_be16(i);
	for ( ; i < AL_UPDATES_PER_TRANSACTION; i++) {
		buffer->update_slot_nr[i] = cpu_to_be16(-1);
		buffer->update_extent_nr[i] = cpu_to_be32(LC_FREE);
	}

	buffer->context_size = cpu_to_be16(device->act_log->nr_elements);
	buffer->context_start_slot_nr = cpu_to_be16(device->al_tr_cycle);

	mx = min_t(int, AL_CONTEXT_PER_TRANSACTION,
		   device->act_log->nr_elements - device->al_tr_cycle);
	for (i = 0; i < mx; i++) {
		unsigned idx = device->al_tr_cycle + i;
		extent_nr = lc_element_by_index(device->act_log, idx)->lc_number;
		buffer->context[i] = cpu_to_be32(extent_nr);
	}
	for (; i < AL_CONTEXT_PER_TRANSACTION; i++)
		buffer->context[i] = cpu_to_be32(LC_FREE);

	device->al_tr_cycle += AL_CONTEXT_PER_TRANSACTION;
	if (device->al_tr_cycle >= device->act_log->nr_elements)
		device->al_tr_cycle = 0;

	sector =  device->ldev->md.md_offset
		+ device->ldev->md.al_offset
		+ device->al_tr_pos * (MD_BLOCK_SIZE>>9);

	crc = crc32c(0, buffer, 4096);
	buffer->crc32c = cpu_to_be32(crc);

	if (drbd_bm_write_hinted(device))
		err = -EIO;
		/* drbd_chk_io_error done already */
	else if (drbd_md_sync_page_io(device, device->ldev, sector, WRITE)) {
		err = -EIO;
		drbd_chk_io_error(device, 1, true);
	} else {
		/* advance ringbuffer position and transaction counter */
		device->al_tr_pos = (device->al_tr_pos + 1) % (MD_AL_SECTORS*512/MD_BLOCK_SIZE);
		device->al_tr_number++;
	}

	drbd_md_put_buffer(device);
	put_ldev(device);

	return err;
}


static int w_al_write_transaction(struct drbd_work *w, int unused)
{
	struct update_al_work *aw = container_of(w, struct update_al_work, w);
	struct drbd_device *device = aw->device;
	int err;

	err = _al_write_transaction(device);
	aw->err = err;
	complete(&aw->event);

	return err != -EIO ? err : 0;
}

/*
 * @delegate:	delegate activity log I/O to the worker thread
 */
static int al_write_transaction(struct drbd_device *device, bool delegate)
{
	if (delegate) {
		struct update_al_work al_work;

		/* When called through generic_make_request(), we must delegate
		 * activity log I/O to the worker thread: a further request
		 * submitted via generic_make_request() within the same task
		 * would be queued on current->bio_list, and would only start
		 * after this function returns (see generic_make_request()).
		 */

		BUG_ON(current == device->resource->worker.task);

		init_completion(&al_work.event);
		al_work.w.cb = w_al_write_transaction;
		al_work.device = device;
		drbd_queue_work(&device->resource->work, &al_work.w);
		wait_for_completion(&al_work.event);
		return al_work.err;
	} else
		return _al_write_transaction(device);
}

static int _try_lc_del(struct drbd_device *device, struct lc_element *al_ext)
{
	int rv;

	spin_lock_irq(&device->al_lock);
	rv = (al_ext->refcnt == 0);
	if (likely(rv))
		lc_del(device->act_log, al_ext);
	spin_unlock_irq(&device->al_lock);

	return rv;
}

/**
 * drbd_al_shrink() - Removes all active extents form the activity log
 * @device:	DRBD device.
 *
 * Removes all active extents form the activity log, waiting until
 * the reference count of each entry dropped to 0 first, of course.
 *
 * You need to lock device->act_log with lc_try_lock() / lc_unlock()
 */
void drbd_al_shrink(struct drbd_device *device)
{
	struct lc_element *al_ext;
	int i;

	D_ASSERT(device, test_bit(__LC_LOCKED, &device->act_log->flags));

	for (i = 0; i < device->act_log->nr_elements; i++) {
		al_ext = lc_element_by_index(device->act_log, i);
		if (al_ext->lc_number == LC_FREE)
			continue;
		wait_event(device->al_wait, _try_lc_del(device, al_ext));
	}

	wake_up(&device->al_wait);
}

STATIC int w_update_odbm(struct drbd_work *w, int unused)
{
	struct update_odbm_work *udw = container_of(w, struct update_odbm_work, w);
	struct drbd_peer_device *peer_device = udw->peer_device;
	struct drbd_device *device = peer_device->device;
	struct sib_info sib = { .sib_reason = SIB_SYNC_PROGRESS, };
	unsigned long start, end;

	if (!get_ldev(device)) {
		if (drbd_ratelimit())
			drbd_warn(device, "Can not update on disk bitmap, local IO disabled.\n");
		kfree(udw);
		return 0;
	}

	start = rs_extent_to_bm_bit(udw->enr);
	end = rs_extent_to_bm_bit(udw->enr + 1) - 1;
	drbd_bm_write_range(peer_device, start, end);
	put_ldev(device);

	kfree(udw);

	if (drbd_bm_total_weight(peer_device) <= peer_device->rs_failed) {
		switch (peer_device->repl_state[NEW]) {
		case L_SYNC_SOURCE:  case L_SYNC_TARGET:
		case L_PAUSED_SYNC_S: case L_PAUSED_SYNC_T:
			drbd_resync_finished(peer_device);
			break;
		default:
			/* nothing to do */
			break;
		}
	}

	drbd_bcast_event(device, &sib);

	return 0;
}

/* inherently racy...
 * return value may be already out-of-date when this function returns.
 * but the general usage is that this is only use during a cstate when bits are
 * only cleared, not set, and typically only care for the case when the return
 * value is zero, or we already "locked" this "bitmap extent" by other means.
 *
 * enr is bm-extent number, since we chose to name one sector (512 bytes)
 * worth of the bitmap a "bitmap extent".
 *
 * TODO
 * I think since we use it like a reference count, we should use the real
 * reference count of some bitmap extent element from some lru instead...
 *
 */
static int bm_e_weight(struct drbd_peer_device *peer_device, unsigned long enr)
{
	unsigned long start, end, count;

	start = enr << (BM_EXT_SHIFT - BM_BLOCK_SHIFT);
	end = ((enr + 1) << (BM_EXT_SHIFT - BM_BLOCK_SHIFT)) - 1;
	count = drbd_bm_count_bits(peer_device->device, peer_device->bitmap_index, start, end);
#if DUMP_MD >= 3
	drbd_info(peer_device, "enr=%lu weight=%d\n", enr, count);
#endif
	return count;
}

/* ATTENTION. The AL's extents are 4MB each, while the extents in the
 * resync LRU-cache are 16MB each.
 * The caller of this function has to hold an get_ldev() reference.
 *
 * TODO will be obsoleted once we have a caching lru of the on disk bitmap
 */
static void drbd_try_clear_on_disk_bm(struct drbd_peer_device *peer_device, sector_t sector,
				      int count, int success)
{
	struct drbd_device *device = peer_device->device;
	struct lc_element *e;
	struct update_odbm_work *udw;

	unsigned int enr;

	D_ASSERT(device, atomic_read(&device->local_cnt));

	/* I simply assume that a sector/size pair never crosses
	 * a 16 MB extent border. (Currently this is true...) */
	enr = BM_SECT_TO_EXT(sector);

	e = lc_get(peer_device->resync_lru, enr);
	if (e) {
		struct bm_extent *ext = lc_entry(e, struct bm_extent, lce);
		if (ext->lce.lc_number == enr) {
			if (success)
				ext->rs_left -= count;
			else
				ext->rs_failed += count;
			if (ext->rs_left < ext->rs_failed) {
				struct drbd_peer_device *pd = peer_device;
				unsigned s = combined_conn_state(pd, NOW);
				drbd_warn(device, "BAD! sector=%llus enr=%u rs_left=%d "
				    "rs_failed=%d count=%d cstate=%s\n",
				     (unsigned long long)sector,
				     ext->lce.lc_number, ext->rs_left,
				     ext->rs_failed, count,
				     drbd_conn_str(s));

				/* We don't expect to be able to clear more bits
				 * than have been set when we originally counted
				 * the set bits to cache that value in ext->rs_left.
				 * Whatever the reason (disconnect during resync,
				 * delayed local completion of an application write),
				 * try to fix it up by recounting here. */
				ext->rs_left = bm_e_weight(peer_device, enr);
			}
		} else {
			/* Normally this element should be in the cache,
			 * since drbd_rs_begin_io() pulled it already in.
			 *
			 * But maybe an application write finished, and we set
			 * something outside the resync lru_cache in sync.
			 */
			int rs_left = bm_e_weight(peer_device, enr);
			if (ext->flags != 0) {
				drbd_warn(device, "changing resync lce: %d[%u;%02lx]"
				     " -> %d[%u;00]\n",
				     ext->lce.lc_number, ext->rs_left,
				     ext->flags, enr, rs_left);
				ext->flags = 0;
			}
			if (ext->rs_failed) {
				drbd_warn(device, "Kicking resync_lru element enr=%u "
				     "out with rs_failed=%d\n",
				     ext->lce.lc_number, ext->rs_failed);
			}
			ext->rs_left = rs_left;
			ext->rs_failed = success ? 0 : count;
			/* we don't keep a persistent log of the resync lru,
			 * we can commit any change right away. */
			lc_committed(peer_device->resync_lru);
		}
		lc_put(peer_device->resync_lru, &ext->lce);
		/* no race, we are within the al_lock! */

		if (ext->rs_left == ext->rs_failed) {
			ext->rs_failed = 0;

			udw = kmalloc(sizeof(*udw), GFP_ATOMIC);
			if (udw) {
				udw->enr = ext->lce.lc_number;
				udw->w.cb = w_update_odbm;
				udw->peer_device = peer_device;
				drbd_queue_work(&device->resource->work, &udw->w);
			} else {
				drbd_warn(device, "Could not kmalloc an udw\n");
			}
		}
	} else {
		drbd_err(device, "lc_get() failed! locked=%d/%d flags=%lu\n",
		    peer_device->resync_locked,
		    peer_device->resync_lru->nr_elements,
		    peer_device->resync_lru->flags);
	}
}

void drbd_advance_rs_marks(struct drbd_peer_device *peer_device, unsigned long still_to_go)
{
	unsigned long now = jiffies;
	unsigned long last = peer_device->rs_mark_time[peer_device->rs_last_mark];
	int next = (peer_device->rs_last_mark + 1) % DRBD_SYNC_MARKS;
	if (time_after_eq(now, last + DRBD_SYNC_MARK_STEP)) {
		if (peer_device->rs_mark_left[peer_device->rs_last_mark] != still_to_go &&
		    peer_device->repl_state[NOW] != L_PAUSED_SYNC_T &&
		    peer_device->repl_state[NOW] != L_PAUSED_SYNC_S) {
			peer_device->rs_mark_time[next] = now;
			peer_device->rs_mark_left[next] = still_to_go;
			peer_device->rs_last_mark = next;
		}
	}
}

static bool __set_in_sync(struct drbd_peer_device *peer_device, sector_t sector,
			  unsigned long sbnr, unsigned long ebnr)
{
	struct drbd_device *device = peer_device->device;
	unsigned long count;

	count = drbd_bm_clear_bits(device, peer_device->bitmap_index, sbnr, ebnr);
	if (count && get_ldev(device)) {
		unsigned long flags;

		drbd_advance_rs_marks(peer_device, drbd_bm_total_weight(peer_device));
		spin_lock_irqsave(&device->al_lock, flags);
		drbd_try_clear_on_disk_bm(peer_device, sector, count, true);
		spin_unlock_irqrestore(&device->al_lock, flags);
		put_ldev(device);
		return true;
	}
	return false;
}

/* clear the bit corresponding to the piece of storage in question:
 * size byte of data starting from sector.  Only clear a bits of the affected
 * one ore more _aligned_ BM_BLOCK_SIZE blocks.
 *
 * called by worker on L_SYNC_TARGET and receiver on SyncSource.
 *
 */
static void set_in_sync(struct drbd_device *device, struct drbd_peer_device *peer_device,
			sector_t sector, int size)
{
	/* Is called from worker and receiver context _only_ */
	unsigned long sbnr, ebnr, lbnr;
	sector_t esector, nr_sectors;
	bool wake_up = false;

	if (size <= 0 || !IS_ALIGNED(size, 512) || size > DRBD_MAX_BIO_SIZE) {
		drbd_err(device, "drbd_set_in_sync: sector=%llus size=%d nonsense!\n",
				(unsigned long long)sector, size);
		return;
	}
	nr_sectors = drbd_get_capacity(device->this_bdev);
	esector = sector + (size >> 9) - 1;

	if (!expect(device, sector < nr_sectors))
		return;
	if (!expect(device, esector < nr_sectors))
		esector = nr_sectors - 1;

	lbnr = BM_SECT_TO_BIT(nr_sectors-1);

	/* we clear it (in sync).
	 * round up start sector, round down end sector.  we make sure we only
	 * clear full, aligned, BM_BLOCK_SIZE (4K) blocks */
	if (unlikely(esector < BM_SECT_PER_BIT-1))
		return;
	if (unlikely(esector == (nr_sectors-1)))
		ebnr = lbnr;
	else
		ebnr = BM_SECT_TO_BIT(esector - (BM_SECT_PER_BIT-1));
	sbnr = BM_SECT_TO_BIT(sector + BM_SECT_PER_BIT-1);

	if (sbnr > ebnr)
		return;

	/*
	 * ok, (capacity & 7) != 0 sometimes, but who cares...
	 * we count rs_{total,left} in bits, not sectors.
	 */
	if (peer_device)
		wake_up = __set_in_sync(peer_device, sector, sbnr, ebnr);
	else {
		rcu_read_lock();
		for_each_peer_device(peer_device, device)
			wake_up |= __set_in_sync(peer_device, sector, sbnr, ebnr);
		rcu_read_unlock();
	}
	if (wake_up)
		wake_up(&device->al_wait);
}

void drbd_set_in_sync(struct drbd_peer_device *peer_device, sector_t sector, int size)
{
	set_in_sync(peer_device->device, peer_device, sector, size);
}

void drbd_set_all_in_sync(struct drbd_device *device, sector_t sector, int size)
{
	set_in_sync(device, NULL, sector, size);
}

static int __set_out_of_sync(struct drbd_peer_device *peer_device, unsigned long sbnr,
			     unsigned long ebnr, unsigned int enr)
{
	struct lc_element *e;
	unsigned int count;

	count = drbd_bm_set_bits(peer_device->device, peer_device->bitmap_index, sbnr, ebnr);
	e = lc_find(peer_device->resync_lru, enr);
	if (e)
		lc_entry(e, struct bm_extent, lce)->rs_left += count;
	return count;
}

/*
 * this is intended to set one request worth of data out of sync.
 * affects at least 1 bit,
 * and at most 1+DRBD_MAX_BIO_SIZE/BM_BLOCK_SIZE bits.
 *
 * called by tl_clear and drbd_send_dblock (==drbd_make_request).
 * so this can be _any_ process.
 */
static int set_out_of_sync(struct drbd_device *device, struct drbd_peer_device *peer_device,
			   sector_t sector, int size)
{
	unsigned long sbnr, ebnr, flags;
	sector_t esector, nr_sectors;
	unsigned int enr, total = 0;

	if (size <= 0 || !IS_ALIGNED(size, 512) || size > DRBD_MAX_BIO_SIZE) {
		drbd_err(device, "sector: %llus, size: %d\n",
			(unsigned long long)sector, size);
		return 0;
	}

	if (!get_ldev(device))
		return 0; /* no disk, no metadata, no bitmap to set bits in */

	nr_sectors = drbd_get_capacity(device->this_bdev);
	esector = sector + (size >> 9) - 1;

	if (!expect(device, sector < nr_sectors))
		goto out;
	if (!expect(device, esector < nr_sectors))
		esector = nr_sectors - 1;

	/* we set it out of sync,
	 * we do not need to round anything here */
	sbnr = BM_SECT_TO_BIT(sector);
	ebnr = BM_SECT_TO_BIT(esector);
	enr = BM_SECT_TO_EXT(sector);

	/* ok, (capacity & 7) != 0 sometimes, but who cares...
	 * we count rs_{total,left} in bits, not sectors.  */
	spin_lock_irqsave(&device->al_lock, flags);
	if (peer_device)
		total = __set_out_of_sync(peer_device, sbnr, ebnr, enr);
	else {
		rcu_read_lock();
		for_each_peer_device(peer_device, device)
			total += __set_out_of_sync(peer_device, sbnr, ebnr, enr);
		rcu_read_unlock();
	}
	spin_unlock_irqrestore(&device->al_lock, flags);

out:
	put_ldev(device);

	return total;
}

int drbd_set_out_of_sync(struct drbd_peer_device *peer_device, sector_t sector, int size)
{
	return set_out_of_sync(peer_device->device, peer_device, sector, size);
}

int drbd_set_all_out_of_sync(struct drbd_device *device, sector_t sector, int size)
{
	return set_out_of_sync(device, NULL, sector, size);
}

static
struct bm_extent *_bme_get(struct drbd_peer_device *peer_device, unsigned int enr)
{
	struct drbd_device *device = peer_device->device;
	struct lc_element *e;
	struct bm_extent *bm_ext;
	int wakeup = 0;
	unsigned long rs_flags;

	spin_lock_irq(&device->al_lock);
	if (peer_device->resync_locked > peer_device->resync_lru->nr_elements/2) {
		spin_unlock_irq(&device->al_lock);
		return NULL;
	}
	e = lc_get(peer_device->resync_lru, enr);
	bm_ext = e ? lc_entry(e, struct bm_extent, lce) : NULL;
	if (bm_ext) {
		if (bm_ext->lce.lc_number != enr) {
			bm_ext->rs_left = bm_e_weight(peer_device, enr);
			bm_ext->rs_failed = 0;
			lc_committed(peer_device->resync_lru);
			wakeup = 1;
		}
		if (bm_ext->lce.refcnt == 1)
			peer_device->resync_locked++;
		set_bit(BME_NO_WRITES, &bm_ext->flags);
	}
	rs_flags = peer_device->resync_lru->flags;
	spin_unlock_irq(&device->al_lock);
	if (wakeup)
		wake_up(&device->al_wait);

	if (!bm_ext) {
		if (rs_flags & LC_STARVING)
			drbd_warn(peer_device, "Have to wait for element"
			     " (resync LRU too small?)\n");
		BUG_ON(rs_flags & LC_LOCKED);
	}

	return bm_ext;
}

static int _is_in_al(struct drbd_device *device, unsigned int enr)
{
	int rv;

	spin_lock_irq(&device->al_lock);
	rv = lc_is_used(device->act_log, enr);
	spin_unlock_irq(&device->al_lock);

	return rv;
}

/**
 * drbd_rs_begin_io() - Gets an extent in the resync LRU cache and sets it to BME_LOCKED
 *
 * This functions sleeps on al_wait. Returns 0 on success, -EINTR if interrupted.
 */
int drbd_rs_begin_io(struct drbd_peer_device *peer_device, sector_t sector)
{
	struct drbd_device *device = peer_device->device;
	unsigned int enr = BM_SECT_TO_EXT(sector);
	struct bm_extent *bm_ext;
	int i, sig;
	int sa = 200; /* Step aside 200 times, then grab the extent and let app-IO wait.
			 200 times -> 20 seconds. */

retry:
	sig = wait_event_interruptible(device->al_wait,
			(bm_ext = _bme_get(peer_device, enr)));
	if (sig)
		return -EINTR;

	if (test_bit(BME_LOCKED, &bm_ext->flags))
		return 0;

	for (i = 0; i < AL_EXT_PER_BM_SECT; i++) {
		sig = wait_event_interruptible(device->al_wait,
					       !_is_in_al(device, enr * AL_EXT_PER_BM_SECT + i) ||
					       test_bit(BME_PRIORITY, &bm_ext->flags));

		if (sig || (test_bit(BME_PRIORITY, &bm_ext->flags) && sa)) {
			spin_lock_irq(&device->al_lock);
			if (lc_put(peer_device->resync_lru, &bm_ext->lce) == 0) {
				bm_ext->flags = 0; /* clears BME_NO_WRITES and eventually BME_PRIORITY */
				peer_device->resync_locked--;
				wake_up(&device->al_wait);
			}
			spin_unlock_irq(&device->al_lock);
			if (sig)
				return -EINTR;
			if (schedule_timeout_interruptible(HZ/10))
				return -EINTR;
			if (sa && --sa == 0)
				drbd_warn(device,"drbd_rs_begin_io() stepped aside for 20sec."
					 "Resync stalled?\n");
			goto retry;
		}
	}
	set_bit(BME_LOCKED, &bm_ext->flags);
	return 0;
}

/**
 * drbd_try_rs_begin_io() - Gets an extent in the resync LRU cache, does not sleep
 *
 * Gets an extent in the resync LRU cache, sets it to BME_NO_WRITES, then
 * tries to set it to BME_LOCKED. Returns 0 upon success, and -EAGAIN
 * if there is still application IO going on in this area.
 */
int drbd_try_rs_begin_io(struct drbd_peer_device *peer_device, sector_t sector)
{
	struct drbd_device *device = peer_device->device;
	unsigned int enr = BM_SECT_TO_EXT(sector);
	const unsigned int al_enr = enr*AL_EXT_PER_BM_SECT;
	struct lc_element *e;
	struct bm_extent *bm_ext;
	int i;

	spin_lock_irq(&device->al_lock);
	if (peer_device->resync_wenr != LC_FREE && peer_device->resync_wenr != enr) {
		/* in case you have very heavy scattered io, it may
		 * stall the syncer undefined if we give up the ref count
		 * when we try again and requeue.
		 *
		 * if we don't give up the refcount, but the next time
		 * we are scheduled this extent has been "synced" by new
		 * application writes, we'd miss the lc_put on the
		 * extent we keep the refcount on.
		 * so we remembered which extent we had to try again, and
		 * if the next requested one is something else, we do
		 * the lc_put here...
		 * we also have to wake_up
		 */

		e = lc_find(peer_device->resync_lru, peer_device->resync_wenr);
		bm_ext = e ? lc_entry(e, struct bm_extent, lce) : NULL;
		if (bm_ext) {
			D_ASSERT(device, !test_bit(BME_LOCKED, &bm_ext->flags));
			D_ASSERT(device, test_bit(BME_NO_WRITES, &bm_ext->flags));
			clear_bit(BME_NO_WRITES, &bm_ext->flags);
			peer_device->resync_wenr = LC_FREE;
			if (lc_put(peer_device->resync_lru, &bm_ext->lce) == 0)
				peer_device->resync_locked--;
			wake_up(&device->al_wait);
		} else {
			drbd_alert(device, "LOGIC BUG\n");
		}
	}
	/* TRY. */
	e = lc_try_get(peer_device->resync_lru, enr);
	bm_ext = e ? lc_entry(e, struct bm_extent, lce) : NULL;
	if (bm_ext) {
		if (test_bit(BME_LOCKED, &bm_ext->flags))
			goto proceed;
		if (!test_and_set_bit(BME_NO_WRITES, &bm_ext->flags)) {
			peer_device->resync_locked++;
		} else {
			/* we did set the BME_NO_WRITES,
			 * but then could not set BME_LOCKED,
			 * so we tried again.
			 * drop the extra reference. */
			bm_ext->lce.refcnt--;
			D_ASSERT(device, bm_ext->lce.refcnt > 0);
		}
		goto check_al;
	} else {
		/* do we rather want to try later? */
		if (peer_device->resync_locked > peer_device->resync_lru->nr_elements-3)
			goto try_again;
		/* Do or do not. There is no try. -- Yoda */
		e = lc_get(peer_device->resync_lru, enr);
		bm_ext = e ? lc_entry(e, struct bm_extent, lce) : NULL;
		if (!bm_ext) {
			const unsigned long rs_flags = peer_device->resync_lru->flags;
			if (rs_flags & LC_STARVING)
				drbd_warn(device, "Have to wait for element"
				     " (resync LRU too small?)\n");
			BUG_ON(rs_flags & LC_LOCKED);
			goto try_again;
		}
		if (bm_ext->lce.lc_number != enr) {
			bm_ext->rs_left = bm_e_weight(peer_device, enr);
			bm_ext->rs_failed = 0;
			lc_committed(peer_device->resync_lru);
			wake_up(&device->al_wait);
			D_ASSERT(device, test_bit(BME_LOCKED, &bm_ext->flags) == 0);
		}
		set_bit(BME_NO_WRITES, &bm_ext->flags);
		D_ASSERT(device, bm_ext->lce.refcnt == 1);
		peer_device->resync_locked++;
		goto check_al;
	}
check_al:
	for (i = 0; i < AL_EXT_PER_BM_SECT; i++) {
		if (lc_is_used(device->act_log, al_enr+i))
			goto try_again;
	}
	set_bit(BME_LOCKED, &bm_ext->flags);
proceed:
	peer_device->resync_wenr = LC_FREE;
	spin_unlock_irq(&device->al_lock);
	return 0;

try_again:
	if (bm_ext)
		peer_device->resync_wenr = enr;
	spin_unlock_irq(&device->al_lock);
	return -EAGAIN;
}

void drbd_rs_complete_io(struct drbd_peer_device *peer_device, sector_t sector)
{
	struct drbd_device *device = peer_device->device;
	unsigned int enr = BM_SECT_TO_EXT(sector);
	struct lc_element *e;
	struct bm_extent *bm_ext;
	unsigned long flags;

	spin_lock_irqsave(&device->al_lock, flags);
	e = lc_find(peer_device->resync_lru, enr);
	bm_ext = e ? lc_entry(e, struct bm_extent, lce) : NULL;
	if (!bm_ext) {
		spin_unlock_irqrestore(&device->al_lock, flags);
		if (drbd_ratelimit())
			drbd_err(device, "drbd_rs_complete_io() called, but extent not found\n");
		return;
	}

	if (bm_ext->lce.refcnt == 0) {
		spin_unlock_irqrestore(&device->al_lock, flags);
		drbd_err(device, "drbd_rs_complete_io(,%llu [=%u]) called, "
		    "but refcnt is 0!?\n",
		    (unsigned long long)sector, enr);
		return;
	}

	if (lc_put(peer_device->resync_lru, &bm_ext->lce) == 0) {
		bm_ext->flags = 0; /* clear BME_LOCKED, BME_NO_WRITES and BME_PRIORITY */
		peer_device->resync_locked--;
		wake_up(&device->al_wait);
	}

	spin_unlock_irqrestore(&device->al_lock, flags);
}

/**
 * drbd_rs_cancel_all() - Removes all extents from the resync LRU (even BME_LOCKED)
 */
void drbd_rs_cancel_all(struct drbd_peer_device *peer_device)
{
	struct drbd_device *device = peer_device->device;
	spin_lock_irq(&device->al_lock);

	if (get_ldev_if_state(device, D_FAILED)) { /* Makes sure ->resync is there. */
		lc_reset(peer_device->resync_lru);
		put_ldev(device);
	}
	peer_device->resync_locked = 0;
	peer_device->resync_wenr = LC_FREE;
	spin_unlock_irq(&device->al_lock);
	wake_up(&device->al_wait);
}

/**
 * drbd_rs_del_all() - Gracefully remove all extents from the resync LRU
 *
 * Returns 0 upon success, -EAGAIN if at least one reference count was
 * not zero.
 */
int drbd_rs_del_all(struct drbd_peer_device *peer_device)
{
	struct drbd_device *device = peer_device->device;
	struct lc_element *e;
	struct bm_extent *bm_ext;
	int i;

	spin_lock_irq(&device->al_lock);

	if (get_ldev_if_state(device, D_FAILED)) {
		/* ok, ->resync is there. */
		for (i = 0; i < peer_device->resync_lru->nr_elements; i++) {
			e = lc_element_by_index(peer_device->resync_lru, i);
			bm_ext = lc_entry(e, struct bm_extent, lce);
			if (bm_ext->lce.lc_number == LC_FREE)
				continue;
			if (bm_ext->lce.lc_number == peer_device->resync_wenr) {
				drbd_info(device, "dropping %u in drbd_rs_del_all, apparently"
				     " got 'synced' by application io\n",
				     peer_device->resync_wenr);
				D_ASSERT(device, !test_bit(BME_LOCKED, &bm_ext->flags));
				D_ASSERT(device, test_bit(BME_NO_WRITES, &bm_ext->flags));
				clear_bit(BME_NO_WRITES, &bm_ext->flags);
				peer_device->resync_wenr = LC_FREE;
				lc_put(peer_device->resync_lru, &bm_ext->lce);
			}
			if (bm_ext->lce.refcnt != 0) {
				drbd_info(device, "Retrying drbd_rs_del_all() later. "
				     "refcnt=%d\n", bm_ext->lce.refcnt);
				put_ldev(device);
				spin_unlock_irq(&device->al_lock);
				return -EAGAIN;
			}
			D_ASSERT(device, !test_bit(BME_LOCKED, &bm_ext->flags));
			D_ASSERT(device, !test_bit(BME_NO_WRITES, &bm_ext->flags));
			lc_del(peer_device->resync_lru, &bm_ext->lce);
		}
		D_ASSERT(device, peer_device->resync_lru->used == 0);
		put_ldev(device);
	}
	spin_unlock_irq(&device->al_lock);

	return 0;
}

/*
 * Record information on a failure to resync the specified blocks
 */
void drbd_rs_failed_io(struct drbd_peer_device *peer_device, sector_t sector, int size)
{
	/* Is called from worker and receiver context _only_ */
	struct drbd_device *device = peer_device->device;
	unsigned long sbnr, ebnr, lbnr;
	unsigned long count;
	sector_t esector, nr_sectors;
	int wake_up = 0;

	if (size <= 0 || !IS_ALIGNED(size, 512) || size > DRBD_MAX_BIO_SIZE) {
		drbd_err(device, "drbd_rs_failed_io: sector=%llus size=%d nonsense!\n",
				(unsigned long long)sector, size);
		return;
	}
	nr_sectors = drbd_get_capacity(device->this_bdev);
	esector = sector + (size >> 9) - 1;

	if (!expect(device, sector < nr_sectors))
		return;
	if (!expect(device, esector < nr_sectors))
		esector = nr_sectors - 1;

	lbnr = BM_SECT_TO_BIT(nr_sectors-1);

	/*
	 * round up start sector, round down end sector.  we make sure we only
	 * handle full, aligned, BM_BLOCK_SIZE (4K) blocks */
	if (unlikely(esector < BM_SECT_PER_BIT-1))
		return;
	if (unlikely(esector == (nr_sectors-1)))
		ebnr = lbnr;
	else
		ebnr = BM_SECT_TO_BIT(esector - (BM_SECT_PER_BIT-1));
	sbnr = BM_SECT_TO_BIT(sector + BM_SECT_PER_BIT-1);

	if (sbnr > ebnr)
		return;

	/*
	 * ok, (capacity & 7) != 0 sometimes, but who cares...
	 * we count rs_{total,left} in bits, not sectors.
	 */
	spin_lock_irq(&device->al_lock);
	count = drbd_bm_count_bits(device, peer_device->bitmap_index, sbnr, ebnr);
	if (count) {
		peer_device->rs_failed += count;

		if (get_ldev(device)) {
			drbd_try_clear_on_disk_bm(peer_device, sector, count, false);
			put_ldev(device);
		}

		/* just wake_up unconditional now, various lc_chaged(),
		 * lc_put() in drbd_try_clear_on_disk_bm(). */
		wake_up = 1;
	}
	spin_unlock_irq(&device->al_lock);
	if (wake_up)
		wake_up(&device->al_wait);
}<|MERGE_RESOLUTION|>--- conflicted
+++ resolved
@@ -132,12 +132,7 @@
 	return ds >= D_NEGOTIATING || ds == D_ATTACHING;
 }
 
-<<<<<<< HEAD
-void wait_until_done_or_disk_failure(struct drbd_device *device, unsigned int *done)
-{
-	wait_event(device->misc_wait, *done || !md_io_allowed(device));
-=======
-void wait_until_done_or_disk_failure(struct drbd_conf *mdev, struct drbd_backing_dev *bdev,
+void wait_until_done_or_disk_failure(struct drbd_device *device, struct drbd_backing_dev *bdev,
 				     unsigned int *done)
 {
 	long dt;
@@ -149,10 +144,9 @@
 	if (dt == 0)
 		dt = MAX_SCHEDULE_TIMEOUT;
 
-	dt = wait_event_timeout(mdev->misc_wait, *done || !md_io_allowed(mdev), dt);
+	dt = wait_event_timeout(device->misc_wait, *done || !md_io_allowed(device), dt);
 	if (dt == 0)
-		dev_err(DEV, "meta-data IO operation timed out\n");
->>>>>>> 01ebc0bf
+		drbd_err(device, "meta-data IO operation timed out\n");
 }
 
 STATIC int _drbd_md_sync_page_io(struct drbd_device *device,
@@ -196,11 +190,7 @@
 		bio_endio(bio, -EIO);
 	else
 		submit_bio(rw, bio);
-<<<<<<< HEAD
-	wait_until_done_or_disk_failure(device, &device->md_io.done);
-=======
-	wait_until_done_or_disk_failure(mdev, bdev, &mdev->md_io.done);
->>>>>>> 01ebc0bf
+	wait_until_done_or_disk_failure(device, bdev, &device->md_io.done);
 	if (bio_flagged(bio, BIO_UPTODATE))
 		err = device->md_io.error;
 
