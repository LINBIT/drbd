--- conflicted
+++ resolved
@@ -607,31 +607,14 @@
 			else
 				ext->rs_failed += count;
 			if (ext->rs_left < ext->rs_failed) {
-<<<<<<< HEAD
-				struct drbd_resource *resource = device->resource;
-				struct drbd_connection *connection;
-
-				drbd_err(device, "BAD! sector=%llus enr=%u rs_left=%d "
-				    "rs_failed=%d count=%d\n",
-				     (unsigned long long)sector,
-				     ext->lce.lc_number, ext->rs_left,
-				     ext->rs_failed, count);
-				dump_stack();
-
-				lc_put(device->resync, &ext->lce);
-				/* FIXME: Move the state handling code elsewhere or eliminate it. */
-				mutex_lock(&resource->conf_update);
-				list_for_each_entry_rcu(connection, &resource->connections, connections)
-					conn_request_state(connection, NS(conn, C_DISCONNECTING), CS_HARD);
-				mutex_unlock(&resource->conf_update);
-				return;
-=======
-				dev_warn(DEV, "BAD! sector=%llus enr=%u rs_left=%d "
+				struct drbd_peer_device *pd = first_peer_device(device);
+				unsigned s = combined_conn_state(pd);
+				drbd_warn(device, "BAD! sector=%llus enr=%u rs_left=%d "
 				    "rs_failed=%d count=%d cstate=%s\n",
 				     (unsigned long long)sector,
 				     ext->lce.lc_number, ext->rs_left,
 				     ext->rs_failed, count,
-				     drbd_conn_str(mdev->state.conn));
+				     drbd_conn_str(s));
 
 				/* We don't expect to be able to clear more bits
 				 * than have been set when we originally counted
@@ -639,8 +622,7 @@
 				 * Whatever the reason (disconnect during resync,
 				 * delayed local completion of an application write),
 				 * try to fix it up by recounting here. */
-				ext->rs_left = drbd_bm_e_weight(mdev, enr);
->>>>>>> 98d51c5c
+				ext->rs_left = drbd_bm_e_weight(device, enr);
 			}
 		} else {
 			/* Normally this element should be in the cache,
