--- conflicted
+++ resolved
@@ -121,13 +121,8 @@
 	md_io.error = 0;
 
 	if ((rw & WRITE) && !test_bit(MD_NO_BARRIER, &mdev->flags))
-<<<<<<< HEAD
-		rw |= DRBD_REQ_FUA;
+		rw |= DRBD_REQ_FUA | DRBD_REQ_FLUSH;
 	rw |= DRBD_REQ_SYNC;
-=======
-		rw |= DRBD_REQ_FUA | DRBD_REQ_FLUSH;
-	rw |= DRBD_REQ_UNPLUG | DRBD_REQ_SYNC;
->>>>>>> ae57a0ae
 
 #ifndef REQ_FLUSH
 	/* < 2.6.36, "barrier" semantic may fail with EOPNOTSUPP */
