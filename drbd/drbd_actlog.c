/*
   drbd_actlog.c

   This file is part of DRBD by Philipp Reisner and Lars Ellenberg.

   Copyright (C) 2003-2008, LINBIT Information Technologies GmbH.
   Copyright (C) 2003-2008, Philipp Reisner <philipp.reisner@linbit.com>.
   Copyright (C) 2003-2008, Lars Ellenberg <lars.ellenberg@linbit.com>.

   drbd is free software; you can redistribute it and/or modify
   it under the terms of the GNU General Public License as published by
   the Free Software Foundation; either version 2, or (at your option)
   any later version.

   drbd is distributed in the hope that it will be useful,
   but WITHOUT ANY WARRANTY; without even the implied warranty of
   MERCHANTABILITY or FITNESS FOR A PARTICULAR PURPOSE.  See the
   GNU General Public License for more details.

   You should have received a copy of the GNU General Public License
   along with drbd; see the file COPYING.  If not, write to
   the Free Software Foundation, 675 Mass Ave, Cambridge, MA 02139, USA.

 */

#include <linux/slab.h>
#include <linux/crc32c.h>
#include <linux/drbd.h>
#include <linux/drbd_limits.h>
#include <linux/dynamic_debug.h>
#include "drbd_int.h"
#include "drbd_wrappers.h"


enum al_transaction_types {
	AL_TR_UPDATE = 0,
	AL_TR_INITIALIZED = 0xffff
};
/* all fields on disc in big endian */
struct __packed al_transaction_on_disk {
	/* don't we all like magic */
	__be32	magic;

	/* to identify the most recent transaction block
	 * in the on disk ring buffer */
	__be32	tr_number;

	/* checksum on the full 4k block, with this field set to 0. */
	__be32	crc32c;

	/* type of transaction, special transaction types like:
	 * purge-all, set-all-idle, set-all-active, ... to-be-defined
	 * see also enum al_transaction_types */
	__be16	transaction_type;

	/* we currently allow only a few thousand extents,
	 * so 16bit will be enough for the slot number. */

	/* how many updates in this transaction */
	__be16	n_updates;

	/* maximum slot number, "al-extents" in drbd.conf speak.
	 * Having this in each transaction should make reconfiguration
	 * of that parameter easier. */
	__be16	context_size;

	/* slot number the context starts with */
	__be16	context_start_slot_nr;

	/* Some reserved bytes.  Expected usage is a 64bit counter of
	 * sectors-written since device creation, and other data generation tag
	 * supporting usage */
	__be32	__reserved[4];

	/* --- 36 byte used --- */

	/* Reserve space for up to AL_UPDATES_PER_TRANSACTION changes
	 * in one transaction, then use the remaining byte in the 4k block for
	 * context information.  "Flexible" number of updates per transaction
	 * does not help, as we have to account for the case when all update
	 * slots are used anyways, so it would only complicate code without
	 * additional benefit.
	 */
	__be16	update_slot_nr[AL_UPDATES_PER_TRANSACTION];

	/* but the extent number is 32bit, which at an extent size of 4 MiB
	 * allows to cover device sizes of up to 2**54 Byte (16 PiB) */
	__be32	update_extent_nr[AL_UPDATES_PER_TRANSACTION];

	/* --- 420 bytes used (36 + 64*6) --- */

	/* 4096 - 420 = 3676 = 919 * 4 */
	__be32	context[AL_CONTEXT_PER_TRANSACTION];
};

struct update_odbm_work {
	struct drbd_work w;
	struct drbd_peer_device *peer_device;
	unsigned int enr;
};

struct update_al_work {
	struct drbd_work w;
	struct drbd_device *device;
	struct completion event;
	int err;
};


static int al_write_transaction(struct drbd_device *device, bool delegate);

void *drbd_md_get_buffer(struct drbd_device *device)
{
	int r;

	wait_event(device->misc_wait,
		   (r = atomic_cmpxchg(&device->md_io_in_use, 0, 1)) == 0 ||
		   device->disk_state[NOW] <= D_FAILED);

	return r ? NULL : page_address(device->md_io_page);
}

void drbd_md_put_buffer(struct drbd_device *device)
{
	if (atomic_dec_and_test(&device->md_io_in_use))
		wake_up(&device->misc_wait);
}

static bool md_io_allowed(struct drbd_device *device)
{
	enum drbd_disk_state ds = device->disk_state[NOW];
	return ds >= D_NEGOTIATING || ds == D_ATTACHING;
}

void wait_until_done_or_disk_failure(struct drbd_device *device, struct drbd_backing_dev *bdev,
				     unsigned int *done)
{
	long dt;

	rcu_read_lock();
	dt = rcu_dereference(bdev->disk_conf)->disk_timeout;
	rcu_read_unlock();
	dt = dt * HZ / 10;
	if (dt == 0)
		dt = MAX_SCHEDULE_TIMEOUT;

	dt = wait_event_timeout(device->misc_wait, *done || !md_io_allowed(device), dt);
	if (dt == 0)
		drbd_err(device, "meta-data IO operation timed out\n");
}

STATIC int _drbd_md_sync_page_io(struct drbd_device *device,
				 struct drbd_backing_dev *bdev,
				 struct page *page, sector_t sector,
				 int rw, int size)
{
	struct bio *bio;
	int err;

	if ((rw & WRITE) && !test_bit(MD_NO_BARRIER, &device->flags))
		rw |= DRBD_REQ_FUA | DRBD_REQ_FLUSH;
	rw |= DRBD_REQ_UNPLUG | DRBD_REQ_SYNC;

#ifndef REQ_FLUSH
	/* < 2.6.36, "barrier" semantic may fail with EOPNOTSUPP */
 retry:
#endif
	device->md_io.done = 0;
	device->md_io.error = -ENODEV;

	bio = bio_alloc_drbd(GFP_NOIO);
	bio->bi_bdev = bdev->md_bdev;
	bio->bi_sector = sector;
	err = -EIO;
	if (bio_add_page(bio, page, size, 0) != size)
		goto out;
	bio->bi_private = &device->md_io;
	bio->bi_end_io = drbd_md_io_complete;
	bio->bi_rw = rw;

	if (!get_ldev_if_state(device, D_ATTACHING)) {  /* Corresponding put_ldev in drbd_md_io_complete() */
		drbd_err(device, "ASSERT FAILED: get_ldev_if_state() == 1 in _drbd_md_sync_page_io()\n");
		err = -ENODEV;
		goto out;
	}

	bio_get(bio); /* one bio_put() is in the completion handler */
	atomic_inc(&device->md_io_in_use); /* drbd_md_put_buffer() is in the completion handler */
	if (drbd_insert_fault(device, (rw & WRITE) ? DRBD_FAULT_MD_WR : DRBD_FAULT_MD_RD))
		bio_endio(bio, -EIO);
	else
		submit_bio(rw, bio);
	wait_until_done_or_disk_failure(device, bdev, &device->md_io.done);
	if (bio_flagged(bio, BIO_UPTODATE))
		err = device->md_io.error;

#ifndef REQ_FLUSH
	/* check for unsupported barrier op.
	 * would rather check on EOPNOTSUPP, but that is not reliable.
	 * don't try again for ANY return value != 0 */
	if (err && device->md_io.done && (bio->bi_rw & DRBD_REQ_HARDBARRIER)) {
		/* Try again with no barrier */
		drbd_warn(device, "Barriers not supported on meta data device - disabling\n");
		set_bit(MD_NO_BARRIER, &device->flags);
		rw &= ~DRBD_REQ_HARDBARRIER;
		bio_put(bio);
		goto retry;
	}
#endif
 out:
	bio_put(bio);
	return err;
}

int drbd_md_sync_page_io(struct drbd_device *device, struct drbd_backing_dev *bdev,
			 sector_t sector, int rw)
{
	int err;
	struct page *iop = device->md_io_page;

	D_ASSERT(device, atomic_read(&device->md_io_in_use) == 1);

	if (!bdev->md_bdev) {
		if (drbd_ratelimit()) {
			drbd_err(device, "bdev->md_bdev==NULL\n");
			dump_stack();
		}
		return -EIO;
	}

	drbd_dbg(device, "meta_data io: %s [%d]:%s(,%llus,%s)\n",
	     current->comm, current->pid, __func__,
	     (unsigned long long)sector, (rw & WRITE) ? "WRITE" : "READ");

	if (sector < drbd_md_first_sector(bdev) ||
	    sector + 7 > drbd_md_last_sector(bdev))
		drbd_alert(device, "%s [%d]:%s(,%llus,%s) out of range md access!\n",
		     current->comm, current->pid, __func__,
		     (unsigned long long)sector, (rw & WRITE) ? "WRITE" : "READ");

	err = _drbd_md_sync_page_io(device, bdev, iop, sector, rw, MD_BLOCK_SIZE);
	if (err) {
		drbd_err(device, "drbd_md_sync_page_io(,%llus,%s) failed with error %d\n",
		    (unsigned long long)sector, (rw & WRITE) ? "WRITE" : "READ", err);
	}
	return err;
}

static
struct lc_element *_al_get(struct drbd_device *device, unsigned int enr)
{
	struct drbd_peer_device *peer_device;
	struct lc_element *al_ext;
	struct lc_element *tmp;
	int wake;

	spin_lock_irq(&device->al_lock);
	for_each_peer_device(peer_device, device) {
		tmp = lc_find(peer_device->resync_lru, enr/AL_EXT_PER_BM_SECT);
		if (unlikely(tmp != NULL)) {
			struct bm_extent  *bm_ext = lc_entry(tmp, struct bm_extent, lce);
			if (test_bit(BME_NO_WRITES, &bm_ext->flags)) {
				wake = !test_and_set_bit(BME_PRIORITY, &bm_ext->flags);
				spin_unlock_irq(&device->al_lock);
				if (wake)
					wake_up(&device->al_wait);
				return NULL;
			}
		}
	}
	al_ext = lc_get(device->act_log, enr);
	spin_unlock_irq(&device->al_lock);
	return al_ext;
}

/*
 * @delegate:	delegate activity log I/O to the worker thread
 */
void drbd_al_begin_io(struct drbd_device *device, struct drbd_interval *i, bool delegate)
{
	/* for bios crossing activity log extent boundaries,
	 * we may need to activate two extents in one go */
	unsigned first = i->sector >> (AL_EXTENT_SHIFT-9);
	unsigned last = i->size == 0 ? first : (i->sector + (i->size >> 9) - 1) >> (AL_EXTENT_SHIFT-9);
	unsigned enr;
	bool locked = false;

	/* When called through generic_make_request(), we must delegate
	 * activity log I/O to the worker thread: a further request
	 * submitted via generic_make_request() within the same task
	 * would be queued on current->bio_list, and would only start
	 * after this function returns (see generic_make_request()).
	 *
	 * However, if we *are* the worker, we must not delegate to ourselves.
	 */

	if (delegate)
		BUG_ON(current == device->resource->worker.task);

<<<<<<< HEAD
	D_ASSERT(device, atomic_read(&device->local_cnt) > 0);
=======
	D_ASSERT(first <= last);
	D_ASSERT(atomic_read(&mdev->local_cnt) > 0);
>>>>>>> e564ef03

	for (enr = first; enr <= last; enr++)
		wait_event(device->al_wait, _al_get(device, enr) != NULL);

	/* Serialize multiple transactions.
	 * This uses test_and_set_bit, memory barrier is implicit.
	 */
	wait_event(device->al_wait,
			device->act_log->pending_changes == 0 ||
			(locked = lc_try_lock_for_transaction(device->act_log)));

	if (locked) {
		/* Double check: it may have been committed by someone else
		 * while we were waiting for the lock. */
		if (device->act_log->pending_changes) {
			bool write_al_updates;

			rcu_read_lock();
			write_al_updates = rcu_dereference(device->ldev->disk_conf)->al_updates;
			rcu_read_unlock();

			if (write_al_updates) {
				al_write_transaction(device, delegate);
				device->al_writ_cnt++;
			}

			spin_lock_irq(&device->al_lock);
			/* FIXME
			if (err)
				we need an "lc_cancel" here;
			*/
			lc_committed(device->act_log);
			spin_unlock_irq(&device->al_lock);
		}
		lc_unlock(device->act_log);
		wake_up(&device->al_wait);
	}
}

void drbd_al_complete_io(struct drbd_device *device, struct drbd_interval *i)
{
	/* for bios crossing activity log extent boundaries,
	 * we may need to activate two extents in one go */
	unsigned first = i->sector >> (AL_EXTENT_SHIFT-9);
	unsigned last = i->size == 0 ? first : (i->sector + (i->size >> 9) - 1) >> (AL_EXTENT_SHIFT-9);
	unsigned enr;
	struct lc_element *extent;
	unsigned long flags;
	bool wake = false;

<<<<<<< HEAD
	spin_lock_irqsave(&device->al_lock, flags);
=======
	D_ASSERT(first <= last);
	spin_lock_irqsave(&mdev->al_lock, flags);
>>>>>>> e564ef03

	for (enr = first; enr <= last; enr++) {
		extent = lc_find(device->act_log, enr);
		if (!extent) {
			drbd_err(device, "al_complete_io() called on inactive extent %u\n", enr);
			continue;
		}
		if (lc_put(device->act_log, extent) == 0)
			wake = true;
	}
	spin_unlock_irqrestore(&device->al_lock, flags);
	if (wake)
		wake_up(&device->al_wait);
}

#if (PAGE_SHIFT + 3) < (AL_EXTENT_SHIFT - BM_BLOCK_SHIFT)
/* Currently BM_BLOCK_SHIFT, BM_EXT_SHIFT and AL_EXTENT_SHIFT
 * are still coupled, or assume too much about their relation.
 * Code below will not work if this is violated.
 * Will be cleaned up with some followup patch.
 */
# error FIXME
#endif

static unsigned long al_extent_to_bm_bit(unsigned int al_enr)
{
	return (unsigned long)al_enr << (AL_EXTENT_SHIFT - BM_BLOCK_SHIFT);
}

static unsigned long rs_extent_to_bm_bit(unsigned int rs_enr)
{
	return (unsigned long)rs_enr << (BM_EXT_SHIFT - BM_BLOCK_SHIFT);
}

static int
_al_write_transaction(struct drbd_device *device)
{
	struct al_transaction_on_disk *buffer;
	struct lc_element *e;
	sector_t sector;
	int i, mx;
	unsigned extent_nr;
	unsigned crc = 0;
	int err = 0;

	if (!get_ldev(device)) {
		drbd_err(device, "disk is %s, cannot start al transaction\n",
			drbd_disk_str(device->disk_state[NOW]));
		return -EIO;
	}

	/* The bitmap write may have failed, causing a state change. */
	if (device->disk_state[NOW] < D_INCONSISTENT) {
		drbd_err(device,
			"disk is %s, cannot write al transaction\n",
			drbd_disk_str(device->disk_state[NOW]));
		put_ldev(device);
		return -EIO;
	}

	buffer = drbd_md_get_buffer(device); /* protects md_io_buffer, al_tr_cycle, ... */
	if (!buffer) {
		drbd_err(device, "disk failed while waiting for md_io buffer\n");
		put_ldev(device);
		return -ENODEV;
	}

	memset(buffer, 0, sizeof(*buffer));
	buffer->magic = cpu_to_be32(DRBD_AL_MAGIC);
	buffer->tr_number = cpu_to_be32(device->al_tr_number);

	i = 0;

	/* Even though no one can start to change this list
	 * once we set the LC_LOCKED -- from drbd_al_begin_io(),
	 * lc_try_lock_for_transaction() --, someone may still
	 * be in the process of changing it. */
	spin_lock_irq(&device->al_lock);
	list_for_each_entry(e, &device->act_log->to_be_changed, list) {
		if (i == AL_UPDATES_PER_TRANSACTION) {
			i++;
			break;
		}
		buffer->update_slot_nr[i] = cpu_to_be16(e->lc_index);
		buffer->update_extent_nr[i] = cpu_to_be32(e->lc_new_number);
		if (e->lc_number != LC_FREE) {
			unsigned long start, end;

			start = al_extent_to_bm_bit(e->lc_number);
			end = al_extent_to_bm_bit(e->lc_number + 1) - 1;
			drbd_bm_mark_range_for_writeout(device, start, end);
		}
		i++;
	}
	spin_unlock_irq(&device->al_lock);
	BUG_ON(i > AL_UPDATES_PER_TRANSACTION);

	buffer->n_updates = cpu_to_be16(i);
	for ( ; i < AL_UPDATES_PER_TRANSACTION; i++) {
		buffer->update_slot_nr[i] = cpu_to_be16(-1);
		buffer->update_extent_nr[i] = cpu_to_be32(LC_FREE);
	}

	buffer->context_size = cpu_to_be16(device->act_log->nr_elements);
	buffer->context_start_slot_nr = cpu_to_be16(device->al_tr_cycle);

	mx = min_t(int, AL_CONTEXT_PER_TRANSACTION,
		   device->act_log->nr_elements - device->al_tr_cycle);
	for (i = 0; i < mx; i++) {
		unsigned idx = device->al_tr_cycle + i;
		extent_nr = lc_element_by_index(device->act_log, idx)->lc_number;
		buffer->context[i] = cpu_to_be32(extent_nr);
	}
	for (; i < AL_CONTEXT_PER_TRANSACTION; i++)
		buffer->context[i] = cpu_to_be32(LC_FREE);

	device->al_tr_cycle += AL_CONTEXT_PER_TRANSACTION;
	if (device->al_tr_cycle >= device->act_log->nr_elements)
		device->al_tr_cycle = 0;

	sector =  device->ldev->md.md_offset
		+ device->ldev->md.al_offset
		+ device->al_tr_pos * (MD_BLOCK_SIZE>>9);

	crc = crc32c(0, buffer, 4096);
	buffer->crc32c = cpu_to_be32(crc);

	if (drbd_bm_write_hinted(device))
		err = -EIO;
		/* drbd_chk_io_error done already */
	else if (drbd_md_sync_page_io(device, device->ldev, sector, WRITE)) {
		err = -EIO;
		drbd_chk_io_error(device, 1, DRBD_META_IO_ERROR);
	} else {
		/* advance ringbuffer position and transaction counter */
		device->al_tr_pos = (device->al_tr_pos + 1) % (MD_AL_SECTORS*512/MD_BLOCK_SIZE);
		device->al_tr_number++;
	}

	drbd_md_put_buffer(device);
	put_ldev(device);

	return err;
}


static int w_al_write_transaction(struct drbd_work *w, int unused)
{
	struct update_al_work *aw = container_of(w, struct update_al_work, w);
	struct drbd_device *device = aw->device;
	int err;

	err = _al_write_transaction(device);
	aw->err = err;
	complete(&aw->event);

	return err != -EIO ? err : 0;
}

/*
 * @delegate:	delegate activity log I/O to the worker thread
 */
static int al_write_transaction(struct drbd_device *device, bool delegate)
{
	if (delegate) {
		struct update_al_work al_work;
		init_completion(&al_work.event);
		al_work.w.cb = w_al_write_transaction;
		al_work.device = device;
		drbd_queue_work(&device->resource->work, &al_work.w);
		wait_for_completion(&al_work.event);
		return al_work.err;
	} else
		return _al_write_transaction(device);
}

static int _try_lc_del(struct drbd_device *device, struct lc_element *al_ext)
{
	int rv;

	spin_lock_irq(&device->al_lock);
	rv = (al_ext->refcnt == 0);
	if (likely(rv))
		lc_del(device->act_log, al_ext);
	spin_unlock_irq(&device->al_lock);

	return rv;
}

/**
 * drbd_al_shrink() - Removes all active extents form the activity log
 * @device:	DRBD device.
 *
 * Removes all active extents form the activity log, waiting until
 * the reference count of each entry dropped to 0 first, of course.
 *
 * You need to lock device->act_log with lc_try_lock() / lc_unlock()
 */
void drbd_al_shrink(struct drbd_device *device)
{
	struct lc_element *al_ext;
	int i;

	D_ASSERT(device, test_bit(__LC_LOCKED, &device->act_log->flags));

	for (i = 0; i < device->act_log->nr_elements; i++) {
		al_ext = lc_element_by_index(device->act_log, i);
		if (al_ext->lc_number == LC_FREE)
			continue;
		wait_event(device->al_wait, _try_lc_del(device, al_ext));
	}

	wake_up(&device->al_wait);
}

STATIC int w_update_odbm(struct drbd_work *w, int unused)
{
	struct update_odbm_work *udw = container_of(w, struct update_odbm_work, w);
	struct drbd_peer_device *peer_device = udw->peer_device;
	struct drbd_device *device = peer_device->device;
	unsigned long start, end;

	if (!get_ldev(device)) {
		if (drbd_ratelimit())
			drbd_warn(device, "Can not update on disk bitmap, local IO disabled.\n");
		kfree(udw);
		return 0;
	}

	start = rs_extent_to_bm_bit(udw->enr);
	end = rs_extent_to_bm_bit(udw->enr + 1) - 1;
	drbd_bm_write_range(peer_device, start, end);
	put_ldev(device);

	kfree(udw);

	if (drbd_bm_total_weight(peer_device) <= peer_device->rs_failed) {
		switch (peer_device->repl_state[NEW]) {
		case L_SYNC_SOURCE:  case L_SYNC_TARGET:
		case L_PAUSED_SYNC_S: case L_PAUSED_SYNC_T:
			drbd_resync_finished(peer_device);
			break;
		default:
			/* nothing to do */
			break;
		}
	}

	return 0;
}

/* inherently racy...
 * return value may be already out-of-date when this function returns.
 * but the general usage is that this is only use during a cstate when bits are
 * only cleared, not set, and typically only care for the case when the return
 * value is zero, or we already "locked" this "bitmap extent" by other means.
 *
 * enr is bm-extent number, since we chose to name one sector (512 bytes)
 * worth of the bitmap a "bitmap extent".
 *
 * TODO
 * I think since we use it like a reference count, we should use the real
 * reference count of some bitmap extent element from some lru instead...
 *
 */
static int bm_e_weight(struct drbd_peer_device *peer_device, unsigned long enr)
{
	unsigned long start, end, count;

	start = enr << (BM_EXT_SHIFT - BM_BLOCK_SHIFT);
	end = ((enr + 1) << (BM_EXT_SHIFT - BM_BLOCK_SHIFT)) - 1;
	count = drbd_bm_count_bits(peer_device->device, peer_device->bitmap_index, start, end);
#if DUMP_MD >= 3
	drbd_info(peer_device, "enr=%lu weight=%d\n", enr, count);
#endif
	return count;
}

/* ATTENTION. The AL's extents are 4MB each, while the extents in the
 * resync LRU-cache are 16MB each.
 * The caller of this function has to hold an get_ldev() reference.
 *
 * TODO will be obsoleted once we have a caching lru of the on disk bitmap
 */
static void drbd_try_clear_on_disk_bm(struct drbd_peer_device *peer_device, sector_t sector,
				      int count, int success)
{
	struct drbd_device *device = peer_device->device;
	struct lc_element *e;
	struct update_odbm_work *udw;

	unsigned int enr;

	D_ASSERT(device, atomic_read(&device->local_cnt));

	/* I simply assume that a sector/size pair never crosses
	 * a 16 MB extent border. (Currently this is true...) */
	enr = BM_SECT_TO_EXT(sector);

	e = lc_get(peer_device->resync_lru, enr);
	if (e) {
		struct bm_extent *ext = lc_entry(e, struct bm_extent, lce);
		if (ext->lce.lc_number == enr) {
			if (success)
				ext->rs_left -= count;
			else
				ext->rs_failed += count;
			if (ext->rs_left < ext->rs_failed) {
				struct drbd_peer_device *pd = peer_device;
				unsigned s = combined_conn_state(pd, NOW);
				drbd_warn(device, "BAD! sector=%llus enr=%u rs_left=%d "
				    "rs_failed=%d count=%d cstate=%s\n",
				     (unsigned long long)sector,
				     ext->lce.lc_number, ext->rs_left,
				     ext->rs_failed, count,
				     drbd_conn_str(s));

				/* We don't expect to be able to clear more bits
				 * than have been set when we originally counted
				 * the set bits to cache that value in ext->rs_left.
				 * Whatever the reason (disconnect during resync,
				 * delayed local completion of an application write),
				 * try to fix it up by recounting here. */
				ext->rs_left = bm_e_weight(peer_device, enr);
			}
		} else {
			/* Normally this element should be in the cache,
			 * since drbd_rs_begin_io() pulled it already in.
			 *
			 * But maybe an application write finished, and we set
			 * something outside the resync lru_cache in sync.
			 */
			int rs_left = bm_e_weight(peer_device, enr);
			if (ext->flags != 0) {
				drbd_warn(device, "changing resync lce: %d[%u;%02lx]"
				     " -> %d[%u;00]\n",
				     ext->lce.lc_number, ext->rs_left,
				     ext->flags, enr, rs_left);
				ext->flags = 0;
			}
			if (ext->rs_failed) {
				drbd_warn(device, "Kicking resync_lru element enr=%u "
				     "out with rs_failed=%d\n",
				     ext->lce.lc_number, ext->rs_failed);
			}
			ext->rs_left = rs_left;
			ext->rs_failed = success ? 0 : count;
			/* we don't keep a persistent log of the resync lru,
			 * we can commit any change right away. */
			lc_committed(peer_device->resync_lru);
		}
		lc_put(peer_device->resync_lru, &ext->lce);
		/* no race, we are within the al_lock! */

		if (ext->rs_left == ext->rs_failed) {
			ext->rs_failed = 0;

			udw = kmalloc(sizeof(*udw), GFP_ATOMIC);
			if (udw) {
				udw->enr = ext->lce.lc_number;
				udw->w.cb = w_update_odbm;
				udw->peer_device = peer_device;
				drbd_queue_work(&device->resource->work, &udw->w);
			} else {
				drbd_warn(device, "Could not kmalloc an udw\n");
			}
		}
	} else {
		drbd_err(device, "lc_get() failed! locked=%d/%d flags=%lu\n",
		    peer_device->resync_locked,
		    peer_device->resync_lru->nr_elements,
		    peer_device->resync_lru->flags);
	}
}

void drbd_advance_rs_marks(struct drbd_peer_device *peer_device, unsigned long still_to_go)
{
	unsigned long now = jiffies;
	unsigned long last = peer_device->rs_mark_time[peer_device->rs_last_mark];
	int next = (peer_device->rs_last_mark + 1) % DRBD_SYNC_MARKS;
	if (time_after_eq(now, last + DRBD_SYNC_MARK_STEP)) {
		if (peer_device->rs_mark_left[peer_device->rs_last_mark] != still_to_go &&
		    peer_device->repl_state[NOW] != L_PAUSED_SYNC_T &&
		    peer_device->repl_state[NOW] != L_PAUSED_SYNC_S) {
			peer_device->rs_mark_time[next] = now;
			peer_device->rs_mark_left[next] = still_to_go;
			peer_device->rs_last_mark = next;
		}
	}
}

static bool __set_in_sync(struct drbd_peer_device *peer_device, sector_t sector,
			  unsigned long sbnr, unsigned long ebnr)
{
	struct drbd_device *device = peer_device->device;
	unsigned long count;

	count = drbd_bm_clear_bits(device, peer_device->bitmap_index, sbnr, ebnr);
	if (count && get_ldev(device)) {
		unsigned long flags;

		drbd_advance_rs_marks(peer_device, drbd_bm_total_weight(peer_device));
		spin_lock_irqsave(&device->al_lock, flags);
		drbd_try_clear_on_disk_bm(peer_device, sector, count, true);
		spin_unlock_irqrestore(&device->al_lock, flags);
		put_ldev(device);
		return true;
	}
	return false;
}

/* clear the bit corresponding to the piece of storage in question:
 * size byte of data starting from sector.  Only clear a bits of the affected
 * one ore more _aligned_ BM_BLOCK_SIZE blocks.
 *
 * called by worker on L_SYNC_TARGET and receiver on SyncSource.
 *
 */
static void set_in_sync(struct drbd_device *device, struct drbd_peer_device *peer_device,
			sector_t sector, int size)
{
	/* Is called from worker and receiver context _only_ */
	unsigned long sbnr, ebnr, lbnr;
	sector_t esector, nr_sectors;
	bool wake_up = false;

	if (size <= 0 || !IS_ALIGNED(size, 512) || size > DRBD_MAX_BIO_SIZE) {
		drbd_err(device, "drbd_set_in_sync: sector=%llus size=%d nonsense!\n",
				(unsigned long long)sector, size);
		return;
	}
	nr_sectors = drbd_get_capacity(device->this_bdev);
	esector = sector + (size >> 9) - 1;

	if (!expect(device, sector < nr_sectors))
		return;
	if (!expect(device, esector < nr_sectors))
		esector = nr_sectors - 1;

	lbnr = BM_SECT_TO_BIT(nr_sectors-1);

	/* we clear it (in sync).
	 * round up start sector, round down end sector.  we make sure we only
	 * clear full, aligned, BM_BLOCK_SIZE (4K) blocks */
	if (unlikely(esector < BM_SECT_PER_BIT-1))
		return;
	if (unlikely(esector == (nr_sectors-1)))
		ebnr = lbnr;
	else
		ebnr = BM_SECT_TO_BIT(esector - (BM_SECT_PER_BIT-1));
	sbnr = BM_SECT_TO_BIT(sector + BM_SECT_PER_BIT-1);

	if (sbnr > ebnr)
		return;

	/*
	 * ok, (capacity & 7) != 0 sometimes, but who cares...
	 * we count rs_{total,left} in bits, not sectors.
	 */
	if (peer_device)
		wake_up = __set_in_sync(peer_device, sector, sbnr, ebnr);
	else {
		rcu_read_lock();
		for_each_peer_device(peer_device, device)
			wake_up |= __set_in_sync(peer_device, sector, sbnr, ebnr);
		rcu_read_unlock();
	}
	if (wake_up)
		wake_up(&device->al_wait);
}

void drbd_set_in_sync(struct drbd_peer_device *peer_device, sector_t sector, int size)
{
	set_in_sync(peer_device->device, peer_device, sector, size);
}

void drbd_set_all_in_sync(struct drbd_device *device, sector_t sector, int size)
{
	set_in_sync(device, NULL, sector, size);
}

static int __set_out_of_sync(struct drbd_peer_device *peer_device, unsigned long sbnr,
			     unsigned long ebnr, unsigned int enr)
{
	struct lc_element *e;
	unsigned int count;

	count = drbd_bm_set_bits(peer_device->device, peer_device->bitmap_index, sbnr, ebnr);
	e = lc_find(peer_device->resync_lru, enr);
	if (e)
		lc_entry(e, struct bm_extent, lce)->rs_left += count;
	return count;
}

/*
 * this is intended to set one request worth of data out of sync.
 * affects at least 1 bit,
 * and at most 1+DRBD_MAX_BIO_SIZE/BM_BLOCK_SIZE bits.
 *
 * called by tl_clear and drbd_send_dblock (==drbd_make_request).
 * so this can be _any_ process.
 */
static int set_out_of_sync(struct drbd_device *device, struct drbd_peer_device *peer_device,
			   sector_t sector, int size)
{
	unsigned long sbnr, ebnr, flags;
	sector_t esector, nr_sectors;
	unsigned int enr, total = 0;

<<<<<<< HEAD
	if (size <= 0 || !IS_ALIGNED(size, 512) || size > DRBD_MAX_BIO_SIZE) {
		drbd_err(device, "sector: %llus, size: %d\n",
=======
	/* this should be an empty REQ_FLUSH */
	if (size == 0)
		return 0;

	if (size < 0 || !IS_ALIGNED(size, 512) || size > DRBD_MAX_BIO_SIZE) {
		dev_err(DEV, "sector: %llus, size: %d\n",
>>>>>>> e564ef03
			(unsigned long long)sector, size);
		return 0;
	}

	if (!get_ldev(device))
		return 0; /* no disk, no metadata, no bitmap to set bits in */

	nr_sectors = drbd_get_capacity(device->this_bdev);
	esector = sector + (size >> 9) - 1;

	if (!expect(device, sector < nr_sectors))
		goto out;
	if (!expect(device, esector < nr_sectors))
		esector = nr_sectors - 1;

	/* we set it out of sync,
	 * we do not need to round anything here */
	sbnr = BM_SECT_TO_BIT(sector);
	ebnr = BM_SECT_TO_BIT(esector);
	enr = BM_SECT_TO_EXT(sector);

	/* ok, (capacity & 7) != 0 sometimes, but who cares...
	 * we count rs_{total,left} in bits, not sectors.  */
	spin_lock_irqsave(&device->al_lock, flags);
	if (peer_device)
		total = __set_out_of_sync(peer_device, sbnr, ebnr, enr);
	else {
		rcu_read_lock();
		for_each_peer_device(peer_device, device)
			total += __set_out_of_sync(peer_device, sbnr, ebnr, enr);
		rcu_read_unlock();
	}
	spin_unlock_irqrestore(&device->al_lock, flags);

out:
	put_ldev(device);

	return total;
}

int drbd_set_out_of_sync(struct drbd_peer_device *peer_device, sector_t sector, int size)
{
	return set_out_of_sync(peer_device->device, peer_device, sector, size);
}

int drbd_set_all_out_of_sync(struct drbd_device *device, sector_t sector, int size)
{
	return set_out_of_sync(device, NULL, sector, size);
}

static
struct bm_extent *_bme_get(struct drbd_peer_device *peer_device, unsigned int enr)
{
	struct drbd_device *device = peer_device->device;
	struct lc_element *e;
	struct bm_extent *bm_ext;
	int wakeup = 0;
	unsigned long rs_flags;

	spin_lock_irq(&device->al_lock);
	if (peer_device->resync_locked > peer_device->resync_lru->nr_elements/2) {
		spin_unlock_irq(&device->al_lock);
		return NULL;
	}
	e = lc_get(peer_device->resync_lru, enr);
	bm_ext = e ? lc_entry(e, struct bm_extent, lce) : NULL;
	if (bm_ext) {
		if (bm_ext->lce.lc_number != enr) {
			bm_ext->rs_left = bm_e_weight(peer_device, enr);
			bm_ext->rs_failed = 0;
			lc_committed(peer_device->resync_lru);
			wakeup = 1;
		}
		if (bm_ext->lce.refcnt == 1)
			peer_device->resync_locked++;
		set_bit(BME_NO_WRITES, &bm_ext->flags);
	}
	rs_flags = peer_device->resync_lru->flags;
	spin_unlock_irq(&device->al_lock);
	if (wakeup)
		wake_up(&device->al_wait);

	if (!bm_ext) {
		if (rs_flags & LC_STARVING)
			drbd_warn(peer_device, "Have to wait for element"
			     " (resync LRU too small?)\n");
		BUG_ON(rs_flags & LC_LOCKED);
	}

	return bm_ext;
}

static int _is_in_al(struct drbd_device *device, unsigned int enr)
{
	int rv;

	spin_lock_irq(&device->al_lock);
	rv = lc_is_used(device->act_log, enr);
	spin_unlock_irq(&device->al_lock);

	return rv;
}

/**
 * drbd_rs_begin_io() - Gets an extent in the resync LRU cache and sets it to BME_LOCKED
 *
 * This functions sleeps on al_wait. Returns 0 on success, -EINTR if interrupted.
 */
int drbd_rs_begin_io(struct drbd_peer_device *peer_device, sector_t sector)
{
	struct drbd_device *device = peer_device->device;
	unsigned int enr = BM_SECT_TO_EXT(sector);
	struct bm_extent *bm_ext;
	int i, sig;
	int sa = 200; /* Step aside 200 times, then grab the extent and let app-IO wait.
			 200 times -> 20 seconds. */

retry:
	sig = wait_event_interruptible(device->al_wait,
			(bm_ext = _bme_get(peer_device, enr)));
	if (sig)
		return -EINTR;

	if (test_bit(BME_LOCKED, &bm_ext->flags))
		return 0;

	for (i = 0; i < AL_EXT_PER_BM_SECT; i++) {
		sig = wait_event_interruptible(device->al_wait,
					       !_is_in_al(device, enr * AL_EXT_PER_BM_SECT + i) ||
					       test_bit(BME_PRIORITY, &bm_ext->flags));

		if (sig || (test_bit(BME_PRIORITY, &bm_ext->flags) && sa)) {
			spin_lock_irq(&device->al_lock);
			if (lc_put(peer_device->resync_lru, &bm_ext->lce) == 0) {
				bm_ext->flags = 0; /* clears BME_NO_WRITES and eventually BME_PRIORITY */
				peer_device->resync_locked--;
				wake_up(&device->al_wait);
			}
			spin_unlock_irq(&device->al_lock);
			if (sig)
				return -EINTR;
			if (schedule_timeout_interruptible(HZ/10))
				return -EINTR;
			if (sa && --sa == 0)
				drbd_warn(device,"drbd_rs_begin_io() stepped aside for 20sec."
					 "Resync stalled?\n");
			goto retry;
		}
	}
	set_bit(BME_LOCKED, &bm_ext->flags);
	return 0;
}

/**
 * drbd_try_rs_begin_io() - Gets an extent in the resync LRU cache, does not sleep
 *
 * Gets an extent in the resync LRU cache, sets it to BME_NO_WRITES, then
 * tries to set it to BME_LOCKED. Returns 0 upon success, and -EAGAIN
 * if there is still application IO going on in this area.
 */
int drbd_try_rs_begin_io(struct drbd_peer_device *peer_device, sector_t sector)
{
	struct drbd_device *device = peer_device->device;
	unsigned int enr = BM_SECT_TO_EXT(sector);
	const unsigned int al_enr = enr*AL_EXT_PER_BM_SECT;
	struct lc_element *e;
	struct bm_extent *bm_ext;
	int i;

	spin_lock_irq(&device->al_lock);
	if (peer_device->resync_wenr != LC_FREE && peer_device->resync_wenr != enr) {
		/* in case you have very heavy scattered io, it may
		 * stall the syncer undefined if we give up the ref count
		 * when we try again and requeue.
		 *
		 * if we don't give up the refcount, but the next time
		 * we are scheduled this extent has been "synced" by new
		 * application writes, we'd miss the lc_put on the
		 * extent we keep the refcount on.
		 * so we remembered which extent we had to try again, and
		 * if the next requested one is something else, we do
		 * the lc_put here...
		 * we also have to wake_up
		 */

		e = lc_find(peer_device->resync_lru, peer_device->resync_wenr);
		bm_ext = e ? lc_entry(e, struct bm_extent, lce) : NULL;
		if (bm_ext) {
			D_ASSERT(device, !test_bit(BME_LOCKED, &bm_ext->flags));
			D_ASSERT(device, test_bit(BME_NO_WRITES, &bm_ext->flags));
			clear_bit(BME_NO_WRITES, &bm_ext->flags);
			peer_device->resync_wenr = LC_FREE;
			if (lc_put(peer_device->resync_lru, &bm_ext->lce) == 0)
				peer_device->resync_locked--;
			wake_up(&device->al_wait);
		} else {
			drbd_alert(device, "LOGIC BUG\n");
		}
	}
	/* TRY. */
	e = lc_try_get(peer_device->resync_lru, enr);
	bm_ext = e ? lc_entry(e, struct bm_extent, lce) : NULL;
	if (bm_ext) {
		if (test_bit(BME_LOCKED, &bm_ext->flags))
			goto proceed;
		if (!test_and_set_bit(BME_NO_WRITES, &bm_ext->flags)) {
			peer_device->resync_locked++;
		} else {
			/* we did set the BME_NO_WRITES,
			 * but then could not set BME_LOCKED,
			 * so we tried again.
			 * drop the extra reference. */
			bm_ext->lce.refcnt--;
			D_ASSERT(device, bm_ext->lce.refcnt > 0);
		}
		goto check_al;
	} else {
		/* do we rather want to try later? */
		if (peer_device->resync_locked > peer_device->resync_lru->nr_elements-3)
			goto try_again;
		/* Do or do not. There is no try. -- Yoda */
		e = lc_get(peer_device->resync_lru, enr);
		bm_ext = e ? lc_entry(e, struct bm_extent, lce) : NULL;
		if (!bm_ext) {
			const unsigned long rs_flags = peer_device->resync_lru->flags;
			if (rs_flags & LC_STARVING)
				drbd_warn(device, "Have to wait for element"
				     " (resync LRU too small?)\n");
			BUG_ON(rs_flags & LC_LOCKED);
			goto try_again;
		}
		if (bm_ext->lce.lc_number != enr) {
			bm_ext->rs_left = bm_e_weight(peer_device, enr);
			bm_ext->rs_failed = 0;
			lc_committed(peer_device->resync_lru);
			wake_up(&device->al_wait);
			D_ASSERT(device, test_bit(BME_LOCKED, &bm_ext->flags) == 0);
		}
		set_bit(BME_NO_WRITES, &bm_ext->flags);
		D_ASSERT(device, bm_ext->lce.refcnt == 1);
		peer_device->resync_locked++;
		goto check_al;
	}
check_al:
	for (i = 0; i < AL_EXT_PER_BM_SECT; i++) {
		if (lc_is_used(device->act_log, al_enr+i))
			goto try_again;
	}
	set_bit(BME_LOCKED, &bm_ext->flags);
proceed:
	peer_device->resync_wenr = LC_FREE;
	spin_unlock_irq(&device->al_lock);
	return 0;

try_again:
	if (bm_ext)
		peer_device->resync_wenr = enr;
	spin_unlock_irq(&device->al_lock);
	return -EAGAIN;
}

void drbd_rs_complete_io(struct drbd_peer_device *peer_device, sector_t sector)
{
	struct drbd_device *device = peer_device->device;
	unsigned int enr = BM_SECT_TO_EXT(sector);
	struct lc_element *e;
	struct bm_extent *bm_ext;
	unsigned long flags;

	spin_lock_irqsave(&device->al_lock, flags);
	e = lc_find(peer_device->resync_lru, enr);
	bm_ext = e ? lc_entry(e, struct bm_extent, lce) : NULL;
	if (!bm_ext) {
		spin_unlock_irqrestore(&device->al_lock, flags);
		if (drbd_ratelimit())
			drbd_err(device, "drbd_rs_complete_io() called, but extent not found\n");
		return;
	}

	if (bm_ext->lce.refcnt == 0) {
		spin_unlock_irqrestore(&device->al_lock, flags);
		drbd_err(device, "drbd_rs_complete_io(,%llu [=%u]) called, "
		    "but refcnt is 0!?\n",
		    (unsigned long long)sector, enr);
		return;
	}

	if (lc_put(peer_device->resync_lru, &bm_ext->lce) == 0) {
		bm_ext->flags = 0; /* clear BME_LOCKED, BME_NO_WRITES and BME_PRIORITY */
		peer_device->resync_locked--;
		wake_up(&device->al_wait);
	}

	spin_unlock_irqrestore(&device->al_lock, flags);
}

/**
 * drbd_rs_cancel_all() - Removes all extents from the resync LRU (even BME_LOCKED)
 */
void drbd_rs_cancel_all(struct drbd_peer_device *peer_device)
{
	struct drbd_device *device = peer_device->device;
	spin_lock_irq(&device->al_lock);

	if (get_ldev_if_state(device, D_FAILED)) { /* Makes sure ->resync is there. */
		lc_reset(peer_device->resync_lru);
		put_ldev(device);
	}
	peer_device->resync_locked = 0;
	peer_device->resync_wenr = LC_FREE;
	spin_unlock_irq(&device->al_lock);
	wake_up(&device->al_wait);
}

/**
 * drbd_rs_del_all() - Gracefully remove all extents from the resync LRU
 *
 * Returns 0 upon success, -EAGAIN if at least one reference count was
 * not zero.
 */
int drbd_rs_del_all(struct drbd_peer_device *peer_device)
{
	struct drbd_device *device = peer_device->device;
	struct lc_element *e;
	struct bm_extent *bm_ext;
	int i;

	spin_lock_irq(&device->al_lock);

	if (get_ldev_if_state(device, D_FAILED)) {
		/* ok, ->resync is there. */
		for (i = 0; i < peer_device->resync_lru->nr_elements; i++) {
			e = lc_element_by_index(peer_device->resync_lru, i);
			bm_ext = lc_entry(e, struct bm_extent, lce);
			if (bm_ext->lce.lc_number == LC_FREE)
				continue;
			if (bm_ext->lce.lc_number == peer_device->resync_wenr) {
				drbd_info(device, "dropping %u in drbd_rs_del_all, apparently"
				     " got 'synced' by application io\n",
				     peer_device->resync_wenr);
				D_ASSERT(device, !test_bit(BME_LOCKED, &bm_ext->flags));
				D_ASSERT(device, test_bit(BME_NO_WRITES, &bm_ext->flags));
				clear_bit(BME_NO_WRITES, &bm_ext->flags);
				peer_device->resync_wenr = LC_FREE;
				lc_put(peer_device->resync_lru, &bm_ext->lce);
			}
			if (bm_ext->lce.refcnt != 0) {
				drbd_info(device, "Retrying drbd_rs_del_all() later. "
				     "refcnt=%d\n", bm_ext->lce.refcnt);
				put_ldev(device);
				spin_unlock_irq(&device->al_lock);
				return -EAGAIN;
			}
			D_ASSERT(device, !test_bit(BME_LOCKED, &bm_ext->flags));
			D_ASSERT(device, !test_bit(BME_NO_WRITES, &bm_ext->flags));
			lc_del(peer_device->resync_lru, &bm_ext->lce);
		}
		D_ASSERT(device, peer_device->resync_lru->used == 0);
		put_ldev(device);
	}
	spin_unlock_irq(&device->al_lock);
	wake_up(&device->al_wait);

	return 0;
}

/*
 * Record information on a failure to resync the specified blocks
 */
void drbd_rs_failed_io(struct drbd_peer_device *peer_device, sector_t sector, int size)
{
	/* Is called from worker and receiver context _only_ */
	struct drbd_device *device = peer_device->device;
	unsigned long sbnr, ebnr, lbnr;
	unsigned long count;
	sector_t esector, nr_sectors;
	int wake_up = 0;

	if (size <= 0 || !IS_ALIGNED(size, 512) || size > DRBD_MAX_BIO_SIZE) {
		drbd_err(device, "drbd_rs_failed_io: sector=%llus size=%d nonsense!\n",
				(unsigned long long)sector, size);
		return;
	}
	nr_sectors = drbd_get_capacity(device->this_bdev);
	esector = sector + (size >> 9) - 1;

	if (!expect(device, sector < nr_sectors))
		return;
	if (!expect(device, esector < nr_sectors))
		esector = nr_sectors - 1;

	lbnr = BM_SECT_TO_BIT(nr_sectors-1);

	/*
	 * round up start sector, round down end sector.  we make sure we only
	 * handle full, aligned, BM_BLOCK_SIZE (4K) blocks */
	if (unlikely(esector < BM_SECT_PER_BIT-1))
		return;
	if (unlikely(esector == (nr_sectors-1)))
		ebnr = lbnr;
	else
		ebnr = BM_SECT_TO_BIT(esector - (BM_SECT_PER_BIT-1));
	sbnr = BM_SECT_TO_BIT(sector + BM_SECT_PER_BIT-1);

	if (sbnr > ebnr)
		return;

	/*
	 * ok, (capacity & 7) != 0 sometimes, but who cares...
	 * we count rs_{total,left} in bits, not sectors.
	 */
	spin_lock_irq(&device->al_lock);
	count = drbd_bm_count_bits(device, peer_device->bitmap_index, sbnr, ebnr);
	if (count) {
		peer_device->rs_failed += count;

		if (get_ldev(device)) {
			drbd_try_clear_on_disk_bm(peer_device, sector, count, false);
			put_ldev(device);
		}

		/* just wake_up unconditional now, various lc_chaged(),
		 * lc_put() in drbd_try_clear_on_disk_bm(). */
		wake_up = 1;
	}
	spin_unlock_irq(&device->al_lock);
	if (wake_up)
		wake_up(&device->al_wait);
}<|MERGE_RESOLUTION|>--- conflicted
+++ resolved
@@ -297,12 +297,8 @@
 	if (delegate)
 		BUG_ON(current == device->resource->worker.task);
 
-<<<<<<< HEAD
+	D_ASSERT(device, first <= last);
 	D_ASSERT(device, atomic_read(&device->local_cnt) > 0);
-=======
-	D_ASSERT(first <= last);
-	D_ASSERT(atomic_read(&mdev->local_cnt) > 0);
->>>>>>> e564ef03
 
 	for (enr = first; enr <= last; enr++)
 		wait_event(device->al_wait, _al_get(device, enr) != NULL);
@@ -353,12 +349,8 @@
 	unsigned long flags;
 	bool wake = false;
 
-<<<<<<< HEAD
+	D_ASSERT(device, first <= last);
 	spin_lock_irqsave(&device->al_lock, flags);
-=======
-	D_ASSERT(first <= last);
-	spin_lock_irqsave(&mdev->al_lock, flags);
->>>>>>> e564ef03
 
 	for (enr = first; enr <= last; enr++) {
 		extent = lc_find(device->act_log, enr);
@@ -868,17 +860,12 @@
 	sector_t esector, nr_sectors;
 	unsigned int enr, total = 0;
 
-<<<<<<< HEAD
-	if (size <= 0 || !IS_ALIGNED(size, 512) || size > DRBD_MAX_BIO_SIZE) {
-		drbd_err(device, "sector: %llus, size: %d\n",
-=======
 	/* this should be an empty REQ_FLUSH */
 	if (size == 0)
 		return 0;
 
 	if (size < 0 || !IS_ALIGNED(size, 512) || size > DRBD_MAX_BIO_SIZE) {
-		dev_err(DEV, "sector: %llus, size: %d\n",
->>>>>>> e564ef03
+		drbd_err(device, "sector: %llus, size: %d\n",
 			(unsigned long long)sector, size);
 		return 0;
 	}
