--- conflicted
+++ resolved
@@ -39,15 +39,8 @@
 			  struct page *page, sector_t sector,
 			  int rw, int size)
 {
-<<<<<<< HEAD
-	struct bio *bio = bio_alloc(GFP_NOIO, 1);
-	struct completion event;
-	const int do_fail = FAULT_ACTIVE(mdev,
-		(rw & WRITE) ? DRBD_FAULT_MD_WR : DRBD_FAULT_MD_RD);
-=======
 	struct bio *bio;
 	struct drbd_md_io md_io;
->>>>>>> 4eb23eb3
 	int ok;
 
 	md_io.mdev = mdev;
@@ -63,33 +56,17 @@
 	bio->bi_bdev = bdev->md_bdev;
 	bio->bi_sector = sector;
 	ok = (bio_add_page(bio, page, size, 0) == size);
-<<<<<<< HEAD
-	if (!ok)
+	if(!ok) 
 		goto out;
-	init_completion(&event);
-	bio->bi_private = &event;
-=======
-	if(!ok) goto out;
 	bio->bi_private = &md_io;
->>>>>>> 4eb23eb3
 	bio->bi_end_io = drbd_md_io_complete;
 	bio->bi_rw = rw;
 
 	dump_internal_bio("Md", mdev, bio, 0);
 
-<<<<<<< HEAD
-	if (do_fail) {
-		bio->bi_rw |= rw;
-		bio_endio(bio, -EIO);
-	} else {
-#ifdef BIO_RW_SYNC
-		submit_bio(rw | (1 << BIO_RW_SYNC), bio);
-#else
-=======
 	if (FAULT_ACTIVE(mdev, (rw & WRITE)? DRBD_FAULT_MD_WR:DRBD_FAULT_MD_RD)) {
 		bio_endio(bio, -EIO);
 	} else {
->>>>>>> 4eb23eb3
 		submit_bio(rw, bio);
 	}
 	wait_for_completion(&md_io.event);
@@ -1049,27 +1026,6 @@
 	unsigned long sbnr, ebnr, lbnr;
 	sector_t esector, nr_sectors;
 
-<<<<<<< HEAD
-	/*  Find codepoints that call set_out_of_sync()
-	unsigned long flags;
-	unsigned int enr;
-	struct bm_extent* ext;
-
-	if (inc_local(mdev)) {
-		enr = BM_SECT_TO_EXT(sector);
-		spin_lock_irqsave(&mdev->al_lock,flags);
-		ext = (struct bm_extent *) lc_find(mdev->resync,enr);
-		if (ext) {
-			WARN("BAD! things will happen, find this.\n");
-			dump_stack();
-		}
-		spin_unlock_irqrestore(&mdev->al_lock,flags);
-		dec_local(mdev);
-	}
-	*/
-
-=======
->>>>>>> 4eb23eb3
 	if (size <= 0 || (size & 0x1ff) != 0 || size > DRBD_MAX_SEGMENT_SIZE) {
 		ERR("sector: %llus, size: %d\n",
 			(unsigned long long)sector, size);
@@ -1102,14 +1058,10 @@
 
 	/* ok, (capacity & 7) != 0 sometimes, but who cares...
 	 * we count rs_{total,left} in bits, not sectors.  */
-<<<<<<< HEAD
 	drbd_bm_set_bits(mdev, sbnr, ebnr);
-=======
-	drbd_bm_set_bits(mdev,sbnr,ebnr);
 
 out:
 	dec_local(mdev);
->>>>>>> 4eb23eb3
 }
 
 static inline
