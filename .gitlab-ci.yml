variables:
  VIRTER_VERSION: v0.5.0
  VMSHED_VERSION: v0.5.0
  BUILD_HELPERS_VERSION: fa389c8d20dd8f6a7a3b3973bdb14fc6597008cf

stages:
  - build
  - test

.setup-lbbuild:
  before_script:
    - . .gitlab/gitlab-utils.sh
    - drbd_prepare_tools
    - drbd_fetch_lbbuildctl

# rules clause determining whether to build
.rules-build:
  rules:
    - if: $CI_MERGE_REQUEST_ID
    - if: $CI_COMMIT_BRANCH == 'drbd-9.0'
    - if: $CI_COMMIT_BRANCH == 'master'

build:
  stage: build
  extends: [ .rules-build, .setup-lbbuild ]
  image: $LINBIT_DOCKER_REGISTRY/build-helpers:$BUILD_HELPERS_VERSION
  script:
    - |
      mkdir -p drbd-test-bundle
      curl -sSL $LINBIT_REGISTRY_URL/repository/test-suite/drbd-test-bundle.tgz | tar -C drbd-test-bundle -xvzf -
    - |
<<<<<<< HEAD
      DRBD_VERSION=10.0.0.$CI_COMMIT_SHA
      drbd_dummy_release "$DRBD_VERSION"
=======
      DRBD_VERSION=9.0.0.$CI_COMMIT_SHA
      drbd_dummy_release "$DRBD_VERSION" 1
>>>>>>> fdfae4ba
    - |
      make FORCE=1 PRESERVE_DEBIAN=1 REL_VERSION="$DRBD_VERSION" tarball
      echo DRBD_VERSION=$DRBD_VERSION >> build.env
    - curl -isSf -u $LINBIT_REGISTRY_USER:$LINBIT_REGISTRY_PASSWORD --upload-file drbd-*.tar.gz $LINBIT_REGISTRY_URL/repository/lbbuild-upstream/
    - META_JSON=$(rq -t < drbd-test-bundle/virter/vms.toml | jq -r '.vms[].metadata')
    - |
      echo "$META_JSON" | jq -r '. | "-d " + .BuildDistribution + " -k " + .KernelRelease' | parallel --colsep ' ' -k -j24 \
        lbbuildctl build drbd --arch amd64 --ci -v "${DRBD_VERSION}-1" --compat-only -l \
          -e LINBIT_REGISTRY_USER=$LINBIT_REGISTRY_USER \
          -e LINBIT_REGISTRY_PASSWORD=$LINBIT_REGISTRY_PASSWORD \
          -e LINBIT_REGISTRY_URL=$LINBIT_REGISTRY_URL \
          {}
    - pushd drbd/drbd-kernel-compat
    - ASSETS_JSON=$(curl -ksSL "$LINBIT_REGISTRY_URL/service/rest/v1/search/assets?repository=drbd-compat&group=/${DRBD_VERSION}-1")
    - test $(echo "$ASSETS_JSON" | jq '.items | length') -ne 0 || (echo "ERROR No nexus assets found for drbd version ${DRBD_VERSION}-1"; exit 1)
    - URLS=$(echo "$ASSETS_JSON" | jq -r '.items[].downloadUrl')
    - FILES=$(echo "$URLS" | xargs basename -a)
    - |
      echo "$URLS" | while read url; do
        curl -ksSLO "$url"
      done
    - ./build_cocci_cache.sh $FILES
    - popd
    - make -j $(nproc) -C drbd compat
    - make FORCE=1 PRESERVE_DEBIAN=1 REL_VERSION="$DRBD_VERSION" tarball
    - curl -isSf -u $LINBIT_REGISTRY_USER:$LINBIT_REGISTRY_PASSWORD --upload-file drbd-*.tar.gz $LINBIT_REGISTRY_URL/repository/lbbuild-upstream/
    - META_JSON=$(rq -t < drbd-test-bundle/virter/vms.toml | jq -r '.vms[].metadata')
    - |
      echo "$META_JSON" | jq -r '. | "-d " + .BuildDistribution + " -k " + .KernelRelease' | parallel --colsep ' ' -k -j24 \
        lbbuildctl build drbd --arch amd64 --ci -v "${DRBD_VERSION}-1" -l \
          -e LINBIT_REGISTRY_USER=$LINBIT_REGISTRY_USER \
          -e LINBIT_REGISTRY_PASSWORD=$LINBIT_REGISTRY_PASSWORD \
          -e LINBIT_REGISTRY_URL=$LINBIT_REGISTRY_URL \
          {}
  artifacts:
    reports:
      dotenv: build.env
    paths:
      - drbd-test-bundle
    expire_in: 1 week


test:
  stage: test
  rules:
    - if: $CI_MERGE_REQUEST_ID
  tags:
    - libvirt
  cache:
    paths:
      - download
  script:
    - . .gitlab/gitlab-utils.sh
    - |
      drbd_prepare_tools
      drbd_fetch_binary virter virter-$VIRTER_VERSION https://github.com/LINBIT/virter/releases/download/$VIRTER_VERSION/virter-linux-amd64
      drbd_fetch_binary vmshed vmshed-$VMSHED_VERSION https://github.com/LINBIT/vmshed/releases/download/$VMSHED_VERSION/vmshed-linux-amd64
    - |
      for BASE_IMAGE in $(rq -t < drbd-test-bundle/virter/vms.toml | jq -r '.vms[] | .base_image'); do
        if ! virsh vol-info --pool default $BASE_IMAGE; then
          virter image pull --url $LINBIT_REGISTRY_URL/repository/vm-image/$BASE_IMAGE $BASE_IMAGE
        fi
      done
    - |
      mkdir -p packages
      cp drbd-test-bundle/target/drbd-test-target.tgz packages/
    - docker image pull $LINBIT_DOCKER_REGISTRY/drbd9-tests:latest
    - >-
      vmshed
      --jenkins "$(readlink -f tests-out)"
      --startvm 40
      --nvms 20
      --vms drbd-test-bundle/virter/vms.toml
      --tests drbd-test-bundle/virter/tests.toml
      --set values.TestSuiteImage=$LINBIT_DOCKER_REGISTRY/drbd9-tests:latest
      --set values.DrbdVersion=${DRBD_VERSION}
      --set '"""values.RepositoryPackages=exxe\,drbd-utils"""'
  dependencies:
    - build
  artifacts:
    # provide a convenient name so that the downloaded artifacts can be identified
    name: $CI_PROJECT_NAME-$CI_JOB_ID
    paths:
      - tests-out/
    when: always
    reports:
      junit: tests-out/test-results/*.xml<|MERGE_RESOLUTION|>--- conflicted
+++ resolved
@@ -29,13 +29,8 @@
       mkdir -p drbd-test-bundle
       curl -sSL $LINBIT_REGISTRY_URL/repository/test-suite/drbd-test-bundle.tgz | tar -C drbd-test-bundle -xvzf -
     - |
-<<<<<<< HEAD
       DRBD_VERSION=10.0.0.$CI_COMMIT_SHA
-      drbd_dummy_release "$DRBD_VERSION"
-=======
-      DRBD_VERSION=9.0.0.$CI_COMMIT_SHA
       drbd_dummy_release "$DRBD_VERSION" 1
->>>>>>> fdfae4ba
     - |
       make FORCE=1 PRESERVE_DEBIAN=1 REL_VERSION="$DRBD_VERSION" tarball
       echo DRBD_VERSION=$DRBD_VERSION >> build.env
