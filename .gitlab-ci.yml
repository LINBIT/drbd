variables:
<<<<<<< HEAD
  BUILD_HELPERS_VERSION: 97370543f06f09c81604b1bb952c4571ffbe35fe
=======
  RELEASE_BRANCH: drbd-9.0
  DRBD_VERSION_BASE: 9.0.0
  BUILD_HELPERS_VERSION: a87d4f95c35fa24eebe1a157408ef59cebd1f3f4
>>>>>>> 33c1ee6e
  # we have to change the way GitLab CI clones the repository.
  # by default, it is shallow, which gives us a wrong commit count when
  # we do `git rev-list --count origin/master` below.
  GIT_DEPTH: 0
  GIT_STRATEGY: clone
  GIT_SUBMODULE_STRATEGY: normal

stages:
  - check
  - build
  - test

.setup-lbbuild:
  before_script:
    - . gitlab-utils.sh && . .gitlab/gitlab-utils.sh
    - ci_prepare_tools
    - ci_fetch_rq
    - ci_fetch_lbbuildctl
    - |
      kernels_from_vms() {
        mkdir -p drbd-test-bundle
        curl -sSL $LINBIT_REGISTRY_URL/repository/test-suite/drbd-test-bundle.tgz | tar -C drbd-test-bundle -xzf -
        rq -t < drbd-test-bundle/virter/vms.toml | \
          jq -r '.vms[].metadata | .BuildDistribution + " " + .KernelRelease'
      }

      # parameters: [version] [release] [rel-version] [kernels]
      # kernels should be a string with lines with the format: "[distribution] [kernel version]"
      drbd_build () {
        local version="$1"
        local release="$2"
        local rel_version="$3"
        local kernels="$4"

        set -x

        drbd_dummy_release "$version" "$release" "$rel_version"
        make FORCE=1 PRESERVE_DEBIAN=1 REL_VERSION="$rel_version" tarball
        curl -isSf -u $LINBIT_REGISTRY_USER:$LINBIT_REGISTRY_PASSWORD \
          --upload-file drbd-*.tar.gz \
          $LINBIT_REGISTRY_URL/repository/lbbuild-upstream/

        echo "$kernels" | parallel --colsep ' ' -k -j24 \
          lbbuildctl build drbd --arch amd64 --ci -v "$rel_version" --compat-only -l \
            -e LINBIT_REGISTRY_USER=$LINBIT_REGISTRY_USER \
            -e LINBIT_REGISTRY_PASSWORD=$LINBIT_REGISTRY_PASSWORD \
            -e LINBIT_REGISTRY_URL=$LINBIT_REGISTRY_URL \
            -d {1} -k {2}

        pushd drbd/drbd-kernel-compat
        local compat_hs
        while read line; do
          kver=${line#* } # everything after " " -> the kernel version
          curl -fsSLO "$LINBIT_REGISTRY_URL/repository/drbd-compat/$rel_version/compat.h.$kver"
          compat_hs+=("compat.h.$kver")
        done <<< "$kernels"
        ./build_cocci_cache.sh ${compat_hs[@]}
        popd

        make -j $(nproc) -C drbd compat
        make FORCE=1 PRESERVE_DEBIAN=1 REL_VERSION="$rel_version" tarball
        curl -isSf -u $LINBIT_REGISTRY_USER:$LINBIT_REGISTRY_PASSWORD \
          --upload-file drbd-*.tar.gz \
          $LINBIT_REGISTRY_URL/repository/lbbuild-upstream/

        echo "$kernels" | parallel --colsep ' ' -k -j24 \
          lbbuildctl build drbd --arch amd64 --ci -v "$rel_version" -l \
            -e LINBIT_REGISTRY_USER=$LINBIT_REGISTRY_USER \
            -e LINBIT_REGISTRY_PASSWORD=$LINBIT_REGISTRY_PASSWORD \
            -e LINBIT_REGISTRY_URL=$LINBIT_REGISTRY_URL \
            -d {1} -k {2}

        set +x
      }

# rules clause determining whether to build
.rules-build:
  rules:
    - if: $CI_MERGE_REQUEST_ID
    - if: $CI_COMMIT_BRANCH == $RELEASE_BRANCH

check:coccicheck:
  stage: check
  extends: [ .rules-build ]
  image: szeder/coccinelle:1.1.0-1
  script:
    - make coccicheck

check:check-compat:
  stage: check
  extends: [ .rules-build ]
  image: szeder/coccinelle:1.1.0-1
  script:
    - make check-compat

build:for-tests:
  stage: build
  extends: [ .rules-build, .setup-lbbuild ]
  image: $LINBIT_DOCKER_REGISTRY/build-helpers:$BUILD_HELPERS_VERSION
  script:
<<<<<<< HEAD
    - DRBD_VERSION=9.1.0.$CI_COMMIT_SHA
    - echo DRBD_VERSION=$DRBD_VERSION >> build.env
    - drbd_build $DRBD_VERSION 1 $DRBD_VERSION "$(kernels_from_vms)"
=======
    - if [ "$CI_COMMIT_BRANCH" = "$RELEASE_BRANCH" ]; then
    -   DRBD_VERSION=$DRBD_VERSION_BASE.latest
    -   DRBD_RELEASE=$(git rev-list --count "origin/$CI_COMMIT_BRANCH")
    - else
    -   DRBD_VERSION=$DRBD_VERSION_BASE.$CI_COMMIT_SHA
    -   DRBD_RELEASE=1
    - fi
    - echo DRBD_VERSION=$DRBD_VERSION >> build.env
    - drbd_build $DRBD_VERSION $DRBD_RELEASE $DRBD_VERSION-$DRBD_RELEASE "$(kernels_from_vms)"
>>>>>>> 33c1ee6e
  artifacts:
    reports:
      dotenv: build.env
    paths:
      - drbd-test-bundle
      - drbd/drbd-kernel-compat/cocci_cache
    when: always
    expire_in: 1 week
  needs: []

<<<<<<< HEAD
build-latest:
  stage: build
  rules:
    - if: $CI_COMMIT_BRANCH == 'drbd-9.0'
    - if: $CI_COMMIT_BRANCH == 'master'
  extends: [ .setup-lbbuild ]
  image: $LINBIT_DOCKER_REGISTRY/build-helpers:$BUILD_HELPERS_VERSION
  script:
    - DRBD_VERSION=9.1.0.latest
    - DRBD_RELEASE=$(git rev-list --count origin/master)
    - drbd_build $DRBD_VERSION $DRBD_RELEASE $DRBD_VERSION "$(kernels_from_vms)"
=======
build:compile-only:
  stage: build
  rules:
    - if: $CI_MERGE_REQUEST_ID
  extends: [ .setup-lbbuild ]
  image: $LINBIT_DOCKER_REGISTRY/build-helpers:$BUILD_HELPERS_VERSION
  script:
    - DRBD_VERSION="$DRBD_VERSION_BASE.$CI_COMMIT_SHA.compileonly"
      # verify compilation on RHEL6 even though we don't test with it
    - drbd_build $DRBD_VERSION 1 $DRBD_VERSION-1 "rhel6.6 2.6.32-504.el6"
  artifacts:
    paths:
      - drbd/drbd-kernel-compat/cocci_cache
    when: always
    expire_in: 1 week
>>>>>>> 33c1ee6e
  needs: []

.test:
  tags:
    - libvirt
  cache:
    paths:
      - download
  before_script:
    - |
      set -e
      run_test() {
        . drbd-test-bundle/virter/version.env

        curl -sSfL -u gitlab-ci-token:$CI_JOB_TOKEN $CI_SERVER_URL/linbit/build-helpers/-/archive/$BUILD_HELPERS_VERSION/ignored.tar.gz | tar -xvzf -
        mv build-helpers-* build-helpers
        . build-helpers/gitlab-utils.sh

        ci_prepare_tools
        ci_fetch_rq
        ci_fetch_binary virter virter-$VIRTER_VERSION https://github.com/LINBIT/virter/releases/download/$VIRTER_VERSION/virter-linux-amd64
        ci_fetch_binary vmshed vmshed-$VMSHED_VERSION https://github.com/LINBIT/vmshed/releases/download/$VMSHED_VERSION/vmshed-linux-amd64

        docker image pull $LINBIT_DOCKER_REGISTRY/drbd9-tests:latest

        export DRBD_VERSION=$DRBD_VERSION
        export DRBD_UTILS_VERSION=9.0.0.latest-*
        export DRBD9_TESTS_VERSION=latest
        ./drbd-test-bundle/virter/run-test.sh "$@"
      }
  dependencies:
    - build:for-tests
  artifacts:
    # provide a convenient name so that the downloaded artifacts can be identified
    name: $CI_PROJECT_NAME-$CI_JOB_ID
    paths:
      - tests-out/
    when: always
    reports:
      junit: tests-out/test-results/*.xml
  needs:
    - build:for-tests

test:
  stage: test
  extends: [ .test ]
  rules:
    - if: $CI_MERGE_REQUEST_ID
  script: run_test

test-all:
  stage: test
  extends: [ .test ]
  variables:
    DRBD_TEST_REPEATS: 1
    DRBD_TEST_VMSHED_ARGS: ""
  rules:
    - if: $CI_MERGE_REQUEST_ID
      when: manual
    - if: $CI_PIPELINE_SOURCE == 'schedule'
  allow_failure: true
  script:
    - |
      run_test \
        --repeats="$DRBD_TEST_REPEATS" \
        --tests=drbd-test-bundle/virter/tests.all.toml \
        --error-details=false \
        --quiet \
        $DRBD_TEST_VMSHED_ARGS || true
      DRBD9_TESTS_REF=master ./drbd-test-bundle/virter/elasticsearch/elasticsearch-insert.sh \
        https://es01.at.linbit.com tests-out/results.json \
        drbd-test-bundle/virter/tests.toml
      cat .gitlab/kibana-version-comparison-url | tr -d '\n' | sed s/{{drbd_version}}/$DRBD_VERSION/<|MERGE_RESOLUTION|>--- conflicted
+++ resolved
@@ -1,11 +1,7 @@
 variables:
-<<<<<<< HEAD
-  BUILD_HELPERS_VERSION: 97370543f06f09c81604b1bb952c4571ffbe35fe
-=======
-  RELEASE_BRANCH: drbd-9.0
-  DRBD_VERSION_BASE: 9.0.0
+  RELEASE_BRANCH: drbd-9.1
+  DRBD_VERSION_BASE: 9.1.0
   BUILD_HELPERS_VERSION: a87d4f95c35fa24eebe1a157408ef59cebd1f3f4
->>>>>>> 33c1ee6e
   # we have to change the way GitLab CI clones the repository.
   # by default, it is shallow, which gives us a wrong commit count when
   # we do `git rev-list --count origin/master` below.
@@ -106,11 +102,6 @@
   extends: [ .rules-build, .setup-lbbuild ]
   image: $LINBIT_DOCKER_REGISTRY/build-helpers:$BUILD_HELPERS_VERSION
   script:
-<<<<<<< HEAD
-    - DRBD_VERSION=9.1.0.$CI_COMMIT_SHA
-    - echo DRBD_VERSION=$DRBD_VERSION >> build.env
-    - drbd_build $DRBD_VERSION 1 $DRBD_VERSION "$(kernels_from_vms)"
-=======
     - if [ "$CI_COMMIT_BRANCH" = "$RELEASE_BRANCH" ]; then
     -   DRBD_VERSION=$DRBD_VERSION_BASE.latest
     -   DRBD_RELEASE=$(git rev-list --count "origin/$CI_COMMIT_BRANCH")
@@ -119,8 +110,7 @@
     -   DRBD_RELEASE=1
     - fi
     - echo DRBD_VERSION=$DRBD_VERSION >> build.env
-    - drbd_build $DRBD_VERSION $DRBD_RELEASE $DRBD_VERSION-$DRBD_RELEASE "$(kernels_from_vms)"
->>>>>>> 33c1ee6e
+    - drbd_build $DRBD_VERSION $DRBD_RELEASE $DRBD_VERSION "$(kernels_from_vms)"
   artifacts:
     reports:
       dotenv: build.env
@@ -129,37 +119,6 @@
       - drbd/drbd-kernel-compat/cocci_cache
     when: always
     expire_in: 1 week
-  needs: []
-
-<<<<<<< HEAD
-build-latest:
-  stage: build
-  rules:
-    - if: $CI_COMMIT_BRANCH == 'drbd-9.0'
-    - if: $CI_COMMIT_BRANCH == 'master'
-  extends: [ .setup-lbbuild ]
-  image: $LINBIT_DOCKER_REGISTRY/build-helpers:$BUILD_HELPERS_VERSION
-  script:
-    - DRBD_VERSION=9.1.0.latest
-    - DRBD_RELEASE=$(git rev-list --count origin/master)
-    - drbd_build $DRBD_VERSION $DRBD_RELEASE $DRBD_VERSION "$(kernels_from_vms)"
-=======
-build:compile-only:
-  stage: build
-  rules:
-    - if: $CI_MERGE_REQUEST_ID
-  extends: [ .setup-lbbuild ]
-  image: $LINBIT_DOCKER_REGISTRY/build-helpers:$BUILD_HELPERS_VERSION
-  script:
-    - DRBD_VERSION="$DRBD_VERSION_BASE.$CI_COMMIT_SHA.compileonly"
-      # verify compilation on RHEL6 even though we don't test with it
-    - drbd_build $DRBD_VERSION 1 $DRBD_VERSION-1 "rhel6.6 2.6.32-504.el6"
-  artifacts:
-    paths:
-      - drbd/drbd-kernel-compat/cocci_cache
-    when: always
-    expire_in: 1 week
->>>>>>> 33c1ee6e
   needs: []
 
 .test:
