--- conflicted
+++ resolved
@@ -31,11 +31,7 @@
 ifneq ($(strip $(ARCH)),)
 DOCKERREGISTRY := $(DOCKERREGISTRY)/$(ARCH)
 endif
-<<<<<<< HEAD
-DOCKERIMAGES = rhel8 rhel9 focal jammy noble flatcar amzn2 sles15
-=======
-DOCKERIMAGES = rhel7 rhel8 rhel9 rhel10 focal jammy noble flatcar amzn2 sles15
->>>>>>> f37f016f
+DOCKERIMAGES = rhel8 rhel9 rhel10 focal jammy noble flatcar amzn2 sles15
 DOCKERIMAGESTARGETS = $(addprefix dockerimage.,$(DOCKERIMAGES))
 
 # Use the SPAAS (spatch as a service) online service
