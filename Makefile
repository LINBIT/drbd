# Makefile for drbd
#
# This file is part of DRBD by Philipp Reisner and Lars Ellenberg.
#
# Copyright (C) 2001-2008, LINBIT Information Technologies GmbH.
# Copyright (C) 2001-2008, Philipp Reisner <philipp.reisner@linbit.com>.
# Copyright (C) 2002-2008, Lars Ellenberg <lars.ellenberg@linbit.com>.
#
# drbd is free software; you can redistribute it and/or modify
# it under the terms of the GNU General Public License as published by
# the Free Software Foundation; either version 2, or (at your option)
# any later version.
#
# drbd is distributed in the hope that it will be useful,
# but WITHOUT ANY WARRANTY; without even the implied warranty of
# MERCHANTABILITY or FITNESS FOR A PARTICULAR PURPOSE.  See the
# GNU General Public License for more details.
#
# You should have received a copy of the GNU General Public License
# along with drbd
# the Free Software Foundation, 675 Mass Ave, Cambridge, MA 02139, USA.
#

GIT = git
LN_S = ln -s
RPMBUILD = rpmbuild
SED = sed

# default for KDIR/KVER
ifndef KVER
 ifndef KDIR
KVER = `uname -r`
KDIR = /lib/modules/$(KVER)/build
 else
KVER := $(shell make -s -C $(KDIR) kernelrelease)
 endif
endif
KDIR ?= /lib/modules/$(KVER)/build

# for some reason some of the commands below only work correctly in bash,
# and not in e.g. dash. I'm too lazy to fix it to be compatible.
SHELL=/bin/bash

SUBDIRS     = drbd

REL_VERSION := $(shell $(SED) -ne '/^\#define REL_VERSION/{s/^[^"]*"\([^ "]*\).*/\1/;p;q;}' drbd/linux/drbd_config.h)
ifdef FORCE
#
# NOTE to generate a tgz even if too lazy to update the changelogs,
# or to forcefully include the FIXME to be done: latest change date;
# for now, include the git hash of the latest commit
# in the tgz name:
#   make distclean tgz FORCE=1
#
REL_VERSION := $(REL_VERSION)-$(shell $(GIT) rev-parse HEAD)
endif

DIST_VERSION := $(REL_VERSION)
FDIST_VERSION := $(shell test -e .filelist && sed -ne 's,^drbd-\([^/]*\)/.*,\1,p;q' < .filelist)
ifeq ($(FDIST_VERSION),)
FDIST_VERSION := $(DIST_VERSION)
endif

all: tools module

.PHONY: check-kdir
check-kdir:
	@if ! test -e $(KDIR)/Makefile ; then \
		echo "    SORRY, kernel makefile not found." ;\
	        echo "    You need to tell me a correct KDIR," ;\
	        echo "    Or install the neccessary kernel source packages." ;\
	        echo "" ;\
		false;\
	fi

.PHONY: module
module: check-kdir
	@ $(MAKE) -C drbd KVER=$(KVER) KDIR=$(KDIR)
	@ echo -e "\n\tModule build was successful."

install:
	$(MAKE) -C drbd install


clean:
	@ set -e; for i in $(SUBDIRS); do $(MAKE) -C $$i clean; done
	rm -f *~
	rm -rf dist

distclean:
	@ set -e; for i in $(SUBDIRS); do $(MAKE) -C $$i distclean; done
	rm -f *~ .filelist
	rm -rf dist
	rm -f config.log
	rm -f config.status

uninstall:
	@ set -e; for i in $(SUBDIRS); do $(MAKE) -C $$i uninstall; done

check_changelogs_up2date:
	@ up2date=true; dver_re=$(DIST_VERSION); dver_re=$${dver_re//./\\.}; \
	echo "checking for presence of $$dver_re in various changelog files"; \
	if ! grep "^Version: $$dver_re\>" >/dev/null 2>&1 drbd-km.spec; \
	then \
	   echo -e "\n\tdrbd-km.spec Version: line needs update"; \
	   up2date=false; fi ; \
	if ! grep "^Version: $$dver_re\>" >/dev/null 2>&1 drbd-kernel.spec; \
	then \
	   echo -e "\n\tdrbd-kernel.spec Version: line needs update"; \
	   up2date=false; fi ; \
	in_changelog=$$(sed -n -e '0,/^%changelog/d' \
			     -e '/- '"$$dver_re"'-/p' < drbd-km.spec) ; \
	if test -z "$$in_changelog" ; \
	then \
	   echo -e "\n\t%changelog in drbd-km.spec needs update"; \
	   up2date=false; fi; \
	in_changelog=$$(sed -n -e '0,/^%changelog/d' \
			     -e '/- '"$$dver_re"'-/p' < drbd-kernel.spec) ; \
	if test -z "$$in_changelog" ; \
	then \
	   echo -e "\n\t%changelog in drbd-kernel.spec needs update"; \
	   up2date=false; fi; \
	if ! grep "^$$dver_re\>" >/dev/null 2>&1 ChangeLog; \
	then \
	   echo -e "\n\tChangeLog needs update"; \
	   up2date=false; fi ; \
	if ! grep "^drbd8 (2:$$dver_re-" >/dev/null 2>&1 debian/changelog; \
	then \
	   echo -e "\n\tdebian/changelog needs update [ignored]\n"; \
	   : do not fail the build because of outdated debian/changelog ; fi ; \
	$$up2date

# XXX this is newly created whenever the toplevel makefile does something.
# however it is NOT updated when you just do a make in user/ or drbd/ ...
#
# update of drbd_buildtag.c is forced:
.PHONY: drbd/drbd_buildtag.c
drbd/drbd_buildtag.c:
	$(MAKE) -C drbd drbd_buildtag.c

# update of .filelist is forced:
.PHONY: .filelist
.filelist:
	@$(GIT) ls-files | sed '$(if $(PRESERVE_DEBIAN),,/^debian/d);s#^#drbd-$(DIST_VERSION)/#' > .filelist
	@[ -s .filelist ] # assert there is something in .filelist now
	echo drbd-$(DIST_VERSION)/drbd/drbd_buildtag.c >> .filelist ; \
	echo drbd-$(DIST_VERSION)/.filelist            >> .filelist ; \
	echo "./.filelist updated."

# tgz will no longer automatically update .filelist,
# so the tgz and therefore rpm target will work within
# an extracted tarball, too.
# to generate a distribution tarball, use make tarball,
# which will regenerate .filelist
tgz:
	test -e .filelist
	rm -f drbd-$(FDIST_VERSION)
	$(LN_S) . drbd-$(FDIST_VERSION)
	for f in $$(<.filelist) ; do [ -e $$f ] && continue ; echo missing: $$f ; exit 1; done
	grep debian .filelist >/dev/null 2>&1 && _DEB=-debian || _DEB="" ; \
	tar --owner=0 --group=0 -czf - -T .filelist > drbd-$(FDIST_VERSION)$$_DEB.tar.gz
	rm drbd-$(FDIST_VERSION)

ifeq ($(FORCE),)
tgz: check_changelogs_up2date
endif

check_all_committed:
	@$(if $(FORCE),-,)modified=`$(GIT) ls-files -m -t`; 		\
	if test -n "$$modified" ; then	\
		echo "$$modified";	\
	       	false;			\
	fi

prepare_release:
	$(MAKE) tarball
	$(MAKE) tarball PRESERVE_DEBIAN=1

tarball: check_all_committed distclean .filelist
	$(MAKE) tgz

all module tools .filelist: drbd/drbd_buildtag.c


<<<<<<< HEAD
ifdef RPMBUILD
.PHONY: rpm
rpm: tgz drbd.spec
	cp drbd-$(FDIST_VERSION).tar.gz `rpm -E "%_sourcedir"`
	$(RPMBUILD) -bb \
	    $(RPMOPT) \
	    drbd.spec
	@echo "You have now:" ; find `rpm -E "%_rpmdir"` -name *.rpm

=======
>>>>>>> e3c6b915
.PHONY: km-rpm
km-rpm: check-kdir tgz drbd-km.spec
	cp drbd-$(FDIST_VERSION).tar.gz `rpm -E "%_sourcedir"`
	$(RPMBUILD) -bb \
	    --define "kernelversion $(KVER)" \
	    --define "kdir $(KDIR)" \
	    $(RPMOPT) \
	    drbd-km.spec
	@echo "You have now:" ; find `rpm -E "%_rpmdir"` -name *.rpm

# kernel module package using the system macros.
# result is kABI aware and uses the weak-updates mechanism.
# Only define %kernel_version, it it was set outside of this file,
# i.e. was inherited from environment, or set explicitly on command line.
# If unset, the macro will figure it out internally, and not depend on
# uname -r, which may be wrong in a chroot build environment.
.PHONY: kmp-rpm
kmp-rpm: tgz drbd-kernel.spec
	cp drbd-$(FDIST_VERSION).tar.gz `rpm -E "%_sourcedir"`
	$(RPMBUILD) -bb \
	    $(if $(filter file,$(origin KVER)), --define "kernel_version $(KVER)") \
	    $(RPMOPT) \
	    drbd-kernel.spec
	@echo "You have now:" ; find `rpm -E "%_rpmdir"` -name *.rpm

.PHONY: srpm
srpm: tgz drbd.spec drbd-km.spec
	cp drbd-$(FDIST_VERSION).tar.gz `rpm -E "%_sourcedir"`
	$(RPMBUILD) -bs \
	    --define "kernelversion $(KVER)" \
	    --define "kernel_version $(KVER)" \
	    --define "kdir $(KDIR)" \
		$(RPMOPT) \
		drbd.spec drbd-km.spec drbd-kernel.spec
	@echo "You have now:" ; find `rpm -E "%_srcrpmdir"` -name *.src.rpm
endif<|MERGE_RESOLUTION|>--- conflicted
+++ resolved
@@ -182,18 +182,6 @@
 all module tools .filelist: drbd/drbd_buildtag.c
 
 
-<<<<<<< HEAD
-ifdef RPMBUILD
-.PHONY: rpm
-rpm: tgz drbd.spec
-	cp drbd-$(FDIST_VERSION).tar.gz `rpm -E "%_sourcedir"`
-	$(RPMBUILD) -bb \
-	    $(RPMOPT) \
-	    drbd.spec
-	@echo "You have now:" ; find `rpm -E "%_rpmdir"` -name *.rpm
-
-=======
->>>>>>> e3c6b915
 .PHONY: km-rpm
 km-rpm: check-kdir tgz drbd-km.spec
 	cp drbd-$(FDIST_VERSION).tar.gz `rpm -E "%_sourcedir"`
