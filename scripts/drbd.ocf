--- conflicted
+++ resolved
@@ -244,16 +244,8 @@
 	#
 	# if we eval that, we do not need several drbdadm/drbdsetup commands
 	# to figure out the various aspects of the state.
-<<<<<<< HEAD
 	local _minor _res_name _known _cstate _role _peer _disk _pdsk
 	local _volume
-=======
-	#
-	# also avoid the "state" -> "role" transition from drbd 8.2 -> 8.3.
-	# drbdadm --version was only introduced in 8.3.2.  so for older drbd
-	# versions we fall back to old-style state,dstate,cstate calls.
-	local _minor _res_name _known _cstate _role _peer _disk _pdsk
->>>>>>> 69492cb7
 	local _flags_susp _flags_aftr_isp _flags_peer_isp _flags_user_isp
 	local _resynced_percent
 
