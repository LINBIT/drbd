--- conflicted
+++ resolved
@@ -2,7 +2,6 @@
 ------
  For even more detail, use "git log" or visit http://git.drbd.org/.
 
-<<<<<<< HEAD
 8.2.7~rc1 (api:86/proto:86-88)
  * Fixed possible Oops on connection loss during sync handshake
  * Fixed various possible deadlocks in the disconnect/reconnect and online-verify code
@@ -88,7 +87,7 @@
 
 Changelog for fixes propagated from 8.0.x:
 ------------------------------------------
-=======
+
 8.0.14 (api:86/proto:86)
 --------
 
@@ -110,7 +109,6 @@
    for disk size configuration parameter
  * drbd.spec file update
  * documentation update
->>>>>>> acc5ca73
 
 8.0.13 (api:86/proto:86)
 --------
