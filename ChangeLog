--- conflicted
+++ resolved
@@ -2,7 +2,6 @@
 ------
  For even more detail, use "git log" or visit http://git.drbd.org/.
 
-<<<<<<< HEAD
 8.2.5 (api:86/proto:86-88)
 --------
  * Fixed a race between online-verify and application writes.
@@ -53,23 +52,10 @@
    every user-data carrying packet. In case user-data is corrupted
    on the network DRBD protests by dropping the connection.
 
-=======
-<<<<<<< HEAD:ChangeLog
->>>>>>> b66673f1
-8.1.0 (api:86/proto:86)
---------
- * NOT YET RELEASED
- * this branch
-   * will not receive new features compared to 8.0,
-   * will receive any bug fixes done on 8.0.x,
-   * will receive any code changes necessary for upstream kernel inclusion.
 
 Changelog for fixes propagated from 8.0.x:
 ------------------------------------------
-8.0.12rc1 (api:86/proto:86)
-=======
 8.0.12 (api:86/proto:86)
->>>>>>> drbd-8.0:ChangeLog
 --------
  * Corrected lock-out of application IO during bitmap IO.
    (Only triggered issues with multi-terrabyte volumes)
@@ -90,7 +76,6 @@
  * Work on stalling issues of the resync process
  * drbdsetup /dev/drbdX down no longer fails for non-existing minors
  * Added wipe-md to drbdadm
->>>>>>> drbd-8.0:ChangeLog
 
 8.0.11 (api:86/proto:86)
 --------
