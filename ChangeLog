Latest:
------
 For even more detail, use "git log" or visit http://git.drbd.org/.

<<<<<<< HEAD
8.1.0 (api:86/proto:86)
--------
 * NOT YET RELEASED
 * this branch
   * will not receive new features compared to 8.0,
   * will receive any bugfixes done on 8.0.x,
   * will receive any code changes necessary for upstream kernel inclusion.

Changelog for fixes propagated from 8.0.x:
------------------------------------------
=======
8.0.9 (api:86/proto:86)
--------
 * In case our backing devices support write barriers and cache
   flushes, we use these means to ensure data integrity in
   the presence of volatile disk write caches and power outages.
 * Fixed DRBD to no longer log
   "Sync bitmap getting lost (drbd_bm_set_bits_in_irq: (!b->bm))"
   endlessly after the local disk was lost.
 * Fixed protocol A for BIOs larger than the page size. If you
   hit the bug, DBBD would simply lose connection.
 * Changed state processing so that state changes visible
   via the drbdsetup events interface are always in the right order.
 * Made drbddisk's exit codes more LSB compliant.
 * Back-ported the new drbdmeta to drbd-8.0 (from drbd-8.2).
 * More robustness to the code that establishes connections.
>>>>>>> 7c9fe4b3

8.0.8 (api:86/proto:86)
--------
 * Improvements to the bitmap code. (The old code might reenabled
   interrupts by accident)
 * Fixed a endian issue in the wirte protocol. C bit-fields are
   might by layed out differently on little/big endian machines.
 * Drbdadm's adjust forgot sometimes to adjust options values that
   where inherited from the common section, fixed that.
 * Removed dopd. It gets (and should be) shipped with heartbeat.
 * When peer authentication is enabled, you could trick drbd to send
   a state report packet before it authenticated itself. Fixed that.
 * Added robustness to resync pause/continue.
 * Drbdsetup should not report a random error if no netlink
   answer is received from the drbd module.
 * Fixes to error code pathes. ( drbd_drain_block() and lc_alloc() )
 * Fixed a possible OOPS in case one manages to loose disk and
   network concurrently. (iSCSI disk and network over same switch)
 * Fixed the broadcasting of state change events to userspace.

8.0.7 (api:86/proto:86)
--------
 * Fixed drbdmeta's conversion of 07 style meta data.
 * Handle the failure of vmalloc() in the bitmap code more gracefully.
 * Do not pause resync on unconfigured devices.
 * Added missing piecos of the implementation of the "pri-lost" handler.
 * Added the "split-brain" handler.
 * Drop the network config after failure to authenticate.
 * Made it to compile on Linux-2.6.24-rc1.
 * Fixed an unlikely race that could cause a device to get stuck
   in SyncPause.
 * Online resizing failed to start resync properly (although it
   set up all the meta data correct). Fixed that.
 * Minor improvements to documentation and error messages.

8.0.6 (api:86/proto:86)
--------
 * Fixed DRBD to not deadlock while doing bitmap updates on Linux
   2.6.22 and later.
 * Make it compile on Linux-2.6.22 and later.
 * Removed a hardcoded path to docbook DTDs from our sgml files,
   maybe improving the situation with building the documentation.
 * When a drbd connect attempt gets accepted onto a other program,
   that simply closes the socket, drbd stays for some seconds in the
   "BrokenPipe" network state. When one removed the network
   config during that time, drbd OOPSed. This is fixed now.
 * drbdmeta can now also initialize meta data on meta devices
   smaller than 128MB.
 * Added an explicit NULL argument to our ioctl() calls in drbdmeta.
 * Added scripts/block-drbd, which is a nice way hand over DRBD
   role assignment to Xen, allowing one to do Xen live migrations
   in a sane way.
 * Added scripts/pretty-proc-drbd.sh
 * Added an option to drbd.conf which instructs the init script
   to promote DRBD devices to primary role upon machine start up.

8.0.5 (api:86/proto:86)
--------
 * Changed the default behaviour of the init script. Now the init
   script terminates in case the devices refuse to because they 
   had a split brain. Introduced an option to preserve the old
   behaviour.
 * Fixed a bug where the local_cnt could get imbalanced upon a 
   state change.
 * Fixed an bug in the UUID algorithm, that could lead to both
   sides in cs:WFBitMapT state. It was triggered when the disk
   on the SyncTarget gets detached and attached.
 * Implemented proper size checking on strings that get communicated
   with DRBD's netlink protocol.
 * Changed the maximal length of device names from 32 characters to
   128 characters. (udev based disk names might be very long nowadays)
 * Fixed the after-sb-0pri policies discard-younger/discard-older
 * When the resync speed was changed to a considerably lower 
   value while resync was running, it could happen that we erronously
   decremented the local_cnt too often.
 * Fixed a bug in the UUID code, that caused drbd to erronously report 
   a split brain after changing the role of a diskless node multiple 
   times.
 * Both nodes ended up in SyncSource when a state change occured on 
   one node while the disk state on the other node is in the temporal 
   'Negotiating' state. Fixed got fixed.
 * drbdmeta's parse/scan code for meta-data dumps got fixed for 
   huge devices, and an improved error reporting.
 * drbdadm had difficulties with option values of type string that
   start with an digit. Fixed.
 * Fixed a code path that should it make possible to unload the
   module even in case some of our receive buffers leaked.
 * The usermode helper program is now user definable. It is no
   longer hardcoded set to 'drbdadm'.

8.0.4 (api:86/proto:86)
--------
 * Fixed an OOPS in case you do an invalidate on an diskless device. And
   made invalidates on diskless devices possible by using drbdmeta.
 * Fix for an possbile OOPS in drbd_al_to_on_disk_bm().
 * Fix for a possible OOPS. This issue was triggered when you do an
   attach very soon (ms) after the disk was dropped.
 * Fix for a race condition in receive_state(). Symptom was that the
   resync stalls at 100% on a node.
 * Some block devices fail requests by clearing the BIO_UOTODATE flag
   (that is ok), but not returning an error (that is strange). 
   We now deal with that correctly.
 * Drbdadm's parser will now reject config files with resources with 
   missing "on" sections. (Instead of segfaulting)
 * Init script continues in case the setup of a single resource failes.
 * Improvements to the "drbdsetup events" interface: Updates about
   the resync progress and initial state of all devices if called with "-a".
 * The benchmark/dm program can now also create curstom bandwith loads.

8.0.3 (api:86/proto:86)
--------
 * Fixed a race condition that could cause us to continue to traverse a bio
   after it was freed. (led to an OOPS)
 * Fixed a race condition that could cause us to use members of an ee, after
   it was freed. (led to various weirdness)
 * Language fixes for the man pages.
 * The drbdsetup commands (events, wait-connect,...) release the lock now.
 * Minor fixes and updates to the user land tools and to the peer outdater.

8.0.2 (api:86/proto:86)
--------
 * Removed a bug that could cause an OOPS in drbd_al_to_on_disk_bm()
 * Improved the robustness of the UUID based algorithm that decides
   about the resync direction.
 * Fixed the error handling in case a the open() of a backing
   blockdevice fails.
 * Fixed a race condition that could cause a "drbdadm disconnect" to hang.
 * More verbosity in we can not claim a backing block device.
 * More verbosity and paranoia in the bitmap area.
 * On some vendor kernels 8.0.1 did not load because of kzalloc. fixed.
 * Fault injection can now not only be turned on or off, but can be 
   enabled on a per device basis.
 * Fixed the scripts and files needed to build drbd into a kernel.

8.0.1 (api:86/proto:86)
--------
 * Fixed some race conditions that could trigger an OOPS when the loca disk
   failes and DRBD detaches itself from the failing disk.
 * Added a missing call to drbd_try_outdate_peer().
 * LVM's LVs expose ambiguous queue settings. When a RAID-0 (md) PV is
   used the present a segment size of 64k but at the same time allow only
   8 sectors. Fixed DRBD to deal with that fact corretly.
 * New option "always-asbp" to also use the after-after-split-brain-policy
   handlers, even it is not possible to determine from the UUIDs that
   the data of the two nodes was related in the past.
 * More verbosity in case a bio_add_page() fails.
 * Replaced kmalloc()/memset() with kzmalloc(), and a wrapper for older kernls
 * A fast version of drbd_al_to_on_disk_bm(). This is necessary for short
   (even sub-second) switchover times while having large "al-extents" settings.
 * Fixed drbdadm's array overflows (of on stack objects)
 * drbdsetup can now dump its usage in a XML format
 * New init script for gentoo
 * Fixed Typos in the usage of /proc/sysrq-trigger in the example config.

8.0.0 (api:86/proto:86)
--------
 * No effecitve changes to rc2.

8.0rc2 (api:86/proto:86)
--------
 * Added the well known automagiacally adjust drbd_config.h to
   make drbd compile on every by vendor's backports defaced 
   kernel. ( Linux-2.6.x only of course )
 * Fixed races with starting and finishing resync processes 
   while heavy application IO is going on.
 * Ported DRBD to the new crypto API (and added a emulation of the
   now API on top of the old one for older 2.6.x kernels)
 * Code to perform better on ethernet networks with jumbo
   frames.
 * Bugfixes to our request code (race conditions).
 * Every error code that is returned by drbdsetup has a 
   textual description by now.

8.0rc1 (api:86/proto:85)
--------
 * The drbd-peer-outdater got updated to work in multi node heartbeat
   clusters. (But we still not suceeded to get this into Heartbeat's
   repository accepted.)
 * Fixed resync decission after a crash in a pri-pri cluster.
 * Implemented the ping-timeout option for "sub-second" failover clusters.
 * Implemented all the "violently" options in the reconnect handling.
 * Updated man pages of drbd.conf and drbdsetup.
 * Removed the "self-claiming" on secondary nodes.
 * Fixed an uncountable number of bugs.

8.0pre6 (api:85/proto:85)
--------
 * All panic() calls where removed from DRBD.
 * IO errors while accessing the backing storage device are now handled
   correct.
 * Conflict detection for two primaries is in place and tested.
 * More tracing stuff
 * Lots of bugs found and fixed

8.0pre5 (api:84/proto:83)
--------
 * The request code was completely rewritten.
 * The write conflict detection code for primary-primary is currently
   broken, but will be fixed soon.
 * drbdsetup is no longer based on IOCTL but works now via
   netlink/connector.
 * drbd_panic() is on its way out.
 * A runtime configurable tracing framework got added.
 * A lot of effort was put into finding and fixing bugs.

8.0pre4 (api:83/proto:82)
--------
 * Added the "drbd-peer-outdater" heartbeat plugin.
 * New ("cluster wide") state changes. (Cluster wide serialisation of
   major state changes, like becomming primary, invalidateing a disk etc...)
 * Write requests are now sent by the worker instead out of the process's
   context that calls make_request().
 * The worker thread no longer gets restarted upon loss of connection.
 * A testsuite developed by students of 'FH Hagenberg' was added.

8.0pre3 (api:82/proto:80)
--------
 * Now it works on device mapper (LVM) as well as on "real" block devices.
 * Finally (after years) a sane "drbdadm adjust" imprementation, which is
   really really robust.
 * Fixes for 64bit kernel / 32 bit userland environments
 * Fixes in the sys-v init script
 * Renamed "--do-what-I-say" to "--overwrite-data-of-peer". Hopefully
   people now understand what this option does.

8.0-pre2 (api:81/proto:80)
--------
 * removed the "on-disconnect" and "split-brain-fix" config options and
   added the "fencing" config option instead.
 * Updated all manpages to cover drbd-8.0
 * /proc/drbd shows the whole drbd_state_t, as well the logging of state
   changes shows every field of drbd_state_t now.
 * Deactivated most of the TCQ code for now, since it changed again
   in the mainline kernel.
 * Minor other fixes.

8.0_pre1 (api:80/proto:80)
--------
 * Removed support for Linux-2.4.x
 * Cleanup of the wire protocol.
 * Added optional peer authentication with a shared secret.
 * Consolidated state changes into a central function.
 * Improved, tunable after-split-brain recovery strategies.
 * Always verify all IDs used in the protocol that are used as pointers.
 * Introduced the "outdate" disk state, and commands for managing it.
 * Introduced the "drbdmeta" command, and require the user to create
   meta-data explicitly.
 * Support for primary/primary (for OCFS2, GFS...)
 * Replaced the sync-groups with the sync-after mechanism.
 * The "common" section in the configuration file.
 * Replaced the generation counters (GCs) with data-generation-UUIDs
 * Improved performance by using Linux-2.6's BIOs with up to 32k per
   IO request. Before we transferred only up to 4k per IO request.
 * A Warning if the disk sizes are more than 10% different.
 * A connection teardown packet to differentiate between a crash
   of the peer and a peer that is shut down gracefully.
 * External imposable SyncPause states, to serialize DRBD's resynchronisation
   with the resynchronisation of backing storage's RAID configurations.
 * Backing storage can be hot added to disk less nodes.
 * Prepared for advanced integration to Heartbeat-2.0
 * Changed internal APIs so that missed writes of the meta-data super
   block are reported as they happen.
 * The http://usage.drbd.org sub project.
 * Rewrote the scanner/parser of drbd.conf. 10 times smaller/faster and
   easier to maintain.
 * Asynchronous meta-data IO [ Code drop from the DRBD+ branch ]<|MERGE_RESOLUTION|>--- conflicted
+++ resolved
@@ -2,7 +2,6 @@
 ------
  For even more detail, use "git log" or visit http://git.drbd.org/.
 
-<<<<<<< HEAD
 8.1.0 (api:86/proto:86)
 --------
  * NOT YET RELEASED
@@ -13,7 +12,6 @@
 
 Changelog for fixes propagated from 8.0.x:
 ------------------------------------------
-=======
 8.0.9 (api:86/proto:86)
 --------
  * In case our backing devices support write barriers and cache
@@ -29,7 +27,6 @@
  * Made drbddisk's exit codes more LSB compliant.
  * Back-ported the new drbdmeta to drbd-8.0 (from drbd-8.2).
  * More robustness to the code that establishes connections.
->>>>>>> 7c9fe4b3
 
 8.0.8 (api:86/proto:86)
 --------
