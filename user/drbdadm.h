#ifndef DRBDADM_H
#define DRBDADM_H

#include <linux/drbd_config.h>
#include <sys/utsname.h>
#include <sys/types.h>
#include <net/if.h>
#include <stdint.h>
#include <stdarg.h>

#define E_syntax	  2
#define E_usage		  3
#define E_config_invalid 10
#define E_exec_error     20
#define E_thinko	 42 /* :) */

enum {
  SLEEPS_FINITE        = 1,
  SLEEPS_SHORT         = 2+1,
  SLEEPS_LONG          = 4+1,
  SLEEPS_VERY_LONG     = 8+1,
  SLEEPS_MASK          = 15,

  RETURN_PID           = 2,
  SLEEPS_FOREVER       = 4,

  SUPRESS_STDERR       = 16,

  RETURN_STDOUT_FD     = 32,

  DONT_REPORT_FAILED   = 0x80,
};

/* for check_uniq(): Check for uniqueness of certain values...
 * comment out if you want to NOT choke on the first conflict */
#define EXIT_ON_CONFLICT 1

/* for verify_ips(): are not verifyable ips fatal? */
#define INVALID_IP_IS_INVALID_CONF 1

enum usage_count_type {
  UC_YES,
  UC_NO,
  UC_ASK,
};

struct d_globals
{
  int disable_io_hints;
  int disable_ip_verification;
  int minor_count;
  int dialog_refresh;
  enum usage_count_type usage_count;
};

#define IFI_HADDR 8
#define IFI_ALIAS 1

struct ifi_info {
  char ifi_name[IFNAMSIZ];      /* interface name, nul terminated */
  uint8_t ifi_haddr[IFI_HADDR]; /* hardware address */
  uint16_t ifi_hlen;            /* bytes in hardware address, 0, 6, 8 */
  short ifi_flags;              /* IFF_xxx constants from <net/if.h> */
  short ifi_myflags;            /* our own IFI_xxx flags */
  struct sockaddr *ifi_addr;    /* primary address */
  struct ifi_info *ifi_next;    /* next ifi_info structure */
};

<<<<<<< HEAD
struct d_name
{
  char *name;
  struct d_name *next;
};

struct d_proxy_info
{
  struct d_name *on_hosts;
=======
struct d_proxy_info
{
  char* name;
>>>>>>> d9e008af
  char* inside_addr;
  char* inside_port;
  char* inside_af;
  char* outside_addr;
  char* outside_port;
  char* outside_af;
};

struct d_host_info
{
  struct d_name *on_hosts;
  char* device;
  int device_minor;
  char* disk;
  char* address;
  char* port;
  char* meta_disk;
  char* address_family;
  int meta_major;
  int meta_minor;
  char* meta_index;
  struct d_proxy_info *proxy;
  struct d_host_info* next;
<<<<<<< HEAD
  struct d_resource* lower;  /* for device stacking */
  char *lower_name;          /* for device stacking, before bind_stacked_res() */
  int config_line;
=======
>>>>>>> d9e008af
};

struct d_option
{
  char* name;
  char* value;
  struct d_option* next;
  unsigned int mentioned  :1 ; // for the adjust command.
  unsigned int is_default :1 ; // for the adjust command.
  unsigned int is_escaped :1 ;
};

struct d_resource
{
  char* name;
  char* protocol;

  /* these get propagated to host_info sections later. */
  char* device;
<<<<<<< HEAD
  int device_minor;
=======
>>>>>>> d9e008af
  char* disk;
  char* meta_disk;
  char* meta_index;

  struct d_host_info* me;
  struct d_host_info* peer;
  struct d_host_info* all_hosts;
  struct d_option* net_options;
  struct d_option* disk_options;
  struct d_option* sync_options;
  struct d_option* startup_options;
  struct d_option* handlers;
  struct d_option* proxy_options;
  struct d_resource* next;
<<<<<<< HEAD
  struct d_name *become_primary_on;
  char *config_file; /* The config file this resource is define in.*/
  int start_line;
  unsigned int stacked_timeouts:1;
  unsigned int ignore:1;
  unsigned int stacked:1;        /* Stacked on this node */
  unsigned int stacked_on_one:1; /* Stacked either on me or on peer */
=======

  int me_minor; /* cache local minor number of this resource */
>>>>>>> d9e008af
};

extern int adm_attach(struct d_resource* ,const char* );
extern int adm_connect(struct d_resource* ,const char* );
extern int adm_resize(struct d_resource* ,const char* );
extern int adm_syncer(struct d_resource* ,const char* );
extern int adm_generic_s(struct d_resource* ,const char* );
extern int _admm_generic(struct d_resource* ,const char*, int flags);
extern int m_system(char**, int, struct d_resource*);
extern struct d_option* find_opt(struct d_option*,char*);
extern void validate_resource(struct d_resource *);
extern int vcheck_uniq(const char* what, const char *fmt, va_list ap);
extern int check_uniq(const char* what, const char *fmt, ...);
extern void verify_ips(struct d_resource* res);
extern void schedule_dcmd( int (* function)(struct d_resource*,const char* ),
			   struct d_resource* res,
			   char* arg,
			   int order);

extern void warn_on_version_mismatch(void);
extern void uc_node(enum usage_count_type type);
extern int adm_create_md(struct d_resource* res ,const char* cmd);
extern void convert_discard_opt(struct d_resource* res);
extern void convert_after_option(struct d_resource* res);

/* See drbdadm_minor_table.c */
extern int register_minor(int minor, const char *path);
extern int unregister_minor(int minor);
extern char *lookup_minor(int minor);

enum pr_flags {
  NoneHAllowed  = 4,
  IgnDiscardMyData = 8
};
extern struct d_resource* parse_resource(char*, enum pr_flags);
extern struct d_option *new_opt(char *name, char *value);
extern int name_in_names(char *name, struct d_name *names);
extern char *_names_to_str(char* buffer, struct d_name *names);
extern char *_names_to_str_c(char* buffer, struct d_name *names, char c);
#define NAMES_STR_SIZE 255
#define names_to_str(N) _names_to_str(alloca(NAMES_STR_SIZE+1), N)
#define names_to_str_c(N, C) _names_to_str_c(alloca(NAMES_STR_SIZE+1), N, C)
extern void free_names(struct d_name *names);
extern void set_me_in_resource(struct d_resource* res);
extern void set_on_hosts_in_res(struct d_resource *res);
extern void set_disk_in_res(struct d_resource *res);

extern char* config_file;
extern int config_valid;
extern struct d_resource* config;
extern struct d_resource* common;
extern struct d_globals global_options;
extern int line, fline, c_resource_start;

extern int no_tty;
extern int dry_run;
extern char* drbdsetup;
extern char ss_buffer[255];
extern struct utsname nodeinfo;

extern char* setup_opts[10];
extern int soi;


/* ssprintf() places the result of the printf in the current stack
   frame and sets ptr to the resulting string. If the current stack
   frame is destroyed (=function returns), the allocated memory is
   freed automatically */

/*
  // This is the nicer version, that does not need the ss_buffer.
  // But it only works with very new glibcs.

#define ssprintf(...) \
	 ({ int _ss_size = snprintf(0, 0, ##__VA_ARGS__);        \
	 char *_ss_ret = __builtin_alloca(_ss_size+1);           \
	 snprintf(_ss_ret, _ss_size+1, ##__VA_ARGS__);           \
	 _ss_ret; })
*/

#define ssprintf(ptr,...) \
  ptr=strcpy(alloca(snprintf(ss_buffer,255,##__VA_ARGS__)+1),ss_buffer)

/* CAUTION: arguments may not have side effects! */
#define for_each_resource(res,tmp,config) \
	for (res = (config); res && (tmp = res->next, 1); res = tmp)

#endif

#define APPEND(LIST,ITEM) ({		      \
  typeof((LIST)) _l = (LIST);		      \
  typeof((ITEM)) _i = (ITEM);		      \
  typeof((ITEM)) _t;			      \
  _i->next = NULL;			      \
  if (_l == NULL) { _l = _i; }		      \
  else {				      \
    for (_t = _l; _t->next; _t = _t->next);   \
    _t->next = _i;			      \
  };					      \
  _l;					      \
})<|MERGE_RESOLUTION|>--- conflicted
+++ resolved
@@ -66,7 +66,6 @@
   struct ifi_info *ifi_next;    /* next ifi_info structure */
 };
 
-<<<<<<< HEAD
 struct d_name
 {
   char *name;
@@ -76,11 +75,6 @@
 struct d_proxy_info
 {
   struct d_name *on_hosts;
-=======
-struct d_proxy_info
-{
-  char* name;
->>>>>>> d9e008af
   char* inside_addr;
   char* inside_port;
   char* inside_af;
@@ -104,12 +98,9 @@
   char* meta_index;
   struct d_proxy_info *proxy;
   struct d_host_info* next;
-<<<<<<< HEAD
   struct d_resource* lower;  /* for device stacking */
   char *lower_name;          /* for device stacking, before bind_stacked_res() */
   int config_line;
-=======
->>>>>>> d9e008af
 };
 
 struct d_option
@@ -129,10 +120,7 @@
 
   /* these get propagated to host_info sections later. */
   char* device;
-<<<<<<< HEAD
   int device_minor;
-=======
->>>>>>> d9e008af
   char* disk;
   char* meta_disk;
   char* meta_index;
@@ -147,7 +135,6 @@
   struct d_option* handlers;
   struct d_option* proxy_options;
   struct d_resource* next;
-<<<<<<< HEAD
   struct d_name *become_primary_on;
   char *config_file; /* The config file this resource is define in.*/
   int start_line;
@@ -155,10 +142,6 @@
   unsigned int ignore:1;
   unsigned int stacked:1;        /* Stacked on this node */
   unsigned int stacked_on_one:1; /* Stacked either on me or on peer */
-=======
-
-  int me_minor; /* cache local minor number of this resource */
->>>>>>> d9e008af
 };
 
 extern int adm_attach(struct d_resource* ,const char* );
@@ -211,7 +194,7 @@
 extern struct d_resource* config;
 extern struct d_resource* common;
 extern struct d_globals global_options;
-extern int line, fline, c_resource_start;
+extern int line, fline;
 
 extern int no_tty;
 extern int dry_run;
