/*
   drbdadm_parser.h a hand crafted parser

   This file is part of DRBD by Philipp Reisner and Lars Ellenberg.

   Copyright (C) 2006-2008, LINBIT Information Technologies GmbH
   Copyright (C) 2006-2008, Philipp Reisner <philipp.reisner@linbit.com>
   Copyright (C) 2006-2008, Lars Ellenberg  <lars.ellenberg@linbit.com>

   drbd is free software; you can redistribute it and/or modify
   it under the terms of the GNU General Public License as published by
   the Free Software Foundation; either version 2, or (at your option)
   any later version.

   drbd is distributed in the hope that it will be useful,
   but WITHOUT ANY WARRANTY; without even the implied warranty of
   MERCHANTABILITY or FITNESS FOR A PARTICULAR PURPOSE.  See the
   GNU General Public License for more details.

   You should have received a copy of the GNU General Public License
   along with drbd; see the file COPYING.  If not, write to
   the Free Software Foundation, 675 Mass Ave, Cambridge, MA 02139, USA.

 */


enum range_checks
{
	R_NO_CHECK,
	R_MINOR_COUNT,
	R_DIALOG_REFRESH,
	R_DISK_SIZE,
	R_TIMEOUT,
	R_CONNECT_INT,
	R_PING_INT,
	R_MAX_BUFFERS,
	R_MAX_EPOCH_SIZE,
	R_SNDBUF_SIZE,
	R_KO_COUNT,
	R_RATE,
	R_GROUP,
	R_AL_EXTENTS,
	R_PORT,
	R_META_IDX,
	R_WFC_TIMEOUT,
	R_DEGR_WFC_TIMEOUT,
};

enum yytokentype {
	TK_GLOBAL = 258,
	TK_RESOURCE,

	/* 260 */
	TK_ON,
	TK_NET,
	TK_DISK,
	TK_SKIP,
	TK_SYNCER,
	TK_STARTUP,
	TK_DISABLE_IP_VERIFICATION,
	TK_DIALOG_REFRESH,
	TK_PROTOCOL,
	TK_HANDLER,

	/* 270 */
	TK_COMMON,
	TK_ADDRESS,
	TK_DEVICE,
	TK_META_DISK,
	TK_FLEX_META_DISK,
	TK_MINOR_COUNT,
	TK_IPADDR,
	TK_INTEGER,
	TK_STRING,
	TK_ELSE,

	/* 280 */
	TK_DISK_SWITCH,
	TK_DISK_OPTION,
	TK_NET_SWITCH,
	TK_NET_OPTION,
	TK_SYNCER_SWITCH,
	TK_SYNCER_OPTION,
	TK_STARTUP_SWITCH,
	TK_STARTUP_OPTION,
	TK_HANDLER_OPTION,
	TK_USAGE_COUNT,

	/* 290 */
	TK_ASK,
	TK_YES,
	TK_NO,
	TK__IS_DEFAULT,
	TK__MAJOR,
	TK__MINOR,
	TK__THIS_HOST,
	TK__REMOTE_HOST,
	TK_PROXY,
	TK_INSIDE,

	/* 300 */
	TK_OUTSIDE,
	TK_MEMLIMIT,
	TK_PROXY_OPTION,
	TK_PROXY_SWITCH,
	TK_ERR_STRING_TOO_LONG,
	TK_ERR_DQSTRING_TOO_LONG,
	TK_ERR_DQSTRING,
<<<<<<< HEAD
	TK_SCI,
	TK_IPV4,

	/* 310 */
	TK_IPV6,
	TK_IPADDR6,
=======
	TK_NET_DELEGATE,
>>>>>>> b0e4ec12
};

typedef struct YYSTYPE {
	char* txt;
	enum range_checks rc;
} YYSTYPE;

#define yystype YYSTYPE /* obsolescent; will be withdrawn */
#define YYSTYPE_IS_DECLARED 1
#define YYSTYPE_IS_TRIVIAL 1

extern yystype yylval;
extern char* yytext;

/* avoid compiler warnings about implicit declaration */
int yylex(void);<|MERGE_RESOLUTION|>--- conflicted
+++ resolved
@@ -106,16 +106,13 @@
 	TK_ERR_STRING_TOO_LONG,
 	TK_ERR_DQSTRING_TOO_LONG,
 	TK_ERR_DQSTRING,
-<<<<<<< HEAD
 	TK_SCI,
 	TK_IPV4,
 
 	/* 310 */
 	TK_IPV6,
 	TK_IPADDR6,
-=======
 	TK_NET_DELEGATE,
->>>>>>> b0e4ec12
 };
 
 typedef struct YYSTYPE {
