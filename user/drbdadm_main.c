--- conflicted
+++ resolved
@@ -135,11 +135,8 @@
 int do_verify_ips;
 char* drbdsetup;
 char* drbdmeta;
-<<<<<<< HEAD
 char* drbd_proxy_ctl;
-=======
 char* sh_varname = NULL;
->>>>>>> 3c377e12
 char* setup_opts[10];
 int soi=0;
 volatile int alarm_raised;
@@ -199,11 +196,8 @@
   { "config-file",  required_argument,0, 'c' },
   { "drbdsetup",    required_argument,0, 's' },
   { "drbdmeta",     required_argument,0, 'm' },
-<<<<<<< HEAD
   { "drbd-proxy-ctl",required_argument,0,'p' },
-=======
   { "sh-varname",   required_argument,0, 'n' },
->>>>>>> 3c377e12
   { 0,              0,                0, 0   }
 };
 
@@ -765,11 +759,7 @@
     if (sh_varname && *cmdline)
       fprintf(stdout,"%s=%s\n", sh_varname, shell_escape(res->name));
     while(*cmdline) {
-<<<<<<< HEAD
-      fprintf(stdout,"%s ",esc(*cmdline++));
-=======
       fprintf(stdout,"%s ", shell_escape(*cmdline++));
->>>>>>> 3c377e12
     }
     fprintf(stdout,"\n");
     if (dry_run) return 0;
@@ -1116,7 +1106,7 @@
 	   res->me->address, res->me->port);
   argv[NA(argc)]=0;
 
-  rv = m_system(argv,SLEEPS_SHORT);
+  rv = m_system(argv, SLEEPS_SHORT, res);
   if(rv != 0) return rv;
 
   argc=0;
@@ -1129,7 +1119,7 @@
     opt=opt->next; 
   }
   argv[NA(argc)]=0;
-  if(argc > 2) return m_system(argv,SLEEPS_SHORT);  
+  if(argc > 2) return m_system(argv, SLEEPS_SHORT, res);  
   return rv;
 }
 
@@ -1915,14 +1905,14 @@
 	    find_drbdcmd(&drbdmeta,pathes);
 	  }
 	  break;
-<<<<<<< HEAD
 	case 'p':
 	  {
 	    char* pathes[2];
 	    pathes[0]=optarg;
 	    pathes[1]=0;
 	    find_drbdcmd(&drbd_proxy_ctl,pathes);
-=======
+	  }
+	  break;
 	case 'n':
 	  {
 	    char *c;
@@ -1944,7 +1934,6 @@
               fprintf(stderr,"ignored --sh-varname=%s: "
                   "contains suspect characters, allowed set is [a-zA-Z0-9_]\n",
                   optarg);
->>>>>>> 3c377e12
 	  }
 	  break;
 	case '?':
