--- conflicted
+++ resolved
@@ -2582,233 +2582,6 @@
 	0
 };
 
-<<<<<<< HEAD
-=======
-int sanity_check_abs_cmd(char *cmd_name)
-{
-	struct stat sb;
-
-	if (stat(cmd_name, &sb)) {
-		/* If stat fails, just ignore this sanity check,
-		 * we are still iterating over $PATH probably. */
-		return 0;
-	}
-
-	if (!(sb.st_mode & S_ISUID) || sb.st_mode & S_IXOTH || sb.st_gid == 0) {
-		static int did_header = 0;
-		if (!did_header)
-			fprintf(stderr,
-				"WARN:\n"
-				"  You are using the 'drbd-peer-outdater' as fence-peer program.\n"
-				"  If you use that mechanism the dopd heartbeat plugin program needs\n"
-				"  to be able to call drbdsetup and drbdmeta with root privileges.\n\n"
-				"  You need to fix this with these commands:\n");
-		did_header = 1;
-		fprintf(stderr,
-			"  chgrp haclient %s\n"
-			"  chmod o-x %s\n"
-			"  chmod u+s %s\n\n", cmd_name, cmd_name, cmd_name);
-	}
-	return 1;
-}
-
-void sanity_check_cmd(char *cmd_name)
-{
-	char *path, *pp, *c;
-	char abs_path[100];
-
-	if (strchr(cmd_name, '/')) {
-		sanity_check_abs_cmd(cmd_name);
-	} else {
-		path = pp = c = strdup(getenv("PATH"));
-
-		while (1) {
-			c = strchr(pp, ':');
-			if (c)
-				*c = 0;
-			snprintf(abs_path, 100, "%s/%s", pp, cmd_name);
-			if (sanity_check_abs_cmd(abs_path))
-				break;
-			if (!c)
-				break;
-			c++;
-			if (!*c)
-				break;
-			pp = c;
-		}
-		free(path);
-	}
-}
-
-/* if the config file is not readable by haclient,
- * dopd cannot work.
- * NOTE: we assume that any gid != 0 will be the group dopd will run as,
- * typically haclient. */
-void sanity_check_conf(char *c)
-{
-	struct stat sb;
-
-	/* if we cannot stat the config file,
-	 * we have other things to worry about. */
-	if (stat(c, &sb))
-		return;
-
-	/* permissions are funny: if it is world readable,
-	 * but not group readable, and it belongs to my group,
-	 * I am denied access.
-	 * For the file to be readable by dopd (hacluster:haclient),
-	 * it is not enough to be world readable. */
-
-	/* ok if world readable, and NOT group haclient (see NOTE above) */
-	if (sb.st_mode & S_IROTH && sb.st_gid == 0)
-		return;
-
-	/* ok if group readable, and group haclient (see NOTE above) */
-	if (sb.st_mode & S_IRGRP && sb.st_gid != 0)
-		return;
-
-	fprintf(stderr,
-		"WARN:\n"
-		"  You are using the 'drbd-peer-outdater' as fence-peer program.\n"
-		"  If you use that mechanism the dopd heartbeat plugin program needs\n"
-		"  to be able to read the drbd.config file.\n\n"
-		"  You need to fix this with these commands:\n"
-		"  chgrp haclient %s\n" "  chmod g+r %s\n\n", c, c);
-}
-
-void sanity_check_perm()
-{
-	static int checked = 0;
-	if (checked)
-		return;
-
-	sanity_check_cmd(drbdsetup);
-	sanity_check_cmd(drbdmeta);
-	sanity_check_conf(config_file);
-	checked = 1;
-}
-
-void validate_resource(struct d_resource *res, enum pp_flags flags)
-{
-	struct d_option *opt, *next;
-	struct d_name *bpo;
-
-	/* there may be more than one "resync-after" statement,
-	 * see commit 89cd0585 */
-	opt = res->disk_options;
-	while ((opt = find_opt(opt, "resync-after"))) {
-		struct d_resource *rs_after_res = res_by_name(opt->value);
-		next = opt->next;
-		if (rs_after_res == NULL ||
-		    (rs_after_res->ignore && !(flags & MATCH_ON_PROXY))) {
-			fprintf(stderr,
-				"%s:%d: in resource %s:\n\tresource '%s' mentioned in "
-				"'resync-after' option is not known%s.\n",
-				res->config_file, res->start_line, res->name,
-				opt->value,
-				rs_after_res ? " on this host" : "");
-			/* Non-fatal if run from some script.
-			 * When deleting resources, it is an easily made
-			 * oversight to leave references to the deleted
-			 * resources in resync-after statements.  Don't fail on
-			 * every pacemaker-induced action, as it would
-			 * ultimately lead to all nodes committing suicide. */
-			if (no_tty)
-				res->disk_options = del_opt(res->disk_options, opt);
-			else
-				config_valid = 0;
-		}
-		opt = next;
-	}
-	if (res->ignore)
-		return;
-	if (!res->me) {
-		fprintf(stderr,
-			"%s:%d: in resource %s:\n\tmissing section 'on %s { ... }'.\n",
-			res->config_file, res->start_line, res->name,
-			nodeinfo.nodename);
-		config_valid = 0;
-	}
-	// need to verify that in the discard-node-nodename options only known
-	// nodenames are mentioned.
-	if ((opt = find_opt(res->net_options, "after-sb-0pri"))) {
-		if (!strncmp(opt->value, "discard-node-", 13)) {
-			if (res->peer &&
-			    !name_in_names(opt->value + 13, res->peer->on_hosts)
-			    && !name_in_names(opt->value + 13,
-					      res->me->on_hosts)) {
-				fprintf(stderr,
-					"%s:%d: in resource %s:\n\t"
-					"the nodename in the '%s' option is "
-					"not known.\n\t"
-					"valid nodenames are: '%s %s'.\n",
-					res->config_file, res->start_line,
-					res->name, opt->value,
-					names_to_str(res->me->on_hosts),
-					names_to_str(res->peer->on_hosts));
-				config_valid = 0;
-			}
-		}
-	}
-
-	if ((opt = find_opt(res->handlers, "fence-peer"))) {
-		if (strstr(opt->value, "drbd-peer-outdater"))
-			sanity_check_perm();
-	}
-
-	opt = find_opt(res->net_options, "allow-two-primaries");
-	if (name_in_names("both", res->become_primary_on) && opt == NULL) {
-		fprintf(stderr,
-			"%s:%d: in resource %s:\n"
-			"become-primary-on is set to both, but allow-two-primaries "
-			"is not set.\n", res->config_file, res->start_line,
-			res->name);
-		config_valid = 0;
-	}
-
-	if (!res->peer)
-		set_peer_in_resource(res, 0);
-
-	if (res->peer
-	    && ((res->me->proxy == NULL) != (res->peer->proxy == NULL))) {
-		fprintf(stderr,
-			"%s:%d: in resource %s:\n\t"
-			"Either both 'on' sections must contain a proxy subsection, or none.\n",
-			res->config_file, res->start_line, res->name);
-		config_valid = 0;
-	}
-
-	for (bpo = res->become_primary_on; bpo; bpo = bpo->next) {
-		if (res->peer &&
-		    !name_in_names(bpo->name, res->me->on_hosts) &&
-		    !name_in_names(bpo->name, res->peer->on_hosts) &&
-		    strcmp(bpo->name, "both")) {
-			fprintf(stderr,
-				"%s:%d: in resource %s:\n\t"
-				"become-primary-on contains '%s', which is not named with the 'on' sections.\n",
-				res->config_file, res->start_line, res->name,
-				bpo->name);
-			config_valid = 0;
-		}
-	}
-}
-
-static void global_validate_maybe_expand_die_if_invalid(int expand, enum pp_flags flags)
-{
-	struct d_resource *res, *tmp;
-	for_each_resource(res, tmp, config) {
-		validate_resource(res, flags);
-		if (!config_valid)
-			exit(E_config_invalid);
-		if (expand) {
-			convert_after_option(res);
-			convert_discard_opt(res);
-		}
-		if (!config_valid)
-			exit(E_config_invalid);
-	}
-}
->>>>>>> d5ba0a38
 
 /*
  * returns a pointer to an malloced area that contains
