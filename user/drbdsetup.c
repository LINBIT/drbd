/*
   drbdsetup.c

   This file is part of DRBD by Philipp Reisner and Lars Ellenberg.

   Copyright (C) 2001-2008, LINBIT Information Technologies GmbH.
   Copyright (C) 1999-2008, Philipp Reisner <philipp.reisner@linbit.com>.
   Copyright (C) 2002-2008, Lars Ellenberg <lars.ellenberg@linbit.com>.

   drbd is free software; you can redistribute it and/or modify
   it under the terms of the GNU General Public License as published by
   the Free Software Foundation; either version 2, or (at your option)
   any later version.

   drbd is distributed in the hope that it will be useful,
   but WITHOUT ANY WARRANTY; without even the implied warranty of
   MERCHANTABILITY or FITNESS FOR A PARTICULAR PURPOSE.  See the
   GNU General Public License for more details.

   You should have received a copy of the GNU General Public License
   along with drbd; see the file COPYING.  If not, write to
   the Free Software Foundation, 675 Mass Ave, Cambridge, MA 02139, USA.

 */

#define _GNU_SOURCE

#include <errno.h>
#include <unistd.h>
#include <dirent.h>
#include <mntent.h>
#include <fcntl.h>
#include <sys/types.h>
#include <sys/stat.h>
#include <sys/socket.h>
#include <sys/poll.h>
#include <netinet/in.h>
#include <arpa/inet.h>
#include <netdb.h>
#include <unistd.h>
#include <stdio.h>
#include <string.h>
#include <getopt.h>
#include <stdlib.h>
#include <sys/time.h>
#include <time.h>

#include <linux/netlink.h>
#include <linux/connector.h>

#include <linux/drbd.h>
#include <linux/drbd_config.h>
#include <linux/drbd_tag_magic.h>
#include <linux/drbd_limits.h>

#include "drbdtool_common.h"

#ifndef __CONNECTOR_H
#error "You need to set KDIR while building drbdsetup."
#endif

enum usage_type {
	BRIEF,
	FULL,
	XML,
};

struct drbd_tag_list {
	struct nlmsghdr *nl_header;
	struct cn_msg   *cn_header;
	struct drbd_nl_cfg_req* drbd_p_header;
	unsigned short *tag_list_start;
	unsigned short *tag_list_cpos;
	int    tag_size;
};

struct drbd_argument {
	const char* name;
	const enum drbd_tags tag;
	int (*convert_function)(struct drbd_argument *,
				struct drbd_tag_list *,
				char *);
};

struct drbd_option {
	const char* name;
	const char short_name;
	const enum drbd_tags tag;
	int (*convert_function)(struct drbd_option *,
				struct drbd_tag_list *,
				char *);
	void (*show_function)(struct drbd_option *,unsigned short*);
	int (*usage_function)(struct drbd_option *, char*, int);
	void (*xml_function)(struct drbd_option *);
	union {
		struct {
			const long long min;
			const long long max;
			const long long def;
			const unsigned char unit_prefix;
			const char* unit;
		} numeric_param; // for conv_numeric
		struct {
			const char** handler_names;
			const int number_of_handlers;
			const int def;
		} handler_param; // conv_handler
	};
};

struct drbd_cmd {
	const char* cmd;
	const int packet_id;
	int (*function)(struct drbd_cmd *, int, int, char **);
	void (*usage)(struct drbd_cmd *, enum usage_type);
	union {
		struct {
			struct drbd_argument *args;
			struct drbd_option *options;
		} cp; // for generic_config_cmd, config_usage
		struct {
			int (*show_function)(struct drbd_cmd *, int,
					     unsigned short* );
		} gp; // for generic_get_cmd, get_usage
		struct {
			struct option *options;
			int (*proc_event)(unsigned int, int,
					  struct drbd_nl_cfg_reply *);
		} ep; // for events_cmd, events_usage
	};
};


// Connector functions
#define NL_TIME (COMM_TIMEOUT*1000)
int open_cn();
int send_cn(int sk_nl, struct nlmsghdr* nl_hdr, int size);
int receive_cn(int sk_nl, struct nlmsghdr* nl_hdr, int size, int timeout_ms);
int call_drbd(int sk_nl, struct drbd_tag_list *tl, struct nlmsghdr* nl_hdr,
	      int size, int timeout_ms);
void close_cn(int sk_nl);

// other functions
void print_command_usage(int i, const char *addinfo, enum usage_type);

// command functions
int generic_config_cmd(struct drbd_cmd *cm, int minor, int argc, char **argv);
int down_cmd(struct drbd_cmd *cm, int minor, int argc, char **argv);
int generic_get_cmd(struct drbd_cmd *cm, int minor, int argc, char **argv);
int events_cmd(struct drbd_cmd *cm, int minor, int argc,char **argv);

// usage functions
void config_usage(struct drbd_cmd *cm, enum usage_type);
void get_usage(struct drbd_cmd *cm, enum usage_type);
void events_usage(struct drbd_cmd *cm, enum usage_type);

// sub usage functions for config_usage
int numeric_opt_usage(struct drbd_option *option, char* str, int strlen);
int handler_opt_usage(struct drbd_option *option, char* str, int strlen);
int bit_opt_usage(struct drbd_option *option, char* str, int strlen);
int string_opt_usage(struct drbd_option *option, char* str, int strlen);

// sub usage function for config_usage as xml
void numeric_opt_xml(struct drbd_option *option);
void handler_opt_xml(struct drbd_option *option);
void bit_opt_xml(struct drbd_option *option);
void string_opt_xml(struct drbd_option *option);

// sub commands for generic_get_cmd
int show_scmd(struct drbd_cmd *cm, int minor, unsigned short *rtl);
int state_scmd(struct drbd_cmd *cm, int minor, unsigned short *rtl);
int cstate_scmd(struct drbd_cmd *cm, int minor, unsigned short *rtl);
int dstate_scmd(struct drbd_cmd *cm, int minor, unsigned short *rtl);
int uuids_scmd(struct drbd_cmd *cm, int minor, unsigned short *rtl);

// convert functions for arguments
int conv_block_dev(struct drbd_argument *ad, struct drbd_tag_list *tl, char* arg);
int conv_md_idx(struct drbd_argument *ad, struct drbd_tag_list *tl, char* arg);
int conv_address(struct drbd_argument *ad, struct drbd_tag_list *tl, char* arg);
int conv_protocol(struct drbd_argument *ad, struct drbd_tag_list *tl, char* arg);

// convert functions for options
int conv_numeric(struct drbd_option *od, struct drbd_tag_list *tl, char* arg);
int conv_handler(struct drbd_option *od, struct drbd_tag_list *tl, char* arg);
int conv_bit(struct drbd_option *od, struct drbd_tag_list *tl, char* arg);
int conv_string(struct drbd_option *od, struct drbd_tag_list *tl, char* arg);

// show functions for options (used by show_scmd)
void show_numeric(struct drbd_option *od, unsigned short* tp);
void show_handler(struct drbd_option *od, unsigned short* tp);
void show_bit(struct drbd_option *od, unsigned short* tp);
void show_string(struct drbd_option *od, unsigned short* tp);

// sub functions for events_cmd
int print_broadcast_events(unsigned int seq, int, struct drbd_nl_cfg_reply *reply);
int w_connected_state(unsigned int seq, int, struct drbd_nl_cfg_reply *reply);
int w_synced_state(unsigned int seq, int, struct drbd_nl_cfg_reply *reply);

const char *on_error[] = {
	[PassOn]         = "pass_on",
	[CallIOEHelper]  = "call-local-io-error",
	[Detach]         = "detach",
};

const char *fencing_n[] = {
	[DontCare] = "dont-care",
	[Resource] = "resource-only",
	[Stonith]  = "resource-and-stonith",
};

const char *asb0p_n[] = {
	[Disconnect]        = "disconnect",
	[DiscardYoungerPri] = "discard-younger-primary",
	[DiscardOlderPri]   = "discard-older-primary",
	[DiscardZeroChg]    = "discard-zero-changes",
	[DiscardLeastChg]   = "discard-least-changes",
	[DiscardLocal]      = "discard-local",
	[DiscardRemote]     = "discard-remote"
};

const char *asb1p_n[] = {
	[Disconnect]        = "disconnect",
	[Consensus]         = "consensus",
	[Violently]         = "violently-as0p",
	[DiscardSecondary]  = "discard-secondary",
	[CallHelper]        = "call-pri-lost-after-sb"
};

const char *asb2p_n[] = {
	[Disconnect]        = "disconnect",
	[Violently]         = "violently-as0p",
	[CallHelper]        = "call-pri-lost-after-sb"
};

const char *rrcf_n[] = {
	[Disconnect]        = "disconnect",
	[Violently]         = "violently",
	[CallHelper]        = "call-pri-lost"
};

struct option wait_cmds_options[] = {
	{ "wfc-timeout",required_argument, 0, 't' },
	{ "degr-wfc-timeout",required_argument,0,'d'},
	{ "wait-after-sb",no_argument,0,'w'},
	{ 0,            0,           0,  0  }
};

#define EN(N,U,UN) \
	conv_numeric, show_numeric, numeric_opt_usage, numeric_opt_xml, \
	{ .numeric_param = { DRBD_ ## N ## _MIN, DRBD_ ## N ## _MAX, \
		DRBD_ ## N ## _DEF ,U,UN  } }
#define EH(N,D) \
	conv_handler, show_handler, handler_opt_usage, handler_opt_xml, \
	{ .handler_param = { N, ARRY_SIZE(N), \
	DRBD_ ## D ## _DEF } }
#define EB      conv_bit, show_bit, bit_opt_usage, bit_opt_xml, { }
#define ES      conv_string, show_string, string_opt_usage, string_opt_xml, { }
#define CLOSE_OPTIONS  { NULL,0,0,NULL,NULL,NULL, NULL, { } }

#define F_CONFIG_CMD	generic_config_cmd, config_usage
#define F_GET_CMD	generic_get_cmd, get_usage
#define F_EVENTS_CMD	events_cmd, events_usage

struct drbd_cmd commands[] = {
	{"primary", P_primary, F_CONFIG_CMD, {{ NULL,
	 (struct drbd_option[]) {
		 { "overwrite-data-of-peer",'o',T_overwrite_peer, EB   },
		 CLOSE_OPTIONS }} }, },

	{"secondary", P_secondary, F_CONFIG_CMD, {{NULL, NULL}} },

	{"disk", P_disk_conf, F_CONFIG_CMD, {{
	 (struct drbd_argument[]) {
		 { "lower_dev",		T_backing_dev,	conv_block_dev },
		 { "meta_data_dev",	T_meta_dev,	conv_block_dev },
		 { "meta_data_index",	T_meta_dev_idx,	conv_md_idx },
		 { NULL,                0,           	NULL}, },
	 (struct drbd_option[]) {
		 { "size",'d',		T_disk_size,	EN(DISK_SIZE_SECT,'s',"bytes") },
		 { "on-io-error",'e',	T_on_io_error,	EH(on_error,ON_IO_ERROR) },
		 { "fencing",'f',	T_fencing,      EH(fencing_n,FENCING) },
		 { "use-bmbv",'b',	T_use_bmbv,     EB },
		 { "no-disk-flushes",'i',T_no_disk_flush,EB },
		 { "no-md-flushes",'m', T_no_md_flush,  EB },
		 CLOSE_OPTIONS }} }, },

	{"detach", P_detach, F_CONFIG_CMD, {{NULL, NULL}} },

	{"net", P_net_conf, F_CONFIG_CMD, {{
	 (struct drbd_argument[]) {
		 { "local_addr",	T_my_addr,	conv_address },
		 { "remote_addr",	T_peer_addr,	conv_address },
		 { "protocol",		T_wire_protocol,conv_protocol },
		 { NULL,                0,           	NULL}, },
	 (struct drbd_option[]) {
		 { "timeout",'t',	T_timeout,	EN(TIMEOUT,1,"1/10 seconds") },
		 { "max-epoch-size",'e',T_max_epoch_size,EN(MAX_EPOCH_SIZE,1,NULL) },
		 { "max-buffers",'b',	T_max_buffers,	EN(MAX_BUFFERS,1,NULL) },
		 { "unplug-watermark",'u',T_unplug_watermark, EN(UNPLUG_WATERMARK,1,NULL) },
		 { "connect-int",'c',	T_try_connect_int, EN(CONNECT_INT,1,"seconds") },
		 { "ping-int",'i',	T_ping_int,	   EN(PING_INT,1,"seconds") },
		 { "sndbuf-size",'S',	T_sndbuf_size,	   EN(SNDBUF_SIZE,1,"bytes") },
		 { "ko-count",'k',	T_ko_count,	   EN(KO_COUNT,1,NULL) },
		 { "allow-two-primaries",'m',T_two_primaries, EB },
		 { "cram-hmac-alg",'a',	T_cram_hmac_alg,   ES },
		 { "shared-secret",'x',	T_shared_secret,   ES },
		 { "after-sb-0pri",'A',	T_after_sb_0p,EH(asb0p_n,AFTER_SB_0P) },
		 { "after-sb-1pri",'B',	T_after_sb_1p,EH(asb1p_n,AFTER_SB_1P) },
		 { "after-sb-2pri",'C',	T_after_sb_2p,EH(asb2p_n,AFTER_SB_2P) },
		 { "always-asbp",'P',   T_always_asbp,     EB },
		 { "rr-conflict",'R',	T_rr_conflict,EH(rrcf_n,RR_CONFLICT) },
		 { "ping-timeout",'p',  T_ping_timeo,	   EN(PING_TIMEO,1,"1/10 seconds") },
		 { "discard-my-data",'D', T_want_lose,     EB },
		 { "data-integrity-alg",'d', T_integrity_alg,     ES },
		 CLOSE_OPTIONS }} }, },

	{"disconnect", P_disconnect, F_CONFIG_CMD, {{NULL, NULL}} },

	{"resize", P_resize, F_CONFIG_CMD, {{ NULL,
	 (struct drbd_option[]) {
		 { "size",'s',T_resize_size,		EN(DISK_SIZE_SECT,'s',"bytes") },
		 CLOSE_OPTIONS }} }, },

	{"syncer", P_syncer_conf, F_CONFIG_CMD, {{ NULL,
	 (struct drbd_option[]) {
		 { "rate",'r',T_rate,			EN(RATE,'k',"bytes/second") },
		 { "after",'a',T_after,			EN(AFTER,1,NULL) },
		 { "al-extents",'e',T_al_extents,	EN(AL_EXTENTS,1,NULL) },
		 { "verify-alg", 'v',T_verify_alg,      ES },
		 { "cpu-mask",'c',T_cpu_mask,           ES },
		 CLOSE_OPTIONS }} }, },

	{"invalidate", P_invalidate, F_CONFIG_CMD, {{ NULL, NULL }} },
	{"invalidate-remote", P_invalidate_peer, F_CONFIG_CMD, {{NULL, NULL}} },
	{"pause-sync", P_pause_sync, F_CONFIG_CMD, {{ NULL, NULL }} },
	{"resume-sync", P_resume_sync, F_CONFIG_CMD, {{ NULL, NULL }} },
	{"suspend-io", P_suspend_io, F_CONFIG_CMD, {{ NULL, NULL }} },
	{"resume-io", P_resume_io, F_CONFIG_CMD, {{ NULL, NULL }} },
	{"outdate", P_outdate, F_CONFIG_CMD, {{ NULL, NULL }} },
	{"verify", P_start_ov, F_CONFIG_CMD, {{NULL, NULL}} },
	{"down",            0, down_cmd, get_usage, { {NULL, NULL }} },
	{"state", P_get_state, F_GET_CMD, { .gp={ state_scmd} } },
	{"cstate", P_get_state, F_GET_CMD, {.gp={ cstate_scmd} } },
	{"dstate", P_get_state, F_GET_CMD, {.gp={ dstate_scmd} } },
	{"show-gi", P_get_uuids, F_GET_CMD, {.gp={ uuids_scmd} }},
	{"get-gi", P_get_uuids, F_GET_CMD, {.gp={ uuids_scmd} } },
	{"show", P_get_config, F_GET_CMD, {.gp={ show_scmd} } },
	{"events",          0, F_EVENTS_CMD, { .ep = {
		(struct option[]) {
			{ "unfiltered", no_argument, 0, 'u' },
			{ "all-devices",no_argument, 0, 'a' },
			{ 0,            0,           0,  0  } },
		print_broadcast_events } } },
	{"wait-connect", 0, F_EVENTS_CMD, { .ep = {
		wait_cmds_options, w_connected_state } } },
	{"wait-sync", 0, F_EVENTS_CMD, { .ep = {
		wait_cmds_options, w_synced_state } } },
};

#define OTHER_ERROR 900

#define EM(C) [ C - RetCodeBase ]

static const char *error_messages[] = {
	EM(NoError) = "No further Information available.",
	EM(LAAlreadyInUse) = "Local address(port) already in use.",
	EM(OAAlreadyInUse) = "Remote address(port) already in use.",
	EM(LDNameInvalid) = "Can not open backing device.",
	EM(MDNameInvalid) = "Can not open meta device.",
	EM(LDAlreadyInUse) = "Lower device already in use.",
	EM(LDNoBlockDev) = "Lower device is not a block device.",
	EM(MDNoBlockDev) = "Meta device is not a block device.",
	EM(LDOpenFailed) = "Open of lower device failed.",
	EM(MDOpenFailed) = "Open of meta device failed.",
	EM(LDDeviceTooSmall) = "Low.dev. smaller than requested DRBD-dev. size.",
	EM(MDDeviceTooSmall) = "Meta device too small.",
	EM(LDNoConfig) = "You have to use the disk command first.",
	EM(LDMounted) = "Lower device is already claimed. This usually means it is mounted.",
	EM(MDMounted) = "Meta device is already claimed. This usually means it is mounted.",
	EM(LDMDInvalid) = "Lower device / meta device / index combination invalid.",
	EM(LDDeviceTooLarge) = "Currently we only support devices up to 3.998TB.\n"
	"(up to 2TB in case you do not have CONFIG_LBD set)\n"
	"Contact office@linbit.com, if you need more.",
	EM(MDIOError) = "IO error(s) occurred during initial access to meta-data.\n",
	EM(MDInvalid) = "No valid meta-data signature found.\n\n"
	"\t==> Use 'drbdadm create-md res' to initialize meta-data area. <==\n",
	EM(CRAMAlgNotAvail) = "The 'cram-hmac-alg' you specified is not known in "
	"the kernel. (Maybe you need to modprobe it, or modprobe hmac?)",
	EM(CRAMAlgNotDigest) = "The 'cram-hmac-alg' you specified is not a digest.",
	EM(KMallocFailed) = "kmalloc() failed. Out of memory?",
	EM(DiscardNotAllowed) = "--discard-my-data not allowed when primary.",
	EM(HaveDiskConfig) = "Device is attached to a disk (use detach first)",
	EM(HaveNetConfig) = "Device has a net-config (use disconnect first)",
	EM(UnknownMandatoryTag) = "UnknownMandatoryTag",
	EM(MinorNotKnown) = "Device minor not allocated",
	EM(StateNotAllowed) = "Resulting device state would be invalid",
	EM(GotSignal) = "Interrupted by Signal",
	EM(NoResizeDuringResync) = "Resize not allowed during resync.",
	EM(APrimaryNodeNeeded) = "Need one Primary node to resize.",
	EM(SyncAfterInvalid) = "The sync-after minor number is invalid",
	EM(SyncAfterCycle) = "This would cause a sync-after dependency cycle",
	EM(PauseFlagAlreadySet) = "Sync-pause flag is already set",
	EM(PauseFlagAlreadyClear) = "Sync-pause flag is already cleared",
	EM(DiskLowerThanOutdated) = "Disk state is lower than outdated",
	EM(HaveNoDiskConfig) = "Device does not have a disk-config",
	EM(ProtocolCRequired) = "Protocol C required",
	EM(VMallocFailed) = "vmalloc() failed. Out of memory?",
<<<<<<< HEAD
	EM(IntegrityAlgNotAvail) = "The 'data-integrity-alg' you specified is not known in "
	"the kernel. (Maybe you need to modprobe it, or modprobe hmac?)",
	EM(IntegrityAlgNotDigest) = "The 'data-integrity-alg' you specified is not a digest.",
	EM(CPUMaskParseFailed) = "Invalid cpu-mask.",
	EM(VERIFYAlgNotAvail) = "VERIFYAlgNotAvail",
	EM(VERIFYAlgNotDigest) = "VERIFYAlgNotDigest",
	EM(VERIFYIsRunning) = "Can not change verify-alg while online verify runs",
=======
	EM(DataOfWrongCurrent) = "Can only attach to the data we lost last (see kernel log).",
>>>>>>> 351c07ad
};
#define MAX_ERROR (sizeof(error_messages)/sizeof(*error_messages))
const char * error_to_string(int err_no)
{
	const unsigned int idx = err_no - RetCodeBase;
	if (idx >= MAX_ERROR) return "Unknown... maybe API_VERSION mismatch?";
	return error_messages[idx];
}
#undef MAX_ERROR

char* cmdname = 0;
int lock_fd;

int dump_tag_list(unsigned short *tlc)
{
	enum drbd_tags tag;
	unsigned int tag_nr;
	int len;
	int integer;
	char bit;
	__u64 int64;
	const char* string;
	int found_unknown=0;

	while( (tag = *tlc++ ) != TT_END) {
		len = *tlc++;
		if(tag == TT_REMOVED) goto skip;

		tag_nr = tag_number(tag);
		if(tag_nr<ARRY_SIZE(tag_descriptions)) {
			string = tag_descriptions[tag_nr].name;
		} else {
			string = "unknown tag";
			found_unknown=1;
		}
		printf("# (%2d) %16s = ",tag_nr,string);
		switch(tag_type(tag)) {
		case TT_INTEGER:
			integer = *(int*)tlc;
			printf("(integer) %d",integer);
			break;
		case TT_INT64:
			int64 = *(__u64*)tlc;
			printf("(int64) %lld",(long long)int64);
			break;
		case TT_BIT:
			bit = *(char*)tlc;
			printf("(bit) %s", bit ? "on" : "off");
			break;
		case TT_STRING:
			string = (char*)tlc;
			printf("(string)'%s'",string);
			break;
		}
		printf(" \t[len: %u]\n",len);
	skip:
		tlc = (unsigned short*)((char*)tlc + len);
	}

	return found_unknown;
}

struct drbd_tag_list *create_tag_list(int size)
{
	struct drbd_tag_list *tl;

	tl = malloc(sizeof(struct drbd_tag_list));
	tl->nl_header  = malloc(NLMSG_SPACE( sizeof(struct cn_msg) +
					     sizeof(struct drbd_nl_cfg_req) +
					     size) );
	tl->cn_header = NLMSG_DATA(tl->nl_header);
	tl->drbd_p_header = (struct drbd_nl_cfg_req*) tl->cn_header->data;
	tl->tag_list_start = tl->drbd_p_header->tag_list;
	tl->tag_list_cpos = tl->tag_list_start;
	tl->tag_size = size;

	return tl;
}

void add_tag(struct drbd_tag_list *tl, int tag, void *data, int data_len)
{
	if(data_len > tag_descriptions[tag_number(tag)].max_len) {
		fprintf(stderr, "The value for %s may only be %d byte long."
			" You requested %d.\n",
			tag_descriptions[tag_number(tag)].name,
			tag_descriptions[tag_number(tag)].max_len,
			data_len);
		exit(20);
	}

	if( (tl->tag_list_cpos - tl->tag_list_start) + data_len
	    > tl->tag_size ) {
		fprintf(stderr, "Tag list size exceeded!\n");
		exit(20);
	}
	*tl->tag_list_cpos++ = tag;
	*tl->tag_list_cpos++ = data_len;
	memcpy(tl->tag_list_cpos,data,data_len);
	tl->tag_list_cpos = (unsigned short*)((char*)tl->tag_list_cpos + data_len);
}

void free_tag_list(struct drbd_tag_list *tl)
{
	free(tl->nl_header);
	free(tl);
}

int conv_block_dev(struct drbd_argument *ad, struct drbd_tag_list *tl, char* arg)
{
	struct stat sb;
	int device_fd;
	int err;

	if ((device_fd = open(arg,O_RDWR))==-1) {
		PERROR("Can not open device '%s'", arg);
		return 20;
	}

	if ( (err=fstat(device_fd, &sb)) ) {
		PERROR("fstat(%s) failed", arg);
		return 20;
	}

	if(!S_ISBLK(sb.st_mode)) {
		fprintf(stderr, "%s is not a block device!\n", arg);
		return 20;
	}

	close(device_fd);

	add_tag(tl,ad->tag,arg,strlen(arg)+1); // include the null byte.

	return 0;
}

int conv_md_idx(struct drbd_argument *ad, struct drbd_tag_list *tl, char* arg)
{
	int idx;

	if(!strcmp(arg,"internal")) idx = DRBD_MD_INDEX_FLEX_INT;
	else if(!strcmp(arg,"flexible")) idx = DRBD_MD_INDEX_FLEX_EXT;
	else idx = m_strtoll(arg,1);

	add_tag(tl,ad->tag,&idx,sizeof(idx));

	return 0;
}

const char* addr_part(const char* s)
{
	static char buffer[200];
	char *b;

	b=strchr(s,':');
	if(b) {
		strncpy(buffer,s,b-s);
		buffer[b-s]=0;
		return buffer;
	}
	return s;
}

int port_part(const char* s)
{
	char *b;

	b=strchr(s,':');

	// m_strtoll_range(b+1,1, "port", DRBD_PORT_MIN, DRBD_PORT_MAX);
	if(b) return m_strtoll(b+1,1);
	return 7788;
}

unsigned long resolv(const char* name)
{
	unsigned long retval;

	if((retval = inet_addr(name)) == INADDR_NONE ) {
		struct hostent *he;
		he = gethostbyname(name);
		if (!he) {
			PERROR("can not resolv the hostname");
			exit(20);
		}
		retval = ((struct in_addr *)(he->h_addr_list[0]))->s_addr;
	}
	return retval;
}

int conv_address(struct drbd_argument *ad, struct drbd_tag_list *tl, char* arg)
{
	struct sockaddr_in addr;
	int addr_len = sizeof(struct sockaddr_in);

	addr.sin_port = htons(port_part(arg));
	addr.sin_family = AF_INET;
	addr.sin_addr.s_addr = resolv(addr_part(arg));

	add_tag(tl,ad->tag,&addr,addr_len);

	return 0;
}

int conv_protocol(struct drbd_argument *ad, struct drbd_tag_list *tl, char* arg)
{
	int prot;

	if(!strcmp(arg,"A") || !strcmp(arg,"a")) {
		prot=DRBD_PROT_A;
	} else if (!strcmp(arg,"B") || !strcmp(arg,"b")) {
		prot=DRBD_PROT_B;
	} else if (!strcmp(arg,"C") || !strcmp(arg,"c")) {
		prot=DRBD_PROT_C;
	} else {
		fprintf(stderr, "'%s' is no valid protocol.\n", arg);
		return 20;
	}

	add_tag(tl,ad->tag,&prot,sizeof(prot));

	return 0;
}

int conv_bit(struct drbd_option *od, struct drbd_tag_list *tl, char* arg __attribute((unused)))
{
	char bit=1;

	add_tag(tl,od->tag,&bit,sizeof(bit));

	return NoError;
}

int conv_numeric(struct drbd_option *od, struct drbd_tag_list *tl, char* arg)
{
	const long long min = od->numeric_param.min;
	const long long max = od->numeric_param.max;
	const unsigned char unit_prefix = od->numeric_param.unit_prefix;
	long long l;
	int i;
	char unit[] = {0,0};

	l = m_strtoll(arg, unit_prefix);

	if (min > l || l > max) {
		unit[0] = unit_prefix > 1 ? unit_prefix : 0;
		fprintf(stderr,"%s %s => %llu%s out of range [%llu..%llu]%s\n",
			od->name, arg, l, unit, min, max, unit);
		return OTHER_ERROR;
	}

	switch(tag_type(od->tag)) {
	case TT_INT64:
		add_tag(tl,od->tag,&l,sizeof(l));
		break;
	case TT_INTEGER:
		i=l;
		add_tag(tl,od->tag,&i,sizeof(i));
		break;
	default:
		fprintf(stderr, "internal error in conv_numeric()\n");
	}
	return NoError;

}

int conv_handler(struct drbd_option *od, struct drbd_tag_list *tl, char* arg)
{
	const char** handler_names = od->handler_param.handler_names;
	const int number_of_handlers = od->handler_param.number_of_handlers;
	int i;

	for(i=0;i<number_of_handlers;i++) {
		if(handler_names[i]==NULL) continue;
		if(strcmp(arg,handler_names[i])==0) {
			add_tag(tl,od->tag,&i,sizeof(i));
			return NoError;
		}
	}

	fprintf(stderr, "Handler not known\n");
	return OTHER_ERROR;
}

int conv_string(struct drbd_option *od, struct drbd_tag_list *tl, char* arg)
{
	add_tag(tl,od->tag,arg,strlen(arg)+1);

	return NoError;
}

struct option *	make_longoptions(struct drbd_option* od)
{
	static struct option buffer[20];
	int i=0;

	while(od && od->name) {
		buffer[i].name = od->name;
		buffer[i].has_arg = tag_type(od->tag) == TT_BIT ?
			no_argument : required_argument ;
		buffer[i].flag = NULL;
		buffer[i].val = od->short_name;
		if(i++ == 20) {
			fprintf(stderr,"buffer in make_longoptions to small.\n");
		}
		od++;
	}

	// The two omnipresent options:
	buffer[i].name = "set-defaults";
	buffer[i].has_arg = 0;
	buffer[i].flag = NULL;
	buffer[i].val = '(';
	i++;

	buffer[i].name = "create-device";
	buffer[i].has_arg = 0;
	buffer[i].flag = NULL;
	buffer[i].val = ')';
	i++;

	buffer[i].name = NULL;
	buffer[i].has_arg = 0;
	buffer[i].flag = NULL;
	buffer[i].val = 0;

	return buffer;
}

struct drbd_option *find_opt_by_short_name(struct drbd_option *od, int c)
{
	if(!od) return NULL;
	while(od->name) {
		if(od->short_name == c) return od;
		od++;
	}

	return NULL;
}

int print_config_error(int err_no)
{
	int rv=0;

	if (err_no == NoError || err_no == SS_Success)
		return 0;
	if (err_no == OTHER_ERROR)
		return 20;

	if ( ( err_no >= AfterLastRetCode || err_no <= RetCodeBase ) &&
	     ( err_no > SS_CW_NoNeed || err_no < SS_NotSupported) ) {
		fprintf(stderr,"Error code %d unknown.\n"
			"You should update the drbd userland tools.\n",err_no);
		rv = 20;
	} else {
		if(err_no > RetCodeBase ) {
			fprintf(stderr,"Failure: (%d) %s\n",err_no,
					error_to_string(err_no));
			rv = 10;
		} else if (err_no == SS_UnknownError) {
			fprintf(stderr,"State change failed: (%d)"
				"unknown error.\n", err_no);
			rv = 11;
		} else if (err_no > SS_TwoPrimaries) {
			// Ignore SS_Success, SS_NothingToDo, SS_CW_Success...
		} else {
			fprintf(stderr,"State change failed: (%d) %s\n",
				err_no, set_st_err_name(err_no));
			rv = 11;
		}
	}
	return rv;
}

#define RCV_SIZE NLMSG_SPACE(sizeof(struct cn_msg)+sizeof(struct drbd_nl_cfg_reply))

int _generic_config_cmd(struct drbd_cmd *cm, int minor, int argc, char **argv)
{
	char buffer[ RCV_SIZE ];
	struct drbd_nl_cfg_reply *reply;
	struct drbd_argument *ad = cm->cp.args;
	struct drbd_option *od;
	struct option *lo;
	struct drbd_tag_list *tl;
	int c,i=1,rv=NoError,sk_nl;
	int flags=0;

	tl = create_tag_list(4096);

	while(ad && ad->name) {
		if(argc < i+1) {
			fprintf(stderr,"Missing argument '%s'\n", ad->name);
			print_command_usage(cm-commands, "",FULL);
			rv=20;
			break;
		}
		rv |= ad->convert_function(ad,tl,argv[i++]);
		if (rv != NoError)
			break;
		ad++;
	}

	lo = make_longoptions(cm->cp.options);
	opterr=0;
	while( (c=getopt_long(argc,argv,make_optstring(lo,0),lo,0)) != -1 ) {
		od = find_opt_by_short_name(cm->cp.options,c);
		if(od) rv |= od->convert_function(od,tl,optarg);
		else {
			if(c=='(') flags |= DRBD_NL_SET_DEFAULTS;
			else if(c==')') flags |= DRBD_NL_CREATE_DEVICE;
			else {
				fprintf(stderr,
					"%s: unrecognized option '%s'\n",
					cmdname, argv[optind-1]);
				rv=20;
			}
		}
		if (rv != NoError)
			break;
	}

	add_tag(tl,TT_END,NULL,0); // close the tag list

	if(rv == NoError) {
		//dump_tag_list(tl->tag_list_start);
		int received;
		sk_nl = open_cn();
		if(sk_nl < 0)
			return OTHER_ERROR;

		tl->drbd_p_header->packet_type = cm->packet_id;
		tl->drbd_p_header->drbd_minor = minor;
		tl->drbd_p_header->flags = flags;

		received = call_drbd(sk_nl,tl, (struct nlmsghdr*)buffer,RCV_SIZE,NL_TIME);

		close_cn(sk_nl);

		if (received >= 0) {
			reply = (struct drbd_nl_cfg_reply *)
				((struct cn_msg *)NLMSG_DATA(buffer))->data;
			rv = reply->ret_code;
		}
	}
	free_tag_list(tl);

	return rv;
}

int generic_config_cmd(struct drbd_cmd *cm, int minor, int argc, char **argv)
{
	return print_config_error(_generic_config_cmd(cm, minor, argc, argv));
}

#define ASSERT(exp) if (!(exp)) \
		fprintf(stderr,"ASSERT( " #exp " ) in %s:%d\n", __FILE__,__LINE__);

void show_numeric(struct drbd_option *od, unsigned short* tp)
{
	long long val;
	const unsigned char unit_prefix = od->numeric_param.unit_prefix;

	switch(tag_type(*tp++)) {
	case TT_INTEGER:
		ASSERT( *tp++ == sizeof(int) );
		val = *(int*)tp;
		break;
	case TT_INT64:
		ASSERT( *tp++ == sizeof(__u64) );
		val = *(__u64*)tp;
		break;
	default:
		ASSERT(0);
		val=0;
	}

	if(unit_prefix == 1) printf("\t%-16s\t%lld",od->name,val);
	else printf("\t%-16s\t%lld%c",od->name,val,unit_prefix);
	if(val == (long long) od->numeric_param.def) printf(" _is_default");
	if(od->numeric_param.unit) {
		printf("; # %s\n",od->numeric_param.unit);
	} else {
		printf(";\n");
	}
}

void show_handler(struct drbd_option *od, unsigned short* tp)
{
	const char** handler_names = od->handler_param.handler_names;
	int i;

	ASSERT( tag_type(*tp++) == TT_INTEGER );
	ASSERT( *tp++ == sizeof(int) );
	i = *(int*)tp;
	printf("\t%-16s\t%s",od->name,handler_names[i]);
	if( i == (long long)od->numeric_param.def) printf(" _is_default");
	printf(";\n");
}

void show_bit(struct drbd_option *od, unsigned short* tp)
{
	ASSERT( tag_type(*tp++) == TT_BIT );
	ASSERT( *tp++ == sizeof(char) );
	if(*(char*)tp) printf("\t%-16s;\n",od->name);
}

void show_string(struct drbd_option *od, unsigned short* tp)
{
	ASSERT( tag_type(*tp++) == TT_STRING );
	if( *tp++ > 0) printf("\t%-16s\t\"%s\";\n",od->name,(char*)tp);
}

unsigned short *look_for_tag(unsigned short *tlc, unsigned short tag)
{
	enum drbd_tags t;
	int len;

	while( (t = *tlc) != TT_END ) {
		if(t == tag) return tlc;
		tlc++;
		len = *tlc++;
		tlc = (unsigned short*)((char*)tlc + len);
	}
	return NULL;
}

void print_options(struct drbd_option *od, unsigned short *tlc, const char* sect_name)
{
	unsigned short *tp;
	int opened = 0;

	while(od->name) {
		tp = look_for_tag(tlc,od->tag);
		if(tp) {
			if(!opened) {
				opened=1;
				printf("%s {\n",sect_name);
			}
			od->show_function(od,tp);
			*tp = TT_REMOVED;
		}
		od++;
	}
	if(opened) {
		printf("}\n");
	}
}


int consume_tag_blob(enum drbd_tags tag, unsigned short *tlc,
		     char** val, unsigned int* len)
{
	unsigned short *tp;
	tp = look_for_tag(tlc,tag);
	if(tp) {
		*tp++ = TT_REMOVED;
		*len = *tp++;
		*val = (char*)tp;
		return 1;
	}
	return 0;
}

int consume_tag_string(enum drbd_tags tag, unsigned short *tlc, char** val)
{
	unsigned short *tp;
	tp = look_for_tag(tlc,tag);
	if(tp) {
		*tp++ = TT_REMOVED;
		if( *tp++ > 0 )
			*val = (char*)tp;
		else
			*val = "";
		return 1;
	}
	return 0;
}

int consume_tag_int(enum drbd_tags tag, unsigned short *tlc, int* val)
{
	unsigned short *tp;
	tp = look_for_tag(tlc,tag);
	if(tp) {
		*tp++ = TT_REMOVED;
		tp++;
		*val = *(int *)tp;
		return 1;
	}
	return 0;
}

int consume_tag_u64(enum drbd_tags tag, unsigned short *tlc, unsigned long long* val)
{
	unsigned short *tp;
	unsigned short len;
	tp = look_for_tag(tlc,tag);
	if(tp) {
		*tp++ = TT_REMOVED;
		len = *tp++;
		/* check the data size.
		 * actually it has to be long long, but I'm paranoid */
		if (len == sizeof(int))
			*val = *(unsigned int*)tp;
		else if (len == sizeof(long))
			*val = *(unsigned long *)tp;
		else if (len == sizeof(long long))
			*val = *(unsigned long long *)tp;
		else {
			fprintf(stderr, "%s: unexpected tag len: %u\n",
					__func__ , len);
			return 0;
		}
		return 1;
	}
	return 0;
}

int consume_tag_bit(enum drbd_tags tag, unsigned short *tlc, int* val)
{
	unsigned short *tp;
	tp = look_for_tag(tlc,tag);
	if(tp) {
		*tp++ = TT_REMOVED;
		tp++;
		*val = (int)(*(char *)tp);
		return 1;
	}
	return 0;
}

int generic_get_cmd(struct drbd_cmd *cm, int minor, int argc,
		    char **argv __attribute((unused)))
{
	char buffer[ 4096 ];
	struct drbd_tag_list *tl;
	struct drbd_nl_cfg_reply *reply;
	int sk_nl,rv;

	if(argc > 1) {
		fprintf(stderr,"Ignoring excess arguments\n");
	}

	tl = create_tag_list(2);
	add_tag(tl,TT_END,NULL,0); // close the tag list

	sk_nl = open_cn();
	if(sk_nl < 0) return 20;

	tl->drbd_p_header->packet_type = cm->packet_id;
	tl->drbd_p_header->drbd_minor = minor;
	tl->drbd_p_header->flags = 0;

	call_drbd(sk_nl,tl, (struct nlmsghdr*)buffer,4096,NL_TIME);

	close_cn(sk_nl);
	reply = (struct drbd_nl_cfg_reply *)
		((struct cn_msg *)NLMSG_DATA(buffer))->data;

	if (reply->ret_code != NoError)
		return print_config_error(reply->ret_code);

	rv = cm->gp.show_function(cm,minor,reply->tag_list);

	if(dump_tag_list(reply->tag_list)) {
		printf("# Found unknown tags, you should update your\n"
		       "# userland tools\n");
	}

	return rv;
}

int show_scmd(struct drbd_cmd *cm, int minor, unsigned short *rtl)
{
	int idx;
	char *str, *backing_dev, *address;
	struct sockaddr_in *addr;

	// find all commands that have options and print those...
	for ( cm = commands ; cm < commands + ARRY_SIZE(commands) ; cm++ ) {
		if(cm->function == generic_config_cmd && cm->cp.options )
			print_options(cm->cp.options, rtl, cm->cmd);
	}

	// start of spagethi code...
	if(consume_tag_int(T_wire_protocol,rtl,&idx))
		printf("protocol %c;\n",'A'+idx-1);
	backing_dev = address = NULL;
	consume_tag_string(T_backing_dev,rtl,&backing_dev);
	consume_tag_string(T_my_addr,rtl,&address);
	if(backing_dev || address) {
		printf("_this_host {\n");
		printf("\tdevice\t\t\t\"/dev/drbd%d\";\n",minor);
		if(backing_dev) {
			printf("\tdisk\t\t\t\"%s\";\n",backing_dev);
			consume_tag_int(T_meta_dev_idx,rtl,&idx);
			consume_tag_string(T_meta_dev,rtl,&str);
			switch(idx) {
			case DRBD_MD_INDEX_INTERNAL:
			case DRBD_MD_INDEX_FLEX_INT:
				printf("\tmeta-disk\t\tinternal;\n");
				break;
			case DRBD_MD_INDEX_FLEX_EXT:
				printf("\tflexible-meta-disk\t\"%s\";\n",str);
				break;
			default:
				printf("\tmeta-disk\t\t\"%s\" [ %d ];\n",str,
				       idx);
			}
		}
		if(address) {
			addr = (struct sockaddr_in *)address;
			printf("\taddress\t\t\t%s:%d;\n",
			       inet_ntoa(addr->sin_addr),
			       ntohs(addr->sin_port));
		}
		printf("}\n");
	}

	if(consume_tag_string(T_peer_addr,rtl,&str)) {
		printf("_remote_host {\n");
		addr = (struct sockaddr_in *)str;
		printf("\taddress\t\t\t%s:%d;\n",
		       inet_ntoa(addr->sin_addr),
		       ntohs(addr->sin_port));
		printf("}\n");
	}

	return 0;
}

int state_scmd(struct drbd_cmd *cm __attribute((unused)),
	       int minor __attribute((unused)),
	       unsigned short *rtl)
{
	union drbd_state_t state;
	consume_tag_int(T_state_i,rtl,(int*)&state.i);
	if ( state.conn == StandAlone &&
	     state.disk == Diskless) {
		printf("Unconfigured\n");
	} else {
		printf("%s/%s\n",roles_to_name(state.role),roles_to_name(state.peer));
	}
	return 0;
}

int cstate_scmd(struct drbd_cmd *cm __attribute((unused)),
		int minor __attribute((unused)),
		unsigned short *rtl)
{
	union drbd_state_t state;
	consume_tag_int(T_state_i,rtl,(int*)&state.i);
	if ( state.conn == StandAlone &&
	     state.disk == Diskless) {
		printf("Unconfigured\n");
	} else {
		printf("%s\n",conns_to_name(state.conn));
	}
	return 0;
}

int dstate_scmd(struct drbd_cmd *cm __attribute((unused)),
		int minor __attribute((unused)),
		unsigned short *rtl)
{
	union drbd_state_t state;
	consume_tag_int(T_state_i,rtl,(int*)&state.i);
	if ( state.conn == StandAlone &&
	     state.disk == Diskless) {
		printf("Unconfigured\n");
	} else {
		printf("%s/%s\n",disks_to_name(state.disk),disks_to_name(state.pdsk));
	}
	return 0;
}

int uuids_scmd(struct drbd_cmd *cm,
	       int minor __attribute((unused)),
	       unsigned short *rtl)
{
	__u64 *uuids;
	int flags;
	unsigned int len;

	if(!consume_tag_blob(T_uuids,rtl,(char **) &uuids,&len)) {
		fprintf(stderr,"Reply payload did not carry an uuid-tag,\n"
			"Probabely the device has no disk!\n");
		return 1;
	}
	consume_tag_int(T_uuids_flags,rtl,&flags);
	if( len == UUID_SIZE * sizeof(__u64)) {
		if(!strcmp(cm->cmd,"show-gi")) {
			dt_pretty_print_uuids(uuids,flags);
		} else if(!strcmp(cm->cmd,"get-gi")) {
			dt_print_uuids(uuids,flags);
		} else {
			ASSERT( 0 );
		}
	} else {
		fprintf(stderr, "Unexpected length of T_uuids tag. "
			"You should upgrade your userland tools\n");
	}
	return 0;
}

static struct drbd_cmd *find_cmd_by_name(const char* name)
{
	unsigned int i;

	for(i=0;i<ARRY_SIZE(commands);i++) {
		if(!strcmp(name,commands[i].cmd)) {
			return commands+i;
		}
	}
	return NULL;
}

int down_cmd(struct drbd_cmd *cm, int minor, int argc, char **argv)
{
	int rv;
	int success;

	if(argc > 1) {
		fprintf(stderr,"Ignoring excess arguments\n");
	}

	cm = find_cmd_by_name("secondary");
	rv = _generic_config_cmd(cm, minor, argc, argv); // No error messages
	if (rv == MinorNotKnown)
		return 0;
	success = (rv >= SS_Success && rv < RetCodeBase) || rv == NoError;
	if (!success)
		return print_config_error(rv);
	cm = find_cmd_by_name("disconnect");
	cm->function(cm,minor,argc,argv);
	cm = find_cmd_by_name("detach");
	return cm->function(cm,minor,argc,argv);
}


void print_digest(const char* label, const int len, const unsigned char *hash)
{
	int i;
	printf("\t%s: ", label);
	for (i = 0; i < len; i++)
		printf("%02x",hash[i]);
	printf("\n");
}

static inline char printable_or_dot(char c)
{
	return (' ' < c && c <= '~') ? c : '.';
}

void print_hex_line(int offset, unsigned char *data)
{

	printf(	" %04x:"
		" %02x %02x %02x %02x %02x %02x %02x %02x "
		" %02x %02x %02x %02x %02x %02x %02x %02x"
		"  %c%c%c%c%c%c%c%c%c%c%c%c%c%c%c%c\n",
		offset,
		data[0], data[1], data[2], data[3],
		data[4], data[5], data[6], data[7],
		data[8], data[9], data[10], data[11],
		data[12], data[13], data[14], data[15],
		printable_or_dot(data[0]), printable_or_dot(data[1]),
		printable_or_dot(data[2]), printable_or_dot(data[3]),
		printable_or_dot(data[4]), printable_or_dot(data[5]),
		printable_or_dot(data[6]), printable_or_dot(data[7]),
		printable_or_dot(data[8]), printable_or_dot(data[9]),
		printable_or_dot(data[10]), printable_or_dot(data[11]),
		printable_or_dot(data[12]), printable_or_dot(data[13]),
		printable_or_dot(data[14]), printable_or_dot(data[15]));
}

/* successive identical lines are collapsed into just printing one star */
void print_hex_dump(int len, void *data)
{
	int i;
	int star = 0;
	for (i = 0; i < len-15; i += 16) {
		if (i == 0 || memcmp(data + i, data + i - 16, 16)) {
			print_hex_line(i, data + i);
			star = 0;
		} else if (!star)  {
			printf(" *\n");
			star = 1;
		}
	}
	/* yes, I ignore remainders of len not modulo 16 here.
	 * so what, usage is currently to dump bios, which are
	 * multiple of 512. */
	/* for good measure, print the total size as offset now,
	 * last line may have been a '*' */
	printf(" %04x.\n", len);
}

void print_dump_ee(struct drbd_nl_cfg_reply *reply)
{
	unsigned long long sector = -1ULL;
	unsigned long long block_id = 0;
	char *reason = "UNKNOWN REASON";
	char *dig_in = NULL;
	char *dig_vv = NULL;
	unsigned int dgs_in = 0, dgs_vv = 0;
	unsigned int size = 0;
	char *data = NULL;

	if (!consume_tag_string(T_dump_ee_reason, reply->tag_list, &reason))
		printf("\tno reason?\n");
	if (!consume_tag_blob(T_seen_digest, reply->tag_list, &dig_in, &dgs_in))
		printf("\tno digest in?\n");
	if (!consume_tag_blob(T_calc_digest, reply->tag_list, &dig_vv, &dgs_vv))
		printf("\tno digest out?\n");
	if (!consume_tag_u64(T_ee_sector, reply->tag_list, &sector))
		printf("\tno sector?\n");
	if (!consume_tag_u64(T_ee_block_id, reply->tag_list, &block_id))
		printf("\tno block_id?\n");
	if (!consume_tag_blob(T_ee_data, reply->tag_list, &data, &size))
		printf("\tno data?\n");

	printf("\tdumping ee, reason: %s\n", reason);
	printf("\tsector: %llu block_id: 0x%llx size: %u\n",
			sector, block_id, size);
	
	/* "input sanitation". Did I mention yet that I'm paranoid? */
	if (!data) size = 0;
	if (!dig_in) dgs_in = 0;
	if (!dig_vv) dgs_vv = 0;
	if (dgs_in > SHARED_SECRET_MAX) dgs_in = SHARED_SECRET_MAX;
	if (dgs_vv > SHARED_SECRET_MAX) dgs_vv = SHARED_SECRET_MAX;

	print_digest("received digest", dgs_in, (unsigned char*)dig_in);
	print_digest("verified digest", dgs_vv, (unsigned char*)dig_vv);

	/* dump at most 32 K */
	if (size > 0x8000) {
		size = 0x8000;
		printf("\tWARNING truncating data to %u!\n", 0x8000);
	}
	print_hex_dump(size,data);
}

int print_broadcast_events(unsigned int seq, int u __attribute((unused)),
			   struct drbd_nl_cfg_reply *reply)
{
	union drbd_state_t state;
	char* str;
	int synced = 0;

	/* Ignore error replies */
	if (reply->ret_code != NoError)
		return 1;

	switch (reply->packet_type) {
	case P_get_state:
		if(consume_tag_int(T_state_i,reply->tag_list,(int*)&state.i)) {
			printf("%u ST %d { cs:%s st:%s/%s ds:%s/%s %c%c%c%c }\n",
			       seq,
			       reply->minor,
			       conns_to_name(state.conn),
			       roles_to_name(state.role),
			       roles_to_name(state.peer),
			       disks_to_name(state.disk),
			       disks_to_name(state.pdsk),
			       state.susp ? 's' : 'r',
			       state.aftr_isp ? 'a' : '-',
			       state.peer_isp ? 'p' : '-',
			       state.user_isp ? 'u' : '-' );
		} else fprintf(stderr,"Missing tag !?\n");
		break;
	case P_call_helper:
		if(consume_tag_string(T_helper,reply->tag_list,&str)) {
			printf("%u UH %d %s\n", seq, reply->minor, str);
		} else fprintf(stderr,"Missing tag !?\n");
		break;
	case P_sync_progress:
		if (consume_tag_int(T_sync_progress, reply->tag_list, &synced)) {
			printf("%u SP %d %i.%i\n",
				seq,
				reply->minor,
				synced / 10,
				synced % 10);
		} else fprintf(stderr,"Missing tag !?\n");
		break;
	case P_dump_ee:
		printf("%u DE %d\n", seq, reply->minor);
		print_dump_ee(reply);
		break;
	default:
		printf("%u ?? %d <other message>\n",seq, reply->minor);
		break;
	}

	fflush(stdout);

	return 1;
}

int w_connected_state(unsigned int seq __attribute((unused)),
		      int wait_after_sb,
		      struct drbd_nl_cfg_reply *reply)
{
	union drbd_state_t state;

	if(reply->packet_type == P_get_state) {
		if(consume_tag_int(T_state_i,reply->tag_list,(int*)&state.i)) {
			if(state.conn >= Connected) return 0;
			if(!wait_after_sb && state.conn < Unconnected) return 0;
		} else fprintf(stderr,"Missing tag !?\n");
	}

	return 1;
}

int w_synced_state(unsigned int seq __attribute((unused)),
		   int wait_after_sb,
		   struct drbd_nl_cfg_reply *reply)
{
	union drbd_state_t state;

	if(reply->packet_type == P_get_state) {
		if(consume_tag_int(T_state_i,reply->tag_list,(int*)&state.i)) {
			if(state.conn == Connected) return 0;
			if(!wait_after_sb && state.conn < Unconnected) return 0;
		} else fprintf(stderr,"Missing tag !?\n");
	}
	return 1;
}

int events_cmd(struct drbd_cmd *cm, int minor, int argc ,char **argv)
{
	void *buffer;
	struct cn_msg *cn_reply;
	struct drbd_nl_cfg_reply *reply;
	struct drbd_tag_list *tl;
	struct option *lo;
	unsigned int seq=0;
	int sk_nl,c,cont=1,rr,i,last;
	int unfiltered=0, all_devices=0;
	int wfc_timeout=0, degr_wfc_timeout=0,timeout_ms;
	struct timeval before,after;
	int wasb=0;

	lo = cm->ep.options;

	while( (c=getopt_long(argc,argv,make_optstring(lo,0),lo,0)) != -1 ) {
		switch(c) {
		case 'u': unfiltered=1; break;
		case 'a': all_devices=1; break;
		case 't':
			wfc_timeout=m_strtoll(optarg,1);
			if(DRBD_WFC_TIMEOUT_MIN > wfc_timeout ||
			   wfc_timeout > DRBD_WFC_TIMEOUT_MAX) {
				fprintf(stderr, "wfc_timeout => %d"
					" out of range [%d..%d]\n",
					wfc_timeout, DRBD_WFC_TIMEOUT_MIN,
					DRBD_WFC_TIMEOUT_MAX);
				return 20;
			}
			break;
		case 'd':
			degr_wfc_timeout=m_strtoll(optarg,1);
			if(DRBD_DEGR_WFC_TIMEOUT_MIN > degr_wfc_timeout ||
			   degr_wfc_timeout > DRBD_DEGR_WFC_TIMEOUT_MAX) {
				fprintf(stderr, "degr_wfc_timeout => %d"
					" out of range [%d..%d]\n",
					degr_wfc_timeout, DRBD_DEGR_WFC_TIMEOUT_MIN,
					DRBD_DEGR_WFC_TIMEOUT_MAX);
				return 20;
			}
			break;
		case 'w':
			wasb=1;
			break;
		}
	}

	if(optind > argc) {
		fprintf(stderr,"Ignoring excess arguments\n");
	}

	tl = create_tag_list(2);
	add_tag(tl,TT_END,NULL,0); // close the tag list

	sk_nl = open_cn();
	if(sk_nl < 0) return 20;

	// Find out which timeout value to use.
	tl->drbd_p_header->packet_type = P_get_timeout_flag;
	tl->drbd_p_header->drbd_minor = minor;
	tl->drbd_p_header->flags = 0;

	/* allocate 64k to be on the safe side. */
#define NL_BUFFER_SIZE (64 << 10)
	buffer = malloc(NL_BUFFER_SIZE);
	if (!buffer) {
		fprintf(stderr, "could not allocate buffer of %u bytes\n", NL_BUFFER_SIZE);
		exit(20);
	}

	call_drbd(sk_nl,tl, buffer, NL_BUFFER_SIZE, NL_TIME);

	cn_reply = (struct cn_msg *)NLMSG_DATA(buffer);
	reply = (struct drbd_nl_cfg_reply *)cn_reply->data;
	consume_tag_bit(T_use_degraded,reply->tag_list,&rr);
	if (rr) {
		if (0 < wfc_timeout &&
		      (wfc_timeout < degr_wfc_timeout
				  || degr_wfc_timeout == 0)) {
			degr_wfc_timeout = wfc_timeout;
			fprintf(stderr, "degr-wfc-timeout has to be shorter than wfc-timeout\n"
					"degr-wfc-timeout implicitly set to wfc-timeout (%ds)\n",
					degr_wfc_timeout);
		}
	}

	timeout_ms= 1000 * (  rr ? degr_wfc_timeout : wfc_timeout) - 1;

	// ask for the current state before waiting for state updates...
	if (all_devices) {
		i = 0;
		last = 255;
	}
	else {
		i = last = minor;
	}

	while (i <= last) {
		tl->drbd_p_header->packet_type = P_get_state;
		tl->drbd_p_header->drbd_minor = i;
		tl->drbd_p_header->flags = 0;
		send_cn(sk_nl,tl->nl_header,(char*)tl->tag_list_cpos-(char*)tl->nl_header);
		i++;
	}

	dt_unlock_drbd(lock_fd);
	lock_fd=-1;

	do {
		gettimeofday(&before,NULL);
		rr = receive_cn(sk_nl, buffer, NL_BUFFER_SIZE, timeout_ms);
		gettimeofday(&after,NULL);
		if(rr == -2) break; // timeout expired.

		if(timeout_ms > 0 ) {
			timeout_ms -= ( (after.tv_sec - before.tv_sec) * 1000 +
					(after.tv_usec - before.tv_usec) / 1000 );
		}

		cn_reply = (struct cn_msg *)NLMSG_DATA(buffer);
		reply = (struct drbd_nl_cfg_reply *)cn_reply->data;

		// dump_tag_list(reply->tag_list);

		if(!unfiltered && cn_reply->seq <= seq) continue;
		seq = cn_reply->seq;

		if( all_devices || minor == reply->minor ) {
			cont=cm->ep.proc_event(cn_reply->seq, wasb, reply);
		}
	} while(cont);

	free(buffer);

	close_cn(sk_nl);

	/* return code becomes exit code.
	 * timeout? => exit 5
	 * else     => exit 0 */
	return (rr == -2) ? 5 : 0;
}

int numeric_opt_usage(struct drbd_option *option, char* str, int strlen)
{
	return snprintf(str,strlen," [{--%s|-%c} %lld ... %lld]",
			option->name, option->short_name,
			option->numeric_param.min,
			option->numeric_param.max);
}

int handler_opt_usage(struct drbd_option *option, char* str, int strlen)
{
	const char** handlers;
	int i, chars=0,first=1;

	chars += snprintf(str,strlen," [{--%s|-%c} {",
			  option->name, option->short_name);
	handlers = option->handler_param.handler_names;
	for(i=0;i<option->handler_param.number_of_handlers;i++) {
		if(handlers[i]) {
			if(!first) chars += snprintf(str+chars,strlen,"|");
			first=0;
			chars += snprintf(str+chars,strlen,
					  "%s",handlers[i]);
		}
	}
	chars += snprintf(str+chars,strlen,"}]");
	return chars;
}

int bit_opt_usage(struct drbd_option *option, char* str, int strlen)
{
	return snprintf(str,strlen," [{--%s|-%c}]",
			option->name, option->short_name);
}

int string_opt_usage(struct drbd_option *option, char* str, int strlen)
{
	return snprintf(str,strlen," [{--%s|-%c} <str>]",
			option->name, option->short_name);
}

void numeric_opt_xml(struct drbd_option *option)
{
	printf("\t<option name=\"%s\" type=\"numeric\">\n",option->name);
	printf("\t\t<min>%lld</min>\n",option->numeric_param.min);
	printf("\t\t<max>%lld</max>\n",option->numeric_param.max);
	printf("\t\t<default>%lld</default>\n",option->numeric_param.def);
	if(option->numeric_param.unit_prefix==1) {
		printf("\t\t<unit_prefix>1</unit_prefix>\n");
	} else {
		printf("\t\t<unit_prefix>%c</unit_prefix>\n",
		       option->numeric_param.unit_prefix);
	}
	if(option->numeric_param.unit) {
		printf("\t\t<unit>%s</unit>\n",option->numeric_param.unit);
	}
	printf("\t</option>\n");
}

void handler_opt_xml(struct drbd_option *option)
{
	const char** handlers;
	int i;

	printf("\t<option name=\"%s\" type=\"handler\">\n",option->name);
	handlers = option->handler_param.handler_names;
	for(i=0;i<option->handler_param.number_of_handlers;i++) {
		if(handlers[i]) {
			printf("\t\t<handler>%s</handler>\n",handlers[i]);
		}
	}
	printf("\t</option>\n");
}

void bit_opt_xml(struct drbd_option *option)
{
	printf("\t<option name=\"%s\" type=\"boolean\">\n",option->name);
	printf("\t</option>\n");
}

void string_opt_xml(struct drbd_option *option)
{
	printf("\t<option name=\"%s\" type=\"string\">\n",option->name);
	printf("\t</option>\n");
}


void config_usage(struct drbd_cmd *cm, enum usage_type ut)
{
	struct drbd_argument *args;
	struct drbd_option *options;
	static char line[300];
	int maxcol,col,prevcol,startcol,toolong;
	char *colstr;

	if(ut == XML) {
		printf("<command name=\"%s\">\n",cm->cmd);
		if( (args = cm->cp.args) ) {
			while (args->name) {
				printf("\t<argument>%s</argument>\n",
				       args->name);
				args++;
			}
		}

		options = cm->cp.options;
		while (options && options->name) {
			options->xml_function(options);
			options++;
		}
		printf("</command>\n");
		return;
	}

	prevcol=col=0;
	maxcol=100;

	if((colstr=getenv("COLUMNS"))) maxcol=atoi(colstr)-1;

	col += snprintf(line+col, maxcol-col, " %s", cm->cmd);

	if( (args = cm->cp.args) ) {
		if(ut == BRIEF) {
			col += snprintf(line+col, maxcol-col, " [args...]");
		} else {
			while (args->name) {
				col += snprintf(line+col, maxcol-col, " %s",
						args->name);
				args++;
			}
		}
	}

	if (col > maxcol) {
		printf("%s\n",line);
		col=0;
	}
	startcol=prevcol=col;

	options = cm->cp.options;
	if(ut == BRIEF) {
		if(options)
			col += snprintf(line+col, maxcol-col, " [opts...]");
		printf("%-40s",line);
		return;
	}

	while (options && options->name) {
		col += options->usage_function(options, line+col, maxcol-col);
		if (col >= maxcol) {
			toolong = (prevcol == startcol);
			if( !toolong ) line[prevcol]=0;
			printf("%s\n",line);
			startcol=prevcol=col = sprintf(line,"    ");
			if( toolong) options++;
		} else {
			prevcol=col;
			options++;
		}
	}
	line[col]=0;

	printf("%s\n",line);
}

void get_usage(struct drbd_cmd *cm, enum usage_type ut)
{
	if(ut == BRIEF) {
		printf(" %-39s", cm->cmd);
	} else {
		printf(" %s\n", cm->cmd);
	}
}

void events_usage(struct drbd_cmd *cm, enum usage_type ut)
{
	struct option *lo;
	char line[41];

	if(ut == BRIEF) {
		sprintf(line,"%s [opts...]", cm->cmd);
		printf(" %-39s",line);
	} else {
		printf(" %s", cm->cmd);
		lo = cm->ep.options;
		while(lo && lo->name) {
			printf(" [{--%s|-%c}]",lo->name,lo->val);
			lo++;
		}
		printf("\n");
	}
}

void print_command_usage(int i, const char *addinfo, enum usage_type ut)
{
	if(ut != XML) printf("USAGE:\n");
	commands[i].usage(commands+i,ut);

	if (addinfo) {
		printf("%s\n",addinfo);
		exit(20);
	}
}

void print_usage(const char* addinfo)
{
	size_t i;

	printf("\nUSAGE: %s device command arguments options\n\n"
	       "Device is usually /dev/drbdX or /dev/drbd/X.\n"
	       "General options: --create-device, --set-defaults\n"
	       "\nCommands are:\n",cmdname);


	for (i = 0; i < ARRY_SIZE(commands); i++) {
		commands[i].usage(commands+i,BRIEF);
		if(i%2==1) printf("\n");
	}

	printf("\n\n"
	       "To get more details about a command issue "
	       "'drbdsetup help cmd'.\n"
	       "\n");
	/*
	printf("\n\nVersion: "REL_VERSION" (api:%d)\n%s\n",
	       API_VERSION, drbd_buildtag());
	*/
	if (addinfo)
		printf("\n%s\n",addinfo);

	exit(20);
}

int open_cn()
{
	int sk_nl;
	int err;
	struct sockaddr_nl my_nla;

	sk_nl = socket(AF_NETLINK, SOCK_DGRAM, NETLINK_CONNECTOR);
	if (sk_nl == -1) {
		perror("socket() failed");
		return -1;
	}

	my_nla.nl_family = AF_NETLINK;
	my_nla.nl_groups = -1; //CN_IDX_DRBD;
	my_nla.nl_pid = getpid();

	err = bind(sk_nl, (struct sockaddr *)&my_nla, sizeof(my_nla));
	if (err == -1) {
		err = errno;
		perror("bind() failed");
		switch(err) {
		case ENOENT:
			fprintf(stderr,"Connector module not loaded? Try 'modprobe cn'.\n");
			break;
		case EPERM:
			fprintf(stderr,"Missing privileges? You should run this as root.\n");
			break;
		}
		return -1;
	}

	return sk_nl;
}


void prepare_nl_header(struct nlmsghdr* nl_hdr, int size)
{
	static __u32 cn_seq = 1;
	struct cn_msg *cn_hdr;
	cn_hdr = (struct cn_msg *)NLMSG_DATA(nl_hdr);

	/* fill the netlink header */
	nl_hdr->nlmsg_len = NLMSG_LENGTH(size - sizeof(struct nlmsghdr));
	nl_hdr->nlmsg_type = NLMSG_DONE;
	nl_hdr->nlmsg_flags = 0;
	nl_hdr->nlmsg_seq = cn_seq;
	nl_hdr->nlmsg_pid = getpid();
	/* fill the connector header */
	cn_hdr->id.val = CN_VAL_DRBD;
	cn_hdr->id.idx = CN_IDX_DRBD;
	cn_hdr->seq = cn_seq++;
	get_random_bytes(&cn_hdr->ack,sizeof(cn_hdr->ack));
	cn_hdr->len = size - sizeof(struct nlmsghdr) - sizeof(struct cn_msg);
}


int send_cn(int sk_nl, struct nlmsghdr* nl_hdr, int size)
{
	int rr;

	prepare_nl_header(nl_hdr,size);

	rr = send(sk_nl,nl_hdr,nl_hdr->nlmsg_len,0);
	if( rr != (ssize_t)nl_hdr->nlmsg_len) {
		perror("send() failed");
		return -1;
	}
	return rr;
}

int receive_cn(int sk_nl, struct nlmsghdr* nl_hdr, int size, int timeout_ms)
{
	struct pollfd pfd;
	int rr;

	pfd.fd = sk_nl;
	pfd.events = POLLIN;

	rr = poll(&pfd,1,timeout_ms);
	if(rr == 0) return -2; // timeout expired.

	rr = recv(sk_nl,nl_hdr,size,0);

	if( rr < 0 ) {
		perror("recv() failed");
		return -1;
	}
	return rr;
}

int receive_reply_cn(int sk_nl, struct drbd_tag_list *tl, struct nlmsghdr* nl_hdr,
		     int size, int timeout_ms)
{
	struct cn_msg *request_cn_hdr;
	struct cn_msg *reply_cn_hdr;
	int rr;

	request_cn_hdr = (struct cn_msg *)NLMSG_DATA(tl->nl_header);
	reply_cn_hdr = (struct cn_msg *)NLMSG_DATA(nl_hdr);

	while(1) {
		rr = receive_cn(sk_nl,nl_hdr,size,timeout_ms);
		if( rr < 0 ) return rr;
		if(reply_cn_hdr->seq == request_cn_hdr->seq &&
		   reply_cn_hdr->ack == request_cn_hdr->ack+1 ) return rr;
		/* printf("INFO: got other message \n"
		   "got seq: %d ; ack %d \n"
		   "exp seq: %d ; ack %d \n",
		   reply_cn_hdr->seq,reply_cn_hdr->ack,
		   request_cn_hdr->seq,request_cn_hdr->ack); */
	}

	return rr;
}

int call_drbd(int sk_nl, struct drbd_tag_list *tl, struct nlmsghdr* nl_hdr,
		     int size, int timeout_ms)
{
	int rr;
	prepare_nl_header(tl->nl_header, (char*)tl->tag_list_cpos -
			  (char*)tl->nl_header);

	rr = send(sk_nl,tl->nl_header,tl->nl_header->nlmsg_len,0);
	if( rr != (ssize_t)tl->nl_header->nlmsg_len) {
		perror("send() failed");
		return -1;
	}

	rr = receive_reply_cn(sk_nl,tl,nl_hdr,size,timeout_ms);

	if( rr == -2) {
		fprintf(stderr,"No response from the DRBD driver!"
			" Is the module loaded?\n");
	}
	return rr;
}

void close_cn(int sk_nl)
{
	close(sk_nl);
}

void ensure_drbd_driver_is_present(void)
{
	struct drbd_tag_list *tl;
	char buffer[4096];
	int sk_nl, rr;

	sk_nl = open_cn();
	/* Might print:
	   Missing privileges? You should run this as root.
	   Connector module not loaded? try 'modprobe cn'. */
	if (sk_nl < 0) exit(20);

	tl = create_tag_list(2);
	add_tag(tl, TT_END, NULL, 0); // close the tag list

	tl->drbd_p_header->packet_type = P_get_state;
	tl->drbd_p_header->drbd_minor = 0;
	tl->drbd_p_header->flags = 0;

	rr = call_drbd(sk_nl, tl, (struct nlmsghdr*)buffer, 4096, 500);
	/* Might print: (after 500ms)
	   No response from the DRBD driver! Is the module loaded? */
	close_cn(sk_nl);
	if (rr == -2) exit(20);
}

int main(int argc, char** argv)
{
	int minor;
	struct drbd_cmd *cmd;
	int rv=0;

	chdir("/");

	if ( (cmdname = strrchr(argv[0],'/')) )
		argv[0] = ++cmdname;
	else
		cmdname = argv[0];

	/* == '-' catches -h, --help, and similar */
	if (argc > 1 && (!strcmp(argv[1],"help") || argv[1][0] == '-')) {
		if(argc >= 3) {
			cmd=find_cmd_by_name(argv[2]);
			if(cmd) print_command_usage(cmd-commands,NULL,FULL);
			else print_usage("unknown command");
			exit(0);
		}
	}

	if (argc > 1 && (!strcmp(argv[1],"xml"))) {
		if(argc >= 3) {
			cmd=find_cmd_by_name(argv[2]);
			if(cmd) print_command_usage(cmd-commands,NULL,XML);
			else print_usage("unknown command");
			exit(0);
		}
	}

	if (argc < 3) print_usage(argc==1 ? 0 : " Insufficient arguments");

	cmd=find_cmd_by_name(argv[2]);

	ensure_drbd_driver_is_present();

	if(cmd) {
		lock_fd = dt_lock_drbd(argv[1]);
		minor=dt_minor_of_dev(argv[1]);
		// by passing argc-2, argv+2 the function has the command name
		// in argv[0], e.g. "syncer"
		rv = cmd->function(cmd,minor,argc-2,argv+2);
		dt_unlock_drbd(lock_fd);
	} else {
		print_usage("invalid command");
	}

	return rv;
}<|MERGE_RESOLUTION|>--- conflicted
+++ resolved
@@ -405,7 +405,6 @@
 	EM(HaveNoDiskConfig) = "Device does not have a disk-config",
 	EM(ProtocolCRequired) = "Protocol C required",
 	EM(VMallocFailed) = "vmalloc() failed. Out of memory?",
-<<<<<<< HEAD
 	EM(IntegrityAlgNotAvail) = "The 'data-integrity-alg' you specified is not known in "
 	"the kernel. (Maybe you need to modprobe it, or modprobe hmac?)",
 	EM(IntegrityAlgNotDigest) = "The 'data-integrity-alg' you specified is not a digest.",
@@ -413,9 +412,7 @@
 	EM(VERIFYAlgNotAvail) = "VERIFYAlgNotAvail",
 	EM(VERIFYAlgNotDigest) = "VERIFYAlgNotDigest",
 	EM(VERIFYIsRunning) = "Can not change verify-alg while online verify runs",
-=======
 	EM(DataOfWrongCurrent) = "Can only attach to the data we lost last (see kernel log).",
->>>>>>> 351c07ad
 };
 #define MAX_ERROR (sizeof(error_messages)/sizeof(*error_messages))
 const char * error_to_string(int err_no)
