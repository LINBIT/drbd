%{
#include <stdio.h>
#include <stdlib.h>
#include <string.h>
#include "drbdadm_parser.h"
#include "drbdadm.h"
#include "drbdtool_common.h"

void long_string(char* text);
void long_dqstring(char* text);
void err_dqstring(char* text);

#if 0
#define DP printf("'%s' ",yytext)
#else
#define DP
#endif

#define CP yylval.txt = strdup(yytext); yylval.rc = R_NO_CHECK
#define RC(N) yylval.rc = R_ ## N

#define YY_NO_INPUT 1
#define YY_NO_UNPUT 1
static void yyunput (int c, register char * yy_bp ) __attribute((unused));

#ifndef YY_FLEX_SUBMINOR_VERSION
#define MAX_INCLUDE_DEPTH 10
YY_BUFFER_STATE include_stack[MAX_INCLUDE_DEPTH];
int include_stack_ptr = 0;
#endif

%}

%option noyywrap

NUM		[0-9]{1,8}[MKGs]?
SNUMB		[0-9]{1,3}
IPV4ADDR	({SNUMB}"."){3}{SNUMB}
HEX4            [0-9a-fA-F]{1,4}
IPV6ADDR	((({HEX4}":"){0,5}{HEX4})?":"{HEX4}?":"({HEX4}(":"{HEX4}){0,5})?("%"{STRING})?)|("::"[fF]{4}":"{IPV4ADDR})
WS		[ \t\r]
OPCHAR		[{};\[\]:]
DQSTRING	\"([^\"\\\n]|\\[^\n]){0,255}\"
LONG_DQSTRING	\"([^\"\\\n]|\\[^\n]){255}.
ERR_DQSTRING	\"([^\"\\\n]|\\[^\n]){0,255}[\\\n]
STRING		[a-zA-Z0-9/._-]{1,80}
LONG_STRING	[a-zA-Z0-9/._-]{81}

%%

\n			{ line++; 				}
\#.*			/* ignore comments */
{WS}			/* ignore whitespaces */
{OPCHAR}		{ DP; return yytext[0];			}
on			{ DP; return TK_ON;			}
ignore-on		{ DP; return TK_IGNORE;			}
stacked-on-top-of	{ DP; return TK_STACKED;		}
floating		{ DP; return TK_FLOATING;		}
no			{ DP; return TK_NO;			}
net			{ DP; return TK_NET;			}
yes			{ DP; return TK_YES;			}
ask			{ DP; return TK_ASK;			}
skip			{ DP; return TK_SKIP;			}
disk			{ DP; return TK_DISK;			}
proxy			{ DP; return TK_PROXY;			}
minor			{ DP; return TK_MINOR;			}
inside			{ DP; return TK_INSIDE;			}
volume			{ DP; return TK_VOLUME;			}
syncer			{ DP; return TK_SYNCER;			}
device			{ DP; return TK_DEVICE;			}
global			{ DP; return TK_GLOBAL;			}
common			{ DP; return TK_COMMON;			}
options			{ DP; return TK_OPTIONS;		}
outside			{ DP; return TK_OUTSIDE;		}
address			{ DP; return TK_ADDRESS;		}
startup			{ DP; return TK_STARTUP;		}
include			{ DP; return TK_INCLUDE;		}
handlers		{ DP; return TK_HANDLER;		}
minor-count		{ DP; return TK_MINOR_COUNT;		}
disable-ip-verification { DP; return TK_DISABLE_IP_VERIFICATION;}
dialog-refresh		{ DP; return TK_DIALOG_REFRESH;		}
resource		{ DP; return TK_RESOURCE;		}
meta-disk		{ DP; return TK_META_DISK;		}
flexible-meta-disk	{ DP; return TK_FLEX_META_DISK;		}
usage-count 		{ DP; return TK_USAGE_COUNT;		}
_this_host 		{ DP; return TK__THIS_HOST;		}
_remote_host 		{ DP; return TK__REMOTE_HOST;		}
sci			{ DP; CP; return TK_SCI;		}
ssocks			{ DP; CP; return TK_SSOCKS;		}
sdp			{ DP; CP; return TK_SDP;		}
ipv4			{ DP; CP; return TK_IPV4;		}
ipv6			{ DP; CP; return TK_IPV6;		}
size			{ DP; CP; RC(DISK_SIZE); return TK_DISK_OPTION;	}
on-io-error		{ DP; CP; return TK_DISK_OPTION;	}
fencing			{ DP; CP; return TK_DISK_OPTION;	}
max-bio-bvecs		{ DP; CP; return TK_DISK_OPTION;	}
<<<<<<< HEAD
use-bmbv		{ DP; CP; return TK_DISK_FLAG;		}
disk-barrier		{ DP; CP; return TK_DISK_FLAG;		}
disk-flushes		{ DP; CP; return TK_DISK_FLAG;		}
disk-drain		{ DP; CP; return TK_DISK_FLAG;          }
md-flushes		{ DP; CP; return TK_DISK_FLAG;          }
no-disk-barrier		{ DP; CP; return TK_DISK_NO_FLAG;		}
no-disk-flushes		{ DP; CP; return TK_DISK_NO_FLAG;		}
no-disk-drain		{ DP; CP; return TK_DISK_NO_FLAG;		}
no-md-flushes		{ DP; CP; return TK_DISK_NO_FLAG;		}
=======
disk-timeout		{ DP; CP; return TK_DISK_OPTION;	}
use-bmbv		{ DP; CP; return TK_DISK_SWITCH;		}
no-disk-barrier		{ DP; CP; return TK_DISK_SWITCH;		}
no-disk-flushes		{ DP; CP; return TK_DISK_SWITCH;		}
no-disk-drain		{ DP; CP; return TK_DISK_SWITCH;		}
no-md-flushes		{ DP; CP; return TK_DISK_SWITCH;		}
>>>>>>> 8825bf9f
timeout			{ DP; CP; RC(TIMEOUT); return TK_NET_OPTION;	}
protocol		{ DP; CP; RC(PROTOCOL); return TK_NET_OPTION;	}
ko-count		{ DP; CP; RC(KO_COUNT); return TK_NET_OPTION;	}
ping-int		{ DP; CP; RC(PING_INT); return TK_NET_OPTION;	}
max-buffers		{ DP; CP; RC(MAX_BUFFERS); return TK_NET_OPTION;}
sndbuf-size		{ DP; CP; RC(SNDBUF_SIZE); return TK_NET_OPTION | TK_PROXY_GROUP;}
rcvbuf-size		{ DP; CP; RC(RCVBUF_SIZE); return TK_NET_OPTION | TK_PROXY_GROUP;}
connect-int		{ DP; CP; RC(CONNECT_INT); return TK_NET_OPTION;}
cram-hmac-alg		{ DP; CP; return TK_NET_OPTION;		}
shared-secret		{ DP; CP; return TK_NET_OPTION;		}
max-epoch-size		{ DP; CP; RC(MAX_EPOCH_SIZE); return TK_NET_OPTION;}
after-sb-[012]pri	{ DP; CP; return TK_NET_OPTION;		}
rr-conflict 		{ DP; CP; return TK_NET_OPTION;		}
ping-timeout 		{ DP; CP; return TK_NET_OPTION | TK_PROXY_GROUP;}
unplug-watermark	{ DP; CP; return TK_NET_OPTION;         }
data-integrity-alg	{ DP; CP; return TK_NET_OPTION;         }
on-congestion		{ DP; CP; return TK_NET_OPTION;         }
congestion-fill		{ DP; CP; RC(CONG_FILL); return TK_NET_OPTION;   }
congestion-extents	{ DP; CP; RC(CONG_EXTENTS); return TK_NET_OPTION;}
allow-two-primaries	{ DP; CP; return TK_NET_FLAG;		}
always-asbp		{ DP; CP; return TK_NET_FLAG;		}
no-tcp-cork		{ DP; CP; return TK_NET_NO_FLAG;	}
tcp-cork		{ DP; CP; return TK_NET_FLAG;		}
discard-my-data		{ DP; CP; return TK_NET_DELEGATE;	}
rate			{ DP; CP; RC(RATE); return TK_SYNCER_OLD_OPT | TK_DISK_OPTION;	}
resync-rate		{ DP; CP; RC(RATE); return TK_DISK_OPTION;	}
after			{ DP; CP; return TK_SYNCER_OLD_OPT | TK_DISK_OPTION;	}
resync-after		{ DP; CP; return TK_DISK_OPTION;	}
verify-alg              { DP; CP; return TK_SYNCER_OLD_OPT | TK_NET_OPTION;      }
csums-alg               { DP; CP; return TK_SYNCER_OLD_OPT | TK_NET_OPTION;      }
al-extents		{ DP; CP; RC(AL_EXTENTS); return TK_SYNCER_OLD_OPT | TK_DISK_OPTION;}
cpu-mask		{ DP; CP; return TK_SYNCER_OLD_OPT | TK_RES_OPTION;	}
use-rle			{ DP; CP; return TK_SYNCER_OLD_OPT | TK_NET_FLAG;	}
delay-probe-volume	{ DP; CP; return TK_DEPRECATED_OPTION;  }
delay-probe-interval	{ DP; CP; return TK_DEPRECATED_OPTION;  }
c-plan-ahead		{ DP; CP; RC(C_PLAN_AHEAD); return TK_SYNCER_OLD_OPT | TK_DISK_OPTION;	}
c-delay-target	{ DP; CP; RC(C_DELAY_TARGET); return TK_SYNCER_OLD_OPT | TK_DISK_OPTION;	}
c-fill-target		{ DP; CP; RC(C_FILL_TARGET); return TK_SYNCER_OLD_OPT | TK_DISK_OPTION;	}
c-max-rate		{ DP; CP; RC(C_MAX_RATE); return TK_SYNCER_OLD_OPT | TK_DISK_OPTION;	}
c-min-rate		{ DP; CP; RC(C_MIN_RATE); return TK_SYNCER_OLD_OPT | TK_DISK_OPTION;	}
throttle-threshold	{ DP; CP; return TK_DEPRECATED_OPTION;  }
hold-off-threshold	{ DP; CP; return TK_DEPRECATED_OPTION;  }
on-no-data-accessible   { DP; CP; return TK_SYNCER_OLD_OPT | TK_RES_OPTION;	}
wfc-timeout		{ DP; CP; RC(WFC_TIMEOUT); return TK_STARTUP_OPTION;}
degr-wfc-timeout	{ DP; CP; RC(DEGR_WFC_TIMEOUT); return TK_STARTUP_OPTION;}
outdated-wfc-timeout	{ DP; CP; RC(OUTDATED_WFC_TIMEOUT); return TK_STARTUP_OPTION;}
stacked-timeouts	{ DP; return TK_STARTUP_DELEGATE;       }
become-primary-on	{ DP; return TK_STARTUP_DELEGATE;       }
wait-after-sb		{ DP; CP; return TK_STARTUP_FLAG;     }
pri-on-incon-degr	{ DP; CP; return TK_HANDLER_OPTION;	}
pri-lost-after-sb	{ DP; CP; return TK_HANDLER_OPTION;	}
pri-lost		{ DP; CP; return TK_HANDLER_OPTION;     }
initial-split-brain    { DP; CP; return TK_HANDLER_OPTION;     }
split-brain		{ DP; CP; return TK_HANDLER_OPTION;     }
outdate-peer		{ DP; CP; return TK_HANDLER_OPTION;	}
fence-peer		{ DP; CP; return TK_HANDLER_OPTION;	}
local-io-error		{ DP; CP; return TK_HANDLER_OPTION;     }
before-resync-target	{ DP; CP; return TK_HANDLER_OPTION;	}
after-resync-target	{ DP; CP; return TK_HANDLER_OPTION;	}
before-resync-source	{ DP; CP; return TK_HANDLER_OPTION;	}
memlimit		{ DP; CP; return TK_PROXY_OPTION | TK_PROXY_GROUP; }
read-loops		{ DP; CP; return TK_PROXY_OPTION | TK_PROXY_GROUP; }
compression		{ DP; CP; return TK_PROXY_OPTION | TK_PROXY_GROUP; }
plugin			{ DP; CP; return TK_PROXY_DELEGATE;     }
out-of-sync             { DP; CP; return TK_HANDLER_OPTION;     }
{IPV4ADDR}		{ DP; CP; return TK_IPADDR;		}
{IPV6ADDR}		{ DP; CP; return TK_IPADDR6;		}
{NUM}			{ DP; CP; return TK_INTEGER;		}
{DQSTRING}		{ unescape(yytext); DP; CP; return TK_STRING;	}
{STRING}		{ DP; CP; return TK_STRING;		}
{LONG_STRING}		{ return TK_ERR_STRING_TOO_LONG;	}
{LONG_DQSTRING}		{ return TK_ERR_DQSTRING_TOO_LONG;	}
{ERR_DQSTRING}		{ return TK_ERR_DQSTRING;		}
.			{ DP; return TK_ELSE;			}

%%


/* Compatibility cruft for flex version 2.5.4a */
#ifndef YY_FLEX_SUBMINOR_VERSION
/** Pushes the new state onto the stack. The new state becomes
 *  the current state. This function will allocate the stack
 *  if necessary.
 *  @param new_buffer The new state.
 *
 */
void yypush_buffer_state (YY_BUFFER_STATE new_buffer )
{
	if (new_buffer == NULL)
		return;

	if ( include_stack_ptr >= MAX_INCLUDE_DEPTH ) {
		fprintf( stderr, "Includes nested too deeply" );
		exit( 1 );
	}

	include_stack[include_stack_ptr++] = YY_CURRENT_BUFFER;

	yy_switch_to_buffer(new_buffer);
	BEGIN(INITIAL);
}

/** Removes and deletes the top of the stack, if present.
 *  The next element becomes the new top.
 *
 */
void yypop_buffer_state (void)
{
	if (!YY_CURRENT_BUFFER)
		return;

	if ( --include_stack_ptr < 0 ) {
		fprintf( stderr, "error in flex compat code\n" );
		exit( 1 );
	}

	yy_delete_buffer(YY_CURRENT_BUFFER );
	yy_switch_to_buffer(include_stack[include_stack_ptr]);
}
#endif

void my_yypush_buffer_state(FILE *f)
{
	/* Since we do not have YY_BUF_SIZE outside of the flex generated file.*/
	yypush_buffer_state(yy_create_buffer(f, YY_BUF_SIZE));
}<|MERGE_RESOLUTION|>--- conflicted
+++ resolved
@@ -94,7 +94,7 @@
 on-io-error		{ DP; CP; return TK_DISK_OPTION;	}
 fencing			{ DP; CP; return TK_DISK_OPTION;	}
 max-bio-bvecs		{ DP; CP; return TK_DISK_OPTION;	}
-<<<<<<< HEAD
+disk-timeout		{ DP; CP; return TK_DISK_OPTION;	}
 use-bmbv		{ DP; CP; return TK_DISK_FLAG;		}
 disk-barrier		{ DP; CP; return TK_DISK_FLAG;		}
 disk-flushes		{ DP; CP; return TK_DISK_FLAG;		}
@@ -104,14 +104,6 @@
 no-disk-flushes		{ DP; CP; return TK_DISK_NO_FLAG;		}
 no-disk-drain		{ DP; CP; return TK_DISK_NO_FLAG;		}
 no-md-flushes		{ DP; CP; return TK_DISK_NO_FLAG;		}
-=======
-disk-timeout		{ DP; CP; return TK_DISK_OPTION;	}
-use-bmbv		{ DP; CP; return TK_DISK_SWITCH;		}
-no-disk-barrier		{ DP; CP; return TK_DISK_SWITCH;		}
-no-disk-flushes		{ DP; CP; return TK_DISK_SWITCH;		}
-no-disk-drain		{ DP; CP; return TK_DISK_SWITCH;		}
-no-md-flushes		{ DP; CP; return TK_DISK_SWITCH;		}
->>>>>>> 8825bf9f
 timeout			{ DP; CP; RC(TIMEOUT); return TK_NET_OPTION;	}
 protocol		{ DP; CP; RC(PROTOCOL); return TK_NET_OPTION;	}
 ko-count		{ DP; CP; RC(KO_COUNT); return TK_NET_OPTION;	}
