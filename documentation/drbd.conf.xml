--- conflicted
+++ resolved
@@ -270,114 +270,10 @@
 			meta-disk /dev/sdc8;
 		}
 	}
-<<<<<<< HEAD
 	</programlisting></para>
           </listitem>
         </varlistentry>
 
-=======
-	</programlisting>
-  </para>
-          </listitem>
-        </varlistentry>
-        <varlistentry>
-          <term>
-            <option>disk</option>
-          </term>
-          <listitem>
-            <para><indexterm significance="normal"><primary>drbd.conf</primary><secondary>disk</secondary></indexterm>
-    This section is used to fine tune DRBD's properties
-    in respect to the low level storage. Please
-    refer to <citerefentry><refentrytitle>drbdsetup</refentrytitle><manvolnum>8</manvolnum></citerefentry> for detailed description of
-    the parameters.
-    Optional parameters: <option>on-io-error</option>,
-    <option>size</option>, <option>fencing</option>, <option>use-bmbv</option>,
-    <option>no-disk-barrier</option>, <option>no-disk-flushes</option>,
-    <option>no-disk-drain</option>, <option>no-md-flushes</option>,
-    <option>max-bio-bvecs</option>, <option>disk-timeout</option>.
-  </para>
-          </listitem>
-        </varlistentry>
-        <varlistentry>
-          <term>
-            <option>net</option>
-          </term>
-          <listitem>
-            <para><indexterm significance="normal"><primary>drbd.conf</primary><secondary>net</secondary></indexterm>
-    This section is used to fine tune DRBD's properties. Please
-    refer to <citerefentry><refentrytitle>drbdsetup</refentrytitle><manvolnum>8</manvolnum></citerefentry> for a detailed description
-    of this section's parameters.
-    Optional parameters:
-    <option>sndbuf-size</option>, <option>rcvbuf-size</option>,
-    <option>timeout</option>,
-    <option>connect-int</option>, <option>ping-int</option>,
-    <option>ping-timeout</option>,
-    <option>max-buffers</option>, <option>max-epoch-size</option>,
-    <option>ko-count</option>, <option>allow-two-primaries</option>,
-    <option>cram-hmac-alg</option>, <option>shared-secret</option>,
-    <option>after-sb-0pri</option>, <option>after-sb-1pri</option>,
-    <option>after-sb-2pri</option>, <option>data-integrity-alg</option>,
-    <option>no-tcp-cork</option>, <option>on-congestion</option>,
-    <option>congestion-fill</option>, <option>congestion-extents</option>
-  </para>
-          </listitem>
-        </varlistentry>
-        <varlistentry>
-          <term>
-            <option>startup</option>
-          </term>
-          <listitem>
-            <para><indexterm significance="normal"><primary>drbd.conf</primary><secondary>startup</secondary></indexterm>
-    This section is used to fine tune DRBD's properties. Please
-    refer to <citerefentry><refentrytitle>drbdsetup</refentrytitle><manvolnum>8</manvolnum></citerefentry> for a detailed description
-    of this section's parameters.
-    Optional parameters:
-    <option>wfc-timeout</option>, <option>degr-wfc-timeout</option>,
-    <option>outdated-wfc-timeout</option>,
-    <option>wait-after-sb</option>, <option>stacked-timeouts</option>
-    and <option>become-primary-on</option>.
-  </para>
-          </listitem>
-        </varlistentry>
-        <varlistentry>
-          <term>
-            <option>syncer</option>
-          </term>
-          <listitem>
-            <para><indexterm significance="normal"><primary>drbd.conf</primary><secondary>syncer</secondary></indexterm>
-    This section is used to fine tune the synchronization daemon
-    for the device. Please
-    refer to <citerefentry><refentrytitle>drbdsetup</refentrytitle><manvolnum>8</manvolnum></citerefentry> for a detailed description
-    of this section's parameters.
-    Optional parameters:
-    <option>rate</option>, <option>after</option>, <option>al-extents</option>,
-    <option>use-rle</option>,
-    <option>cpu-mask</option>, <option>verify-alg</option>, <option>csums-alg</option>,
-    <option>c-plan-ahead</option>, <option>c-fill-target</option>,
-    <option>c-delay-target</option>, <option>c-max-rate</option>,
-    <option>c-min-rate</option>
-    and <option>on-no-data-accessible</option>.
-  </para>
-          </listitem>
-        </varlistentry>
-        <varlistentry>
-          <term>
-            <option>handlers</option>
-          </term>
-          <listitem>
-            <para><indexterm significance="normal"><primary>drbd.conf</primary><secondary>handlers</secondary></indexterm>
-    In this section you can define handlers (executables) that are started
-    by the DRBD system in response to certain events.
-    Optional parameters:
-    <option>pri-on-incon-degr</option>, <option>pri-lost-after-sb</option>,
-    <option>pri-lost</option>, <option>fence-peer</option> (formerly oudate-peer),
-    <option>local-io-error</option>, <option>initial-split-brain</option>, <option>split-brain</option>,
-    <option>before-resync-target</option>, <option>after-resync-target</option>.
-  </para>
-  <para>
-      The interface is done via environment variables:
-      <variablelist>
->>>>>>> 8825bf9f
         <varlistentry>
           <term><option>disk</option></term>
 
@@ -399,7 +295,7 @@
             <option>resync-after</option>, <option>al-extents</option>,
             <option>c-plan-ahead</option>, <option>c-fill-target</option>,
             <option>c-delay-target</option>, <option>c-max-rate</option>,
-            <option>c-min-rate</option>.</para>
+            <option>c-min-rate</option>, <option>disk-timeout</option>.</para>
           </listitem>
         </varlistentry>
 
@@ -915,8 +811,6 @@
           </listitem>
         </varlistentry>
 
-<<<<<<< HEAD
-=======
         <varlistentry>
           <term>
             <option>disk-timeout</option>
@@ -939,8 +833,6 @@
           </listitem>
         </varlistentry>
 
-
->>>>>>> 8825bf9f
         <varlistentry>
           <term><option>sndbuf-size <replaceable>size</replaceable></option></term>
 
