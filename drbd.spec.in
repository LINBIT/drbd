--- conflicted
+++ resolved
@@ -192,21 +192,12 @@
 /sbin/depmod -a -F /boot/System.map-%{kernelversion} %{kernelversion} >/dev/null 2>&1 || true
 
 %changelog
-<<<<<<< HEAD
-=======
 * Thu Feb  7 2008 11:48:00 +0200 Philipp Reisner <phil@linbit.com>
-- drbd (8.0.10-1)
- * Fixed a race condition in the disconnect code path that could cause
-   the pending count to not return to zero. This means that the
-   next role change will block forever.
->>>>>>> 0a98700e
-
-* Mon Feb  6 2008 12:17:00 +0200 Philipp Reisner <phil@linbit.com>
 - drbd (8.2.5-1)
  * Fixed a race between online-verify and application writes.
    It caused drbd to report false positives, and very likely
    deadlocked immediately afterwards.
- * Merged all changes from 8.0.8 -> 8.0.9 into 8.2
+ * Merged all changes from 8.0.8 -> 8.0.10 into 8.2
 
 * Fri Jan 11 2008 13:37:50 +0200 Philipp Reisner <phil@linbit.com>
 - drbd (8.2.4-1)
